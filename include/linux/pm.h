/* SPDX-License-Identifier: GPL-2.0-or-later */
/*
 *  pm.h - Power management interface
 *
 *  Copyright (C) 2000 Andrew Henroid
 */

#ifndef _LINUX_PM_H
#define _LINUX_PM_H

#include <linux/list.h>
#include <linux/workqueue.h>
#include <linux/spinlock.h>
#include <linux/wait.h>
#include <linux/timer.h>
#include <linux/hrtimer.h>
#include <linux/completion.h>

/*
 * Callbacks for platform drivers to implement.
 */
extern void (*pm_power_off)(void);
extern void (*pm_power_off_prepare)(void);

struct device; /* we have a circular dep with device.h */
#ifdef CONFIG_VT_CONSOLE_SLEEP
extern void pm_vt_switch_required(struct device *dev, bool required);
extern void pm_vt_switch_unregister(struct device *dev);
#else
static inline void pm_vt_switch_required(struct device *dev, bool required)
{
}
static inline void pm_vt_switch_unregister(struct device *dev)
{
}
#endif /* CONFIG_VT_CONSOLE_SLEEP */

#ifdef CONFIG_HIBERNATION
void disable_hibernate_aeskl(void);
#else
static inline void disable_hibernate_aeskl(void)
{
}
#endif /* CONFIG_HIBERNATION */

/*
 * Device power management
 */


#ifdef CONFIG_PM
extern const char power_group_name[];		/* = "power" */
#else
#define power_group_name	NULL
#endif

typedef struct pm_message {
	int event;
} pm_message_t;

/**
 * struct dev_pm_ops - device PM callbacks.
 *
 * @prepare: The principal role of this callback is to prevent new children of
 *	the device from being registered after it has returned (the driver's
 *	subsystem and generally the rest of the kernel is supposed to prevent
 *	new calls to the probe method from being made too once @prepare() has
 *	succeeded).  If @prepare() detects a situation it cannot handle (e.g.
 *	registration of a child already in progress), it may return -EAGAIN, so
 *	that the PM core can execute it once again (e.g. after a new child has
 *	been registered) to recover from the race condition.
 *	This method is executed for all kinds of suspend transitions and is
 *	followed by one of the suspend callbacks: @suspend(), @freeze(), or
 *	@poweroff().  If the transition is a suspend to memory or standby (that
 *	is, not related to hibernation), the return value of @prepare() may be
 *	used to indicate to the PM core to leave the device in runtime suspend
 *	if applicable.  Namely, if @prepare() returns a positive number, the PM
 *	core will understand that as a declaration that the device appears to be
 *	runtime-suspended and it may be left in that state during the entire
 *	transition and during the subsequent resume if all of its descendants
 *	are left in runtime suspend too.  If that happens, @complete() will be
 *	executed directly after @prepare() and it must ensure the proper
 *	functioning of the device after the system resume.
 *	The PM core executes subsystem-level @prepare() for all devices before
 *	starting to invoke suspend callbacks for any of them, so generally
 *	devices may be assumed to be functional or to respond to runtime resume
 *	requests while @prepare() is being executed.  However, device drivers
 *	may NOT assume anything about the availability of user space at that
 *	time and it is NOT valid to request firmware from within @prepare()
 *	(it's too late to do that).  It also is NOT valid to allocate
 *	substantial amounts of memory from @prepare() in the GFP_KERNEL mode.
 *	[To work around these limitations, drivers may register suspend and
 *	hibernation notifiers to be executed before the freezing of tasks.]
 *
 * @complete: Undo the changes made by @prepare().  This method is executed for
 *	all kinds of resume transitions, following one of the resume callbacks:
 *	@resume(), @thaw(), @restore().  Also called if the state transition
 *	fails before the driver's suspend callback: @suspend(), @freeze() or
 *	@poweroff(), can be executed (e.g. if the suspend callback fails for one
 *	of the other devices that the PM core has unsuccessfully attempted to
 *	suspend earlier).
 *	The PM core executes subsystem-level @complete() after it has executed
 *	the appropriate resume callbacks for all devices.  If the corresponding
 *	@prepare() at the beginning of the suspend transition returned a
 *	positive number and the device was left in runtime suspend (without
 *	executing any suspend and resume callbacks for it), @complete() will be
 *	the only callback executed for the device during resume.  In that case,
 *	@complete() must be prepared to do whatever is necessary to ensure the
 *	proper functioning of the device after the system resume.  To this end,
 *	@complete() can check the power.direct_complete flag of the device to
 *	learn whether (unset) or not (set) the previous suspend and resume
 *	callbacks have been executed for it.
 *
 * @suspend: Executed before putting the system into a sleep state in which the
 *	contents of main memory are preserved.  The exact action to perform
 *	depends on the device's subsystem (PM domain, device type, class or bus
 *	type), but generally the device must be quiescent after subsystem-level
 *	@suspend() has returned, so that it doesn't do any I/O or DMA.
 *	Subsystem-level @suspend() is executed for all devices after invoking
 *	subsystem-level @prepare() for all of them.
 *
 * @suspend_late: Continue operations started by @suspend().  For a number of
 *	devices @suspend_late() may point to the same callback routine as the
 *	runtime suspend callback.
 *
 * @resume: Executed after waking the system up from a sleep state in which the
 *	contents of main memory were preserved.  The exact action to perform
 *	depends on the device's subsystem, but generally the driver is expected
 *	to start working again, responding to hardware events and software
 *	requests (the device itself may be left in a low-power state, waiting
 *	for a runtime resume to occur).  The state of the device at the time its
 *	driver's @resume() callback is run depends on the platform and subsystem
 *	the device belongs to.  On most platforms, there are no restrictions on
 *	availability of resources like clocks during @resume().
 *	Subsystem-level @resume() is executed for all devices after invoking
 *	subsystem-level @resume_noirq() for all of them.
 *
 * @resume_early: Prepare to execute @resume().  For a number of devices
 *	@resume_early() may point to the same callback routine as the runtime
 *	resume callback.
 *
 * @freeze: Hibernation-specific, executed before creating a hibernation image.
 *	Analogous to @suspend(), but it should not enable the device to signal
 *	wakeup events or change its power state.  The majority of subsystems
 *	(with the notable exception of the PCI bus type) expect the driver-level
 *	@freeze() to save the device settings in memory to be used by @restore()
 *	during the subsequent resume from hibernation.
 *	Subsystem-level @freeze() is executed for all devices after invoking
 *	subsystem-level @prepare() for all of them.
 *
 * @freeze_late: Continue operations started by @freeze().  Analogous to
 *	@suspend_late(), but it should not enable the device to signal wakeup
 *	events or change its power state.
 *
 * @thaw: Hibernation-specific, executed after creating a hibernation image OR
 *	if the creation of an image has failed.  Also executed after a failing
 *	attempt to restore the contents of main memory from such an image.
 *	Undo the changes made by the preceding @freeze(), so the device can be
 *	operated in the same way as immediately before the call to @freeze().
 *	Subsystem-level @thaw() is executed for all devices after invoking
 *	subsystem-level @thaw_noirq() for all of them.  It also may be executed
 *	directly after @freeze() in case of a transition error.
 *
 * @thaw_early: Prepare to execute @thaw().  Undo the changes made by the
 *	preceding @freeze_late().
 *
 * @poweroff: Hibernation-specific, executed after saving a hibernation image.
 *	Analogous to @suspend(), but it need not save the device's settings in
 *	memory.
 *	Subsystem-level @poweroff() is executed for all devices after invoking
 *	subsystem-level @prepare() for all of them.
 *
 * @poweroff_late: Continue operations started by @poweroff().  Analogous to
 *	@suspend_late(), but it need not save the device's settings in memory.
 *
 * @restore: Hibernation-specific, executed after restoring the contents of main
 *	memory from a hibernation image, analogous to @resume().
 *
 * @restore_early: Prepare to execute @restore(), analogous to @resume_early().
 *
 * @suspend_noirq: Complete the actions started by @suspend().  Carry out any
 *	additional operations required for suspending the device that might be
 *	racing with its driver's interrupt handler, which is guaranteed not to
 *	run while @suspend_noirq() is being executed.
 *	It generally is expected that the device will be in a low-power state
 *	(appropriate for the target system sleep state) after subsystem-level
 *	@suspend_noirq() has returned successfully.  If the device can generate
 *	system wakeup signals and is enabled to wake up the system, it should be
 *	configured to do so at that time.  However, depending on the platform
 *	and device's subsystem, @suspend() or @suspend_late() may be allowed to
 *	put the device into the low-power state and configure it to generate
 *	wakeup signals, in which case it generally is not necessary to define
 *	@suspend_noirq().
 *
 * @resume_noirq: Prepare for the execution of @resume() by carrying out any
 *	operations required for resuming the device that might be racing with
 *	its driver's interrupt handler, which is guaranteed not to run while
 *	@resume_noirq() is being executed.
 *
 * @freeze_noirq: Complete the actions started by @freeze().  Carry out any
 *	additional operations required for freezing the device that might be
 *	racing with its driver's interrupt handler, which is guaranteed not to
 *	run while @freeze_noirq() is being executed.
 *	The power state of the device should not be changed by either @freeze(),
 *	or @freeze_late(), or @freeze_noirq() and it should not be configured to
 *	signal system wakeup by any of these callbacks.
 *
 * @thaw_noirq: Prepare for the execution of @thaw() by carrying out any
 *	operations required for thawing the device that might be racing with its
 *	driver's interrupt handler, which is guaranteed not to run while
 *	@thaw_noirq() is being executed.
 *
 * @poweroff_noirq: Complete the actions started by @poweroff().  Analogous to
 *	@suspend_noirq(), but it need not save the device's settings in memory.
 *
 * @restore_noirq: Prepare for the execution of @restore() by carrying out any
 *	operations required for thawing the device that might be racing with its
 *	driver's interrupt handler, which is guaranteed not to run while
 *	@restore_noirq() is being executed.  Analogous to @resume_noirq().
 *
 * @runtime_suspend: Prepare the device for a condition in which it won't be
 *	able to communicate with the CPU(s) and RAM due to power management.
 *	This need not mean that the device should be put into a low-power state.
 *	For example, if the device is behind a link which is about to be turned
 *	off, the device may remain at full power.  If the device does go to low
 *	power and is capable of generating runtime wakeup events, remote wakeup
 *	(i.e., a hardware mechanism allowing the device to request a change of
 *	its power state via an interrupt) should be enabled for it.
 *
 * @runtime_resume: Put the device into the fully active state in response to a
 *	wakeup event generated by hardware or at the request of software.  If
 *	necessary, put the device into the full-power state and restore its
 *	registers, so that it is fully operational.
 *
 * @runtime_idle: Device appears to be inactive and it might be put into a
 *	low-power state if all of the necessary conditions are satisfied.
 *	Check these conditions, and return 0 if it's appropriate to let the PM
 *	core queue a suspend request for the device.
 *
 * Several device power state transitions are externally visible, affecting
 * the state of pending I/O queues and (for drivers that touch hardware)
 * interrupts, wakeups, DMA, and other hardware state.  There may also be
 * internal transitions to various low-power modes which are transparent
 * to the rest of the driver stack (such as a driver that's ON gating off
 * clocks which are not in active use).
 *
 * The externally visible transitions are handled with the help of callbacks
 * included in this structure in such a way that, typically, two levels of
 * callbacks are involved.  First, the PM core executes callbacks provided by PM
 * domains, device types, classes and bus types.  They are the subsystem-level
 * callbacks expected to execute callbacks provided by device drivers, although
 * they may choose not to do that.  If the driver callbacks are executed, they
 * have to collaborate with the subsystem-level callbacks to achieve the goals
 * appropriate for the given system transition, given transition phase and the
 * subsystem the device belongs to.
 *
 * All of the above callbacks, except for @complete(), return error codes.
 * However, the error codes returned by @resume(), @thaw(), @restore(),
 * @resume_noirq(), @thaw_noirq(), and @restore_noirq(), do not cause the PM
 * core to abort the resume transition during which they are returned.  The
 * error codes returned in those cases are only printed to the system logs for
 * debugging purposes.  Still, it is recommended that drivers only return error
 * codes from their resume methods in case of an unrecoverable failure (i.e.
 * when the device being handled refuses to resume and becomes unusable) to
 * allow the PM core to be modified in the future, so that it can avoid
 * attempting to handle devices that failed to resume and their children.
 *
 * It is allowed to unregister devices while the above callbacks are being
 * executed.  However, a callback routine MUST NOT try to unregister the device
 * it was called for, although it may unregister children of that device (for
 * example, if it detects that a child was unplugged while the system was
 * asleep).
 *
 * There also are callbacks related to runtime power management of devices.
 * Again, as a rule these callbacks are executed by the PM core for subsystems
 * (PM domains, device types, classes and bus types) and the subsystem-level
 * callbacks are expected to invoke the driver callbacks.  Moreover, the exact
 * actions to be performed by a device driver's callbacks generally depend on
 * the platform and subsystem the device belongs to.
 *
 * Refer to Documentation/power/runtime_pm.rst for more information about the
 * role of the @runtime_suspend(), @runtime_resume() and @runtime_idle()
 * callbacks in device runtime power management.
 */
struct dev_pm_ops {
	int (*prepare)(struct device *dev);
	void (*complete)(struct device *dev);
	int (*suspend)(struct device *dev);
	int (*resume)(struct device *dev);
	int (*freeze)(struct device *dev);
	int (*thaw)(struct device *dev);
	int (*poweroff)(struct device *dev);
	int (*restore)(struct device *dev);
	int (*suspend_late)(struct device *dev);
	int (*resume_early)(struct device *dev);
	int (*freeze_late)(struct device *dev);
	int (*thaw_early)(struct device *dev);
	int (*poweroff_late)(struct device *dev);
	int (*restore_early)(struct device *dev);
	int (*suspend_noirq)(struct device *dev);
	int (*resume_noirq)(struct device *dev);
	int (*freeze_noirq)(struct device *dev);
	int (*thaw_noirq)(struct device *dev);
	int (*poweroff_noirq)(struct device *dev);
	int (*restore_noirq)(struct device *dev);
	int (*runtime_suspend)(struct device *dev);
	int (*runtime_resume)(struct device *dev);
	int (*runtime_idle)(struct device *dev);
};

#define SYSTEM_SLEEP_PM_OPS(suspend_fn, resume_fn) \
	.suspend = pm_sleep_ptr(suspend_fn), \
	.resume = pm_sleep_ptr(resume_fn), \
	.freeze = pm_sleep_ptr(suspend_fn), \
	.thaw = pm_sleep_ptr(resume_fn), \
	.poweroff = pm_sleep_ptr(suspend_fn), \
	.restore = pm_sleep_ptr(resume_fn),

#define LATE_SYSTEM_SLEEP_PM_OPS(suspend_fn, resume_fn) \
	.suspend_late = pm_sleep_ptr(suspend_fn), \
	.resume_early = pm_sleep_ptr(resume_fn), \
	.freeze_late = pm_sleep_ptr(suspend_fn), \
	.thaw_early = pm_sleep_ptr(resume_fn), \
	.poweroff_late = pm_sleep_ptr(suspend_fn), \
	.restore_early = pm_sleep_ptr(resume_fn),

#define NOIRQ_SYSTEM_SLEEP_PM_OPS(suspend_fn, resume_fn) \
	.suspend_noirq = pm_sleep_ptr(suspend_fn), \
	.resume_noirq = pm_sleep_ptr(resume_fn), \
	.freeze_noirq = pm_sleep_ptr(suspend_fn), \
	.thaw_noirq = pm_sleep_ptr(resume_fn), \
	.poweroff_noirq = pm_sleep_ptr(suspend_fn), \
	.restore_noirq = pm_sleep_ptr(resume_fn),

#define RUNTIME_PM_OPS(suspend_fn, resume_fn, idle_fn) \
	.runtime_suspend = suspend_fn, \
	.runtime_resume = resume_fn, \
	.runtime_idle = idle_fn,

#ifdef CONFIG_PM_SLEEP
#define SET_SYSTEM_SLEEP_PM_OPS(suspend_fn, resume_fn) \
	SYSTEM_SLEEP_PM_OPS(suspend_fn, resume_fn)
#else
#define SET_SYSTEM_SLEEP_PM_OPS(suspend_fn, resume_fn)
#endif

#ifdef CONFIG_PM_SLEEP
#define SET_LATE_SYSTEM_SLEEP_PM_OPS(suspend_fn, resume_fn) \
	LATE_SYSTEM_SLEEP_PM_OPS(suspend_fn, resume_fn)
#else
#define SET_LATE_SYSTEM_SLEEP_PM_OPS(suspend_fn, resume_fn)
#endif

#ifdef CONFIG_PM_SLEEP
#define SET_NOIRQ_SYSTEM_SLEEP_PM_OPS(suspend_fn, resume_fn) \
	NOIRQ_SYSTEM_SLEEP_PM_OPS(suspend_fn, resume_fn)
#else
#define SET_NOIRQ_SYSTEM_SLEEP_PM_OPS(suspend_fn, resume_fn)
#endif

#ifdef CONFIG_PM
#define SET_RUNTIME_PM_OPS(suspend_fn, resume_fn, idle_fn) \
	RUNTIME_PM_OPS(suspend_fn, resume_fn, idle_fn)
#else
#define SET_RUNTIME_PM_OPS(suspend_fn, resume_fn, idle_fn)
#endif

/*
 * Use this if you want to use the same suspend and resume callbacks for suspend
 * to RAM and hibernation.
 */
#define DEFINE_SIMPLE_DEV_PM_OPS(name, suspend_fn, resume_fn) \
<<<<<<< HEAD
static const struct dev_pm_ops name = { \
=======
const struct dev_pm_ops name = { \
>>>>>>> 80efc626
	SYSTEM_SLEEP_PM_OPS(suspend_fn, resume_fn) \
}

/*
 * Use this for defining a set of PM operations to be used in all situations
 * (system suspend, hibernation or runtime PM).
 * NOTE: In general, system suspend callbacks, .suspend() and .resume(), should
 * be different from the corresponding runtime PM callbacks, .runtime_suspend(),
 * and .runtime_resume(), because .runtime_suspend() always works on an already
 * quiescent device, while .suspend() should assume that the device may be doing
 * something when it is called (it should ensure that the device will be
 * quiescent after it has returned).  Therefore it's better to point the "late"
 * suspend and "early" resume callback pointers, .suspend_late() and
 * .resume_early(), to the same routines as .runtime_suspend() and
 * .runtime_resume(), respectively (and analogously for hibernation).
 */
#define DEFINE_UNIVERSAL_DEV_PM_OPS(name, suspend_fn, resume_fn, idle_fn) \
static const struct dev_pm_ops name = { \
	SYSTEM_SLEEP_PM_OPS(suspend_fn, resume_fn) \
	RUNTIME_PM_OPS(suspend_fn, resume_fn, idle_fn) \
}

/* Deprecated. Use DEFINE_SIMPLE_DEV_PM_OPS() instead. */
#define SIMPLE_DEV_PM_OPS(name, suspend_fn, resume_fn) \
const struct dev_pm_ops __maybe_unused name = { \
	SET_SYSTEM_SLEEP_PM_OPS(suspend_fn, resume_fn) \
}

/* Deprecated. Use DEFINE_UNIVERSAL_DEV_PM_OPS() instead. */
#define UNIVERSAL_DEV_PM_OPS(name, suspend_fn, resume_fn, idle_fn) \
const struct dev_pm_ops __maybe_unused name = { \
	SET_SYSTEM_SLEEP_PM_OPS(suspend_fn, resume_fn) \
	SET_RUNTIME_PM_OPS(suspend_fn, resume_fn, idle_fn) \
}

#define pm_ptr(_ptr) PTR_IF(IS_ENABLED(CONFIG_PM), (_ptr))
#define pm_sleep_ptr(_ptr) PTR_IF(IS_ENABLED(CONFIG_PM_SLEEP), (_ptr))

/*
 * PM_EVENT_ messages
 *
 * The following PM_EVENT_ messages are defined for the internal use of the PM
 * core, in order to provide a mechanism allowing the high level suspend and
 * hibernation code to convey the necessary information to the device PM core
 * code:
 *
 * ON		No transition.
 *
 * FREEZE	System is going to hibernate, call ->prepare() and ->freeze()
 *		for all devices.
 *
 * SUSPEND	System is going to suspend, call ->prepare() and ->suspend()
 *		for all devices.
 *
 * HIBERNATE	Hibernation image has been saved, call ->prepare() and
 *		->poweroff() for all devices.
 *
 * QUIESCE	Contents of main memory are going to be restored from a (loaded)
 *		hibernation image, call ->prepare() and ->freeze() for all
 *		devices.
 *
 * RESUME	System is resuming, call ->resume() and ->complete() for all
 *		devices.
 *
 * THAW		Hibernation image has been created, call ->thaw() and
 *		->complete() for all devices.
 *
 * RESTORE	Contents of main memory have been restored from a hibernation
 *		image, call ->restore() and ->complete() for all devices.
 *
 * RECOVER	Creation of a hibernation image or restoration of the main
 *		memory contents from a hibernation image has failed, call
 *		->thaw() and ->complete() for all devices.
 *
 * The following PM_EVENT_ messages are defined for internal use by
 * kernel subsystems.  They are never issued by the PM core.
 *
 * USER_SUSPEND		Manual selective suspend was issued by userspace.
 *
 * USER_RESUME		Manual selective resume was issued by userspace.
 *
 * REMOTE_WAKEUP	Remote-wakeup request was received from the device.
 *
 * AUTO_SUSPEND		Automatic (device idle) runtime suspend was
 *			initiated by the subsystem.
 *
 * AUTO_RESUME		Automatic (device needed) runtime resume was
 *			requested by a driver.
 */

#define PM_EVENT_INVALID	(-1)
#define PM_EVENT_ON		0x0000
#define PM_EVENT_FREEZE		0x0001
#define PM_EVENT_SUSPEND	0x0002
#define PM_EVENT_HIBERNATE	0x0004
#define PM_EVENT_QUIESCE	0x0008
#define PM_EVENT_RESUME		0x0010
#define PM_EVENT_THAW		0x0020
#define PM_EVENT_RESTORE	0x0040
#define PM_EVENT_RECOVER	0x0080
#define PM_EVENT_USER		0x0100
#define PM_EVENT_REMOTE		0x0200
#define PM_EVENT_AUTO		0x0400

#define PM_EVENT_SLEEP		(PM_EVENT_SUSPEND | PM_EVENT_HIBERNATE)
#define PM_EVENT_USER_SUSPEND	(PM_EVENT_USER | PM_EVENT_SUSPEND)
#define PM_EVENT_USER_RESUME	(PM_EVENT_USER | PM_EVENT_RESUME)
#define PM_EVENT_REMOTE_RESUME	(PM_EVENT_REMOTE | PM_EVENT_RESUME)
#define PM_EVENT_AUTO_SUSPEND	(PM_EVENT_AUTO | PM_EVENT_SUSPEND)
#define PM_EVENT_AUTO_RESUME	(PM_EVENT_AUTO | PM_EVENT_RESUME)

#define PMSG_INVALID	((struct pm_message){ .event = PM_EVENT_INVALID, })
#define PMSG_ON		((struct pm_message){ .event = PM_EVENT_ON, })
#define PMSG_FREEZE	((struct pm_message){ .event = PM_EVENT_FREEZE, })
#define PMSG_QUIESCE	((struct pm_message){ .event = PM_EVENT_QUIESCE, })
#define PMSG_SUSPEND	((struct pm_message){ .event = PM_EVENT_SUSPEND, })
#define PMSG_HIBERNATE	((struct pm_message){ .event = PM_EVENT_HIBERNATE, })
#define PMSG_RESUME	((struct pm_message){ .event = PM_EVENT_RESUME, })
#define PMSG_THAW	((struct pm_message){ .event = PM_EVENT_THAW, })
#define PMSG_RESTORE	((struct pm_message){ .event = PM_EVENT_RESTORE, })
#define PMSG_RECOVER	((struct pm_message){ .event = PM_EVENT_RECOVER, })
#define PMSG_USER_SUSPEND	((struct pm_message) \
					{ .event = PM_EVENT_USER_SUSPEND, })
#define PMSG_USER_RESUME	((struct pm_message) \
					{ .event = PM_EVENT_USER_RESUME, })
#define PMSG_REMOTE_RESUME	((struct pm_message) \
					{ .event = PM_EVENT_REMOTE_RESUME, })
#define PMSG_AUTO_SUSPEND	((struct pm_message) \
					{ .event = PM_EVENT_AUTO_SUSPEND, })
#define PMSG_AUTO_RESUME	((struct pm_message) \
					{ .event = PM_EVENT_AUTO_RESUME, })

#define PMSG_IS_AUTO(msg)	(((msg).event & PM_EVENT_AUTO) != 0)

/*
 * Device run-time power management status.
 *
 * These status labels are used internally by the PM core to indicate the
 * current status of a device with respect to the PM core operations.  They do
 * not reflect the actual power state of the device or its status as seen by the
 * driver.
 *
 * RPM_ACTIVE		Device is fully operational.  Indicates that the device
 *			bus type's ->runtime_resume() callback has completed
 *			successfully.
 *
 * RPM_SUSPENDED	Device bus type's ->runtime_suspend() callback has
 *			completed successfully.  The device is regarded as
 *			suspended.
 *
 * RPM_RESUMING		Device bus type's ->runtime_resume() callback is being
 *			executed.
 *
 * RPM_SUSPENDING	Device bus type's ->runtime_suspend() callback is being
 *			executed.
 */

enum rpm_status {
	RPM_ACTIVE = 0,
	RPM_RESUMING,
	RPM_SUSPENDED,
	RPM_SUSPENDING,
};

/*
 * Device run-time power management request types.
 *
 * RPM_REQ_NONE		Do nothing.
 *
 * RPM_REQ_IDLE		Run the device bus type's ->runtime_idle() callback
 *
 * RPM_REQ_SUSPEND	Run the device bus type's ->runtime_suspend() callback
 *
 * RPM_REQ_AUTOSUSPEND	Same as RPM_REQ_SUSPEND, but not until the device has
 *			been inactive for as long as power.autosuspend_delay
 *
 * RPM_REQ_RESUME	Run the device bus type's ->runtime_resume() callback
 */

enum rpm_request {
	RPM_REQ_NONE = 0,
	RPM_REQ_IDLE,
	RPM_REQ_SUSPEND,
	RPM_REQ_AUTOSUSPEND,
	RPM_REQ_RESUME,
};

struct wakeup_source;
struct wake_irq;
struct pm_domain_data;

struct pm_subsys_data {
	spinlock_t lock;
	unsigned int refcount;
#ifdef CONFIG_PM_CLK
	unsigned int clock_op_might_sleep;
	struct mutex clock_mutex;
	struct list_head clock_list;
#endif
#ifdef CONFIG_PM_GENERIC_DOMAINS
	struct pm_domain_data *domain_data;
#endif
};

/*
 * Driver flags to control system suspend/resume behavior.
 *
 * These flags can be set by device drivers at the probe time.  They need not be
 * cleared by the drivers as the driver core will take care of that.
 *
 * NO_DIRECT_COMPLETE: Do not apply direct-complete optimization to the device.
 * SMART_PREPARE: Take the driver ->prepare callback return value into account.
 * SMART_SUSPEND: Avoid resuming the device from runtime suspend.
 * MAY_SKIP_RESUME: Allow driver "noirq" and "early" callbacks to be skipped.
 *
 * See Documentation/driver-api/pm/devices.rst for details.
 */
#define DPM_FLAG_NO_DIRECT_COMPLETE	BIT(0)
#define DPM_FLAG_SMART_PREPARE		BIT(1)
#define DPM_FLAG_SMART_SUSPEND		BIT(2)
#define DPM_FLAG_MAY_SKIP_RESUME	BIT(3)

struct dev_pm_info {
	pm_message_t		power_state;
	unsigned int		can_wakeup:1;
	unsigned int		async_suspend:1;
	bool			in_dpm_list:1;	/* Owned by the PM core */
	bool			is_prepared:1;	/* Owned by the PM core */
	bool			is_suspended:1;	/* Ditto */
	bool			is_noirq_suspended:1;
	bool			is_late_suspended:1;
	bool			no_pm:1;
	bool			early_init:1;	/* Owned by the PM core */
	bool			direct_complete:1;	/* Owned by the PM core */
	u32			driver_flags;
	spinlock_t		lock;
#ifdef CONFIG_PM_SLEEP
	struct list_head	entry;
	struct completion	completion;
	struct wakeup_source	*wakeup;
	bool			wakeup_path:1;
	bool			syscore:1;
	bool			no_pm_callbacks:1;	/* Owned by the PM core */
	unsigned int		must_resume:1;	/* Owned by the PM core */
	unsigned int		may_skip_resume:1;	/* Set by subsystems */
#else
	unsigned int		should_wakeup:1;
#endif
#ifdef CONFIG_PM
	struct hrtimer		suspend_timer;
	u64			timer_expires;
	struct work_struct	work;
	wait_queue_head_t	wait_queue;
	struct wake_irq		*wakeirq;
	atomic_t		usage_count;
	atomic_t		child_count;
	unsigned int		disable_depth:3;
	unsigned int		idle_notification:1;
	unsigned int		request_pending:1;
	unsigned int		deferred_resume:1;
	unsigned int		needs_force_resume:1;
	unsigned int		runtime_auto:1;
	bool			ignore_children:1;
	unsigned int		no_callbacks:1;
	unsigned int		irq_safe:1;
	unsigned int		use_autosuspend:1;
	unsigned int		timer_autosuspends:1;
	unsigned int		memalloc_noio:1;
	unsigned int		links_count;
	enum rpm_request	request;
	enum rpm_status		runtime_status;
	int			runtime_error;
	int			autosuspend_delay;
	u64			last_busy;
	u64			active_time;
	u64			suspended_time;
	u64			accounting_timestamp;
#endif
	struct pm_subsys_data	*subsys_data;  /* Owned by the subsystem. */
	void (*set_latency_tolerance)(struct device *, s32);
	struct dev_pm_qos	*qos;
};

extern int dev_pm_get_subsys_data(struct device *dev);
extern void dev_pm_put_subsys_data(struct device *dev);

/**
 * struct dev_pm_domain - power management domain representation.
 *
 * @ops: Power management operations associated with this domain.
 * @start: Called when a user needs to start the device via the domain.
 * @detach: Called when removing a device from the domain.
 * @activate: Called before executing probe routines for bus types and drivers.
 * @sync: Called after successful driver probe.
 * @dismiss: Called after unsuccessful driver probe and after driver removal.
 *
 * Power domains provide callbacks that are executed during system suspend,
 * hibernation, system resume and during runtime PM transitions instead of
 * subsystem-level and driver-level callbacks.
 */
struct dev_pm_domain {
	struct dev_pm_ops	ops;
	int (*start)(struct device *dev);
	void (*detach)(struct device *dev, bool power_off);
	int (*activate)(struct device *dev);
	void (*sync)(struct device *dev);
	void (*dismiss)(struct device *dev);
};

/*
 * The PM_EVENT_ messages are also used by drivers implementing the legacy
 * suspend framework, based on the ->suspend() and ->resume() callbacks common
 * for suspend and hibernation transitions, according to the rules below.
 */

/* Necessary, because several drivers use PM_EVENT_PRETHAW */
#define PM_EVENT_PRETHAW PM_EVENT_QUIESCE

/*
 * One transition is triggered by resume(), after a suspend() call; the
 * message is implicit:
 *
 * ON		Driver starts working again, responding to hardware events
 *		and software requests.  The hardware may have gone through
 *		a power-off reset, or it may have maintained state from the
 *		previous suspend() which the driver will rely on while
 *		resuming.  On most platforms, there are no restrictions on
 *		availability of resources like clocks during resume().
 *
 * Other transitions are triggered by messages sent using suspend().  All
 * these transitions quiesce the driver, so that I/O queues are inactive.
 * That commonly entails turning off IRQs and DMA; there may be rules
 * about how to quiesce that are specific to the bus or the device's type.
 * (For example, network drivers mark the link state.)  Other details may
 * differ according to the message:
 *
 * SUSPEND	Quiesce, enter a low power device state appropriate for
 *		the upcoming system state (such as PCI_D3hot), and enable
 *		wakeup events as appropriate.
 *
 * HIBERNATE	Enter a low power device state appropriate for the hibernation
 *		state (eg. ACPI S4) and enable wakeup events as appropriate.
 *
 * FREEZE	Quiesce operations so that a consistent image can be saved;
 *		but do NOT otherwise enter a low power device state, and do
 *		NOT emit system wakeup events.
 *
 * PRETHAW	Quiesce as if for FREEZE; additionally, prepare for restoring
 *		the system from a snapshot taken after an earlier FREEZE.
 *		Some drivers will need to reset their hardware state instead
 *		of preserving it, to ensure that it's never mistaken for the
 *		state which that earlier snapshot had set up.
 *
 * A minimally power-aware driver treats all messages as SUSPEND, fully
 * reinitializes its device during resume() -- whether or not it was reset
 * during the suspend/resume cycle -- and can't issue wakeup events.
 *
 * More power-aware drivers may also use low power states at runtime as
 * well as during system sleep states like PM_SUSPEND_STANDBY.  They may
 * be able to use wakeup events to exit from runtime low-power states,
 * or from system low-power states such as standby or suspend-to-RAM.
 */

#ifdef CONFIG_PM_SLEEP
extern void device_pm_lock(void);
extern void dpm_resume_start(pm_message_t state);
extern void dpm_resume_end(pm_message_t state);
extern void dpm_resume_noirq(pm_message_t state);
extern void dpm_resume_early(pm_message_t state);
extern void dpm_resume(pm_message_t state);
extern void dpm_complete(pm_message_t state);

extern void device_pm_unlock(void);
extern int dpm_suspend_end(pm_message_t state);
extern int dpm_suspend_start(pm_message_t state);
extern int dpm_suspend_noirq(pm_message_t state);
extern int dpm_suspend_late(pm_message_t state);
extern int dpm_suspend(pm_message_t state);
extern int dpm_prepare(pm_message_t state);

extern void __suspend_report_result(const char *function, void *fn, int ret);

#define suspend_report_result(fn, ret)					\
	do {								\
		__suspend_report_result(__func__, fn, ret);		\
	} while (0)

extern int device_pm_wait_for_dev(struct device *sub, struct device *dev);
extern void dpm_for_each_dev(void *data, void (*fn)(struct device *, void *));

extern int pm_generic_prepare(struct device *dev);
extern int pm_generic_suspend_late(struct device *dev);
extern int pm_generic_suspend_noirq(struct device *dev);
extern int pm_generic_suspend(struct device *dev);
extern int pm_generic_resume_early(struct device *dev);
extern int pm_generic_resume_noirq(struct device *dev);
extern int pm_generic_resume(struct device *dev);
extern int pm_generic_freeze_noirq(struct device *dev);
extern int pm_generic_freeze_late(struct device *dev);
extern int pm_generic_freeze(struct device *dev);
extern int pm_generic_thaw_noirq(struct device *dev);
extern int pm_generic_thaw_early(struct device *dev);
extern int pm_generic_thaw(struct device *dev);
extern int pm_generic_restore_noirq(struct device *dev);
extern int pm_generic_restore_early(struct device *dev);
extern int pm_generic_restore(struct device *dev);
extern int pm_generic_poweroff_noirq(struct device *dev);
extern int pm_generic_poweroff_late(struct device *dev);
extern int pm_generic_poweroff(struct device *dev);
extern void pm_generic_complete(struct device *dev);

extern bool dev_pm_skip_resume(struct device *dev);
extern bool dev_pm_skip_suspend(struct device *dev);

#else /* !CONFIG_PM_SLEEP */

#define device_pm_lock() do {} while (0)
#define device_pm_unlock() do {} while (0)

static inline int dpm_suspend_start(pm_message_t state)
{
	return 0;
}

#define suspend_report_result(fn, ret)		do {} while (0)

static inline int device_pm_wait_for_dev(struct device *a, struct device *b)
{
	return 0;
}

static inline void dpm_for_each_dev(void *data, void (*fn)(struct device *, void *))
{
}

#define pm_generic_prepare		NULL
#define pm_generic_suspend_late		NULL
#define pm_generic_suspend_noirq	NULL
#define pm_generic_suspend		NULL
#define pm_generic_resume_early		NULL
#define pm_generic_resume_noirq		NULL
#define pm_generic_resume		NULL
#define pm_generic_freeze_noirq		NULL
#define pm_generic_freeze_late		NULL
#define pm_generic_freeze		NULL
#define pm_generic_thaw_noirq		NULL
#define pm_generic_thaw_early		NULL
#define pm_generic_thaw			NULL
#define pm_generic_restore_noirq	NULL
#define pm_generic_restore_early	NULL
#define pm_generic_restore		NULL
#define pm_generic_poweroff_noirq	NULL
#define pm_generic_poweroff_late	NULL
#define pm_generic_poweroff		NULL
#define pm_generic_complete		NULL
#endif /* !CONFIG_PM_SLEEP */

/* How to reorder dpm_list after device_move() */
enum dpm_order {
	DPM_ORDER_NONE,
	DPM_ORDER_DEV_AFTER_PARENT,
	DPM_ORDER_PARENT_BEFORE_DEV,
	DPM_ORDER_DEV_LAST,
};

#endif /* _LINUX_PM_H */<|MERGE_RESOLUTION|>--- conflicted
+++ resolved
@@ -370,11 +370,7 @@
  * to RAM and hibernation.
  */
 #define DEFINE_SIMPLE_DEV_PM_OPS(name, suspend_fn, resume_fn) \
-<<<<<<< HEAD
-static const struct dev_pm_ops name = { \
-=======
 const struct dev_pm_ops name = { \
->>>>>>> 80efc626
 	SYSTEM_SLEEP_PM_OPS(suspend_fn, resume_fn) \
 }
 
