/* SPDX-License-Identifier: GPL-2.0 */
#ifndef _LINUX_MM_H
#define _LINUX_MM_H

#include <linux/errno.h>

#ifdef __KERNEL__

#include <linux/mmdebug.h>
#include <linux/gfp.h>
#include <linux/bug.h>
#include <linux/list.h>
#include <linux/mmzone.h>
#include <linux/rbtree.h>
#include <linux/atomic.h>
#include <linux/debug_locks.h>
#include <linux/mm_types.h>
#include <linux/range.h>
#include <linux/pfn.h>
#include <linux/percpu-refcount.h>
#include <linux/bit_spinlock.h>
#include <linux/shrinker.h>
#include <linux/resource.h>
#include <linux/page_ext.h>
#include <linux/err.h>
#include <linux/page_ref.h>
#include <linux/memremap.h>
#include <linux/overflow.h>
#include <linux/sizes.h>

struct mempolicy;
struct anon_vma;
struct anon_vma_chain;
struct file_ra_state;
struct user_struct;
struct writeback_control;
struct bdi_writeback;

void init_mm_internals(void);

#ifndef CONFIG_NEED_MULTIPLE_NODES	/* Don't use mapnrs, do it properly */
extern unsigned long max_mapnr;

static inline void set_max_mapnr(unsigned long limit)
{
	max_mapnr = limit;
}
#else
static inline void set_max_mapnr(unsigned long limit) { }
#endif

extern atomic_long_t _totalram_pages;
static inline unsigned long totalram_pages(void)
{
	return (unsigned long)atomic_long_read(&_totalram_pages);
}

static inline void totalram_pages_inc(void)
{
	atomic_long_inc(&_totalram_pages);
}

static inline void totalram_pages_dec(void)
{
	atomic_long_dec(&_totalram_pages);
}

static inline void totalram_pages_add(long count)
{
	atomic_long_add(count, &_totalram_pages);
}

static inline void totalram_pages_set(long val)
{
	atomic_long_set(&_totalram_pages, val);
}

extern void * high_memory;
extern int page_cluster;

#ifdef CONFIG_SYSCTL
extern int sysctl_legacy_va_layout;
#else
#define sysctl_legacy_va_layout 0
#endif

#ifdef CONFIG_HAVE_ARCH_MMAP_RND_BITS
extern const int mmap_rnd_bits_min;
extern const int mmap_rnd_bits_max;
extern int mmap_rnd_bits __read_mostly;
#endif
#ifdef CONFIG_HAVE_ARCH_MMAP_RND_COMPAT_BITS
extern const int mmap_rnd_compat_bits_min;
extern const int mmap_rnd_compat_bits_max;
extern int mmap_rnd_compat_bits __read_mostly;
#endif

#include <asm/page.h>
#include <asm/pgtable.h>
#include <asm/processor.h>

/*
 * Architectures that support memory tagging (assigning tags to memory regions,
 * embedding these tags into addresses that point to these memory regions, and
 * checking that the memory and the pointer tags match on memory accesses)
 * redefine this macro to strip tags from pointers.
 * It's defined as noop for arcitectures that don't support memory tagging.
 */
#ifndef untagged_addr
#define untagged_addr(addr) (addr)
#endif

#ifndef __pa_symbol
#define __pa_symbol(x)  __pa(RELOC_HIDE((unsigned long)(x), 0))
#endif

#ifndef page_to_virt
#define page_to_virt(x)	__va(PFN_PHYS(page_to_pfn(x)))
#endif

#ifndef lm_alias
#define lm_alias(x)	__va(__pa_symbol(x))
#endif

/*
 * To prevent common memory management code establishing
 * a zero page mapping on a read fault.
 * This macro should be defined within <asm/pgtable.h>.
 * s390 does this to prevent multiplexing of hardware bits
 * related to the physical page in case of virtualization.
 */
#ifndef mm_forbids_zeropage
#define mm_forbids_zeropage(X)	(0)
#endif

/*
 * On some architectures it is expensive to call memset() for small sizes.
 * If an architecture decides to implement their own version of
 * mm_zero_struct_page they should wrap the defines below in a #ifndef and
 * define their own version of this macro in <asm/pgtable.h>
 */
#if BITS_PER_LONG == 64
/* This function must be updated when the size of struct page grows above 80
 * or reduces below 56. The idea that compiler optimizes out switch()
 * statement, and only leaves move/store instructions. Also the compiler can
 * combine write statments if they are both assignments and can be reordered,
 * this can result in several of the writes here being dropped.
 */
#define	mm_zero_struct_page(pp) __mm_zero_struct_page(pp)
static inline void __mm_zero_struct_page(struct page *page)
{
	unsigned long *_pp = (void *)page;

	 /* Check that struct page is either 56, 64, 72, or 80 bytes */
	BUILD_BUG_ON(sizeof(struct page) & 7);
	BUILD_BUG_ON(sizeof(struct page) < 56);
	BUILD_BUG_ON(sizeof(struct page) > 80);

	switch (sizeof(struct page)) {
	case 80:
		_pp[9] = 0;	/* fallthrough */
	case 72:
		_pp[8] = 0;	/* fallthrough */
	case 64:
		_pp[7] = 0;	/* fallthrough */
	case 56:
		_pp[6] = 0;
		_pp[5] = 0;
		_pp[4] = 0;
		_pp[3] = 0;
		_pp[2] = 0;
		_pp[1] = 0;
		_pp[0] = 0;
	}
}
#else
#define mm_zero_struct_page(pp)  ((void)memset((pp), 0, sizeof(struct page)))
#endif

/*
 * Default maximum number of active map areas, this limits the number of vmas
 * per mm struct. Users can overwrite this number by sysctl but there is a
 * problem.
 *
 * When a program's coredump is generated as ELF format, a section is created
 * per a vma. In ELF, the number of sections is represented in unsigned short.
 * This means the number of sections should be smaller than 65535 at coredump.
 * Because the kernel adds some informative sections to a image of program at
 * generating coredump, we need some margin. The number of extra sections is
 * 1-3 now and depends on arch. We use "5" as safe margin, here.
 *
 * ELF extended numbering allows more than 65535 sections, so 16-bit bound is
 * not a hard limit any more. Although some userspace tools can be surprised by
 * that.
 */
#define MAPCOUNT_ELF_CORE_MARGIN	(5)
#define DEFAULT_MAX_MAP_COUNT	(USHRT_MAX - MAPCOUNT_ELF_CORE_MARGIN)

extern int sysctl_max_map_count;
extern int sysctl_mmap_noexec_taint;

extern unsigned long sysctl_user_reserve_kbytes;
extern unsigned long sysctl_admin_reserve_kbytes;

extern int sysctl_overcommit_memory;
extern int sysctl_overcommit_ratio;
extern unsigned long sysctl_overcommit_kbytes;

extern int overcommit_ratio_handler(struct ctl_table *, int, void __user *,
				    size_t *, loff_t *);
extern int overcommit_kbytes_handler(struct ctl_table *, int, void __user *,
				    size_t *, loff_t *);

#define nth_page(page,n) pfn_to_page(page_to_pfn((page)) + (n))

/* to align the pointer to the (next) page boundary */
#define PAGE_ALIGN(addr) ALIGN(addr, PAGE_SIZE)

/* test whether an address (unsigned long or pointer) is aligned to PAGE_SIZE */
#define PAGE_ALIGNED(addr)	IS_ALIGNED((unsigned long)(addr), PAGE_SIZE)

#define lru_to_page(head) (list_entry((head)->prev, struct page, lru))

/*
 * Linux kernel virtual memory manager primitives.
 * The idea being to have a "virtual" mm in the same way
 * we have a virtual fs - giving a cleaner interface to the
 * mm details, and allowing different kinds of memory mappings
 * (from shared memory to executable loading to arbitrary
 * mmap() functions).
 */

struct vm_area_struct *vm_area_alloc(struct mm_struct *);
struct vm_area_struct *vm_area_dup(struct vm_area_struct *);
void vm_area_free(struct vm_area_struct *);

#ifndef CONFIG_MMU
extern struct rb_root nommu_region_tree;
extern struct rw_semaphore nommu_region_sem;

extern unsigned int kobjsize(const void *objp);
#endif

/*
 * vm_flags in vm_area_struct, see mm_types.h.
 * When changing, update also include/trace/events/mmflags.h
 */
#define VM_NONE		0x00000000

#define VM_READ		0x00000001	/* currently active flags */
#define VM_WRITE	0x00000002
#define VM_EXEC		0x00000004
#define VM_SHARED	0x00000008

/* mprotect() hardcodes VM_MAYREAD >> 4 == VM_READ, and so for r/w/x bits. */
#define VM_MAYREAD	0x00000010	/* limits for mprotect() etc */
#define VM_MAYWRITE	0x00000020
#define VM_MAYEXEC	0x00000040
#define VM_MAYSHARE	0x00000080

#define VM_GROWSDOWN	0x00000100	/* general info on the segment */
#define VM_UFFD_MISSING	0x00000200	/* missing pages tracking */
#define VM_PFNMAP	0x00000400	/* Page-ranges managed without "struct page", just pure PFN */
#define VM_DENYWRITE	0x00000800	/* ETXTBSY on write attempts.. */
#define VM_UFFD_WP	0x00001000	/* wrprotect pages tracking */

#define VM_LOCKED	0x00002000
#define VM_IO           0x00004000	/* Memory mapped I/O or similar */

					/* Used by sys_madvise() */
#define VM_SEQ_READ	0x00008000	/* App will access data sequentially */
#define VM_RAND_READ	0x00010000	/* App will not benefit from clustered reads */

#define VM_DONTCOPY	0x00020000      /* Do not copy this vma on fork */
#define VM_DONTEXPAND	0x00040000	/* Cannot expand with mremap() */
#define VM_LOCKONFAULT	0x00080000	/* Lock the pages covered when they are faulted in */
#define VM_ACCOUNT	0x00100000	/* Is a VM accounted object */
#define VM_NORESERVE	0x00200000	/* should the VM suppress accounting */
#define VM_HUGETLB	0x00400000	/* Huge TLB Page VM */
#define VM_SYNC		0x00800000	/* Synchronous page faults */
#define VM_ARCH_1	0x01000000	/* Architecture-specific flag */
#define VM_WIPEONFORK	0x02000000	/* Wipe VMA contents in child. */
#define VM_DONTDUMP	0x04000000	/* Do not include in the core dump */

#ifdef CONFIG_MEM_SOFT_DIRTY
# define VM_SOFTDIRTY	0x08000000	/* Not soft dirty clean area */
#else
# define VM_SOFTDIRTY	0
#endif

#define VM_MIXEDMAP	0x10000000	/* Can contain "struct page" and pure PFN pages */
#define VM_HUGEPAGE	0x20000000	/* MADV_HUGEPAGE marked this vma */
#define VM_NOHUGEPAGE	0x40000000	/* MADV_NOHUGEPAGE marked this vma */
#define VM_MERGEABLE	0x80000000	/* KSM may merge identical pages */

#ifdef CONFIG_ARCH_USES_HIGH_VMA_FLAGS
#define VM_HIGH_ARCH_BIT_0	32	/* bit only usable on 64-bit architectures */
#define VM_HIGH_ARCH_BIT_1	33	/* bit only usable on 64-bit architectures */
#define VM_HIGH_ARCH_BIT_2	34	/* bit only usable on 64-bit architectures */
#define VM_HIGH_ARCH_BIT_3	35	/* bit only usable on 64-bit architectures */
#define VM_HIGH_ARCH_BIT_4	36	/* bit only usable on 64-bit architectures */
#define VM_HIGH_ARCH_0	BIT(VM_HIGH_ARCH_BIT_0)
#define VM_HIGH_ARCH_1	BIT(VM_HIGH_ARCH_BIT_1)
#define VM_HIGH_ARCH_2	BIT(VM_HIGH_ARCH_BIT_2)
#define VM_HIGH_ARCH_3	BIT(VM_HIGH_ARCH_BIT_3)
#define VM_HIGH_ARCH_4	BIT(VM_HIGH_ARCH_BIT_4)
#endif /* CONFIG_ARCH_USES_HIGH_VMA_FLAGS */

#ifdef CONFIG_ARCH_HAS_PKEYS
# define VM_PKEY_SHIFT	VM_HIGH_ARCH_BIT_0
# define VM_PKEY_BIT0	VM_HIGH_ARCH_0	/* A protection key is a 4-bit value */
# define VM_PKEY_BIT1	VM_HIGH_ARCH_1	/* on x86 and 5-bit value on ppc64   */
# define VM_PKEY_BIT2	VM_HIGH_ARCH_2
# define VM_PKEY_BIT3	VM_HIGH_ARCH_3
#ifdef CONFIG_PPC
# define VM_PKEY_BIT4  VM_HIGH_ARCH_4
#else
# define VM_PKEY_BIT4  0
#endif
#endif /* CONFIG_ARCH_HAS_PKEYS */

#if defined(CONFIG_X86)
# define VM_PAT		VM_ARCH_1	/* PAT reserves whole VMA at once (x86) */
#elif defined(CONFIG_PPC)
# define VM_SAO		VM_ARCH_1	/* Strong Access Ordering (powerpc) */
#elif defined(CONFIG_PARISC)
# define VM_GROWSUP	VM_ARCH_1
#elif defined(CONFIG_IA64)
# define VM_GROWSUP	VM_ARCH_1
#elif defined(CONFIG_SPARC64)
# define VM_SPARC_ADI	VM_ARCH_1	/* Uses ADI tag for access control */
# define VM_ARCH_CLEAR	VM_SPARC_ADI
#elif !defined(CONFIG_MMU)
# define VM_MAPPED_COPY	VM_ARCH_1	/* T if mapped copy of data (nommu mmap) */
#endif

#if defined(CONFIG_X86_INTEL_MPX)
/* MPX specific bounds table or bounds directory */
# define VM_MPX		VM_HIGH_ARCH_4
#else
# define VM_MPX		VM_NONE
#endif

#ifndef VM_GROWSUP
# define VM_GROWSUP	VM_NONE
#endif

/* Bits set in the VMA until the stack is in its final location */
#define VM_STACK_INCOMPLETE_SETUP	(VM_RAND_READ | VM_SEQ_READ)

#ifndef VM_STACK_DEFAULT_FLAGS		/* arch can override this */
#define VM_STACK_DEFAULT_FLAGS VM_DATA_DEFAULT_FLAGS
#endif

#ifdef CONFIG_STACK_GROWSUP
#define VM_STACK	VM_GROWSUP
#else
#define VM_STACK	VM_GROWSDOWN
#endif

#define VM_STACK_FLAGS	(VM_STACK | VM_STACK_DEFAULT_FLAGS | VM_ACCOUNT)

/*
 * Special vmas that are non-mergable, non-mlock()able.
 * Note: mm/huge_memory.c VM_NO_THP depends on this definition.
 */
#define VM_SPECIAL (VM_IO | VM_DONTEXPAND | VM_PFNMAP | VM_MIXEDMAP)

/* This mask defines which mm->def_flags a process can inherit its parent */
#define VM_INIT_DEF_MASK	VM_NOHUGEPAGE

/* This mask is used to clear all the VMA flags used by mlock */
#define VM_LOCKED_CLEAR_MASK	(~(VM_LOCKED | VM_LOCKONFAULT))

/* Arch-specific flags to clear when updating VM flags on protection change */
#ifndef VM_ARCH_CLEAR
# define VM_ARCH_CLEAR	VM_NONE
#endif
#define VM_FLAGS_CLEAR	(ARCH_VM_PKEY_FLAGS | VM_ARCH_CLEAR)

/*
 * mapping from the currently active vm_flags protection bits (the
 * low four bits) to a page protection mask..
 */
extern pgprot_t protection_map[16];

/**
 * Fault flag definitions.
 *
 * @FAULT_FLAG_WRITE: Fault was a write fault.
 * @FAULT_FLAG_MKWRITE: Fault was mkwrite of existing PTE.
 * @FAULT_FLAG_ALLOW_RETRY: Allow to retry the fault if blocked.
 * @FAULT_FLAG_RETRY_NOWAIT: Don't drop mmap_sem and wait when retrying.
 * @FAULT_FLAG_KILLABLE: The fault task is in SIGKILL killable region.
 * @FAULT_FLAG_TRIED: The fault has been tried once.
 * @FAULT_FLAG_USER: The fault originated in userspace.
 * @FAULT_FLAG_REMOTE: The fault is not for current task/mm.
 * @FAULT_FLAG_INSTRUCTION: The fault was during an instruction fetch.
 * @FAULT_FLAG_INTERRUPTIBLE: The fault can be interrupted by non-fatal signals.
 * @FAULT_FLAG_SPECULATIVE: Speculative fault, not holding mmap_sem.
 *
 * About @FAULT_FLAG_ALLOW_RETRY and @FAULT_FLAG_TRIED: we can specify
 * whether we would allow page faults to retry by specifying these two
 * fault flags correctly.  Currently there can be three legal combinations:
 *
 * (a) ALLOW_RETRY and !TRIED:  this means the page fault allows retry, and
 *                              this is the first try
 *
 * (b) ALLOW_RETRY and TRIED:   this means the page fault allows retry, and
 *                              we've already tried at least once
 *
 * (c) !ALLOW_RETRY and !TRIED: this means the page fault does not allow retry
 *
 * The unlisted combination (!ALLOW_RETRY && TRIED) is illegal and should never
 * be used.  Note that page faults can be allowed to retry for multiple times,
 * in which case we'll have an initial fault with flags (a) then later on
 * continuous faults with flags (b).  We should always try to detect pending
 * signals before a retry to make sure the continuous page faults can still be
 * interrupted if necessary.
 */
#define FAULT_FLAG_WRITE			0x01
#define FAULT_FLAG_MKWRITE			0x02
#define FAULT_FLAG_ALLOW_RETRY			0x04
#define FAULT_FLAG_RETRY_NOWAIT			0x08
#define FAULT_FLAG_KILLABLE			0x10
#define FAULT_FLAG_TRIED			0x20
#define FAULT_FLAG_USER				0x40
#define FAULT_FLAG_REMOTE			0x80
#define FAULT_FLAG_INSTRUCTION  		0x100
#define FAULT_FLAG_INTERRUPTIBLE		0x200
#define FAULT_FLAG_SPECULATIVE			0x400

/*
 * The default fault flags that should be used by most of the
 * arch-specific page fault handlers.
 */
#define FAULT_FLAG_DEFAULT  (FAULT_FLAG_ALLOW_RETRY | \
			     FAULT_FLAG_KILLABLE | \
			     FAULT_FLAG_INTERRUPTIBLE)

/**
 * fault_flag_allow_retry_first - check ALLOW_RETRY the first time
 *
 * This is mostly used for places where we want to try to avoid taking
 * the mmap_sem for too long a time when waiting for another condition
 * to change, in which case we can try to be polite to release the
 * mmap_sem in the first round to avoid potential starvation of other
 * processes that would also want the mmap_sem.
 *
 * Return: true if the page fault allows retry and this is the first
 * attempt of the fault handling; false otherwise.
 */
static inline bool fault_flag_allow_retry_first(unsigned int flags)
{
	return (flags & FAULT_FLAG_ALLOW_RETRY) &&
	    (!(flags & FAULT_FLAG_TRIED));
}

#define FAULT_FLAG_TRACE \
	{ FAULT_FLAG_WRITE,		"WRITE" }, \
	{ FAULT_FLAG_MKWRITE,		"MKWRITE" }, \
	{ FAULT_FLAG_ALLOW_RETRY,	"ALLOW_RETRY" }, \
	{ FAULT_FLAG_RETRY_NOWAIT,	"RETRY_NOWAIT" }, \
	{ FAULT_FLAG_KILLABLE,		"KILLABLE" }, \
	{ FAULT_FLAG_TRIED,		"TRIED" }, \
	{ FAULT_FLAG_USER,		"USER" }, \
	{ FAULT_FLAG_REMOTE,		"REMOTE" }, \
	{ FAULT_FLAG_INSTRUCTION,	"INSTRUCTION" }, \
	{ FAULT_FLAG_INTERRUPTIBLE,	"INTERRUPTIBLE" }, \
	{ FAULT_FLAG_SPECULATIVE,	"SPECULATIVE" }

/*
 * vm_fault is filled by the the pagefault handler and passed to the vma's
 * ->fault function. The vma's ->fault is responsible for returning a bitmask
 * of VM_FAULT_xxx flags that give details about how the fault was handled.
 *
 * MM layer fills up gfp_mask for page allocations but fault handler might
 * alter it if its implementation requires a different allocation context.
 *
 * pgoff should be used in favour of virtual_address, if possible.
 */
struct vm_fault {
	struct vm_area_struct *vma;	/* Target VMA */
	unsigned int flags;		/* FAULT_FLAG_xxx flags */
	gfp_t gfp_mask;			/* gfp mask to be used for allocations */
	pgoff_t pgoff;			/* Logical page offset based on vma */
	unsigned long address;		/* Faulting virtual address */
#ifdef CONFIG_SPECULATIVE_PAGE_FAULT
	unsigned int sequence;
	pmd_t orig_pmd;			/* value of PMD at the time of fault */
#endif
	pmd_t *pmd;			/* Pointer to pmd entry matching
					 * the 'address' */
	pud_t *pud;			/* Pointer to pud entry matching
					 * the 'address'
					 */
	pte_t orig_pte;			/* Value of PTE at the time of fault */

	struct page *cow_page;		/* Page handler may use for COW fault */
	struct mem_cgroup *memcg;	/* Cgroup cow_page belongs to */
	struct page *page;		/* ->fault handlers should return a
					 * page here, unless VM_FAULT_NOPAGE
					 * is set (which is also implied by
					 * VM_FAULT_ERROR).
					 */
	/* These three entries are valid only while holding ptl lock */
	pte_t *pte;			/* Pointer to pte entry matching
					 * the 'address'. NULL if the page
					 * table hasn't been allocated.
					 */
	spinlock_t *ptl;		/* Page table lock.
					 * Protects pte page table if 'pte'
					 * is not NULL, otherwise pmd.
					 */
	pgtable_t prealloc_pte;		/* Pre-allocated pte page table.
					 * vm_ops->map_pages() calls
					 * alloc_set_pte() from atomic context.
					 * do_fault_around() pre-allocates
					 * page table to avoid allocation from
					 * atomic context.
					 */
	/*
	 * These entries are required when handling speculative page fault.
	 * This way the page handling is done using consistent field values.
	 */
	unsigned long vma_flags;
	pgprot_t vma_page_prot;
};

/* page entry size for vm->huge_fault() */
enum page_entry_size {
	PE_SIZE_PTE = 0,
	PE_SIZE_PMD,
	PE_SIZE_PUD,
};

/*
 * These are the virtual MM functions - opening of an area, closing and
 * unmapping it (needed to keep files on disk up-to-date etc), pointer
 * to the functions called when a no-page or a wp-page exception occurs.
 */
struct vm_operations_struct {
	void (*open)(struct vm_area_struct * area);
	void (*close)(struct vm_area_struct * area);
	int (*split)(struct vm_area_struct * area, unsigned long addr);
	int (*mremap)(struct vm_area_struct * area);
	vm_fault_t (*fault)(struct vm_fault *vmf);
	vm_fault_t (*huge_fault)(struct vm_fault *vmf,
			enum page_entry_size pe_size);
	void (*map_pages)(struct vm_fault *vmf,
			pgoff_t start_pgoff, pgoff_t end_pgoff);
	unsigned long (*pagesize)(struct vm_area_struct * area);

	/* notification that a previously read-only page is about to become
	 * writable, if an error is returned it will cause a SIGBUS */
	vm_fault_t (*page_mkwrite)(struct vm_fault *vmf);

	/* same as page_mkwrite when using VM_PFNMAP|VM_MIXEDMAP */
	vm_fault_t (*pfn_mkwrite)(struct vm_fault *vmf);

	/* called by access_process_vm when get_user_pages() fails, typically
	 * for use by special VMAs that can switch between memory and hardware
	 */
	int (*access)(struct vm_area_struct *vma, unsigned long addr,
		      void *buf, int len, int write);

	/* Called by the /proc/PID/maps code to ask the vma whether it
	 * has a special name.  Returning non-NULL will also cause this
	 * vma to be dumped unconditionally. */
	const char *(*name)(struct vm_area_struct *vma);

#ifdef CONFIG_NUMA
	/*
	 * set_policy() op must add a reference to any non-NULL @new mempolicy
	 * to hold the policy upon return.  Caller should pass NULL @new to
	 * remove a policy and fall back to surrounding context--i.e. do not
	 * install a MPOL_DEFAULT policy, nor the task or system default
	 * mempolicy.
	 */
	int (*set_policy)(struct vm_area_struct *vma, struct mempolicy *new);

	/*
	 * get_policy() op must add reference [mpol_get()] to any policy at
	 * (vma,addr) marked as MPOL_SHARED.  The shared policy infrastructure
	 * in mm/mempolicy.c will do this automatically.
	 * get_policy() must NOT add a ref if the policy at (vma,addr) is not
	 * marked as MPOL_SHARED. vma policies are protected by the mmap_sem.
	 * If no [shared/vma] mempolicy exists at the addr, get_policy() op
	 * must return NULL--i.e., do not "fallback" to task or system default
	 * policy.
	 */
	struct mempolicy *(*get_policy)(struct vm_area_struct *vma,
					unsigned long addr);
#endif
	/*
	 * Called by vm_normal_page() for special PTEs to find the
	 * page for @addr.  This is useful if the default behavior
	 * (using pte_page()) would not find the correct page.
	 */
	struct page *(*find_special_page)(struct vm_area_struct *vma,
					  unsigned long addr);
};

static inline void vma_init(struct vm_area_struct *vma, struct mm_struct *mm)
{
	static const struct vm_operations_struct dummy_vm_ops = {};

	memset(vma, 0, sizeof(*vma));
	vma->vm_mm = mm;
	vma->vm_ops = &dummy_vm_ops;
	INIT_LIST_HEAD(&vma->anon_vma_chain);
#ifdef CONFIG_SPECULATIVE_PAGE_FAULT
	atomic_set(&vma->vm_ref_count, 1);
#endif
}

static inline void vma_set_anonymous(struct vm_area_struct *vma)
{
	vma->vm_ops = NULL;
}

static inline bool vma_is_anonymous(struct vm_area_struct *vma)
{
	return !vma->vm_ops;
}

#ifdef CONFIG_SHMEM
/*
 * The vma_is_shmem is not inline because it is used only by slow
 * paths in userfault.
 */
bool vma_is_shmem(struct vm_area_struct *vma);
#else
static inline bool vma_is_shmem(struct vm_area_struct *vma) { return false; }
#endif

int vma_is_stack_for_current(struct vm_area_struct *vma);

/* flush_tlb_range() takes a vma, not a mm, and can care about flags */
#define TLB_FLUSH_VMA(mm,flags) { .vm_mm = (mm), .vm_flags = (flags) }

struct mmu_gather;
struct inode;

#if !defined(CONFIG_ARCH_HAS_PTE_DEVMAP) || !defined(CONFIG_TRANSPARENT_HUGEPAGE)
static inline int pmd_devmap(pmd_t pmd)
{
	return 0;
}
static inline int pud_devmap(pud_t pud)
{
	return 0;
}
static inline int pgd_devmap(pgd_t pgd)
{
	return 0;
}
#endif

/*
 * FIXME: take this include out, include page-flags.h in
 * files which need it (119 of them)
 */
#include <linux/page-flags.h>
#include <linux/huge_mm.h>

/*
 * Methods to modify the page usage count.
 *
 * What counts for a page usage:
 * - cache mapping   (page->mapping)
 * - private data    (page->private)
 * - page mapped in a task's page tables, each mapping
 *   is counted separately
 *
 * Also, many kernel routines increase the page count before a critical
 * routine so they can be sure the page doesn't go away from under them.
 */

/*
 * Drop a ref, return true if the refcount fell to zero (the page has no users)
 */
static inline int put_page_testzero(struct page *page)
{
	VM_BUG_ON_PAGE(page_ref_count(page) == 0, page);
	return page_ref_dec_and_test(page);
}

/*
 * Try to grab a ref unless the page has a refcount of zero, return false if
 * that is the case.
 * This can be called when MMU is off so it must not access
 * any of the virtual mappings.
 */
static inline int get_page_unless_zero(struct page *page)
{
	return page_ref_add_unless(page, 1, 0);
}

extern int page_is_ram(unsigned long pfn);

enum {
	REGION_INTERSECTS,
	REGION_DISJOINT,
	REGION_MIXED,
};

int region_intersects(resource_size_t offset, size_t size, unsigned long flags,
		      unsigned long desc);

/* Support for virtually mapped pages */
struct page *vmalloc_to_page(const void *addr);
unsigned long vmalloc_to_pfn(const void *addr);

/*
 * Determine if an address is within the vmalloc range
 *
 * On nommu, vmalloc/vfree wrap through kmalloc/kfree directly, so there
 * is no special casing required.
 */
static inline bool is_vmalloc_addr(const void *x)
{
#ifdef CONFIG_MMU
	unsigned long addr = (unsigned long)x;

	return addr >= VMALLOC_START && addr < VMALLOC_END;
#else
	return false;
#endif
}

#ifndef is_ioremap_addr
#define is_ioremap_addr(x) is_vmalloc_addr(x)
#endif

#ifdef CONFIG_MMU
extern int is_vmalloc_or_module_addr(const void *x);
#else
static inline int is_vmalloc_or_module_addr(const void *x)
{
	return 0;
}
#endif

extern void *kvmalloc_node(size_t size, gfp_t flags, int node);
static inline void *kvmalloc(size_t size, gfp_t flags)
{
	return kvmalloc_node(size, flags, NUMA_NO_NODE);
}
static inline void *kvzalloc_node(size_t size, gfp_t flags, int node)
{
	return kvmalloc_node(size, flags | __GFP_ZERO, node);
}
static inline void *kvzalloc(size_t size, gfp_t flags)
{
	return kvmalloc(size, flags | __GFP_ZERO);
}

static inline void *kvmalloc_array(size_t n, size_t size, gfp_t flags)
{
	size_t bytes;

	if (unlikely(check_mul_overflow(n, size, &bytes)))
		return NULL;

	return kvmalloc(bytes, flags);
}

static inline void *kvcalloc(size_t n, size_t size, gfp_t flags)
{
	return kvmalloc_array(n, size, flags | __GFP_ZERO);
}

extern void kvfree(const void *addr);
extern void kvfree_sensitive(const void *addr, size_t len);

/*
 * Mapcount of compound page as a whole, does not include mapped sub-pages.
 *
 * Must be called only for compound pages or any their tail sub-pages.
 */
static inline int compound_mapcount(struct page *page)
{
	VM_BUG_ON_PAGE(!PageCompound(page), page);
	page = compound_head(page);
	return atomic_read(compound_mapcount_ptr(page)) + 1;
}

/*
 * The atomic page->_mapcount, starts from -1: so that transitions
 * both from it and to it can be tracked, using atomic_inc_and_test
 * and atomic_add_negative(-1).
 */
static inline void page_mapcount_reset(struct page *page)
{
	atomic_set(&(page)->_mapcount, -1);
}

int __page_mapcount(struct page *page);

/*
 * Mapcount of 0-order page; when compound sub-page, includes
 * compound_mapcount().
 *
 * Result is undefined for pages which cannot be mapped into userspace.
 * For example SLAB or special types of pages. See function page_has_type().
 * They use this place in struct page differently.
 */
static inline int page_mapcount(struct page *page)
{
	if (unlikely(PageCompound(page)))
		return __page_mapcount(page);
	return atomic_read(&page->_mapcount) + 1;
}

#ifdef CONFIG_TRANSPARENT_HUGEPAGE
int total_mapcount(struct page *page);
int page_trans_huge_mapcount(struct page *page, int *total_mapcount);
#else
static inline int total_mapcount(struct page *page)
{
	return page_mapcount(page);
}
static inline int page_trans_huge_mapcount(struct page *page,
					   int *total_mapcount)
{
	int mapcount = page_mapcount(page);
	if (total_mapcount)
		*total_mapcount = mapcount;
	return mapcount;
}
#endif

static inline struct page *virt_to_head_page(const void *x)
{
	struct page *page = virt_to_page(x);

	return compound_head(page);
}

void __put_page(struct page *page);

void put_pages_list(struct list_head *pages);

void split_page(struct page *page, unsigned int order);

/*
 * Compound pages have a destructor function.  Provide a
 * prototype for that function and accessor functions.
 * These are _only_ valid on the head of a compound page.
 */
typedef void compound_page_dtor(struct page *);

/* Keep the enum in sync with compound_page_dtors array in mm/page_alloc.c */
enum compound_dtor_id {
	NULL_COMPOUND_DTOR,
	COMPOUND_PAGE_DTOR,
#ifdef CONFIG_HUGETLB_PAGE
	HUGETLB_PAGE_DTOR,
#endif
#ifdef CONFIG_TRANSPARENT_HUGEPAGE
	TRANSHUGE_PAGE_DTOR,
#endif
	NR_COMPOUND_DTORS,
};
extern compound_page_dtor * const compound_page_dtors[];

static inline void set_compound_page_dtor(struct page *page,
		enum compound_dtor_id compound_dtor)
{
	VM_BUG_ON_PAGE(compound_dtor >= NR_COMPOUND_DTORS, page);
	page[1].compound_dtor = compound_dtor;
}

static inline compound_page_dtor *get_compound_page_dtor(struct page *page)
{
	VM_BUG_ON_PAGE(page[1].compound_dtor >= NR_COMPOUND_DTORS, page);
	return compound_page_dtors[page[1].compound_dtor];
}

static inline unsigned int compound_order(struct page *page)
{
	if (!PageHead(page))
		return 0;
	return page[1].compound_order;
}

static inline void set_compound_order(struct page *page, unsigned int order)
{
	page[1].compound_order = order;
}

/* Returns the number of pages in this potentially compound page. */
static inline unsigned long compound_nr(struct page *page)
{
	return 1UL << compound_order(page);
}

/* Returns the number of bytes in this potentially compound page. */
static inline unsigned long page_size(struct page *page)
{
	return PAGE_SIZE << compound_order(page);
}

/* Returns the number of bits needed for the number of bytes in a page */
static inline unsigned int page_shift(struct page *page)
{
	return PAGE_SHIFT + compound_order(page);
}

void free_compound_page(struct page *page);

#ifdef CONFIG_MMU
/*
 * Do pte_mkwrite, but only if the vma says VM_WRITE.  We do this when
 * servicing faults for write access.  In the normal case, do always want
 * pte_mkwrite.  But get_user_pages can cause write faults for mappings
 * that do not have writing enabled, when used by access_process_vm.
 */
static inline pte_t maybe_mkwrite(pte_t pte, unsigned long vma_flags)
{
	if (likely(vma_flags & VM_WRITE))
		pte = pte_mkwrite(pte);
	return pte;
}

vm_fault_t alloc_set_pte(struct vm_fault *vmf, struct mem_cgroup *memcg,
		struct page *page);
vm_fault_t finish_fault(struct vm_fault *vmf);
vm_fault_t finish_mkwrite_fault(struct vm_fault *vmf);
#endif

/*
 * Multiple processes may "see" the same page. E.g. for untouched
 * mappings of /dev/null, all processes see the same page full of
 * zeroes, and text pages of executables and shared libraries have
 * only one copy in memory, at most, normally.
 *
 * For the non-reserved pages, page_count(page) denotes a reference count.
 *   page_count() == 0 means the page is free. page->lru is then used for
 *   freelist management in the buddy allocator.
 *   page_count() > 0  means the page has been allocated.
 *
 * Pages are allocated by the slab allocator in order to provide memory
 * to kmalloc and kmem_cache_alloc. In this case, the management of the
 * page, and the fields in 'struct page' are the responsibility of mm/slab.c
 * unless a particular usage is carefully commented. (the responsibility of
 * freeing the kmalloc memory is the caller's, of course).
 *
 * A page may be used by anyone else who does a __get_free_page().
 * In this case, page_count still tracks the references, and should only
 * be used through the normal accessor functions. The top bits of page->flags
 * and page->virtual store page management information, but all other fields
 * are unused and could be used privately, carefully. The management of this
 * page is the responsibility of the one who allocated it, and those who have
 * subsequently been given references to it.
 *
 * The other pages (we may call them "pagecache pages") are completely
 * managed by the Linux memory manager: I/O, buffers, swapping etc.
 * The following discussion applies only to them.
 *
 * A pagecache page contains an opaque `private' member, which belongs to the
 * page's address_space. Usually, this is the address of a circular list of
 * the page's disk buffers. PG_private must be set to tell the VM to call
 * into the filesystem to release these pages.
 *
 * A page may belong to an inode's memory mapping. In this case, page->mapping
 * is the pointer to the inode, and page->index is the file offset of the page,
 * in units of PAGE_SIZE.
 *
 * If pagecache pages are not associated with an inode, they are said to be
 * anonymous pages. These may become associated with the swapcache, and in that
 * case PG_swapcache is set, and page->private is an offset into the swapcache.
 *
 * In either case (swapcache or inode backed), the pagecache itself holds one
 * reference to the page. Setting PG_private should also increment the
 * refcount. The each user mapping also has a reference to the page.
 *
 * The pagecache pages are stored in a per-mapping radix tree, which is
 * rooted at mapping->i_pages, and indexed by offset.
 * Where 2.4 and early 2.6 kernels kept dirty/clean pages in per-address_space
 * lists, we instead now tag pages as dirty/writeback in the radix tree.
 *
 * All pagecache pages may be subject to I/O:
 * - inode pages may need to be read from disk,
 * - inode pages which have been modified and are MAP_SHARED may need
 *   to be written back to the inode on disk,
 * - anonymous pages (including MAP_PRIVATE file mappings) which have been
 *   modified may need to be swapped out to swap space and (later) to be read
 *   back into memory.
 */

/*
 * The zone field is never updated after free_area_init_core()
 * sets it, so none of the operations on it need to be atomic.
 */

/* Page flags: | [SECTION] | [NODE] | ZONE | [LAST_CPUPID] | ... | FLAGS | */
#define SECTIONS_PGOFF		((sizeof(unsigned long)*8) - SECTIONS_WIDTH)
#define NODES_PGOFF		(SECTIONS_PGOFF - NODES_WIDTH)
#define ZONES_PGOFF		(NODES_PGOFF - ZONES_WIDTH)
#define LAST_CPUPID_PGOFF	(ZONES_PGOFF - LAST_CPUPID_WIDTH)
#define KASAN_TAG_PGOFF		(LAST_CPUPID_PGOFF - KASAN_TAG_WIDTH)

/*
 * Define the bit shifts to access each section.  For non-existent
 * sections we define the shift as 0; that plus a 0 mask ensures
 * the compiler will optimise away reference to them.
 */
#define SECTIONS_PGSHIFT	(SECTIONS_PGOFF * (SECTIONS_WIDTH != 0))
#define NODES_PGSHIFT		(NODES_PGOFF * (NODES_WIDTH != 0))
#define ZONES_PGSHIFT		(ZONES_PGOFF * (ZONES_WIDTH != 0))
#define LAST_CPUPID_PGSHIFT	(LAST_CPUPID_PGOFF * (LAST_CPUPID_WIDTH != 0))
#define KASAN_TAG_PGSHIFT	(KASAN_TAG_PGOFF * (KASAN_TAG_WIDTH != 0))

/* NODE:ZONE or SECTION:ZONE is used to ID a zone for the buddy allocator */
#ifdef NODE_NOT_IN_PAGE_FLAGS
#define ZONEID_SHIFT		(SECTIONS_SHIFT + ZONES_SHIFT)
#define ZONEID_PGOFF		((SECTIONS_PGOFF < ZONES_PGOFF)? \
						SECTIONS_PGOFF : ZONES_PGOFF)
#else
#define ZONEID_SHIFT		(NODES_SHIFT + ZONES_SHIFT)
#define ZONEID_PGOFF		((NODES_PGOFF < ZONES_PGOFF)? \
						NODES_PGOFF : ZONES_PGOFF)
#endif

#define ZONEID_PGSHIFT		(ZONEID_PGOFF * (ZONEID_SHIFT != 0))

#if SECTIONS_WIDTH+NODES_WIDTH+ZONES_WIDTH > BITS_PER_LONG - NR_PAGEFLAGS
#error SECTIONS_WIDTH+NODES_WIDTH+ZONES_WIDTH > BITS_PER_LONG - NR_PAGEFLAGS
#endif

#define ZONES_MASK		((1UL << ZONES_WIDTH) - 1)
#define NODES_MASK		((1UL << NODES_WIDTH) - 1)
#define SECTIONS_MASK		((1UL << SECTIONS_WIDTH) - 1)
#define LAST_CPUPID_MASK	((1UL << LAST_CPUPID_SHIFT) - 1)
#define KASAN_TAG_MASK		((1UL << KASAN_TAG_WIDTH) - 1)
#define ZONEID_MASK		((1UL << ZONEID_SHIFT) - 1)

static inline enum zone_type page_zonenum(const struct page *page)
{
	return (page->flags >> ZONES_PGSHIFT) & ZONES_MASK;
}

#ifdef CONFIG_ZONE_DEVICE
static inline bool is_zone_device_page(const struct page *page)
{
	return page_zonenum(page) == ZONE_DEVICE;
}
extern void memmap_init_zone_device(struct zone *, unsigned long,
				    unsigned long, struct dev_pagemap *);
#else
static inline bool is_zone_device_page(const struct page *page)
{
	return false;
}
#endif

#ifdef CONFIG_DEV_PAGEMAP_OPS
void __put_devmap_managed_page(struct page *page);
DECLARE_STATIC_KEY_FALSE(devmap_managed_key);
static inline bool put_devmap_managed_page(struct page *page)
{
	if (!static_branch_unlikely(&devmap_managed_key))
		return false;
	if (!is_zone_device_page(page))
		return false;
	switch (page->pgmap->type) {
	case MEMORY_DEVICE_PRIVATE:
	case MEMORY_DEVICE_FS_DAX:
		__put_devmap_managed_page(page);
		return true;
	default:
		break;
	}
	return false;
}

#else /* CONFIG_DEV_PAGEMAP_OPS */
static inline bool put_devmap_managed_page(struct page *page)
{
	return false;
}
#endif /* CONFIG_DEV_PAGEMAP_OPS */

static inline bool is_device_private_page(const struct page *page)
{
	return IS_ENABLED(CONFIG_DEV_PAGEMAP_OPS) &&
		IS_ENABLED(CONFIG_DEVICE_PRIVATE) &&
		is_zone_device_page(page) &&
		page->pgmap->type == MEMORY_DEVICE_PRIVATE;
}

static inline bool is_pci_p2pdma_page(const struct page *page)
{
	return IS_ENABLED(CONFIG_DEV_PAGEMAP_OPS) &&
		IS_ENABLED(CONFIG_PCI_P2PDMA) &&
		is_zone_device_page(page) &&
		page->pgmap->type == MEMORY_DEVICE_PCI_P2PDMA;
}

/* 127: arbitrary random number, small enough to assemble well */
#define page_ref_zero_or_close_to_overflow(page) \
	((unsigned int) page_ref_count(page) + 127u <= 127u)

static inline void get_page(struct page *page)
{
	page = compound_head(page);
	/*
	 * Getting a normal page or the head of a compound page
	 * requires to already have an elevated page->_refcount.
	 */
	VM_BUG_ON_PAGE(page_ref_zero_or_close_to_overflow(page), page);
	page_ref_inc(page);
}

static inline __must_check bool try_get_page(struct page *page)
{
	page = compound_head(page);
	if (WARN_ON_ONCE(page_ref_count(page) <= 0))
		return false;
	page_ref_inc(page);
	return true;
}

static inline void put_page(struct page *page)
{
	page = compound_head(page);

	/*
	 * For devmap managed pages we need to catch refcount transition from
	 * 2 to 1, when refcount reach one it means the page is free and we
	 * need to inform the device driver through callback. See
	 * include/linux/memremap.h and HMM for details.
	 */
	if (put_devmap_managed_page(page))
		return;

	if (put_page_testzero(page))
		__put_page(page);
}

/**
 * put_user_page() - release a gup-pinned page
 * @page:            pointer to page to be released
 *
 * Pages that were pinned via get_user_pages*() must be released via
 * either put_user_page(), or one of the put_user_pages*() routines
 * below. This is so that eventually, pages that are pinned via
 * get_user_pages*() can be separately tracked and uniquely handled. In
 * particular, interactions with RDMA and filesystems need special
 * handling.
 *
 * put_user_page() and put_page() are not interchangeable, despite this early
 * implementation that makes them look the same. put_user_page() calls must
 * be perfectly matched up with get_user_page() calls.
 */
static inline void put_user_page(struct page *page)
{
	put_page(page);
}

void put_user_pages_dirty_lock(struct page **pages, unsigned long npages,
			       bool make_dirty);

void put_user_pages(struct page **pages, unsigned long npages);

#if defined(CONFIG_SPARSEMEM) && !defined(CONFIG_SPARSEMEM_VMEMMAP)
#define SECTION_IN_PAGE_FLAGS
#endif

/*
 * The identification function is mainly used by the buddy allocator for
 * determining if two pages could be buddies. We are not really identifying
 * the zone since we could be using the section number id if we do not have
 * node id available in page flags.
 * We only guarantee that it will return the same value for two combinable
 * pages in a zone.
 */
static inline int page_zone_id(struct page *page)
{
	return (page->flags >> ZONEID_PGSHIFT) & ZONEID_MASK;
}

#ifdef NODE_NOT_IN_PAGE_FLAGS
extern int page_to_nid(const struct page *page);
#else
static inline int page_to_nid(const struct page *page)
{
	struct page *p = (struct page *)page;

	return (PF_POISONED_CHECK(p)->flags >> NODES_PGSHIFT) & NODES_MASK;
}
#endif

#ifdef CONFIG_NUMA_BALANCING
static inline int cpu_pid_to_cpupid(int cpu, int pid)
{
	return ((cpu & LAST__CPU_MASK) << LAST__PID_SHIFT) | (pid & LAST__PID_MASK);
}

static inline int cpupid_to_pid(int cpupid)
{
	return cpupid & LAST__PID_MASK;
}

static inline int cpupid_to_cpu(int cpupid)
{
	return (cpupid >> LAST__PID_SHIFT) & LAST__CPU_MASK;
}

static inline int cpupid_to_nid(int cpupid)
{
	return cpu_to_node(cpupid_to_cpu(cpupid));
}

static inline bool cpupid_pid_unset(int cpupid)
{
	return cpupid_to_pid(cpupid) == (-1 & LAST__PID_MASK);
}

static inline bool cpupid_cpu_unset(int cpupid)
{
	return cpupid_to_cpu(cpupid) == (-1 & LAST__CPU_MASK);
}

static inline bool __cpupid_match_pid(pid_t task_pid, int cpupid)
{
	return (task_pid & LAST__PID_MASK) == cpupid_to_pid(cpupid);
}

#define cpupid_match_pid(task, cpupid) __cpupid_match_pid(task->pid, cpupid)
#ifdef LAST_CPUPID_NOT_IN_PAGE_FLAGS
static inline int page_cpupid_xchg_last(struct page *page, int cpupid)
{
	return xchg(&page->_last_cpupid, cpupid & LAST_CPUPID_MASK);
}

static inline int page_cpupid_last(struct page *page)
{
	return page->_last_cpupid;
}
static inline void page_cpupid_reset_last(struct page *page)
{
	page->_last_cpupid = -1 & LAST_CPUPID_MASK;
}
#else
static inline int page_cpupid_last(struct page *page)
{
	return (page->flags >> LAST_CPUPID_PGSHIFT) & LAST_CPUPID_MASK;
}

extern int page_cpupid_xchg_last(struct page *page, int cpupid);

static inline void page_cpupid_reset_last(struct page *page)
{
	page->flags |= LAST_CPUPID_MASK << LAST_CPUPID_PGSHIFT;
}
#endif /* LAST_CPUPID_NOT_IN_PAGE_FLAGS */
#else /* !CONFIG_NUMA_BALANCING */
static inline int page_cpupid_xchg_last(struct page *page, int cpupid)
{
	return page_to_nid(page); /* XXX */
}

static inline int page_cpupid_last(struct page *page)
{
	return page_to_nid(page); /* XXX */
}

static inline int cpupid_to_nid(int cpupid)
{
	return -1;
}

static inline int cpupid_to_pid(int cpupid)
{
	return -1;
}

static inline int cpupid_to_cpu(int cpupid)
{
	return -1;
}

static inline int cpu_pid_to_cpupid(int nid, int pid)
{
	return -1;
}

static inline bool cpupid_pid_unset(int cpupid)
{
	return 1;
}

static inline void page_cpupid_reset_last(struct page *page)
{
}

static inline bool cpupid_match_pid(struct task_struct *task, int cpupid)
{
	return false;
}
#endif /* CONFIG_NUMA_BALANCING */

#ifdef CONFIG_KASAN_SW_TAGS

/*
 * KASAN per-page tags are stored xor'ed with 0xff. This allows to avoid
 * setting tags for all pages to native kernel tag value 0xff, as the default
 * value 0x00 maps to 0xff.
 */

static inline u8 page_kasan_tag(const struct page *page)
{
	u8 tag;

	tag = (page->flags >> KASAN_TAG_PGSHIFT) & KASAN_TAG_MASK;
	tag ^= 0xff;

	return tag;
}

static inline void page_kasan_tag_set(struct page *page, u8 tag)
{
	tag ^= 0xff;
	page->flags &= ~(KASAN_TAG_MASK << KASAN_TAG_PGSHIFT);
	page->flags |= (tag & KASAN_TAG_MASK) << KASAN_TAG_PGSHIFT;
}

static inline void page_kasan_tag_reset(struct page *page)
{
	page_kasan_tag_set(page, 0xff);
}
#else
static inline u8 page_kasan_tag(const struct page *page)
{
	return 0xff;
}

static inline void page_kasan_tag_set(struct page *page, u8 tag) { }
static inline void page_kasan_tag_reset(struct page *page) { }
#endif

static inline struct zone *page_zone(const struct page *page)
{
	return &NODE_DATA(page_to_nid(page))->node_zones[page_zonenum(page)];
}

static inline pg_data_t *page_pgdat(const struct page *page)
{
	return NODE_DATA(page_to_nid(page));
}

#ifdef SECTION_IN_PAGE_FLAGS
static inline void set_page_section(struct page *page, unsigned long section)
{
	page->flags &= ~(SECTIONS_MASK << SECTIONS_PGSHIFT);
	page->flags |= (section & SECTIONS_MASK) << SECTIONS_PGSHIFT;
}

static inline unsigned long page_to_section(const struct page *page)
{
	return (page->flags >> SECTIONS_PGSHIFT) & SECTIONS_MASK;
}
#endif

static inline void set_page_zone(struct page *page, enum zone_type zone)
{
	page->flags &= ~(ZONES_MASK << ZONES_PGSHIFT);
	page->flags |= (zone & ZONES_MASK) << ZONES_PGSHIFT;
}

static inline void set_page_node(struct page *page, unsigned long node)
{
	page->flags &= ~(NODES_MASK << NODES_PGSHIFT);
	page->flags |= (node & NODES_MASK) << NODES_PGSHIFT;
}

static inline void set_page_links(struct page *page, enum zone_type zone,
	unsigned long node, unsigned long pfn)
{
	set_page_zone(page, zone);
	set_page_node(page, node);
#ifdef SECTION_IN_PAGE_FLAGS
	set_page_section(page, pfn_to_section_nr(pfn));
#endif
}

#ifdef CONFIG_MEMCG
static inline struct mem_cgroup *page_memcg(struct page *page)
{
	return page->mem_cgroup;
}
static inline struct mem_cgroup *page_memcg_rcu(struct page *page)
{
	WARN_ON_ONCE(!rcu_read_lock_held());
	return READ_ONCE(page->mem_cgroup);
}
#else
static inline struct mem_cgroup *page_memcg(struct page *page)
{
	return NULL;
}
static inline struct mem_cgroup *page_memcg_rcu(struct page *page)
{
	WARN_ON_ONCE(!rcu_read_lock_held());
	return NULL;
}
#endif

/*
 * Some inline functions in vmstat.h depend on page_zone()
 */
#include <linux/vmstat.h>

static __always_inline void *lowmem_page_address(const struct page *page)
{
	return page_to_virt(page);
}

#if defined(CONFIG_HIGHMEM) && !defined(WANT_PAGE_VIRTUAL)
#define HASHED_PAGE_VIRTUAL
#endif

#if defined(WANT_PAGE_VIRTUAL)
static inline void *page_address(const struct page *page)
{
	return page->virtual;
}
static inline void set_page_address(struct page *page, void *address)
{
	page->virtual = address;
}
#define page_address_init()  do { } while(0)
#endif

#if defined(HASHED_PAGE_VIRTUAL)
void *page_address(const struct page *page);
void set_page_address(struct page *page, void *virtual);
void page_address_init(void);
#endif

#if !defined(HASHED_PAGE_VIRTUAL) && !defined(WANT_PAGE_VIRTUAL)
#define page_address(page) lowmem_page_address(page)
#define set_page_address(page, address)  do { } while(0)
#define page_address_init()  do { } while(0)
#endif

extern void *page_rmapping(struct page *page);
extern struct anon_vma *page_anon_vma(struct page *page);
extern struct address_space *page_mapping(struct page *page);

extern struct address_space *__page_file_mapping(struct page *);

static inline
struct address_space *page_file_mapping(struct page *page)
{
	if (unlikely(PageSwapCache(page)))
		return __page_file_mapping(page);

	return page->mapping;
}

extern pgoff_t __page_file_index(struct page *page);

/*
 * Return the pagecache index of the passed page.  Regular pagecache pages
 * use ->index whereas swapcache pages use swp_offset(->private)
 */
static inline pgoff_t page_index(struct page *page)
{
	if (unlikely(PageSwapCache(page)))
		return __page_file_index(page);
	return page->index;
}

bool page_mapped(struct page *page);
struct address_space *page_mapping(struct page *page);
struct address_space *page_mapping_file(struct page *page);

/*
 * Return true only if the page has been allocated with
 * ALLOC_NO_WATERMARKS and the low watermark was not
 * met implying that the system is under some pressure.
 */
static inline bool page_is_pfmemalloc(struct page *page)
{
	/*
	 * Page index cannot be this large so this must be
	 * a pfmemalloc page.
	 */
	return page->index == -1UL;
}

/*
 * Only to be called by the page allocator on a freshly allocated
 * page.
 */
static inline void set_page_pfmemalloc(struct page *page)
{
	page->index = -1UL;
}

static inline void clear_page_pfmemalloc(struct page *page)
{
	page->index = 0;
}

/*
 * Can be called by the pagefault handler when it gets a VM_FAULT_OOM.
 */
extern void pagefault_out_of_memory(void);

#define offset_in_page(p)	((unsigned long)(p) & ~PAGE_MASK)

/*
 * Flags passed to show_mem() and show_free_areas() to suppress output in
 * various contexts.
 */
#define SHOW_MEM_FILTER_NODES		(0x0001u)	/* disallowed nodes */

extern void show_free_areas(unsigned int flags, nodemask_t *nodemask);

#ifdef CONFIG_MMU
extern bool can_do_mlock(void);
#else
static inline bool can_do_mlock(void) { return false; }
#endif
extern int user_shm_lock(size_t, struct user_struct *);
extern void user_shm_unlock(size_t, struct user_struct *);

/*
 * Parameter block passed down to zap_pte_range in exceptional cases.
 */
struct zap_details {
	struct address_space *check_mapping;	/* Check page->mapping if set */
	pgoff_t	first_index;			/* Lowest page->index to unmap */
	pgoff_t last_index;			/* Highest page->index to unmap */
};

static inline void INIT_VMA(struct vm_area_struct *vma)
{
	INIT_LIST_HEAD(&vma->anon_vma_chain);
#ifdef CONFIG_SPECULATIVE_PAGE_FAULT
	seqcount_init(&vma->vm_sequence);
	atomic_set(&vma->vm_ref_count, 1);
#endif
}

struct page *__vm_normal_page(struct vm_area_struct *vma, unsigned long addr,
			      pte_t pte, unsigned long vma_flags);

static inline struct page *_vm_normal_page(struct vm_area_struct *vma,
					   unsigned long addr, pte_t pte)

{
	return __vm_normal_page(vma, addr, pte, vma->vm_flags);
}
static inline struct page *vm_normal_page(struct vm_area_struct *vma,
					  unsigned long addr, pte_t pte)
{
	return _vm_normal_page(vma, addr, pte);
}

struct page *vm_normal_page_pmd(struct vm_area_struct *vma, unsigned long addr,
				pmd_t pmd);

void zap_vma_ptes(struct vm_area_struct *vma, unsigned long address,
		  unsigned long size);
void zap_page_range(struct vm_area_struct *vma, unsigned long address,
		    unsigned long size);
void unmap_vmas(struct mmu_gather *tlb, struct vm_area_struct *start_vma,
		unsigned long start, unsigned long end);

struct mmu_notifier_range;

void free_pgd_range(struct mmu_gather *tlb, unsigned long addr,
		unsigned long end, unsigned long floor, unsigned long ceiling);
int copy_page_range(struct mm_struct *dst, struct mm_struct *src,
			struct vm_area_struct *vma);
int follow_invalidate_pte(struct mm_struct *mm, unsigned long address,
			  struct mmu_notifier_range *range, pte_t **ptepp,
			  pmd_t **pmdpp, spinlock_t **ptlp);
int follow_pte(struct mm_struct *mm, unsigned long address,
	       pte_t **ptepp, spinlock_t **ptlp);
int follow_pfn(struct vm_area_struct *vma, unsigned long address,
	unsigned long *pfn);
int follow_phys(struct vm_area_struct *vma, unsigned long address,
		unsigned int flags, unsigned long *prot, resource_size_t *phys);
int generic_access_phys(struct vm_area_struct *vma, unsigned long addr,
			void *buf, int len, int write);

extern void truncate_pagecache(struct inode *inode, loff_t new);
extern void truncate_setsize(struct inode *inode, loff_t newsize);
void pagecache_isize_extended(struct inode *inode, loff_t from, loff_t to);
void truncate_pagecache_range(struct inode *inode, loff_t offset, loff_t end);
int truncate_inode_page(struct address_space *mapping, struct page *page);
int generic_error_remove_page(struct address_space *mapping, struct page *page);
int invalidate_inode_page(struct page *page);

#ifdef CONFIG_MMU
extern vm_fault_t handle_mm_fault(struct vm_area_struct *vma,
			unsigned long address, unsigned int flags);

#ifdef CONFIG_SPECULATIVE_PAGE_FAULT
extern int sysctl_speculative_page_fault;
extern vm_fault_t __handle_speculative_fault(struct mm_struct *mm,
					     unsigned long address,
					     unsigned int flags);
static inline vm_fault_t handle_speculative_fault(struct mm_struct *mm,
						  unsigned long address,
						  unsigned int flags)
{
	if (unlikely(!sysctl_speculative_page_fault))
		return VM_FAULT_RETRY;
	/*
	 * Try speculative page fault for multithreaded user space task only.
	 */
	if (!(flags & FAULT_FLAG_USER) || atomic_read(&mm->mm_users) == 1)
		return VM_FAULT_RETRY;
	return __handle_speculative_fault(mm, address, flags);
}
#else
static inline vm_fault_t handle_speculative_fault(struct mm_struct *mm,
						  unsigned long address,
						  unsigned int flags)
{
	return VM_FAULT_RETRY;
}
#endif /* CONFIG_SPECULATIVE_PAGE_FAULT */

extern int fixup_user_fault(struct task_struct *tsk, struct mm_struct *mm,
			    unsigned long address, unsigned int fault_flags,
			    bool *unlocked);
void unmap_mapping_pages(struct address_space *mapping,
		pgoff_t start, pgoff_t nr, bool even_cows);
void unmap_mapping_range(struct address_space *mapping,
		loff_t const holebegin, loff_t const holelen, int even_cows);
#else
static inline vm_fault_t handle_mm_fault(struct vm_area_struct *vma,
		unsigned long address, unsigned int flags)
{
	/* should never happen if there's no MMU */
	BUG();
	return VM_FAULT_SIGBUS;
}
static inline int fixup_user_fault(struct task_struct *tsk,
		struct mm_struct *mm, unsigned long address,
		unsigned int fault_flags, bool *unlocked)
{
	/* should never happen if there's no MMU */
	BUG();
	return -EFAULT;
}
static inline void unmap_mapping_pages(struct address_space *mapping,
		pgoff_t start, pgoff_t nr, bool even_cows) { }
static inline void unmap_mapping_range(struct address_space *mapping,
		loff_t const holebegin, loff_t const holelen, int even_cows) { }
#endif

static inline void unmap_shared_mapping_range(struct address_space *mapping,
		loff_t const holebegin, loff_t const holelen)
{
	unmap_mapping_range(mapping, holebegin, holelen, 0);
}

#ifdef CONFIG_SPECULATIVE_PAGE_FAULT
static inline void vm_write_begin(struct vm_area_struct *vma)
{
	raw_write_seqcount_begin(&vma->vm_sequence);
}
static inline void vm_write_begin_nested(struct vm_area_struct *vma,
					 int subclass)
{
	raw_write_seqcount_begin(&vma->vm_sequence);
}
static inline void vm_write_end(struct vm_area_struct *vma)
{
	raw_write_seqcount_end(&vma->vm_sequence);
}
static inline void vm_raw_write_begin(struct vm_area_struct *vma)
{
	raw_write_seqcount_begin(&vma->vm_sequence);
}
static inline void vm_raw_write_end(struct vm_area_struct *vma)
{
	raw_write_seqcount_end(&vma->vm_sequence);
}
#else
static inline void vm_write_begin(struct vm_area_struct *vma)
{
}
static inline void vm_write_begin_nested(struct vm_area_struct *vma,
					 int subclass)
{
}
static inline void vm_write_end(struct vm_area_struct *vma)
{
}
static inline void vm_raw_write_begin(struct vm_area_struct *vma)
{
}
static inline void vm_raw_write_end(struct vm_area_struct *vma)
{
}
#endif /* CONFIG_SPECULATIVE_PAGE_FAULT */

extern int access_process_vm(struct task_struct *tsk, unsigned long addr,
		void *buf, int len, unsigned int gup_flags);
extern int access_remote_vm(struct mm_struct *mm, unsigned long addr,
		void *buf, int len, unsigned int gup_flags);
extern int __access_remote_vm(struct task_struct *tsk, struct mm_struct *mm,
		unsigned long addr, void *buf, int len, unsigned int gup_flags);

long get_user_pages_remote(struct task_struct *tsk, struct mm_struct *mm,
			    unsigned long start, unsigned long nr_pages,
			    unsigned int gup_flags, struct page **pages,
			    struct vm_area_struct **vmas, int *locked);
long get_user_pages(unsigned long start, unsigned long nr_pages,
			    unsigned int gup_flags, struct page **pages,
			    struct vm_area_struct **vmas);
long get_user_pages_locked(unsigned long start, unsigned long nr_pages,
		    unsigned int gup_flags, struct page **pages, int *locked);
long get_user_pages_unlocked(unsigned long start, unsigned long nr_pages,
		    struct page **pages, unsigned int gup_flags);

int get_user_pages_fast(unsigned long start, int nr_pages,
			unsigned int gup_flags, struct page **pages);

int account_locked_vm(struct mm_struct *mm, unsigned long pages, bool inc);
int __account_locked_vm(struct mm_struct *mm, unsigned long pages, bool inc,
			struct task_struct *task, bool bypass_rlim);

/* Container for pinned pfns / pages */
struct frame_vector {
	unsigned int nr_allocated;	/* Number of frames we have space for */
	unsigned int nr_frames;	/* Number of frames stored in ptrs array */
	bool got_ref;		/* Did we pin pages by getting page ref? */
	bool is_pfns;		/* Does array contain pages or pfns? */
	void *ptrs[0];		/* Array of pinned pfns / pages. Use
				 * pfns_vector_pages() or pfns_vector_pfns()
				 * for access */
};

struct frame_vector *frame_vector_create(unsigned int nr_frames);
void frame_vector_destroy(struct frame_vector *vec);
int get_vaddr_frames(unsigned long start, unsigned int nr_pfns,
		     unsigned int gup_flags, struct frame_vector *vec);
void put_vaddr_frames(struct frame_vector *vec);
int frame_vector_to_pages(struct frame_vector *vec);
void frame_vector_to_pfns(struct frame_vector *vec);

static inline unsigned int frame_vector_count(struct frame_vector *vec)
{
	return vec->nr_frames;
}

static inline struct page **frame_vector_pages(struct frame_vector *vec)
{
	if (vec->is_pfns) {
		int err = frame_vector_to_pages(vec);

		if (err)
			return ERR_PTR(err);
	}
	return (struct page **)(vec->ptrs);
}

static inline unsigned long *frame_vector_pfns(struct frame_vector *vec)
{
	if (!vec->is_pfns)
		frame_vector_to_pfns(vec);
	return (unsigned long *)(vec->ptrs);
}

struct kvec;
int get_kernel_pages(const struct kvec *iov, int nr_pages, int write,
			struct page **pages);
int get_kernel_page(unsigned long start, int write, struct page **pages);
struct page *get_dump_page(unsigned long addr);

extern int try_to_release_page(struct page * page, gfp_t gfp_mask);
extern void do_invalidatepage(struct page *page, unsigned int offset,
			      unsigned int length);

void __set_page_dirty(struct page *, struct address_space *, int warn);
int __set_page_dirty_nobuffers(struct page *page);
int __set_page_dirty_no_writeback(struct page *page);
int redirty_page_for_writepage(struct writeback_control *wbc,
				struct page *page);
void account_page_dirtied(struct page *page, struct address_space *mapping);
void account_page_cleaned(struct page *page, struct address_space *mapping,
			  struct bdi_writeback *wb);
int set_page_dirty(struct page *page);
int set_page_dirty_lock(struct page *page);
void __cancel_dirty_page(struct page *page);
static inline void cancel_dirty_page(struct page *page)
{
	/* Avoid atomic ops, locking, etc. when not actually needed. */
	if (PageDirty(page))
		__cancel_dirty_page(page);
}
int clear_page_dirty_for_io(struct page *page);

int get_cmdline(struct task_struct *task, char *buffer, int buflen);

extern unsigned long move_page_tables(struct vm_area_struct *vma,
		unsigned long old_addr, struct vm_area_struct *new_vma,
		unsigned long new_addr, unsigned long len,
		bool need_rmap_locks);
extern unsigned long change_protection(struct vm_area_struct *vma, unsigned long start,
			      unsigned long end, pgprot_t newprot,
			      int dirty_accountable, int prot_numa);
extern int mprotect_fixup(struct vm_area_struct *vma,
			  struct vm_area_struct **pprev, unsigned long start,
			  unsigned long end, unsigned long newflags);

/*
 * doesn't attempt to fault and will return short.
 */
int __get_user_pages_fast(unsigned long start, int nr_pages, int write,
			  struct page **pages);
/*
 * per-process(per-mm_struct) statistics.
 */
static inline unsigned long get_mm_counter(struct mm_struct *mm, int member)
{
	long val = atomic_long_read(&mm->rss_stat.count[member]);

#ifdef SPLIT_RSS_COUNTING
	/*
	 * counter is updated in asynchronous manner and may go to minus.
	 * But it's never be expected number for users.
	 */
	if (val < 0)
		val = 0;
#endif
	return (unsigned long)val;
}

static inline void add_mm_counter(struct mm_struct *mm, int member, long value)
{
	atomic_long_add(value, &mm->rss_stat.count[member]);
}

static inline void inc_mm_counter(struct mm_struct *mm, int member)
{
	atomic_long_inc(&mm->rss_stat.count[member]);
}

static inline void dec_mm_counter(struct mm_struct *mm, int member)
{
	atomic_long_dec(&mm->rss_stat.count[member]);
}

/* Optimized variant when page is already known not to be PageAnon */
static inline int mm_counter_file(struct page *page)
{
	if (PageSwapBacked(page))
		return MM_SHMEMPAGES;
	return MM_FILEPAGES;
}

static inline int mm_counter(struct page *page)
{
	if (PageAnon(page))
		return MM_ANONPAGES;
	return mm_counter_file(page);
}

static inline unsigned long get_mm_rss(struct mm_struct *mm)
{
	return get_mm_counter(mm, MM_FILEPAGES) +
		get_mm_counter(mm, MM_ANONPAGES) +
		get_mm_counter(mm, MM_SHMEMPAGES);
}

static inline unsigned long get_mm_hiwater_rss(struct mm_struct *mm)
{
	return max(mm->hiwater_rss, get_mm_rss(mm));
}

static inline unsigned long get_mm_hiwater_vm(struct mm_struct *mm)
{
	return max(mm->hiwater_vm, mm->total_vm);
}

static inline void update_hiwater_rss(struct mm_struct *mm)
{
	unsigned long _rss = get_mm_rss(mm);

	if ((mm)->hiwater_rss < _rss)
		(mm)->hiwater_rss = _rss;
}

static inline void update_hiwater_vm(struct mm_struct *mm)
{
	if (mm->hiwater_vm < mm->total_vm)
		mm->hiwater_vm = mm->total_vm;
}

static inline void reset_mm_hiwater_rss(struct mm_struct *mm)
{
	mm->hiwater_rss = get_mm_rss(mm);
}

static inline void setmax_mm_hiwater_rss(unsigned long *maxrss,
					 struct mm_struct *mm)
{
	unsigned long hiwater_rss = get_mm_hiwater_rss(mm);

	if (*maxrss < hiwater_rss)
		*maxrss = hiwater_rss;
}

#if defined(SPLIT_RSS_COUNTING)
void sync_mm_rss(struct mm_struct *mm);
#else
static inline void sync_mm_rss(struct mm_struct *mm)
{
}
#endif

#ifndef CONFIG_ARCH_HAS_PTE_DEVMAP
static inline int pte_devmap(pte_t pte)
{
	return 0;
}
#endif

int vma_wants_writenotify(struct vm_area_struct *vma, pgprot_t vm_page_prot);

extern pte_t *__get_locked_pte(struct mm_struct *mm, unsigned long addr,
			       spinlock_t **ptl);
static inline pte_t *get_locked_pte(struct mm_struct *mm, unsigned long addr,
				    spinlock_t **ptl)
{
	pte_t *ptep;
	__cond_lock(*ptl, ptep = __get_locked_pte(mm, addr, ptl));
	return ptep;
}

#ifdef __PAGETABLE_P4D_FOLDED
static inline int __p4d_alloc(struct mm_struct *mm, pgd_t *pgd,
						unsigned long address)
{
	return 0;
}
#else
int __p4d_alloc(struct mm_struct *mm, pgd_t *pgd, unsigned long address);
#endif

#if defined(__PAGETABLE_PUD_FOLDED) || !defined(CONFIG_MMU)
static inline int __pud_alloc(struct mm_struct *mm, p4d_t *p4d,
						unsigned long address)
{
	return 0;
}
static inline void mm_inc_nr_puds(struct mm_struct *mm) {}
static inline void mm_dec_nr_puds(struct mm_struct *mm) {}

#else
int __pud_alloc(struct mm_struct *mm, p4d_t *p4d, unsigned long address);

static inline void mm_inc_nr_puds(struct mm_struct *mm)
{
	if (mm_pud_folded(mm))
		return;
	atomic_long_add(PTRS_PER_PUD * sizeof(pud_t), &mm->pgtables_bytes);
}

static inline void mm_dec_nr_puds(struct mm_struct *mm)
{
	if (mm_pud_folded(mm))
		return;
	atomic_long_sub(PTRS_PER_PUD * sizeof(pud_t), &mm->pgtables_bytes);
}
#endif

#if defined(__PAGETABLE_PMD_FOLDED) || !defined(CONFIG_MMU)
static inline int __pmd_alloc(struct mm_struct *mm, pud_t *pud,
						unsigned long address)
{
	return 0;
}

static inline void mm_inc_nr_pmds(struct mm_struct *mm) {}
static inline void mm_dec_nr_pmds(struct mm_struct *mm) {}

#else
int __pmd_alloc(struct mm_struct *mm, pud_t *pud, unsigned long address);

static inline void mm_inc_nr_pmds(struct mm_struct *mm)
{
	if (mm_pmd_folded(mm))
		return;
	atomic_long_add(PTRS_PER_PMD * sizeof(pmd_t), &mm->pgtables_bytes);
}

static inline void mm_dec_nr_pmds(struct mm_struct *mm)
{
	if (mm_pmd_folded(mm))
		return;
	atomic_long_sub(PTRS_PER_PMD * sizeof(pmd_t), &mm->pgtables_bytes);
}
#endif

#ifdef CONFIG_MMU
static inline void mm_pgtables_bytes_init(struct mm_struct *mm)
{
	atomic_long_set(&mm->pgtables_bytes, 0);
}

static inline unsigned long mm_pgtables_bytes(const struct mm_struct *mm)
{
	return atomic_long_read(&mm->pgtables_bytes);
}

static inline void mm_inc_nr_ptes(struct mm_struct *mm)
{
	atomic_long_add(PTRS_PER_PTE * sizeof(pte_t), &mm->pgtables_bytes);
}

static inline void mm_dec_nr_ptes(struct mm_struct *mm)
{
	atomic_long_sub(PTRS_PER_PTE * sizeof(pte_t), &mm->pgtables_bytes);
}
#else

static inline void mm_pgtables_bytes_init(struct mm_struct *mm) {}
static inline unsigned long mm_pgtables_bytes(const struct mm_struct *mm)
{
	return 0;
}

static inline void mm_inc_nr_ptes(struct mm_struct *mm) {}
static inline void mm_dec_nr_ptes(struct mm_struct *mm) {}
#endif

int __pte_alloc(struct mm_struct *mm, pmd_t *pmd);
int __pte_alloc_kernel(pmd_t *pmd);

/*
 * The following ifdef needed to get the 4level-fixup.h header to work.
 * Remove it when 4level-fixup.h has been removed.
 */
#if defined(CONFIG_MMU) && !defined(__ARCH_HAS_4LEVEL_HACK)

#ifndef __ARCH_HAS_5LEVEL_HACK
static inline p4d_t *p4d_alloc(struct mm_struct *mm, pgd_t *pgd,
		unsigned long address)
{
	return (unlikely(pgd_none(*pgd)) && __p4d_alloc(mm, pgd, address)) ?
		NULL : p4d_offset(pgd, address);
}

static inline pud_t *pud_alloc(struct mm_struct *mm, p4d_t *p4d,
		unsigned long address)
{
	return (unlikely(p4d_none(*p4d)) && __pud_alloc(mm, p4d, address)) ?
		NULL : pud_offset(p4d, address);
}
#endif /* !__ARCH_HAS_5LEVEL_HACK */

static inline pmd_t *pmd_alloc(struct mm_struct *mm, pud_t *pud, unsigned long address)
{
	return (unlikely(pud_none(*pud)) && __pmd_alloc(mm, pud, address))?
		NULL: pmd_offset(pud, address);
}
#endif /* CONFIG_MMU && !__ARCH_HAS_4LEVEL_HACK */

#if USE_SPLIT_PTE_PTLOCKS
#if ALLOC_SPLIT_PTLOCKS
void __init ptlock_cache_init(void);
extern bool ptlock_alloc(struct page *page);
extern void ptlock_free(struct page *page);

static inline spinlock_t *ptlock_ptr(struct page *page)
{
	return page->ptl;
}
#else /* ALLOC_SPLIT_PTLOCKS */
static inline void ptlock_cache_init(void)
{
}

static inline bool ptlock_alloc(struct page *page)
{
	return true;
}

static inline void ptlock_free(struct page *page)
{
}

static inline spinlock_t *ptlock_ptr(struct page *page)
{
	return &page->ptl;
}
#endif /* ALLOC_SPLIT_PTLOCKS */

static inline spinlock_t *pte_lockptr(struct mm_struct *mm, pmd_t *pmd)
{
	return ptlock_ptr(pmd_page(*pmd));
}

static inline bool ptlock_init(struct page *page)
{
	/*
	 * prep_new_page() initialize page->private (and therefore page->ptl)
	 * with 0. Make sure nobody took it in use in between.
	 *
	 * It can happen if arch try to use slab for page table allocation:
	 * slab code uses page->slab_cache, which share storage with page->ptl.
	 */
	VM_BUG_ON_PAGE(*(unsigned long *)&page->ptl, page);
	if (!ptlock_alloc(page))
		return false;
	spin_lock_init(ptlock_ptr(page));
	return true;
}

#else	/* !USE_SPLIT_PTE_PTLOCKS */
/*
 * We use mm->page_table_lock to guard all pagetable pages of the mm.
 */
static inline spinlock_t *pte_lockptr(struct mm_struct *mm, pmd_t *pmd)
{
	return &mm->page_table_lock;
}
static inline void ptlock_cache_init(void) {}
static inline bool ptlock_init(struct page *page) { return true; }
static inline void ptlock_free(struct page *page) {}
#endif /* USE_SPLIT_PTE_PTLOCKS */

static inline void pgtable_init(void)
{
	ptlock_cache_init();
	pgtable_cache_init();
}

static inline bool pgtable_pte_page_ctor(struct page *page)
{
	if (!ptlock_init(page))
		return false;
	__SetPageTable(page);
	inc_zone_page_state(page, NR_PAGETABLE);
	return true;
}

static inline void pgtable_pte_page_dtor(struct page *page)
{
	ptlock_free(page);
	__ClearPageTable(page);
	dec_zone_page_state(page, NR_PAGETABLE);
}

#define pte_offset_map_lock(mm, pmd, address, ptlp)	\
({							\
	spinlock_t *__ptl = pte_lockptr(mm, pmd);	\
	pte_t *__pte = pte_offset_map(pmd, address);	\
	*(ptlp) = __ptl;				\
	spin_lock(__ptl);				\
	__pte;						\
})

#define pte_unmap_unlock(pte, ptl)	do {		\
	spin_unlock(ptl);				\
	pte_unmap(pte);					\
} while (0)

#define pte_alloc(mm, pmd) (unlikely(pmd_none(*(pmd))) && __pte_alloc(mm, pmd))

#define pte_alloc_map(mm, pmd, address)			\
	(pte_alloc(mm, pmd) ? NULL : pte_offset_map(pmd, address))

#define pte_alloc_map_lock(mm, pmd, address, ptlp)	\
	(pte_alloc(mm, pmd) ?			\
		 NULL : pte_offset_map_lock(mm, pmd, address, ptlp))

#define pte_alloc_kernel(pmd, address)			\
	((unlikely(pmd_none(*(pmd))) && __pte_alloc_kernel(pmd))? \
		NULL: pte_offset_kernel(pmd, address))

#if USE_SPLIT_PMD_PTLOCKS

static struct page *pmd_to_page(pmd_t *pmd)
{
	unsigned long mask = ~(PTRS_PER_PMD * sizeof(pmd_t) - 1);
	return virt_to_page((void *)((unsigned long) pmd & mask));
}

static inline spinlock_t *pmd_lockptr(struct mm_struct *mm, pmd_t *pmd)
{
	return ptlock_ptr(pmd_to_page(pmd));
}

static inline bool pgtable_pmd_page_ctor(struct page *page)
{
#ifdef CONFIG_TRANSPARENT_HUGEPAGE
	page->pmd_huge_pte = NULL;
#endif
	return ptlock_init(page);
}

static inline void pgtable_pmd_page_dtor(struct page *page)
{
#ifdef CONFIG_TRANSPARENT_HUGEPAGE
	VM_BUG_ON_PAGE(page->pmd_huge_pte, page);
#endif
	ptlock_free(page);
}

#define pmd_huge_pte(mm, pmd) (pmd_to_page(pmd)->pmd_huge_pte)

#else

static inline spinlock_t *pmd_lockptr(struct mm_struct *mm, pmd_t *pmd)
{
	return &mm->page_table_lock;
}

static inline bool pgtable_pmd_page_ctor(struct page *page) { return true; }
static inline void pgtable_pmd_page_dtor(struct page *page) {}

#define pmd_huge_pte(mm, pmd) ((mm)->pmd_huge_pte)

#endif

static inline spinlock_t *pmd_lock(struct mm_struct *mm, pmd_t *pmd)
{
	spinlock_t *ptl = pmd_lockptr(mm, pmd);
	spin_lock(ptl);
	return ptl;
}

/*
 * No scalability reason to split PUD locks yet, but follow the same pattern
 * as the PMD locks to make it easier if we decide to.  The VM should not be
 * considered ready to switch to split PUD locks yet; there may be places
 * which need to be converted from page_table_lock.
 */
static inline spinlock_t *pud_lockptr(struct mm_struct *mm, pud_t *pud)
{
	return &mm->page_table_lock;
}

static inline spinlock_t *pud_lock(struct mm_struct *mm, pud_t *pud)
{
	spinlock_t *ptl = pud_lockptr(mm, pud);

	spin_lock(ptl);
	return ptl;
}

extern void __init pagecache_init(void);
extern void free_area_init(unsigned long * zones_size);
extern void __init free_area_init_node(int nid, unsigned long * zones_size,
		unsigned long zone_start_pfn, unsigned long *zholes_size);
extern void free_initmem(void);

/*
 * Free reserved pages within range [PAGE_ALIGN(start), end & PAGE_MASK)
 * into the buddy system. The freed pages will be poisoned with pattern
 * "poison" if it's within range [0, UCHAR_MAX].
 * Return pages freed into the buddy system.
 */
extern unsigned long free_reserved_area(void *start, void *end,
					int poison, const char *s);

#ifdef	CONFIG_HIGHMEM
/*
 * Free a highmem page into the buddy system, adjusting totalhigh_pages
 * and totalram_pages.
 */
extern void free_highmem_page(struct page *page);
#endif

extern void adjust_managed_page_count(struct page *page, long count);
extern void mem_init_print_info(const char *str);

extern void reserve_bootmem_region(phys_addr_t start, phys_addr_t end);

/* Free the reserved page into the buddy system, so it gets managed. */
static inline void __free_reserved_page(struct page *page)
{
	ClearPageReserved(page);
	init_page_count(page);
	__free_page(page);
}

static inline void free_reserved_page(struct page *page)
{
	__free_reserved_page(page);
	adjust_managed_page_count(page, 1);
}

static inline void mark_page_reserved(struct page *page)
{
	SetPageReserved(page);
	adjust_managed_page_count(page, -1);
}

/*
 * Default method to free all the __init memory into the buddy system.
 * The freed pages will be poisoned with pattern "poison" if it's within
 * range [0, UCHAR_MAX].
 * Return pages freed into the buddy system.
 */
static inline unsigned long free_initmem_default(int poison)
{
	extern char __init_begin[], __init_end[];

	return free_reserved_area(&__init_begin, &__init_end,
				  poison, "unused kernel");
}

static inline unsigned long get_num_physpages(void)
{
	int nid;
	unsigned long phys_pages = 0;

	for_each_online_node(nid)
		phys_pages += node_present_pages(nid);

	return phys_pages;
}

#ifdef CONFIG_HAVE_MEMBLOCK_NODE_MAP
/*
 * With CONFIG_HAVE_MEMBLOCK_NODE_MAP set, an architecture may initialise its
 * zones, allocate the backing mem_map and account for memory holes in a more
 * architecture independent manner. This is a substitute for creating the
 * zone_sizes[] and zholes_size[] arrays and passing them to
 * free_area_init_node()
 *
 * An architecture is expected to register range of page frames backed by
 * physical memory with memblock_add[_node]() before calling
 * free_area_init_nodes() passing in the PFN each zone ends at. At a basic
 * usage, an architecture is expected to do something like
 *
 * unsigned long max_zone_pfns[MAX_NR_ZONES] = {max_dma, max_normal_pfn,
 * 							 max_highmem_pfn};
 * for_each_valid_physical_page_range()
 * 	memblock_add_node(base, size, nid)
 * free_area_init_nodes(max_zone_pfns);
 *
 * free_bootmem_with_active_regions() calls free_bootmem_node() for each
 * registered physical page range.  Similarly
 * sparse_memory_present_with_active_regions() calls memory_present() for
 * each range when SPARSEMEM is enabled.
 *
 * See mm/page_alloc.c for more information on each function exposed by
 * CONFIG_HAVE_MEMBLOCK_NODE_MAP.
 */
extern void free_area_init_nodes(unsigned long *max_zone_pfn);
unsigned long node_map_pfn_alignment(void);
unsigned long __absent_pages_in_range(int nid, unsigned long start_pfn,
						unsigned long end_pfn);
extern unsigned long absent_pages_in_range(unsigned long start_pfn,
						unsigned long end_pfn);
extern void get_pfn_range_for_nid(unsigned int nid,
			unsigned long *start_pfn, unsigned long *end_pfn);
extern unsigned long find_min_pfn_with_active_regions(void);
extern void free_bootmem_with_active_regions(int nid,
						unsigned long max_low_pfn);
extern void sparse_memory_present_with_active_regions(int nid);

#endif /* CONFIG_HAVE_MEMBLOCK_NODE_MAP */

#if !defined(CONFIG_HAVE_MEMBLOCK_NODE_MAP) && \
    !defined(CONFIG_HAVE_ARCH_EARLY_PFN_TO_NID)
static inline int __early_pfn_to_nid(unsigned long pfn,
					struct mminit_pfnnid_cache *state)
{
	return 0;
}
#else
/* please see mm/page_alloc.c */
extern int __meminit early_pfn_to_nid(unsigned long pfn);
/* there is a per-arch backend function. */
extern int __meminit __early_pfn_to_nid(unsigned long pfn,
					struct mminit_pfnnid_cache *state);
#endif

#if !defined(CONFIG_FLAT_NODE_MEM_MAP)
void zero_resv_unavail(void);
#else
static inline void zero_resv_unavail(void) {}
#endif

extern void set_dma_reserve(unsigned long new_dma_reserve);
extern void memmap_init_zone(unsigned long, int, unsigned long, unsigned long,
		enum meminit_context, struct vmem_altmap *);
extern void setup_per_zone_wmarks(void);
extern int __meminit init_per_zone_wmark_min(void);
extern void mem_init(void);
extern void __init mmap_init(void);
extern void show_mem(unsigned int flags, nodemask_t *nodemask);
extern long si_mem_available(void);
extern void si_meminfo(struct sysinfo * val);
extern void si_meminfo_node(struct sysinfo *val, int nid);
#ifdef __HAVE_ARCH_RESERVED_KERNEL_PAGES
extern unsigned long arch_reserved_kernel_pages(void);
#endif

extern __printf(3, 4)
void warn_alloc(gfp_t gfp_mask, nodemask_t *nodemask, const char *fmt, ...);

extern void setup_per_cpu_pageset(void);

extern void zone_pcp_update(struct zone *zone);
extern void zone_pcp_reset(struct zone *zone);

/* page_alloc.c */
extern int min_free_kbytes;
extern int watermark_boost_factor;
extern int watermark_scale_factor;

/* nommu.c */
extern atomic_long_t mmap_pages_allocated;
extern int nommu_shrink_inode_mappings(struct inode *, size_t, size_t);

/* interval_tree.c */
void vma_interval_tree_insert(struct vm_area_struct *node,
			      struct rb_root_cached *root);
void vma_interval_tree_insert_after(struct vm_area_struct *node,
				    struct vm_area_struct *prev,
				    struct rb_root_cached *root);
void vma_interval_tree_remove(struct vm_area_struct *node,
			      struct rb_root_cached *root);
struct vm_area_struct *vma_interval_tree_iter_first(struct rb_root_cached *root,
				unsigned long start, unsigned long last);
struct vm_area_struct *vma_interval_tree_iter_next(struct vm_area_struct *node,
				unsigned long start, unsigned long last);

#define vma_interval_tree_foreach(vma, root, start, last)		\
	for (vma = vma_interval_tree_iter_first(root, start, last);	\
	     vma; vma = vma_interval_tree_iter_next(vma, start, last))

void anon_vma_interval_tree_insert(struct anon_vma_chain *node,
				   struct rb_root_cached *root);
void anon_vma_interval_tree_remove(struct anon_vma_chain *node,
				   struct rb_root_cached *root);
struct anon_vma_chain *
anon_vma_interval_tree_iter_first(struct rb_root_cached *root,
				  unsigned long start, unsigned long last);
struct anon_vma_chain *anon_vma_interval_tree_iter_next(
	struct anon_vma_chain *node, unsigned long start, unsigned long last);
#ifdef CONFIG_DEBUG_VM_RB
void anon_vma_interval_tree_verify(struct anon_vma_chain *node);
#endif

#define anon_vma_interval_tree_foreach(avc, root, start, last)		 \
	for (avc = anon_vma_interval_tree_iter_first(root, start, last); \
	     avc; avc = anon_vma_interval_tree_iter_next(avc, start, last))

/* mmap.c */
extern int __vm_enough_memory(struct mm_struct *mm, long pages, int cap_sys_admin);

extern int __vma_adjust(struct vm_area_struct *vma, unsigned long start,
	unsigned long end, pgoff_t pgoff, struct vm_area_struct *insert,
	struct vm_area_struct *expand, bool keep_locked);

static inline int vma_adjust(struct vm_area_struct *vma, unsigned long start,
	unsigned long end, pgoff_t pgoff, struct vm_area_struct *insert)
{
	return __vma_adjust(vma, start, end, pgoff, insert, NULL, false);
}

extern struct vm_area_struct *__vma_merge(struct mm_struct *mm,
	struct vm_area_struct *prev, unsigned long addr, unsigned long end,
	unsigned long vm_flags, struct anon_vma *anon, struct file *file,
	pgoff_t pgoff, struct mempolicy *mpol,
	struct vm_userfaultfd_ctx uff, const char __user *anon_name,
	bool keep_locked);

static inline struct vm_area_struct *vma_merge(struct mm_struct *mm,
	struct vm_area_struct *prev, unsigned long addr, unsigned long end,
	unsigned long vm_flags, struct anon_vma *anon, struct file *file,
	pgoff_t off, struct mempolicy *pol,
	struct vm_userfaultfd_ctx uff, const char __user *anon_name)
{
	return __vma_merge(mm, prev, addr, end, vm_flags, anon, file, off,
			   pol, uff, anon_name, false);
}

extern struct anon_vma *find_mergeable_anon_vma(struct vm_area_struct *);
extern int __split_vma(struct mm_struct *, struct vm_area_struct *,
	unsigned long addr, int new_below);
extern int split_vma(struct mm_struct *, struct vm_area_struct *,
	unsigned long addr, int new_below);
extern int insert_vm_struct(struct mm_struct *, struct vm_area_struct *);
extern void __vma_link_rb(struct mm_struct *, struct vm_area_struct *,
	struct rb_node **, struct rb_node *);
extern void unlink_file_vma(struct vm_area_struct *);
extern struct vm_area_struct *copy_vma(struct vm_area_struct **,
	unsigned long addr, unsigned long len, pgoff_t pgoff,
	bool *need_rmap_locks);
extern void exit_mmap(struct mm_struct *);

static inline int check_data_rlimit(unsigned long rlim,
				    unsigned long new,
				    unsigned long start,
				    unsigned long end_data,
				    unsigned long start_data)
{
	if (rlim < RLIM_INFINITY) {
		if (((new - start) + (end_data - start_data)) > rlim)
			return -ENOSPC;
	}

	return 0;
}

extern int mm_take_all_locks(struct mm_struct *mm);
extern void mm_drop_all_locks(struct mm_struct *mm);

extern void set_mm_exe_file(struct mm_struct *mm, struct file *new_exe_file);
extern struct file *get_mm_exe_file(struct mm_struct *mm);
extern struct file *get_task_exe_file(struct task_struct *task);

extern bool may_expand_vm(struct mm_struct *, vm_flags_t, unsigned long npages);
extern void vm_stat_account(struct mm_struct *, vm_flags_t, long npages);

extern bool vma_is_special_mapping(const struct vm_area_struct *vma,
				   const struct vm_special_mapping *sm);
extern struct vm_area_struct *_install_special_mapping(struct mm_struct *mm,
				   unsigned long addr, unsigned long len,
				   unsigned long flags,
				   const struct vm_special_mapping *spec);
/* This is an obsolete alternative to _install_special_mapping. */
extern int install_special_mapping(struct mm_struct *mm,
				   unsigned long addr, unsigned long len,
				   unsigned long flags, struct page **pages);

unsigned long randomize_stack_top(unsigned long stack_top);

extern unsigned long get_unmapped_area(struct file *, unsigned long, unsigned long, unsigned long, unsigned long);

extern unsigned long mmap_region(struct file *file, unsigned long addr,
	unsigned long len, vm_flags_t vm_flags, unsigned long pgoff,
	struct list_head *uf);
extern unsigned long do_mmap(struct file *file, unsigned long addr,
	unsigned long len, unsigned long prot, unsigned long flags,
	vm_flags_t vm_flags, unsigned long pgoff, unsigned long *populate,
	struct list_head *uf);
extern int __do_munmap(struct mm_struct *, unsigned long, size_t,
		       struct list_head *uf, bool downgrade);
extern int do_munmap(struct mm_struct *, unsigned long, size_t,
		     struct list_head *uf);

static inline unsigned long
do_mmap_pgoff(struct file *file, unsigned long addr,
	unsigned long len, unsigned long prot, unsigned long flags,
	unsigned long pgoff, unsigned long *populate,
	struct list_head *uf)
{
	return do_mmap(file, addr, len, prot, flags, 0, pgoff, populate, uf);
}

#ifdef CONFIG_MMU
extern int __mm_populate(unsigned long addr, unsigned long len,
			 int ignore_errors);
static inline void mm_populate(unsigned long addr, unsigned long len)
{
	/* Ignore errors */
	(void) __mm_populate(addr, len, 1);
}
#else
static inline void mm_populate(unsigned long addr, unsigned long len) {}
#endif

/* These take the mm semaphore themselves */
extern int __must_check vm_brk(unsigned long, unsigned long);
extern int __must_check vm_brk_flags(unsigned long, unsigned long, unsigned long);
extern int vm_munmap(unsigned long, size_t);
extern unsigned long __must_check vm_mmap(struct file *, unsigned long,
        unsigned long, unsigned long,
        unsigned long, unsigned long);

struct vm_unmapped_area_info {
#define VM_UNMAPPED_AREA_TOPDOWN 1
	unsigned long flags;
	unsigned long length;
	unsigned long low_limit;
	unsigned long high_limit;
	unsigned long align_mask;
	unsigned long align_offset;
};

extern unsigned long unmapped_area(struct vm_unmapped_area_info *info);
extern unsigned long unmapped_area_topdown(struct vm_unmapped_area_info *info);

/*
 * Search for an unmapped address range.
 *
 * We are looking for a range that:
 * - does not intersect with any VMA;
 * - is contained within the [low_limit, high_limit) interval;
 * - is at least the desired size.
 * - satisfies (begin_addr & align_mask) == (align_offset & align_mask)
 */
static inline unsigned long
vm_unmapped_area(struct vm_unmapped_area_info *info)
{
	if (info->flags & VM_UNMAPPED_AREA_TOPDOWN)
		return unmapped_area_topdown(info);
	else
		return unmapped_area(info);
}

/* truncate.c */
extern void truncate_inode_pages(struct address_space *, loff_t);
extern void truncate_inode_pages_range(struct address_space *,
				       loff_t lstart, loff_t lend);
extern void truncate_inode_pages_final(struct address_space *);

/* generic vm_area_ops exported for stackable file systems */
extern vm_fault_t filemap_fault(struct vm_fault *vmf);
extern void filemap_map_pages(struct vm_fault *vmf,
		pgoff_t start_pgoff, pgoff_t end_pgoff);
extern vm_fault_t filemap_page_mkwrite(struct vm_fault *vmf);

/* mm/page-writeback.c */
int __must_check write_one_page(struct page *page);
void task_dirty_inc(struct task_struct *tsk);

/* readahead.c */
#define VM_READAHEAD_PAGES	(SZ_128K / PAGE_SIZE)

int force_page_cache_readahead(struct address_space *mapping, struct file *filp,
			pgoff_t offset, unsigned long nr_to_read);

void page_cache_sync_readahead(struct address_space *mapping,
			       struct file_ra_state *ra,
			       struct file *filp,
			       pgoff_t offset,
			       unsigned long size);

void page_cache_async_readahead(struct address_space *mapping,
				struct file_ra_state *ra,
				struct file *filp,
				struct page *pg,
				pgoff_t offset,
				unsigned long size);

extern unsigned long stack_guard_gap;
/* Generic expand stack which grows the stack according to GROWS{UP,DOWN} */
extern int expand_stack(struct vm_area_struct *vma, unsigned long address);

/* CONFIG_STACK_GROWSUP still needs to to grow downwards at some places */
extern int expand_downwards(struct vm_area_struct *vma,
		unsigned long address);
#if VM_GROWSUP
extern int expand_upwards(struct vm_area_struct *vma, unsigned long address);
#else
  #define expand_upwards(vma, address) (0)
#endif

/* Look up the first VMA which satisfies  addr < vm_end,  NULL if none. */
extern struct vm_area_struct * find_vma(struct mm_struct * mm, unsigned long addr);
extern struct vm_area_struct * find_vma_prev(struct mm_struct * mm, unsigned long addr,
					     struct vm_area_struct **pprev);

/* Look up the first VMA which intersects the interval start_addr..end_addr-1,
   NULL if none.  Assume start_addr < end_addr. */
static inline struct vm_area_struct * find_vma_intersection(struct mm_struct * mm, unsigned long start_addr, unsigned long end_addr)
{
	struct vm_area_struct * vma = find_vma(mm,start_addr);

	if (vma && end_addr <= vma->vm_start)
		vma = NULL;
	return vma;
}

static inline unsigned long vm_start_gap(struct vm_area_struct *vma)
{
	unsigned long vm_start = vma->vm_start;

	if (vma->vm_flags & VM_GROWSDOWN) {
		vm_start -= stack_guard_gap;
		if (vm_start > vma->vm_start)
			vm_start = 0;
	}
	return vm_start;
}

static inline unsigned long vm_end_gap(struct vm_area_struct *vma)
{
	unsigned long vm_end = vma->vm_end;

	if (vma->vm_flags & VM_GROWSUP) {
		vm_end += stack_guard_gap;
		if (vm_end < vma->vm_end)
			vm_end = -PAGE_SIZE;
	}
	return vm_end;
}

static inline unsigned long vma_pages(struct vm_area_struct *vma)
{
	return (vma->vm_end - vma->vm_start) >> PAGE_SHIFT;
}

/* Look up the first VMA which exactly match the interval vm_start ... vm_end */
static inline struct vm_area_struct *find_exact_vma(struct mm_struct *mm,
				unsigned long vm_start, unsigned long vm_end)
{
	struct vm_area_struct *vma = find_vma(mm, vm_start);

	if (vma && (vma->vm_start != vm_start || vma->vm_end != vm_end))
		vma = NULL;

	return vma;
}

static inline bool range_in_vma(struct vm_area_struct *vma,
				unsigned long start, unsigned long end)
{
	return (vma && vma->vm_start <= start && end <= vma->vm_end);
}

#ifdef CONFIG_MMU
pgprot_t vm_get_page_prot(unsigned long vm_flags);
void vma_set_page_prot(struct vm_area_struct *vma);
#else
static inline pgprot_t vm_get_page_prot(unsigned long vm_flags)
{
	return __pgprot(0);
}
static inline void vma_set_page_prot(struct vm_area_struct *vma)
{
	vma->vm_page_prot = vm_get_page_prot(vma->vm_flags);
}
#endif

#ifdef CONFIG_NUMA_BALANCING
unsigned long change_prot_numa(struct vm_area_struct *vma,
			unsigned long start, unsigned long end);
#endif

struct vm_area_struct *find_extend_vma(struct mm_struct *, unsigned long addr);
int remap_pfn_range(struct vm_area_struct *, unsigned long addr,
			unsigned long pfn, unsigned long size, pgprot_t);
int vm_insert_page(struct vm_area_struct *, unsigned long addr, struct page *);
int vm_map_pages(struct vm_area_struct *vma, struct page **pages,
				unsigned long num);
int vm_map_pages_zero(struct vm_area_struct *vma, struct page **pages,
				unsigned long num);
vm_fault_t vmf_insert_pfn(struct vm_area_struct *vma, unsigned long addr,
			unsigned long pfn);
vm_fault_t vmf_insert_pfn_prot(struct vm_area_struct *vma, unsigned long addr,
			unsigned long pfn, pgprot_t pgprot);
vm_fault_t vmf_insert_mixed(struct vm_area_struct *vma, unsigned long addr,
			pfn_t pfn);
vm_fault_t vmf_insert_mixed_mkwrite(struct vm_area_struct *vma,
		unsigned long addr, pfn_t pfn);
int vm_iomap_memory(struct vm_area_struct *vma, phys_addr_t start, unsigned long len);

static inline vm_fault_t vmf_insert_page(struct vm_area_struct *vma,
				unsigned long addr, struct page *page)
{
	int err = vm_insert_page(vma, addr, page);

	if (err == -ENOMEM)
		return VM_FAULT_OOM;
	if (err < 0 && err != -EBUSY)
		return VM_FAULT_SIGBUS;

	return VM_FAULT_NOPAGE;
}

#ifndef io_remap_pfn_range
static inline int io_remap_pfn_range(struct vm_area_struct *vma,
				     unsigned long addr, unsigned long pfn,
				     unsigned long size, pgprot_t prot)
{
	return remap_pfn_range(vma, addr, pfn, size, pgprot_decrypted(prot));
}
#endif

static inline vm_fault_t vmf_error(int err)
{
	if (err == -ENOMEM)
		return VM_FAULT_OOM;
	return VM_FAULT_SIGBUS;
}

struct page *follow_page(struct vm_area_struct *vma, unsigned long address,
			 unsigned int foll_flags);

#define FOLL_WRITE	0x01	/* check pte is writable */
#define FOLL_TOUCH	0x02	/* mark page accessed */
#define FOLL_GET	0x04	/* do get_page on page */
#define FOLL_DUMP	0x08	/* give error on hole if it would be zero */
#define FOLL_FORCE	0x10	/* get_user_pages read/write w/o permission */
#define FOLL_NOWAIT	0x20	/* if a disk transfer is needed, start the IO
				 * and return without waiting upon it */
#define FOLL_POPULATE	0x40	/* fault in page */
#define FOLL_SPLIT	0x80	/* don't return transhuge pages, split them */
#define FOLL_HWPOISON	0x100	/* check page is hwpoisoned */
#define FOLL_NUMA	0x200	/* force NUMA hinting page fault */
#define FOLL_MIGRATION	0x400	/* wait for page to replace migration entry */
#define FOLL_TRIED	0x800	/* a retry, previous pass started an IO */
#define FOLL_MLOCK	0x1000	/* lock present pages */
#define FOLL_REMOTE	0x2000	/* we are working on non-current tsk/mm */
#define FOLL_COW	0x4000	/* internal GUP flag */
#define FOLL_ANON	0x8000	/* don't do file mappings */
#define FOLL_LONGTERM	0x10000	/* mapping lifetime is indefinite: see below */
#define FOLL_SPLIT_PMD	0x20000	/* split huge pmd before returning */

/*
 * NOTE on FOLL_LONGTERM:
 *
 * FOLL_LONGTERM indicates that the page will be held for an indefinite time
 * period _often_ under userspace control.  This is contrasted with
 * iov_iter_get_pages() where usages which are transient.
 *
 * FIXME: For pages which are part of a filesystem, mappings are subject to the
 * lifetime enforced by the filesystem and we need guarantees that longterm
 * users like RDMA and V4L2 only establish mappings which coordinate usage with
 * the filesystem.  Ideas for this coordination include revoking the longterm
 * pin, delaying writeback, bounce buffer page writeback, etc.  As FS DAX was
 * added after the problem with filesystems was found FS DAX VMAs are
 * specifically failed.  Filesystem pages are still subject to bugs and use of
 * FOLL_LONGTERM should be avoided on those pages.
 *
 * FIXME: Also NOTE that FOLL_LONGTERM is not supported in every GUP call.
 * Currently only get_user_pages() and get_user_pages_fast() support this flag
 * and calls to get_user_pages_[un]locked are specifically not allowed.  This
 * is due to an incompatibility with the FS DAX check and
 * FAULT_FLAG_ALLOW_RETRY
 *
 * In the CMA case: longterm pins in a CMA region would unnecessarily fragment
 * that region.  And so CMA attempts to migrate the page before pinning when
 * FOLL_LONGTERM is specified.
 */

static inline int vm_fault_to_errno(vm_fault_t vm_fault, int foll_flags)
{
	if (vm_fault & VM_FAULT_OOM)
		return -ENOMEM;
	if (vm_fault & (VM_FAULT_HWPOISON | VM_FAULT_HWPOISON_LARGE))
		return (foll_flags & FOLL_HWPOISON) ? -EHWPOISON : -EFAULT;
	if (vm_fault & (VM_FAULT_SIGBUS | VM_FAULT_SIGSEGV))
		return -EFAULT;
	return 0;
}

typedef int (*pte_fn_t)(pte_t *pte, unsigned long addr, void *data);
extern int apply_to_page_range(struct mm_struct *mm, unsigned long address,
			       unsigned long size, pte_fn_t fn, void *data);


#ifdef CONFIG_PAGE_POISONING
extern bool page_poisoning_enabled(void);
extern void kernel_poison_pages(struct page *page, int numpages, int enable);
#else
static inline bool page_poisoning_enabled(void) { return false; }
static inline void kernel_poison_pages(struct page *page, int numpages,
					int enable) { }
#endif

#ifdef CONFIG_INIT_ON_ALLOC_DEFAULT_ON
DECLARE_STATIC_KEY_TRUE(init_on_alloc);
#else
DECLARE_STATIC_KEY_FALSE(init_on_alloc);
#endif
static inline bool want_init_on_alloc(gfp_t flags)
{
	if (static_branch_unlikely(&init_on_alloc) &&
	    !page_poisoning_enabled())
		return true;
	return flags & __GFP_ZERO;
}

#ifdef CONFIG_INIT_ON_FREE_DEFAULT_ON
DECLARE_STATIC_KEY_TRUE(init_on_free);
#else
DECLARE_STATIC_KEY_FALSE(init_on_free);
#endif
static inline bool want_init_on_free(void)
{
	return static_branch_unlikely(&init_on_free) &&
	       !page_poisoning_enabled();
}

#ifdef CONFIG_DEBUG_PAGEALLOC
extern void init_debug_pagealloc(void);
#else
static inline void init_debug_pagealloc(void) {}
#endif
extern bool _debug_pagealloc_enabled_early;
DECLARE_STATIC_KEY_FALSE(_debug_pagealloc_enabled);

static inline bool debug_pagealloc_enabled(void)
{
	return IS_ENABLED(CONFIG_DEBUG_PAGEALLOC) &&
		_debug_pagealloc_enabled_early;
}

/*
 * For use in fast paths after init_debug_pagealloc() has run, or when a
 * false negative result is not harmful when called too early.
 */
static inline bool debug_pagealloc_enabled_static(void)
{
	if (!IS_ENABLED(CONFIG_DEBUG_PAGEALLOC))
		return false;

	return static_branch_unlikely(&_debug_pagealloc_enabled);
}

#if defined(CONFIG_DEBUG_PAGEALLOC) || defined(CONFIG_ARCH_HAS_SET_DIRECT_MAP)
extern void __kernel_map_pages(struct page *page, int numpages, int enable);

/*
 * When called in DEBUG_PAGEALLOC context, the call should most likely be
 * guarded by debug_pagealloc_enabled() or debug_pagealloc_enabled_static()
 */
static inline void
kernel_map_pages(struct page *page, int numpages, int enable)
{
	__kernel_map_pages(page, numpages, enable);
}
#ifdef CONFIG_HIBERNATION
extern bool kernel_page_present(struct page *page);
#endif	/* CONFIG_HIBERNATION */
#else	/* CONFIG_DEBUG_PAGEALLOC || CONFIG_ARCH_HAS_SET_DIRECT_MAP */
static inline void
kernel_map_pages(struct page *page, int numpages, int enable) {}
#ifdef CONFIG_HIBERNATION
static inline bool kernel_page_present(struct page *page) { return true; }
#endif	/* CONFIG_HIBERNATION */
#endif	/* CONFIG_DEBUG_PAGEALLOC || CONFIG_ARCH_HAS_SET_DIRECT_MAP */

#ifdef __HAVE_ARCH_GATE_AREA
extern struct vm_area_struct *get_gate_vma(struct mm_struct *mm);
extern int in_gate_area_no_mm(unsigned long addr);
extern int in_gate_area(struct mm_struct *mm, unsigned long addr);
#else
static inline struct vm_area_struct *get_gate_vma(struct mm_struct *mm)
{
	return NULL;
}
static inline int in_gate_area_no_mm(unsigned long addr) { return 0; }
static inline int in_gate_area(struct mm_struct *mm, unsigned long addr)
{
	return 0;
}
#endif	/* __HAVE_ARCH_GATE_AREA */

extern bool process_shares_mm(struct task_struct *p, struct mm_struct *mm);

#ifdef CONFIG_SYSCTL
extern int sysctl_drop_caches;
int drop_caches_sysctl_handler(struct ctl_table *, int,
					void __user *, size_t *, loff_t *);
#endif

void drop_slab(void);
void drop_slab_node(int nid);

#ifndef CONFIG_MMU
#define randomize_va_space 0
#else
extern int randomize_va_space;
#endif

const char * arch_vma_name(struct vm_area_struct *vma);
#ifdef CONFIG_MMU
void print_vma_addr(char *prefix, unsigned long rip);
#else
static inline void print_vma_addr(char *prefix, unsigned long rip)
{
}
#endif

void *sparse_buffer_alloc(unsigned long size);
struct page * __populate_section_memmap(unsigned long pfn,
		unsigned long nr_pages, int nid, struct vmem_altmap *altmap);
pgd_t *vmemmap_pgd_populate(unsigned long addr, int node);
p4d_t *vmemmap_p4d_populate(pgd_t *pgd, unsigned long addr, int node);
pud_t *vmemmap_pud_populate(p4d_t *p4d, unsigned long addr, int node);
pmd_t *vmemmap_pmd_populate(pud_t *pud, unsigned long addr, int node);
pte_t *vmemmap_pte_populate(pmd_t *pmd, unsigned long addr, int node);
void *vmemmap_alloc_block(unsigned long size, int node);
struct vmem_altmap;
void *vmemmap_alloc_block_buf(unsigned long size, int node);
void *altmap_alloc_block_buf(unsigned long size, struct vmem_altmap *altmap);
void vmemmap_verify(pte_t *, int, unsigned long, unsigned long);
int vmemmap_populate_basepages(unsigned long start, unsigned long end,
			       int node);
int vmemmap_populate(unsigned long start, unsigned long end, int node,
		struct vmem_altmap *altmap);
void vmemmap_populate_print_last(void);
#ifdef CONFIG_MEMORY_HOTPLUG
void vmemmap_free(unsigned long start, unsigned long end,
		struct vmem_altmap *altmap);
#endif
void register_page_bootmem_memmap(unsigned long section_nr, struct page *map,
				  unsigned long nr_pages);

enum mf_flags {
	MF_COUNT_INCREASED = 1 << 0,
	MF_ACTION_REQUIRED = 1 << 1,
	MF_MUST_KILL = 1 << 2,
	MF_SOFT_OFFLINE = 1 << 3,
};
extern int memory_failure(unsigned long pfn, int flags);
extern void memory_failure_queue(unsigned long pfn, int flags);
extern int unpoison_memory(unsigned long pfn);
extern int get_hwpoison_page(struct page *page);
#define put_hwpoison_page(page)	put_page(page)
extern int sysctl_memory_failure_early_kill;
extern int sysctl_memory_failure_recovery;
extern void shake_page(struct page *p, int access);
extern atomic_long_t num_poisoned_pages __read_mostly;
extern int soft_offline_page(struct page *page, int flags);


/*
 * Error handlers for various types of pages.
 */
enum mf_result {
	MF_IGNORED,	/* Error: cannot be handled */
	MF_FAILED,	/* Error: handling failed */
	MF_DELAYED,	/* Will be handled later */
	MF_RECOVERED,	/* Successfully recovered */
};

enum mf_action_page_type {
	MF_MSG_KERNEL,
	MF_MSG_KERNEL_HIGH_ORDER,
	MF_MSG_SLAB,
	MF_MSG_DIFFERENT_COMPOUND,
	MF_MSG_POISONED_HUGE,
	MF_MSG_HUGE,
	MF_MSG_FREE_HUGE,
	MF_MSG_NON_PMD_HUGE,
	MF_MSG_UNMAP_FAILED,
	MF_MSG_DIRTY_SWAPCACHE,
	MF_MSG_CLEAN_SWAPCACHE,
	MF_MSG_DIRTY_MLOCKED_LRU,
	MF_MSG_CLEAN_MLOCKED_LRU,
	MF_MSG_DIRTY_UNEVICTABLE_LRU,
	MF_MSG_CLEAN_UNEVICTABLE_LRU,
	MF_MSG_DIRTY_LRU,
	MF_MSG_CLEAN_LRU,
	MF_MSG_TRUNCATED_LRU,
	MF_MSG_BUDDY,
	MF_MSG_BUDDY_2ND,
	MF_MSG_DAX,
	MF_MSG_UNKNOWN,
};

#if defined(CONFIG_TRANSPARENT_HUGEPAGE) || defined(CONFIG_HUGETLBFS)
extern void clear_huge_page(struct page *page,
			    unsigned long addr_hint,
			    unsigned int pages_per_huge_page);
extern void copy_user_huge_page(struct page *dst, struct page *src,
				unsigned long addr_hint,
				struct vm_area_struct *vma,
				unsigned int pages_per_huge_page);
extern long copy_huge_page_from_user(struct page *dst_page,
				const void __user *usr_src,
				unsigned int pages_per_huge_page,
				bool allow_pagefault);
#endif /* CONFIG_TRANSPARENT_HUGEPAGE || CONFIG_HUGETLBFS */

#ifdef CONFIG_DEBUG_PAGEALLOC
extern unsigned int _debug_guardpage_minorder;
DECLARE_STATIC_KEY_FALSE(_debug_guardpage_enabled);

static inline unsigned int debug_guardpage_minorder(void)
{
	return _debug_guardpage_minorder;
}

static inline bool debug_guardpage_enabled(void)
{
	return static_branch_unlikely(&_debug_guardpage_enabled);
}

static inline bool page_is_guard(struct page *page)
{
	if (!debug_guardpage_enabled())
		return false;

	return PageGuard(page);
}
#else
static inline unsigned int debug_guardpage_minorder(void) { return 0; }
static inline bool debug_guardpage_enabled(void) { return false; }
static inline bool page_is_guard(struct page *page) { return false; }
#endif /* CONFIG_DEBUG_PAGEALLOC */

#if MAX_NUMNODES > 1
void __init setup_nr_node_ids(void);
#else
static inline void setup_nr_node_ids(void) {}
#endif

extern int memcmp_pages(struct page *page1, struct page *page2);

static inline int pages_identical(struct page *page1, struct page *page2)
{
	return !memcmp_pages(page1, page2);
}

<<<<<<< HEAD
extern int min_filelist_kbytes;
=======
/**
 * seal_check_future_write - Check for F_SEAL_FUTURE_WRITE flag and handle it
 * @seals: the seals to check
 * @vma: the vma to operate on
 *
 * Check whether F_SEAL_FUTURE_WRITE is set; if so, do proper check/handling on
 * the vma flags.  Return 0 if check pass, or <0 for errors.
 */
static inline int seal_check_future_write(int seals, struct vm_area_struct *vma)
{
	if (seals & F_SEAL_FUTURE_WRITE) {
		/*
		 * New PROT_WRITE and MAP_SHARED mmaps are not allowed when
		 * "future write" seal active.
		 */
		if ((vma->vm_flags & VM_SHARED) && (vma->vm_flags & VM_WRITE))
			return -EPERM;

		/*
		 * Since an F_SEAL_FUTURE_WRITE sealed memfd can be mapped as
		 * MAP_SHARED and read-only, take care to not allow mprotect to
		 * revert protections on such mappings. Do this only for shared
		 * mappings. For private mappings, don't need to mask
		 * VM_MAYWRITE as we still want them to be COW-writable.
		 */
		if (vma->vm_flags & VM_SHARED)
			vma->vm_flags &= ~(VM_MAYWRITE);
	}

	return 0;
}
>>>>>>> e05d387b

#endif /* __KERNEL__ */
#endif /* _LINUX_MM_H */<|MERGE_RESOLUTION|>--- conflicted
+++ resolved
@@ -3110,9 +3110,8 @@
 	return !memcmp_pages(page1, page2);
 }
 
-<<<<<<< HEAD
 extern int min_filelist_kbytes;
-=======
+
 /**
  * seal_check_future_write - Check for F_SEAL_FUTURE_WRITE flag and handle it
  * @seals: the seals to check
@@ -3144,7 +3143,6 @@
 
 	return 0;
 }
->>>>>>> e05d387b
 
 #endif /* __KERNEL__ */
 #endif /* _LINUX_MM_H */