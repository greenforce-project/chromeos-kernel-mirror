/*
 *  Copyright (c) 1999 Andreas Gal
 *  Copyright (c) 2000-2001 Vojtech Pavlik
 *  Copyright (c) 2006-2007 Jiri Kosina
 */
/*
 * This program is free software; you can redistribute it and/or modify
 * it under the terms of the GNU General Public License as published by
 * the Free Software Foundation; either version 2 of the License, or
 * (at your option) any later version.
 *
 * This program is distributed in the hope that it will be useful,
 * but WITHOUT ANY WARRANTY; without even the implied warranty of
 * MERCHANTABILITY or FITNESS FOR A PARTICULAR PURPOSE.  See the
 * GNU General Public License for more details.
 *
 * You should have received a copy of the GNU General Public License
 * along with this program; if not, write to the Free Software
 * Foundation, Inc., 59 Temple Place, Suite 330, Boston, MA 02111-1307 USA
 *
 * Should you need to contact me, the author, you can do so either by
 * e-mail - mail your message to <vojtech@ucw.cz>, or by paper mail:
 * Vojtech Pavlik, Simunkova 1594, Prague 8, 182 00 Czech Republic
 */
#ifndef __HID_H
#define __HID_H


#include <linux/bitops.h>
#include <linux/types.h>
#include <linux/slab.h>
#include <linux/list.h>
#include <linux/mod_devicetable.h> /* hid_device_id */
#include <linux/timer.h>
#include <linux/workqueue.h>
#include <linux/input.h>
#include <linux/semaphore.h>
#include <linux/mutex.h>
#include <linux/power_supply.h>
#include <uapi/linux/hid.h>

/*
 * We parse each description item into this structure. Short items data
 * values are expanded to 32-bit signed int, long items contain a pointer
 * into the data area.
 */

struct hid_item {
	unsigned  format;
	__u8      size;
	__u8      type;
	__u8      tag;
	union {
	    __u8   u8;
	    __s8   s8;
	    __u16  u16;
	    __s16  s16;
	    __u32  u32;
	    __s32  s32;
	    __u8  *longdata;
	} data;
};

/*
 * HID report item format
 */

#define HID_ITEM_FORMAT_SHORT	0
#define HID_ITEM_FORMAT_LONG	1

/*
 * Special tag indicating long items
 */

#define HID_ITEM_TAG_LONG	15

/*
 * HID report descriptor item type (prefix bit 2,3)
 */

#define HID_ITEM_TYPE_MAIN		0
#define HID_ITEM_TYPE_GLOBAL		1
#define HID_ITEM_TYPE_LOCAL		2
#define HID_ITEM_TYPE_RESERVED		3

/*
 * HID report descriptor main item tags
 */

#define HID_MAIN_ITEM_TAG_INPUT			8
#define HID_MAIN_ITEM_TAG_OUTPUT		9
#define HID_MAIN_ITEM_TAG_FEATURE		11
#define HID_MAIN_ITEM_TAG_BEGIN_COLLECTION	10
#define HID_MAIN_ITEM_TAG_END_COLLECTION	12

/*
 * HID report descriptor main item contents
 */

#define HID_MAIN_ITEM_CONSTANT		0x001
#define HID_MAIN_ITEM_VARIABLE		0x002
#define HID_MAIN_ITEM_RELATIVE		0x004
#define HID_MAIN_ITEM_WRAP		0x008
#define HID_MAIN_ITEM_NONLINEAR		0x010
#define HID_MAIN_ITEM_NO_PREFERRED	0x020
#define HID_MAIN_ITEM_NULL_STATE	0x040
#define HID_MAIN_ITEM_VOLATILE		0x080
#define HID_MAIN_ITEM_BUFFERED_BYTE	0x100

/*
 * HID report descriptor collection item types
 */

#define HID_COLLECTION_PHYSICAL		0
#define HID_COLLECTION_APPLICATION	1
#define HID_COLLECTION_LOGICAL		2

/*
 * HID report descriptor global item tags
 */

#define HID_GLOBAL_ITEM_TAG_USAGE_PAGE		0
#define HID_GLOBAL_ITEM_TAG_LOGICAL_MINIMUM	1
#define HID_GLOBAL_ITEM_TAG_LOGICAL_MAXIMUM	2
#define HID_GLOBAL_ITEM_TAG_PHYSICAL_MINIMUM	3
#define HID_GLOBAL_ITEM_TAG_PHYSICAL_MAXIMUM	4
#define HID_GLOBAL_ITEM_TAG_UNIT_EXPONENT	5
#define HID_GLOBAL_ITEM_TAG_UNIT		6
#define HID_GLOBAL_ITEM_TAG_REPORT_SIZE		7
#define HID_GLOBAL_ITEM_TAG_REPORT_ID		8
#define HID_GLOBAL_ITEM_TAG_REPORT_COUNT	9
#define HID_GLOBAL_ITEM_TAG_PUSH		10
#define HID_GLOBAL_ITEM_TAG_POP			11

/*
 * HID report descriptor local item tags
 */

#define HID_LOCAL_ITEM_TAG_USAGE		0
#define HID_LOCAL_ITEM_TAG_USAGE_MINIMUM	1
#define HID_LOCAL_ITEM_TAG_USAGE_MAXIMUM	2
#define HID_LOCAL_ITEM_TAG_DESIGNATOR_INDEX	3
#define HID_LOCAL_ITEM_TAG_DESIGNATOR_MINIMUM	4
#define HID_LOCAL_ITEM_TAG_DESIGNATOR_MAXIMUM	5
#define HID_LOCAL_ITEM_TAG_STRING_INDEX		7
#define HID_LOCAL_ITEM_TAG_STRING_MINIMUM	8
#define HID_LOCAL_ITEM_TAG_STRING_MAXIMUM	9
#define HID_LOCAL_ITEM_TAG_DELIMITER		10

/*
 * HID usage tables
 */

#define HID_USAGE_PAGE		0xffff0000

#define HID_UP_UNDEFINED	0x00000000
#define HID_UP_GENDESK		0x00010000
#define HID_UP_SIMULATION	0x00020000
#define HID_UP_GENDEVCTRLS	0x00060000
#define HID_UP_KEYBOARD		0x00070000
#define HID_UP_LED		0x00080000
#define HID_UP_BUTTON		0x00090000
#define HID_UP_ORDINAL		0x000a0000
#define HID_UP_TELEPHONY	0x000b0000
#define HID_UP_CONSUMER		0x000c0000
#define HID_UP_DIGITIZER	0x000d0000
#define HID_UP_PID		0x000f0000
#define HID_UP_HPVENDOR         0xff7f0000
#define HID_UP_HPVENDOR2        0xff010000
#define HID_UP_MSVENDOR		0xff000000
#define HID_UP_CUSTOM		0x00ff0000
#define HID_UP_LOGIVENDOR	0xffbc0000
#define HID_UP_LOGIVENDOR2   0xff090000
#define HID_UP_LOGIVENDOR3   0xff430000
#define HID_UP_LNVENDOR		0xffa00000
#define HID_UP_SENSOR		0x00200000
#define HID_UP_ASUSVENDOR	0xff310000
#define HID_UP_GOOGLEVENDOR	0xffd10000

#define HID_USAGE		0x0000ffff

#define HID_GD_POINTER		0x00010001
#define HID_GD_MOUSE		0x00010002
#define HID_GD_JOYSTICK		0x00010004
#define HID_GD_GAMEPAD		0x00010005
#define HID_GD_KEYBOARD		0x00010006
#define HID_GD_KEYPAD		0x00010007
#define HID_GD_MULTIAXIS	0x00010008
/*
 * Microsoft Win8 Wireless Radio Controls extensions CA, see:
 * http://www.usb.org/developers/hidpage/HUTRR40RadioHIDUsagesFinal.pdf
 */
#define HID_GD_WIRELESS_RADIO_CTLS	0x0001000c
/*
 * System Multi-Axis, see:
 * http://www.usb.org/developers/hidpage/HUTRR62_-_Generic_Desktop_CA_for_System_Multi-Axis_Controllers.txt
 */
#define HID_GD_SYSTEM_MULTIAXIS	0x0001000e

#define HID_GD_X		0x00010030
#define HID_GD_Y		0x00010031
#define HID_GD_Z		0x00010032
#define HID_GD_RX		0x00010033
#define HID_GD_RY		0x00010034
#define HID_GD_RZ		0x00010035
#define HID_GD_SLIDER		0x00010036
#define HID_GD_DIAL		0x00010037
#define HID_GD_WHEEL		0x00010038
#define HID_GD_HATSWITCH	0x00010039
#define HID_GD_BUFFER		0x0001003a
#define HID_GD_BYTECOUNT	0x0001003b
#define HID_GD_MOTION		0x0001003c
#define HID_GD_START		0x0001003d
#define HID_GD_SELECT		0x0001003e
#define HID_GD_VX		0x00010040
#define HID_GD_VY		0x00010041
#define HID_GD_VZ		0x00010042
#define HID_GD_VBRX		0x00010043
#define HID_GD_VBRY		0x00010044
#define HID_GD_VBRZ		0x00010045
#define HID_GD_VNO		0x00010046
#define HID_GD_FEATURE		0x00010047
#define HID_GD_RESOLUTION_MULTIPLIER	0x00010048
#define HID_GD_SYSTEM_CONTROL	0x00010080
#define HID_GD_UP		0x00010090
#define HID_GD_DOWN		0x00010091
#define HID_GD_RIGHT		0x00010092
#define HID_GD_LEFT		0x00010093
/* Microsoft Win8 Wireless Radio Controls CA usage codes */
#define HID_GD_RFKILL_BTN	0x000100c6
#define HID_GD_RFKILL_LED	0x000100c7
#define HID_GD_RFKILL_SWITCH	0x000100c8

#define HID_DC_BATTERYSTRENGTH	0x00060020

#define HID_CP_CONSUMER_CONTROL	0x000c0001
#define HID_CP_AC_PAN		0x000c0238

#define HID_DG_DIGITIZER	0x000d0001
#define HID_DG_PEN		0x000d0002
#define HID_DG_LIGHTPEN		0x000d0003
#define HID_DG_TOUCHSCREEN	0x000d0004
#define HID_DG_TOUCHPAD		0x000d0005
#define HID_DG_STYLUS		0x000d0020
#define HID_DG_PUCK		0x000d0021
#define HID_DG_FINGER		0x000d0022
#define HID_DG_TIPPRESSURE	0x000d0030
#define HID_DG_BARRELPRESSURE	0x000d0031
#define HID_DG_INRANGE		0x000d0032
#define HID_DG_TOUCH		0x000d0033
#define HID_DG_UNTOUCH		0x000d0034
#define HID_DG_TAP		0x000d0035
#define HID_DG_TABLETFUNCTIONKEY	0x000d0039
#define HID_DG_PROGRAMCHANGEKEY	0x000d003a
#define HID_DG_BATTERYSTRENGTH	0x000d003b
#define HID_DG_INVERT		0x000d003c
#define HID_DG_TILT_X		0x000d003d
#define HID_DG_TILT_Y		0x000d003e
#define HID_DG_TWIST		0x000d0041
#define HID_DG_TIPSWITCH	0x000d0042
#define HID_DG_TIPSWITCH2	0x000d0043
#define HID_DG_BARRELSWITCH	0x000d0044
#define HID_DG_ERASER		0x000d0045
#define HID_DG_TABLETPICK	0x000d0046

#define HID_CP_CONSUMERCONTROL	0x000c0001
#define HID_CP_NUMERICKEYPAD	0x000c0002
#define HID_CP_PROGRAMMABLEBUTTONS	0x000c0003
#define HID_CP_MICROPHONE	0x000c0004
#define HID_CP_HEADPHONE	0x000c0005
#define HID_CP_GRAPHICEQUALIZER	0x000c0006
#define HID_CP_FUNCTIONBUTTONS	0x000c0036
#define HID_CP_SELECTION	0x000c0080
#define HID_CP_MEDIASELECTION	0x000c0087
#define HID_CP_SELECTDISC	0x000c00ba
#define HID_CP_VOLUMEUP		0x000c00e9
#define HID_CP_VOLUMEDOWN	0x000c00ea
#define HID_CP_PLAYBACKSPEED	0x000c00f1
#define HID_CP_PROXIMITY	0x000c0109
#define HID_CP_SPEAKERSYSTEM	0x000c0160
#define HID_CP_CHANNELLEFT	0x000c0161
#define HID_CP_CHANNELRIGHT	0x000c0162
#define HID_CP_CHANNELCENTER	0x000c0163
#define HID_CP_CHANNELFRONT	0x000c0164
#define HID_CP_CHANNELCENTERFRONT	0x000c0165
#define HID_CP_CHANNELSIDE	0x000c0166
#define HID_CP_CHANNELSURROUND	0x000c0167
#define HID_CP_CHANNELLOWFREQUENCYENHANCEMENT	0x000c0168
#define HID_CP_CHANNELTOP	0x000c0169
#define HID_CP_CHANNELUNKNOWN	0x000c016a
#define HID_CP_APPLICATIONLAUNCHBUTTONS	0x000c0180
#define HID_CP_GENERICGUIAPPLICATIONCONTROLS	0x000c0200

#define HID_DG_DEVICECONFIG	0x000d000e
#define HID_DG_DEVICESETTINGS	0x000d0023
#define HID_DG_AZIMUTH		0x000d003f
#define HID_DG_CONFIDENCE	0x000d0047
#define HID_DG_WIDTH		0x000d0048
#define HID_DG_HEIGHT		0x000d0049
#define HID_DG_CONTACTID	0x000d0051
#define HID_DG_INPUTMODE	0x000d0052
#define HID_DG_DEVICEINDEX	0x000d0053
#define HID_DG_CONTACTCOUNT	0x000d0054
#define HID_DG_CONTACTMAX	0x000d0055
#define HID_DG_SCANTIME		0x000d0056
#define HID_DG_SURFACESWITCH	0x000d0057
#define HID_DG_BUTTONSWITCH	0x000d0058
#define HID_DG_BUTTONTYPE	0x000d0059
#define HID_DG_BARRELSWITCH2	0x000d005a
#define HID_DG_TOOLSERIALNUMBER	0x000d005b
#define HID_DG_LATENCYMODE	0x000d0060

#define HID_VD_ASUS_CUSTOM_MEDIA_KEYS	0xff310076
/*
 * HID report types --- Ouch! HID spec says 1 2 3!
 */

#define HID_INPUT_REPORT	0
#define HID_OUTPUT_REPORT	1
#define HID_FEATURE_REPORT	2

#define HID_REPORT_TYPES	3

/*
 * HID connect requests
 */

#define HID_CONNECT_HIDINPUT		BIT(0)
#define HID_CONNECT_HIDINPUT_FORCE	BIT(1)
#define HID_CONNECT_HIDRAW		BIT(2)
#define HID_CONNECT_HIDDEV		BIT(3)
#define HID_CONNECT_HIDDEV_FORCE	BIT(4)
#define HID_CONNECT_FF			BIT(5)
#define HID_CONNECT_DRIVER		BIT(6)
#define HID_CONNECT_DEFAULT	(HID_CONNECT_HIDINPUT|HID_CONNECT_HIDRAW| \
		HID_CONNECT_HIDDEV|HID_CONNECT_FF)

/*
 * HID device quirks.
 */

/* 
 * Increase this if you need to configure more HID quirks at module load time
 */
#define MAX_USBHID_BOOT_QUIRKS 4

#define HID_QUIRK_INVERT			BIT(0)
#define HID_QUIRK_NOTOUCH			BIT(1)
#define HID_QUIRK_IGNORE			BIT(2)
#define HID_QUIRK_NOGET				BIT(3)
#define HID_QUIRK_HIDDEV_FORCE			BIT(4)
#define HID_QUIRK_BADPAD			BIT(5)
#define HID_QUIRK_MULTI_INPUT			BIT(6)
#define HID_QUIRK_HIDINPUT_FORCE		BIT(7)
/* BIT(8) reserved for backward compatibility, was HID_QUIRK_NO_EMPTY_INPUT */
/* BIT(9) reserved for backward compatibility, was NO_INIT_INPUT_REPORTS */
#define HID_QUIRK_ALWAYS_POLL			BIT(10)
#define HID_QUIRK_INPUT_PER_APP			BIT(11)
<<<<<<< HEAD
#define HID_QUIRK_DEVICE_IS_DIGITIZER		BIT(12)
=======
#define HID_QUIRK_X_INVERT			BIT(12)
#define HID_QUIRK_Y_INVERT			BIT(13)
>>>>>>> 689f6a0f
#define HID_QUIRK_SKIP_OUTPUT_REPORTS		BIT(16)
#define HID_QUIRK_SKIP_OUTPUT_REPORT_ID		BIT(17)
#define HID_QUIRK_NO_OUTPUT_REPORTS_ON_INTR_EP	BIT(18)
#define HID_QUIRK_HAVE_SPECIAL_DRIVER		BIT(19)
#define HID_QUIRK_INCREMENT_USAGE_ON_DUPLICATE	BIT(20)
#define HID_QUIRK_FULLSPEED_INTERVAL		BIT(28)
#define HID_QUIRK_NO_INIT_REPORTS		BIT(29)
#define HID_QUIRK_NO_IGNORE			BIT(30)
#define HID_QUIRK_NO_INPUT_SYNC			BIT(31)

/*
 * HID device groups
 *
 * Note: HID_GROUP_ANY is declared in linux/mod_devicetable.h
 * and has a value of 0x0000
 */
#define HID_GROUP_GENERIC			0x0001
#define HID_GROUP_MULTITOUCH			0x0002
#define HID_GROUP_SENSOR_HUB			0x0003
#define HID_GROUP_MULTITOUCH_WIN_8		0x0004

/*
 * Vendor specific HID device groups
 */
#define HID_GROUP_RMI				0x0100
#define HID_GROUP_WACOM				0x0101
#define HID_GROUP_LOGITECH_DJ_DEVICE		0x0102
#define HID_GROUP_STEAM				0x0103
#define HID_GROUP_VIVALDI			0x0105

/*
 * HID protocol status
 */
#define HID_REPORT_PROTOCOL	1
#define HID_BOOT_PROTOCOL	0

/*
 * This is the global environment of the parser. This information is
 * persistent for main-items. The global environment can be saved and
 * restored with PUSH/POP statements.
 */

struct hid_global {
	unsigned usage_page;
	/* HID Global fields are constrained by spec to 32-bits */
	__s32    logical_minimum;
	__s32    logical_maximum;
	__s32    physical_minimum;
	__s32    physical_maximum;
	__s32    unit_exponent;
	unsigned unit;
	unsigned report_id;
	unsigned report_size;
	unsigned report_count;
};

/*
 * This is the local environment. It is persistent up the next main-item.
 */

#define HID_MAX_USAGES			12288
#define HID_DEFAULT_NUM_COLLECTIONS	16

struct hid_local {
	unsigned usage[HID_MAX_USAGES]; /* usage array */
	u8 usage_size[HID_MAX_USAGES]; /* usage size array */
	unsigned collection_index[HID_MAX_USAGES]; /* collection index array */
	unsigned usage_index;
	unsigned usage_minimum;
	unsigned delimiter_depth;
	unsigned delimiter_branch;
};

/*
 * This is the collection stack. We climb up the stack to determine
 * application and function of each field.
 */

struct hid_collection {
	int parent_idx; /* device->collection */
	unsigned type;
	unsigned usage;
	unsigned level;
};

struct hid_usage {
	unsigned  hid;			/* hid usage code */
	unsigned  collection_index;	/* index into collection array */
	unsigned  usage_index;		/* index into usage array */
	__s8	  resolution_multiplier;/* Effective Resolution Multiplier
					   (HUT v1.12, 4.3.1), default: 1 */
	/* hidinput data */
	__s8	  wheel_factor;		/* 120/resolution_multiplier */
	__u16     code;			/* input driver code */
	__u8      type;			/* input driver type */
	__s8	  hat_min;		/* hat switch fun */
	__s8	  hat_max;		/* ditto */
	__s8	  hat_dir;		/* ditto */
	__s16	  wheel_accumulated;	/* hi-res wheel */
};

struct hid_input;

struct hid_field {
	unsigned  physical;		/* physical usage for this field */
	unsigned  logical;		/* logical usage for this field */
	unsigned  application;		/* application usage for this field */
	struct hid_usage *usage;	/* usage table for this function */
	unsigned  maxusage;		/* maximum usage index */
	unsigned  flags;		/* main-item flags (i.e. volatile,array,constant) */
	unsigned  report_offset;	/* bit offset in the report */
	unsigned  report_size;		/* size of this field in the report, in bits */
	unsigned  report_count;		/* number of this field in the report */
	unsigned  report_type;		/* (input,output,feature) */
	__s32    *value;		/* last known value(s) */
	__s32     logical_minimum;
	__s32     logical_maximum;
	__s32     physical_minimum;
	__s32     physical_maximum;
	__s32     unit_exponent;
	unsigned  unit;
	struct hid_report *report;	/* associated report */
	unsigned index;			/* index into report->field[] */
	/* hidinput data */
	struct hid_input *hidinput;	/* associated input structure */
	__u16 dpad;			/* dpad input code */
};

#define HID_MAX_FIELDS 256

struct hid_report {
	struct list_head list;
	struct list_head hidinput_list;
	unsigned int id;				/* id of this report */
	unsigned int type;				/* report type */
	unsigned int application;			/* application usage for this report */
	struct hid_field *field[HID_MAX_FIELDS];	/* fields of the report */
	unsigned maxfield;				/* maximum valid field index */
	unsigned size;					/* size of the report (bits) */
	struct hid_device *device;			/* associated device */
};

#define HID_MAX_IDS 256

struct hid_report_enum {
	unsigned numbered;
	struct list_head report_list;
	struct hid_report *report_id_hash[HID_MAX_IDS];
};

#define HID_MIN_BUFFER_SIZE	64		/* make sure there is at least a packet size of space */
#define HID_MAX_BUFFER_SIZE	8192		/* 8kb */
#define HID_CONTROL_FIFO_SIZE	256		/* to init devices with >100 reports */
#define HID_OUTPUT_FIFO_SIZE	64

struct hid_control_fifo {
	unsigned char dir;
	struct hid_report *report;
	char *raw_report;
};

struct hid_output_fifo {
	struct hid_report *report;
	char *raw_report;
};

#define HID_CLAIMED_INPUT	BIT(0)
#define HID_CLAIMED_HIDDEV	BIT(1)
#define HID_CLAIMED_HIDRAW	BIT(2)
#define HID_CLAIMED_DRIVER	BIT(3)

#define HID_STAT_ADDED		BIT(0)
#define HID_STAT_PARSED		BIT(1)
#define HID_STAT_DUP_DETECTED	BIT(2)
#define HID_STAT_REPROBED	BIT(3)

struct hid_input {
	struct list_head list;
	struct hid_report *report;
	struct input_dev *input;
	const char *name;
	bool registered;
	struct list_head reports;	/* the list of reports */
	unsigned int application;	/* application usage for this input */
};

enum hid_type {
	HID_TYPE_OTHER = 0,
	HID_TYPE_USBMOUSE,
	HID_TYPE_USBNONE
};

enum hid_battery_status {
	HID_BATTERY_UNKNOWN = 0,
	HID_BATTERY_QUERIED,		/* Kernel explicitly queried battery strength */
	HID_BATTERY_REPORTED,		/* Device sent unsolicited battery strength report */
};

struct hid_driver;
struct hid_ll_driver;

struct hid_device {							/* device report descriptor */
	__u8 *dev_rdesc;
	unsigned dev_rsize;
	__u8 *rdesc;
	unsigned rsize;
	struct hid_collection *collection;				/* List of HID collections */
	unsigned collection_size;					/* Number of allocated hid_collections */
	unsigned maxcollection;						/* Number of parsed collections */
	unsigned maxapplication;					/* Number of applications */
	__u16 bus;							/* BUS ID */
	__u16 group;							/* Report group */
	__u32 vendor;							/* Vendor ID */
	__u32 product;							/* Product ID */
	__u32 version;							/* HID version */
	enum hid_type type;						/* device type (mouse, kbd, ...) */
	unsigned country;						/* HID country */
	struct hid_report_enum report_enum[HID_REPORT_TYPES];
	struct work_struct led_work;					/* delayed LED worker */

	struct semaphore driver_input_lock;				/* protects the current driver */
	struct device dev;						/* device */
	struct hid_driver *driver;

	struct hid_ll_driver *ll_driver;
	struct mutex ll_open_lock;
	unsigned int ll_open_count;

#ifdef CONFIG_HID_BATTERY_STRENGTH
	/*
	 * Power supply information for HID devices which report
	 * battery strength. power_supply was successfully registered if
	 * battery is non-NULL.
	 */
	struct power_supply *battery;
	__s32 battery_capacity;
	__s32 battery_min;
	__s32 battery_max;
	__s32 battery_report_type;
	__s32 battery_report_id;
	__u64 battery_serial_number;
	__u64 battery_new_serial_number;				/* gather entire updated 64-bit SN here for end of report */
	char battery_serial_number_str[17];				/* Space for max 16 hex digits */
	enum hid_battery_status battery_status;
	bool battery_avoid_query;
	bool battery_state_changed;					/* a battery field has been changed within the current report */
	bool battery_reported;
	bool battery_sn_64bit;						/* whether battery S/N is 32 or 64 bits long */
	ktime_t battery_ratelimit_time;
#endif

	unsigned long status;						/* see STAT flags above */
	unsigned claimed;						/* Claimed by hidinput, hiddev? */
	unsigned quirks;						/* Various quirks the device can pull on us */
	bool io_started;						/* If IO has started */

	struct list_head inputs;					/* The list of inputs */
	void *hiddev;							/* The hiddev structure */
	void *hidraw;

	char name[128];							/* Device name */
	char phys[64];							/* Device physical location */
	char uniq[64];							/* Device unique identifier (serial #) */

	void *driver_data;

	/* temporary hid_ff handling (until moved to the drivers) */
	int (*ff_init)(struct hid_device *);

	/* hiddev event handler */
	int (*hiddev_connect)(struct hid_device *, unsigned int);
	void (*hiddev_disconnect)(struct hid_device *);
	void (*hiddev_hid_event) (struct hid_device *, struct hid_field *field,
				  struct hid_usage *, __s32);
	void (*hiddev_report_event) (struct hid_device *, struct hid_report *);

	/* debugging support via debugfs */
	unsigned short debug;
	struct dentry *debug_dir;
	struct dentry *debug_rdesc;
	struct dentry *debug_events;
	struct list_head debug_list;
	spinlock_t  debug_list_lock;
	wait_queue_head_t debug_wait;
};

#define to_hid_device(pdev) \
	container_of(pdev, struct hid_device, dev)

static inline void *hid_get_drvdata(struct hid_device *hdev)
{
	return dev_get_drvdata(&hdev->dev);
}

static inline void hid_set_drvdata(struct hid_device *hdev, void *data)
{
	dev_set_drvdata(&hdev->dev, data);
}

#define HID_GLOBAL_STACK_SIZE 4
#define HID_COLLECTION_STACK_SIZE 4

#define HID_SCAN_FLAG_MT_WIN_8			BIT(0)
#define HID_SCAN_FLAG_VENDOR_SPECIFIC		BIT(1)
#define HID_SCAN_FLAG_GD_POINTER		BIT(2)

struct hid_parser {
	struct hid_global     global;
	struct hid_global     global_stack[HID_GLOBAL_STACK_SIZE];
	unsigned int          global_stack_ptr;
	struct hid_local      local;
	unsigned int         *collection_stack;
	unsigned int          collection_stack_ptr;
	unsigned int          collection_stack_size;
	int                   active_collection_idx; /* device->collection */
	struct hid_device    *device;
	unsigned int          scan_flags;
};

struct hid_class_descriptor {
	__u8  bDescriptorType;
	__le16 wDescriptorLength;
} __attribute__ ((packed));

struct hid_descriptor {
	__u8  bLength;
	__u8  bDescriptorType;
	__le16 bcdHID;
	__u8  bCountryCode;
	__u8  bNumDescriptors;

	struct hid_class_descriptor desc[1];
} __attribute__ ((packed));

#define HID_DEVICE(b, g, ven, prod)					\
	.bus = (b), .group = (g), .vendor = (ven), .product = (prod)
#define HID_USB_DEVICE(ven, prod)				\
	.bus = BUS_USB, .vendor = (ven), .product = (prod)
#define HID_BLUETOOTH_DEVICE(ven, prod)					\
	.bus = BUS_BLUETOOTH, .vendor = (ven), .product = (prod)
#define HID_I2C_DEVICE(ven, prod)				\
	.bus = BUS_I2C, .vendor = (ven), .product = (prod)

#define HID_REPORT_ID(rep) \
	.report_type = (rep)
#define HID_USAGE_ID(uhid, utype, ucode) \
	.usage_hid = (uhid), .usage_type = (utype), .usage_code = (ucode)
/* we don't want to catch types and codes equal to 0 */
#define HID_TERMINATOR		(HID_ANY_ID - 1)

struct hid_report_id {
	__u32 report_type;
};
struct hid_usage_id {
	__u32 usage_hid;
	__u32 usage_type;
	__u32 usage_code;
};

/**
 * struct hid_driver
 * @name: driver name (e.g. "Footech_bar-wheel")
 * @id_table: which devices is this driver for (must be non-NULL for probe
 * 	      to be called)
 * @dyn_list: list of dynamically added device ids
 * @dyn_lock: lock protecting @dyn_list
 * @match: check if the given device is handled by this driver
 * @probe: new device inserted
 * @remove: device removed (NULL if not a hot-plug capable driver)
 * @report_table: on which reports to call raw_event (NULL means all)
 * @raw_event: if report in report_table, this hook is called (NULL means nop)
 * @usage_table: on which events to call event (NULL means all)
 * @event: if usage in usage_table, this hook is called (NULL means nop)
 * @report: this hook is called after parsing a report (NULL means nop)
 * @report_fixup: called before report descriptor parsing (NULL means nop)
 * @input_mapping: invoked on input registering before mapping an usage
 * @input_mapped: invoked on input registering after mapping an usage
 * @input_configured: invoked just before the device is registered
 * @feature_mapping: invoked on feature registering
 * @suspend: invoked on suspend (NULL means nop)
 * @resume: invoked on resume if device was not reset (NULL means nop)
 * @reset_resume: invoked on resume if device was reset (NULL means nop)
 *
 * probe should return -errno on error, or 0 on success. During probe,
 * input will not be passed to raw_event unless hid_device_io_start is
 * called.
 *
 * raw_event and event should return 0 on no action performed, 1 when no
 * further processing should be done and negative on error
 *
 * input_mapping shall return a negative value to completely ignore this usage
 * (e.g. doubled or invalid usage), zero to continue with parsing of this
 * usage by generic code (no special handling needed) or positive to skip
 * generic parsing (needed special handling which was done in the hook already)
 * input_mapped shall return negative to inform the layer that this usage
 * should not be considered for further processing or zero to notify that
 * no processing was performed and should be done in a generic manner
 * Both these functions may be NULL which means the same behavior as returning
 * zero from them.
 */
struct hid_driver {
	char *name;
	const struct hid_device_id *id_table;

	struct list_head dyn_list;
	spinlock_t dyn_lock;

	bool (*match)(struct hid_device *dev, bool ignore_special_driver);
	int (*probe)(struct hid_device *dev, const struct hid_device_id *id);
	void (*remove)(struct hid_device *dev);

	const struct hid_report_id *report_table;
	int (*raw_event)(struct hid_device *hdev, struct hid_report *report,
			u8 *data, int size);
	const struct hid_usage_id *usage_table;
	int (*event)(struct hid_device *hdev, struct hid_field *field,
			struct hid_usage *usage, __s32 value);
	void (*report)(struct hid_device *hdev, struct hid_report *report);

	__u8 *(*report_fixup)(struct hid_device *hdev, __u8 *buf,
			unsigned int *size);

	int (*input_mapping)(struct hid_device *hdev,
			struct hid_input *hidinput, struct hid_field *field,
			struct hid_usage *usage, unsigned long **bit, int *max);
	int (*input_mapped)(struct hid_device *hdev,
			struct hid_input *hidinput, struct hid_field *field,
			struct hid_usage *usage, unsigned long **bit, int *max);
	int (*input_configured)(struct hid_device *hdev,
				struct hid_input *hidinput);
	void (*feature_mapping)(struct hid_device *hdev,
			struct hid_field *field,
			struct hid_usage *usage);
#ifdef CONFIG_PM
	int (*suspend)(struct hid_device *hdev, pm_message_t message);
	int (*resume)(struct hid_device *hdev);
	int (*reset_resume)(struct hid_device *hdev);
#endif
/* private: */
	struct device_driver driver;
};

#define to_hid_driver(pdrv) \
	container_of(pdrv, struct hid_driver, driver)

/**
 * hid_ll_driver - low level driver callbacks
 * @start: called on probe to start the device
 * @stop: called on remove
 * @open: called by input layer on open
 * @close: called by input layer on close
 * @power: request underlying hardware to enter requested power mode
 * @parse: this method is called only once to parse the device data,
 *	   shouldn't allocate anything to not leak memory
 * @request: send report request to device (e.g. feature report)
 * @wait: wait for buffered io to complete (send/recv reports)
 * @raw_request: send raw report request to device (e.g. feature report)
 * @output_report: send output report to device
 * @idle: send idle request to device
 */
struct hid_ll_driver {
	int (*start)(struct hid_device *hdev);
	void (*stop)(struct hid_device *hdev);

	int (*open)(struct hid_device *hdev);
	void (*close)(struct hid_device *hdev);

	int (*power)(struct hid_device *hdev, int level);

	int (*parse)(struct hid_device *hdev);

	void (*request)(struct hid_device *hdev,
			struct hid_report *report, int reqtype);

	int (*wait)(struct hid_device *hdev);

	int (*raw_request) (struct hid_device *hdev, unsigned char reportnum,
			    __u8 *buf, size_t len, unsigned char rtype,
			    int reqtype);

	int (*output_report) (struct hid_device *hdev, __u8 *buf, size_t len);

	int (*idle)(struct hid_device *hdev, int report, int idle, int reqtype);
};

extern struct hid_ll_driver i2c_hid_ll_driver;
extern struct hid_ll_driver hidp_hid_driver;
extern struct hid_ll_driver uhid_hid_driver;
extern struct hid_ll_driver usb_hid_driver;

static inline bool hid_is_using_ll_driver(struct hid_device *hdev,
		struct hid_ll_driver *driver)
{
	return hdev->ll_driver == driver;
}

static inline bool hid_is_usb(struct hid_device *hdev)
{
	return hid_is_using_ll_driver(hdev, &usb_hid_driver);
}

#define	PM_HINT_FULLON	1<<5
#define PM_HINT_NORMAL	1<<1

/* Applications from HID Usage Tables 4/8/99 Version 1.1 */
/* We ignore a few input applications that are not widely used */
#define IS_INPUT_APPLICATION(a) (((a >= 0x00010000) && (a <= 0x00010008)) || (a == 0x00010080) || (a == 0x000c0001) || ((a >= 0x000d0002) && (a <= 0x000d0006)))

/* HID core API */

extern int hid_debug;

extern bool hid_ignore(struct hid_device *);
extern int hid_add_device(struct hid_device *);
extern void hid_destroy_device(struct hid_device *);

extern struct bus_type hid_bus_type;

extern int __must_check __hid_register_driver(struct hid_driver *,
		struct module *, const char *mod_name);

/* use a define to avoid include chaining to get THIS_MODULE & friends */
#define hid_register_driver(driver) \
	__hid_register_driver(driver, THIS_MODULE, KBUILD_MODNAME)

extern void hid_unregister_driver(struct hid_driver *);

/**
 * module_hid_driver() - Helper macro for registering a HID driver
 * @__hid_driver: hid_driver struct
 *
 * Helper macro for HID drivers which do not do anything special in module
 * init/exit. This eliminates a lot of boilerplate. Each module may only
 * use this macro once, and calling it replaces module_init() and module_exit()
 */
#define module_hid_driver(__hid_driver) \
	module_driver(__hid_driver, hid_register_driver, \
		      hid_unregister_driver)

extern void hidinput_hid_event(struct hid_device *, struct hid_field *, struct hid_usage *, __s32);
extern void hidinput_report_event(struct hid_device *hid, struct hid_report *report);
extern int hidinput_connect(struct hid_device *hid, unsigned int force);
extern void hidinput_disconnect(struct hid_device *);

int hid_set_field(struct hid_field *, unsigned, __s32);
int hid_input_report(struct hid_device *, int type, u8 *, u32, int);
int hidinput_find_field(struct hid_device *hid, unsigned int type, unsigned int code, struct hid_field **field);
struct hid_field *hidinput_get_led_field(struct hid_device *hid);
unsigned int hidinput_count_leds(struct hid_device *hid);
__s32 hidinput_calc_abs_res(const struct hid_field *field, __u16 code);
void hid_output_report(struct hid_report *report, __u8 *data);
int __hid_request(struct hid_device *hid, struct hid_report *rep, int reqtype);
u8 *hid_alloc_report_buf(struct hid_report *report, gfp_t flags);
struct hid_device *hid_allocate_device(void);
struct hid_report *hid_register_report(struct hid_device *device,
				       unsigned int type, unsigned int id,
				       unsigned int application);
int hid_parse_report(struct hid_device *hid, __u8 *start, unsigned size);
struct hid_report *hid_validate_values(struct hid_device *hid,
				       unsigned int type, unsigned int id,
				       unsigned int field_index,
				       unsigned int report_counts);

void hid_setup_resolution_multiplier(struct hid_device *hid);
int hid_open_report(struct hid_device *device);
int hid_check_keys_pressed(struct hid_device *hid);
int hid_connect(struct hid_device *hid, unsigned int connect_mask);
void hid_disconnect(struct hid_device *hid);
bool hid_match_one_id(const struct hid_device *hdev,
		      const struct hid_device_id *id);
const struct hid_device_id *hid_match_id(const struct hid_device *hdev,
					 const struct hid_device_id *id);
const struct hid_device_id *hid_match_device(struct hid_device *hdev,
					     struct hid_driver *hdrv);
bool hid_compare_device_paths(struct hid_device *hdev_a,
			      struct hid_device *hdev_b, char separator);
s32 hid_snto32(__u32 value, unsigned n);
__u32 hid_field_extract(const struct hid_device *hid, __u8 *report,
		     unsigned offset, unsigned n);

/**
 * hid_device_io_start - enable HID input during probe, remove
 *
 * @hid - the device
 *
 * This should only be called during probe or remove and only be
 * called by the thread calling probe or remove. It will allow
 * incoming packets to be delivered to the driver.
 */
static inline void hid_device_io_start(struct hid_device *hid) {
	if (hid->io_started) {
		dev_warn(&hid->dev, "io already started\n");
		return;
	}
	hid->io_started = true;
	up(&hid->driver_input_lock);
}

/**
 * hid_device_io_stop - disable HID input during probe, remove
 *
 * @hid - the device
 *
 * Should only be called after hid_device_io_start. It will prevent
 * incoming packets from going to the driver for the duration of
 * probe, remove. If called during probe, packets will still go to the
 * driver after probe is complete. This function should only be called
 * by the thread calling probe or remove.
 */
static inline void hid_device_io_stop(struct hid_device *hid) {
	if (!hid->io_started) {
		dev_warn(&hid->dev, "io already stopped\n");
		return;
	}
	hid->io_started = false;
	down(&hid->driver_input_lock);
}

/**
 * hid_map_usage - map usage input bits
 *
 * @hidinput: hidinput which we are interested in
 * @usage: usage to fill in
 * @bit: pointer to input->{}bit (out parameter)
 * @max: maximal valid usage->code to consider later (out parameter)
 * @type: input event type (EV_KEY, EV_REL, ...)
 * @c: code which corresponds to this usage and type
 *
 * The value pointed to by @bit will be set to NULL if either @type is
 * an unhandled event type, or if @c is out of range for @type. This
 * can be used as an error condition.
 */
static inline void hid_map_usage(struct hid_input *hidinput,
		struct hid_usage *usage, unsigned long **bit, int *max,
		__u8 type, unsigned int c)
{
	struct input_dev *input = hidinput->input;
	unsigned long *bmap = NULL;
	unsigned int limit = 0;

	switch (type) {
	case EV_ABS:
		bmap = input->absbit;
		limit = ABS_MAX;
		break;
	case EV_REL:
		bmap = input->relbit;
		limit = REL_MAX;
		break;
	case EV_KEY:
		bmap = input->keybit;
		limit = KEY_MAX;
		break;
	case EV_LED:
		bmap = input->ledbit;
		limit = LED_MAX;
		break;
	}

	if (unlikely(c > limit || !bmap)) {
		pr_warn_ratelimited("%s: Invalid code %d type %d\n",
				    input->name, c, type);
		*bit = NULL;
		return;
	}

	usage->type = type;
	usage->code = c;
	*max = limit;
	*bit = bmap;
}

/**
 * hid_map_usage_clear - map usage input bits and clear the input bit
 *
 * The same as hid_map_usage, except the @c bit is also cleared in supported
 * bits (@bit).
 */
static inline void hid_map_usage_clear(struct hid_input *hidinput,
		struct hid_usage *usage, unsigned long **bit, int *max,
		__u8 type, __u16 c)
{
	hid_map_usage(hidinput, usage, bit, max, type, c);
	if (*bit)
		clear_bit(usage->code, *bit);
}

/**
 * hid_parse - parse HW reports
 *
 * @hdev: hid device
 *
 * Call this from probe after you set up the device (if needed). Your
 * report_fixup will be called (if non-NULL) after reading raw report from
 * device before passing it to hid layer for real parsing.
 */
static inline int __must_check hid_parse(struct hid_device *hdev)
{
	return hid_open_report(hdev);
}

int __must_check hid_hw_start(struct hid_device *hdev,
			      unsigned int connect_mask);
void hid_hw_stop(struct hid_device *hdev);
int __must_check hid_hw_open(struct hid_device *hdev);
void hid_hw_close(struct hid_device *hdev);

/**
 * hid_hw_power - requests underlying HW to go into given power mode
 *
 * @hdev: hid device
 * @level: requested power level (one of %PM_HINT_* defines)
 *
 * This function requests underlying hardware to enter requested power
 * mode.
 */

static inline int hid_hw_power(struct hid_device *hdev, int level)
{
	return hdev->ll_driver->power ? hdev->ll_driver->power(hdev, level) : 0;
}


/**
 * hid_hw_request - send report request to device
 *
 * @hdev: hid device
 * @report: report to send
 * @reqtype: hid request type
 */
static inline void hid_hw_request(struct hid_device *hdev,
				  struct hid_report *report, int reqtype)
{
	if (hdev->ll_driver->request)
		return hdev->ll_driver->request(hdev, report, reqtype);

	__hid_request(hdev, report, reqtype);
}

/**
 * hid_hw_raw_request - send report request to device
 *
 * @hdev: hid device
 * @reportnum: report ID
 * @buf: in/out data to transfer
 * @len: length of buf
 * @rtype: HID report type
 * @reqtype: HID_REQ_GET_REPORT or HID_REQ_SET_REPORT
 *
 * @return: count of data transfered, negative if error
 *
 * Same behavior as hid_hw_request, but with raw buffers instead.
 */
static inline int hid_hw_raw_request(struct hid_device *hdev,
				  unsigned char reportnum, __u8 *buf,
				  size_t len, unsigned char rtype, int reqtype)
{
	if (len < 1 || len > HID_MAX_BUFFER_SIZE || !buf)
		return -EINVAL;

	return hdev->ll_driver->raw_request(hdev, reportnum, buf, len,
						    rtype, reqtype);
}

/**
 * hid_hw_output_report - send output report to device
 *
 * @hdev: hid device
 * @buf: raw data to transfer
 * @len: length of buf
 *
 * @return: count of data transfered, negative if error
 */
static inline int hid_hw_output_report(struct hid_device *hdev, __u8 *buf,
					size_t len)
{
	if (len < 1 || len > HID_MAX_BUFFER_SIZE || !buf)
		return -EINVAL;

	if (hdev->ll_driver->output_report)
		return hdev->ll_driver->output_report(hdev, buf, len);

	return -ENOSYS;
}

/**
 * hid_hw_idle - send idle request to device
 *
 * @hdev: hid device
 * @report: report to control
 * @idle: idle state
 * @reqtype: hid request type
 */
static inline int hid_hw_idle(struct hid_device *hdev, int report, int idle,
		int reqtype)
{
	if (hdev->ll_driver->idle)
		return hdev->ll_driver->idle(hdev, report, idle, reqtype);

	return 0;
}

/**
 * hid_hw_wait - wait for buffered io to complete
 *
 * @hdev: hid device
 */
static inline void hid_hw_wait(struct hid_device *hdev)
{
	if (hdev->ll_driver->wait)
		hdev->ll_driver->wait(hdev);
}

/**
 * hid_report_len - calculate the report length
 *
 * @report: the report we want to know the length
 */
static inline u32 hid_report_len(struct hid_report *report)
{
	return DIV_ROUND_UP(report->size, 8) + (report->id > 0);
}

int hid_report_raw_event(struct hid_device *hid, int type, u8 *data, u32 size,
		int interrupt);

/* HID quirks API */
unsigned long hid_lookup_quirk(const struct hid_device *hdev);
int hid_quirks_init(char **quirks_param, __u16 bus, int count);
void hid_quirks_exit(__u16 bus);

#ifdef CONFIG_HID_PID
int hid_pidff_init(struct hid_device *hid);
#else
#define hid_pidff_init NULL
#endif

#define dbg_hid(fmt, ...)						\
do {									\
	if (hid_debug)							\
		printk(KERN_DEBUG "%s: " fmt, __FILE__, ##__VA_ARGS__);	\
} while (0)

#define hid_err(hid, fmt, ...)				\
	dev_err(&(hid)->dev, fmt, ##__VA_ARGS__)
#define hid_notice(hid, fmt, ...)			\
	dev_notice(&(hid)->dev, fmt, ##__VA_ARGS__)
#define hid_warn(hid, fmt, ...)				\
	dev_warn(&(hid)->dev, fmt, ##__VA_ARGS__)
#define hid_info(hid, fmt, ...)				\
	dev_info(&(hid)->dev, fmt, ##__VA_ARGS__)
#define hid_dbg(hid, fmt, ...)				\
	dev_dbg(&(hid)->dev, fmt, ##__VA_ARGS__)

#define hid_err_once(hid, fmt, ...)			\
	dev_err_once(&(hid)->dev, fmt, ##__VA_ARGS__)
#define hid_notice_once(hid, fmt, ...)			\
	dev_notice_once(&(hid)->dev, fmt, ##__VA_ARGS__)
#define hid_warn_once(hid, fmt, ...)			\
	dev_warn_once(&(hid)->dev, fmt, ##__VA_ARGS__)
#define hid_info_once(hid, fmt, ...)			\
	dev_info_once(&(hid)->dev, fmt, ##__VA_ARGS__)
#define hid_dbg_once(hid, fmt, ...)			\
	dev_dbg_once(&(hid)->dev, fmt, ##__VA_ARGS__)

#endif<|MERGE_RESOLUTION|>--- conflicted
+++ resolved
@@ -356,12 +356,9 @@
 /* BIT(9) reserved for backward compatibility, was NO_INIT_INPUT_REPORTS */
 #define HID_QUIRK_ALWAYS_POLL			BIT(10)
 #define HID_QUIRK_INPUT_PER_APP			BIT(11)
-<<<<<<< HEAD
-#define HID_QUIRK_DEVICE_IS_DIGITIZER		BIT(12)
-=======
 #define HID_QUIRK_X_INVERT			BIT(12)
 #define HID_QUIRK_Y_INVERT			BIT(13)
->>>>>>> 689f6a0f
+#define HID_QUIRK_DEVICE_IS_DIGITIZER		BIT(14)
 #define HID_QUIRK_SKIP_OUTPUT_REPORTS		BIT(16)
 #define HID_QUIRK_SKIP_OUTPUT_REPORT_ID		BIT(17)
 #define HID_QUIRK_NO_OUTPUT_REPORTS_ON_INTR_EP	BIT(18)
