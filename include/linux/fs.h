--- conflicted
+++ resolved
@@ -1585,7 +1585,6 @@
 	inode->i_gid = make_kgid(inode->i_sb->s_user_ns, gid);
 }
 
-<<<<<<< HEAD
 static inline kuid_t kuid_into_mnt(struct user_namespace *mnt_userns,
 				   kuid_t kuid)
 {
@@ -1632,8 +1631,6 @@
 	return kgid_from_mnt(mnt_userns, current_fsgid());
 }
 
-extern struct timespec64 current_time(struct inode *inode);
-=======
 struct timespec64 current_time(struct inode *inode);
 struct timespec64 inode_set_ctime_current(struct inode *inode);
 
@@ -1678,7 +1675,6 @@
 
 	return inode_set_ctime_to_ts(inode, ts);
 }
->>>>>>> d330ef1d
 
 /*
  * Snapshotting support.
