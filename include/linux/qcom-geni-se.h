/* SPDX-License-Identifier: GPL-2.0 */
/*
 * Copyright (c) 2017-2018, The Linux Foundation. All rights reserved.
 */

#ifndef _LINUX_QCOM_GENI_SE
#define _LINUX_QCOM_GENI_SE

#include <linux/interconnect.h>

/* Transfer mode supported by GENI Serial Engines */
enum geni_se_xfer_mode {
	GENI_SE_INVALID,
	GENI_SE_FIFO,
	GENI_SE_DMA,
};

/* Protocols supported by GENI Serial Engines */
enum geni_se_protocol_type {
	GENI_SE_NONE,
	GENI_SE_SPI,
	GENI_SE_UART,
	GENI_SE_I2C,
	GENI_SE_I3C,
};

struct geni_wrapper;
struct clk;

enum geni_icc_path_index {
	GENI_TO_CORE,
	CPU_TO_GENI,
	GENI_TO_DDR
};

struct geni_icc_path {
	struct icc_path *path;
	unsigned int avg_bw;
};

/**
 * struct geni_se - GENI Serial Engine
 * @base:		Base Address of the Serial Engine's register block
 * @dev:		Pointer to the Serial Engine device
 * @wrapper:		Pointer to the parent QUP Wrapper core
 * @clk:		Handle to the core serial engine clock
 * @num_clk_levels:	Number of valid clock levels in clk_perf_tbl
 * @clk_perf_tbl:	Table of clock frequency input to serial engine clock
 * @icc_paths:		Array of ICC paths for SE
 * @opp_table:		Pointer to the OPP table
 * @has_opp_table:	Specifies if the SE has an OPP table
 */
struct geni_se {
	void __iomem *base;
	struct device *dev;
	struct geni_wrapper *wrapper;
	struct clk *clk;
	unsigned int num_clk_levels;
	unsigned long *clk_perf_tbl;
	struct geni_icc_path icc_paths[3];
	struct opp_table *opp_table;
	bool has_opp_table;
};

/* Common SE registers */
#define GENI_FORCE_DEFAULT_REG		0x20
#define SE_GENI_STATUS			0x40
#define GENI_SER_M_CLK_CFG		0x48
#define GENI_SER_S_CLK_CFG		0x4c
#define GENI_FW_REVISION_RO		0x68
#define SE_GENI_CLK_SEL			0x7c
#define SE_GENI_DMA_MODE_EN		0x258
#define SE_GENI_M_CMD0			0x600
#define SE_GENI_M_CMD_CTRL_REG		0x604
#define SE_GENI_M_IRQ_STATUS		0x610
#define SE_GENI_M_IRQ_EN		0x614
#define SE_GENI_M_IRQ_CLEAR		0x618
#define SE_GENI_S_CMD0			0x630
#define SE_GENI_S_CMD_CTRL_REG		0x634
#define SE_GENI_S_IRQ_STATUS		0x640
#define SE_GENI_S_IRQ_EN		0x644
#define SE_GENI_S_IRQ_CLEAR		0x648
#define SE_GENI_TX_FIFOn		0x700
#define SE_GENI_RX_FIFOn		0x780
#define SE_GENI_TX_FIFO_STATUS		0x800
#define SE_GENI_RX_FIFO_STATUS		0x804
#define SE_GENI_TX_WATERMARK_REG	0x80c
#define SE_GENI_RX_WATERMARK_REG	0x810
#define SE_GENI_RX_RFR_WATERMARK_REG	0x814
#define SE_GENI_IOS			0x908
#define SE_DMA_TX_IRQ_STAT		0xc40
#define SE_DMA_TX_IRQ_CLR		0xc44
#define SE_DMA_TX_FSM_RST		0xc58
#define SE_DMA_RX_IRQ_STAT		0xd40
#define SE_DMA_RX_IRQ_CLR		0xd44
#define SE_DMA_RX_FSM_RST		0xd58
#define SE_HW_PARAM_0			0xe24
#define SE_HW_PARAM_1			0xe28

/* GENI_FORCE_DEFAULT_REG fields */
#define FORCE_DEFAULT	BIT(0)

/* GENI_STATUS fields */
#define M_GENI_CMD_ACTIVE		BIT(0)
#define S_GENI_CMD_ACTIVE		BIT(12)

/* GENI_SER_M_CLK_CFG/GENI_SER_S_CLK_CFG */
#define SER_CLK_EN			BIT(0)
#define CLK_DIV_MSK			GENMASK(15, 4)
#define CLK_DIV_SHFT			4

/* GENI_FW_REVISION_RO fields */
#define FW_REV_PROTOCOL_MSK		GENMASK(15, 8)
#define FW_REV_PROTOCOL_SHFT		8

/* GENI_CLK_SEL fields */
#define CLK_SEL_MSK			GENMASK(2, 0)

/* SE_GENI_DMA_MODE_EN */
#define GENI_DMA_MODE_EN		BIT(0)

/* GENI_M_CMD0 fields */
#define M_OPCODE_MSK			GENMASK(31, 27)
#define M_OPCODE_SHFT			27
#define M_PARAMS_MSK			GENMASK(26, 0)

/* GENI_M_CMD_CTRL_REG */
#define M_GENI_CMD_CANCEL		BIT(2)
#define M_GENI_CMD_ABORT		BIT(1)
#define M_GENI_DISABLE			BIT(0)

/* GENI_S_CMD0 fields */
#define S_OPCODE_MSK			GENMASK(31, 27)
#define S_OPCODE_SHFT			27
#define S_PARAMS_MSK			GENMASK(26, 0)

/* GENI_S_CMD_CTRL_REG */
#define S_GENI_CMD_CANCEL		BIT(2)
#define S_GENI_CMD_ABORT		BIT(1)
#define S_GENI_DISABLE			BIT(0)

/* GENI_M_IRQ_EN fields */
#define M_CMD_DONE_EN			BIT(0)
#define M_CMD_OVERRUN_EN		BIT(1)
#define M_ILLEGAL_CMD_EN		BIT(2)
#define M_CMD_FAILURE_EN		BIT(3)
#define M_CMD_CANCEL_EN			BIT(4)
#define M_CMD_ABORT_EN			BIT(5)
#define M_TIMESTAMP_EN			BIT(6)
#define M_RX_IRQ_EN			BIT(7)
#define M_GP_SYNC_IRQ_0_EN		BIT(8)
#define M_GP_IRQ_0_EN			BIT(9)
#define M_GP_IRQ_1_EN			BIT(10)
#define M_GP_IRQ_2_EN			BIT(11)
#define M_GP_IRQ_3_EN			BIT(12)
#define M_GP_IRQ_4_EN			BIT(13)
#define M_GP_IRQ_5_EN			BIT(14)
#define M_IO_DATA_DEASSERT_EN		BIT(22)
#define M_IO_DATA_ASSERT_EN		BIT(23)
#define M_RX_FIFO_RD_ERR_EN		BIT(24)
#define M_RX_FIFO_WR_ERR_EN		BIT(25)
#define M_RX_FIFO_WATERMARK_EN		BIT(26)
#define M_RX_FIFO_LAST_EN		BIT(27)
#define M_TX_FIFO_RD_ERR_EN		BIT(28)
#define M_TX_FIFO_WR_ERR_EN		BIT(29)
#define M_TX_FIFO_WATERMARK_EN		BIT(30)
#define M_SEC_IRQ_EN			BIT(31)
#define M_COMMON_GENI_M_IRQ_EN	(GENMASK(6, 1) | \
				M_IO_DATA_DEASSERT_EN | \
				M_IO_DATA_ASSERT_EN | M_RX_FIFO_RD_ERR_EN | \
				M_RX_FIFO_WR_ERR_EN | M_TX_FIFO_RD_ERR_EN | \
				M_TX_FIFO_WR_ERR_EN)

/* GENI_S_IRQ_EN fields */
#define S_CMD_DONE_EN			BIT(0)
#define S_CMD_OVERRUN_EN		BIT(1)
#define S_ILLEGAL_CMD_EN		BIT(2)
#define S_CMD_FAILURE_EN		BIT(3)
#define S_CMD_CANCEL_EN			BIT(4)
#define S_CMD_ABORT_EN			BIT(5)
#define S_GP_SYNC_IRQ_0_EN		BIT(8)
#define S_GP_IRQ_0_EN			BIT(9)
#define S_GP_IRQ_1_EN			BIT(10)
#define S_GP_IRQ_2_EN			BIT(11)
#define S_GP_IRQ_3_EN			BIT(12)
#define S_GP_IRQ_4_EN			BIT(13)
#define S_GP_IRQ_5_EN			BIT(14)
#define S_IO_DATA_DEASSERT_EN		BIT(22)
#define S_IO_DATA_ASSERT_EN		BIT(23)
#define S_RX_FIFO_RD_ERR_EN		BIT(24)
#define S_RX_FIFO_WR_ERR_EN		BIT(25)
#define S_RX_FIFO_WATERMARK_EN		BIT(26)
#define S_RX_FIFO_LAST_EN		BIT(27)
#define S_COMMON_GENI_S_IRQ_EN	(GENMASK(5, 1) | GENMASK(13, 9) | \
				 S_RX_FIFO_RD_ERR_EN | S_RX_FIFO_WR_ERR_EN)

/*  GENI_/TX/RX/RX_RFR/_WATERMARK_REG fields */
#define WATERMARK_MSK			GENMASK(5, 0)

/* GENI_TX_FIFO_STATUS fields */
#define TX_FIFO_WC			GENMASK(27, 0)

/*  GENI_RX_FIFO_STATUS fields */
#define RX_LAST				BIT(31)
#define RX_LAST_BYTE_VALID_MSK		GENMASK(30, 28)
#define RX_LAST_BYTE_VALID_SHFT		28
#define RX_FIFO_WC_MSK			GENMASK(24, 0)

/* SE_GENI_IOS fields */
#define IO2_DATA_IN			BIT(1)
#define RX_DATA_IN			BIT(0)

/* SE_DMA_TX_IRQ_STAT Register fields */
#define TX_DMA_DONE			BIT(0)
#define TX_EOT				BIT(1)
#define TX_SBE				BIT(2)
#define TX_RESET_DONE			BIT(3)

/* SE_DMA_RX_IRQ_STAT Register fields */
#define RX_DMA_DONE			BIT(0)
#define RX_EOT				BIT(1)
#define RX_SBE				BIT(2)
#define RX_RESET_DONE			BIT(3)
#define RX_FLUSH_DONE			BIT(4)
#define RX_GENI_GP_IRQ			GENMASK(10, 5)
#define RX_GENI_CANCEL_IRQ		BIT(11)
#define RX_GENI_GP_IRQ_EXT		GENMASK(13, 12)

/* SE_HW_PARAM_0 fields */
#define TX_FIFO_WIDTH_MSK		GENMASK(29, 24)
#define TX_FIFO_WIDTH_SHFT		24
#define TX_FIFO_DEPTH_MSK		GENMASK(21, 16)
#define TX_FIFO_DEPTH_SHFT		16

/* SE_HW_PARAM_1 fields */
#define RX_FIFO_WIDTH_MSK		GENMASK(29, 24)
#define RX_FIFO_WIDTH_SHFT		24
#define RX_FIFO_DEPTH_MSK		GENMASK(21, 16)
#define RX_FIFO_DEPTH_SHFT		16

#define HW_VER_MAJOR_MASK		GENMASK(31, 28)
#define HW_VER_MAJOR_SHFT		28
#define HW_VER_MINOR_MASK		GENMASK(27, 16)
#define HW_VER_MINOR_SHFT		16
#define HW_VER_STEP_MASK		GENMASK(15, 0)

#define GENI_SE_VERSION_MAJOR(ver) ((ver & HW_VER_MAJOR_MASK) >> HW_VER_MAJOR_SHFT)
#define GENI_SE_VERSION_MINOR(ver) ((ver & HW_VER_MINOR_MASK) >> HW_VER_MINOR_SHFT)
#define GENI_SE_VERSION_STEP(ver) (ver & HW_VER_STEP_MASK)

<<<<<<< HEAD
/*
 * Define bandwidth thresholds that cause the underlying Core 2X interconnect
 * clock to run at the named frequency. These baseline values are recommended
 * by the hardware team, and are not dynamically scaled with GENI bandwidth
 * beyond basic on/off.
 */
#define CORE_2X_19_2_MHZ		960
#define CORE_2X_50_MHZ			2500
#define CORE_2X_100_MHZ			5000
#define CORE_2X_150_MHZ			7500
#define CORE_2X_200_MHZ			10000
#define CORE_2X_236_MHZ			16383

#define GENI_DEFAULT_BW			Bps_to_icc(1000)
=======
/* QUP SE VERSION value for major number 2 and minor number 5 */
#define QUP_SE_VERSION_2_5                  0x20050000
>>>>>>> b300b28b

#if IS_ENABLED(CONFIG_QCOM_GENI_SE)

u32 geni_se_get_qup_hw_version(struct geni_se *se);

/**
 * geni_se_read_proto() - Read the protocol configured for a serial engine
 * @se:		Pointer to the concerned serial engine.
 *
 * Return: Protocol value as configured in the serial engine.
 */
static inline u32 geni_se_read_proto(struct geni_se *se)
{
	u32 val;

	val = readl_relaxed(se->base + GENI_FW_REVISION_RO);

	return (val & FW_REV_PROTOCOL_MSK) >> FW_REV_PROTOCOL_SHFT;
}

/**
 * geni_se_setup_m_cmd() - Setup the primary sequencer
 * @se:		Pointer to the concerned serial engine.
 * @cmd:	Command/Operation to setup in the primary sequencer.
 * @params:	Parameter for the sequencer command.
 *
 * This function is used to configure the primary sequencer with the
 * command and its associated parameters.
 */
static inline void geni_se_setup_m_cmd(struct geni_se *se, u32 cmd, u32 params)
{
	u32 m_cmd;

	m_cmd = (cmd << M_OPCODE_SHFT) | (params & M_PARAMS_MSK);
	writel(m_cmd, se->base + SE_GENI_M_CMD0);
}

/**
 * geni_se_setup_s_cmd() - Setup the secondary sequencer
 * @se:		Pointer to the concerned serial engine.
 * @cmd:	Command/Operation to setup in the secondary sequencer.
 * @params:	Parameter for the sequencer command.
 *
 * This function is used to configure the secondary sequencer with the
 * command and its associated parameters.
 */
static inline void geni_se_setup_s_cmd(struct geni_se *se, u32 cmd, u32 params)
{
	u32 s_cmd;

	s_cmd = readl_relaxed(se->base + SE_GENI_S_CMD0);
	s_cmd &= ~(S_OPCODE_MSK | S_PARAMS_MSK);
	s_cmd |= (cmd << S_OPCODE_SHFT);
	s_cmd |= (params & S_PARAMS_MSK);
	writel(s_cmd, se->base + SE_GENI_S_CMD0);
}

/**
 * geni_se_cancel_m_cmd() - Cancel the command configured in the primary
 *                          sequencer
 * @se:	Pointer to the concerned serial engine.
 *
 * This function is used to cancel the currently configured command in the
 * primary sequencer.
 */
static inline void geni_se_cancel_m_cmd(struct geni_se *se)
{
	writel_relaxed(M_GENI_CMD_CANCEL, se->base + SE_GENI_M_CMD_CTRL_REG);
}

/**
 * geni_se_cancel_s_cmd() - Cancel the command configured in the secondary
 *                          sequencer
 * @se:	Pointer to the concerned serial engine.
 *
 * This function is used to cancel the currently configured command in the
 * secondary sequencer.
 */
static inline void geni_se_cancel_s_cmd(struct geni_se *se)
{
	writel_relaxed(S_GENI_CMD_CANCEL, se->base + SE_GENI_S_CMD_CTRL_REG);
}

/**
 * geni_se_abort_m_cmd() - Abort the command configured in the primary sequencer
 * @se:	Pointer to the concerned serial engine.
 *
 * This function is used to force abort the currently configured command in the
 * primary sequencer.
 */
static inline void geni_se_abort_m_cmd(struct geni_se *se)
{
	writel_relaxed(M_GENI_CMD_ABORT, se->base + SE_GENI_M_CMD_CTRL_REG);
}

/**
 * geni_se_abort_s_cmd() - Abort the command configured in the secondary
 *                         sequencer
 * @se:	Pointer to the concerned serial engine.
 *
 * This function is used to force abort the currently configured command in the
 * secondary sequencer.
 */
static inline void geni_se_abort_s_cmd(struct geni_se *se)
{
	writel_relaxed(S_GENI_CMD_ABORT, se->base + SE_GENI_S_CMD_CTRL_REG);
}

/**
 * geni_se_get_tx_fifo_depth() - Get the TX fifo depth of the serial engine
 * @se:	Pointer to the concerned serial engine.
 *
 * This function is used to get the depth i.e. number of elements in the
 * TX fifo of the serial engine.
 *
 * Return: TX fifo depth in units of FIFO words.
 */
static inline u32 geni_se_get_tx_fifo_depth(struct geni_se *se)
{
	u32 val;

	val = readl_relaxed(se->base + SE_HW_PARAM_0);

	return (val & TX_FIFO_DEPTH_MSK) >> TX_FIFO_DEPTH_SHFT;
}

/**
 * geni_se_get_tx_fifo_width() - Get the TX fifo width of the serial engine
 * @se:	Pointer to the concerned serial engine.
 *
 * This function is used to get the width i.e. word size per element in the
 * TX fifo of the serial engine.
 *
 * Return: TX fifo width in bits
 */
static inline u32 geni_se_get_tx_fifo_width(struct geni_se *se)
{
	u32 val;

	val = readl_relaxed(se->base + SE_HW_PARAM_0);

	return (val & TX_FIFO_WIDTH_MSK) >> TX_FIFO_WIDTH_SHFT;
}

/**
 * geni_se_get_rx_fifo_depth() - Get the RX fifo depth of the serial engine
 * @se:	Pointer to the concerned serial engine.
 *
 * This function is used to get the depth i.e. number of elements in the
 * RX fifo of the serial engine.
 *
 * Return: RX fifo depth in units of FIFO words
 */
static inline u32 geni_se_get_rx_fifo_depth(struct geni_se *se)
{
	u32 val;

	val = readl_relaxed(se->base + SE_HW_PARAM_1);

	return (val & RX_FIFO_DEPTH_MSK) >> RX_FIFO_DEPTH_SHFT;
}

void geni_se_init(struct geni_se *se, u32 rx_wm, u32 rx_rfr);

void geni_se_select_mode(struct geni_se *se, enum geni_se_xfer_mode mode);

void geni_se_config_packing(struct geni_se *se, int bpw, int pack_words,
			    bool msb_to_lsb, bool tx_cfg, bool rx_cfg);

int geni_se_resources_off(struct geni_se *se);

int geni_se_resources_on(struct geni_se *se);

int geni_se_clk_tbl_get(struct geni_se *se, unsigned long **tbl);

int geni_se_clk_freq_match(struct geni_se *se, unsigned long req_freq,
			   unsigned int *index, unsigned long *res_freq,
			   bool exact);

int geni_se_tx_dma_prep(struct geni_se *se, void *buf, size_t len,
			dma_addr_t *iova);

int geni_se_rx_dma_prep(struct geni_se *se, void *buf, size_t len,
			dma_addr_t *iova);

void geni_se_tx_dma_unprep(struct geni_se *se, dma_addr_t iova, size_t len);

void geni_se_rx_dma_unprep(struct geni_se *se, dma_addr_t iova, size_t len);

int geni_icc_get(struct geni_se *se, const char *icc_ddr);

int geni_icc_set_bw(struct geni_se *se);
void geni_icc_set_tag(struct geni_se *se, u32 tag);

int geni_icc_enable(struct geni_se *se);

int geni_icc_disable(struct geni_se *se);

void geni_remove_earlycon_icc_vote(void);
#endif
#endif<|MERGE_RESOLUTION|>--- conflicted
+++ resolved
@@ -248,7 +248,9 @@
 #define GENI_SE_VERSION_MINOR(ver) ((ver & HW_VER_MINOR_MASK) >> HW_VER_MINOR_SHFT)
 #define GENI_SE_VERSION_STEP(ver) (ver & HW_VER_STEP_MASK)
 
-<<<<<<< HEAD
+/* QUP SE VERSION value for major number 2 and minor number 5 */
+#define QUP_SE_VERSION_2_5                  0x20050000
+
 /*
  * Define bandwidth thresholds that cause the underlying Core 2X interconnect
  * clock to run at the named frequency. These baseline values are recommended
@@ -263,10 +265,6 @@
 #define CORE_2X_236_MHZ			16383
 
 #define GENI_DEFAULT_BW			Bps_to_icc(1000)
-=======
-/* QUP SE VERSION value for major number 2 and minor number 5 */
-#define QUP_SE_VERSION_2_5                  0x20050000
->>>>>>> b300b28b
 
 #if IS_ENABLED(CONFIG_QCOM_GENI_SE)
 
