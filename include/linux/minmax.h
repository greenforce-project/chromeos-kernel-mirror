/* SPDX-License-Identifier: GPL-2.0 */
#ifndef _LINUX_MINMAX_H
#define _LINUX_MINMAX_H

#include <linux/build_bug.h>
#include <linux/compiler.h>
#include <linux/const.h>
#include <linux/types.h>

/*
 * min()/max()/clamp() macros must accomplish three things:
 *
 * - Avoid multiple evaluations of the arguments (so side-effects like
 *   "x++" happen only once) when non-constant.
<<<<<<< HEAD
 * - perform signed v unsigned type-checking (to generate compile
 *   errors instead of nasty runtime surprises).
 * - retain result as a constant expressions when called with only
=======
 * - Retain result as a constant expressions when called with only
>>>>>>> eb3e2991
 *   constant expressions (to avoid tripping VLA warnings in stack
 *   allocation usage).
 * - Perform signed v unsigned type-checking (to generate compile
 *   errors instead of nasty runtime surprises).
 * - Unsigned char/short are always promoted to signed int and can be
 *   compared against signed or unsigned arguments.
 * - Unsigned arguments can be compared against non-negative signed constants.
 * - Comparison of a signed argument against an unsigned constant fails
 *   even if the constant is below __INT_MAX__ and could be cast to int.
 */
#define __typecheck(x, y) \
	(!!(sizeof((typeof(x) *)1 == (typeof(y) *)1)))

/* is_signed_type() isn't a constexpr for pointer types */
#define __is_signed(x) 								\
	__builtin_choose_expr(__is_constexpr(is_signed_type(typeof(x))),	\
		is_signed_type(typeof(x)), 0)

<<<<<<< HEAD
#define __types_ok(x, y) \
	(__is_signed(x) == __is_signed(y))

#define __cmp_op_min <
#define __cmp_op_max >

#define __cmp(op, x, y)	((x) __cmp_op_##op (y) ? (x) : (y))

#define __cmp_once(op, x, y, unique_x, unique_y) ({	\
		typeof(x) unique_x = (x);		\
		typeof(y) unique_y = (y);		\
		static_assert(__types_ok(x, y),		\
			#op "(" #x ", " #y ") signedness error, fix types or consider u" #op "() before " #op "_t()"); \
		__cmp(op, unique_x, unique_y); })

=======
/* True for a non-negative signed int constant */
#define __is_noneg_int(x)	\
	(__builtin_choose_expr(__is_constexpr(x) && __is_signed(x), x, -1) >= 0)

#define __types_ok(x, y) 					\
	(__is_signed(x) == __is_signed(y) ||			\
		__is_signed((x) + 0) == __is_signed((y) + 0) ||	\
		__is_noneg_int(x) || __is_noneg_int(y))

#define __cmp_op_min <
#define __cmp_op_max >

#define __cmp(op, x, y)	((x) __cmp_op_##op (y) ? (x) : (y))

#define __cmp_once(op, x, y, unique_x, unique_y) ({	\
	typeof(x) unique_x = (x);			\
	typeof(y) unique_y = (y);			\
	static_assert(__types_ok(x, y),			\
		#op "(" #x ", " #y ") signedness error, fix types or consider u" #op "() before " #op "_t()"); \
	__cmp(op, unique_x, unique_y); })

>>>>>>> eb3e2991
#define __careful_cmp(op, x, y)					\
	__builtin_choose_expr(__is_constexpr((x) - (y)),	\
		__cmp(op, x, y),				\
		__cmp_once(op, x, y, __UNIQUE_ID(__x), __UNIQUE_ID(__y)))

#define __clamp(val, lo, hi)	\
	((val) >= (hi) ? (hi) : ((val) <= (lo) ? (lo) : (val)))

<<<<<<< HEAD
#define __clamp_once(val, lo, hi, unique_val, unique_lo, unique_hi) ({	\
		typeof(val) unique_val = (val);				\
		typeof(lo) unique_lo = (lo);				\
		typeof(hi) unique_hi = (hi);				\
		static_assert(__builtin_choose_expr(__is_constexpr((lo) > (hi)), 	\
				(lo) <= (hi), true),					\
			"clamp() low limit " #lo " greater than high limit " #hi);	\
		static_assert(__types_ok(val, lo), "clamp() 'lo' signedness error");	\
		static_assert(__types_ok(val, hi), "clamp() 'hi' signedness error");	\
		__clamp(unique_val, unique_lo, unique_hi); })
=======
#define __clamp_once(val, lo, hi, unique_val, unique_lo, unique_hi) ({		\
	typeof(val) unique_val = (val);						\
	typeof(lo) unique_lo = (lo);						\
	typeof(hi) unique_hi = (hi);						\
	static_assert(__builtin_choose_expr(__is_constexpr((lo) > (hi)), 	\
			(lo) <= (hi), true),					\
		"clamp() low limit " #lo " greater than high limit " #hi);	\
	static_assert(__types_ok(val, lo), "clamp() 'lo' signedness error");	\
	static_assert(__types_ok(val, hi), "clamp() 'hi' signedness error");	\
	__clamp(unique_val, unique_lo, unique_hi); })
>>>>>>> eb3e2991

#define __careful_clamp(val, lo, hi) ({					\
	__builtin_choose_expr(__is_constexpr((val) - (lo) + (hi)),	\
		__clamp(val, lo, hi),					\
		__clamp_once(val, lo, hi, __UNIQUE_ID(__val),		\
			     __UNIQUE_ID(__lo), __UNIQUE_ID(__hi))); })

/**
 * min - return minimum of two values of the same or compatible types
 * @x: first value
 * @y: second value
 */
#define min(x, y)	__careful_cmp(min, x, y)

/**
 * max - return maximum of two values of the same or compatible types
 * @x: first value
 * @y: second value
 */
#define max(x, y)	__careful_cmp(max, x, y)

/**
 * umin - return minimum of two non-negative values
 *   Signed types are zero extended to match a larger unsigned type.
 * @x: first value
 * @y: second value
 */
#define umin(x, y)	\
	__careful_cmp(min, (x) + 0u + 0ul + 0ull, (y) + 0u + 0ul + 0ull)

/**
 * umax - return maximum of two non-negative values
 * @x: first value
 * @y: second value
 */
#define umax(x, y)	\
	__careful_cmp(max, (x) + 0u + 0ul + 0ull, (y) + 0u + 0ul + 0ull)

/**
 * min3 - return minimum of three values
 * @x: first value
 * @y: second value
 * @z: third value
 */
#define min3(x, y, z) min((typeof(x))min(x, y), z)

/**
 * max3 - return maximum of three values
 * @x: first value
 * @y: second value
 * @z: third value
 */
#define max3(x, y, z) max((typeof(x))max(x, y), z)

/**
 * min_not_zero - return the minimum that is _not_ zero, unless both are zero
 * @x: value1
 * @y: value2
 */
#define min_not_zero(x, y) ({			\
	typeof(x) __x = (x);			\
	typeof(y) __y = (y);			\
	__x == 0 ? __y : ((__y == 0) ? __x : min(__x, __y)); })

/**
 * clamp - return a value clamped to a given range with strict typechecking
 * @val: current value
 * @lo: lowest allowable value
 * @hi: highest allowable value
 *
 * This macro does strict typechecking of @lo/@hi to make sure they are of the
 * same type as @val.  See the unnecessary pointer comparisons.
 */
#define clamp(val, lo, hi) __careful_clamp(val, lo, hi)

/*
 * ..and if you can't take the strict
 * types, you can specify one yourself.
 *
 * Or not use min/max/clamp at all, of course.
 */

/**
 * min_t - return minimum of two values, using the specified type
 * @type: data type to use
 * @x: first value
 * @y: second value
 */
#define min_t(type, x, y)	__careful_cmp(min, (type)(x), (type)(y))

/**
 * max_t - return maximum of two values, using the specified type
 * @type: data type to use
 * @x: first value
 * @y: second value
 */
#define max_t(type, x, y)	__careful_cmp(max, (type)(x), (type)(y))

/*
 * Do not check the array parameter using __must_be_array().
 * In the following legit use-case where the "array" passed is a simple pointer,
 * __must_be_array() will return a failure.
 * --- 8< ---
 * int *buff
 * ...
 * min = min_array(buff, nb_items);
 * --- 8< ---
 *
 * The first typeof(&(array)[0]) is needed in order to support arrays of both
 * 'int *buff' and 'int buff[N]' types.
 *
 * The array can be an array of const items.
 * typeof() keeps the const qualifier. Use __unqual_scalar_typeof() in order
 * to discard the const qualifier for the __element variable.
 */
#define __minmax_array(op, array, len) ({				\
	typeof(&(array)[0]) __array = (array);				\
	typeof(len) __len = (len);					\
	__unqual_scalar_typeof(__array[0]) __element = __array[--__len];\
	while (__len--)							\
		__element = op(__element, __array[__len]);		\
	__element; })

/**
 * min_array - return minimum of values present in an array
 * @array: array
 * @len: array length
 *
 * Note that @len must not be zero (empty array).
 */
#define min_array(array, len) __minmax_array(min, array, len)

/**
 * max_array - return maximum of values present in an array
 * @array: array
 * @len: array length
 *
 * Note that @len must not be zero (empty array).
 */
#define max_array(array, len) __minmax_array(max, array, len)

/**
 * clamp_t - return a value clamped to a given range using a given type
 * @type: the type of variable to use
 * @val: current value
 * @lo: minimum allowable value
 * @hi: maximum allowable value
 *
 * This macro does no typechecking and uses temporary variables of type
 * @type to make all the comparisons.
 */
#define clamp_t(type, val, lo, hi) __careful_clamp((type)(val), (type)(lo), (type)(hi))

/**
 * clamp_val - return a value clamped to a given range using val's type
 * @val: current value
 * @lo: minimum allowable value
 * @hi: maximum allowable value
 *
 * This macro does no typechecking and uses temporary variables of whatever
 * type the input argument @val is.  This is useful when @val is an unsigned
 * type and @lo and @hi are literals that will otherwise be assigned a signed
 * integer type.
 */
#define clamp_val(val, lo, hi) clamp_t(typeof(val), val, lo, hi)

static inline bool in_range64(u64 val, u64 start, u64 len)
{
	return (val - start) < len;
}

static inline bool in_range32(u32 val, u32 start, u32 len)
{
	return (val - start) < len;
}

/**
 * in_range - Determine if a value lies within a range.
 * @val: Value to test.
 * @start: First value in range.
 * @len: Number of values in range.
 *
 * This is more efficient than "if (start <= val && val < (start + len))".
 * It also gives a different answer if @start + @len overflows the size of
 * the type by a sufficient amount to encompass @val.  Decide for yourself
 * which behaviour you want, or prove that start + len never overflow.
 * Do not blindly replace one form with the other.
 */
#define in_range(val, start, len)					\
	((sizeof(start) | sizeof(len) | sizeof(val)) <= sizeof(u32) ?	\
		in_range32(val, start, len) : in_range64(val, start, len))

/**
 * swap - swap values of @a and @b
 * @a: first value
 * @b: second value
 */
#define swap(a, b) \
	do { typeof(a) __tmp = (a); (a) = (b); (b) = __tmp; } while (0)

#endif	/* _LINUX_MINMAX_H */<|MERGE_RESOLUTION|>--- conflicted
+++ resolved
@@ -12,13 +12,7 @@
  *
  * - Avoid multiple evaluations of the arguments (so side-effects like
  *   "x++" happen only once) when non-constant.
-<<<<<<< HEAD
- * - perform signed v unsigned type-checking (to generate compile
- *   errors instead of nasty runtime surprises).
- * - retain result as a constant expressions when called with only
-=======
  * - Retain result as a constant expressions when called with only
->>>>>>> eb3e2991
  *   constant expressions (to avoid tripping VLA warnings in stack
  *   allocation usage).
  * - Perform signed v unsigned type-checking (to generate compile
@@ -37,23 +31,6 @@
 	__builtin_choose_expr(__is_constexpr(is_signed_type(typeof(x))),	\
 		is_signed_type(typeof(x)), 0)
 
-<<<<<<< HEAD
-#define __types_ok(x, y) \
-	(__is_signed(x) == __is_signed(y))
-
-#define __cmp_op_min <
-#define __cmp_op_max >
-
-#define __cmp(op, x, y)	((x) __cmp_op_##op (y) ? (x) : (y))
-
-#define __cmp_once(op, x, y, unique_x, unique_y) ({	\
-		typeof(x) unique_x = (x);		\
-		typeof(y) unique_y = (y);		\
-		static_assert(__types_ok(x, y),		\
-			#op "(" #x ", " #y ") signedness error, fix types or consider u" #op "() before " #op "_t()"); \
-		__cmp(op, unique_x, unique_y); })
-
-=======
 /* True for a non-negative signed int constant */
 #define __is_noneg_int(x)	\
 	(__builtin_choose_expr(__is_constexpr(x) && __is_signed(x), x, -1) >= 0)
@@ -75,7 +52,6 @@
 		#op "(" #x ", " #y ") signedness error, fix types or consider u" #op "() before " #op "_t()"); \
 	__cmp(op, unique_x, unique_y); })
 
->>>>>>> eb3e2991
 #define __careful_cmp(op, x, y)					\
 	__builtin_choose_expr(__is_constexpr((x) - (y)),	\
 		__cmp(op, x, y),				\
@@ -84,18 +60,6 @@
 #define __clamp(val, lo, hi)	\
 	((val) >= (hi) ? (hi) : ((val) <= (lo) ? (lo) : (val)))
 
-<<<<<<< HEAD
-#define __clamp_once(val, lo, hi, unique_val, unique_lo, unique_hi) ({	\
-		typeof(val) unique_val = (val);				\
-		typeof(lo) unique_lo = (lo);				\
-		typeof(hi) unique_hi = (hi);				\
-		static_assert(__builtin_choose_expr(__is_constexpr((lo) > (hi)), 	\
-				(lo) <= (hi), true),					\
-			"clamp() low limit " #lo " greater than high limit " #hi);	\
-		static_assert(__types_ok(val, lo), "clamp() 'lo' signedness error");	\
-		static_assert(__types_ok(val, hi), "clamp() 'hi' signedness error");	\
-		__clamp(unique_val, unique_lo, unique_hi); })
-=======
 #define __clamp_once(val, lo, hi, unique_val, unique_lo, unique_hi) ({		\
 	typeof(val) unique_val = (val);						\
 	typeof(lo) unique_lo = (lo);						\
@@ -106,7 +70,6 @@
 	static_assert(__types_ok(val, lo), "clamp() 'lo' signedness error");	\
 	static_assert(__types_ok(val, hi), "clamp() 'hi' signedness error");	\
 	__clamp(unique_val, unique_lo, unique_hi); })
->>>>>>> eb3e2991
 
 #define __careful_clamp(val, lo, hi) ({					\
 	__builtin_choose_expr(__is_constexpr((val) - (lo) + (hi)),	\
