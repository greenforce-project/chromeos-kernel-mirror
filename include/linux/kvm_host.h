#ifndef __KVM_HOST_H
#define __KVM_HOST_H

/*
 * This work is licensed under the terms of the GNU GPL, version 2.  See
 * the COPYING file in the top-level directory.
 */

#include <linux/types.h>
#include <linux/hardirq.h>
#include <linux/list.h>
#include <linux/mutex.h>
#include <linux/spinlock.h>
#include <linux/signal.h>
#include <linux/sched.h>
#include <linux/bug.h>
#include <linux/mm.h>
#include <linux/mmu_notifier.h>
#include <linux/preempt.h>
#include <linux/msi.h>
#include <linux/slab.h>
#include <linux/vmalloc.h>
#include <linux/rcupdate.h>
#include <linux/ratelimit.h>
#include <linux/err.h>
#include <linux/irqflags.h>
#include <linux/context_tracking.h>
#include <linux/irqbypass.h>
#include <linux/swait.h>
#include <linux/refcount.h>
#include <linux/nospec.h>
#include <asm/signal.h>

#include <linux/kvm.h>
#include <linux/kvm_para.h>

#include <linux/kvm_types.h>

#include <asm/kvm_host.h>

#ifndef KVM_MAX_VCPU_ID
#define KVM_MAX_VCPU_ID KVM_MAX_VCPUS
#endif

/*
 * The bit 16 ~ bit 31 of kvm_memory_region::flags are internally used
 * in kvm, other bits are visible for userspace which are defined in
 * include/linux/kvm_h.
 */
#define KVM_MEMSLOT_INVALID	(1UL << 16)

/* Two fragments for cross MMIO pages. */
#define KVM_MAX_MMIO_FRAGMENTS	2

#ifndef KVM_ADDRESS_SPACE_NUM
#define KVM_ADDRESS_SPACE_NUM	1
#endif

/*
 * For the normal pfn, the highest 12 bits should be zero,
 * so we can mask bit 62 ~ bit 52  to indicate the error pfn,
 * mask bit 63 to indicate the noslot pfn.
 */
#define KVM_PFN_ERR_MASK	(0x7ffULL << 52)
#define KVM_PFN_ERR_NOSLOT_MASK	(0xfffULL << 52)
#define KVM_PFN_NOSLOT		(0x1ULL << 63)

#define KVM_PFN_ERR_FAULT	(KVM_PFN_ERR_MASK)
#define KVM_PFN_ERR_HWPOISON	(KVM_PFN_ERR_MASK + 1)
#define KVM_PFN_ERR_RO_FAULT	(KVM_PFN_ERR_MASK + 2)

/*
 * error pfns indicate that the gfn is in slot but faild to
 * translate it to pfn on host.
 */
static inline bool is_error_pfn(kvm_pfn_t pfn)
{
	return !!(pfn & KVM_PFN_ERR_MASK);
}

/*
 * error_noslot pfns indicate that the gfn can not be
 * translated to pfn - it is not in slot or failed to
 * translate it to pfn.
 */
static inline bool is_error_noslot_pfn(kvm_pfn_t pfn)
{
	return !!(pfn & KVM_PFN_ERR_NOSLOT_MASK);
}

/* noslot pfn indicates that the gfn is not in slot. */
static inline bool is_noslot_pfn(kvm_pfn_t pfn)
{
	return pfn == KVM_PFN_NOSLOT;
}

/*
 * architectures with KVM_HVA_ERR_BAD other than PAGE_OFFSET (e.g. s390)
 * provide own defines and kvm_is_error_hva
 */
#ifndef KVM_HVA_ERR_BAD

#define KVM_HVA_ERR_BAD		(PAGE_OFFSET)
#define KVM_HVA_ERR_RO_BAD	(PAGE_OFFSET + PAGE_SIZE)

static inline bool kvm_is_error_hva(unsigned long addr)
{
	return addr >= PAGE_OFFSET;
}

#endif

#define KVM_ERR_PTR_BAD_PAGE	(ERR_PTR(-ENOENT))

static inline bool is_error_page(struct page *page)
{
	return IS_ERR(page);
}

#define KVM_REQUEST_MASK           GENMASK(7,0)
#define KVM_REQUEST_NO_WAKEUP      BIT(8)
#define KVM_REQUEST_WAIT           BIT(9)
/*
 * Architecture-independent vcpu->requests bit members
 * Bits 4-7 are reserved for more arch-independent bits.
 */
#define KVM_REQ_TLB_FLUSH         (0 | KVM_REQUEST_WAIT | KVM_REQUEST_NO_WAKEUP)
#define KVM_REQ_MMU_RELOAD        (1 | KVM_REQUEST_WAIT | KVM_REQUEST_NO_WAKEUP)
#define KVM_REQ_PENDING_TIMER     2
#define KVM_REQ_UNHALT            3
#define KVM_REQUEST_ARCH_BASE     8

#define KVM_ARCH_REQ_FLAGS(nr, flags) ({ \
	BUILD_BUG_ON((unsigned)(nr) >= (FIELD_SIZEOF(struct kvm_vcpu, requests) * 8) - KVM_REQUEST_ARCH_BASE); \
	(unsigned)(((nr) + KVM_REQUEST_ARCH_BASE) | (flags)); \
})
#define KVM_ARCH_REQ(nr)           KVM_ARCH_REQ_FLAGS(nr, 0)

#define KVM_USERSPACE_IRQ_SOURCE_ID		0
#define KVM_IRQFD_RESAMPLE_IRQ_SOURCE_ID	1

extern struct kmem_cache *kvm_vcpu_cache;

extern struct mutex kvm_lock;
extern struct list_head vm_list;

struct kvm_io_range {
	gpa_t addr;
	int len;
	struct kvm_io_device *dev;
};

#define NR_IOBUS_DEVS 1000

struct kvm_io_bus {
	int dev_count;
	int ioeventfd_count;
	struct kvm_io_range range[];
};

enum kvm_bus {
	KVM_MMIO_BUS,
	KVM_PIO_BUS,
	KVM_VIRTIO_CCW_NOTIFY_BUS,
	KVM_FAST_MMIO_BUS,
	KVM_NR_BUSES
};

int kvm_io_bus_write(struct kvm_vcpu *vcpu, enum kvm_bus bus_idx, gpa_t addr,
		     int len, const void *val);
int kvm_io_bus_write_cookie(struct kvm_vcpu *vcpu, enum kvm_bus bus_idx,
			    gpa_t addr, int len, const void *val, long cookie);
int kvm_io_bus_read(struct kvm_vcpu *vcpu, enum kvm_bus bus_idx, gpa_t addr,
		    int len, void *val);
int kvm_io_bus_register_dev(struct kvm *kvm, enum kvm_bus bus_idx, gpa_t addr,
			    int len, struct kvm_io_device *dev);
void kvm_io_bus_unregister_dev(struct kvm *kvm, enum kvm_bus bus_idx,
			       struct kvm_io_device *dev);
struct kvm_io_device *kvm_io_bus_get_dev(struct kvm *kvm, enum kvm_bus bus_idx,
					 gpa_t addr);

#ifdef CONFIG_KVM_ASYNC_PF
struct kvm_async_pf {
	struct work_struct work;
	struct list_head link;
	struct list_head queue;
	struct kvm_vcpu *vcpu;
	struct mm_struct *mm;
	gpa_t cr2_or_gpa;
	unsigned long addr;
	struct kvm_arch_async_pf arch;
	bool   wakeup_all;
};

void kvm_clear_async_pf_completion_queue(struct kvm_vcpu *vcpu);
void kvm_check_async_pf_completion(struct kvm_vcpu *vcpu);
int kvm_setup_async_pf(struct kvm_vcpu *vcpu, gpa_t cr2_or_gpa,
		       unsigned long hva, struct kvm_arch_async_pf *arch);
int kvm_async_pf_wakeup_all(struct kvm_vcpu *vcpu);
#endif

enum {
	OUTSIDE_GUEST_MODE,
	IN_GUEST_MODE,
	EXITING_GUEST_MODE,
	READING_SHADOW_PAGE_TABLES,
};

#define KVM_UNMAPPED_PAGE	((void *) 0x500 + POISON_POINTER_DELTA)

struct kvm_host_map {
	/*
	 * Only valid if the 'pfn' is managed by the host kernel (i.e. There is
	 * a 'struct page' for it. When using mem= kernel parameter some memory
	 * can be used as guest memory but they are not managed by host
	 * kernel).
	 * If 'pfn' is not managed by the host kernel, this field is
	 * initialized to KVM_UNMAPPED_PAGE.
	 */
	struct page *page;
	void *hva;
	kvm_pfn_t pfn;
	kvm_pfn_t gfn;
};

/*
 * Used to check if the mapping is valid or not. Never use 'kvm_host_map'
 * directly to check for that.
 */
static inline bool kvm_vcpu_mapped(struct kvm_host_map *map)
{
	return !!map->hva;
}

/*
 * Sometimes a large or cross-page mmio needs to be broken up into separate
 * exits for userspace servicing.
 */
struct kvm_mmio_fragment {
	gpa_t gpa;
	void *data;
	unsigned len;
};

struct kvm_vcpu {
	struct kvm *kvm;
#ifdef CONFIG_PREEMPT_NOTIFIERS
	struct preempt_notifier preempt_notifier;
#endif
	int cpu;
	int vcpu_id;
	int srcu_idx;
	int mode;
	u64 requests;
	unsigned long guest_debug;

	int pre_pcpu;
	struct list_head blocked_vcpu_list;

	struct mutex mutex;
	struct kvm_run *run;

	int guest_xcr0_loaded;
	struct swait_queue_head wq;
	struct pid __rcu *pid;
	int sigset_active;
	sigset_t sigset;
	struct kvm_vcpu_stat stat;
	unsigned int halt_poll_ns;
	bool valid_wakeup;

#ifdef CONFIG_HAS_IOMEM
	int mmio_needed;
	int mmio_read_completed;
	int mmio_is_write;
	int mmio_cur_fragment;
	int mmio_nr_fragments;
	struct kvm_mmio_fragment mmio_fragments[KVM_MAX_MMIO_FRAGMENTS];
#endif

#ifdef CONFIG_KVM_ASYNC_PF
	struct {
		u32 queued;
		struct list_head queue;
		struct list_head done;
		spinlock_t lock;
	} async_pf;
#endif

#ifdef CONFIG_HAVE_KVM_CPU_RELAX_INTERCEPT
	/*
	 * Cpu relax intercept or pause loop exit optimization
	 * in_spin_loop: set when a vcpu does a pause loop exit
	 *  or cpu relax intercepted.
	 * dy_eligible: indicates whether vcpu is eligible for directed yield.
	 */
	struct {
		bool in_spin_loop;
		bool dy_eligible;
	} spin_loop;
#endif
	bool preempted;
	struct kvm_vcpu_arch arch;
	struct dentry *debugfs_dentry;
};

static inline int kvm_vcpu_exiting_guest_mode(struct kvm_vcpu *vcpu)
{
	/*
	 * The memory barrier ensures a previous write to vcpu->requests cannot
	 * be reordered with the read of vcpu->mode.  It pairs with the general
	 * memory barrier following the write of vcpu->mode in VCPU RUN.
	 */
	smp_mb__before_atomic();
	return cmpxchg(&vcpu->mode, IN_GUEST_MODE, EXITING_GUEST_MODE);
}

/*
 * Some of the bitops functions do not support too long bitmaps.
 * This number must be determined not to exceed such limits.
 */
#define KVM_MEM_MAX_NR_PAGES ((1UL << 31) - 1)

struct kvm_memory_slot {
	gfn_t base_gfn;
	unsigned long npages;
	unsigned long *dirty_bitmap;
	struct kvm_arch_memory_slot arch;
	unsigned long userspace_addr;
	u32 flags;
	short id;
};

static inline unsigned long kvm_dirty_bitmap_bytes(struct kvm_memory_slot *memslot)
{
	return ALIGN(memslot->npages, BITS_PER_LONG) / 8;
}

static inline unsigned long *kvm_second_dirty_bitmap(struct kvm_memory_slot *memslot)
{
	unsigned long len = kvm_dirty_bitmap_bytes(memslot);

	return memslot->dirty_bitmap + len / sizeof(*memslot->dirty_bitmap);
}

struct kvm_s390_adapter_int {
	u64 ind_addr;
	u64 summary_addr;
	u64 ind_offset;
	u32 summary_offset;
	u32 adapter_id;
};

struct kvm_hv_sint {
	u32 vcpu;
	u32 sint;
};

struct kvm_kernel_irq_routing_entry {
	u32 gsi;
	u32 type;
	int (*set)(struct kvm_kernel_irq_routing_entry *e,
		   struct kvm *kvm, int irq_source_id, int level,
		   bool line_status);
	union {
		struct {
			unsigned irqchip;
			unsigned pin;
		} irqchip;
		struct {
			u32 address_lo;
			u32 address_hi;
			u32 data;
			u32 flags;
			u32 devid;
		} msi;
		struct kvm_s390_adapter_int adapter;
		struct kvm_hv_sint hv_sint;
	};
	struct hlist_node link;
};

#ifdef CONFIG_HAVE_KVM_IRQ_ROUTING
struct kvm_irq_routing_table {
	int chip[KVM_NR_IRQCHIPS][KVM_IRQCHIP_NUM_PINS];
	u32 nr_rt_entries;
	/*
	 * Array indexed by gsi. Each entry contains list of irq chips
	 * the gsi is connected to.
	 */
	struct hlist_head map[0];
};
#endif

#ifndef KVM_PRIVATE_MEM_SLOTS
#define KVM_PRIVATE_MEM_SLOTS 0
#endif

#ifndef KVM_MEM_SLOTS_NUM
#define KVM_MEM_SLOTS_NUM (KVM_USER_MEM_SLOTS + KVM_PRIVATE_MEM_SLOTS)
#endif

#ifndef __KVM_VCPU_MULTIPLE_ADDRESS_SPACE
static inline int kvm_arch_vcpu_memslots_id(struct kvm_vcpu *vcpu)
{
	return 0;
}
#endif

/*
 * Note:
 * memslots are not sorted by id anymore, please use id_to_memslot()
 * to get the memslot by its id.
 */
struct kvm_memslots {
	u64 generation;
	struct kvm_memory_slot memslots[KVM_MEM_SLOTS_NUM];
	/* The mapping table from slot id to the index in memslots[]. */
	short id_to_index[KVM_MEM_SLOTS_NUM];
	atomic_t lru_slot;
	int used_slots;
};

struct kvm {
	spinlock_t mmu_lock;
	struct mutex slots_lock;
	struct mm_struct *mm; /* userspace tied to this vm */
	struct kvm_memslots __rcu *memslots[KVM_ADDRESS_SPACE_NUM];
	struct kvm_vcpu *vcpus[KVM_MAX_VCPUS];

	/*
	 * created_vcpus is protected by kvm->lock, and is incremented
	 * at the beginning of KVM_CREATE_VCPU.  online_vcpus is only
	 * incremented after storing the kvm_vcpu pointer in vcpus,
	 * and is accessed atomically.
	 */
	atomic_t online_vcpus;
	int created_vcpus;
	int last_boosted_vcpu;
	struct list_head vm_list;
	struct mutex lock;
	struct kvm_io_bus __rcu *buses[KVM_NR_BUSES];
#ifdef CONFIG_HAVE_KVM_EVENTFD
	struct {
		spinlock_t        lock;
		struct list_head  items;
		struct list_head  resampler_list;
		struct mutex      resampler_lock;
	} irqfds;
	struct list_head ioeventfds;
#endif
	struct kvm_vm_stat stat;
	struct kvm_arch arch;
	refcount_t users_count;
#ifdef CONFIG_KVM_MMIO
	struct kvm_coalesced_mmio_ring *coalesced_mmio_ring;
	spinlock_t ring_lock;
	struct list_head coalesced_zones;
#endif

	struct mutex irq_lock;
#ifdef CONFIG_HAVE_KVM_IRQCHIP
	/*
	 * Update side is protected by irq_lock.
	 */
	struct kvm_irq_routing_table __rcu *irq_routing;
#endif
#ifdef CONFIG_HAVE_KVM_IRQFD
	struct hlist_head irq_ack_notifier_list;
#endif

#if defined(CONFIG_MMU_NOTIFIER) && defined(KVM_ARCH_WANT_MMU_NOTIFIER)
	struct mmu_notifier mmu_notifier;
	unsigned long mmu_notifier_seq;
	long mmu_notifier_count;
#endif
	long tlbs_dirty;
	struct list_head devices;
	struct dentry *debugfs_dentry;
	struct kvm_stat_data **debugfs_stat_data;
	struct srcu_struct srcu;
	struct srcu_struct irq_srcu;
	pid_t userspace_pid;
};

#define kvm_err(fmt, ...) \
	pr_err("kvm [%i]: " fmt, task_pid_nr(current), ## __VA_ARGS__)
#define kvm_info(fmt, ...) \
	pr_info("kvm [%i]: " fmt, task_pid_nr(current), ## __VA_ARGS__)
#define kvm_debug(fmt, ...) \
	pr_debug("kvm [%i]: " fmt, task_pid_nr(current), ## __VA_ARGS__)
#define kvm_debug_ratelimited(fmt, ...) \
	pr_debug_ratelimited("kvm [%i]: " fmt, task_pid_nr(current), \
			     ## __VA_ARGS__)
#define kvm_pr_unimpl(fmt, ...) \
	pr_err_ratelimited("kvm [%i]: " fmt, \
			   task_tgid_nr(current), ## __VA_ARGS__)

/* The guest did something we don't support. */
#define vcpu_unimpl(vcpu, fmt, ...)					\
	kvm_pr_unimpl("vcpu%i, guest rIP: 0x%lx " fmt,			\
			(vcpu)->vcpu_id, kvm_rip_read(vcpu), ## __VA_ARGS__)

#define vcpu_debug(vcpu, fmt, ...)					\
	kvm_debug("vcpu%i " fmt, (vcpu)->vcpu_id, ## __VA_ARGS__)
#define vcpu_debug_ratelimited(vcpu, fmt, ...)				\
	kvm_debug_ratelimited("vcpu%i " fmt, (vcpu)->vcpu_id,           \
			      ## __VA_ARGS__)
#define vcpu_err(vcpu, fmt, ...)					\
	kvm_err("vcpu%i " fmt, (vcpu)->vcpu_id, ## __VA_ARGS__)

static inline struct kvm_io_bus *kvm_get_bus(struct kvm *kvm, enum kvm_bus idx)
{
	return srcu_dereference_check(kvm->buses[idx], &kvm->srcu,
				      lockdep_is_held(&kvm->slots_lock) ||
				      !refcount_read(&kvm->users_count));
}

static inline struct kvm_vcpu *kvm_get_vcpu(struct kvm *kvm, int i)
{
	int num_vcpus = atomic_read(&kvm->online_vcpus);
	i = array_index_nospec(i, num_vcpus);

	/* Pairs with smp_wmb() in kvm_vm_ioctl_create_vcpu.  */
	smp_rmb();
	return kvm->vcpus[i];
}

#define kvm_for_each_vcpu(idx, vcpup, kvm) \
	for (idx = 0; \
	     idx < atomic_read(&kvm->online_vcpus) && \
	     (vcpup = kvm_get_vcpu(kvm, idx)) != NULL; \
	     idx++)

static inline struct kvm_vcpu *kvm_get_vcpu_by_id(struct kvm *kvm, int id)
{
	struct kvm_vcpu *vcpu = NULL;
	int i;

	if (id < 0)
		return NULL;
	if (id < KVM_MAX_VCPUS)
		vcpu = kvm_get_vcpu(kvm, id);
	if (vcpu && vcpu->vcpu_id == id)
		return vcpu;
	kvm_for_each_vcpu(i, vcpu, kvm)
		if (vcpu->vcpu_id == id)
			return vcpu;
	return NULL;
}

static inline int kvm_vcpu_get_idx(struct kvm_vcpu *vcpu)
{
	struct kvm_vcpu *tmp;
	int idx;

	kvm_for_each_vcpu(idx, tmp, vcpu->kvm)
		if (tmp == vcpu)
			return idx;
	BUG();
}

#define kvm_for_each_memslot(memslot, slots)	\
	for (memslot = &slots->memslots[0];	\
	      memslot < slots->memslots + KVM_MEM_SLOTS_NUM && memslot->npages;\
		memslot++)

int kvm_vcpu_init(struct kvm_vcpu *vcpu, struct kvm *kvm, unsigned id);
void kvm_vcpu_uninit(struct kvm_vcpu *vcpu);

void vcpu_load(struct kvm_vcpu *vcpu);
void vcpu_put(struct kvm_vcpu *vcpu);

#ifdef __KVM_HAVE_IOAPIC
void kvm_arch_post_irq_ack_notifier_list_update(struct kvm *kvm);
void kvm_arch_post_irq_routing_update(struct kvm *kvm);
#else
static inline void kvm_arch_post_irq_ack_notifier_list_update(struct kvm *kvm)
{
}
static inline void kvm_arch_post_irq_routing_update(struct kvm *kvm)
{
}
#endif

#ifdef CONFIG_HAVE_KVM_IRQFD
int kvm_irqfd_init(void);
void kvm_irqfd_exit(void);
#else
static inline int kvm_irqfd_init(void)
{
	return 0;
}

static inline void kvm_irqfd_exit(void)
{
}
#endif
int kvm_init(void *opaque, unsigned vcpu_size, unsigned vcpu_align,
		  struct module *module);
void kvm_exit(void);

void kvm_get_kvm(struct kvm *kvm);
void kvm_put_kvm(struct kvm *kvm);

static inline struct kvm_memslots *__kvm_memslots(struct kvm *kvm, int as_id)
{
	as_id = array_index_nospec(as_id, KVM_ADDRESS_SPACE_NUM);
	return srcu_dereference_check(kvm->memslots[as_id], &kvm->srcu,
			lockdep_is_held(&kvm->slots_lock) ||
			!refcount_read(&kvm->users_count));
}

static inline struct kvm_memslots *kvm_memslots(struct kvm *kvm)
{
	return __kvm_memslots(kvm, 0);
}

static inline struct kvm_memslots *kvm_vcpu_memslots(struct kvm_vcpu *vcpu)
{
	int as_id = kvm_arch_vcpu_memslots_id(vcpu);

	return __kvm_memslots(vcpu->kvm, as_id);
}

static inline struct kvm_memory_slot *
id_to_memslot(struct kvm_memslots *slots, int id)
{
	int index = slots->id_to_index[id];
	struct kvm_memory_slot *slot;

	slot = &slots->memslots[index];

	WARN_ON(slot->id != id);
	return slot;
}

/*
 * KVM_SET_USER_MEMORY_REGION ioctl allows the following operations:
 * - create a new memory slot
 * - delete an existing memory slot
 * - modify an existing memory slot
 *   -- move it in the guest physical memory space
 *   -- just change its flags
 *
 * Since flags can be changed by some of these operations, the following
 * differentiation is the best we can do for __kvm_set_memory_region():
 */
enum kvm_mr_change {
	KVM_MR_CREATE,
	KVM_MR_DELETE,
	KVM_MR_MOVE,
	KVM_MR_FLAGS_ONLY,
};

int kvm_set_memory_region(struct kvm *kvm,
			  const struct kvm_userspace_memory_region *mem);
int __kvm_set_memory_region(struct kvm *kvm,
			    const struct kvm_userspace_memory_region *mem);
void kvm_arch_free_memslot(struct kvm *kvm, struct kvm_memory_slot *free,
			   struct kvm_memory_slot *dont);
int kvm_arch_create_memslot(struct kvm *kvm, struct kvm_memory_slot *slot,
			    unsigned long npages);
void kvm_arch_memslots_updated(struct kvm *kvm, u64 gen);
int kvm_arch_prepare_memory_region(struct kvm *kvm,
				struct kvm_memory_slot *memslot,
				const struct kvm_userspace_memory_region *mem,
				enum kvm_mr_change change);
void kvm_arch_commit_memory_region(struct kvm *kvm,
				const struct kvm_userspace_memory_region *mem,
				const struct kvm_memory_slot *old,
				const struct kvm_memory_slot *new,
				enum kvm_mr_change change);
bool kvm_largepages_enabled(void);
void kvm_disable_largepages(void);
/* flush all memory translations */
void kvm_arch_flush_shadow_all(struct kvm *kvm);
/* flush memory translations pointing to 'slot' */
void kvm_arch_flush_shadow_memslot(struct kvm *kvm,
				   struct kvm_memory_slot *slot);

int gfn_to_page_many_atomic(struct kvm_memory_slot *slot, gfn_t gfn,
			    struct page **pages, int nr_pages);

struct page *gfn_to_page(struct kvm *kvm, gfn_t gfn);
unsigned long gfn_to_hva(struct kvm *kvm, gfn_t gfn);
unsigned long gfn_to_hva_prot(struct kvm *kvm, gfn_t gfn, bool *writable);
unsigned long gfn_to_hva_memslot(struct kvm_memory_slot *slot, gfn_t gfn);
unsigned long gfn_to_hva_memslot_prot(struct kvm_memory_slot *slot, gfn_t gfn,
				      bool *writable);
void kvm_release_page_clean(struct page *page);
void kvm_release_page_dirty(struct page *page);
void kvm_set_page_accessed(struct page *page);

kvm_pfn_t gfn_to_pfn_atomic(struct kvm *kvm, gfn_t gfn);
kvm_pfn_t gfn_to_pfn(struct kvm *kvm, gfn_t gfn);
kvm_pfn_t gfn_to_pfn_prot(struct kvm *kvm, gfn_t gfn, bool write_fault,
		      bool *writable);
kvm_pfn_t gfn_to_pfn_memslot(struct kvm_memory_slot *slot, gfn_t gfn);
kvm_pfn_t gfn_to_pfn_memslot_atomic(struct kvm_memory_slot *slot, gfn_t gfn);
kvm_pfn_t __gfn_to_pfn_memslot(struct kvm_memory_slot *slot, gfn_t gfn,
			       bool atomic, bool *async, bool write_fault,
			       bool *writable);

void kvm_release_pfn_clean(kvm_pfn_t pfn);
void kvm_release_pfn_dirty(kvm_pfn_t pfn);
void kvm_set_pfn_dirty(kvm_pfn_t pfn);
void kvm_set_pfn_accessed(kvm_pfn_t pfn);
void kvm_get_pfn(kvm_pfn_t pfn);

void kvm_release_pfn(kvm_pfn_t pfn, bool dirty, struct gfn_to_pfn_cache *cache);
int kvm_read_guest_page(struct kvm *kvm, gfn_t gfn, void *data, int offset,
			int len);
int kvm_read_guest_atomic(struct kvm *kvm, gpa_t gpa, void *data,
			  unsigned long len);
int kvm_read_guest(struct kvm *kvm, gpa_t gpa, void *data, unsigned long len);
int kvm_read_guest_cached(struct kvm *kvm, struct gfn_to_hva_cache *ghc,
			   void *data, unsigned long len);
int kvm_write_guest_page(struct kvm *kvm, gfn_t gfn, const void *data,
			 int offset, int len);
int kvm_write_guest(struct kvm *kvm, gpa_t gpa, const void *data,
		    unsigned long len);
int kvm_write_guest_cached(struct kvm *kvm, struct gfn_to_hva_cache *ghc,
			   void *data, unsigned long len);
int kvm_write_guest_offset_cached(struct kvm *kvm, struct gfn_to_hva_cache *ghc,
				  void *data, unsigned int offset,
				  unsigned long len);
int kvm_gfn_to_hva_cache_init(struct kvm *kvm, struct gfn_to_hva_cache *ghc,
			      gpa_t gpa, unsigned long len);
int kvm_clear_guest_page(struct kvm *kvm, gfn_t gfn, int offset, int len);
int kvm_clear_guest(struct kvm *kvm, gpa_t gpa, unsigned long len);
struct kvm_memory_slot *gfn_to_memslot(struct kvm *kvm, gfn_t gfn);
bool kvm_is_visible_gfn(struct kvm *kvm, gfn_t gfn);
unsigned long kvm_host_page_size(struct kvm_vcpu *vcpu, gfn_t gfn);
void mark_page_dirty(struct kvm *kvm, gfn_t gfn);

struct kvm_memslots *kvm_vcpu_memslots(struct kvm_vcpu *vcpu);
struct kvm_memory_slot *kvm_vcpu_gfn_to_memslot(struct kvm_vcpu *vcpu, gfn_t gfn);
kvm_pfn_t kvm_vcpu_gfn_to_pfn_atomic(struct kvm_vcpu *vcpu, gfn_t gfn);
kvm_pfn_t kvm_vcpu_gfn_to_pfn(struct kvm_vcpu *vcpu, gfn_t gfn);
int kvm_vcpu_map(struct kvm_vcpu *vcpu, gpa_t gpa, struct kvm_host_map *map);
int kvm_map_gfn(struct kvm_vcpu *vcpu, gfn_t gfn, struct kvm_host_map *map,
		struct gfn_to_pfn_cache *cache, bool atomic);
struct page *kvm_vcpu_gfn_to_page(struct kvm_vcpu *vcpu, gfn_t gfn);
void kvm_vcpu_unmap(struct kvm_vcpu *vcpu, struct kvm_host_map *map, bool dirty);
int kvm_unmap_gfn(struct kvm_vcpu *vcpu, struct kvm_host_map *map,
		  struct gfn_to_pfn_cache *cache, bool dirty, bool atomic);
unsigned long kvm_vcpu_gfn_to_hva(struct kvm_vcpu *vcpu, gfn_t gfn);
unsigned long kvm_vcpu_gfn_to_hva_prot(struct kvm_vcpu *vcpu, gfn_t gfn, bool *writable);
int kvm_vcpu_read_guest_page(struct kvm_vcpu *vcpu, gfn_t gfn, void *data, int offset,
			     int len);
int kvm_vcpu_read_guest_atomic(struct kvm_vcpu *vcpu, gpa_t gpa, void *data,
			       unsigned long len);
int kvm_vcpu_read_guest(struct kvm_vcpu *vcpu, gpa_t gpa, void *data,
			unsigned long len);
int kvm_vcpu_write_guest_page(struct kvm_vcpu *vcpu, gfn_t gfn, const void *data,
			      int offset, int len);
int kvm_vcpu_write_guest(struct kvm_vcpu *vcpu, gpa_t gpa, const void *data,
			 unsigned long len);
void kvm_vcpu_mark_page_dirty(struct kvm_vcpu *vcpu, gfn_t gfn);

void kvm_sigset_activate(struct kvm_vcpu *vcpu);
void kvm_sigset_deactivate(struct kvm_vcpu *vcpu);

void kvm_vcpu_block(struct kvm_vcpu *vcpu);
void kvm_arch_vcpu_blocking(struct kvm_vcpu *vcpu);
void kvm_arch_vcpu_unblocking(struct kvm_vcpu *vcpu);
bool kvm_vcpu_wake_up(struct kvm_vcpu *vcpu);
void kvm_vcpu_kick(struct kvm_vcpu *vcpu);
int kvm_vcpu_yield_to(struct kvm_vcpu *target);
void kvm_vcpu_on_spin(struct kvm_vcpu *vcpu, bool usermode_vcpu_not_eligible);

void kvm_flush_remote_tlbs(struct kvm *kvm);
void kvm_reload_remote_mmus(struct kvm *kvm);

bool kvm_make_vcpus_request_mask(struct kvm *kvm, unsigned int req,
				 unsigned long *vcpu_bitmap, cpumask_var_t tmp);
bool kvm_make_all_cpus_request(struct kvm *kvm, unsigned int req);

long kvm_arch_dev_ioctl(struct file *filp,
			unsigned int ioctl, unsigned long arg);
long kvm_arch_vcpu_ioctl(struct file *filp,
			 unsigned int ioctl, unsigned long arg);
vm_fault_t kvm_arch_vcpu_fault(struct kvm_vcpu *vcpu, struct vm_fault *vmf);

int kvm_vm_ioctl_check_extension(struct kvm *kvm, long ext);

int kvm_get_dirty_log(struct kvm *kvm,
			struct kvm_dirty_log *log, int *is_dirty);

int kvm_get_dirty_log_protect(struct kvm *kvm,
			struct kvm_dirty_log *log, bool *is_dirty);

void kvm_arch_mmu_enable_log_dirty_pt_masked(struct kvm *kvm,
					struct kvm_memory_slot *slot,
					gfn_t gfn_offset,
					unsigned long mask);

int kvm_vm_ioctl_get_dirty_log(struct kvm *kvm,
				struct kvm_dirty_log *log);

int kvm_vm_ioctl_irq_line(struct kvm *kvm, struct kvm_irq_level *irq_level,
			bool line_status);
long kvm_arch_vm_ioctl(struct file *filp,
		       unsigned int ioctl, unsigned long arg);

int kvm_arch_vcpu_ioctl_get_fpu(struct kvm_vcpu *vcpu, struct kvm_fpu *fpu);
int kvm_arch_vcpu_ioctl_set_fpu(struct kvm_vcpu *vcpu, struct kvm_fpu *fpu);

int kvm_arch_vcpu_ioctl_translate(struct kvm_vcpu *vcpu,
				    struct kvm_translation *tr);

int kvm_arch_vcpu_ioctl_get_regs(struct kvm_vcpu *vcpu, struct kvm_regs *regs);
int kvm_arch_vcpu_ioctl_set_regs(struct kvm_vcpu *vcpu, struct kvm_regs *regs);
int kvm_arch_vcpu_ioctl_get_sregs(struct kvm_vcpu *vcpu,
				  struct kvm_sregs *sregs);
int kvm_arch_vcpu_ioctl_set_sregs(struct kvm_vcpu *vcpu,
				  struct kvm_sregs *sregs);
int kvm_arch_vcpu_ioctl_get_mpstate(struct kvm_vcpu *vcpu,
				    struct kvm_mp_state *mp_state);
int kvm_arch_vcpu_ioctl_set_mpstate(struct kvm_vcpu *vcpu,
				    struct kvm_mp_state *mp_state);
int kvm_arch_vcpu_ioctl_set_guest_debug(struct kvm_vcpu *vcpu,
					struct kvm_guest_debug *dbg);
int kvm_arch_vcpu_ioctl_run(struct kvm_vcpu *vcpu, struct kvm_run *kvm_run);

int kvm_arch_init(void *opaque);
void kvm_arch_exit(void);

int kvm_arch_vcpu_init(struct kvm_vcpu *vcpu);
void kvm_arch_vcpu_uninit(struct kvm_vcpu *vcpu);

void kvm_arch_sched_in(struct kvm_vcpu *vcpu, int cpu);

void kvm_arch_vcpu_free(struct kvm_vcpu *vcpu);
void kvm_arch_vcpu_load(struct kvm_vcpu *vcpu, int cpu);
void kvm_arch_vcpu_put(struct kvm_vcpu *vcpu);
struct kvm_vcpu *kvm_arch_vcpu_create(struct kvm *kvm, unsigned int id);
int kvm_arch_vcpu_setup(struct kvm_vcpu *vcpu);
void kvm_arch_vcpu_postcreate(struct kvm_vcpu *vcpu);
void kvm_arch_vcpu_destroy(struct kvm_vcpu *vcpu);

bool kvm_arch_has_vcpu_debugfs(void);
int kvm_arch_create_vcpu_debugfs(struct kvm_vcpu *vcpu);

int kvm_arch_hardware_enable(void);
void kvm_arch_hardware_disable(void);
int kvm_arch_hardware_setup(void);
void kvm_arch_hardware_unsetup(void);
void kvm_arch_check_processor_compat(void *rtn);
int kvm_arch_vcpu_runnable(struct kvm_vcpu *vcpu);
bool kvm_arch_vcpu_in_kernel(struct kvm_vcpu *vcpu);
int kvm_arch_vcpu_should_kick(struct kvm_vcpu *vcpu);
bool kvm_arch_dy_runnable(struct kvm_vcpu *vcpu);

#ifndef __KVM_HAVE_ARCH_VM_ALLOC
/*
 * All architectures that want to use vzalloc currently also
 * need their own kvm_arch_alloc_vm implementation.
 */
static inline struct kvm *kvm_arch_alloc_vm(void)
{
	return kzalloc(sizeof(struct kvm), GFP_KERNEL);
}

static inline void kvm_arch_free_vm(struct kvm *kvm)
{
	kfree(kvm);
}
#endif

#ifndef __KVM_HAVE_ARCH_FLUSH_REMOTE_TLB
static inline int kvm_arch_flush_remote_tlb(struct kvm *kvm)
{
	return -ENOTSUPP;
}
#endif

#ifdef __KVM_HAVE_ARCH_NONCOHERENT_DMA
void kvm_arch_register_noncoherent_dma(struct kvm *kvm);
void kvm_arch_unregister_noncoherent_dma(struct kvm *kvm);
bool kvm_arch_has_noncoherent_dma(struct kvm *kvm);
#else
static inline void kvm_arch_register_noncoherent_dma(struct kvm *kvm)
{
}

static inline void kvm_arch_unregister_noncoherent_dma(struct kvm *kvm)
{
}

static inline bool kvm_arch_has_noncoherent_dma(struct kvm *kvm)
{
	return false;
}
#endif
#ifdef __KVM_HAVE_ARCH_ASSIGNED_DEVICE
void kvm_arch_start_assignment(struct kvm *kvm);
void kvm_arch_end_assignment(struct kvm *kvm);
bool kvm_arch_has_assigned_device(struct kvm *kvm);
#else
static inline void kvm_arch_start_assignment(struct kvm *kvm)
{
}

static inline void kvm_arch_end_assignment(struct kvm *kvm)
{
}

static inline bool kvm_arch_has_assigned_device(struct kvm *kvm)
{
	return false;
}
#endif

static inline struct swait_queue_head *kvm_arch_vcpu_wq(struct kvm_vcpu *vcpu)
{
#ifdef __KVM_HAVE_ARCH_WQP
	return vcpu->arch.wqp;
#else
	return &vcpu->wq;
#endif
}

#ifdef __KVM_HAVE_ARCH_INTC_INITIALIZED
/*
 * returns true if the virtual interrupt controller is initialized and
 * ready to accept virtual IRQ. On some architectures the virtual interrupt
 * controller is dynamically instantiated and this is not always true.
 */
bool kvm_arch_intc_initialized(struct kvm *kvm);
#else
static inline bool kvm_arch_intc_initialized(struct kvm *kvm)
{
	return true;
}
#endif

int kvm_arch_init_vm(struct kvm *kvm, unsigned long type);
void kvm_arch_destroy_vm(struct kvm *kvm);
void kvm_arch_sync_events(struct kvm *kvm);

int kvm_cpu_has_pending_timer(struct kvm_vcpu *vcpu);
void kvm_vcpu_kick(struct kvm_vcpu *vcpu);

bool kvm_is_reserved_pfn(kvm_pfn_t pfn);
bool kvm_is_zone_device_pfn(kvm_pfn_t pfn);

struct kvm_irq_ack_notifier {
	struct hlist_node link;
	unsigned gsi;
	void (*irq_acked)(struct kvm_irq_ack_notifier *kian);
};

int kvm_irq_map_gsi(struct kvm *kvm,
		    struct kvm_kernel_irq_routing_entry *entries, int gsi);
int kvm_irq_map_chip_pin(struct kvm *kvm, unsigned irqchip, unsigned pin);

int kvm_set_irq(struct kvm *kvm, int irq_source_id, u32 irq, int level,
		bool line_status);
int kvm_set_msi(struct kvm_kernel_irq_routing_entry *irq_entry, struct kvm *kvm,
		int irq_source_id, int level, bool line_status);
int kvm_arch_set_irq_inatomic(struct kvm_kernel_irq_routing_entry *e,
			       struct kvm *kvm, int irq_source_id,
			       int level, bool line_status);
bool kvm_irq_has_notifier(struct kvm *kvm, unsigned irqchip, unsigned pin);
void kvm_notify_acked_gsi(struct kvm *kvm, int gsi);
void kvm_notify_acked_irq(struct kvm *kvm, unsigned irqchip, unsigned pin);
void kvm_register_irq_ack_notifier(struct kvm *kvm,
				   struct kvm_irq_ack_notifier *kian);
void kvm_unregister_irq_ack_notifier(struct kvm *kvm,
				   struct kvm_irq_ack_notifier *kian);
int kvm_request_irq_source_id(struct kvm *kvm);
void kvm_free_irq_source_id(struct kvm *kvm, int irq_source_id);

/*
 * search_memslots() and __gfn_to_memslot() are here because they are
 * used in non-modular code in arch/powerpc/kvm/book3s_hv_rm_mmu.c.
 * gfn_to_memslot() itself isn't here as an inline because that would
 * bloat other code too much.
 */
static inline struct kvm_memory_slot *
search_memslots(struct kvm_memslots *slots, gfn_t gfn)
{
	int start = 0, end = slots->used_slots;
	int slot = atomic_read(&slots->lru_slot);
	struct kvm_memory_slot *memslots = slots->memslots;

	if (gfn >= memslots[slot].base_gfn &&
	    gfn < memslots[slot].base_gfn + memslots[slot].npages)
		return &memslots[slot];

	while (start < end) {
		slot = start + (end - start) / 2;

		if (gfn >= memslots[slot].base_gfn)
			end = slot;
		else
			start = slot + 1;
	}

	if (start < slots->used_slots && gfn >= memslots[start].base_gfn &&
	    gfn < memslots[start].base_gfn + memslots[start].npages) {
		atomic_set(&slots->lru_slot, start);
		return &memslots[start];
	}

	return NULL;
}

static inline struct kvm_memory_slot *
__gfn_to_memslot(struct kvm_memslots *slots, gfn_t gfn)
{
	return search_memslots(slots, gfn);
}

static inline unsigned long
__gfn_to_hva_memslot(struct kvm_memory_slot *slot, gfn_t gfn)
{
	return slot->userspace_addr + (gfn - slot->base_gfn) * PAGE_SIZE;
}

static inline int memslot_id(struct kvm *kvm, gfn_t gfn)
{
	return gfn_to_memslot(kvm, gfn)->id;
}

static inline gfn_t
hva_to_gfn_memslot(unsigned long hva, struct kvm_memory_slot *slot)
{
	gfn_t gfn_offset = (hva - slot->userspace_addr) >> PAGE_SHIFT;

	return slot->base_gfn + gfn_offset;
}

static inline gpa_t gfn_to_gpa(gfn_t gfn)
{
	return (gpa_t)gfn << PAGE_SHIFT;
}

static inline gfn_t gpa_to_gfn(gpa_t gpa)
{
	return (gfn_t)(gpa >> PAGE_SHIFT);
}

static inline hpa_t pfn_to_hpa(kvm_pfn_t pfn)
{
	return (hpa_t)pfn << PAGE_SHIFT;
}

static inline struct page *kvm_vcpu_gpa_to_page(struct kvm_vcpu *vcpu,
						gpa_t gpa)
{
	return kvm_vcpu_gfn_to_page(vcpu, gpa_to_gfn(gpa));
}

static inline bool kvm_is_error_gpa(struct kvm *kvm, gpa_t gpa)
{
	unsigned long hva = gfn_to_hva(kvm, gpa_to_gfn(gpa));

	return kvm_is_error_hva(hva);
}

enum kvm_stat_kind {
	KVM_STAT_VM,
	KVM_STAT_VCPU,
};

struct kvm_stat_data {
	int offset;
	int mode;
	struct kvm *kvm;
};

struct kvm_stats_debugfs_item {
	const char *name;
	int offset;
	enum kvm_stat_kind kind;
	int mode;
};
extern struct kvm_stats_debugfs_item debugfs_entries[];
extern struct dentry *kvm_debugfs_dir;

#if defined(CONFIG_MMU_NOTIFIER) && defined(KVM_ARCH_WANT_MMU_NOTIFIER)
static inline int mmu_notifier_retry(struct kvm *kvm, unsigned long mmu_seq)
{
	if (unlikely(kvm->mmu_notifier_count))
		return 1;
	/*
	 * Ensure the read of mmu_notifier_count happens before the read
	 * of mmu_notifier_seq.  This interacts with the smp_wmb() in
	 * mmu_notifier_invalidate_range_end to make sure that the caller
	 * either sees the old (non-zero) value of mmu_notifier_count or
	 * the new (incremented) value of mmu_notifier_seq.
	 * PowerPC Book3s HV KVM calls this under a per-page lock
	 * rather than under kvm->mmu_lock, for scalability, so
	 * can't rely on kvm->mmu_lock to keep things ordered.
	 */
	smp_rmb();
	if (kvm->mmu_notifier_seq != mmu_seq)
		return 1;
	return 0;
}
#endif

#ifdef CONFIG_HAVE_KVM_IRQ_ROUTING

#define KVM_MAX_IRQ_ROUTES 4096 /* might need extension/rework in the future */

bool kvm_arch_can_set_irq_routing(struct kvm *kvm);
int kvm_set_irq_routing(struct kvm *kvm,
			const struct kvm_irq_routing_entry *entries,
			unsigned nr,
			unsigned flags);
int kvm_set_routing_entry(struct kvm *kvm,
			  struct kvm_kernel_irq_routing_entry *e,
			  const struct kvm_irq_routing_entry *ue);
void kvm_free_irq_routing(struct kvm *kvm);

#else

static inline void kvm_free_irq_routing(struct kvm *kvm) {}

#endif

int kvm_send_userspace_msi(struct kvm *kvm, struct kvm_msi *msi);

#ifdef CONFIG_HAVE_KVM_EVENTFD

void kvm_eventfd_init(struct kvm *kvm);
int kvm_ioeventfd(struct kvm *kvm, struct kvm_ioeventfd *args);

#ifdef CONFIG_HAVE_KVM_IRQFD
int kvm_irqfd(struct kvm *kvm, struct kvm_irqfd *args);
void kvm_irqfd_release(struct kvm *kvm);
void kvm_irq_routing_update(struct kvm *);
#else
static inline int kvm_irqfd(struct kvm *kvm, struct kvm_irqfd *args)
{
	return -EINVAL;
}

static inline void kvm_irqfd_release(struct kvm *kvm) {}
#endif

#else

static inline void kvm_eventfd_init(struct kvm *kvm) {}

static inline int kvm_irqfd(struct kvm *kvm, struct kvm_irqfd *args)
{
	return -EINVAL;
}

static inline void kvm_irqfd_release(struct kvm *kvm) {}

#ifdef CONFIG_HAVE_KVM_IRQCHIP
static inline void kvm_irq_routing_update(struct kvm *kvm)
{
}
#endif

static inline int kvm_ioeventfd(struct kvm *kvm, struct kvm_ioeventfd *args)
{
	return -ENOSYS;
}

#endif /* CONFIG_HAVE_KVM_EVENTFD */

void kvm_arch_irq_routing_update(struct kvm *kvm);

static inline void kvm_make_request(int req, struct kvm_vcpu *vcpu)
{
	/*
	 * Ensure the rest of the request is published to kvm_check_request's
	 * caller.  Paired with the smp_mb__after_atomic in kvm_check_request.
	 */
	smp_wmb();
	set_bit(req & KVM_REQUEST_MASK, (void *)&vcpu->requests);
}

static inline bool kvm_request_pending(struct kvm_vcpu *vcpu)
{
	return READ_ONCE(vcpu->requests);
}

static inline bool kvm_test_request(int req, struct kvm_vcpu *vcpu)
{
	return test_bit(req & KVM_REQUEST_MASK, (void *)&vcpu->requests);
}

static inline void kvm_clear_request(int req, struct kvm_vcpu *vcpu)
{
	clear_bit(req & KVM_REQUEST_MASK, (void *)&vcpu->requests);
}

static inline bool kvm_check_request(int req, struct kvm_vcpu *vcpu)
{
	if (kvm_test_request(req, vcpu)) {
		kvm_clear_request(req, vcpu);

		/*
		 * Ensure the rest of the request is visible to kvm_check_request's
		 * caller.  Paired with the smp_wmb in kvm_make_request.
		 */
		smp_mb__after_atomic();
		return true;
	} else {
		return false;
	}
}

extern bool kvm_rebooting;

extern unsigned int halt_poll_ns;
extern unsigned int halt_poll_ns_grow;
extern unsigned int halt_poll_ns_shrink;

struct kvm_device {
	struct kvm_device_ops *ops;
	struct kvm *kvm;
	void *private;
	struct list_head vm_node;
};

/* create, destroy, and name are mandatory */
struct kvm_device_ops {
	const char *name;

	/*
	 * create is called holding kvm->lock and any operations not suitable
	 * to do while holding the lock should be deferred to init (see
	 * below).
	 */
	int (*create)(struct kvm_device *dev, u32 type);

	/*
	 * init is called after create if create is successful and is called
	 * outside of holding kvm->lock.
	 */
	void (*init)(struct kvm_device *dev);

	/*
	 * Destroy is responsible for freeing dev.
	 *
	 * Destroy may be called before or after destructors are called
	 * on emulated I/O regions, depending on whether a reference is
	 * held by a vcpu or other kvm component that gets destroyed
	 * after the emulated I/O.
	 */
	void (*destroy)(struct kvm_device *dev);

	int (*set_attr)(struct kvm_device *dev, struct kvm_device_attr *attr);
	int (*get_attr)(struct kvm_device *dev, struct kvm_device_attr *attr);
	int (*has_attr)(struct kvm_device *dev, struct kvm_device_attr *attr);
	long (*ioctl)(struct kvm_device *dev, unsigned int ioctl,
		      unsigned long arg);
};

void kvm_device_get(struct kvm_device *dev);
void kvm_device_put(struct kvm_device *dev);
struct kvm_device *kvm_device_from_filp(struct file *filp);
int kvm_register_device_ops(struct kvm_device_ops *ops, u32 type);
void kvm_unregister_device_ops(u32 type);

extern struct kvm_device_ops kvm_mpic_ops;
extern struct kvm_device_ops kvm_arm_vgic_v2_ops;
extern struct kvm_device_ops kvm_arm_vgic_v3_ops;

#ifdef CONFIG_HAVE_KVM_CPU_RELAX_INTERCEPT

static inline void kvm_vcpu_set_in_spin_loop(struct kvm_vcpu *vcpu, bool val)
{
	vcpu->spin_loop.in_spin_loop = val;
}
static inline void kvm_vcpu_set_dy_eligible(struct kvm_vcpu *vcpu, bool val)
{
	vcpu->spin_loop.dy_eligible = val;
}

#else /* !CONFIG_HAVE_KVM_CPU_RELAX_INTERCEPT */

static inline void kvm_vcpu_set_in_spin_loop(struct kvm_vcpu *vcpu, bool val)
{
}

static inline void kvm_vcpu_set_dy_eligible(struct kvm_vcpu *vcpu, bool val)
{
}
#endif /* CONFIG_HAVE_KVM_CPU_RELAX_INTERCEPT */

#ifdef CONFIG_HAVE_KVM_IRQ_BYPASS
bool kvm_arch_has_irq_bypass(void);
int kvm_arch_irq_bypass_add_producer(struct irq_bypass_consumer *,
			   struct irq_bypass_producer *);
void kvm_arch_irq_bypass_del_producer(struct irq_bypass_consumer *,
			   struct irq_bypass_producer *);
void kvm_arch_irq_bypass_stop(struct irq_bypass_consumer *);
void kvm_arch_irq_bypass_start(struct irq_bypass_consumer *);
int kvm_arch_update_irqfd_routing(struct kvm *kvm, unsigned int host_irq,
				  uint32_t guest_irq, bool set);
#endif /* CONFIG_HAVE_KVM_IRQ_BYPASS */

#ifdef CONFIG_HAVE_KVM_INVALID_WAKEUPS
/* If we wakeup during the poll time, was it a sucessful poll? */
static inline bool vcpu_valid_wakeup(struct kvm_vcpu *vcpu)
{
	return vcpu->valid_wakeup;
}

#else
static inline bool vcpu_valid_wakeup(struct kvm_vcpu *vcpu)
{
	return true;
}
#endif /* CONFIG_HAVE_KVM_INVALID_WAKEUPS */

#ifdef CONFIG_HAVE_KVM_VCPU_ASYNC_IOCTL
long kvm_arch_vcpu_async_ioctl(struct file *filp,
			       unsigned int ioctl, unsigned long arg);
#else
static inline long kvm_arch_vcpu_async_ioctl(struct file *filp,
					     unsigned int ioctl,
					     unsigned long arg)
{
	return -ENOIOCTLCMD;
}
#endif /* CONFIG_HAVE_KVM_VCPU_ASYNC_IOCTL */

<<<<<<< HEAD
int kvm_arch_mmu_notifier_invalidate_range(struct kvm *kvm,
		unsigned long start, unsigned long end, bool blockable);
int kvm_arch_mmu_update_ages(struct kvm *kvm);
=======
void kvm_arch_mmu_notifier_invalidate_range(struct kvm *kvm,
					    unsigned long start, unsigned long end);
>>>>>>> b3a99fd3

#ifdef CONFIG_HAVE_KVM_VCPU_RUN_PID_CHANGE
int kvm_arch_vcpu_run_pid_change(struct kvm_vcpu *vcpu);
#else
static inline int kvm_arch_vcpu_run_pid_change(struct kvm_vcpu *vcpu)
{
	return 0;
}
#endif /* CONFIG_HAVE_KVM_VCPU_RUN_PID_CHANGE */

typedef int (*kvm_vm_thread_fn_t)(struct kvm *kvm, uintptr_t data);

int kvm_vm_create_worker_thread(struct kvm *kvm, kvm_vm_thread_fn_t thread_fn,
				uintptr_t data, const char *name,
				struct task_struct **thread_ptr);

#endif<|MERGE_RESOLUTION|>--- conflicted
+++ resolved
@@ -1327,14 +1327,9 @@
 }
 #endif /* CONFIG_HAVE_KVM_VCPU_ASYNC_IOCTL */
 
-<<<<<<< HEAD
-int kvm_arch_mmu_notifier_invalidate_range(struct kvm *kvm,
-		unsigned long start, unsigned long end, bool blockable);
-int kvm_arch_mmu_update_ages(struct kvm *kvm);
-=======
 void kvm_arch_mmu_notifier_invalidate_range(struct kvm *kvm,
 					    unsigned long start, unsigned long end);
->>>>>>> b3a99fd3
+int kvm_arch_mmu_update_ages(struct kvm *kvm);
 
 #ifdef CONFIG_HAVE_KVM_VCPU_RUN_PID_CHANGE
 int kvm_arch_vcpu_run_pid_change(struct kvm_vcpu *vcpu);
