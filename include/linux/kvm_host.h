/* SPDX-License-Identifier: GPL-2.0-only */
#ifndef __KVM_HOST_H
#define __KVM_HOST_H


#include <linux/types.h>
#include <linux/hardirq.h>
#include <linux/list.h>
#include <linux/mutex.h>
#include <linux/spinlock.h>
#include <linux/signal.h>
#include <linux/sched.h>
#include <linux/bug.h>
#include <linux/mm.h>
#include <linux/mmu_notifier.h>
#include <linux/preempt.h>
#include <linux/msi.h>
#include <linux/slab.h>
#include <linux/vmalloc.h>
#include <linux/rcupdate.h>
#include <linux/ratelimit.h>
#include <linux/err.h>
#include <linux/irqflags.h>
#include <linux/context_tracking.h>
#include <linux/irqbypass.h>
#include <linux/swait.h>
#include <linux/refcount.h>
#include <linux/nospec.h>
#include <linux/notifier.h>
#include <asm/signal.h>

#include <linux/kvm.h>
#include <linux/kvm_para.h>

#include <linux/kvm_types.h>

#include <asm/kvm_host.h>

#ifndef KVM_MAX_VCPU_ID
#define KVM_MAX_VCPU_ID KVM_MAX_VCPUS
#endif

/*
 * The bit 16 ~ bit 31 of kvm_memory_region::flags are internally used
 * in kvm, other bits are visible for userspace which are defined in
 * include/linux/kvm_h.
 */
#define KVM_MEMSLOT_INVALID	(1UL << 16)

/*
 * Bit 63 of the memslot generation number is an "update in-progress flag",
 * e.g. is temporarily set for the duration of install_new_memslots().
 * This flag effectively creates a unique generation number that is used to
 * mark cached memslot data, e.g. MMIO accesses, as potentially being stale,
 * i.e. may (or may not) have come from the previous memslots generation.
 *
 * This is necessary because the actual memslots update is not atomic with
 * respect to the generation number update.  Updating the generation number
 * first would allow a vCPU to cache a spte from the old memslots using the
 * new generation number, and updating the generation number after switching
 * to the new memslots would allow cache hits using the old generation number
 * to reference the defunct memslots.
 *
 * This mechanism is used to prevent getting hits in KVM's caches while a
 * memslot update is in-progress, and to prevent cache hits *after* updating
 * the actual generation number against accesses that were inserted into the
 * cache *before* the memslots were updated.
 */
#define KVM_MEMSLOT_GEN_UPDATE_IN_PROGRESS	BIT_ULL(63)

/* Two fragments for cross MMIO pages. */
#define KVM_MAX_MMIO_FRAGMENTS	2

#ifndef KVM_ADDRESS_SPACE_NUM
#define KVM_ADDRESS_SPACE_NUM	1
#endif

/*
 * For the normal pfn, the highest 12 bits should be zero,
 * so we can mask bit 62 ~ bit 52  to indicate the error pfn,
 * mask bit 63 to indicate the noslot pfn.
 */
#define KVM_PFN_ERR_MASK	(0x7ffULL << 52)
#define KVM_PFN_ERR_NOSLOT_MASK	(0xfffULL << 52)
#define KVM_PFN_NOSLOT		(0x1ULL << 63)

#define KVM_PFN_ERR_FAULT	(KVM_PFN_ERR_MASK)
#define KVM_PFN_ERR_HWPOISON	(KVM_PFN_ERR_MASK + 1)
#define KVM_PFN_ERR_RO_FAULT	(KVM_PFN_ERR_MASK + 2)

/*
 * error pfns indicate that the gfn is in slot but faild to
 * translate it to pfn on host.
 */
static inline bool is_error_pfn(kvm_pfn_t pfn)
{
	return !!(pfn & KVM_PFN_ERR_MASK);
}

/*
 * error_noslot pfns indicate that the gfn can not be
 * translated to pfn - it is not in slot or failed to
 * translate it to pfn.
 */
static inline bool is_error_noslot_pfn(kvm_pfn_t pfn)
{
	return !!(pfn & KVM_PFN_ERR_NOSLOT_MASK);
}

/* noslot pfn indicates that the gfn is not in slot. */
static inline bool is_noslot_pfn(kvm_pfn_t pfn)
{
	return pfn == KVM_PFN_NOSLOT;
}

/*
 * architectures with KVM_HVA_ERR_BAD other than PAGE_OFFSET (e.g. s390)
 * provide own defines and kvm_is_error_hva
 */
#ifndef KVM_HVA_ERR_BAD

#define KVM_HVA_ERR_BAD		(PAGE_OFFSET)
#define KVM_HVA_ERR_RO_BAD	(PAGE_OFFSET + PAGE_SIZE)

static inline bool kvm_is_error_hva(unsigned long addr)
{
	return addr >= PAGE_OFFSET;
}

#endif

#define KVM_ERR_PTR_BAD_PAGE	(ERR_PTR(-ENOENT))

static inline bool is_error_page(struct page *page)
{
	return IS_ERR(page);
}

#define KVM_REQUEST_MASK           GENMASK(7,0)
#define KVM_REQUEST_NO_WAKEUP      BIT(8)
#define KVM_REQUEST_WAIT           BIT(9)
/*
 * Architecture-independent vcpu->requests bit members
 * Bits 4-7 are reserved for more arch-independent bits.
 */
#define KVM_REQ_TLB_FLUSH         (0 | KVM_REQUEST_WAIT | KVM_REQUEST_NO_WAKEUP)
#define KVM_REQ_MMU_RELOAD        (1 | KVM_REQUEST_WAIT | KVM_REQUEST_NO_WAKEUP)
#define KVM_REQ_PENDING_TIMER     2
#define KVM_REQ_UNHALT            3
<<<<<<< HEAD
#define KVM_REQ_SUSPEND_TIME_ADJ  5
=======
#define KVM_REQ_VM_BUGGED         (4 | KVM_REQUEST_WAIT | KVM_REQUEST_NO_WAKEUP)
>>>>>>> 684cc17b
#define KVM_REQUEST_ARCH_BASE     8

#define KVM_ARCH_REQ_FLAGS(nr, flags) ({ \
	BUILD_BUG_ON((unsigned)(nr) >= (FIELD_SIZEOF(struct kvm_vcpu, requests) * 8) - KVM_REQUEST_ARCH_BASE); \
	(unsigned)(((nr) + KVM_REQUEST_ARCH_BASE) | (flags)); \
})
#define KVM_ARCH_REQ(nr)           KVM_ARCH_REQ_FLAGS(nr, 0)

#define KVM_USERSPACE_IRQ_SOURCE_ID		0
#define KVM_IRQFD_RESAMPLE_IRQ_SOURCE_ID	1

extern struct kmem_cache *kvm_vcpu_cache;

extern struct mutex kvm_lock;
extern struct list_head vm_list;

struct kvm_io_range {
	gpa_t addr;
	int len;
	struct kvm_io_device *dev;
};

#define NR_IOBUS_DEVS 1000

struct kvm_io_bus {
	int dev_count;
	int ioeventfd_count;
	struct kvm_io_range range[];
};

enum kvm_bus {
	KVM_MMIO_BUS,
	KVM_PIO_BUS,
	KVM_VIRTIO_CCW_NOTIFY_BUS,
	KVM_FAST_MMIO_BUS,
	KVM_NR_BUSES
};

int kvm_io_bus_write(struct kvm_vcpu *vcpu, enum kvm_bus bus_idx, gpa_t addr,
		     int len, const void *val);
int kvm_io_bus_write_cookie(struct kvm_vcpu *vcpu, enum kvm_bus bus_idx,
			    gpa_t addr, int len, const void *val, long cookie);
int kvm_io_bus_read(struct kvm_vcpu *vcpu, enum kvm_bus bus_idx, gpa_t addr,
		    int len, void *val);
int kvm_io_bus_register_dev(struct kvm *kvm, enum kvm_bus bus_idx, gpa_t addr,
			    int len, struct kvm_io_device *dev);
int kvm_io_bus_unregister_dev(struct kvm *kvm, enum kvm_bus bus_idx,
			      struct kvm_io_device *dev);
struct kvm_io_device *kvm_io_bus_get_dev(struct kvm *kvm, enum kvm_bus bus_idx,
					 gpa_t addr);

#ifdef CONFIG_KVM_ASYNC_PF
struct kvm_async_pf {
	struct work_struct work;
	struct list_head link;
	struct list_head queue;
	struct kvm_vcpu *vcpu;
	struct mm_struct *mm;
	gpa_t cr2_or_gpa;
	unsigned long addr;
	struct kvm_arch_async_pf arch;
	bool   wakeup_all;
};

void kvm_clear_async_pf_completion_queue(struct kvm_vcpu *vcpu);
void kvm_check_async_pf_completion(struct kvm_vcpu *vcpu);
int kvm_setup_async_pf(struct kvm_vcpu *vcpu, gpa_t cr2_or_gpa,
		       unsigned long hva, struct kvm_arch_async_pf *arch);
int kvm_async_pf_wakeup_all(struct kvm_vcpu *vcpu);
#endif

enum {
	OUTSIDE_GUEST_MODE,
	IN_GUEST_MODE,
	EXITING_GUEST_MODE,
	READING_SHADOW_PAGE_TABLES,
};

#define KVM_UNMAPPED_PAGE	((void *) 0x500 + POISON_POINTER_DELTA)

struct kvm_host_map {
	/*
	 * Only valid if the 'pfn' is managed by the host kernel (i.e. There is
	 * a 'struct page' for it. When using mem= kernel parameter some memory
	 * can be used as guest memory but they are not managed by host
	 * kernel).
	 * If 'pfn' is not managed by the host kernel, this field is
	 * initialized to KVM_UNMAPPED_PAGE.
	 */
	struct page *page;
	void *hva;
	kvm_pfn_t pfn;
	kvm_pfn_t gfn;
};

/*
 * Used to check if the mapping is valid or not. Never use 'kvm_host_map'
 * directly to check for that.
 */
static inline bool kvm_vcpu_mapped(struct kvm_host_map *map)
{
	return !!map->hva;
}

/*
 * Sometimes a large or cross-page mmio needs to be broken up into separate
 * exits for userspace servicing.
 */
struct kvm_mmio_fragment {
	gpa_t gpa;
	void *data;
	unsigned len;
};

struct kvm_vcpu {
	struct kvm *kvm;
#ifdef CONFIG_PREEMPT_NOTIFIERS
	struct preempt_notifier preempt_notifier;
#endif
	int cpu;
	int vcpu_id; /* id given by userspace at creation */
	int vcpu_idx; /* index in kvm->vcpus array */
	int srcu_idx;
	int mode;
	u64 requests;
	unsigned long guest_debug;

	int pre_pcpu;
	struct list_head blocked_vcpu_list;

	struct mutex mutex;
	struct kvm_run *run;

	int guest_xcr0_loaded;
	struct swait_queue_head wq;
	struct pid __rcu *pid;
	int sigset_active;
	sigset_t sigset;
	struct kvm_vcpu_stat stat;
	unsigned int halt_poll_ns;
	bool valid_wakeup;

#ifdef CONFIG_HAS_IOMEM
	int mmio_needed;
	int mmio_read_completed;
	int mmio_is_write;
	int mmio_cur_fragment;
	int mmio_nr_fragments;
	struct kvm_mmio_fragment mmio_fragments[KVM_MAX_MMIO_FRAGMENTS];
#endif

#ifdef CONFIG_KVM_ASYNC_PF
	struct {
		u32 queued;
		struct list_head queue;
		struct list_head done;
		spinlock_t lock;
	} async_pf;
#endif

#ifdef CONFIG_KVM_VIRT_SUSPEND_TIMING
	u64 suspend_time_ns;
	spinlock_t suspend_time_ns_lock;
#endif

#ifdef CONFIG_HAVE_KVM_CPU_RELAX_INTERCEPT
	/*
	 * Cpu relax intercept or pause loop exit optimization
	 * in_spin_loop: set when a vcpu does a pause loop exit
	 *  or cpu relax intercepted.
	 * dy_eligible: indicates whether vcpu is eligible for directed yield.
	 */
	struct {
		bool in_spin_loop;
		bool dy_eligible;
	} spin_loop;
#endif
	bool preempted;
	bool ready;
	struct kvm_vcpu_arch arch;
	struct dentry *debugfs_dentry;
};

static inline int kvm_vcpu_exiting_guest_mode(struct kvm_vcpu *vcpu)
{
	/*
	 * The memory barrier ensures a previous write to vcpu->requests cannot
	 * be reordered with the read of vcpu->mode.  It pairs with the general
	 * memory barrier following the write of vcpu->mode in VCPU RUN.
	 */
	smp_mb__before_atomic();
	return cmpxchg(&vcpu->mode, IN_GUEST_MODE, EXITING_GUEST_MODE);
}

/*
 * Some of the bitops functions do not support too long bitmaps.
 * This number must be determined not to exceed such limits.
 */
#define KVM_MEM_MAX_NR_PAGES ((1UL << 31) - 1)

struct kvm_memory_slot {
	gfn_t base_gfn;
	unsigned long npages;
	unsigned long *dirty_bitmap;
	struct kvm_arch_memory_slot arch;
	unsigned long userspace_addr;
	u32 flags;
	short id;
};

static inline unsigned long kvm_dirty_bitmap_bytes(struct kvm_memory_slot *memslot)
{
	return ALIGN(memslot->npages, BITS_PER_LONG) / 8;
}

static inline unsigned long *kvm_second_dirty_bitmap(struct kvm_memory_slot *memslot)
{
	unsigned long len = kvm_dirty_bitmap_bytes(memslot);

	return memslot->dirty_bitmap + len / sizeof(*memslot->dirty_bitmap);
}

struct kvm_s390_adapter_int {
	u64 ind_addr;
	u64 summary_addr;
	u64 ind_offset;
	u32 summary_offset;
	u32 adapter_id;
};

struct kvm_hv_sint {
	u32 vcpu;
	u32 sint;
};

struct kvm_kernel_irq_routing_entry {
	u32 gsi;
	u32 type;
	int (*set)(struct kvm_kernel_irq_routing_entry *e,
		   struct kvm *kvm, int irq_source_id, int level,
		   bool line_status);
	union {
		struct {
			unsigned irqchip;
			unsigned pin;
		} irqchip;
		struct {
			u32 address_lo;
			u32 address_hi;
			u32 data;
			u32 flags;
			u32 devid;
		} msi;
		struct kvm_s390_adapter_int adapter;
		struct kvm_hv_sint hv_sint;
	};
	struct hlist_node link;
};

#ifdef CONFIG_HAVE_KVM_IRQ_ROUTING
struct kvm_irq_routing_table {
	int chip[KVM_NR_IRQCHIPS][KVM_IRQCHIP_NUM_PINS];
	u32 nr_rt_entries;
	/*
	 * Array indexed by gsi. Each entry contains list of irq chips
	 * the gsi is connected to.
	 */
	struct hlist_head map[0];
};
#endif

#ifndef KVM_PRIVATE_MEM_SLOTS
#define KVM_PRIVATE_MEM_SLOTS 0
#endif

#define KVM_MEM_SLOTS_NUM SHRT_MAX
#define KVM_USER_MEM_SLOTS (KVM_MEM_SLOTS_NUM - KVM_PRIVATE_MEM_SLOTS)

#ifndef __KVM_VCPU_MULTIPLE_ADDRESS_SPACE
static inline int kvm_arch_vcpu_memslots_id(struct kvm_vcpu *vcpu)
{
	return 0;
}
#endif

/*
 * Note:
 * memslots are not sorted by id anymore, please use id_to_memslot()
 * to get the memslot by its id.
 */
struct kvm_memslots {
	u64 generation;
	struct kvm_memory_slot memslots[KVM_MEM_SLOTS_NUM];
	/* The mapping table from slot id to the index in memslots[]. */
	short id_to_index[KVM_MEM_SLOTS_NUM];
	atomic_t lru_slot;
	int used_slots;
};

struct kvm {
	spinlock_t mmu_lock;
	struct mutex slots_lock;
	struct mm_struct *mm; /* userspace tied to this vm */
	struct kvm_memslots __rcu *memslots[KVM_ADDRESS_SPACE_NUM];
	struct kvm_vcpu *vcpus[KVM_MAX_VCPUS];

	/*
	 * created_vcpus is protected by kvm->lock, and is incremented
	 * at the beginning of KVM_CREATE_VCPU.  online_vcpus is only
	 * incremented after storing the kvm_vcpu pointer in vcpus,
	 * and is accessed atomically.
	 */
	atomic_t online_vcpus;
	int created_vcpus;
	int last_boosted_vcpu;
	struct list_head vm_list;
	struct mutex lock;
	struct kvm_io_bus __rcu *buses[KVM_NR_BUSES];
#ifdef CONFIG_HAVE_KVM_EVENTFD
	struct {
		spinlock_t        lock;
		struct list_head  items;
		struct list_head  resampler_list;
		struct mutex      resampler_lock;
	} irqfds;
	struct list_head ioeventfds;
#endif
	struct kvm_vm_stat stat;
	struct kvm_arch arch;
	refcount_t users_count;
#ifdef CONFIG_KVM_MMIO
	struct kvm_coalesced_mmio_ring *coalesced_mmio_ring;
	spinlock_t ring_lock;
	struct list_head coalesced_zones;
#endif

	struct mutex irq_lock;
#ifdef CONFIG_HAVE_KVM_IRQCHIP
	/*
	 * Update side is protected by irq_lock.
	 */
	struct kvm_irq_routing_table __rcu *irq_routing;
#endif
#ifdef CONFIG_HAVE_KVM_IRQFD
	struct hlist_head irq_ack_notifier_list;
#endif

#if defined(CONFIG_MMU_NOTIFIER) && defined(KVM_ARCH_WANT_MMU_NOTIFIER)
	struct mmu_notifier mmu_notifier;
	unsigned long mmu_notifier_seq;
	long mmu_notifier_count;
	unsigned long mmu_notifier_range_start;
	unsigned long mmu_notifier_range_end;
#endif
	long tlbs_dirty;
	struct list_head devices;
	bool manual_dirty_log_protect;
	struct dentry *debugfs_dentry;
	struct kvm_stat_data **debugfs_stat_data;
	struct srcu_struct srcu;
	struct srcu_struct irq_srcu;
	pid_t userspace_pid;
<<<<<<< HEAD

#ifdef CONFIG_HAVE_KVM_PM_NOTIFIER
	struct notifier_block pm_notifier;
#endif
#ifdef CONFIG_KVM_VIRT_SUSPEND_TIMING
	u64 suspend_time_ns;
	spinlock_t suspend_time_ns_lock;
	u64 base_offs_boot_ns;
#endif
=======
	bool vm_bugged;
>>>>>>> 684cc17b
};

#define kvm_err(fmt, ...) \
	pr_err("kvm [%i]: " fmt, task_pid_nr(current), ## __VA_ARGS__)
#define kvm_info(fmt, ...) \
	pr_info("kvm [%i]: " fmt, task_pid_nr(current), ## __VA_ARGS__)
#define kvm_debug(fmt, ...) \
	pr_debug("kvm [%i]: " fmt, task_pid_nr(current), ## __VA_ARGS__)
#define kvm_debug_ratelimited(fmt, ...) \
	pr_debug_ratelimited("kvm [%i]: " fmt, task_pid_nr(current), \
			     ## __VA_ARGS__)
#define kvm_pr_unimpl(fmt, ...) \
	pr_err_ratelimited("kvm [%i]: " fmt, \
			   task_tgid_nr(current), ## __VA_ARGS__)

/* The guest did something we don't support. */
#define vcpu_unimpl(vcpu, fmt, ...)					\
	kvm_pr_unimpl("vcpu%i, guest rIP: 0x%lx " fmt,			\
			(vcpu)->vcpu_id, kvm_rip_read(vcpu), ## __VA_ARGS__)

#define vcpu_debug(vcpu, fmt, ...)					\
	kvm_debug("vcpu%i " fmt, (vcpu)->vcpu_id, ## __VA_ARGS__)
#define vcpu_debug_ratelimited(vcpu, fmt, ...)				\
	kvm_debug_ratelimited("vcpu%i " fmt, (vcpu)->vcpu_id,           \
			      ## __VA_ARGS__)
#define vcpu_err(vcpu, fmt, ...)					\
	kvm_err("vcpu%i " fmt, (vcpu)->vcpu_id, ## __VA_ARGS__)

bool kvm_make_all_cpus_request(struct kvm *kvm, unsigned int req);
static inline void kvm_vm_bugged(struct kvm *kvm)
{
	kvm->vm_bugged = true;
	kvm_make_all_cpus_request(kvm, KVM_REQ_VM_BUGGED);
}

#define KVM_BUG(cond, kvm, fmt...)				\
({								\
	int __ret = (cond);					\
								\
	if (WARN_ONCE(__ret && !(kvm)->vm_bugged, fmt))		\
		kvm_vm_bugged(kvm);				\
	unlikely(__ret);					\
})

#define KVM_BUG_ON(cond, kvm)					\
({								\
	int __ret = (cond);					\
								\
	if (WARN_ON_ONCE(__ret && !(kvm)->vm_bugged))		\
		kvm_vm_bugged(kvm);				\
	unlikely(__ret);					\
})

static inline struct kvm_io_bus *kvm_get_bus(struct kvm *kvm, enum kvm_bus idx)
{
	return srcu_dereference_check(kvm->buses[idx], &kvm->srcu,
				      lockdep_is_held(&kvm->slots_lock) ||
				      !refcount_read(&kvm->users_count));
}

static inline struct kvm_vcpu *kvm_get_vcpu(struct kvm *kvm, int i)
{
	int num_vcpus = atomic_read(&kvm->online_vcpus);
	i = array_index_nospec(i, num_vcpus);

	/* Pairs with smp_wmb() in kvm_vm_ioctl_create_vcpu.  */
	smp_rmb();
	return kvm->vcpus[i];
}

#define kvm_for_each_vcpu(idx, vcpup, kvm) \
	for (idx = 0; \
	     idx < atomic_read(&kvm->online_vcpus) && \
	     (vcpup = kvm_get_vcpu(kvm, idx)) != NULL; \
	     idx++)

static inline struct kvm_vcpu *kvm_get_vcpu_by_id(struct kvm *kvm, int id)
{
	struct kvm_vcpu *vcpu = NULL;
	int i;

	if (id < 0)
		return NULL;
	if (id < KVM_MAX_VCPUS)
		vcpu = kvm_get_vcpu(kvm, id);
	if (vcpu && vcpu->vcpu_id == id)
		return vcpu;
	kvm_for_each_vcpu(i, vcpu, kvm)
		if (vcpu->vcpu_id == id)
			return vcpu;
	return NULL;
}

static inline int kvm_vcpu_get_idx(struct kvm_vcpu *vcpu)
{
	return vcpu->vcpu_idx;
}

#define kvm_for_each_memslot(memslot, slots)	\
	for (memslot = &slots->memslots[0];	\
	      memslot < slots->memslots + KVM_MEM_SLOTS_NUM && memslot->npages;\
		memslot++)

int kvm_vcpu_init(struct kvm_vcpu *vcpu, struct kvm *kvm, unsigned id);
void kvm_vcpu_uninit(struct kvm_vcpu *vcpu);

void kvm_arch_mmu_clear_young_walk(struct kvm *kvm,
				   struct mmu_notifier_walk *walk);

void vcpu_load(struct kvm_vcpu *vcpu);
void vcpu_put(struct kvm_vcpu *vcpu);

#ifdef __KVM_HAVE_IOAPIC
void kvm_arch_post_irq_ack_notifier_list_update(struct kvm *kvm);
void kvm_arch_post_irq_routing_update(struct kvm *kvm);
#else
static inline void kvm_arch_post_irq_ack_notifier_list_update(struct kvm *kvm)
{
}
static inline void kvm_arch_post_irq_routing_update(struct kvm *kvm)
{
}
#endif

#ifdef CONFIG_HAVE_KVM_IRQFD
int kvm_irqfd_init(void);
void kvm_irqfd_exit(void);
#else
static inline int kvm_irqfd_init(void)
{
	return 0;
}

static inline void kvm_irqfd_exit(void)
{
}
#endif
int kvm_init(void *opaque, unsigned vcpu_size, unsigned vcpu_align,
		  struct module *module);
void kvm_exit(void);

void kvm_get_kvm(struct kvm *kvm);
void kvm_put_kvm(struct kvm *kvm);

static inline struct kvm_memslots *__kvm_memslots(struct kvm *kvm, int as_id)
{
	as_id = array_index_nospec(as_id, KVM_ADDRESS_SPACE_NUM);
	return srcu_dereference_check(kvm->memslots[as_id], &kvm->srcu,
			lockdep_is_held(&kvm->slots_lock) ||
			!refcount_read(&kvm->users_count));
}

static inline struct kvm_memslots *kvm_memslots(struct kvm *kvm)
{
	return __kvm_memslots(kvm, 0);
}

static inline struct kvm_memslots *kvm_vcpu_memslots(struct kvm_vcpu *vcpu)
{
	int as_id = kvm_arch_vcpu_memslots_id(vcpu);

	return __kvm_memslots(vcpu->kvm, as_id);
}

static inline struct kvm_memory_slot *
id_to_memslot(struct kvm_memslots *slots, int id)
{
	int index = slots->id_to_index[id];
	struct kvm_memory_slot *slot;

	slot = &slots->memslots[index];

	WARN_ON(slot->id != id);
	return slot;
}

/*
 * KVM_SET_USER_MEMORY_REGION ioctl allows the following operations:
 * - create a new memory slot
 * - delete an existing memory slot
 * - modify an existing memory slot
 *   -- move it in the guest physical memory space
 *   -- just change its flags
 *
 * Since flags can be changed by some of these operations, the following
 * differentiation is the best we can do for __kvm_set_memory_region():
 */
enum kvm_mr_change {
	KVM_MR_CREATE,
	KVM_MR_DELETE,
	KVM_MR_MOVE,
	KVM_MR_FLAGS_ONLY,
};

int kvm_set_memory_region(struct kvm *kvm,
			  const struct kvm_userspace_memory_region *mem);
int __kvm_set_memory_region(struct kvm *kvm,
			    const struct kvm_userspace_memory_region *mem);
void kvm_arch_free_memslot(struct kvm *kvm, struct kvm_memory_slot *free,
			   struct kvm_memory_slot *dont);
int kvm_arch_create_memslot(struct kvm *kvm, struct kvm_memory_slot *slot,
			    unsigned long npages);
void kvm_arch_memslots_updated(struct kvm *kvm, u64 gen);
int kvm_arch_prepare_memory_region(struct kvm *kvm,
				struct kvm_memory_slot *memslot,
				const struct kvm_userspace_memory_region *mem,
				enum kvm_mr_change change);
void kvm_arch_commit_memory_region(struct kvm *kvm,
				const struct kvm_userspace_memory_region *mem,
				const struct kvm_memory_slot *old,
				const struct kvm_memory_slot *new,
				enum kvm_mr_change change);
bool kvm_largepages_enabled(void);
void kvm_disable_largepages(void);
/* flush all memory translations */
void kvm_arch_flush_shadow_all(struct kvm *kvm);
/* flush memory translations pointing to 'slot' */
void kvm_arch_flush_shadow_memslot(struct kvm *kvm,
				   struct kvm_memory_slot *slot);

int gfn_to_page_many_atomic(struct kvm_memory_slot *slot, gfn_t gfn,
			    struct page **pages, int nr_pages);

struct page *gfn_to_page(struct kvm *kvm, gfn_t gfn);
unsigned long gfn_to_hva(struct kvm *kvm, gfn_t gfn);
unsigned long gfn_to_hva_prot(struct kvm *kvm, gfn_t gfn, bool *writable);
unsigned long gfn_to_hva_memslot(struct kvm_memory_slot *slot, gfn_t gfn);
unsigned long gfn_to_hva_memslot_prot(struct kvm_memory_slot *slot, gfn_t gfn,
				      bool *writable);
void kvm_release_page_clean(struct page *page);
void kvm_release_page_dirty(struct page *page);
void kvm_set_page_accessed(struct page *page);

kvm_pfn_t gfn_to_pfn_atomic(struct kvm *kvm, gfn_t gfn);
kvm_pfn_t gfn_to_pfn(struct kvm *kvm, gfn_t gfn);
kvm_pfn_t gfn_to_pfn_prot(struct kvm *kvm, gfn_t gfn, bool write_fault,
		      bool *writable);
kvm_pfn_t gfn_to_pfn_memslot(struct kvm_memory_slot *slot, gfn_t gfn);
kvm_pfn_t gfn_to_pfn_memslot_atomic(struct kvm_memory_slot *slot, gfn_t gfn);
kvm_pfn_t __gfn_to_pfn_memslot(struct kvm_memory_slot *slot, gfn_t gfn,
			       bool atomic, bool *async, bool write_fault,
			       bool *writable, hva_t *hva);

kvm_pfn_t gfn_to_pfn_page(struct kvm *kvm, gfn_t gfn, struct page **page);
kvm_pfn_t gfn_to_pfn_page_prot(struct kvm *kvm, gfn_t gfn,
			       bool write_fault, bool *writable,
			       struct page **page);
kvm_pfn_t gfn_to_pfn_page_memslot(struct kvm_memory_slot *slot,
				  gfn_t gfn, struct page **page);
kvm_pfn_t gfn_to_pfn_page_memslot_atomic(struct kvm_memory_slot *slot,
					 gfn_t gfn, struct page **page);
kvm_pfn_t __gfn_to_pfn_page_memslot(struct kvm_memory_slot *slot,
				    gfn_t gfn, bool atomic, bool *async,
				    bool write_fault, bool *writable,
				    hva_t *hva, struct page **page);

void kvm_release_pfn_clean(kvm_pfn_t pfn);
void kvm_release_pfn_dirty(kvm_pfn_t pfn);
void kvm_set_pfn_dirty(kvm_pfn_t pfn);
void kvm_set_pfn_accessed(kvm_pfn_t pfn);
void kvm_get_pfn(kvm_pfn_t pfn);

void kvm_release_pfn(kvm_pfn_t pfn, bool dirty, struct gfn_to_pfn_cache *cache);
int kvm_read_guest_page(struct kvm *kvm, gfn_t gfn, void *data, int offset,
			int len);
int kvm_read_guest_atomic(struct kvm *kvm, gpa_t gpa, void *data,
			  unsigned long len);
int kvm_read_guest(struct kvm *kvm, gpa_t gpa, void *data, unsigned long len);
int kvm_read_guest_cached(struct kvm *kvm, struct gfn_to_hva_cache *ghc,
			   void *data, unsigned long len);
int kvm_write_guest_page(struct kvm *kvm, gfn_t gfn, const void *data,
			 int offset, int len);
int kvm_write_guest(struct kvm *kvm, gpa_t gpa, const void *data,
		    unsigned long len);
int kvm_write_guest_cached(struct kvm *kvm, struct gfn_to_hva_cache *ghc,
			   void *data, unsigned long len);
int kvm_write_guest_offset_cached(struct kvm *kvm, struct gfn_to_hva_cache *ghc,
				  void *data, unsigned int offset,
				  unsigned long len);
int kvm_gfn_to_hva_cache_init(struct kvm *kvm, struct gfn_to_hva_cache *ghc,
			      gpa_t gpa, unsigned long len);

#define __kvm_put_guest(kvm, gfn, offset, value, type)			\
({									\
	unsigned long __addr = gfn_to_hva(kvm, gfn);			\
	type __user *__uaddr = (type __user *)(__addr + offset);	\
	int __ret = -EFAULT;						\
									\
	if (!kvm_is_error_hva(__addr))					\
		__ret = put_user(value, __uaddr);			\
	if (!__ret)							\
		mark_page_dirty(kvm, gfn);				\
	__ret;								\
})

#define kvm_put_guest(kvm, gpa, value, type)				\
({									\
	gpa_t __gpa = gpa;						\
	struct kvm *__kvm = kvm;					\
	__kvm_put_guest(__kvm, __gpa >> PAGE_SHIFT,			\
			offset_in_page(__gpa), (value), type);		\
})

int kvm_clear_guest_page(struct kvm *kvm, gfn_t gfn, int offset, int len);
int kvm_clear_guest(struct kvm *kvm, gpa_t gpa, unsigned long len);
struct kvm_memory_slot *gfn_to_memslot(struct kvm *kvm, gfn_t gfn);
bool kvm_is_visible_gfn(struct kvm *kvm, gfn_t gfn);
unsigned long kvm_host_page_size(struct kvm_vcpu *vcpu, gfn_t gfn);
void mark_page_dirty(struct kvm *kvm, gfn_t gfn);

struct kvm_memslots *kvm_vcpu_memslots(struct kvm_vcpu *vcpu);
struct kvm_memory_slot *kvm_vcpu_gfn_to_memslot(struct kvm_vcpu *vcpu, gfn_t gfn);
kvm_pfn_t kvm_vcpu_gfn_to_pfn_atomic(struct kvm_vcpu *vcpu, gfn_t gfn);
kvm_pfn_t kvm_vcpu_gfn_to_pfn(struct kvm_vcpu *vcpu, gfn_t gfn);
kvm_pfn_t kvm_vcpu_gfn_to_pfn_page_atomic(struct kvm_vcpu *vcpu, gfn_t gfn,
					  struct page **page);
kvm_pfn_t kvm_vcpu_gfn_to_pfn_page(struct kvm_vcpu *vcpu, gfn_t gfn,
				   struct page **page);
int kvm_vcpu_map(struct kvm_vcpu *vcpu, gpa_t gpa, struct kvm_host_map *map);
int kvm_map_gfn(struct kvm_vcpu *vcpu, gfn_t gfn, struct kvm_host_map *map,
		struct gfn_to_pfn_cache *cache, bool atomic);
struct page *kvm_vcpu_gfn_to_page(struct kvm_vcpu *vcpu, gfn_t gfn);
void kvm_vcpu_unmap(struct kvm_vcpu *vcpu, struct kvm_host_map *map, bool dirty);
int kvm_unmap_gfn(struct kvm_vcpu *vcpu, struct kvm_host_map *map,
		  struct gfn_to_pfn_cache *cache, bool dirty, bool atomic);
unsigned long kvm_vcpu_gfn_to_hva(struct kvm_vcpu *vcpu, gfn_t gfn);
unsigned long kvm_vcpu_gfn_to_hva_prot(struct kvm_vcpu *vcpu, gfn_t gfn, bool *writable);
int kvm_vcpu_read_guest_page(struct kvm_vcpu *vcpu, gfn_t gfn, void *data, int offset,
			     int len);
int kvm_vcpu_read_guest_atomic(struct kvm_vcpu *vcpu, gpa_t gpa, void *data,
			       unsigned long len);
int kvm_vcpu_read_guest(struct kvm_vcpu *vcpu, gpa_t gpa, void *data,
			unsigned long len);
int kvm_vcpu_write_guest_page(struct kvm_vcpu *vcpu, gfn_t gfn, const void *data,
			      int offset, int len);
int kvm_vcpu_write_guest(struct kvm_vcpu *vcpu, gpa_t gpa, const void *data,
			 unsigned long len);
void kvm_vcpu_mark_page_dirty(struct kvm_vcpu *vcpu, gfn_t gfn);

void kvm_sigset_activate(struct kvm_vcpu *vcpu);
void kvm_sigset_deactivate(struct kvm_vcpu *vcpu);

void kvm_vcpu_block(struct kvm_vcpu *vcpu);
void kvm_arch_vcpu_blocking(struct kvm_vcpu *vcpu);
void kvm_arch_vcpu_unblocking(struct kvm_vcpu *vcpu);
bool kvm_vcpu_wake_up(struct kvm_vcpu *vcpu);
void kvm_vcpu_kick(struct kvm_vcpu *vcpu);
int kvm_vcpu_yield_to(struct kvm_vcpu *target);
void kvm_vcpu_on_spin(struct kvm_vcpu *vcpu, bool usermode_vcpu_not_eligible);

void kvm_flush_remote_tlbs(struct kvm *kvm);
void kvm_reload_remote_mmus(struct kvm *kvm);

bool kvm_make_vcpus_request_mask(struct kvm *kvm, unsigned int req,
				 unsigned long *vcpu_bitmap, cpumask_var_t tmp);

long kvm_arch_dev_ioctl(struct file *filp,
			unsigned int ioctl, unsigned long arg);
long kvm_arch_vcpu_ioctl(struct file *filp,
			 unsigned int ioctl, unsigned long arg);
vm_fault_t kvm_arch_vcpu_fault(struct kvm_vcpu *vcpu, struct vm_fault *vmf);

int kvm_vm_ioctl_check_extension(struct kvm *kvm, long ext);

int kvm_get_dirty_log(struct kvm *kvm,
			struct kvm_dirty_log *log, int *is_dirty);

int kvm_get_dirty_log_protect(struct kvm *kvm,
			      struct kvm_dirty_log *log, bool *flush);
int kvm_clear_dirty_log_protect(struct kvm *kvm,
				struct kvm_clear_dirty_log *log, bool *flush);

void kvm_arch_mmu_enable_log_dirty_pt_masked(struct kvm *kvm,
					struct kvm_memory_slot *slot,
					gfn_t gfn_offset,
					unsigned long mask);

int kvm_vm_ioctl_get_dirty_log(struct kvm *kvm,
				struct kvm_dirty_log *log);
int kvm_vm_ioctl_clear_dirty_log(struct kvm *kvm,
				  struct kvm_clear_dirty_log *log);

int kvm_vm_ioctl_irq_line(struct kvm *kvm, struct kvm_irq_level *irq_level,
			bool line_status);
int kvm_vm_ioctl_enable_cap(struct kvm *kvm,
			    struct kvm_enable_cap *cap);
long kvm_arch_vm_ioctl(struct file *filp,
		       unsigned int ioctl, unsigned long arg);

int kvm_arch_vcpu_ioctl_get_fpu(struct kvm_vcpu *vcpu, struct kvm_fpu *fpu);
int kvm_arch_vcpu_ioctl_set_fpu(struct kvm_vcpu *vcpu, struct kvm_fpu *fpu);

int kvm_arch_vcpu_ioctl_translate(struct kvm_vcpu *vcpu,
				    struct kvm_translation *tr);

int kvm_arch_vcpu_ioctl_get_regs(struct kvm_vcpu *vcpu, struct kvm_regs *regs);
int kvm_arch_vcpu_ioctl_set_regs(struct kvm_vcpu *vcpu, struct kvm_regs *regs);
int kvm_arch_vcpu_ioctl_get_sregs(struct kvm_vcpu *vcpu,
				  struct kvm_sregs *sregs);
int kvm_arch_vcpu_ioctl_set_sregs(struct kvm_vcpu *vcpu,
				  struct kvm_sregs *sregs);
int kvm_arch_vcpu_ioctl_get_mpstate(struct kvm_vcpu *vcpu,
				    struct kvm_mp_state *mp_state);
int kvm_arch_vcpu_ioctl_set_mpstate(struct kvm_vcpu *vcpu,
				    struct kvm_mp_state *mp_state);
int kvm_arch_vcpu_ioctl_set_guest_debug(struct kvm_vcpu *vcpu,
					struct kvm_guest_debug *dbg);
int kvm_arch_vcpu_ioctl_run(struct kvm_vcpu *vcpu, struct kvm_run *kvm_run);

int kvm_arch_init(void *opaque);
void kvm_arch_exit(void);

int kvm_arch_vcpu_init(struct kvm_vcpu *vcpu);
void kvm_arch_vcpu_uninit(struct kvm_vcpu *vcpu);

void kvm_arch_sched_in(struct kvm_vcpu *vcpu, int cpu);

void kvm_arch_vcpu_free(struct kvm_vcpu *vcpu);
void kvm_arch_vcpu_load(struct kvm_vcpu *vcpu, int cpu);
void kvm_arch_vcpu_put(struct kvm_vcpu *vcpu);
struct kvm_vcpu *kvm_arch_vcpu_create(struct kvm *kvm, unsigned int id);
int kvm_arch_vcpu_setup(struct kvm_vcpu *vcpu);
void kvm_arch_vcpu_postcreate(struct kvm_vcpu *vcpu);
void kvm_arch_vcpu_destroy(struct kvm_vcpu *vcpu);

#ifdef CONFIG_HAVE_KVM_PM_NOTIFIER
int kvm_arch_pm_notifier(struct kvm *kvm, unsigned long state);
#endif

#ifdef __KVM_HAVE_ARCH_VCPU_DEBUGFS
void kvm_arch_create_vcpu_debugfs(struct kvm_vcpu *vcpu);
#endif

int kvm_arch_hardware_enable(void);
void kvm_arch_hardware_disable(void);
int kvm_arch_hardware_setup(void);
void kvm_arch_hardware_unsetup(void);
int kvm_arch_check_processor_compat(void);
int kvm_arch_vcpu_runnable(struct kvm_vcpu *vcpu);
bool kvm_arch_vcpu_in_kernel(struct kvm_vcpu *vcpu);
int kvm_arch_vcpu_should_kick(struct kvm_vcpu *vcpu);
bool kvm_arch_dy_runnable(struct kvm_vcpu *vcpu);

#ifndef __KVM_HAVE_ARCH_VM_ALLOC
/*
 * All architectures that want to use vzalloc currently also
 * need their own kvm_arch_alloc_vm implementation.
 */
static inline struct kvm *kvm_arch_alloc_vm(void)
{
	return kzalloc(sizeof(struct kvm), GFP_KERNEL);
}

static inline void kvm_arch_free_vm(struct kvm *kvm)
{
	kfree(kvm);
}
#endif

#ifndef __KVM_HAVE_ARCH_FLUSH_REMOTE_TLB
static inline int kvm_arch_flush_remote_tlb(struct kvm *kvm)
{
	return -ENOTSUPP;
}
#endif

#ifdef __KVM_HAVE_ARCH_NONCOHERENT_DMA
void kvm_arch_register_noncoherent_dma(struct kvm *kvm);
void kvm_arch_unregister_noncoherent_dma(struct kvm *kvm);
bool kvm_arch_has_noncoherent_dma(struct kvm *kvm);
#else
static inline void kvm_arch_register_noncoherent_dma(struct kvm *kvm)
{
}

static inline void kvm_arch_unregister_noncoherent_dma(struct kvm *kvm)
{
}

static inline bool kvm_arch_has_noncoherent_dma(struct kvm *kvm)
{
	return false;
}
#endif
#ifdef __KVM_HAVE_ARCH_ASSIGNED_DEVICE
void kvm_arch_start_assignment(struct kvm *kvm);
void kvm_arch_end_assignment(struct kvm *kvm);
bool kvm_arch_has_assigned_device(struct kvm *kvm);
#else
static inline void kvm_arch_start_assignment(struct kvm *kvm)
{
}

static inline void kvm_arch_end_assignment(struct kvm *kvm)
{
}

static inline bool kvm_arch_has_assigned_device(struct kvm *kvm)
{
	return false;
}
#endif

static inline struct swait_queue_head *kvm_arch_vcpu_wq(struct kvm_vcpu *vcpu)
{
#ifdef __KVM_HAVE_ARCH_WQP
	return vcpu->arch.wqp;
#else
	return &vcpu->wq;
#endif
}

#ifdef __KVM_HAVE_ARCH_INTC_INITIALIZED
/*
 * returns true if the virtual interrupt controller is initialized and
 * ready to accept virtual IRQ. On some architectures the virtual interrupt
 * controller is dynamically instantiated and this is not always true.
 */
bool kvm_arch_intc_initialized(struct kvm *kvm);
#else
static inline bool kvm_arch_intc_initialized(struct kvm *kvm)
{
	return true;
}
#endif

int kvm_arch_init_vm(struct kvm *kvm, unsigned long type);
void kvm_arch_destroy_vm(struct kvm *kvm);
void kvm_arch_sync_events(struct kvm *kvm);

int kvm_cpu_has_pending_timer(struct kvm_vcpu *vcpu);
void kvm_vcpu_kick(struct kvm_vcpu *vcpu);

bool kvm_is_reserved_pfn(kvm_pfn_t pfn);
bool kvm_is_zone_device_pfn(kvm_pfn_t pfn);

struct kvm_irq_ack_notifier {
	struct hlist_node link;
	unsigned gsi;
	void (*irq_acked)(struct kvm_irq_ack_notifier *kian);
};

int kvm_irq_map_gsi(struct kvm *kvm,
		    struct kvm_kernel_irq_routing_entry *entries, int gsi);
int kvm_irq_map_chip_pin(struct kvm *kvm, unsigned irqchip, unsigned pin);

int kvm_set_irq(struct kvm *kvm, int irq_source_id, u32 irq, int level,
		bool line_status);
int kvm_set_msi(struct kvm_kernel_irq_routing_entry *irq_entry, struct kvm *kvm,
		int irq_source_id, int level, bool line_status);
int kvm_arch_set_irq_inatomic(struct kvm_kernel_irq_routing_entry *e,
			       struct kvm *kvm, int irq_source_id,
			       int level, bool line_status);
bool kvm_irq_has_notifier(struct kvm *kvm, unsigned irqchip, unsigned pin);
void kvm_notify_acked_gsi(struct kvm *kvm, int gsi);
void kvm_notify_acked_irq(struct kvm *kvm, unsigned irqchip, unsigned pin);
void kvm_register_irq_ack_notifier(struct kvm *kvm,
				   struct kvm_irq_ack_notifier *kian);
void kvm_unregister_irq_ack_notifier(struct kvm *kvm,
				   struct kvm_irq_ack_notifier *kian);
int kvm_request_irq_source_id(struct kvm *kvm);
void kvm_free_irq_source_id(struct kvm *kvm, int irq_source_id);
bool kvm_arch_irqfd_allowed(struct kvm *kvm, struct kvm_irqfd *args);

/*
 * search_memslots() and __gfn_to_memslot() are here because they are
 * used in non-modular code in arch/powerpc/kvm/book3s_hv_rm_mmu.c.
 * gfn_to_memslot() itself isn't here as an inline because that would
 * bloat other code too much.
 */
static inline struct kvm_memory_slot *
search_memslots(struct kvm_memslots *slots, gfn_t gfn)
{
	int start = 0, end = slots->used_slots;
	int slot = atomic_read(&slots->lru_slot);
	struct kvm_memory_slot *memslots = slots->memslots;

	if (gfn >= memslots[slot].base_gfn &&
	    gfn < memslots[slot].base_gfn + memslots[slot].npages)
		return &memslots[slot];

	while (start < end) {
		slot = start + (end - start) / 2;

		if (gfn >= memslots[slot].base_gfn)
			end = slot;
		else
			start = slot + 1;
	}

	if (start < slots->used_slots && gfn >= memslots[start].base_gfn &&
	    gfn < memslots[start].base_gfn + memslots[start].npages) {
		atomic_set(&slots->lru_slot, start);
		return &memslots[start];
	}

	return NULL;
}

static inline struct kvm_memory_slot *
__gfn_to_memslot(struct kvm_memslots *slots, gfn_t gfn)
{
	return search_memslots(slots, gfn);
}

static inline unsigned long
__gfn_to_hva_memslot(struct kvm_memory_slot *slot, gfn_t gfn)
{
	/*
	 * The index was checked originally in search_memslots.  To avoid
	 * that a malicious guest builds a Spectre gadget out of e.g. page
	 * table walks, do not let the processor speculate loads outside
	 * the guest's registered memslots.
	 */
	unsigned long offset = gfn - slot->base_gfn;
	offset = array_index_nospec(offset, slot->npages);
	return slot->userspace_addr + offset * PAGE_SIZE;
}

static inline int memslot_id(struct kvm *kvm, gfn_t gfn)
{
	return gfn_to_memslot(kvm, gfn)->id;
}

static inline gfn_t
hva_to_gfn_memslot(unsigned long hva, struct kvm_memory_slot *slot)
{
	gfn_t gfn_offset = (hva - slot->userspace_addr) >> PAGE_SHIFT;

	return slot->base_gfn + gfn_offset;
}

static inline gpa_t gfn_to_gpa(gfn_t gfn)
{
	return (gpa_t)gfn << PAGE_SHIFT;
}

static inline gfn_t gpa_to_gfn(gpa_t gpa)
{
	return (gfn_t)(gpa >> PAGE_SHIFT);
}

static inline hpa_t pfn_to_hpa(kvm_pfn_t pfn)
{
	return (hpa_t)pfn << PAGE_SHIFT;
}

static inline struct page *kvm_vcpu_gpa_to_page(struct kvm_vcpu *vcpu,
						gpa_t gpa)
{
	return kvm_vcpu_gfn_to_page(vcpu, gpa_to_gfn(gpa));
}

static inline bool kvm_is_error_gpa(struct kvm *kvm, gpa_t gpa)
{
	unsigned long hva = gfn_to_hva(kvm, gpa_to_gfn(gpa));

	return kvm_is_error_hva(hva);
}

enum kvm_stat_kind {
	KVM_STAT_VM,
	KVM_STAT_VCPU,
};

struct kvm_stat_data {
	int offset;
	int mode;
	struct kvm *kvm;
};

struct kvm_stats_debugfs_item {
	const char *name;
	int offset;
	enum kvm_stat_kind kind;
	int mode;
};
extern struct kvm_stats_debugfs_item debugfs_entries[];
extern struct dentry *kvm_debugfs_dir;

#if defined(CONFIG_MMU_NOTIFIER) && defined(KVM_ARCH_WANT_MMU_NOTIFIER)
static inline int mmu_notifier_retry(struct kvm *kvm, unsigned long mmu_seq)
{
	if (unlikely(kvm->mmu_notifier_count))
		return 1;
	/*
	 * Ensure the read of mmu_notifier_count happens before the read
	 * of mmu_notifier_seq.  This interacts with the smp_wmb() in
	 * mmu_notifier_invalidate_range_end to make sure that the caller
	 * either sees the old (non-zero) value of mmu_notifier_count or
	 * the new (incremented) value of mmu_notifier_seq.
	 * PowerPC Book3s HV KVM calls this under a per-page lock
	 * rather than under kvm->mmu_lock, for scalability, so
	 * can't rely on kvm->mmu_lock to keep things ordered.
	 */
	smp_rmb();
	if (kvm->mmu_notifier_seq != mmu_seq)
		return 1;
	return 0;
}

static inline int mmu_notifier_retry_hva(struct kvm *kvm,
					 unsigned long mmu_seq,
					 unsigned long hva)
{
	lockdep_assert_held(&kvm->mmu_lock);
	/*
	 * If mmu_notifier_count is non-zero, then the range maintained by
	 * kvm_mmu_notifier_invalidate_range_start contains all addresses that
	 * might be being invalidated. Note that it may include some false
	 * positives, due to shortcuts when handing concurrent invalidations.
	 */
	if (unlikely(kvm->mmu_notifier_count) &&
	    hva >= kvm->mmu_notifier_range_start &&
	    hva < kvm->mmu_notifier_range_end)
		return 1;
	if (kvm->mmu_notifier_seq != mmu_seq)
		return 1;
	return 0;
}
#endif

#ifdef CONFIG_HAVE_KVM_IRQ_ROUTING

#define KVM_MAX_IRQ_ROUTES 4096 /* might need extension/rework in the future */

bool kvm_arch_can_set_irq_routing(struct kvm *kvm);
int kvm_set_irq_routing(struct kvm *kvm,
			const struct kvm_irq_routing_entry *entries,
			unsigned nr,
			unsigned flags);
int kvm_set_routing_entry(struct kvm *kvm,
			  struct kvm_kernel_irq_routing_entry *e,
			  const struct kvm_irq_routing_entry *ue);
void kvm_free_irq_routing(struct kvm *kvm);

#else

static inline void kvm_free_irq_routing(struct kvm *kvm) {}

#endif

int kvm_send_userspace_msi(struct kvm *kvm, struct kvm_msi *msi);

#ifdef CONFIG_HAVE_KVM_EVENTFD

void kvm_eventfd_init(struct kvm *kvm);
int kvm_ioeventfd(struct kvm *kvm, struct kvm_ioeventfd *args);

#ifdef CONFIG_HAVE_KVM_IRQFD
int kvm_irqfd(struct kvm *kvm, struct kvm_irqfd *args);
void kvm_irqfd_release(struct kvm *kvm);
void kvm_irq_routing_update(struct kvm *);
#else
static inline int kvm_irqfd(struct kvm *kvm, struct kvm_irqfd *args)
{
	return -EINVAL;
}

static inline void kvm_irqfd_release(struct kvm *kvm) {}
#endif

#else

static inline void kvm_eventfd_init(struct kvm *kvm) {}

static inline int kvm_irqfd(struct kvm *kvm, struct kvm_irqfd *args)
{
	return -EINVAL;
}

static inline void kvm_irqfd_release(struct kvm *kvm) {}

#ifdef CONFIG_HAVE_KVM_IRQCHIP
static inline void kvm_irq_routing_update(struct kvm *kvm)
{
}
#endif

static inline int kvm_ioeventfd(struct kvm *kvm, struct kvm_ioeventfd *args)
{
	return -ENOSYS;
}

#endif /* CONFIG_HAVE_KVM_EVENTFD */

void kvm_arch_irq_routing_update(struct kvm *kvm);

static inline void kvm_make_request(int req, struct kvm_vcpu *vcpu)
{
	/*
	 * Ensure the rest of the request is published to kvm_check_request's
	 * caller.  Paired with the smp_mb__after_atomic in kvm_check_request.
	 */
	smp_wmb();
	set_bit(req & KVM_REQUEST_MASK, (void *)&vcpu->requests);
}

static inline bool kvm_request_pending(struct kvm_vcpu *vcpu)
{
	return READ_ONCE(vcpu->requests);
}

static inline bool kvm_test_request(int req, struct kvm_vcpu *vcpu)
{
	return test_bit(req & KVM_REQUEST_MASK, (void *)&vcpu->requests);
}

static inline void kvm_clear_request(int req, struct kvm_vcpu *vcpu)
{
	clear_bit(req & KVM_REQUEST_MASK, (void *)&vcpu->requests);
}

static inline bool kvm_check_request(int req, struct kvm_vcpu *vcpu)
{
	if (kvm_test_request(req, vcpu)) {
		kvm_clear_request(req, vcpu);

		/*
		 * Ensure the rest of the request is visible to kvm_check_request's
		 * caller.  Paired with the smp_wmb in kvm_make_request.
		 */
		smp_mb__after_atomic();
		return true;
	} else {
		return false;
	}
}

extern bool kvm_rebooting;

extern unsigned int halt_poll_ns;
extern unsigned int halt_poll_ns_grow;
extern unsigned int halt_poll_ns_grow_start;
extern unsigned int halt_poll_ns_shrink;

struct kvm_device {
	const struct kvm_device_ops *ops;
	struct kvm *kvm;
	void *private;
	struct list_head vm_node;
};

/* create, destroy, and name are mandatory */
struct kvm_device_ops {
	const char *name;

	/*
	 * create is called holding kvm->lock and any operations not suitable
	 * to do while holding the lock should be deferred to init (see
	 * below).
	 */
	int (*create)(struct kvm_device *dev, u32 type);

	/*
	 * init is called after create if create is successful and is called
	 * outside of holding kvm->lock.
	 */
	void (*init)(struct kvm_device *dev);

	/*
	 * Destroy is responsible for freeing dev.
	 *
	 * Destroy may be called before or after destructors are called
	 * on emulated I/O regions, depending on whether a reference is
	 * held by a vcpu or other kvm component that gets destroyed
	 * after the emulated I/O.
	 */
	void (*destroy)(struct kvm_device *dev);

	/*
	 * Release is an alternative method to free the device. It is
	 * called when the device file descriptor is closed. Once
	 * release is called, the destroy method will not be called
	 * anymore as the device is removed from the device list of
	 * the VM. kvm->lock is held.
	 */
	void (*release)(struct kvm_device *dev);

	int (*set_attr)(struct kvm_device *dev, struct kvm_device_attr *attr);
	int (*get_attr)(struct kvm_device *dev, struct kvm_device_attr *attr);
	int (*has_attr)(struct kvm_device *dev, struct kvm_device_attr *attr);
	long (*ioctl)(struct kvm_device *dev, unsigned int ioctl,
		      unsigned long arg);
	int (*mmap)(struct kvm_device *dev, struct vm_area_struct *vma);
};

void kvm_device_get(struct kvm_device *dev);
void kvm_device_put(struct kvm_device *dev);
struct kvm_device *kvm_device_from_filp(struct file *filp);
int kvm_register_device_ops(const struct kvm_device_ops *ops, u32 type);
void kvm_unregister_device_ops(u32 type);

extern struct kvm_device_ops kvm_mpic_ops;
extern struct kvm_device_ops kvm_arm_vgic_v2_ops;
extern struct kvm_device_ops kvm_arm_vgic_v3_ops;

#ifdef CONFIG_HAVE_KVM_CPU_RELAX_INTERCEPT

static inline void kvm_vcpu_set_in_spin_loop(struct kvm_vcpu *vcpu, bool val)
{
	vcpu->spin_loop.in_spin_loop = val;
}
static inline void kvm_vcpu_set_dy_eligible(struct kvm_vcpu *vcpu, bool val)
{
	vcpu->spin_loop.dy_eligible = val;
}

#else /* !CONFIG_HAVE_KVM_CPU_RELAX_INTERCEPT */

static inline void kvm_vcpu_set_in_spin_loop(struct kvm_vcpu *vcpu, bool val)
{
}

static inline void kvm_vcpu_set_dy_eligible(struct kvm_vcpu *vcpu, bool val)
{
}
#endif /* CONFIG_HAVE_KVM_CPU_RELAX_INTERCEPT */

#ifdef CONFIG_HAVE_KVM_IRQ_BYPASS
bool kvm_arch_has_irq_bypass(void);
int kvm_arch_irq_bypass_add_producer(struct irq_bypass_consumer *,
			   struct irq_bypass_producer *);
void kvm_arch_irq_bypass_del_producer(struct irq_bypass_consumer *,
			   struct irq_bypass_producer *);
void kvm_arch_irq_bypass_stop(struct irq_bypass_consumer *);
void kvm_arch_irq_bypass_start(struct irq_bypass_consumer *);
int kvm_arch_update_irqfd_routing(struct kvm *kvm, unsigned int host_irq,
				  uint32_t guest_irq, bool set);
#endif /* CONFIG_HAVE_KVM_IRQ_BYPASS */

#ifdef CONFIG_HAVE_KVM_INVALID_WAKEUPS
/* If we wakeup during the poll time, was it a sucessful poll? */
static inline bool vcpu_valid_wakeup(struct kvm_vcpu *vcpu)
{
	return vcpu->valid_wakeup;
}

#else
static inline bool vcpu_valid_wakeup(struct kvm_vcpu *vcpu)
{
	return true;
}
#endif /* CONFIG_HAVE_KVM_INVALID_WAKEUPS */

#ifdef CONFIG_HAVE_KVM_NO_POLL
/* Callback that tells if we must not poll */
bool kvm_arch_no_poll(struct kvm_vcpu *vcpu);
#else
static inline bool kvm_arch_no_poll(struct kvm_vcpu *vcpu)
{
	return false;
}
#endif /* CONFIG_HAVE_KVM_NO_POLL */

#ifdef CONFIG_HAVE_KVM_VCPU_ASYNC_IOCTL
long kvm_arch_vcpu_async_ioctl(struct file *filp,
			       unsigned int ioctl, unsigned long arg);
#else
static inline long kvm_arch_vcpu_async_ioctl(struct file *filp,
					     unsigned int ioctl,
					     unsigned long arg)
{
	return -ENOIOCTLCMD;
}
#endif /* CONFIG_HAVE_KVM_VCPU_ASYNC_IOCTL */

void kvm_arch_mmu_notifier_invalidate_range(struct kvm *kvm,
					    unsigned long start, unsigned long end);

#ifdef CONFIG_HAVE_KVM_VCPU_RUN_PID_CHANGE
int kvm_arch_vcpu_run_pid_change(struct kvm_vcpu *vcpu);
#else
static inline int kvm_arch_vcpu_run_pid_change(struct kvm_vcpu *vcpu)
{
	return 0;
}
#endif /* CONFIG_HAVE_KVM_VCPU_RUN_PID_CHANGE */

typedef int (*kvm_vm_thread_fn_t)(struct kvm *kvm, uintptr_t data);

int kvm_vm_create_worker_thread(struct kvm *kvm, kvm_vm_thread_fn_t thread_fn,
				uintptr_t data, const char *name,
				struct task_struct **thread_ptr);

#ifdef CONFIG_HAVE_KVM_MAY_PREEMPT
bool kvm_arch_may_preempt(struct kvm_vcpu *vcpu, struct task_struct *prev);
#endif /* CONFIG_HAVE_KVM_MAY_PREEMPT */

#ifdef CONFIG_KVM_VIRT_SUSPEND_TIMING
bool virt_suspend_time_enabled(struct kvm *kvm);
void kvm_write_suspend_time(struct kvm *kvm);
int kvm_init_suspend_time_ghc(struct kvm *kvm, gpa_t gpa);
static inline u64 kvm_total_suspend_time(struct kvm *kvm)
{
	return ktime_get_offs_boot_ns() - kvm->base_offs_boot_ns;
}

static inline u64 vcpu_suspend_time_injected(struct kvm_vcpu *vcpu)
{
	return vcpu->suspend_time_ns;
}
#else
static inline bool virt_suspend_time_enabled(struct kvm *kvm)
{
	return 0;
}
static inline void kvm_write_suspend_time(struct kvm *kvm)
{
}
static inline int kvm_init_suspend_time_ghc(struct kvm *kvm, gpa_t gpa)
{
	return 1;
}
static inline u64 kvm_total_suspend_time(struct kvm *kvm)
{
	return 0;
}

static inline u64 vcpu_suspend_time_injected(struct kvm_vcpu *vcpu)
{
	return 0;
}
#endif /* CONFIG_KVM_VIRT_SUSPEND_TIMING */

#endif<|MERGE_RESOLUTION|>--- conflicted
+++ resolved
@@ -147,11 +147,8 @@
 #define KVM_REQ_MMU_RELOAD        (1 | KVM_REQUEST_WAIT | KVM_REQUEST_NO_WAKEUP)
 #define KVM_REQ_PENDING_TIMER     2
 #define KVM_REQ_UNHALT            3
-<<<<<<< HEAD
 #define KVM_REQ_SUSPEND_TIME_ADJ  5
-=======
 #define KVM_REQ_VM_BUGGED         (4 | KVM_REQUEST_WAIT | KVM_REQUEST_NO_WAKEUP)
->>>>>>> 684cc17b
 #define KVM_REQUEST_ARCH_BASE     8
 
 #define KVM_ARCH_REQ_FLAGS(nr, flags) ({ \
@@ -514,7 +511,6 @@
 	struct srcu_struct srcu;
 	struct srcu_struct irq_srcu;
 	pid_t userspace_pid;
-<<<<<<< HEAD
 
 #ifdef CONFIG_HAVE_KVM_PM_NOTIFIER
 	struct notifier_block pm_notifier;
@@ -524,9 +520,7 @@
 	spinlock_t suspend_time_ns_lock;
 	u64 base_offs_boot_ns;
 #endif
-=======
 	bool vm_bugged;
->>>>>>> 684cc17b
 };
 
 #define kvm_err(fmt, ...) \
