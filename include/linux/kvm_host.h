#ifndef __KVM_HOST_H
#define __KVM_HOST_H

/*
 * This work is licensed under the terms of the GNU GPL, version 2.  See
 * the COPYING file in the top-level directory.
 */

#include <linux/types.h>
#include <linux/hardirq.h>
#include <linux/list.h>
#include <linux/mutex.h>
#include <linux/spinlock.h>
#include <linux/signal.h>
#include <linux/sched.h>
#include <linux/bug.h>
#include <linux/mm.h>
#include <linux/mmu_notifier.h>
#include <linux/preempt.h>
#include <linux/msi.h>
#include <linux/slab.h>
#include <linux/vmalloc.h>
#include <linux/rcupdate.h>
#include <linux/ratelimit.h>
#include <linux/err.h>
#include <linux/irqflags.h>
#include <linux/context_tracking.h>
#include <linux/irqbypass.h>
#include <linux/swait.h>
#include <linux/refcount.h>
#include <linux/nospec.h>
#include <linux/notifier.h>
#include <asm/signal.h>

#include <linux/kvm.h>
#include <linux/kvm_para.h>

#include <linux/kvm_types.h>

#include <asm/kvm_host.h>

#ifndef KVM_MAX_VCPU_ID
#define KVM_MAX_VCPU_ID KVM_MAX_VCPUS
#endif

/*
 * The bit 16 ~ bit 31 of kvm_memory_region::flags are internally used
 * in kvm, other bits are visible for userspace which are defined in
 * include/linux/kvm_h.
 */
#define KVM_MEMSLOT_INVALID	(1UL << 16)

/* Two fragments for cross MMIO pages. */
#define KVM_MAX_MMIO_FRAGMENTS	2

#ifndef KVM_ADDRESS_SPACE_NUM
#define KVM_ADDRESS_SPACE_NUM	1
#endif

/*
 * For the normal pfn, the highest 12 bits should be zero,
 * so we can mask bit 62 ~ bit 52  to indicate the error pfn,
 * mask bit 63 to indicate the noslot pfn.
 */
#define KVM_PFN_ERR_MASK	(0x7ffULL << 52)
#define KVM_PFN_ERR_NOSLOT_MASK	(0xfffULL << 52)
#define KVM_PFN_NOSLOT		(0x1ULL << 63)

#define KVM_PFN_ERR_FAULT	(KVM_PFN_ERR_MASK)
#define KVM_PFN_ERR_HWPOISON	(KVM_PFN_ERR_MASK + 1)
#define KVM_PFN_ERR_RO_FAULT	(KVM_PFN_ERR_MASK + 2)

/*
 * error pfns indicate that the gfn is in slot but faild to
 * translate it to pfn on host.
 */
static inline bool is_error_pfn(kvm_pfn_t pfn)
{
	return !!(pfn & KVM_PFN_ERR_MASK);
}

/*
 * error_noslot pfns indicate that the gfn can not be
 * translated to pfn - it is not in slot or failed to
 * translate it to pfn.
 */
static inline bool is_error_noslot_pfn(kvm_pfn_t pfn)
{
	return !!(pfn & KVM_PFN_ERR_NOSLOT_MASK);
}

/* noslot pfn indicates that the gfn is not in slot. */
static inline bool is_noslot_pfn(kvm_pfn_t pfn)
{
	return pfn == KVM_PFN_NOSLOT;
}

/*
 * architectures with KVM_HVA_ERR_BAD other than PAGE_OFFSET (e.g. s390)
 * provide own defines and kvm_is_error_hva
 */
#ifndef KVM_HVA_ERR_BAD

#define KVM_HVA_ERR_BAD		(PAGE_OFFSET)
#define KVM_HVA_ERR_RO_BAD	(PAGE_OFFSET + PAGE_SIZE)

static inline bool kvm_is_error_hva(unsigned long addr)
{
	return addr >= PAGE_OFFSET;
}

#endif

#define KVM_ERR_PTR_BAD_PAGE	(ERR_PTR(-ENOENT))

static inline bool is_error_page(struct page *page)
{
	return IS_ERR(page);
}

#define KVM_REQUEST_MASK           GENMASK(7,0)
#define KVM_REQUEST_NO_WAKEUP      BIT(8)
#define KVM_REQUEST_WAIT           BIT(9)
/*
 * Architecture-independent vcpu->requests bit members
 * Bits 4-7 are reserved for more arch-independent bits.
 */
#define KVM_REQ_TLB_FLUSH         (0 | KVM_REQUEST_WAIT | KVM_REQUEST_NO_WAKEUP)
#define KVM_REQ_MMU_RELOAD        (1 | KVM_REQUEST_WAIT | KVM_REQUEST_NO_WAKEUP)
#define KVM_REQ_PENDING_TIMER     2
#define KVM_REQ_UNHALT            3
<<<<<<< HEAD
#define KVM_REQ_SUSPEND_TIME_ADJ  5
=======
#define KVM_REQ_VM_BUGGED         (4 | KVM_REQUEST_WAIT | KVM_REQUEST_NO_WAKEUP)
>>>>>>> 635460a4
#define KVM_REQUEST_ARCH_BASE     8

#define KVM_ARCH_REQ_FLAGS(nr, flags) ({ \
	BUILD_BUG_ON((unsigned)(nr) >= (FIELD_SIZEOF(struct kvm_vcpu, requests) * 8) - KVM_REQUEST_ARCH_BASE); \
	(unsigned)(((nr) + KVM_REQUEST_ARCH_BASE) | (flags)); \
})
#define KVM_ARCH_REQ(nr)           KVM_ARCH_REQ_FLAGS(nr, 0)

#define KVM_USERSPACE_IRQ_SOURCE_ID		0
#define KVM_IRQFD_RESAMPLE_IRQ_SOURCE_ID	1

extern struct kmem_cache *kvm_vcpu_cache;

extern struct mutex kvm_lock;
extern struct list_head vm_list;

struct kvm_io_range {
	gpa_t addr;
	int len;
	struct kvm_io_device *dev;
};

#define NR_IOBUS_DEVS 1000

struct kvm_io_bus {
	int dev_count;
	int ioeventfd_count;
	struct kvm_io_range range[];
};

enum kvm_bus {
	KVM_MMIO_BUS,
	KVM_PIO_BUS,
	KVM_VIRTIO_CCW_NOTIFY_BUS,
	KVM_FAST_MMIO_BUS,
	KVM_NR_BUSES
};

int kvm_io_bus_write(struct kvm_vcpu *vcpu, enum kvm_bus bus_idx, gpa_t addr,
		     int len, const void *val);
int kvm_io_bus_write_cookie(struct kvm_vcpu *vcpu, enum kvm_bus bus_idx,
			    gpa_t addr, int len, const void *val, long cookie);
int kvm_io_bus_read(struct kvm_vcpu *vcpu, enum kvm_bus bus_idx, gpa_t addr,
		    int len, void *val);
int kvm_io_bus_register_dev(struct kvm *kvm, enum kvm_bus bus_idx, gpa_t addr,
			    int len, struct kvm_io_device *dev);
void kvm_io_bus_unregister_dev(struct kvm *kvm, enum kvm_bus bus_idx,
			       struct kvm_io_device *dev);
struct kvm_io_device *kvm_io_bus_get_dev(struct kvm *kvm, enum kvm_bus bus_idx,
					 gpa_t addr);

#ifdef CONFIG_KVM_ASYNC_PF
struct kvm_async_pf {
	struct work_struct work;
	struct list_head link;
	struct list_head queue;
	struct kvm_vcpu *vcpu;
	struct mm_struct *mm;
	gpa_t cr2_or_gpa;
	unsigned long addr;
	struct kvm_arch_async_pf arch;
	bool   wakeup_all;
};

void kvm_clear_async_pf_completion_queue(struct kvm_vcpu *vcpu);
void kvm_check_async_pf_completion(struct kvm_vcpu *vcpu);
int kvm_setup_async_pf(struct kvm_vcpu *vcpu, gpa_t cr2_or_gpa,
		       unsigned long hva, struct kvm_arch_async_pf *arch);
int kvm_async_pf_wakeup_all(struct kvm_vcpu *vcpu);
#endif

enum {
	OUTSIDE_GUEST_MODE,
	IN_GUEST_MODE,
	EXITING_GUEST_MODE,
	READING_SHADOW_PAGE_TABLES,
};

#define KVM_UNMAPPED_PAGE	((void *) 0x500 + POISON_POINTER_DELTA)

struct kvm_host_map {
	/*
	 * Only valid if the 'pfn' is managed by the host kernel (i.e. There is
	 * a 'struct page' for it. When using mem= kernel parameter some memory
	 * can be used as guest memory but they are not managed by host
	 * kernel).
	 * If 'pfn' is not managed by the host kernel, this field is
	 * initialized to KVM_UNMAPPED_PAGE.
	 */
	struct page *page;
	void *hva;
	kvm_pfn_t pfn;
	kvm_pfn_t gfn;
};

/*
 * Used to check if the mapping is valid or not. Never use 'kvm_host_map'
 * directly to check for that.
 */
static inline bool kvm_vcpu_mapped(struct kvm_host_map *map)
{
	return !!map->hva;
}

/*
 * Sometimes a large or cross-page mmio needs to be broken up into separate
 * exits for userspace servicing.
 */
struct kvm_mmio_fragment {
	gpa_t gpa;
	void *data;
	unsigned len;
};

struct kvm_vcpu {
	struct kvm *kvm;
#ifdef CONFIG_PREEMPT_NOTIFIERS
	struct preempt_notifier preempt_notifier;
#endif
	int cpu;
	int vcpu_id; /* id given by userspace at creation */
	int vcpu_idx; /* index in kvm->vcpus array */
	int srcu_idx;
	int mode;
	u64 requests;
	unsigned long guest_debug;

	int pre_pcpu;
	struct list_head blocked_vcpu_list;

	struct mutex mutex;
	struct kvm_run *run;

	int guest_xcr0_loaded;
	struct swait_queue_head wq;
	struct pid __rcu *pid;
	int sigset_active;
	sigset_t sigset;
	struct kvm_vcpu_stat stat;
	unsigned int halt_poll_ns;
	bool valid_wakeup;

#ifdef CONFIG_HAS_IOMEM
	int mmio_needed;
	int mmio_read_completed;
	int mmio_is_write;
	int mmio_cur_fragment;
	int mmio_nr_fragments;
	struct kvm_mmio_fragment mmio_fragments[KVM_MAX_MMIO_FRAGMENTS];
#endif

#ifdef CONFIG_KVM_ASYNC_PF
	struct {
		u32 queued;
		struct list_head queue;
		struct list_head done;
		spinlock_t lock;
	} async_pf;
#endif

#ifdef CONFIG_KVM_VIRT_SUSPEND_TIMING
	u64 suspend_time_ns;
	spinlock_t suspend_time_ns_lock;
#endif

#ifdef CONFIG_HAVE_KVM_CPU_RELAX_INTERCEPT
	/*
	 * Cpu relax intercept or pause loop exit optimization
	 * in_spin_loop: set when a vcpu does a pause loop exit
	 *  or cpu relax intercepted.
	 * dy_eligible: indicates whether vcpu is eligible for directed yield.
	 */
	struct {
		bool in_spin_loop;
		bool dy_eligible;
	} spin_loop;
#endif
	bool preempted;
	struct kvm_vcpu_arch arch;
	struct dentry *debugfs_dentry;
};

static inline int kvm_vcpu_exiting_guest_mode(struct kvm_vcpu *vcpu)
{
	/*
	 * The memory barrier ensures a previous write to vcpu->requests cannot
	 * be reordered with the read of vcpu->mode.  It pairs with the general
	 * memory barrier following the write of vcpu->mode in VCPU RUN.
	 */
	smp_mb__before_atomic();
	return cmpxchg(&vcpu->mode, IN_GUEST_MODE, EXITING_GUEST_MODE);
}

/*
 * Some of the bitops functions do not support too long bitmaps.
 * This number must be determined not to exceed such limits.
 */
#define KVM_MEM_MAX_NR_PAGES ((1UL << 31) - 1)

struct kvm_memory_slot {
	gfn_t base_gfn;
	unsigned long npages;
	unsigned long *dirty_bitmap;
	struct kvm_arch_memory_slot arch;
	unsigned long userspace_addr;
	u32 flags;
	short id;
};

static inline unsigned long kvm_dirty_bitmap_bytes(struct kvm_memory_slot *memslot)
{
	return ALIGN(memslot->npages, BITS_PER_LONG) / 8;
}

static inline unsigned long *kvm_second_dirty_bitmap(struct kvm_memory_slot *memslot)
{
	unsigned long len = kvm_dirty_bitmap_bytes(memslot);

	return memslot->dirty_bitmap + len / sizeof(*memslot->dirty_bitmap);
}

struct kvm_s390_adapter_int {
	u64 ind_addr;
	u64 summary_addr;
	u64 ind_offset;
	u32 summary_offset;
	u32 adapter_id;
};

struct kvm_hv_sint {
	u32 vcpu;
	u32 sint;
};

struct kvm_kernel_irq_routing_entry {
	u32 gsi;
	u32 type;
	int (*set)(struct kvm_kernel_irq_routing_entry *e,
		   struct kvm *kvm, int irq_source_id, int level,
		   bool line_status);
	union {
		struct {
			unsigned irqchip;
			unsigned pin;
		} irqchip;
		struct {
			u32 address_lo;
			u32 address_hi;
			u32 data;
			u32 flags;
			u32 devid;
		} msi;
		struct kvm_s390_adapter_int adapter;
		struct kvm_hv_sint hv_sint;
	};
	struct hlist_node link;
};

#ifdef CONFIG_HAVE_KVM_IRQ_ROUTING
struct kvm_irq_routing_table {
	int chip[KVM_NR_IRQCHIPS][KVM_IRQCHIP_NUM_PINS];
	u32 nr_rt_entries;
	/*
	 * Array indexed by gsi. Each entry contains list of irq chips
	 * the gsi is connected to.
	 */
	struct hlist_head map[0];
};
#endif

#ifndef KVM_PRIVATE_MEM_SLOTS
#define KVM_PRIVATE_MEM_SLOTS 0
#endif

#define KVM_MEM_SLOTS_NUM SHRT_MAX
#define KVM_USER_MEM_SLOTS (KVM_MEM_SLOTS_NUM - KVM_PRIVATE_MEM_SLOTS)

#ifndef __KVM_VCPU_MULTIPLE_ADDRESS_SPACE
static inline int kvm_arch_vcpu_memslots_id(struct kvm_vcpu *vcpu)
{
	return 0;
}
#endif

/*
 * Note:
 * memslots are not sorted by id anymore, please use id_to_memslot()
 * to get the memslot by its id.
 */
struct kvm_memslots {
	u64 generation;
	struct kvm_memory_slot memslots[KVM_MEM_SLOTS_NUM];
	/* The mapping table from slot id to the index in memslots[]. */
	short id_to_index[KVM_MEM_SLOTS_NUM];
	atomic_t lru_slot;
	int used_slots;
};

struct kvm {
	spinlock_t mmu_lock;
	struct mutex slots_lock;
	struct mm_struct *mm; /* userspace tied to this vm */
	struct kvm_memslots __rcu *memslots[KVM_ADDRESS_SPACE_NUM];
	struct kvm_vcpu *vcpus[KVM_MAX_VCPUS];

	/*
	 * created_vcpus is protected by kvm->lock, and is incremented
	 * at the beginning of KVM_CREATE_VCPU.  online_vcpus is only
	 * incremented after storing the kvm_vcpu pointer in vcpus,
	 * and is accessed atomically.
	 */
	atomic_t online_vcpus;
	int created_vcpus;
	int last_boosted_vcpu;
	struct list_head vm_list;
	struct mutex lock;
	struct kvm_io_bus __rcu *buses[KVM_NR_BUSES];
#ifdef CONFIG_HAVE_KVM_EVENTFD
	struct {
		spinlock_t        lock;
		struct list_head  items;
		struct list_head  resampler_list;
		struct mutex      resampler_lock;
	} irqfds;
	struct list_head ioeventfds;
#endif
	struct kvm_vm_stat stat;
	struct kvm_arch arch;
	refcount_t users_count;
#ifdef CONFIG_KVM_MMIO
	struct kvm_coalesced_mmio_ring *coalesced_mmio_ring;
	spinlock_t ring_lock;
	struct list_head coalesced_zones;
#endif

	struct mutex irq_lock;
#ifdef CONFIG_HAVE_KVM_IRQCHIP
	/*
	 * Update side is protected by irq_lock.
	 */
	struct kvm_irq_routing_table __rcu *irq_routing;
#endif
#ifdef CONFIG_HAVE_KVM_IRQFD
	struct hlist_head irq_ack_notifier_list;
#endif

#if defined(CONFIG_MMU_NOTIFIER) && defined(KVM_ARCH_WANT_MMU_NOTIFIER)
	struct mmu_notifier mmu_notifier;
	unsigned long mmu_notifier_seq;
	long mmu_notifier_count;
	unsigned long mmu_notifier_range_start;
	unsigned long mmu_notifier_range_end;
#endif
	long tlbs_dirty;
	struct list_head devices;
	struct dentry *debugfs_dentry;
	struct kvm_stat_data **debugfs_stat_data;
	struct srcu_struct srcu;
	struct srcu_struct irq_srcu;
	pid_t userspace_pid;
<<<<<<< HEAD

#ifdef CONFIG_HAVE_KVM_PM_NOTIFIER
	struct notifier_block pm_notifier;
#endif
#ifdef CONFIG_KVM_VIRT_SUSPEND_TIMING
	u64 suspend_time_ns;
	spinlock_t suspend_time_ns_lock;
	u64 base_offs_boot_ns;
#endif
=======
	bool vm_bugged;
>>>>>>> 635460a4
};

#define kvm_err(fmt, ...) \
	pr_err("kvm [%i]: " fmt, task_pid_nr(current), ## __VA_ARGS__)
#define kvm_info(fmt, ...) \
	pr_info("kvm [%i]: " fmt, task_pid_nr(current), ## __VA_ARGS__)
#define kvm_debug(fmt, ...) \
	pr_debug("kvm [%i]: " fmt, task_pid_nr(current), ## __VA_ARGS__)
#define kvm_debug_ratelimited(fmt, ...) \
	pr_debug_ratelimited("kvm [%i]: " fmt, task_pid_nr(current), \
			     ## __VA_ARGS__)
#define kvm_pr_unimpl(fmt, ...) \
	pr_err_ratelimited("kvm [%i]: " fmt, \
			   task_tgid_nr(current), ## __VA_ARGS__)

/* The guest did something we don't support. */
#define vcpu_unimpl(vcpu, fmt, ...)					\
	kvm_pr_unimpl("vcpu%i, guest rIP: 0x%lx " fmt,			\
			(vcpu)->vcpu_id, kvm_rip_read(vcpu), ## __VA_ARGS__)

#define vcpu_debug(vcpu, fmt, ...)					\
	kvm_debug("vcpu%i " fmt, (vcpu)->vcpu_id, ## __VA_ARGS__)
#define vcpu_debug_ratelimited(vcpu, fmt, ...)				\
	kvm_debug_ratelimited("vcpu%i " fmt, (vcpu)->vcpu_id,           \
			      ## __VA_ARGS__)
#define vcpu_err(vcpu, fmt, ...)					\
	kvm_err("vcpu%i " fmt, (vcpu)->vcpu_id, ## __VA_ARGS__)

bool kvm_make_all_cpus_request(struct kvm *kvm, unsigned int req);
static inline void kvm_vm_bugged(struct kvm *kvm)
{
	kvm->vm_bugged = true;
	kvm_make_all_cpus_request(kvm, KVM_REQ_VM_BUGGED);
}

#define KVM_BUG(cond, kvm, fmt...)				\
({								\
	int __ret = (cond);					\
								\
	if (WARN_ONCE(__ret && !(kvm)->vm_bugged, fmt))		\
		kvm_vm_bugged(kvm);				\
	unlikely(__ret);					\
})

#define KVM_BUG_ON(cond, kvm)					\
({								\
	int __ret = (cond);					\
								\
	if (WARN_ON_ONCE(__ret && !(kvm)->vm_bugged))		\
		kvm_vm_bugged(kvm);				\
	unlikely(__ret);					\
})

static inline struct kvm_io_bus *kvm_get_bus(struct kvm *kvm, enum kvm_bus idx)
{
	return srcu_dereference_check(kvm->buses[idx], &kvm->srcu,
				      lockdep_is_held(&kvm->slots_lock) ||
				      !refcount_read(&kvm->users_count));
}

static inline struct kvm_vcpu *kvm_get_vcpu(struct kvm *kvm, int i)
{
	int num_vcpus = atomic_read(&kvm->online_vcpus);
	i = array_index_nospec(i, num_vcpus);

	/* Pairs with smp_wmb() in kvm_vm_ioctl_create_vcpu.  */
	smp_rmb();
	return kvm->vcpus[i];
}

#define kvm_for_each_vcpu(idx, vcpup, kvm) \
	for (idx = 0; \
	     idx < atomic_read(&kvm->online_vcpus) && \
	     (vcpup = kvm_get_vcpu(kvm, idx)) != NULL; \
	     idx++)

static inline struct kvm_vcpu *kvm_get_vcpu_by_id(struct kvm *kvm, int id)
{
	struct kvm_vcpu *vcpu = NULL;
	int i;

	if (id < 0)
		return NULL;
	if (id < KVM_MAX_VCPUS)
		vcpu = kvm_get_vcpu(kvm, id);
	if (vcpu && vcpu->vcpu_id == id)
		return vcpu;
	kvm_for_each_vcpu(i, vcpu, kvm)
		if (vcpu->vcpu_id == id)
			return vcpu;
	return NULL;
}

static inline int kvm_vcpu_get_idx(struct kvm_vcpu *vcpu)
{
	return vcpu->vcpu_idx;
}

#define kvm_for_each_memslot(memslot, slots)	\
	for (memslot = &slots->memslots[0];	\
	      memslot < slots->memslots + KVM_MEM_SLOTS_NUM && memslot->npages;\
		memslot++)

int kvm_vcpu_init(struct kvm_vcpu *vcpu, struct kvm *kvm, unsigned id);
void kvm_vcpu_uninit(struct kvm_vcpu *vcpu);

void kvm_arch_mmu_clear_young_walk(struct kvm *kvm,
				   struct mmu_notifier_walk *walk);

void vcpu_load(struct kvm_vcpu *vcpu);
void vcpu_put(struct kvm_vcpu *vcpu);

#ifdef __KVM_HAVE_IOAPIC
void kvm_arch_post_irq_ack_notifier_list_update(struct kvm *kvm);
void kvm_arch_post_irq_routing_update(struct kvm *kvm);
#else
static inline void kvm_arch_post_irq_ack_notifier_list_update(struct kvm *kvm)
{
}
static inline void kvm_arch_post_irq_routing_update(struct kvm *kvm)
{
}
#endif

#ifdef CONFIG_HAVE_KVM_IRQFD
int kvm_irqfd_init(void);
void kvm_irqfd_exit(void);
#else
static inline int kvm_irqfd_init(void)
{
	return 0;
}

static inline void kvm_irqfd_exit(void)
{
}
#endif
int kvm_init(void *opaque, unsigned vcpu_size, unsigned vcpu_align,
		  struct module *module);
void kvm_exit(void);

void kvm_get_kvm(struct kvm *kvm);
void kvm_put_kvm(struct kvm *kvm);

static inline struct kvm_memslots *__kvm_memslots(struct kvm *kvm, int as_id)
{
	as_id = array_index_nospec(as_id, KVM_ADDRESS_SPACE_NUM);
	return srcu_dereference_check(kvm->memslots[as_id], &kvm->srcu,
			lockdep_is_held(&kvm->slots_lock) ||
			!refcount_read(&kvm->users_count));
}

static inline struct kvm_memslots *kvm_memslots(struct kvm *kvm)
{
	return __kvm_memslots(kvm, 0);
}

static inline struct kvm_memslots *kvm_vcpu_memslots(struct kvm_vcpu *vcpu)
{
	int as_id = kvm_arch_vcpu_memslots_id(vcpu);

	return __kvm_memslots(vcpu->kvm, as_id);
}

static inline struct kvm_memory_slot *
id_to_memslot(struct kvm_memslots *slots, int id)
{
	int index = slots->id_to_index[id];
	struct kvm_memory_slot *slot;

	slot = &slots->memslots[index];

	WARN_ON(slot->id != id);
	return slot;
}

/*
 * KVM_SET_USER_MEMORY_REGION ioctl allows the following operations:
 * - create a new memory slot
 * - delete an existing memory slot
 * - modify an existing memory slot
 *   -- move it in the guest physical memory space
 *   -- just change its flags
 *
 * Since flags can be changed by some of these operations, the following
 * differentiation is the best we can do for __kvm_set_memory_region():
 */
enum kvm_mr_change {
	KVM_MR_CREATE,
	KVM_MR_DELETE,
	KVM_MR_MOVE,
	KVM_MR_FLAGS_ONLY,
};

int kvm_set_memory_region(struct kvm *kvm,
			  const struct kvm_userspace_memory_region *mem);
int __kvm_set_memory_region(struct kvm *kvm,
			    const struct kvm_userspace_memory_region *mem);
void kvm_arch_free_memslot(struct kvm *kvm, struct kvm_memory_slot *free,
			   struct kvm_memory_slot *dont);
int kvm_arch_create_memslot(struct kvm *kvm, struct kvm_memory_slot *slot,
			    unsigned long npages);
void kvm_arch_memslots_updated(struct kvm *kvm, u64 gen);
int kvm_arch_prepare_memory_region(struct kvm *kvm,
				struct kvm_memory_slot *memslot,
				const struct kvm_userspace_memory_region *mem,
				enum kvm_mr_change change);
void kvm_arch_commit_memory_region(struct kvm *kvm,
				const struct kvm_userspace_memory_region *mem,
				const struct kvm_memory_slot *old,
				const struct kvm_memory_slot *new,
				enum kvm_mr_change change);
bool kvm_largepages_enabled(void);
void kvm_disable_largepages(void);
/* flush all memory translations */
void kvm_arch_flush_shadow_all(struct kvm *kvm);
/* flush memory translations pointing to 'slot' */
void kvm_arch_flush_shadow_memslot(struct kvm *kvm,
				   struct kvm_memory_slot *slot);

int gfn_to_page_many_atomic(struct kvm_memory_slot *slot, gfn_t gfn,
			    struct page **pages, int nr_pages);

struct page *gfn_to_page(struct kvm *kvm, gfn_t gfn);
unsigned long gfn_to_hva(struct kvm *kvm, gfn_t gfn);
unsigned long gfn_to_hva_prot(struct kvm *kvm, gfn_t gfn, bool *writable);
unsigned long gfn_to_hva_memslot(struct kvm_memory_slot *slot, gfn_t gfn);
unsigned long gfn_to_hva_memslot_prot(struct kvm_memory_slot *slot, gfn_t gfn,
				      bool *writable);
void kvm_release_page_clean(struct page *page);
void kvm_release_page_dirty(struct page *page);
void kvm_set_page_accessed(struct page *page);

kvm_pfn_t gfn_to_pfn_atomic(struct kvm *kvm, gfn_t gfn);
kvm_pfn_t gfn_to_pfn(struct kvm *kvm, gfn_t gfn);
kvm_pfn_t gfn_to_pfn_prot(struct kvm *kvm, gfn_t gfn, bool write_fault,
		      bool *writable);
kvm_pfn_t gfn_to_pfn_memslot(struct kvm_memory_slot *slot, gfn_t gfn);
kvm_pfn_t gfn_to_pfn_memslot_atomic(struct kvm_memory_slot *slot, gfn_t gfn);
kvm_pfn_t __gfn_to_pfn_memslot(struct kvm_memory_slot *slot, gfn_t gfn,
			       bool atomic, bool *async, bool write_fault,
			       bool *writable, hva_t *hva);

void kvm_release_pfn_clean(kvm_pfn_t pfn);
void kvm_release_pfn_dirty(kvm_pfn_t pfn);
void kvm_set_pfn_dirty(kvm_pfn_t pfn);
void kvm_set_pfn_accessed(kvm_pfn_t pfn);
void kvm_get_pfn(kvm_pfn_t pfn);

void kvm_release_pfn(kvm_pfn_t pfn, bool dirty, struct gfn_to_pfn_cache *cache);
int kvm_read_guest_page(struct kvm *kvm, gfn_t gfn, void *data, int offset,
			int len);
int kvm_read_guest_atomic(struct kvm *kvm, gpa_t gpa, void *data,
			  unsigned long len);
int kvm_read_guest(struct kvm *kvm, gpa_t gpa, void *data, unsigned long len);
int kvm_read_guest_cached(struct kvm *kvm, struct gfn_to_hva_cache *ghc,
			   void *data, unsigned long len);
int kvm_write_guest_page(struct kvm *kvm, gfn_t gfn, const void *data,
			 int offset, int len);
int kvm_write_guest(struct kvm *kvm, gpa_t gpa, const void *data,
		    unsigned long len);
int kvm_write_guest_cached(struct kvm *kvm, struct gfn_to_hva_cache *ghc,
			   void *data, unsigned long len);
int kvm_write_guest_offset_cached(struct kvm *kvm, struct gfn_to_hva_cache *ghc,
				  void *data, unsigned int offset,
				  unsigned long len);
int kvm_gfn_to_hva_cache_init(struct kvm *kvm, struct gfn_to_hva_cache *ghc,
			      gpa_t gpa, unsigned long len);
int kvm_clear_guest_page(struct kvm *kvm, gfn_t gfn, int offset, int len);
int kvm_clear_guest(struct kvm *kvm, gpa_t gpa, unsigned long len);
struct kvm_memory_slot *gfn_to_memslot(struct kvm *kvm, gfn_t gfn);
bool kvm_is_visible_gfn(struct kvm *kvm, gfn_t gfn);
unsigned long kvm_host_page_size(struct kvm_vcpu *vcpu, gfn_t gfn);
void mark_page_dirty(struct kvm *kvm, gfn_t gfn);

struct kvm_memslots *kvm_vcpu_memslots(struct kvm_vcpu *vcpu);
struct kvm_memory_slot *kvm_vcpu_gfn_to_memslot(struct kvm_vcpu *vcpu, gfn_t gfn);
kvm_pfn_t kvm_vcpu_gfn_to_pfn_atomic(struct kvm_vcpu *vcpu, gfn_t gfn);
kvm_pfn_t kvm_vcpu_gfn_to_pfn(struct kvm_vcpu *vcpu, gfn_t gfn);
int kvm_vcpu_map(struct kvm_vcpu *vcpu, gpa_t gpa, struct kvm_host_map *map);
int kvm_map_gfn(struct kvm_vcpu *vcpu, gfn_t gfn, struct kvm_host_map *map,
		struct gfn_to_pfn_cache *cache, bool atomic);
struct page *kvm_vcpu_gfn_to_page(struct kvm_vcpu *vcpu, gfn_t gfn);
void kvm_vcpu_unmap(struct kvm_vcpu *vcpu, struct kvm_host_map *map, bool dirty);
int kvm_unmap_gfn(struct kvm_vcpu *vcpu, struct kvm_host_map *map,
		  struct gfn_to_pfn_cache *cache, bool dirty, bool atomic);
unsigned long kvm_vcpu_gfn_to_hva(struct kvm_vcpu *vcpu, gfn_t gfn);
unsigned long kvm_vcpu_gfn_to_hva_prot(struct kvm_vcpu *vcpu, gfn_t gfn, bool *writable);
int kvm_vcpu_read_guest_page(struct kvm_vcpu *vcpu, gfn_t gfn, void *data, int offset,
			     int len);
int kvm_vcpu_read_guest_atomic(struct kvm_vcpu *vcpu, gpa_t gpa, void *data,
			       unsigned long len);
int kvm_vcpu_read_guest(struct kvm_vcpu *vcpu, gpa_t gpa, void *data,
			unsigned long len);
int kvm_vcpu_write_guest_page(struct kvm_vcpu *vcpu, gfn_t gfn, const void *data,
			      int offset, int len);
int kvm_vcpu_write_guest(struct kvm_vcpu *vcpu, gpa_t gpa, const void *data,
			 unsigned long len);
void kvm_vcpu_mark_page_dirty(struct kvm_vcpu *vcpu, gfn_t gfn);

void kvm_sigset_activate(struct kvm_vcpu *vcpu);
void kvm_sigset_deactivate(struct kvm_vcpu *vcpu);

void kvm_vcpu_block(struct kvm_vcpu *vcpu);
void kvm_arch_vcpu_blocking(struct kvm_vcpu *vcpu);
void kvm_arch_vcpu_unblocking(struct kvm_vcpu *vcpu);
bool kvm_vcpu_wake_up(struct kvm_vcpu *vcpu);
void kvm_vcpu_kick(struct kvm_vcpu *vcpu);
int kvm_vcpu_yield_to(struct kvm_vcpu *target);
void kvm_vcpu_on_spin(struct kvm_vcpu *vcpu, bool usermode_vcpu_not_eligible);

void kvm_flush_remote_tlbs(struct kvm *kvm);
void kvm_reload_remote_mmus(struct kvm *kvm);

bool kvm_make_vcpus_request_mask(struct kvm *kvm, unsigned int req,
				 unsigned long *vcpu_bitmap, cpumask_var_t tmp);

long kvm_arch_dev_ioctl(struct file *filp,
			unsigned int ioctl, unsigned long arg);
long kvm_arch_vcpu_ioctl(struct file *filp,
			 unsigned int ioctl, unsigned long arg);
vm_fault_t kvm_arch_vcpu_fault(struct kvm_vcpu *vcpu, struct vm_fault *vmf);

int kvm_vm_ioctl_check_extension(struct kvm *kvm, long ext);

int kvm_get_dirty_log(struct kvm *kvm,
			struct kvm_dirty_log *log, int *is_dirty);

int kvm_get_dirty_log_protect(struct kvm *kvm,
			struct kvm_dirty_log *log, bool *is_dirty);

void kvm_arch_mmu_enable_log_dirty_pt_masked(struct kvm *kvm,
					struct kvm_memory_slot *slot,
					gfn_t gfn_offset,
					unsigned long mask);

int kvm_vm_ioctl_get_dirty_log(struct kvm *kvm,
				struct kvm_dirty_log *log);

int kvm_vm_ioctl_irq_line(struct kvm *kvm, struct kvm_irq_level *irq_level,
			bool line_status);
long kvm_arch_vm_ioctl(struct file *filp,
		       unsigned int ioctl, unsigned long arg);

int kvm_arch_vcpu_ioctl_get_fpu(struct kvm_vcpu *vcpu, struct kvm_fpu *fpu);
int kvm_arch_vcpu_ioctl_set_fpu(struct kvm_vcpu *vcpu, struct kvm_fpu *fpu);

int kvm_arch_vcpu_ioctl_translate(struct kvm_vcpu *vcpu,
				    struct kvm_translation *tr);

int kvm_arch_vcpu_ioctl_get_regs(struct kvm_vcpu *vcpu, struct kvm_regs *regs);
int kvm_arch_vcpu_ioctl_set_regs(struct kvm_vcpu *vcpu, struct kvm_regs *regs);
int kvm_arch_vcpu_ioctl_get_sregs(struct kvm_vcpu *vcpu,
				  struct kvm_sregs *sregs);
int kvm_arch_vcpu_ioctl_set_sregs(struct kvm_vcpu *vcpu,
				  struct kvm_sregs *sregs);
int kvm_arch_vcpu_ioctl_get_mpstate(struct kvm_vcpu *vcpu,
				    struct kvm_mp_state *mp_state);
int kvm_arch_vcpu_ioctl_set_mpstate(struct kvm_vcpu *vcpu,
				    struct kvm_mp_state *mp_state);
int kvm_arch_vcpu_ioctl_set_guest_debug(struct kvm_vcpu *vcpu,
					struct kvm_guest_debug *dbg);
int kvm_arch_vcpu_ioctl_run(struct kvm_vcpu *vcpu, struct kvm_run *kvm_run);

int kvm_arch_init(void *opaque);
void kvm_arch_exit(void);

int kvm_arch_vcpu_init(struct kvm_vcpu *vcpu);
void kvm_arch_vcpu_uninit(struct kvm_vcpu *vcpu);

void kvm_arch_sched_in(struct kvm_vcpu *vcpu, int cpu);

void kvm_arch_vcpu_free(struct kvm_vcpu *vcpu);
void kvm_arch_vcpu_load(struct kvm_vcpu *vcpu, int cpu);
void kvm_arch_vcpu_put(struct kvm_vcpu *vcpu);
struct kvm_vcpu *kvm_arch_vcpu_create(struct kvm *kvm, unsigned int id);
int kvm_arch_vcpu_setup(struct kvm_vcpu *vcpu);
void kvm_arch_vcpu_postcreate(struct kvm_vcpu *vcpu);
void kvm_arch_vcpu_destroy(struct kvm_vcpu *vcpu);

#ifdef CONFIG_HAVE_KVM_PM_NOTIFIER
int kvm_arch_pm_notifier(struct kvm *kvm, unsigned long state);
#endif

bool kvm_arch_has_vcpu_debugfs(void);
int kvm_arch_create_vcpu_debugfs(struct kvm_vcpu *vcpu);

int kvm_arch_hardware_enable(void);
void kvm_arch_hardware_disable(void);
int kvm_arch_hardware_setup(void);
void kvm_arch_hardware_unsetup(void);
void kvm_arch_check_processor_compat(void *rtn);
int kvm_arch_vcpu_runnable(struct kvm_vcpu *vcpu);
bool kvm_arch_vcpu_in_kernel(struct kvm_vcpu *vcpu);
int kvm_arch_vcpu_should_kick(struct kvm_vcpu *vcpu);
bool kvm_arch_dy_runnable(struct kvm_vcpu *vcpu);

#ifndef __KVM_HAVE_ARCH_VM_ALLOC
/*
 * All architectures that want to use vzalloc currently also
 * need their own kvm_arch_alloc_vm implementation.
 */
static inline struct kvm *kvm_arch_alloc_vm(void)
{
	return kzalloc(sizeof(struct kvm), GFP_KERNEL);
}

static inline void kvm_arch_free_vm(struct kvm *kvm)
{
	kfree(kvm);
}
#endif

#ifndef __KVM_HAVE_ARCH_FLUSH_REMOTE_TLB
static inline int kvm_arch_flush_remote_tlb(struct kvm *kvm)
{
	return -ENOTSUPP;
}
#endif

#ifdef __KVM_HAVE_ARCH_NONCOHERENT_DMA
void kvm_arch_register_noncoherent_dma(struct kvm *kvm);
void kvm_arch_unregister_noncoherent_dma(struct kvm *kvm);
bool kvm_arch_has_noncoherent_dma(struct kvm *kvm);
#else
static inline void kvm_arch_register_noncoherent_dma(struct kvm *kvm)
{
}

static inline void kvm_arch_unregister_noncoherent_dma(struct kvm *kvm)
{
}

static inline bool kvm_arch_has_noncoherent_dma(struct kvm *kvm)
{
	return false;
}
#endif
#ifdef __KVM_HAVE_ARCH_ASSIGNED_DEVICE
void kvm_arch_start_assignment(struct kvm *kvm);
void kvm_arch_end_assignment(struct kvm *kvm);
bool kvm_arch_has_assigned_device(struct kvm *kvm);
#else
static inline void kvm_arch_start_assignment(struct kvm *kvm)
{
}

static inline void kvm_arch_end_assignment(struct kvm *kvm)
{
}

static inline bool kvm_arch_has_assigned_device(struct kvm *kvm)
{
	return false;
}
#endif

static inline struct swait_queue_head *kvm_arch_vcpu_wq(struct kvm_vcpu *vcpu)
{
#ifdef __KVM_HAVE_ARCH_WQP
	return vcpu->arch.wqp;
#else
	return &vcpu->wq;
#endif
}

#ifdef __KVM_HAVE_ARCH_INTC_INITIALIZED
/*
 * returns true if the virtual interrupt controller is initialized and
 * ready to accept virtual IRQ. On some architectures the virtual interrupt
 * controller is dynamically instantiated and this is not always true.
 */
bool kvm_arch_intc_initialized(struct kvm *kvm);
#else
static inline bool kvm_arch_intc_initialized(struct kvm *kvm)
{
	return true;
}
#endif

int kvm_arch_init_vm(struct kvm *kvm, unsigned long type);
void kvm_arch_destroy_vm(struct kvm *kvm);
void kvm_arch_sync_events(struct kvm *kvm);

int kvm_cpu_has_pending_timer(struct kvm_vcpu *vcpu);
void kvm_vcpu_kick(struct kvm_vcpu *vcpu);

bool kvm_is_reserved_pfn(kvm_pfn_t pfn);
bool kvm_is_zone_device_pfn(kvm_pfn_t pfn);

struct kvm_irq_ack_notifier {
	struct hlist_node link;
	unsigned gsi;
	void (*irq_acked)(struct kvm_irq_ack_notifier *kian);
};

int kvm_irq_map_gsi(struct kvm *kvm,
		    struct kvm_kernel_irq_routing_entry *entries, int gsi);
int kvm_irq_map_chip_pin(struct kvm *kvm, unsigned irqchip, unsigned pin);

int kvm_set_irq(struct kvm *kvm, int irq_source_id, u32 irq, int level,
		bool line_status);
int kvm_set_msi(struct kvm_kernel_irq_routing_entry *irq_entry, struct kvm *kvm,
		int irq_source_id, int level, bool line_status);
int kvm_arch_set_irq_inatomic(struct kvm_kernel_irq_routing_entry *e,
			       struct kvm *kvm, int irq_source_id,
			       int level, bool line_status);
bool kvm_irq_has_notifier(struct kvm *kvm, unsigned irqchip, unsigned pin);
void kvm_notify_acked_gsi(struct kvm *kvm, int gsi);
void kvm_notify_acked_irq(struct kvm *kvm, unsigned irqchip, unsigned pin);
void kvm_register_irq_ack_notifier(struct kvm *kvm,
				   struct kvm_irq_ack_notifier *kian);
void kvm_unregister_irq_ack_notifier(struct kvm *kvm,
				   struct kvm_irq_ack_notifier *kian);
int kvm_request_irq_source_id(struct kvm *kvm);
void kvm_free_irq_source_id(struct kvm *kvm, int irq_source_id);

/*
 * search_memslots() and __gfn_to_memslot() are here because they are
 * used in non-modular code in arch/powerpc/kvm/book3s_hv_rm_mmu.c.
 * gfn_to_memslot() itself isn't here as an inline because that would
 * bloat other code too much.
 */
static inline struct kvm_memory_slot *
search_memslots(struct kvm_memslots *slots, gfn_t gfn)
{
	int start = 0, end = slots->used_slots;
	int slot = atomic_read(&slots->lru_slot);
	struct kvm_memory_slot *memslots = slots->memslots;

	if (gfn >= memslots[slot].base_gfn &&
	    gfn < memslots[slot].base_gfn + memslots[slot].npages)
		return &memslots[slot];

	while (start < end) {
		slot = start + (end - start) / 2;

		if (gfn >= memslots[slot].base_gfn)
			end = slot;
		else
			start = slot + 1;
	}

	if (start < slots->used_slots && gfn >= memslots[start].base_gfn &&
	    gfn < memslots[start].base_gfn + memslots[start].npages) {
		atomic_set(&slots->lru_slot, start);
		return &memslots[start];
	}

	return NULL;
}

static inline struct kvm_memory_slot *
__gfn_to_memslot(struct kvm_memslots *slots, gfn_t gfn)
{
	return search_memslots(slots, gfn);
}

static inline unsigned long
__gfn_to_hva_memslot(struct kvm_memory_slot *slot, gfn_t gfn)
{
	/*
	 * The index was checked originally in search_memslots.  To avoid
	 * that a malicious guest builds a Spectre gadget out of e.g. page
	 * table walks, do not let the processor speculate loads outside
	 * the guest's registered memslots.
	 */
	unsigned long offset = gfn - slot->base_gfn;
	offset = array_index_nospec(offset, slot->npages);
	return slot->userspace_addr + offset * PAGE_SIZE;
}

static inline int memslot_id(struct kvm *kvm, gfn_t gfn)
{
	return gfn_to_memslot(kvm, gfn)->id;
}

static inline gfn_t
hva_to_gfn_memslot(unsigned long hva, struct kvm_memory_slot *slot)
{
	gfn_t gfn_offset = (hva - slot->userspace_addr) >> PAGE_SHIFT;

	return slot->base_gfn + gfn_offset;
}

static inline gpa_t gfn_to_gpa(gfn_t gfn)
{
	return (gpa_t)gfn << PAGE_SHIFT;
}

static inline gfn_t gpa_to_gfn(gpa_t gpa)
{
	return (gfn_t)(gpa >> PAGE_SHIFT);
}

static inline hpa_t pfn_to_hpa(kvm_pfn_t pfn)
{
	return (hpa_t)pfn << PAGE_SHIFT;
}

static inline struct page *kvm_vcpu_gpa_to_page(struct kvm_vcpu *vcpu,
						gpa_t gpa)
{
	return kvm_vcpu_gfn_to_page(vcpu, gpa_to_gfn(gpa));
}

static inline bool kvm_is_error_gpa(struct kvm *kvm, gpa_t gpa)
{
	unsigned long hva = gfn_to_hva(kvm, gpa_to_gfn(gpa));

	return kvm_is_error_hva(hva);
}

enum kvm_stat_kind {
	KVM_STAT_VM,
	KVM_STAT_VCPU,
};

struct kvm_stat_data {
	int offset;
	int mode;
	struct kvm *kvm;
};

struct kvm_stats_debugfs_item {
	const char *name;
	int offset;
	enum kvm_stat_kind kind;
	int mode;
};
extern struct kvm_stats_debugfs_item debugfs_entries[];
extern struct dentry *kvm_debugfs_dir;

#if defined(CONFIG_MMU_NOTIFIER) && defined(KVM_ARCH_WANT_MMU_NOTIFIER)
static inline int mmu_notifier_retry(struct kvm *kvm, unsigned long mmu_seq)
{
	if (unlikely(kvm->mmu_notifier_count))
		return 1;
	/*
	 * Ensure the read of mmu_notifier_count happens before the read
	 * of mmu_notifier_seq.  This interacts with the smp_wmb() in
	 * mmu_notifier_invalidate_range_end to make sure that the caller
	 * either sees the old (non-zero) value of mmu_notifier_count or
	 * the new (incremented) value of mmu_notifier_seq.
	 * PowerPC Book3s HV KVM calls this under a per-page lock
	 * rather than under kvm->mmu_lock, for scalability, so
	 * can't rely on kvm->mmu_lock to keep things ordered.
	 */
	smp_rmb();
	if (kvm->mmu_notifier_seq != mmu_seq)
		return 1;
	return 0;
}

static inline int mmu_notifier_retry_hva(struct kvm *kvm,
					 unsigned long mmu_seq,
					 unsigned long hva)
{
	lockdep_assert_held(&kvm->mmu_lock);
	/*
	 * If mmu_notifier_count is non-zero, then the range maintained by
	 * kvm_mmu_notifier_invalidate_range_start contains all addresses that
	 * might be being invalidated. Note that it may include some false
	 * positives, due to shortcuts when handing concurrent invalidations.
	 */
	if (unlikely(kvm->mmu_notifier_count) &&
	    hva >= kvm->mmu_notifier_range_start &&
	    hva < kvm->mmu_notifier_range_end)
		return 1;
	if (kvm->mmu_notifier_seq != mmu_seq)
		return 1;
	return 0;
}
#endif

#ifdef CONFIG_HAVE_KVM_IRQ_ROUTING

#define KVM_MAX_IRQ_ROUTES 4096 /* might need extension/rework in the future */

bool kvm_arch_can_set_irq_routing(struct kvm *kvm);
int kvm_set_irq_routing(struct kvm *kvm,
			const struct kvm_irq_routing_entry *entries,
			unsigned nr,
			unsigned flags);
int kvm_set_routing_entry(struct kvm *kvm,
			  struct kvm_kernel_irq_routing_entry *e,
			  const struct kvm_irq_routing_entry *ue);
void kvm_free_irq_routing(struct kvm *kvm);

#else

static inline void kvm_free_irq_routing(struct kvm *kvm) {}

#endif

int kvm_send_userspace_msi(struct kvm *kvm, struct kvm_msi *msi);

#ifdef CONFIG_HAVE_KVM_EVENTFD

void kvm_eventfd_init(struct kvm *kvm);
int kvm_ioeventfd(struct kvm *kvm, struct kvm_ioeventfd *args);

#ifdef CONFIG_HAVE_KVM_IRQFD
int kvm_irqfd(struct kvm *kvm, struct kvm_irqfd *args);
void kvm_irqfd_release(struct kvm *kvm);
void kvm_irq_routing_update(struct kvm *);
#else
static inline int kvm_irqfd(struct kvm *kvm, struct kvm_irqfd *args)
{
	return -EINVAL;
}

static inline void kvm_irqfd_release(struct kvm *kvm) {}
#endif

#else

static inline void kvm_eventfd_init(struct kvm *kvm) {}

static inline int kvm_irqfd(struct kvm *kvm, struct kvm_irqfd *args)
{
	return -EINVAL;
}

static inline void kvm_irqfd_release(struct kvm *kvm) {}

#ifdef CONFIG_HAVE_KVM_IRQCHIP
static inline void kvm_irq_routing_update(struct kvm *kvm)
{
}
#endif

static inline int kvm_ioeventfd(struct kvm *kvm, struct kvm_ioeventfd *args)
{
	return -ENOSYS;
}

#endif /* CONFIG_HAVE_KVM_EVENTFD */

void kvm_arch_irq_routing_update(struct kvm *kvm);

static inline void kvm_make_request(int req, struct kvm_vcpu *vcpu)
{
	/*
	 * Ensure the rest of the request is published to kvm_check_request's
	 * caller.  Paired with the smp_mb__after_atomic in kvm_check_request.
	 */
	smp_wmb();
	set_bit(req & KVM_REQUEST_MASK, (void *)&vcpu->requests);
}

static inline bool kvm_request_pending(struct kvm_vcpu *vcpu)
{
	return READ_ONCE(vcpu->requests);
}

static inline bool kvm_test_request(int req, struct kvm_vcpu *vcpu)
{
	return test_bit(req & KVM_REQUEST_MASK, (void *)&vcpu->requests);
}

static inline void kvm_clear_request(int req, struct kvm_vcpu *vcpu)
{
	clear_bit(req & KVM_REQUEST_MASK, (void *)&vcpu->requests);
}

static inline bool kvm_check_request(int req, struct kvm_vcpu *vcpu)
{
	if (kvm_test_request(req, vcpu)) {
		kvm_clear_request(req, vcpu);

		/*
		 * Ensure the rest of the request is visible to kvm_check_request's
		 * caller.  Paired with the smp_wmb in kvm_make_request.
		 */
		smp_mb__after_atomic();
		return true;
	} else {
		return false;
	}
}

extern bool kvm_rebooting;

extern unsigned int halt_poll_ns;
extern unsigned int halt_poll_ns_grow;
extern unsigned int halt_poll_ns_grow_start;
extern unsigned int halt_poll_ns_shrink;

struct kvm_device {
	struct kvm_device_ops *ops;
	struct kvm *kvm;
	void *private;
	struct list_head vm_node;
};

/* create, destroy, and name are mandatory */
struct kvm_device_ops {
	const char *name;

	/*
	 * create is called holding kvm->lock and any operations not suitable
	 * to do while holding the lock should be deferred to init (see
	 * below).
	 */
	int (*create)(struct kvm_device *dev, u32 type);

	/*
	 * init is called after create if create is successful and is called
	 * outside of holding kvm->lock.
	 */
	void (*init)(struct kvm_device *dev);

	/*
	 * Destroy is responsible for freeing dev.
	 *
	 * Destroy may be called before or after destructors are called
	 * on emulated I/O regions, depending on whether a reference is
	 * held by a vcpu or other kvm component that gets destroyed
	 * after the emulated I/O.
	 */
	void (*destroy)(struct kvm_device *dev);

	int (*set_attr)(struct kvm_device *dev, struct kvm_device_attr *attr);
	int (*get_attr)(struct kvm_device *dev, struct kvm_device_attr *attr);
	int (*has_attr)(struct kvm_device *dev, struct kvm_device_attr *attr);
	long (*ioctl)(struct kvm_device *dev, unsigned int ioctl,
		      unsigned long arg);
};

void kvm_device_get(struct kvm_device *dev);
void kvm_device_put(struct kvm_device *dev);
struct kvm_device *kvm_device_from_filp(struct file *filp);
int kvm_register_device_ops(struct kvm_device_ops *ops, u32 type);
void kvm_unregister_device_ops(u32 type);

extern struct kvm_device_ops kvm_mpic_ops;
extern struct kvm_device_ops kvm_arm_vgic_v2_ops;
extern struct kvm_device_ops kvm_arm_vgic_v3_ops;

#ifdef CONFIG_HAVE_KVM_CPU_RELAX_INTERCEPT

static inline void kvm_vcpu_set_in_spin_loop(struct kvm_vcpu *vcpu, bool val)
{
	vcpu->spin_loop.in_spin_loop = val;
}
static inline void kvm_vcpu_set_dy_eligible(struct kvm_vcpu *vcpu, bool val)
{
	vcpu->spin_loop.dy_eligible = val;
}

#else /* !CONFIG_HAVE_KVM_CPU_RELAX_INTERCEPT */

static inline void kvm_vcpu_set_in_spin_loop(struct kvm_vcpu *vcpu, bool val)
{
}

static inline void kvm_vcpu_set_dy_eligible(struct kvm_vcpu *vcpu, bool val)
{
}
#endif /* CONFIG_HAVE_KVM_CPU_RELAX_INTERCEPT */

#ifdef CONFIG_HAVE_KVM_IRQ_BYPASS
bool kvm_arch_has_irq_bypass(void);
int kvm_arch_irq_bypass_add_producer(struct irq_bypass_consumer *,
			   struct irq_bypass_producer *);
void kvm_arch_irq_bypass_del_producer(struct irq_bypass_consumer *,
			   struct irq_bypass_producer *);
void kvm_arch_irq_bypass_stop(struct irq_bypass_consumer *);
void kvm_arch_irq_bypass_start(struct irq_bypass_consumer *);
int kvm_arch_update_irqfd_routing(struct kvm *kvm, unsigned int host_irq,
				  uint32_t guest_irq, bool set);
#endif /* CONFIG_HAVE_KVM_IRQ_BYPASS */

#ifdef CONFIG_HAVE_KVM_INVALID_WAKEUPS
/* If we wakeup during the poll time, was it a sucessful poll? */
static inline bool vcpu_valid_wakeup(struct kvm_vcpu *vcpu)
{
	return vcpu->valid_wakeup;
}

#else
static inline bool vcpu_valid_wakeup(struct kvm_vcpu *vcpu)
{
	return true;
}
#endif /* CONFIG_HAVE_KVM_INVALID_WAKEUPS */

#ifdef CONFIG_HAVE_KVM_VCPU_ASYNC_IOCTL
long kvm_arch_vcpu_async_ioctl(struct file *filp,
			       unsigned int ioctl, unsigned long arg);
#else
static inline long kvm_arch_vcpu_async_ioctl(struct file *filp,
					     unsigned int ioctl,
					     unsigned long arg)
{
	return -ENOIOCTLCMD;
}
#endif /* CONFIG_HAVE_KVM_VCPU_ASYNC_IOCTL */

void kvm_arch_mmu_notifier_invalidate_range(struct kvm *kvm,
					    unsigned long start, unsigned long end);

#ifdef CONFIG_HAVE_KVM_VCPU_RUN_PID_CHANGE
int kvm_arch_vcpu_run_pid_change(struct kvm_vcpu *vcpu);
#else
static inline int kvm_arch_vcpu_run_pid_change(struct kvm_vcpu *vcpu)
{
	return 0;
}
#endif /* CONFIG_HAVE_KVM_VCPU_RUN_PID_CHANGE */

typedef int (*kvm_vm_thread_fn_t)(struct kvm *kvm, uintptr_t data);

int kvm_vm_create_worker_thread(struct kvm *kvm, kvm_vm_thread_fn_t thread_fn,
				uintptr_t data, const char *name,
				struct task_struct **thread_ptr);

#ifdef CONFIG_HAVE_KVM_MAY_PREEMPT
bool kvm_arch_may_preempt(struct kvm_vcpu *vcpu, struct task_struct *prev);
#endif /* CONFIG_HAVE_KVM_MAY_PREEMPT */

#ifdef CONFIG_KVM_VIRT_SUSPEND_TIMING
bool virt_suspend_time_enabled(struct kvm *kvm);
void kvm_write_suspend_time(struct kvm *kvm);
int kvm_init_suspend_time_ghc(struct kvm *kvm, gpa_t gpa);
static inline u64 kvm_total_suspend_time(struct kvm *kvm)
{
	return ktime_get_offs_boot_ns() - kvm->base_offs_boot_ns;
}

static inline u64 vcpu_suspend_time_injected(struct kvm_vcpu *vcpu)
{
	return vcpu->suspend_time_ns;
}
#else
static inline bool virt_suspend_time_enabled(struct kvm *kvm)
{
	return 0;
}
static inline void kvm_write_suspend_time(struct kvm *kvm)
{
}
static inline int kvm_init_suspend_time_ghc(struct kvm *kvm, gpa_t gpa)
{
	return 1;
}
static inline u64 kvm_total_suspend_time(struct kvm *kvm)
{
	return 0;
}

static inline u64 vcpu_suspend_time_injected(struct kvm_vcpu *vcpu)
{
	return 0;
}
#endif /* CONFIG_KVM_VIRT_SUSPEND_TIMING */

#endif<|MERGE_RESOLUTION|>--- conflicted
+++ resolved
@@ -129,11 +129,8 @@
 #define KVM_REQ_MMU_RELOAD        (1 | KVM_REQUEST_WAIT | KVM_REQUEST_NO_WAKEUP)
 #define KVM_REQ_PENDING_TIMER     2
 #define KVM_REQ_UNHALT            3
-<<<<<<< HEAD
 #define KVM_REQ_SUSPEND_TIME_ADJ  5
-=======
 #define KVM_REQ_VM_BUGGED         (4 | KVM_REQUEST_WAIT | KVM_REQUEST_NO_WAKEUP)
->>>>>>> 635460a4
 #define KVM_REQUEST_ARCH_BASE     8
 
 #define KVM_ARCH_REQ_FLAGS(nr, flags) ({ \
@@ -494,7 +491,6 @@
 	struct srcu_struct srcu;
 	struct srcu_struct irq_srcu;
 	pid_t userspace_pid;
-<<<<<<< HEAD
 
 #ifdef CONFIG_HAVE_KVM_PM_NOTIFIER
 	struct notifier_block pm_notifier;
@@ -504,9 +500,7 @@
 	spinlock_t suspend_time_ns_lock;
 	u64 base_offs_boot_ns;
 #endif
-=======
 	bool vm_bugged;
->>>>>>> 635460a4
 };
 
 #define kvm_err(fmt, ...) \
