--- conflicted
+++ resolved
@@ -148,11 +148,8 @@
 #define KVM_REQ_MMU_RELOAD        (1 | KVM_REQUEST_WAIT | KVM_REQUEST_NO_WAKEUP)
 #define KVM_REQ_PENDING_TIMER     2
 #define KVM_REQ_UNHALT            3
-<<<<<<< HEAD
 #define KVM_REQ_SUSPEND_TIME_ADJ  5
-=======
 #define KVM_REQ_VM_BUGGED         (4 | KVM_REQUEST_WAIT | KVM_REQUEST_NO_WAKEUP)
->>>>>>> af5dbd43
 #define KVM_REQUEST_ARCH_BASE     8
 
 #define KVM_ARCH_REQ_FLAGS(nr, flags) ({ \
@@ -518,7 +515,6 @@
 	struct srcu_struct irq_srcu;
 	pid_t userspace_pid;
 	unsigned int max_halt_poll_ns;
-<<<<<<< HEAD
 
 #ifdef CONFIG_HAVE_KVM_PM_NOTIFIER
 	struct notifier_block pm_notifier;
@@ -528,9 +524,7 @@
 	spinlock_t suspend_time_ns_lock;
 	u64 base_offs_boot_ns;
 #endif
-=======
 	bool vm_bugged;
->>>>>>> af5dbd43
 };
 
 #define kvm_err(fmt, ...) \
