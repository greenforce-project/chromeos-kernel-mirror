/* SPDX-License-Identifier: GPL-2.0 */
#ifndef __LINUX_GFP_H
#define __LINUX_GFP_H

#include <linux/mmdebug.h>
#include <linux/mmzone.h>
#include <linux/stddef.h>
#include <linux/linkage.h>
#include <linux/topology.h>

/* The typedef is in types.h but we want the documentation here */
#if 0
/**
 * typedef gfp_t - Memory allocation flags.
 *
 * GFP flags are commonly used throughout Linux to indicate how memory
 * should be allocated.  The GFP acronym stands for get_free_pages(),
 * the underlying memory allocation function.  Not every GFP flag is
 * supported by every function which may allocate memory.  Most users
 * will want to use a plain ``GFP_KERNEL``.
 */
typedef unsigned int __bitwise gfp_t;
#endif

struct vm_area_struct;

/*
 * In case of changes, please don't forget to update
 * include/trace/events/mmflags.h and tools/perf/builtin-kmem.c
 */

/* Plain integer GFP bitmasks. Do not use this directly. */
#define ___GFP_DMA		0x01u
#define ___GFP_HIGHMEM		0x02u
#define ___GFP_DMA32		0x04u
#define ___GFP_MOVABLE		0x08u
#define ___GFP_RECLAIMABLE	0x10u
#define ___GFP_HIGH		0x20u
#define ___GFP_IO		0x40u
#define ___GFP_FS		0x80u
#define ___GFP_ZERO		0x100u
#define ___GFP_ATOMIC		0x200u
#define ___GFP_DIRECT_RECLAIM	0x400u
#define ___GFP_KSWAPD_RECLAIM	0x800u
#define ___GFP_WRITE		0x1000u
#define ___GFP_NOWARN		0x2000u
#define ___GFP_RETRY_MAYFAIL	0x4000u
#define ___GFP_NOFAIL		0x8000u
#define ___GFP_NORETRY		0x10000u
#define ___GFP_MEMALLOC		0x20000u
#define ___GFP_COMP		0x40000u
#define ___GFP_NOMEMALLOC	0x80000u
#define ___GFP_HARDWALL		0x100000u
#define ___GFP_THISNODE		0x200000u
#define ___GFP_ACCOUNT		0x400000u
#define ___GFP_ZEROTAGS		0x800000u
#define ___GFP_SKIP_KASAN_POISON	0x1000000u
#ifdef CONFIG_LOCKDEP
#define ___GFP_NOLOCKDEP	0x2000000u
#else
#define ___GFP_NOLOCKDEP	0
#endif
/* If the above are modified, __GFP_BITS_SHIFT may need updating */

/*
 * Physical address zone modifiers (see linux/mmzone.h - low four bits)
 *
 * Do not put any conditional on these. If necessary modify the definitions
 * without the underscores and use them consistently. The definitions here may
 * be used in bit comparisons.
 */
#define __GFP_DMA	((__force gfp_t)___GFP_DMA)
#define __GFP_HIGHMEM	((__force gfp_t)___GFP_HIGHMEM)
#define __GFP_DMA32	((__force gfp_t)___GFP_DMA32)
#define __GFP_MOVABLE	((__force gfp_t)___GFP_MOVABLE)  /* ZONE_MOVABLE allowed */
#define GFP_ZONEMASK	(__GFP_DMA|__GFP_HIGHMEM|__GFP_DMA32|__GFP_MOVABLE)

/**
 * DOC: Page mobility and placement hints
 *
 * Page mobility and placement hints
 * ~~~~~~~~~~~~~~~~~~~~~~~~~~~~~~~~~
 *
 * These flags provide hints about how mobile the page is. Pages with similar
 * mobility are placed within the same pageblocks to minimise problems due
 * to external fragmentation.
 *
 * %__GFP_MOVABLE (also a zone modifier) indicates that the page can be
 * moved by page migration during memory compaction or can be reclaimed.
 *
 * %__GFP_RECLAIMABLE is used for slab allocations that specify
 * SLAB_RECLAIM_ACCOUNT and whose pages can be freed via shrinkers.
 *
 * %__GFP_WRITE indicates the caller intends to dirty the page. Where possible,
 * these pages will be spread between local zones to avoid all the dirty
 * pages being in one zone (fair zone allocation policy).
 *
 * %__GFP_HARDWALL enforces the cpuset memory allocation policy.
 *
 * %__GFP_THISNODE forces the allocation to be satisfied from the requested
 * node with no fallbacks or placement policy enforcements.
 *
 * %__GFP_ACCOUNT causes the allocation to be accounted to kmemcg.
 */
#define __GFP_RECLAIMABLE ((__force gfp_t)___GFP_RECLAIMABLE)
#define __GFP_WRITE	((__force gfp_t)___GFP_WRITE)
#define __GFP_HARDWALL   ((__force gfp_t)___GFP_HARDWALL)
#define __GFP_THISNODE	((__force gfp_t)___GFP_THISNODE)
#define __GFP_ACCOUNT	((__force gfp_t)___GFP_ACCOUNT)

/**
 * DOC: Watermark modifiers
 *
 * Watermark modifiers -- controls access to emergency reserves
 * ~~~~~~~~~~~~~~~~~~~~~~~~~~~~~~~~~~~~~~~~~~~~~~~~~~~~~~~~~~~~
 *
 * %__GFP_HIGH indicates that the caller is high-priority and that granting
 * the request is necessary before the system can make forward progress.
 * For example, creating an IO context to clean pages.
 *
 * %__GFP_ATOMIC indicates that the caller cannot reclaim or sleep and is
 * high priority. Users are typically interrupt handlers. This may be
 * used in conjunction with %__GFP_HIGH
 *
 * %__GFP_MEMALLOC allows access to all memory. This should only be used when
 * the caller guarantees the allocation will allow more memory to be freed
 * very shortly e.g. process exiting or swapping. Users either should
 * be the MM or co-ordinating closely with the VM (e.g. swap over NFS).
 * Users of this flag have to be extremely careful to not deplete the reserve
 * completely and implement a throttling mechanism which controls the
 * consumption of the reserve based on the amount of freed memory.
 * Usage of a pre-allocated pool (e.g. mempool) should be always considered
 * before using this flag.
 *
 * %__GFP_NOMEMALLOC is used to explicitly forbid access to emergency reserves.
 * This takes precedence over the %__GFP_MEMALLOC flag if both are set.
 */
#define __GFP_ATOMIC	((__force gfp_t)___GFP_ATOMIC)
#define __GFP_HIGH	((__force gfp_t)___GFP_HIGH)
#define __GFP_MEMALLOC	((__force gfp_t)___GFP_MEMALLOC)
#define __GFP_NOMEMALLOC ((__force gfp_t)___GFP_NOMEMALLOC)

/**
 * DOC: Reclaim modifiers
 *
 * Reclaim modifiers
 * ~~~~~~~~~~~~~~~~~
 * Please note that all the following flags are only applicable to sleepable
 * allocations (e.g. %GFP_NOWAIT and %GFP_ATOMIC will ignore them).
 *
 * %__GFP_IO can start physical IO.
 *
 * %__GFP_FS can call down to the low-level FS. Clearing the flag avoids the
 * allocator recursing into the filesystem which might already be holding
 * locks.
 *
 * %__GFP_DIRECT_RECLAIM indicates that the caller may enter direct reclaim.
 * This flag can be cleared to avoid unnecessary delays when a fallback
 * option is available.
 *
 * %__GFP_KSWAPD_RECLAIM indicates that the caller wants to wake kswapd when
 * the low watermark is reached and have it reclaim pages until the high
 * watermark is reached. A caller may wish to clear this flag when fallback
 * options are available and the reclaim is likely to disrupt the system. The
 * canonical example is THP allocation where a fallback is cheap but
 * reclaim/compaction may cause indirect stalls.
 *
 * %__GFP_RECLAIM is shorthand to allow/forbid both direct and kswapd reclaim.
 *
 * The default allocator behavior depends on the request size. We have a concept
 * of so called costly allocations (with order > %PAGE_ALLOC_COSTLY_ORDER).
 * !costly allocations are too essential to fail so they are implicitly
 * non-failing by default (with some exceptions like OOM victims might fail so
 * the caller still has to check for failures) while costly requests try to be
 * not disruptive and back off even without invoking the OOM killer.
 * The following three modifiers might be used to override some of these
 * implicit rules
 *
 * %__GFP_NORETRY: The VM implementation will try only very lightweight
 * memory direct reclaim to get some memory under memory pressure (thus
 * it can sleep). It will avoid disruptive actions like OOM killer. The
 * caller must handle the failure which is quite likely to happen under
 * heavy memory pressure. The flag is suitable when failure can easily be
 * handled at small cost, such as reduced throughput
 *
 * %__GFP_RETRY_MAYFAIL: The VM implementation will retry memory reclaim
 * procedures that have previously failed if there is some indication
 * that progress has been made else where.  It can wait for other
 * tasks to attempt high level approaches to freeing memory such as
 * compaction (which removes fragmentation) and page-out.
 * There is still a definite limit to the number of retries, but it is
 * a larger limit than with %__GFP_NORETRY.
 * Allocations with this flag may fail, but only when there is
 * genuinely little unused memory. While these allocations do not
 * directly trigger the OOM killer, their failure indicates that
 * the system is likely to need to use the OOM killer soon.  The
 * caller must handle failure, but can reasonably do so by failing
 * a higher-level request, or completing it only in a much less
 * efficient manner.
 * If the allocation does fail, and the caller is in a position to
 * free some non-essential memory, doing so could benefit the system
 * as a whole.
 *
 * %__GFP_NOFAIL: The VM implementation _must_ retry infinitely: the caller
 * cannot handle allocation failures. The allocation could block
 * indefinitely but will never return with failure. Testing for
 * failure is pointless.
 * New users should be evaluated carefully (and the flag should be
 * used only when there is no reasonable failure policy) but it is
 * definitely preferable to use the flag rather than opencode endless
 * loop around allocator.
 * Using this flag for costly allocations is _highly_ discouraged.
 */
#define __GFP_IO	((__force gfp_t)___GFP_IO)
#define __GFP_FS	((__force gfp_t)___GFP_FS)
#define __GFP_DIRECT_RECLAIM	((__force gfp_t)___GFP_DIRECT_RECLAIM) /* Caller can reclaim */
#define __GFP_KSWAPD_RECLAIM	((__force gfp_t)___GFP_KSWAPD_RECLAIM) /* kswapd can wake */
#define __GFP_RECLAIM ((__force gfp_t)(___GFP_DIRECT_RECLAIM|___GFP_KSWAPD_RECLAIM))
#define __GFP_RETRY_MAYFAIL	((__force gfp_t)___GFP_RETRY_MAYFAIL)
#define __GFP_NOFAIL	((__force gfp_t)___GFP_NOFAIL)
#define __GFP_NORETRY	((__force gfp_t)___GFP_NORETRY)

/**
 * DOC: Action modifiers
 *
 * Action modifiers
 * ~~~~~~~~~~~~~~~~
 *
 * %__GFP_NOWARN suppresses allocation failure reports.
 *
 * %__GFP_COMP address compound page metadata.
 *
 * %__GFP_ZERO returns a zeroed page on success.
 *
 * %__GFP_ZEROTAGS returns a page with zeroed memory tags on success, if
 * __GFP_ZERO is set.
 *
 * %__GFP_SKIP_KASAN_POISON returns a page which does not need to be poisoned
 * on deallocation. Typically used for userspace pages. Currently only has an
 * effect in HW tags mode.
 */
#define __GFP_NOWARN	((__force gfp_t)___GFP_NOWARN)
#define __GFP_COMP	((__force gfp_t)___GFP_COMP)
#define __GFP_ZERO	((__force gfp_t)___GFP_ZERO)
#define __GFP_ZEROTAGS	((__force gfp_t)___GFP_ZEROTAGS)
#define __GFP_SKIP_KASAN_POISON	((__force gfp_t)___GFP_SKIP_KASAN_POISON)

/* Disable lockdep for GFP context tracking */
#define __GFP_NOLOCKDEP ((__force gfp_t)___GFP_NOLOCKDEP)

/* Room for N __GFP_FOO bits */
#define __GFP_BITS_SHIFT (25 + IS_ENABLED(CONFIG_LOCKDEP))
#define __GFP_BITS_MASK ((__force gfp_t)((1 << __GFP_BITS_SHIFT) - 1))

/**
 * DOC: Useful GFP flag combinations
 *
 * Useful GFP flag combinations
 * ~~~~~~~~~~~~~~~~~~~~~~~~~~~~
 *
 * Useful GFP flag combinations that are commonly used. It is recommended
 * that subsystems start with one of these combinations and then set/clear
 * %__GFP_FOO flags as necessary.
 *
 * %GFP_ATOMIC users can not sleep and need the allocation to succeed. A lower
 * watermark is applied to allow access to "atomic reserves".
 * The current implementation doesn't support NMI and few other strict
 * non-preemptive contexts (e.g. raw_spin_lock). The same applies to %GFP_NOWAIT.
 *
 * %GFP_KERNEL is typical for kernel-internal allocations. The caller requires
 * %ZONE_NORMAL or a lower zone for direct access but can direct reclaim.
 *
 * %GFP_KERNEL_ACCOUNT is the same as GFP_KERNEL, except the allocation is
 * accounted to kmemcg.
 *
 * %GFP_NOWAIT is for kernel allocations that should not stall for direct
 * reclaim, start physical IO or use any filesystem callback.
 *
 * %GFP_NOIO will use direct reclaim to discard clean pages or slab pages
 * that do not require the starting of any physical IO.
 * Please try to avoid using this flag directly and instead use
 * memalloc_noio_{save,restore} to mark the whole scope which cannot
 * perform any IO with a short explanation why. All allocation requests
 * will inherit GFP_NOIO implicitly.
 *
 * %GFP_NOFS will use direct reclaim but will not use any filesystem interfaces.
 * Please try to avoid using this flag directly and instead use
 * memalloc_nofs_{save,restore} to mark the whole scope which cannot/shouldn't
 * recurse into the FS layer with a short explanation why. All allocation
 * requests will inherit GFP_NOFS implicitly.
 *
 * %GFP_USER is for userspace allocations that also need to be directly
 * accessibly by the kernel or hardware. It is typically used by hardware
 * for buffers that are mapped to userspace (e.g. graphics) that hardware
 * still must DMA to. cpuset limits are enforced for these allocations.
 *
 * %GFP_DMA exists for historical reasons and should be avoided where possible.
 * The flags indicates that the caller requires that the lowest zone be
 * used (%ZONE_DMA or 16M on x86-64). Ideally, this would be removed but
 * it would require careful auditing as some users really require it and
 * others use the flag to avoid lowmem reserves in %ZONE_DMA and treat the
 * lowest zone as a type of emergency reserve.
 *
 * %GFP_DMA32 is similar to %GFP_DMA except that the caller requires a 32-bit
 * address. Note that kmalloc(..., GFP_DMA32) does not return DMA32 memory
 * because the DMA32 kmalloc cache array is not implemented.
 * (Reason: there is no such user in kernel).
 *
 * %GFP_HIGHUSER is for userspace allocations that may be mapped to userspace,
 * do not need to be directly accessible by the kernel but that cannot
 * move once in use. An example may be a hardware allocation that maps
 * data directly into userspace but has no addressing limitations.
 *
 * %GFP_HIGHUSER_MOVABLE is for userspace allocations that the kernel does not
 * need direct access to but can use kmap() when access is required. They
 * are expected to be movable via page reclaim or page migration. Typically,
 * pages on the LRU would also be allocated with %GFP_HIGHUSER_MOVABLE.
 *
 * %GFP_TRANSHUGE and %GFP_TRANSHUGE_LIGHT are used for THP allocations. They
 * are compound allocations that will generally fail quickly if memory is not
 * available and will not wake kswapd/kcompactd on failure. The _LIGHT
 * version does not attempt reclaim/compaction at all and is by default used
 * in page fault path, while the non-light is used by khugepaged.
 */
#define GFP_ATOMIC	(__GFP_HIGH|__GFP_ATOMIC|__GFP_KSWAPD_RECLAIM)
#define GFP_KERNEL	(__GFP_RECLAIM | __GFP_IO | __GFP_FS)
#define GFP_KERNEL_ACCOUNT (GFP_KERNEL | __GFP_ACCOUNT)
#define GFP_NOWAIT	(__GFP_KSWAPD_RECLAIM)
#define GFP_NOIO	(__GFP_RECLAIM)
#define GFP_NOFS	(__GFP_RECLAIM | __GFP_IO)
#define GFP_USER	(__GFP_RECLAIM | __GFP_IO | __GFP_FS | __GFP_HARDWALL)
#define GFP_DMA		__GFP_DMA
#define GFP_DMA32	__GFP_DMA32
#define GFP_HIGHUSER	(GFP_USER | __GFP_HIGHMEM)
#define GFP_HIGHUSER_MOVABLE	(GFP_HIGHUSER | __GFP_MOVABLE | \
			 __GFP_SKIP_KASAN_POISON)
#define GFP_TRANSHUGE_LIGHT	((GFP_HIGHUSER_MOVABLE | __GFP_COMP | \
			 __GFP_NOMEMALLOC | __GFP_NOWARN) & ~__GFP_RECLAIM)
#define GFP_TRANSHUGE	(GFP_TRANSHUGE_LIGHT | __GFP_DIRECT_RECLAIM)

/* Convert GFP flags to their corresponding migrate type */
#define GFP_MOVABLE_MASK (__GFP_RECLAIMABLE|__GFP_MOVABLE)
#define GFP_MOVABLE_SHIFT 3

static inline int gfp_migratetype(const gfp_t gfp_flags)
{
	VM_WARN_ON((gfp_flags & GFP_MOVABLE_MASK) == GFP_MOVABLE_MASK);
	BUILD_BUG_ON((1UL << GFP_MOVABLE_SHIFT) != ___GFP_MOVABLE);
	BUILD_BUG_ON((___GFP_MOVABLE >> GFP_MOVABLE_SHIFT) != MIGRATE_MOVABLE);

	if (unlikely(page_group_by_mobility_disabled))
		return MIGRATE_UNMOVABLE;

	/* Group based on mobility */
	return (gfp_flags & GFP_MOVABLE_MASK) >> GFP_MOVABLE_SHIFT;
}
#undef GFP_MOVABLE_MASK
#undef GFP_MOVABLE_SHIFT

static inline bool gfpflags_allow_blocking(const gfp_t gfp_flags)
{
	return !!(gfp_flags & __GFP_DIRECT_RECLAIM);
}

/**
 * gfpflags_normal_context - is gfp_flags a normal sleepable context?
 * @gfp_flags: gfp_flags to test
 *
 * Test whether @gfp_flags indicates that the allocation is from the
 * %current context and allowed to sleep.
 *
 * An allocation being allowed to block doesn't mean it owns the %current
 * context.  When direct reclaim path tries to allocate memory, the
 * allocation context is nested inside whatever %current was doing at the
 * time of the original allocation.  The nested allocation may be allowed
 * to block but modifying anything %current owns can corrupt the outer
 * context's expectations.
 *
 * %true result from this function indicates that the allocation context
 * can sleep and use anything that's associated with %current.
 */
static inline bool gfpflags_normal_context(const gfp_t gfp_flags)
{
	return (gfp_flags & (__GFP_DIRECT_RECLAIM | __GFP_MEMALLOC)) ==
		__GFP_DIRECT_RECLAIM;
}

#ifdef CONFIG_HIGHMEM
#define OPT_ZONE_HIGHMEM ZONE_HIGHMEM
#else
#define OPT_ZONE_HIGHMEM ZONE_NORMAL
#endif

#ifdef CONFIG_ZONE_DMA
#define OPT_ZONE_DMA ZONE_DMA
#else
#define OPT_ZONE_DMA ZONE_NORMAL
#endif

#ifdef CONFIG_ZONE_DMA32
#define OPT_ZONE_DMA32 ZONE_DMA32
#else
#define OPT_ZONE_DMA32 ZONE_NORMAL
#endif

/*
 * GFP_ZONE_TABLE is a word size bitstring that is used for looking up the
 * zone to use given the lowest 4 bits of gfp_t. Entries are GFP_ZONES_SHIFT
 * bits long and there are 16 of them to cover all possible combinations of
 * __GFP_DMA, __GFP_DMA32, __GFP_MOVABLE and __GFP_HIGHMEM.
 *
 * The zone fallback order is MOVABLE=>HIGHMEM=>NORMAL=>DMA32=>DMA.
 * But GFP_MOVABLE is not only a zone specifier but also an allocation
 * policy. Therefore __GFP_MOVABLE plus another zone selector is valid.
 * Only 1 bit of the lowest 3 bits (DMA,DMA32,HIGHMEM) can be set to "1".
 *
 *       bit       result
 *       =================
 *       0x0    => NORMAL
 *       0x1    => DMA or NORMAL
 *       0x2    => HIGHMEM or NORMAL
 *       0x3    => BAD (DMA+HIGHMEM)
 *       0x4    => DMA32 or NORMAL
 *       0x5    => BAD (DMA+DMA32)
 *       0x6    => BAD (HIGHMEM+DMA32)
 *       0x7    => BAD (HIGHMEM+DMA32+DMA)
 *       0x8    => NORMAL (MOVABLE+0)
 *       0x9    => DMA or NORMAL (MOVABLE+DMA)
 *       0xa    => MOVABLE (Movable is valid only if HIGHMEM is set too)
 *       0xb    => BAD (MOVABLE+HIGHMEM+DMA)
 *       0xc    => DMA32 or NORMAL (MOVABLE+DMA32)
 *       0xd    => BAD (MOVABLE+DMA32+DMA)
 *       0xe    => BAD (MOVABLE+DMA32+HIGHMEM)
 *       0xf    => BAD (MOVABLE+DMA32+HIGHMEM+DMA)
 *
 * GFP_ZONES_SHIFT must be <= 2 on 32 bit platforms.
 */

#if defined(CONFIG_ZONE_DEVICE) && (MAX_NR_ZONES-1) <= 4
/* ZONE_DEVICE is not a valid GFP zone specifier */
#define GFP_ZONES_SHIFT 2
#else
#define GFP_ZONES_SHIFT ZONES_SHIFT
#endif

#if 16 * GFP_ZONES_SHIFT > BITS_PER_LONG
#error GFP_ZONES_SHIFT too large to create GFP_ZONE_TABLE integer
#endif

#define GFP_ZONE_TABLE ( \
	(ZONE_NORMAL << 0 * GFP_ZONES_SHIFT)				       \
	| (OPT_ZONE_DMA << ___GFP_DMA * GFP_ZONES_SHIFT)		       \
	| (OPT_ZONE_HIGHMEM << ___GFP_HIGHMEM * GFP_ZONES_SHIFT)	       \
	| (OPT_ZONE_DMA32 << ___GFP_DMA32 * GFP_ZONES_SHIFT)		       \
	| (ZONE_NORMAL << ___GFP_MOVABLE * GFP_ZONES_SHIFT)		       \
	| (OPT_ZONE_DMA << (___GFP_MOVABLE | ___GFP_DMA) * GFP_ZONES_SHIFT)    \
	| (ZONE_MOVABLE << (___GFP_MOVABLE | ___GFP_HIGHMEM) * GFP_ZONES_SHIFT)\
	| (OPT_ZONE_DMA32 << (___GFP_MOVABLE | ___GFP_DMA32) * GFP_ZONES_SHIFT)\
)

/*
 * GFP_ZONE_BAD is a bitmap for all combinations of __GFP_DMA, __GFP_DMA32
 * __GFP_HIGHMEM and __GFP_MOVABLE that are not permitted. One flag per
 * entry starting with bit 0. Bit is set if the combination is not
 * allowed.
 */
#define GFP_ZONE_BAD ( \
	1 << (___GFP_DMA | ___GFP_HIGHMEM)				      \
	| 1 << (___GFP_DMA | ___GFP_DMA32)				      \
	| 1 << (___GFP_DMA32 | ___GFP_HIGHMEM)				      \
	| 1 << (___GFP_DMA | ___GFP_DMA32 | ___GFP_HIGHMEM)		      \
	| 1 << (___GFP_MOVABLE | ___GFP_HIGHMEM | ___GFP_DMA)		      \
	| 1 << (___GFP_MOVABLE | ___GFP_DMA32 | ___GFP_DMA)		      \
	| 1 << (___GFP_MOVABLE | ___GFP_DMA32 | ___GFP_HIGHMEM)		      \
	| 1 << (___GFP_MOVABLE | ___GFP_DMA32 | ___GFP_DMA | ___GFP_HIGHMEM)  \
)

static inline enum zone_type gfp_zone(gfp_t flags)
{
	enum zone_type z;
	int bit = (__force int) (flags & GFP_ZONEMASK);

	z = (GFP_ZONE_TABLE >> (bit * GFP_ZONES_SHIFT)) &
					 ((1 << GFP_ZONES_SHIFT) - 1);
	VM_BUG_ON((GFP_ZONE_BAD >> bit) & 1);
	return z;
}

/*
 * There is only one page-allocator function, and two main namespaces to
 * it. The alloc_page*() variants return 'struct page *' and as such
 * can allocate highmem pages, the *get*page*() variants return
 * virtual kernel addresses to the allocated page(s).
 */

static inline int gfp_zonelist(gfp_t flags)
{
#ifdef CONFIG_NUMA
	if (unlikely(flags & __GFP_THISNODE))
		return ZONELIST_NOFALLBACK;
#endif
	return ZONELIST_FALLBACK;
}

/*
 * We get the zone list from the current node and the gfp_mask.
 * This zone list contains a maximum of MAX_NUMNODES*MAX_NR_ZONES zones.
 * There are two zonelists per node, one for all zones with memory and
 * one containing just zones from the node the zonelist belongs to.
 *
 * For the case of non-NUMA systems the NODE_DATA() gets optimized to
 * &contig_page_data at compile-time.
 */
static inline struct zonelist *node_zonelist(int nid, gfp_t flags)
{
	return NODE_DATA(nid)->node_zonelists + gfp_zonelist(flags);
}

#ifndef HAVE_ARCH_FREE_PAGE
static inline void arch_free_page(struct page *page, int order) { }
#endif
#ifndef HAVE_ARCH_ALLOC_PAGE
static inline void arch_alloc_page(struct page *page, int order) { }
#endif

struct page *__alloc_pages(gfp_t gfp, unsigned int order, int preferred_nid,
		nodemask_t *nodemask);
struct folio *__folio_alloc(gfp_t gfp, unsigned int order, int preferred_nid,
		nodemask_t *nodemask);

unsigned long __alloc_pages_bulk(gfp_t gfp, int preferred_nid,
				nodemask_t *nodemask, int nr_pages,
				struct list_head *page_list,
				struct page **page_array);

unsigned long alloc_pages_bulk_array_mempolicy(gfp_t gfp,
				unsigned long nr_pages,
				struct page **page_array);

/* Bulk allocate order-0 pages */
static inline unsigned long
alloc_pages_bulk_list(gfp_t gfp, unsigned long nr_pages, struct list_head *list)
{
	return __alloc_pages_bulk(gfp, numa_mem_id(), NULL, nr_pages, list, NULL);
}

static inline unsigned long
alloc_pages_bulk_array(gfp_t gfp, unsigned long nr_pages, struct page **page_array)
{
	return __alloc_pages_bulk(gfp, numa_mem_id(), NULL, nr_pages, NULL, page_array);
}

static inline unsigned long
alloc_pages_bulk_array_node(gfp_t gfp, int nid, unsigned long nr_pages, struct page **page_array)
{
	if (nid == NUMA_NO_NODE)
		nid = numa_mem_id();

	return __alloc_pages_bulk(gfp, nid, NULL, nr_pages, NULL, page_array);
}

/*
 * Allocate pages, preferring the node given as nid. The node must be valid and
 * online. For more general interface, see alloc_pages_node().
 */
static inline struct page *
__alloc_pages_node(int nid, gfp_t gfp_mask, unsigned int order)
{
	VM_BUG_ON(nid < 0 || nid >= MAX_NUMNODES);
	VM_WARN_ON((gfp_mask & __GFP_THISNODE) && !node_online(nid));

	return __alloc_pages(gfp_mask, order, nid, NULL);
}

static inline
struct folio *__folio_alloc_node(gfp_t gfp, unsigned int order, int nid)
{
	VM_BUG_ON(nid < 0 || nid >= MAX_NUMNODES);
	VM_WARN_ON((gfp & __GFP_THISNODE) && !node_online(nid));

	return __folio_alloc(gfp, order, nid, NULL);
}

/*
 * Allocate pages, preferring the node given as nid. When nid == NUMA_NO_NODE,
 * prefer the current CPU's closest node. Otherwise node must be valid and
 * online.
 */
static inline struct page *alloc_pages_node(int nid, gfp_t gfp_mask,
						unsigned int order)
{
	if (nid == NUMA_NO_NODE)
		nid = numa_mem_id();

	return __alloc_pages_node(nid, gfp_mask, order);
}

#ifdef CONFIG_NUMA
struct page *alloc_pages(gfp_t gfp, unsigned int order);
struct folio *folio_alloc(gfp_t gfp, unsigned order);
extern struct page *alloc_pages_vma(gfp_t gfp_mask, int order,
			struct vm_area_struct *vma, unsigned long addr,
			bool hugepage);
#define alloc_hugepage_vma(gfp_mask, vma, addr, order) \
	alloc_pages_vma(gfp_mask, order, vma, addr, true)
#else
static inline struct page *alloc_pages(gfp_t gfp_mask, unsigned int order)
{
	return alloc_pages_node(numa_node_id(), gfp_mask, order);
}
static inline struct folio *folio_alloc(gfp_t gfp, unsigned int order)
{
	return __folio_alloc_node(gfp, order, numa_node_id());
}
<<<<<<< HEAD
#define alloc_pages_vma(gfp_mask, order, vma, addr, node, false)\
=======
#define alloc_pages_vma(gfp_mask, order, vma, addr, false)\
>>>>>>> 754e0b0e
	alloc_pages(gfp_mask, order)
#define alloc_hugepage_vma(gfp_mask, vma, addr, order) \
	alloc_pages(gfp_mask, order)
#endif
#define alloc_page(gfp_mask) alloc_pages(gfp_mask, 0)
#define alloc_page_vma(gfp_mask, vma, addr)			\
	alloc_pages_vma(gfp_mask, 0, vma, addr, false)

extern unsigned long __get_free_pages(gfp_t gfp_mask, unsigned int order);
extern unsigned long get_zeroed_page(gfp_t gfp_mask);

void *alloc_pages_exact(size_t size, gfp_t gfp_mask) __alloc_size(1);
void free_pages_exact(void *virt, size_t size);
__meminit void *alloc_pages_exact_nid(int nid, size_t size, gfp_t gfp_mask) __alloc_size(2);

#define __get_free_page(gfp_mask) \
		__get_free_pages((gfp_mask), 0)

#define __get_dma_pages(gfp_mask, order) \
		__get_free_pages((gfp_mask) | GFP_DMA, (order))

extern void __free_pages(struct page *page, unsigned int order);
extern void free_pages(unsigned long addr, unsigned int order);

struct page_frag_cache;
extern void __page_frag_cache_drain(struct page *page, unsigned int count);
extern void *page_frag_alloc_align(struct page_frag_cache *nc,
				   unsigned int fragsz, gfp_t gfp_mask,
				   unsigned int align_mask);

static inline void *page_frag_alloc(struct page_frag_cache *nc,
			     unsigned int fragsz, gfp_t gfp_mask)
{
	return page_frag_alloc_align(nc, fragsz, gfp_mask, ~0u);
}

extern void page_frag_free(void *addr);

#define __free_page(page) __free_pages((page), 0)
#define free_page(addr) free_pages((addr), 0)

void page_alloc_init(void);
void drain_zone_pages(struct zone *zone, struct per_cpu_pages *pcp);
void drain_all_pages(struct zone *zone);
void drain_local_pages(struct zone *zone);

void page_alloc_init_late(void);

/*
 * gfp_allowed_mask is set to GFP_BOOT_MASK during early boot to restrict what
 * GFP flags are used before interrupts are enabled. Once interrupts are
 * enabled, it is set to __GFP_BITS_MASK while the system is running. During
 * hibernation, it is used by PM to avoid I/O during memory allocation while
 * devices are suspended.
 */
extern gfp_t gfp_allowed_mask;

/* Returns true if the gfp_mask allows use of ALLOC_NO_WATERMARK */
bool gfp_pfmemalloc_allowed(gfp_t gfp_mask);

extern void pm_restrict_gfp_mask(void);
extern void pm_restore_gfp_mask(void);

extern gfp_t vma_thp_gfp_mask(struct vm_area_struct *vma);

#ifdef CONFIG_PM_SLEEP
extern bool pm_suspended_storage(void);
#else
static inline bool pm_suspended_storage(void)
{
	return false;
}
#endif /* CONFIG_PM_SLEEP */

#ifdef CONFIG_CONTIG_ALLOC
/* The below functions must be run on a range from a single zone. */
extern int alloc_contig_range(unsigned long start, unsigned long end,
			      unsigned migratetype, gfp_t gfp_mask);
extern struct page *alloc_contig_pages(unsigned long nr_pages, gfp_t gfp_mask,
				       int nid, nodemask_t *nodemask);
#endif
void free_contig_range(unsigned long pfn, unsigned long nr_pages);

#ifdef CONFIG_CMA
/* CMA stuff */
extern void init_cma_reserved_pageblock(struct page *page);
#endif

#endif /* __LINUX_GFP_H */<|MERGE_RESOLUTION|>--- conflicted
+++ resolved
@@ -612,11 +612,7 @@
 {
 	return __folio_alloc_node(gfp, order, numa_node_id());
 }
-<<<<<<< HEAD
-#define alloc_pages_vma(gfp_mask, order, vma, addr, node, false)\
-=======
 #define alloc_pages_vma(gfp_mask, order, vma, addr, false)\
->>>>>>> 754e0b0e
 	alloc_pages(gfp_mask, order)
 #define alloc_hugepage_vma(gfp_mask, vma, addr, order) \
 	alloc_pages(gfp_mask, order)
