--- conflicted
+++ resolved
@@ -53,10 +53,7 @@
 	MEMCG_HIGH,
 	MEMCG_MAX,
 	MEMCG_OOM,
-<<<<<<< HEAD
-=======
 	MEMCG_OOM_KILL,
->>>>>>> 0cc24401
 	MEMCG_NR_MEMORY_EVENTS,
 };
 
@@ -215,10 +212,6 @@
 	int		oom_kill_disable;
 
 	/* memory.events */
-<<<<<<< HEAD
-	atomic_long_t memory_events[MEMCG_NR_MEMORY_EVENTS];
-=======
->>>>>>> 0cc24401
 	struct cgroup_file events_file;
 
 	/* protect arrays of thresholds */
@@ -257,10 +250,7 @@
 
 	atomic_long_t		stat[MEMCG_NR_STAT];
 	atomic_long_t		events[NR_VM_EVENT_ITEMS];
-<<<<<<< HEAD
-=======
 	atomic_long_t memory_events[MEMCG_NR_MEMORY_EVENTS];
->>>>>>> 0cc24401
 
 	unsigned long		socket_pressure;
 
@@ -765,14 +755,11 @@
 
 static inline void memcg_memory_event(struct mem_cgroup *memcg,
 				      enum memcg_memory_event event)
-<<<<<<< HEAD
-=======
 {
 }
 
 static inline void memcg_memory_event_mm(struct mm_struct *mm,
 					 enum memcg_memory_event event)
->>>>>>> 0cc24401
 {
 }
 
