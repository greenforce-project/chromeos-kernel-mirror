--- conflicted
+++ resolved
@@ -396,12 +396,9 @@
 	wait_queue_head_t sleep;	/* poll sleep */
 	wait_queue_head_t tsleep;	/* transfer sleep */
 	struct fasync_struct *fasync;
-<<<<<<< HEAD
 	bool stop_operating;		/* sync_stop will be called */
-=======
 	struct mutex buffer_mutex;	/* protect for buffer changes */
 	atomic_t buffer_accessing;	/* >0: in r/w operation, <0: blocked */
->>>>>>> 01565c91
 
 	/* -- private section -- */
 	void *private_data;
