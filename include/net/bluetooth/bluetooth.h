--- conflicted
+++ resolved
@@ -470,11 +470,7 @@
 		struct sk_buff *tmp;
 
 		tmp = bt_skb_sendmsg(sk, msg, len, mtu, headroom, tailroom);
-<<<<<<< HEAD
-		if (IS_ERR_OR_NULL(tmp)) {
-=======
 		if (IS_ERR(tmp)) {
->>>>>>> 77ba2b9b
 			return skb;
 		}
 
