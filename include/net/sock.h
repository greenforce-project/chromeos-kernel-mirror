--- conflicted
+++ resolved
@@ -2447,7 +2447,6 @@
 extern __u32 sysctl_wmem_default;
 extern __u32 sysctl_rmem_default;
 
-<<<<<<< HEAD
 static inline int sk_get_wmem0(const struct sock *sk, const struct proto *proto)
 {
 	/* Does this proto have per netns sysctl_wmem ? */
@@ -2476,9 +2475,8 @@
 		return;
 	sk->sk_pacing_shift = val;
 }
-=======
+
 /* On 32bit arches, an skb frag is limited to 2^15 */
 #define SKB_FRAG_PAGE_ORDER	get_order(32768)
->>>>>>> af1af6eb
 
 #endif	/* _SOCK_H */