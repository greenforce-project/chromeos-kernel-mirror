--- conflicted
+++ resolved
@@ -167,14 +167,9 @@
 				      NULL);
 		if (length)
 			goto out;
-<<<<<<< HEAD
-		audit_log(current->audit_context, GFP_KERNEL, AUDIT_MAC_STATUS,
+		audit_log(audit_context(), GFP_KERNEL, AUDIT_MAC_STATUS,
 			"enforcing=%d old_enforcing=%d auid=%u ses=%u"
 			" enabled=%d old-enabled=%d lsm=selinux res=1",
-=======
-		audit_log(audit_context(), GFP_KERNEL, AUDIT_MAC_STATUS,
-			"enforcing=%d old_enforcing=%d auid=%u ses=%u",
->>>>>>> 5b713886
 			new_value, old_value,
 			from_kuid(&init_user_ns, audit_get_loginuid(current)),
 			audit_get_sessionid(current),
@@ -308,15 +303,10 @@
 		length = selinux_disable(fsi->state);
 		if (length)
 			goto out;
-<<<<<<< HEAD
-		audit_log(current->audit_context, GFP_KERNEL, AUDIT_MAC_STATUS,
+		audit_log(audit_context(), GFP_KERNEL, AUDIT_MAC_STATUS,
 			"enforcing=%d old_enforcing=%d auid=%u ses=%u"
 			" enabled=%d old-enabled=%d lsm=selinux res=1",
 			enforcing, enforcing,
-=======
-		audit_log(audit_context(), GFP_KERNEL, AUDIT_MAC_STATUS,
-			"selinux=0 auid=%u ses=%u",
->>>>>>> 5b713886
 			from_kuid(&init_user_ns, audit_get_loginuid(current)),
 			audit_get_sessionid(current), 0, 1);
 	}
@@ -591,13 +581,8 @@
 	length = count;
 
 out1:
-<<<<<<< HEAD
-	audit_log(current->audit_context, GFP_KERNEL, AUDIT_MAC_POLICY_LOAD,
+	audit_log(audit_context(), GFP_KERNEL, AUDIT_MAC_POLICY_LOAD,
 		"auid=%u ses=%u lsm=selinux res=1",
-=======
-	audit_log(audit_context(), GFP_KERNEL, AUDIT_MAC_POLICY_LOAD,
-		"policy loaded auid=%u ses=%u",
->>>>>>> 5b713886
 		from_kuid(&init_user_ns, audit_get_loginuid(current)),
 		audit_get_sessionid(current));
 out:
