--- conflicted
+++ resolved
@@ -303,7 +303,7 @@
 	sym->offset = sym->sym.st_value;
 	sym->len = sym->sym.st_size;
 
-	rb_add(&sym->sec->symbol_tree, &sym->node, symbol_to_offset);
+	rb_add(&sym->node, &sym->sec->symbol_tree, symbol_to_offset);
 	pnode = rb_prev(&sym->node);
 	if (pnode)
 		entry = &rb_entry(pnode, struct symbol, node)->list;
@@ -387,29 +387,7 @@
 		} else
 			sym->sec = find_section_by_index(elf, 0);
 
-<<<<<<< HEAD
-		sym->offset = sym->sym.st_value;
-		sym->len = sym->sym.st_size;
-
-		rb_add(&sym->node, &sym->sec->symbol_tree, symbol_to_offset);
-		pnode = rb_prev(&sym->node);
-		if (pnode)
-			entry = &rb_entry(pnode, struct symbol, node)->list;
-		else
-			entry = &sym->sec->symbol_list;
-		list_add(&sym->list, entry);
-		elf_hash_add(elf->symbol_hash, &sym->hash, sym->idx);
-		elf_hash_add(elf->symbol_name_hash, &sym->name_hash, str_hash(sym->name));
-
-		/*
-		 * Don't store empty STT_NOTYPE symbols in the rbtree.  They
-		 * can exist within a function, confusing the sorting.
-		 */
-		if (!sym->len)
-			rb_erase(&sym->node, &sym->sec->symbol_tree);
-=======
 		elf_add_symbol(elf, sym);
->>>>>>> 50349345
 	}
 
 	if (stats)
