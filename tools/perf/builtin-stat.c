/*
 * builtin-stat.c
 *
 * Builtin stat command: Give a precise performance counters summary
 * overview about any workload, CPU or specific PID.
 *
 * Sample output:

   $ perf stat ./hackbench 10

  Time: 0.118

  Performance counter stats for './hackbench 10':

       1708.761321 task-clock                #   11.037 CPUs utilized
            41,190 context-switches          #    0.024 M/sec
             6,735 CPU-migrations            #    0.004 M/sec
            17,318 page-faults               #    0.010 M/sec
     5,205,202,243 cycles                    #    3.046 GHz
     3,856,436,920 stalled-cycles-frontend   #   74.09% frontend cycles idle
     1,600,790,871 stalled-cycles-backend    #   30.75% backend  cycles idle
     2,603,501,247 instructions              #    0.50  insns per cycle
                                             #    1.48  stalled cycles per insn
       484,357,498 branches                  #  283.455 M/sec
         6,388,934 branch-misses             #    1.32% of all branches

        0.154822978  seconds time elapsed

 *
 * Copyright (C) 2008-2011, Red Hat Inc, Ingo Molnar <mingo@redhat.com>
 *
 * Improvements and fixes by:
 *
 *   Arjan van de Ven <arjan@linux.intel.com>
 *   Yanmin Zhang <yanmin.zhang@intel.com>
 *   Wu Fengguang <fengguang.wu@intel.com>
 *   Mike Galbraith <efault@gmx.de>
 *   Paul Mackerras <paulus@samba.org>
 *   Jaswinder Singh Rajput <jaswinder@kernel.org>
 *
 * Released under the GPL v2. (and only v2, not any later version)
 */

#include "perf.h"
#include "builtin.h"
#include "util/cgroup.h"
#include "util/util.h"
#include <subcmd/parse-options.h>
#include "util/parse-events.h"
#include "util/pmu.h"
#include "util/event.h"
#include "util/evlist.h"
#include "util/evsel.h"
#include "util/debug.h"
#include "util/drv_configs.h"
#include "util/color.h"
#include "util/stat.h"
#include "util/header.h"
#include "util/cpumap.h"
#include "util/thread.h"
#include "util/thread_map.h"
#include "util/counts.h"
#include "util/group.h"
#include "util/session.h"
#include "util/tool.h"
#include "util/string2.h"
#include "util/metricgroup.h"
#include "asm/bug.h"

#include <linux/time64.h>
#include <api/fs/fs.h>
#include <errno.h>
#include <signal.h>
#include <stdlib.h>
#include <sys/prctl.h>
#include <inttypes.h>
#include <locale.h>
#include <math.h>
#include <sys/types.h>
#include <sys/stat.h>
#include <sys/wait.h>
#include <unistd.h>

#include "sane_ctype.h"

#define DEFAULT_SEPARATOR	" "
#define CNTR_NOT_SUPPORTED	"<not supported>"
#define CNTR_NOT_COUNTED	"<not counted>"
#define FREEZE_ON_SMI_PATH	"devices/cpu/freeze_on_smi"

static void print_counters(struct timespec *ts, int argc, const char **argv);

/* Default events used for perf stat -T */
static const char *transaction_attrs = {
	"task-clock,"
	"{"
	"instructions,"
	"cycles,"
	"cpu/cycles-t/,"
	"cpu/tx-start/,"
	"cpu/el-start/,"
	"cpu/cycles-ct/"
	"}"
};

/* More limited version when the CPU does not have all events. */
static const char * transaction_limited_attrs = {
	"task-clock,"
	"{"
	"instructions,"
	"cycles,"
	"cpu/cycles-t/,"
	"cpu/tx-start/"
	"}"
};

static const char * topdown_attrs[] = {
	"topdown-total-slots",
	"topdown-slots-retired",
	"topdown-recovery-bubbles",
	"topdown-fetch-bubbles",
	"topdown-slots-issued",
	NULL,
};

static const char *smi_cost_attrs = {
	"{"
	"msr/aperf/,"
	"msr/smi/,"
	"cycles"
	"}"
};

static struct perf_evlist	*evsel_list;

static struct rblist		 metric_events;

static struct target target = {
	.uid	= UINT_MAX,
};

typedef int (*aggr_get_id_t)(struct cpu_map *m, int cpu);

static int			run_count			=  1;
static bool			no_inherit			= false;
static volatile pid_t		child_pid			= -1;
static bool			null_run			=  false;
static int			detailed_run			=  0;
static bool			transaction_run;
static bool			topdown_run			= false;
static bool			smi_cost			= false;
static bool			smi_reset			= false;
static bool			big_num				=  true;
static int			big_num_opt			=  -1;
static const char		*csv_sep			= NULL;
static bool			csv_output			= false;
static bool			group				= false;
static const char		*pre_cmd			= NULL;
static const char		*post_cmd			= NULL;
static bool			sync_run			= false;
static unsigned int		initial_delay			= 0;
static unsigned int		unit_width			= 4; /* strlen("unit") */
static bool			forever				= false;
static bool			metric_only			= false;
static bool			force_metric_only		= false;
static bool			no_merge			= false;
static struct timespec		ref_time;
static struct cpu_map		*aggr_map;
static aggr_get_id_t		aggr_get_id;
static bool			append_file;
static const char		*output_name;
static int			output_fd;
static int			print_free_counters_hint;

struct perf_stat {
	bool			 record;
	struct perf_data	 data;
	struct perf_session	*session;
	u64			 bytes_written;
	struct perf_tool	 tool;
	bool			 maps_allocated;
	struct cpu_map		*cpus;
	struct thread_map	*threads;
	enum aggr_mode		 aggr_mode;
};

static struct perf_stat		perf_stat;
#define STAT_RECORD		perf_stat.record

static volatile int done = 0;

static struct perf_stat_config stat_config = {
	.aggr_mode	= AGGR_GLOBAL,
	.scale		= true,
};

static bool is_duration_time(struct perf_evsel *evsel)
{
	return !strcmp(evsel->name, "duration_time");
}

static inline void diff_timespec(struct timespec *r, struct timespec *a,
				 struct timespec *b)
{
	r->tv_sec = a->tv_sec - b->tv_sec;
	if (a->tv_nsec < b->tv_nsec) {
		r->tv_nsec = a->tv_nsec + NSEC_PER_SEC - b->tv_nsec;
		r->tv_sec--;
	} else {
		r->tv_nsec = a->tv_nsec - b->tv_nsec ;
	}
}

static void perf_stat__reset_stats(void)
{
	int i;

	perf_evlist__reset_stats(evsel_list);
	perf_stat__reset_shadow_stats();

	for (i = 0; i < stat_config.stats_num; i++)
		perf_stat__reset_shadow_per_stat(&stat_config.stats[i]);
}

static int create_perf_stat_counter(struct perf_evsel *evsel)
{
	struct perf_event_attr *attr = &evsel->attr;
	struct perf_evsel *leader = evsel->leader;

	if (stat_config.scale) {
		attr->read_format = PERF_FORMAT_TOTAL_TIME_ENABLED |
				    PERF_FORMAT_TOTAL_TIME_RUNNING;
	}

	/*
	 * The event is part of non trivial group, let's enable
	 * the group read (for leader) and ID retrieval for all
	 * members.
	 */
	if (leader->nr_members > 1)
		attr->read_format |= PERF_FORMAT_ID|PERF_FORMAT_GROUP;

	attr->inherit = !no_inherit;

	/*
	 * Some events get initialized with sample_(period/type) set,
	 * like tracepoints. Clear it up for counting.
	 */
	attr->sample_period = 0;

	/*
	 * But set sample_type to PERF_SAMPLE_IDENTIFIER, which should be harmless
	 * while avoiding that older tools show confusing messages.
	 *
	 * However for pipe sessions we need to keep it zero,
	 * because script's perf_evsel__check_attr is triggered
	 * by attr->sample_type != 0, and we can't run it on
	 * stat sessions.
	 */
	if (!(STAT_RECORD && perf_stat.data.is_pipe))
		attr->sample_type = PERF_SAMPLE_IDENTIFIER;

	/*
	 * Disabling all counters initially, they will be enabled
	 * either manually by us or by kernel via enable_on_exec
	 * set later.
	 */
	if (perf_evsel__is_group_leader(evsel)) {
		attr->disabled = 1;

		/*
		 * In case of initial_delay we enable tracee
		 * events manually.
		 */
		if (target__none(&target) && !initial_delay)
			attr->enable_on_exec = 1;
	}

	if (target__has_cpu(&target) && !target__has_per_thread(&target))
		return perf_evsel__open_per_cpu(evsel, perf_evsel__cpus(evsel));

	return perf_evsel__open_per_thread(evsel, evsel_list->threads);
}

/*
 * Does the counter have nsecs as a unit?
 */
static inline int nsec_counter(struct perf_evsel *evsel)
{
	if (perf_evsel__match(evsel, SOFTWARE, SW_CPU_CLOCK) ||
	    perf_evsel__match(evsel, SOFTWARE, SW_TASK_CLOCK))
		return 1;

	return 0;
}

static int process_synthesized_event(struct perf_tool *tool __maybe_unused,
				     union perf_event *event,
				     struct perf_sample *sample __maybe_unused,
				     struct machine *machine __maybe_unused)
{
	if (perf_data__write(&perf_stat.data, event, event->header.size) < 0) {
		pr_err("failed to write perf data, error: %m\n");
		return -1;
	}

	perf_stat.bytes_written += event->header.size;
	return 0;
}

static int write_stat_round_event(u64 tm, u64 type)
{
	return perf_event__synthesize_stat_round(NULL, tm, type,
						 process_synthesized_event,
						 NULL);
}

#define WRITE_STAT_ROUND_EVENT(time, interval) \
	write_stat_round_event(time, PERF_STAT_ROUND_TYPE__ ## interval)

#define SID(e, x, y) xyarray__entry(e->sample_id, x, y)

static int
perf_evsel__write_stat_event(struct perf_evsel *counter, u32 cpu, u32 thread,
			     struct perf_counts_values *count)
{
	struct perf_sample_id *sid = SID(counter, cpu, thread);

	return perf_event__synthesize_stat(NULL, cpu, thread, sid->id, count,
					   process_synthesized_event, NULL);
}

/*
 * Read out the results of a single counter:
 * do not aggregate counts across CPUs in system-wide mode
 */
static int read_counter(struct perf_evsel *counter)
{
	int nthreads = thread_map__nr(evsel_list->threads);
	int ncpus, cpu, thread;

	if (target__has_cpu(&target) && !target__has_per_thread(&target))
		ncpus = perf_evsel__nr_cpus(counter);
	else
		ncpus = 1;

	if (!counter->supported)
		return -ENOENT;

	if (counter->system_wide)
		nthreads = 1;

	for (thread = 0; thread < nthreads; thread++) {
		for (cpu = 0; cpu < ncpus; cpu++) {
			struct perf_counts_values *count;

			count = perf_counts(counter->counts, cpu, thread);

			/*
			 * The leader's group read loads data into its group members
			 * (via perf_evsel__read_counter) and sets threir count->loaded.
			 */
			if (!count->loaded &&
			    perf_evsel__read_counter(counter, cpu, thread)) {
				counter->counts->scaled = -1;
				perf_counts(counter->counts, cpu, thread)->ena = 0;
				perf_counts(counter->counts, cpu, thread)->run = 0;
				return -1;
			}

			count->loaded = false;

			if (STAT_RECORD) {
				if (perf_evsel__write_stat_event(counter, cpu, thread, count)) {
					pr_err("failed to write stat event\n");
					return -1;
				}
			}

			if (verbose > 1) {
				fprintf(stat_config.output,
					"%s: %d: %" PRIu64 " %" PRIu64 " %" PRIu64 "\n",
						perf_evsel__name(counter),
						cpu,
						count->val, count->ena, count->run);
			}
		}
	}

	return 0;
}

static void read_counters(void)
{
	struct perf_evsel *counter;
	int ret;

	evlist__for_each_entry(evsel_list, counter) {
		ret = read_counter(counter);
		if (ret)
			pr_debug("failed to read counter %s\n", counter->name);

		if (ret == 0 && perf_stat_process_counter(&stat_config, counter))
			pr_warning("failed to process counter %s\n", counter->name);
	}
}

static void process_interval(void)
{
	struct timespec ts, rs;

	read_counters();

	clock_gettime(CLOCK_MONOTONIC, &ts);
	diff_timespec(&rs, &ts, &ref_time);

	if (STAT_RECORD) {
		if (WRITE_STAT_ROUND_EVENT(rs.tv_sec * NSEC_PER_SEC + rs.tv_nsec, INTERVAL))
			pr_err("failed to write stat round event\n");
	}

	init_stats(&walltime_nsecs_stats);
	update_stats(&walltime_nsecs_stats, stat_config.interval * 1000000);
	print_counters(&rs, 0, NULL);
}

static void enable_counters(void)
{
	if (initial_delay)
		usleep(initial_delay * USEC_PER_MSEC);

	/*
	 * We need to enable counters only if:
	 * - we don't have tracee (attaching to task or cpu)
	 * - we have initial delay configured
	 */
	if (!target__none(&target) || initial_delay)
		perf_evlist__enable(evsel_list);
}

static void disable_counters(void)
{
	/*
	 * If we don't have tracee (attaching to task or cpu), counters may
	 * still be running. To get accurate group ratios, we must stop groups
	 * from counting before reading their constituent counters.
	 */
	if (!target__none(&target))
		perf_evlist__disable(evsel_list);
}

static volatile int workload_exec_errno;

/*
 * perf_evlist__prepare_workload will send a SIGUSR1
 * if the fork fails, since we asked by setting its
 * want_signal to true.
 */
static void workload_exec_failed_signal(int signo __maybe_unused, siginfo_t *info,
					void *ucontext __maybe_unused)
{
	workload_exec_errno = info->si_value.sival_int;
}

static int perf_stat_synthesize_config(bool is_pipe)
{
	int err;

	if (is_pipe) {
		err = perf_event__synthesize_attrs(NULL, perf_stat.session,
						   process_synthesized_event);
		if (err < 0) {
			pr_err("Couldn't synthesize attrs.\n");
			return err;
		}
	}

	err = perf_event__synthesize_extra_attr(NULL,
						evsel_list,
						process_synthesized_event,
						is_pipe);

	err = perf_event__synthesize_thread_map2(NULL, evsel_list->threads,
						process_synthesized_event,
						NULL);
	if (err < 0) {
		pr_err("Couldn't synthesize thread map.\n");
		return err;
	}

	err = perf_event__synthesize_cpu_map(NULL, evsel_list->cpus,
					     process_synthesized_event, NULL);
	if (err < 0) {
		pr_err("Couldn't synthesize thread map.\n");
		return err;
	}

	err = perf_event__synthesize_stat_config(NULL, &stat_config,
						 process_synthesized_event, NULL);
	if (err < 0) {
		pr_err("Couldn't synthesize config.\n");
		return err;
	}

	return 0;
}

#define FD(e, x, y) (*(int *)xyarray__entry(e->fd, x, y))

static int __store_counter_ids(struct perf_evsel *counter,
			       struct cpu_map *cpus,
			       struct thread_map *threads)
{
	int cpu, thread;

	for (cpu = 0; cpu < cpus->nr; cpu++) {
		for (thread = 0; thread < threads->nr; thread++) {
			int fd = FD(counter, cpu, thread);

			if (perf_evlist__id_add_fd(evsel_list, counter,
						   cpu, thread, fd) < 0)
				return -1;
		}
	}

	return 0;
}

static int store_counter_ids(struct perf_evsel *counter)
{
	struct cpu_map *cpus = counter->cpus;
	struct thread_map *threads = counter->threads;

	if (perf_evsel__alloc_id(counter, cpus->nr, threads->nr))
		return -ENOMEM;

	return __store_counter_ids(counter, cpus, threads);
}

static bool perf_evsel__should_store_id(struct perf_evsel *counter)
{
	return STAT_RECORD || counter->attr.read_format & PERF_FORMAT_ID;
}

static struct perf_evsel *perf_evsel__reset_weak_group(struct perf_evsel *evsel)
{
	struct perf_evsel *c2, *leader;
	bool is_open = true;

	leader = evsel->leader;
	pr_debug("Weak group for %s/%d failed\n",
			leader->name, leader->nr_members);

	/*
	 * for_each_group_member doesn't work here because it doesn't
	 * include the first entry.
	 */
	evlist__for_each_entry(evsel_list, c2) {
		if (c2 == evsel)
			is_open = false;
		if (c2->leader == leader) {
			if (is_open)
				perf_evsel__close(c2);
			c2->leader = c2;
			c2->nr_members = 0;
		}
	}
	return leader;
}

static int __run_perf_stat(int argc, const char **argv)
{
	int interval = stat_config.interval;
	char msg[BUFSIZ];
	unsigned long long t0, t1;
	struct perf_evsel *counter;
	struct timespec ts;
	size_t l;
	int status = 0;
	const bool forks = (argc > 0);
	bool is_pipe = STAT_RECORD ? perf_stat.data.is_pipe : false;
	struct perf_evsel_config_term *err_term;

	if (interval) {
		ts.tv_sec  = interval / USEC_PER_MSEC;
		ts.tv_nsec = (interval % USEC_PER_MSEC) * NSEC_PER_MSEC;
	} else {
		ts.tv_sec  = 1;
		ts.tv_nsec = 0;
	}

	if (forks) {
		if (perf_evlist__prepare_workload(evsel_list, &target, argv, is_pipe,
						  workload_exec_failed_signal) < 0) {
			perror("failed to prepare workload");
			return -1;
		}
		child_pid = evsel_list->workload.pid;
	}

	if (group)
		perf_evlist__set_leader(evsel_list);

	evlist__for_each_entry(evsel_list, counter) {
try_again:
		if (create_perf_stat_counter(counter) < 0) {

			/* Weak group failed. Reset the group. */
			if ((errno == EINVAL || errno == EBADF) &&
			    counter->leader != counter &&
			    counter->weak_group) {
				counter = perf_evsel__reset_weak_group(counter);
				goto try_again;
			}

			/*
			 * PPC returns ENXIO for HW counters until 2.6.37
			 * (behavior changed with commit b0a873e).
			 */
			if (errno == EINVAL || errno == ENOSYS ||
			    errno == ENOENT || errno == EOPNOTSUPP ||
			    errno == ENXIO) {
				if (verbose > 0)
					ui__warning("%s event is not supported by the kernel.\n",
						    perf_evsel__name(counter));
				counter->supported = false;

				if ((counter->leader != counter) ||
				    !(counter->leader->nr_members > 1))
					continue;
			} else if (perf_evsel__fallback(counter, errno, msg, sizeof(msg))) {
                                if (verbose > 0)
                                        ui__warning("%s\n", msg);
                                goto try_again;
                        }

			perf_evsel__open_strerror(counter, &target,
						  errno, msg, sizeof(msg));
			ui__error("%s\n", msg);

			if (child_pid != -1)
				kill(child_pid, SIGTERM);

			return -1;
		}
		counter->supported = true;

		l = strlen(counter->unit);
		if (l > unit_width)
			unit_width = l;

		if (perf_evsel__should_store_id(counter) &&
		    store_counter_ids(counter))
			return -1;
	}

	if (perf_evlist__apply_filters(evsel_list, &counter)) {
		pr_err("failed to set filter \"%s\" on event %s with %d (%s)\n",
			counter->filter, perf_evsel__name(counter), errno,
			str_error_r(errno, msg, sizeof(msg)));
		return -1;
	}

	if (perf_evlist__apply_drv_configs(evsel_list, &counter, &err_term)) {
		pr_err("failed to set config \"%s\" on event %s with %d (%s)\n",
		      err_term->val.drv_cfg, perf_evsel__name(counter), errno,
		      str_error_r(errno, msg, sizeof(msg)));
		return -1;
	}

	if (STAT_RECORD) {
		int err, fd = perf_data__fd(&perf_stat.data);

		if (is_pipe) {
			err = perf_header__write_pipe(perf_data__fd(&perf_stat.data));
		} else {
			err = perf_session__write_header(perf_stat.session, evsel_list,
							 fd, false);
		}

		if (err < 0)
			return err;

		err = perf_stat_synthesize_config(is_pipe);
		if (err < 0)
			return err;
	}

	/*
	 * Enable counters and exec the command:
	 */
	t0 = rdclock();
	clock_gettime(CLOCK_MONOTONIC, &ref_time);

	if (forks) {
		perf_evlist__start_workload(evsel_list);
		enable_counters();

		if (interval) {
			while (!waitpid(child_pid, &status, WNOHANG)) {
				nanosleep(&ts, NULL);
				process_interval();
			}
		}
		waitpid(child_pid, &status, 0);

		if (workload_exec_errno) {
			const char *emsg = str_error_r(workload_exec_errno, msg, sizeof(msg));
			pr_err("Workload failed: %s\n", emsg);
			return -1;
		}

		if (WIFSIGNALED(status))
			psignal(WTERMSIG(status), argv[0]);
	} else {
		enable_counters();
		while (!done) {
			nanosleep(&ts, NULL);
			if (interval)
				process_interval();
		}
	}

	disable_counters();

	t1 = rdclock();

	update_stats(&walltime_nsecs_stats, t1 - t0);

	/*
	 * Closing a group leader splits the group, and as we only disable
	 * group leaders, results in remaining events becoming enabled. To
	 * avoid arbitrary skew, we must read all counters before closing any
	 * group leaders.
	 */
	read_counters();
	perf_evlist__close(evsel_list);

	return WEXITSTATUS(status);
}

static int run_perf_stat(int argc, const char **argv)
{
	int ret;

	if (pre_cmd) {
		ret = system(pre_cmd);
		if (ret)
			return ret;
	}

	if (sync_run)
		sync();

	ret = __run_perf_stat(argc, argv);
	if (ret)
		return ret;

	if (post_cmd) {
		ret = system(post_cmd);
		if (ret)
			return ret;
	}

	return ret;
}

static void print_running(u64 run, u64 ena)
{
	if (csv_output) {
		fprintf(stat_config.output, "%s%" PRIu64 "%s%.2f",
					csv_sep,
					run,
					csv_sep,
					ena ? 100.0 * run / ena : 100.0);
	} else if (run != ena) {
		fprintf(stat_config.output, "  (%.2f%%)", 100.0 * run / ena);
	}
}

static void print_noise_pct(double total, double avg)
{
	double pct = rel_stddev_stats(total, avg);

	if (csv_output)
		fprintf(stat_config.output, "%s%.2f%%", csv_sep, pct);
	else if (pct)
		fprintf(stat_config.output, "  ( +-%6.2f%% )", pct);
}

static void print_noise(struct perf_evsel *evsel, double avg)
{
	struct perf_stat_evsel *ps;

	if (run_count == 1)
		return;

	ps = evsel->stats;
	print_noise_pct(stddev_stats(&ps->res_stats[0]), avg);
}

static void aggr_printout(struct perf_evsel *evsel, int id, int nr)
{
	switch (stat_config.aggr_mode) {
	case AGGR_CORE:
		fprintf(stat_config.output, "S%d-C%*d%s%*d%s",
			cpu_map__id_to_socket(id),
			csv_output ? 0 : -8,
			cpu_map__id_to_cpu(id),
			csv_sep,
			csv_output ? 0 : 4,
			nr,
			csv_sep);
		break;
	case AGGR_SOCKET:
		fprintf(stat_config.output, "S%*d%s%*d%s",
			csv_output ? 0 : -5,
			id,
			csv_sep,
			csv_output ? 0 : 4,
			nr,
			csv_sep);
			break;
	case AGGR_NONE:
		fprintf(stat_config.output, "CPU%*d%s",
			csv_output ? 0 : -4,
			perf_evsel__cpus(evsel)->map[id], csv_sep);
		break;
	case AGGR_THREAD:
		fprintf(stat_config.output, "%*s-%*d%s",
			csv_output ? 0 : 16,
			thread_map__comm(evsel->threads, id),
			csv_output ? 0 : -8,
			thread_map__pid(evsel->threads, id),
			csv_sep);
		break;
	case AGGR_GLOBAL:
	case AGGR_UNSET:
	default:
		break;
	}
}

struct outstate {
	FILE *fh;
	bool newline;
	const char *prefix;
	int  nfields;
	int  id, nr;
	struct perf_evsel *evsel;
};

#define METRIC_LEN  35

static void new_line_std(void *ctx)
{
	struct outstate *os = ctx;

	os->newline = true;
}

static void do_new_line_std(struct outstate *os)
{
	fputc('\n', os->fh);
	fputs(os->prefix, os->fh);
	aggr_printout(os->evsel, os->id, os->nr);
	if (stat_config.aggr_mode == AGGR_NONE)
		fprintf(os->fh, "        ");
	fprintf(os->fh, "                                                 ");
}

static void print_metric_std(void *ctx, const char *color, const char *fmt,
			     const char *unit, double val)
{
	struct outstate *os = ctx;
	FILE *out = os->fh;
	int n;
	bool newline = os->newline;

	os->newline = false;

	if (unit == NULL || fmt == NULL) {
		fprintf(out, "%-*s", METRIC_LEN, "");
		return;
	}

	if (newline)
		do_new_line_std(os);

	n = fprintf(out, " # ");
	if (color)
		n += color_fprintf(out, color, fmt, val);
	else
		n += fprintf(out, fmt, val);
	fprintf(out, " %-*s", METRIC_LEN - n - 1, unit);
}

static void new_line_csv(void *ctx)
{
	struct outstate *os = ctx;
	int i;

	fputc('\n', os->fh);
	if (os->prefix)
		fprintf(os->fh, "%s%s", os->prefix, csv_sep);
	aggr_printout(os->evsel, os->id, os->nr);
	for (i = 0; i < os->nfields; i++)
		fputs(csv_sep, os->fh);
}

static void print_metric_csv(void *ctx,
			     const char *color __maybe_unused,
			     const char *fmt, const char *unit, double val)
{
	struct outstate *os = ctx;
	FILE *out = os->fh;
	char buf[64], *vals, *ends;

	if (unit == NULL || fmt == NULL) {
		fprintf(out, "%s%s%s%s", csv_sep, csv_sep, csv_sep, csv_sep);
		return;
	}
	snprintf(buf, sizeof(buf), fmt, val);
	ends = vals = ltrim(buf);
	while (isdigit(*ends) || *ends == '.')
		ends++;
	*ends = 0;
	while (isspace(*unit))
		unit++;
	fprintf(out, "%s%s%s%s", csv_sep, vals, csv_sep, unit);
}

#define METRIC_ONLY_LEN 20

/* Filter out some columns that don't work well in metrics only mode */

static bool valid_only_metric(const char *unit)
{
	if (!unit)
		return false;
	if (strstr(unit, "/sec") ||
	    strstr(unit, "hz") ||
	    strstr(unit, "Hz") ||
	    strstr(unit, "CPUs utilized"))
		return false;
	return true;
}

static const char *fixunit(char *buf, struct perf_evsel *evsel,
			   const char *unit)
{
	if (!strncmp(unit, "of all", 6)) {
		snprintf(buf, 1024, "%s %s", perf_evsel__name(evsel),
			 unit);
		return buf;
	}
	return unit;
}

static void print_metric_only(void *ctx, const char *color, const char *fmt,
			      const char *unit, double val)
{
	struct outstate *os = ctx;
	FILE *out = os->fh;
	int n;
	char buf[1024];
	unsigned mlen = METRIC_ONLY_LEN;

	if (!valid_only_metric(unit))
		return;
	unit = fixunit(buf, os->evsel, unit);
	if (color)
		n = color_fprintf(out, color, fmt, val);
	else
		n = fprintf(out, fmt, val);
	if (n > METRIC_ONLY_LEN)
		n = METRIC_ONLY_LEN;
	if (mlen < strlen(unit))
		mlen = strlen(unit) + 1;
	fprintf(out, "%*s", mlen - n, "");
}

static void print_metric_only_csv(void *ctx, const char *color __maybe_unused,
				  const char *fmt,
				  const char *unit, double val)
{
	struct outstate *os = ctx;
	FILE *out = os->fh;
	char buf[64], *vals, *ends;
	char tbuf[1024];

	if (!valid_only_metric(unit))
		return;
	unit = fixunit(tbuf, os->evsel, unit);
	snprintf(buf, sizeof buf, fmt, val);
	ends = vals = ltrim(buf);
	while (isdigit(*ends) || *ends == '.')
		ends++;
	*ends = 0;
	fprintf(out, "%s%s", vals, csv_sep);
}

static void new_line_metric(void *ctx __maybe_unused)
{
}

static void print_metric_header(void *ctx, const char *color __maybe_unused,
				const char *fmt __maybe_unused,
				const char *unit, double val __maybe_unused)
{
	struct outstate *os = ctx;
	char tbuf[1024];

	if (!valid_only_metric(unit))
		return;
	unit = fixunit(tbuf, os->evsel, unit);
	if (csv_output)
		fprintf(os->fh, "%s%s", unit, csv_sep);
	else
		fprintf(os->fh, "%-*s ", METRIC_ONLY_LEN, unit);
}

static void nsec_printout(int id, int nr, struct perf_evsel *evsel, double avg)
{
	FILE *output = stat_config.output;
	double msecs = avg / NSEC_PER_MSEC;
	const char *fmt_v, *fmt_n;
	char name[25];

	fmt_v = csv_output ? "%.6f%s" : "%18.6f%s";
	fmt_n = csv_output ? "%s" : "%-25s";

	aggr_printout(evsel, id, nr);

	scnprintf(name, sizeof(name), "%s%s",
		  perf_evsel__name(evsel), csv_output ? "" : " (msec)");

	fprintf(output, fmt_v, msecs, csv_sep);

	if (csv_output)
		fprintf(output, "%s%s", evsel->unit, csv_sep);
	else
		fprintf(output, "%-*s%s", unit_width, evsel->unit, csv_sep);

	fprintf(output, fmt_n, name);

	if (evsel->cgrp)
		fprintf(output, "%s%s", csv_sep, evsel->cgrp->name);
}

static int first_shadow_cpu(struct perf_evsel *evsel, int id)
{
	int i;

	if (!aggr_get_id)
		return 0;

	if (stat_config.aggr_mode == AGGR_NONE)
		return id;

	if (stat_config.aggr_mode == AGGR_GLOBAL)
		return 0;

	for (i = 0; i < perf_evsel__nr_cpus(evsel); i++) {
		int cpu2 = perf_evsel__cpus(evsel)->map[i];

		if (aggr_get_id(evsel_list->cpus, cpu2) == id)
			return cpu2;
	}
	return 0;
}

static void abs_printout(int id, int nr, struct perf_evsel *evsel, double avg)
{
	FILE *output = stat_config.output;
	double sc =  evsel->scale;
	const char *fmt;

	if (csv_output) {
		fmt = floor(sc) != sc ?  "%.2f%s" : "%.0f%s";
	} else {
		if (big_num)
			fmt = floor(sc) != sc ? "%'18.2f%s" : "%'18.0f%s";
		else
			fmt = floor(sc) != sc ? "%18.2f%s" : "%18.0f%s";
	}

	aggr_printout(evsel, id, nr);

	fprintf(output, fmt, avg, csv_sep);

	if (evsel->unit)
		fprintf(output, "%-*s%s",
			csv_output ? 0 : unit_width,
			evsel->unit, csv_sep);

	fprintf(output, "%-*s", csv_output ? 0 : 25, perf_evsel__name(evsel));

	if (evsel->cgrp)
		fprintf(output, "%s%s", csv_sep, evsel->cgrp->name);
}

static void printout(int id, int nr, struct perf_evsel *counter, double uval,
		     char *prefix, u64 run, u64 ena, double noise,
		     struct runtime_stat *st)
{
	struct perf_stat_output_ctx out;
	struct outstate os = {
		.fh = stat_config.output,
		.prefix = prefix ? prefix : "",
		.id = id,
		.nr = nr,
		.evsel = counter,
	};
	print_metric_t pm = print_metric_std;
	void (*nl)(void *);

	if (metric_only) {
		nl = new_line_metric;
		if (csv_output)
			pm = print_metric_only_csv;
		else
			pm = print_metric_only;
	} else
		nl = new_line_std;

	if (csv_output && !metric_only) {
		static int aggr_fields[] = {
			[AGGR_GLOBAL] = 0,
			[AGGR_THREAD] = 1,
			[AGGR_NONE] = 1,
			[AGGR_SOCKET] = 2,
			[AGGR_CORE] = 2,
		};

		pm = print_metric_csv;
		nl = new_line_csv;
		os.nfields = 3;
		os.nfields += aggr_fields[stat_config.aggr_mode];
		if (counter->cgrp)
			os.nfields++;
	}
	if (run == 0 || ena == 0 || counter->counts->scaled == -1) {
		if (metric_only) {
			pm(&os, NULL, "", "", 0);
			return;
		}
		aggr_printout(counter, id, nr);

		fprintf(stat_config.output, "%*s%s",
			csv_output ? 0 : 18,
			counter->supported ? CNTR_NOT_COUNTED : CNTR_NOT_SUPPORTED,
			csv_sep);

		if (counter->supported)
			print_free_counters_hint = 1;

		fprintf(stat_config.output, "%-*s%s",
			csv_output ? 0 : unit_width,
			counter->unit, csv_sep);

		fprintf(stat_config.output, "%*s",
			csv_output ? 0 : -25,
			perf_evsel__name(counter));

		if (counter->cgrp)
			fprintf(stat_config.output, "%s%s",
				csv_sep, counter->cgrp->name);

		if (!csv_output)
			pm(&os, NULL, NULL, "", 0);
		print_noise(counter, noise);
		print_running(run, ena);
		if (csv_output)
			pm(&os, NULL, NULL, "", 0);
		return;
	}

	if (metric_only)
		/* nothing */;
	else if (nsec_counter(counter))
		nsec_printout(id, nr, counter, uval);
	else
		abs_printout(id, nr, counter, uval);

	out.print_metric = pm;
	out.new_line = nl;
	out.ctx = &os;
	out.force_header = false;

	if (csv_output && !metric_only) {
		print_noise(counter, noise);
		print_running(run, ena);
	}

	perf_stat__print_shadow_stats(counter, uval,
				first_shadow_cpu(counter, id),
<<<<<<< HEAD
				&out, &metric_events);
=======
				&out, &metric_events, st);
>>>>>>> 661e50bc
	if (!csv_output && !metric_only) {
		print_noise(counter, noise);
		print_running(run, ena);
	}
}

static void aggr_update_shadow(void)
{
	int cpu, s2, id, s;
	u64 val;
	struct perf_evsel *counter;

	for (s = 0; s < aggr_map->nr; s++) {
		id = aggr_map->map[s];
		evlist__for_each_entry(evsel_list, counter) {
			val = 0;
			for (cpu = 0; cpu < perf_evsel__nr_cpus(counter); cpu++) {
				s2 = aggr_get_id(evsel_list->cpus, cpu);
				if (s2 != id)
					continue;
				val += perf_counts(counter->counts, cpu, 0)->val;
			}
			perf_stat__update_shadow_stats(counter, val,
<<<<<<< HEAD
						       first_shadow_cpu(counter, id));
=======
					first_shadow_cpu(counter, id),
					&rt_stat);
>>>>>>> 661e50bc
		}
	}
}

static void collect_all_aliases(struct perf_evsel *counter,
			    void (*cb)(struct perf_evsel *counter, void *data,
				       bool first),
			    void *data)
{
	struct perf_evsel *alias;

	alias = list_prepare_entry(counter, &(evsel_list->entries), node);
	list_for_each_entry_continue (alias, &evsel_list->entries, node) {
		if (strcmp(perf_evsel__name(alias), perf_evsel__name(counter)) ||
		    alias->scale != counter->scale ||
		    alias->cgrp != counter->cgrp ||
		    strcmp(alias->unit, counter->unit) ||
		    nsec_counter(alias) != nsec_counter(counter))
			break;
		alias->merged_stat = true;
		cb(alias, data, false);
	}
}

static bool collect_data(struct perf_evsel *counter,
			    void (*cb)(struct perf_evsel *counter, void *data,
				       bool first),
			    void *data)
{
	if (counter->merged_stat)
		return false;
	cb(counter, data, true);
	if (!no_merge && counter->auto_merge_stats)
		collect_all_aliases(counter, cb, data);
	return true;
}

struct aggr_data {
	u64 ena, run, val;
	int id;
	int nr;
	int cpu;
};

static void aggr_cb(struct perf_evsel *counter, void *data, bool first)
{
	struct aggr_data *ad = data;
	int cpu, s2;

	for (cpu = 0; cpu < perf_evsel__nr_cpus(counter); cpu++) {
		struct perf_counts_values *counts;

		s2 = aggr_get_id(perf_evsel__cpus(counter), cpu);
		if (s2 != ad->id)
			continue;
		if (first)
			ad->nr++;
		counts = perf_counts(counter->counts, cpu, 0);
		/*
		 * When any result is bad, make them all to give
		 * consistent output in interval mode.
		 */
		if (counts->ena == 0 || counts->run == 0 ||
		    counter->counts->scaled == -1) {
			ad->ena = 0;
			ad->run = 0;
			break;
		}
		ad->val += counts->val;
		ad->ena += counts->ena;
		ad->run += counts->run;
	}
}

static void print_aggr(char *prefix)
{
	FILE *output = stat_config.output;
	struct perf_evsel *counter;
	int s, id, nr;
	double uval;
	u64 ena, run, val;
	bool first;

	if (!(aggr_map || aggr_get_id))
		return;

	aggr_update_shadow();

	/*
	 * With metric_only everything is on a single line.
	 * Without each counter has its own line.
	 */
	for (s = 0; s < aggr_map->nr; s++) {
		struct aggr_data ad;
		if (prefix && metric_only)
			fprintf(output, "%s", prefix);

		ad.id = id = aggr_map->map[s];
		first = true;
		evlist__for_each_entry(evsel_list, counter) {
			if (is_duration_time(counter))
				continue;

			ad.val = ad.ena = ad.run = 0;
			ad.nr = 0;
			if (!collect_data(counter, aggr_cb, &ad))
				continue;
			nr = ad.nr;
			ena = ad.ena;
			run = ad.run;
			val = ad.val;
			if (first && metric_only) {
				first = false;
				aggr_printout(counter, id, nr);
			}
			if (prefix && !metric_only)
				fprintf(output, "%s", prefix);

			uval = val * counter->scale;
			printout(id, nr, counter, uval, prefix, run, ena, 1.0,
				 &rt_stat);
			if (!metric_only)
				fputc('\n', output);
		}
		if (metric_only)
			fputc('\n', output);
	}
}

static int cmp_val(const void *a, const void *b)
{
	return ((struct perf_aggr_thread_value *)b)->val -
		((struct perf_aggr_thread_value *)a)->val;
}

static struct perf_aggr_thread_value *sort_aggr_thread(
					struct perf_evsel *counter,
					int nthreads, int ncpus,
					int *ret)
{
	int cpu, thread, i = 0;
	double uval;
	struct perf_aggr_thread_value *buf;

	buf = calloc(nthreads, sizeof(struct perf_aggr_thread_value));
	if (!buf)
		return NULL;

	for (thread = 0; thread < nthreads; thread++) {
		u64 ena = 0, run = 0, val = 0;

		for (cpu = 0; cpu < ncpus; cpu++) {
			val += perf_counts(counter->counts, cpu, thread)->val;
			ena += perf_counts(counter->counts, cpu, thread)->ena;
			run += perf_counts(counter->counts, cpu, thread)->run;
		}

		uval = val * counter->scale;

		/*
		 * Skip value 0 when enabling --per-thread globally,
		 * otherwise too many 0 output.
		 */
		if (uval == 0.0 && target__has_per_thread(&target))
			continue;

		buf[i].counter = counter;
		buf[i].id = thread;
		buf[i].uval = uval;
		buf[i].val = val;
		buf[i].run = run;
		buf[i].ena = ena;
		i++;
	}

	qsort(buf, i, sizeof(struct perf_aggr_thread_value), cmp_val);

	if (ret)
		*ret = i;

	return buf;
}

static void print_aggr_thread(struct perf_evsel *counter, char *prefix)
{
	FILE *output = stat_config.output;
	int nthreads = thread_map__nr(counter->threads);
	int ncpus = cpu_map__nr(counter->cpus);
	int thread, sorted_threads, id;
	struct perf_aggr_thread_value *buf;

	buf = sort_aggr_thread(counter, nthreads, ncpus, &sorted_threads);
	if (!buf) {
		perror("cannot sort aggr thread");
		return;
	}

	for (thread = 0; thread < sorted_threads; thread++) {
		if (prefix)
			fprintf(output, "%s", prefix);

		id = buf[thread].id;
		if (stat_config.stats)
			printout(id, 0, buf[thread].counter, buf[thread].uval,
				 prefix, buf[thread].run, buf[thread].ena, 1.0,
				 &stat_config.stats[id]);
		else
			printout(id, 0, buf[thread].counter, buf[thread].uval,
				 prefix, buf[thread].run, buf[thread].ena, 1.0,
				 &rt_stat);
		fputc('\n', output);
	}

	free(buf);
}

struct caggr_data {
	double avg, avg_enabled, avg_running;
};

static void counter_aggr_cb(struct perf_evsel *counter, void *data,
			    bool first __maybe_unused)
{
	struct caggr_data *cd = data;
	struct perf_stat_evsel *ps = counter->stats;

	cd->avg += avg_stats(&ps->res_stats[0]);
	cd->avg_enabled += avg_stats(&ps->res_stats[1]);
	cd->avg_running += avg_stats(&ps->res_stats[2]);
}

/*
 * Print out the results of a single counter:
 * aggregated counts in system-wide mode
 */
static void print_counter_aggr(struct perf_evsel *counter, char *prefix)
{
	FILE *output = stat_config.output;
	double uval;
	struct caggr_data cd = { .avg = 0.0 };

	if (!collect_data(counter, counter_aggr_cb, &cd))
		return;

	if (prefix && !metric_only)
		fprintf(output, "%s", prefix);

	uval = cd.avg * counter->scale;
	printout(-1, 0, counter, uval, prefix, cd.avg_running, cd.avg_enabled,
		 cd.avg, &rt_stat);
	if (!metric_only)
		fprintf(output, "\n");
}

static void counter_cb(struct perf_evsel *counter, void *data,
		       bool first __maybe_unused)
{
	struct aggr_data *ad = data;

	ad->val += perf_counts(counter->counts, ad->cpu, 0)->val;
	ad->ena += perf_counts(counter->counts, ad->cpu, 0)->ena;
	ad->run += perf_counts(counter->counts, ad->cpu, 0)->run;
}

/*
 * Print out the results of a single counter:
 * does not use aggregated count in system-wide
 */
static void print_counter(struct perf_evsel *counter, char *prefix)
{
	FILE *output = stat_config.output;
	u64 ena, run, val;
	double uval;
	int cpu;

	for (cpu = 0; cpu < perf_evsel__nr_cpus(counter); cpu++) {
		struct aggr_data ad = { .cpu = cpu };

		if (!collect_data(counter, counter_cb, &ad))
			return;
		val = ad.val;
		ena = ad.ena;
		run = ad.run;

		if (prefix)
			fprintf(output, "%s", prefix);

		uval = val * counter->scale;
		printout(cpu, 0, counter, uval, prefix, run, ena, 1.0,
			 &rt_stat);

		fputc('\n', output);
	}
}

static void print_no_aggr_metric(char *prefix)
{
	int cpu;
	int nrcpus = 0;
	struct perf_evsel *counter;
	u64 ena, run, val;
	double uval;

	nrcpus = evsel_list->cpus->nr;
	for (cpu = 0; cpu < nrcpus; cpu++) {
		bool first = true;

		if (prefix)
			fputs(prefix, stat_config.output);
		evlist__for_each_entry(evsel_list, counter) {
			if (is_duration_time(counter))
				continue;
			if (first) {
				aggr_printout(counter, cpu, 0);
				first = false;
			}
			val = perf_counts(counter->counts, cpu, 0)->val;
			ena = perf_counts(counter->counts, cpu, 0)->ena;
			run = perf_counts(counter->counts, cpu, 0)->run;

			uval = val * counter->scale;
			printout(cpu, 0, counter, uval, prefix, run, ena, 1.0,
				 &rt_stat);
		}
		fputc('\n', stat_config.output);
	}
}

static int aggr_header_lens[] = {
	[AGGR_CORE] = 18,
	[AGGR_SOCKET] = 12,
	[AGGR_NONE] = 6,
	[AGGR_THREAD] = 24,
	[AGGR_GLOBAL] = 0,
};

static const char *aggr_header_csv[] = {
	[AGGR_CORE] 	= 	"core,cpus,",
	[AGGR_SOCKET] 	= 	"socket,cpus",
	[AGGR_NONE] 	= 	"cpu,",
	[AGGR_THREAD] 	= 	"comm-pid,",
	[AGGR_GLOBAL] 	=	""
};

static void print_metric_headers(const char *prefix, bool no_indent)
{
	struct perf_stat_output_ctx out;
	struct perf_evsel *counter;
	struct outstate os = {
		.fh = stat_config.output
	};

	if (prefix)
		fprintf(stat_config.output, "%s", prefix);

	if (!csv_output && !no_indent)
		fprintf(stat_config.output, "%*s",
			aggr_header_lens[stat_config.aggr_mode], "");
	if (csv_output) {
		if (stat_config.interval)
			fputs("time,", stat_config.output);
		fputs(aggr_header_csv[stat_config.aggr_mode],
			stat_config.output);
	}

	/* Print metrics headers only */
	evlist__for_each_entry(evsel_list, counter) {
		if (is_duration_time(counter))
			continue;
		os.evsel = counter;
		out.ctx = &os;
		out.print_metric = print_metric_header;
		out.new_line = new_line_metric;
		out.force_header = true;
		os.evsel = counter;
		perf_stat__print_shadow_stats(counter, 0,
					      0,
					      &out,
<<<<<<< HEAD
					      &metric_events);
=======
					      &metric_events,
					      &rt_stat);
>>>>>>> 661e50bc
	}
	fputc('\n', stat_config.output);
}

static void print_interval(char *prefix, struct timespec *ts)
{
	FILE *output = stat_config.output;
	static int num_print_interval;

	sprintf(prefix, "%6lu.%09lu%s", ts->tv_sec, ts->tv_nsec, csv_sep);

	if (num_print_interval == 0 && !csv_output) {
		switch (stat_config.aggr_mode) {
		case AGGR_SOCKET:
			fprintf(output, "#           time socket cpus");
			if (!metric_only)
				fprintf(output, "             counts %*s events\n", unit_width, "unit");
			break;
		case AGGR_CORE:
			fprintf(output, "#           time core         cpus");
			if (!metric_only)
				fprintf(output, "             counts %*s events\n", unit_width, "unit");
			break;
		case AGGR_NONE:
			fprintf(output, "#           time CPU");
			if (!metric_only)
				fprintf(output, "                counts %*s events\n", unit_width, "unit");
			break;
		case AGGR_THREAD:
			fprintf(output, "#           time             comm-pid");
			if (!metric_only)
				fprintf(output, "                  counts %*s events\n", unit_width, "unit");
			break;
		case AGGR_GLOBAL:
		default:
			fprintf(output, "#           time");
			if (!metric_only)
				fprintf(output, "             counts %*s events\n", unit_width, "unit");
		case AGGR_UNSET:
			break;
		}
	}

	if (num_print_interval == 0 && metric_only)
		print_metric_headers(" ", true);
	if (++num_print_interval == 25)
		num_print_interval = 0;
}

static void print_header(int argc, const char **argv)
{
	FILE *output = stat_config.output;
	int i;

	fflush(stdout);

	if (!csv_output) {
		fprintf(output, "\n");
		fprintf(output, " Performance counter stats for ");
		if (target.system_wide)
			fprintf(output, "\'system wide");
		else if (target.cpu_list)
			fprintf(output, "\'CPU(s) %s", target.cpu_list);
		else if (!target__has_task(&target)) {
			fprintf(output, "\'%s", argv ? argv[0] : "pipe");
			for (i = 1; argv && (i < argc); i++)
				fprintf(output, " %s", argv[i]);
		} else if (target.pid)
			fprintf(output, "process id \'%s", target.pid);
		else
			fprintf(output, "thread id \'%s", target.tid);

		fprintf(output, "\'");
		if (run_count > 1)
			fprintf(output, " (%d runs)", run_count);
		fprintf(output, ":\n\n");
	}
}

static void print_footer(void)
{
	FILE *output = stat_config.output;
	int n;

	if (!null_run)
		fprintf(output, "\n");
	fprintf(output, " %17.9f seconds time elapsed",
			avg_stats(&walltime_nsecs_stats) / NSEC_PER_SEC);
	if (run_count > 1) {
		fprintf(output, "                                        ");
		print_noise_pct(stddev_stats(&walltime_nsecs_stats),
				avg_stats(&walltime_nsecs_stats));
	}
	fprintf(output, "\n\n");

	if (print_free_counters_hint &&
	    sysctl__read_int("kernel/nmi_watchdog", &n) >= 0 &&
	    n > 0)
		fprintf(output,
"Some events weren't counted. Try disabling the NMI watchdog:\n"
"	echo 0 > /proc/sys/kernel/nmi_watchdog\n"
"	perf stat ...\n"
"	echo 1 > /proc/sys/kernel/nmi_watchdog\n");
}

static void print_counters(struct timespec *ts, int argc, const char **argv)
{
	int interval = stat_config.interval;
	struct perf_evsel *counter;
	char buf[64], *prefix = NULL;

	/* Do not print anything if we record to the pipe. */
	if (STAT_RECORD && perf_stat.data.is_pipe)
		return;

	if (interval)
		print_interval(prefix = buf, ts);
	else
		print_header(argc, argv);

	if (metric_only) {
		static int num_print_iv;

		if (num_print_iv == 0 && !interval)
			print_metric_headers(prefix, false);
		if (num_print_iv++ == 25)
			num_print_iv = 0;
		if (stat_config.aggr_mode == AGGR_GLOBAL && prefix)
			fprintf(stat_config.output, "%s", prefix);
	}

	switch (stat_config.aggr_mode) {
	case AGGR_CORE:
	case AGGR_SOCKET:
		print_aggr(prefix);
		break;
	case AGGR_THREAD:
		evlist__for_each_entry(evsel_list, counter) {
			if (is_duration_time(counter))
				continue;
			print_aggr_thread(counter, prefix);
		}
		break;
	case AGGR_GLOBAL:
		evlist__for_each_entry(evsel_list, counter) {
			if (is_duration_time(counter))
				continue;
			print_counter_aggr(counter, prefix);
		}
		if (metric_only)
			fputc('\n', stat_config.output);
		break;
	case AGGR_NONE:
		if (metric_only)
			print_no_aggr_metric(prefix);
		else {
			evlist__for_each_entry(evsel_list, counter) {
				if (is_duration_time(counter))
					continue;
				print_counter(counter, prefix);
			}
		}
		break;
	case AGGR_UNSET:
	default:
		break;
	}

	if (!interval && !csv_output)
		print_footer();

	fflush(stat_config.output);
}

static volatile int signr = -1;

static void skip_signal(int signo)
{
	if ((child_pid == -1) || stat_config.interval)
		done = 1;

	signr = signo;
	/*
	 * render child_pid harmless
	 * won't send SIGTERM to a random
	 * process in case of race condition
	 * and fast PID recycling
	 */
	child_pid = -1;
}

static void sig_atexit(void)
{
	sigset_t set, oset;

	/*
	 * avoid race condition with SIGCHLD handler
	 * in skip_signal() which is modifying child_pid
	 * goal is to avoid send SIGTERM to a random
	 * process
	 */
	sigemptyset(&set);
	sigaddset(&set, SIGCHLD);
	sigprocmask(SIG_BLOCK, &set, &oset);

	if (child_pid != -1)
		kill(child_pid, SIGTERM);

	sigprocmask(SIG_SETMASK, &oset, NULL);

	if (signr == -1)
		return;

	signal(signr, SIG_DFL);
	kill(getpid(), signr);
}

static int stat__set_big_num(const struct option *opt __maybe_unused,
			     const char *s __maybe_unused, int unset)
{
	big_num_opt = unset ? 0 : 1;
	return 0;
}

static int enable_metric_only(const struct option *opt __maybe_unused,
			      const char *s __maybe_unused, int unset)
{
	force_metric_only = true;
	metric_only = !unset;
	return 0;
}

static int parse_metric_groups(const struct option *opt,
			       const char *str,
			       int unset __maybe_unused)
{
	return metricgroup__parse_groups(opt, str, &metric_events);
}

static const struct option stat_options[] = {
	OPT_BOOLEAN('T', "transaction", &transaction_run,
		    "hardware transaction statistics"),
	OPT_CALLBACK('e', "event", &evsel_list, "event",
		     "event selector. use 'perf list' to list available events",
		     parse_events_option),
	OPT_CALLBACK(0, "filter", &evsel_list, "filter",
		     "event filter", parse_filter),
	OPT_BOOLEAN('i', "no-inherit", &no_inherit,
		    "child tasks do not inherit counters"),
	OPT_STRING('p', "pid", &target.pid, "pid",
		   "stat events on existing process id"),
	OPT_STRING('t', "tid", &target.tid, "tid",
		   "stat events on existing thread id"),
	OPT_BOOLEAN('a', "all-cpus", &target.system_wide,
		    "system-wide collection from all CPUs"),
	OPT_BOOLEAN('g', "group", &group,
		    "put the counters into a counter group"),
	OPT_BOOLEAN('c', "scale", &stat_config.scale, "scale/normalize counters"),
	OPT_INCR('v', "verbose", &verbose,
		    "be more verbose (show counter open errors, etc)"),
	OPT_INTEGER('r', "repeat", &run_count,
		    "repeat command and print average + stddev (max: 100, forever: 0)"),
	OPT_BOOLEAN('n', "null", &null_run,
		    "null run - dont start any counters"),
	OPT_INCR('d', "detailed", &detailed_run,
		    "detailed run - start a lot of events"),
	OPT_BOOLEAN('S', "sync", &sync_run,
		    "call sync() before starting a run"),
	OPT_CALLBACK_NOOPT('B', "big-num", NULL, NULL,
			   "print large numbers with thousands\' separators",
			   stat__set_big_num),
	OPT_STRING('C', "cpu", &target.cpu_list, "cpu",
		    "list of cpus to monitor in system-wide"),
	OPT_SET_UINT('A', "no-aggr", &stat_config.aggr_mode,
		    "disable CPU count aggregation", AGGR_NONE),
	OPT_BOOLEAN(0, "no-merge", &no_merge, "Do not merge identical named events"),
	OPT_STRING('x', "field-separator", &csv_sep, "separator",
		   "print counts with custom separator"),
	OPT_CALLBACK('G', "cgroup", &evsel_list, "name",
		     "monitor event in cgroup name only", parse_cgroups),
	OPT_STRING('o', "output", &output_name, "file", "output file name"),
	OPT_BOOLEAN(0, "append", &append_file, "append to the output file"),
	OPT_INTEGER(0, "log-fd", &output_fd,
		    "log output to fd, instead of stderr"),
	OPT_STRING(0, "pre", &pre_cmd, "command",
			"command to run prior to the measured command"),
	OPT_STRING(0, "post", &post_cmd, "command",
			"command to run after to the measured command"),
	OPT_UINTEGER('I', "interval-print", &stat_config.interval,
		    "print counts at regular interval in ms (>= 10)"),
	OPT_SET_UINT(0, "per-socket", &stat_config.aggr_mode,
		     "aggregate counts per processor socket", AGGR_SOCKET),
	OPT_SET_UINT(0, "per-core", &stat_config.aggr_mode,
		     "aggregate counts per physical processor core", AGGR_CORE),
	OPT_SET_UINT(0, "per-thread", &stat_config.aggr_mode,
		     "aggregate counts per thread", AGGR_THREAD),
	OPT_UINTEGER('D', "delay", &initial_delay,
		     "ms to wait before starting measurement after program start"),
	OPT_CALLBACK_NOOPT(0, "metric-only", &metric_only, NULL,
			"Only print computed metrics. No raw values", enable_metric_only),
	OPT_BOOLEAN(0, "topdown", &topdown_run,
			"measure topdown level 1 statistics"),
	OPT_BOOLEAN(0, "smi-cost", &smi_cost,
			"measure SMI cost"),
	OPT_CALLBACK('M', "metrics", &evsel_list, "metric/metric group list",
		     "monitor specified metrics or metric groups (separated by ,)",
		     parse_metric_groups),
	OPT_END()
};

static int perf_stat__get_socket(struct cpu_map *map, int cpu)
{
	return cpu_map__get_socket(map, cpu, NULL);
}

static int perf_stat__get_core(struct cpu_map *map, int cpu)
{
	return cpu_map__get_core(map, cpu, NULL);
}

static int cpu_map__get_max(struct cpu_map *map)
{
	int i, max = -1;

	for (i = 0; i < map->nr; i++) {
		if (map->map[i] > max)
			max = map->map[i];
	}

	return max;
}

static struct cpu_map *cpus_aggr_map;

static int perf_stat__get_aggr(aggr_get_id_t get_id, struct cpu_map *map, int idx)
{
	int cpu;

	if (idx >= map->nr)
		return -1;

	cpu = map->map[idx];

	if (cpus_aggr_map->map[cpu] == -1)
		cpus_aggr_map->map[cpu] = get_id(map, idx);

	return cpus_aggr_map->map[cpu];
}

static int perf_stat__get_socket_cached(struct cpu_map *map, int idx)
{
	return perf_stat__get_aggr(perf_stat__get_socket, map, idx);
}

static int perf_stat__get_core_cached(struct cpu_map *map, int idx)
{
	return perf_stat__get_aggr(perf_stat__get_core, map, idx);
}

static int perf_stat_init_aggr_mode(void)
{
	int nr;

	switch (stat_config.aggr_mode) {
	case AGGR_SOCKET:
		if (cpu_map__build_socket_map(evsel_list->cpus, &aggr_map)) {
			perror("cannot build socket map");
			return -1;
		}
		aggr_get_id = perf_stat__get_socket_cached;
		break;
	case AGGR_CORE:
		if (cpu_map__build_core_map(evsel_list->cpus, &aggr_map)) {
			perror("cannot build core map");
			return -1;
		}
		aggr_get_id = perf_stat__get_core_cached;
		break;
	case AGGR_NONE:
	case AGGR_GLOBAL:
	case AGGR_THREAD:
	case AGGR_UNSET:
	default:
		break;
	}

	/*
	 * The evsel_list->cpus is the base we operate on,
	 * taking the highest cpu number to be the size of
	 * the aggregation translate cpumap.
	 */
	nr = cpu_map__get_max(evsel_list->cpus);
	cpus_aggr_map = cpu_map__empty_new(nr + 1);
	return cpus_aggr_map ? 0 : -ENOMEM;
}

static void perf_stat__exit_aggr_mode(void)
{
	cpu_map__put(aggr_map);
	cpu_map__put(cpus_aggr_map);
	aggr_map = NULL;
	cpus_aggr_map = NULL;
}

static inline int perf_env__get_cpu(struct perf_env *env, struct cpu_map *map, int idx)
{
	int cpu;

	if (idx > map->nr)
		return -1;

	cpu = map->map[idx];

	if (cpu >= env->nr_cpus_avail)
		return -1;

	return cpu;
}

static int perf_env__get_socket(struct cpu_map *map, int idx, void *data)
{
	struct perf_env *env = data;
	int cpu = perf_env__get_cpu(env, map, idx);

	return cpu == -1 ? -1 : env->cpu[cpu].socket_id;
}

static int perf_env__get_core(struct cpu_map *map, int idx, void *data)
{
	struct perf_env *env = data;
	int core = -1, cpu = perf_env__get_cpu(env, map, idx);

	if (cpu != -1) {
		int socket_id = env->cpu[cpu].socket_id;

		/*
		 * Encode socket in upper 16 bits
		 * core_id is relative to socket, and
		 * we need a global id. So we combine
		 * socket + core id.
		 */
		core = (socket_id << 16) | (env->cpu[cpu].core_id & 0xffff);
	}

	return core;
}

static int perf_env__build_socket_map(struct perf_env *env, struct cpu_map *cpus,
				      struct cpu_map **sockp)
{
	return cpu_map__build_map(cpus, sockp, perf_env__get_socket, env);
}

static int perf_env__build_core_map(struct perf_env *env, struct cpu_map *cpus,
				    struct cpu_map **corep)
{
	return cpu_map__build_map(cpus, corep, perf_env__get_core, env);
}

static int perf_stat__get_socket_file(struct cpu_map *map, int idx)
{
	return perf_env__get_socket(map, idx, &perf_stat.session->header.env);
}

static int perf_stat__get_core_file(struct cpu_map *map, int idx)
{
	return perf_env__get_core(map, idx, &perf_stat.session->header.env);
}

static int perf_stat_init_aggr_mode_file(struct perf_stat *st)
{
	struct perf_env *env = &st->session->header.env;

	switch (stat_config.aggr_mode) {
	case AGGR_SOCKET:
		if (perf_env__build_socket_map(env, evsel_list->cpus, &aggr_map)) {
			perror("cannot build socket map");
			return -1;
		}
		aggr_get_id = perf_stat__get_socket_file;
		break;
	case AGGR_CORE:
		if (perf_env__build_core_map(env, evsel_list->cpus, &aggr_map)) {
			perror("cannot build core map");
			return -1;
		}
		aggr_get_id = perf_stat__get_core_file;
		break;
	case AGGR_NONE:
	case AGGR_GLOBAL:
	case AGGR_THREAD:
	case AGGR_UNSET:
	default:
		break;
	}

	return 0;
}

static int topdown_filter_events(const char **attr, char **str, bool use_group)
{
	int off = 0;
	int i;
	int len = 0;
	char *s;

	for (i = 0; attr[i]; i++) {
		if (pmu_have_event("cpu", attr[i])) {
			len += strlen(attr[i]) + 1;
			attr[i - off] = attr[i];
		} else
			off++;
	}
	attr[i - off] = NULL;

	*str = malloc(len + 1 + 2);
	if (!*str)
		return -1;
	s = *str;
	if (i - off == 0) {
		*s = 0;
		return 0;
	}
	if (use_group)
		*s++ = '{';
	for (i = 0; attr[i]; i++) {
		strcpy(s, attr[i]);
		s += strlen(s);
		*s++ = ',';
	}
	if (use_group) {
		s[-1] = '}';
		*s = 0;
	} else
		s[-1] = 0;
	return 0;
}

__weak bool arch_topdown_check_group(bool *warn)
{
	*warn = false;
	return false;
}

__weak void arch_topdown_group_warn(void)
{
}

/*
 * Add default attributes, if there were no attributes specified or
 * if -d/--detailed, -d -d or -d -d -d is used:
 */
static int add_default_attributes(void)
{
	int err;
	struct perf_event_attr default_attrs0[] = {

  { .type = PERF_TYPE_SOFTWARE, .config = PERF_COUNT_SW_TASK_CLOCK		},
  { .type = PERF_TYPE_SOFTWARE, .config = PERF_COUNT_SW_CONTEXT_SWITCHES	},
  { .type = PERF_TYPE_SOFTWARE, .config = PERF_COUNT_SW_CPU_MIGRATIONS		},
  { .type = PERF_TYPE_SOFTWARE, .config = PERF_COUNT_SW_PAGE_FAULTS		},

  { .type = PERF_TYPE_HARDWARE, .config = PERF_COUNT_HW_CPU_CYCLES		},
};
	struct perf_event_attr frontend_attrs[] = {
  { .type = PERF_TYPE_HARDWARE, .config = PERF_COUNT_HW_STALLED_CYCLES_FRONTEND	},
};
	struct perf_event_attr backend_attrs[] = {
  { .type = PERF_TYPE_HARDWARE, .config = PERF_COUNT_HW_STALLED_CYCLES_BACKEND	},
};
	struct perf_event_attr default_attrs1[] = {
  { .type = PERF_TYPE_HARDWARE, .config = PERF_COUNT_HW_INSTRUCTIONS		},
  { .type = PERF_TYPE_HARDWARE, .config = PERF_COUNT_HW_BRANCH_INSTRUCTIONS	},
  { .type = PERF_TYPE_HARDWARE, .config = PERF_COUNT_HW_BRANCH_MISSES		},

};

/*
 * Detailed stats (-d), covering the L1 and last level data caches:
 */
	struct perf_event_attr detailed_attrs[] = {

  { .type = PERF_TYPE_HW_CACHE,
    .config =
	 PERF_COUNT_HW_CACHE_L1D		<<  0  |
	(PERF_COUNT_HW_CACHE_OP_READ		<<  8) |
	(PERF_COUNT_HW_CACHE_RESULT_ACCESS	<< 16)				},

  { .type = PERF_TYPE_HW_CACHE,
    .config =
	 PERF_COUNT_HW_CACHE_L1D		<<  0  |
	(PERF_COUNT_HW_CACHE_OP_READ		<<  8) |
	(PERF_COUNT_HW_CACHE_RESULT_MISS	<< 16)				},

  { .type = PERF_TYPE_HW_CACHE,
    .config =
	 PERF_COUNT_HW_CACHE_LL			<<  0  |
	(PERF_COUNT_HW_CACHE_OP_READ		<<  8) |
	(PERF_COUNT_HW_CACHE_RESULT_ACCESS	<< 16)				},

  { .type = PERF_TYPE_HW_CACHE,
    .config =
	 PERF_COUNT_HW_CACHE_LL			<<  0  |
	(PERF_COUNT_HW_CACHE_OP_READ		<<  8) |
	(PERF_COUNT_HW_CACHE_RESULT_MISS	<< 16)				},
};

/*
 * Very detailed stats (-d -d), covering the instruction cache and the TLB caches:
 */
	struct perf_event_attr very_detailed_attrs[] = {

  { .type = PERF_TYPE_HW_CACHE,
    .config =
	 PERF_COUNT_HW_CACHE_L1I		<<  0  |
	(PERF_COUNT_HW_CACHE_OP_READ		<<  8) |
	(PERF_COUNT_HW_CACHE_RESULT_ACCESS	<< 16)				},

  { .type = PERF_TYPE_HW_CACHE,
    .config =
	 PERF_COUNT_HW_CACHE_L1I		<<  0  |
	(PERF_COUNT_HW_CACHE_OP_READ		<<  8) |
	(PERF_COUNT_HW_CACHE_RESULT_MISS	<< 16)				},

  { .type = PERF_TYPE_HW_CACHE,
    .config =
	 PERF_COUNT_HW_CACHE_DTLB		<<  0  |
	(PERF_COUNT_HW_CACHE_OP_READ		<<  8) |
	(PERF_COUNT_HW_CACHE_RESULT_ACCESS	<< 16)				},

  { .type = PERF_TYPE_HW_CACHE,
    .config =
	 PERF_COUNT_HW_CACHE_DTLB		<<  0  |
	(PERF_COUNT_HW_CACHE_OP_READ		<<  8) |
	(PERF_COUNT_HW_CACHE_RESULT_MISS	<< 16)				},

  { .type = PERF_TYPE_HW_CACHE,
    .config =
	 PERF_COUNT_HW_CACHE_ITLB		<<  0  |
	(PERF_COUNT_HW_CACHE_OP_READ		<<  8) |
	(PERF_COUNT_HW_CACHE_RESULT_ACCESS	<< 16)				},

  { .type = PERF_TYPE_HW_CACHE,
    .config =
	 PERF_COUNT_HW_CACHE_ITLB		<<  0  |
	(PERF_COUNT_HW_CACHE_OP_READ		<<  8) |
	(PERF_COUNT_HW_CACHE_RESULT_MISS	<< 16)				},

};

/*
 * Very, very detailed stats (-d -d -d), adding prefetch events:
 */
	struct perf_event_attr very_very_detailed_attrs[] = {

  { .type = PERF_TYPE_HW_CACHE,
    .config =
	 PERF_COUNT_HW_CACHE_L1D		<<  0  |
	(PERF_COUNT_HW_CACHE_OP_PREFETCH	<<  8) |
	(PERF_COUNT_HW_CACHE_RESULT_ACCESS	<< 16)				},

  { .type = PERF_TYPE_HW_CACHE,
    .config =
	 PERF_COUNT_HW_CACHE_L1D		<<  0  |
	(PERF_COUNT_HW_CACHE_OP_PREFETCH	<<  8) |
	(PERF_COUNT_HW_CACHE_RESULT_MISS	<< 16)				},
};

	/* Set attrs if no event is selected and !null_run: */
	if (null_run)
		return 0;

	if (transaction_run) {
		if (pmu_have_event("cpu", "cycles-ct") &&
		    pmu_have_event("cpu", "el-start"))
			err = parse_events(evsel_list, transaction_attrs, NULL);
		else
			err = parse_events(evsel_list, transaction_limited_attrs, NULL);
		if (err) {
			fprintf(stderr, "Cannot set up transaction events\n");
			return -1;
		}
		return 0;
	}

	if (smi_cost) {
		int smi;

		if (sysfs__read_int(FREEZE_ON_SMI_PATH, &smi) < 0) {
			fprintf(stderr, "freeze_on_smi is not supported.\n");
			return -1;
		}

		if (!smi) {
			if (sysfs__write_int(FREEZE_ON_SMI_PATH, 1) < 0) {
				fprintf(stderr, "Failed to set freeze_on_smi.\n");
				return -1;
			}
			smi_reset = true;
		}

		if (pmu_have_event("msr", "aperf") &&
		    pmu_have_event("msr", "smi")) {
			if (!force_metric_only)
				metric_only = true;
			err = parse_events(evsel_list, smi_cost_attrs, NULL);
		} else {
			fprintf(stderr, "To measure SMI cost, it needs "
				"msr/aperf/, msr/smi/ and cpu/cycles/ support\n");
			return -1;
		}
		if (err) {
			fprintf(stderr, "Cannot set up SMI cost events\n");
			return -1;
		}
		return 0;
	}

	if (topdown_run) {
		char *str = NULL;
		bool warn = false;

		if (stat_config.aggr_mode != AGGR_GLOBAL &&
		    stat_config.aggr_mode != AGGR_CORE) {
			pr_err("top down event configuration requires --per-core mode\n");
			return -1;
		}
		stat_config.aggr_mode = AGGR_CORE;
		if (nr_cgroups || !target__has_cpu(&target)) {
			pr_err("top down event configuration requires system-wide mode (-a)\n");
			return -1;
		}

		if (!force_metric_only)
			metric_only = true;
		if (topdown_filter_events(topdown_attrs, &str,
				arch_topdown_check_group(&warn)) < 0) {
			pr_err("Out of memory\n");
			return -1;
		}
		if (topdown_attrs[0] && str) {
			if (warn)
				arch_topdown_group_warn();
			err = parse_events(evsel_list, str, NULL);
			if (err) {
				fprintf(stderr,
					"Cannot set up top down events %s: %d\n",
					str, err);
				free(str);
				return -1;
			}
		} else {
			fprintf(stderr, "System does not support topdown\n");
			return -1;
		}
		free(str);
	}

	if (!evsel_list->nr_entries) {
		if (target__has_cpu(&target))
			default_attrs0[0].config = PERF_COUNT_SW_CPU_CLOCK;

		if (perf_evlist__add_default_attrs(evsel_list, default_attrs0) < 0)
			return -1;
		if (pmu_have_event("cpu", "stalled-cycles-frontend")) {
			if (perf_evlist__add_default_attrs(evsel_list,
						frontend_attrs) < 0)
				return -1;
		}
		if (pmu_have_event("cpu", "stalled-cycles-backend")) {
			if (perf_evlist__add_default_attrs(evsel_list,
						backend_attrs) < 0)
				return -1;
		}
		if (perf_evlist__add_default_attrs(evsel_list, default_attrs1) < 0)
			return -1;
	}

	/* Detailed events get appended to the event list: */

	if (detailed_run <  1)
		return 0;

	/* Append detailed run extra attributes: */
	if (perf_evlist__add_default_attrs(evsel_list, detailed_attrs) < 0)
		return -1;

	if (detailed_run < 2)
		return 0;

	/* Append very detailed run extra attributes: */
	if (perf_evlist__add_default_attrs(evsel_list, very_detailed_attrs) < 0)
		return -1;

	if (detailed_run < 3)
		return 0;

	/* Append very, very detailed run extra attributes: */
	return perf_evlist__add_default_attrs(evsel_list, very_very_detailed_attrs);
}

static const char * const stat_record_usage[] = {
	"perf stat record [<options>]",
	NULL,
};

static void init_features(struct perf_session *session)
{
	int feat;

	for (feat = HEADER_FIRST_FEATURE; feat < HEADER_LAST_FEATURE; feat++)
		perf_header__set_feat(&session->header, feat);

	perf_header__clear_feat(&session->header, HEADER_BUILD_ID);
	perf_header__clear_feat(&session->header, HEADER_TRACING_DATA);
	perf_header__clear_feat(&session->header, HEADER_BRANCH_STACK);
	perf_header__clear_feat(&session->header, HEADER_AUXTRACE);
}

static int __cmd_record(int argc, const char **argv)
{
	struct perf_session *session;
	struct perf_data *data = &perf_stat.data;

	argc = parse_options(argc, argv, stat_options, stat_record_usage,
			     PARSE_OPT_STOP_AT_NON_OPTION);

	if (output_name)
		data->file.path = output_name;

	if (run_count != 1 || forever) {
		pr_err("Cannot use -r option with perf stat record.\n");
		return -1;
	}

	session = perf_session__new(data, false, NULL);
	if (session == NULL) {
		pr_err("Perf session creation failed.\n");
		return -1;
	}

	init_features(session);

	session->evlist   = evsel_list;
	perf_stat.session = session;
	perf_stat.record  = true;
	return argc;
}

static int process_stat_round_event(struct perf_tool *tool __maybe_unused,
				    union perf_event *event,
				    struct perf_session *session)
{
	struct stat_round_event *stat_round = &event->stat_round;
	struct perf_evsel *counter;
	struct timespec tsh, *ts = NULL;
	const char **argv = session->header.env.cmdline_argv;
	int argc = session->header.env.nr_cmdline;

	evlist__for_each_entry(evsel_list, counter)
		perf_stat_process_counter(&stat_config, counter);

	if (stat_round->type == PERF_STAT_ROUND_TYPE__FINAL)
		update_stats(&walltime_nsecs_stats, stat_round->time);

	if (stat_config.interval && stat_round->time) {
		tsh.tv_sec  = stat_round->time / NSEC_PER_SEC;
		tsh.tv_nsec = stat_round->time % NSEC_PER_SEC;
		ts = &tsh;
	}

	print_counters(ts, argc, argv);
	return 0;
}

static
int process_stat_config_event(struct perf_tool *tool,
			      union perf_event *event,
			      struct perf_session *session __maybe_unused)
{
	struct perf_stat *st = container_of(tool, struct perf_stat, tool);

	perf_event__read_stat_config(&stat_config, &event->stat_config);

	if (cpu_map__empty(st->cpus)) {
		if (st->aggr_mode != AGGR_UNSET)
			pr_warning("warning: processing task data, aggregation mode not set\n");
		return 0;
	}

	if (st->aggr_mode != AGGR_UNSET)
		stat_config.aggr_mode = st->aggr_mode;

	if (perf_stat.data.is_pipe)
		perf_stat_init_aggr_mode();
	else
		perf_stat_init_aggr_mode_file(st);

	return 0;
}

static int set_maps(struct perf_stat *st)
{
	if (!st->cpus || !st->threads)
		return 0;

	if (WARN_ONCE(st->maps_allocated, "stats double allocation\n"))
		return -EINVAL;

	perf_evlist__set_maps(evsel_list, st->cpus, st->threads);

	if (perf_evlist__alloc_stats(evsel_list, true))
		return -ENOMEM;

	st->maps_allocated = true;
	return 0;
}

static
int process_thread_map_event(struct perf_tool *tool,
			     union perf_event *event,
			     struct perf_session *session __maybe_unused)
{
	struct perf_stat *st = container_of(tool, struct perf_stat, tool);

	if (st->threads) {
		pr_warning("Extra thread map event, ignoring.\n");
		return 0;
	}

	st->threads = thread_map__new_event(&event->thread_map);
	if (!st->threads)
		return -ENOMEM;

	return set_maps(st);
}

static
int process_cpu_map_event(struct perf_tool *tool,
			  union perf_event *event,
			  struct perf_session *session __maybe_unused)
{
	struct perf_stat *st = container_of(tool, struct perf_stat, tool);
	struct cpu_map *cpus;

	if (st->cpus) {
		pr_warning("Extra cpu map event, ignoring.\n");
		return 0;
	}

	cpus = cpu_map__new_data(&event->cpu_map.data);
	if (!cpus)
		return -ENOMEM;

	st->cpus = cpus;
	return set_maps(st);
}

static int runtime_stat_new(struct perf_stat_config *config, int nthreads)
{
	int i;

	config->stats = calloc(nthreads, sizeof(struct runtime_stat));
	if (!config->stats)
		return -1;

	config->stats_num = nthreads;

	for (i = 0; i < nthreads; i++)
		runtime_stat__init(&config->stats[i]);

	return 0;
}

static void runtime_stat_delete(struct perf_stat_config *config)
{
	int i;

	if (!config->stats)
		return;

	for (i = 0; i < config->stats_num; i++)
		runtime_stat__exit(&config->stats[i]);

	free(config->stats);
}

static const char * const stat_report_usage[] = {
	"perf stat report [<options>]",
	NULL,
};

static struct perf_stat perf_stat = {
	.tool = {
		.attr		= perf_event__process_attr,
		.event_update	= perf_event__process_event_update,
		.thread_map	= process_thread_map_event,
		.cpu_map	= process_cpu_map_event,
		.stat_config	= process_stat_config_event,
		.stat		= perf_event__process_stat_event,
		.stat_round	= process_stat_round_event,
	},
	.aggr_mode = AGGR_UNSET,
};

static int __cmd_report(int argc, const char **argv)
{
	struct perf_session *session;
	const struct option options[] = {
	OPT_STRING('i', "input", &input_name, "file", "input file name"),
	OPT_SET_UINT(0, "per-socket", &perf_stat.aggr_mode,
		     "aggregate counts per processor socket", AGGR_SOCKET),
	OPT_SET_UINT(0, "per-core", &perf_stat.aggr_mode,
		     "aggregate counts per physical processor core", AGGR_CORE),
	OPT_SET_UINT('A', "no-aggr", &perf_stat.aggr_mode,
		     "disable CPU count aggregation", AGGR_NONE),
	OPT_END()
	};
	struct stat st;
	int ret;

	argc = parse_options(argc, argv, options, stat_report_usage, 0);

	if (!input_name || !strlen(input_name)) {
		if (!fstat(STDIN_FILENO, &st) && S_ISFIFO(st.st_mode))
			input_name = "-";
		else
			input_name = "perf.data";
	}

	perf_stat.data.file.path = input_name;
	perf_stat.data.mode      = PERF_DATA_MODE_READ;

	session = perf_session__new(&perf_stat.data, false, &perf_stat.tool);
	if (session == NULL)
		return -1;

	perf_stat.session  = session;
	stat_config.output = stderr;
	evsel_list         = session->evlist;

	ret = perf_session__process_events(session);
	if (ret)
		return ret;

	perf_session__delete(session);
	return 0;
}

static void setup_system_wide(int forks)
{
	/*
	 * Make system wide (-a) the default target if
	 * no target was specified and one of following
	 * conditions is met:
	 *
	 *   - there's no workload specified
	 *   - there is workload specified but all requested
	 *     events are system wide events
	 */
	if (!target__none(&target))
		return;

	if (!forks)
		target.system_wide = true;
	else {
		struct perf_evsel *counter;

		evlist__for_each_entry(evsel_list, counter) {
			if (!counter->system_wide)
				return;
		}

		if (evsel_list->nr_entries)
			target.system_wide = true;
	}
}

int cmd_stat(int argc, const char **argv)
{
	const char * const stat_usage[] = {
		"perf stat [<options>] [<command>]",
		NULL
	};
	int status = -EINVAL, run_idx;
	const char *mode;
	FILE *output = stderr;
	unsigned int interval;
	const char * const stat_subcommands[] = { "record", "report" };

	setlocale(LC_ALL, "");

	evsel_list = perf_evlist__new();
	if (evsel_list == NULL)
		return -ENOMEM;

	parse_events__shrink_config_terms();
	argc = parse_options_subcommand(argc, argv, stat_options, stat_subcommands,
					(const char **) stat_usage,
					PARSE_OPT_STOP_AT_NON_OPTION);
	perf_stat__collect_metric_expr(evsel_list);
	perf_stat__init_shadow_stats();

	if (csv_sep) {
		csv_output = true;
		if (!strcmp(csv_sep, "\\t"))
			csv_sep = "\t";
	} else
		csv_sep = DEFAULT_SEPARATOR;

	if (argc && !strncmp(argv[0], "rec", 3)) {
		argc = __cmd_record(argc, argv);
		if (argc < 0)
			return -1;
	} else if (argc && !strncmp(argv[0], "rep", 3))
		return __cmd_report(argc, argv);

	interval = stat_config.interval;

	/*
	 * For record command the -o is already taken care of.
	 */
	if (!STAT_RECORD && output_name && strcmp(output_name, "-"))
		output = NULL;

	if (output_name && output_fd) {
		fprintf(stderr, "cannot use both --output and --log-fd\n");
		parse_options_usage(stat_usage, stat_options, "o", 1);
		parse_options_usage(NULL, stat_options, "log-fd", 0);
		goto out;
	}

	if (metric_only && stat_config.aggr_mode == AGGR_THREAD) {
		fprintf(stderr, "--metric-only is not supported with --per-thread\n");
		goto out;
	}

	if (metric_only && run_count > 1) {
		fprintf(stderr, "--metric-only is not supported with -r\n");
		goto out;
	}

	if (output_fd < 0) {
		fprintf(stderr, "argument to --log-fd must be a > 0\n");
		parse_options_usage(stat_usage, stat_options, "log-fd", 0);
		goto out;
	}

	if (!output) {
		struct timespec tm;
		mode = append_file ? "a" : "w";

		output = fopen(output_name, mode);
		if (!output) {
			perror("failed to create output file");
			return -1;
		}
		clock_gettime(CLOCK_REALTIME, &tm);
		fprintf(output, "# started on %s\n", ctime(&tm.tv_sec));
	} else if (output_fd > 0) {
		mode = append_file ? "a" : "w";
		output = fdopen(output_fd, mode);
		if (!output) {
			perror("Failed opening logfd");
			return -errno;
		}
	}

	stat_config.output = output;

	/*
	 * let the spreadsheet do the pretty-printing
	 */
	if (csv_output) {
		/* User explicitly passed -B? */
		if (big_num_opt == 1) {
			fprintf(stderr, "-B option not supported with -x\n");
			parse_options_usage(stat_usage, stat_options, "B", 1);
			parse_options_usage(NULL, stat_options, "x", 1);
			goto out;
		} else /* Nope, so disable big number formatting */
			big_num = false;
	} else if (big_num_opt == 0) /* User passed --no-big-num */
		big_num = false;

	setup_system_wide(argc);

	if (run_count < 0) {
		pr_err("Run count must be a positive number\n");
		parse_options_usage(stat_usage, stat_options, "r", 1);
		goto out;
	} else if (run_count == 0) {
		forever = true;
		run_count = 1;
	}

	if ((stat_config.aggr_mode == AGGR_THREAD) &&
		!target__has_task(&target)) {
		if (!target.system_wide || target.cpu_list) {
			fprintf(stderr, "The --per-thread option is only "
				"available when monitoring via -p -t -a "
				"options or only --per-thread.\n");
			parse_options_usage(NULL, stat_options, "p", 1);
			parse_options_usage(NULL, stat_options, "t", 1);
			goto out;
		}
	}

	/*
	 * no_aggr, cgroup are for system-wide only
	 * --per-thread is aggregated per thread, we dont mix it with cpu mode
	 */
	if (((stat_config.aggr_mode != AGGR_GLOBAL &&
	      stat_config.aggr_mode != AGGR_THREAD) || nr_cgroups) &&
	    !target__has_cpu(&target)) {
		fprintf(stderr, "both cgroup and no-aggregation "
			"modes only available in system-wide mode\n");

		parse_options_usage(stat_usage, stat_options, "G", 1);
		parse_options_usage(NULL, stat_options, "A", 1);
		parse_options_usage(NULL, stat_options, "a", 1);
		goto out;
	}

	if (add_default_attributes())
		goto out;

	target__validate(&target);

	if ((stat_config.aggr_mode == AGGR_THREAD) && (target.system_wide))
		target.per_thread = true;

	if (perf_evlist__create_maps(evsel_list, &target) < 0) {
		if (target__has_task(&target)) {
			pr_err("Problems finding threads of monitor\n");
			parse_options_usage(stat_usage, stat_options, "p", 1);
			parse_options_usage(NULL, stat_options, "t", 1);
		} else if (target__has_cpu(&target)) {
			perror("failed to parse CPUs map");
			parse_options_usage(stat_usage, stat_options, "C", 1);
			parse_options_usage(NULL, stat_options, "a", 1);
		}
		goto out;
	}

	/*
	 * Initialize thread_map with comm names,
	 * so we could print it out on output.
	 */
	if (stat_config.aggr_mode == AGGR_THREAD) {
		thread_map__read_comms(evsel_list->threads);
		if (target.system_wide) {
			if (runtime_stat_new(&stat_config,
				thread_map__nr(evsel_list->threads))) {
				goto out;
			}
		}
	}

	if (interval && interval < 100) {
		if (interval < 10) {
			pr_err("print interval must be >= 10ms\n");
			parse_options_usage(stat_usage, stat_options, "I", 1);
			goto out;
		} else
			pr_warning("print interval < 100ms. "
				   "The overhead percentage could be high in some cases. "
				   "Please proceed with caution.\n");
	}

	if (perf_evlist__alloc_stats(evsel_list, interval))
		goto out;

	if (perf_stat_init_aggr_mode())
		goto out;

	/*
	 * We dont want to block the signals - that would cause
	 * child tasks to inherit that and Ctrl-C would not work.
	 * What we want is for Ctrl-C to work in the exec()-ed
	 * task, but being ignored by perf stat itself:
	 */
	atexit(sig_atexit);
	if (!forever)
		signal(SIGINT,  skip_signal);
	signal(SIGCHLD, skip_signal);
	signal(SIGALRM, skip_signal);
	signal(SIGABRT, skip_signal);

	status = 0;
	for (run_idx = 0; forever || run_idx < run_count; run_idx++) {
		if (run_count != 1 && verbose > 0)
			fprintf(output, "[ perf stat: executing run #%d ... ]\n",
				run_idx + 1);

		status = run_perf_stat(argc, argv);
		if (forever && status != -1) {
			print_counters(NULL, argc, argv);
			perf_stat__reset_stats();
		}
	}

	if (!forever && status != -1 && !interval)
		print_counters(NULL, argc, argv);

	if (STAT_RECORD) {
		/*
		 * We synthesize the kernel mmap record just so that older tools
		 * don't emit warnings about not being able to resolve symbols
		 * due to /proc/sys/kernel/kptr_restrict settings and instear provide
		 * a saner message about no samples being in the perf.data file.
		 *
		 * This also serves to suppress a warning about f_header.data.size == 0
		 * in header.c at the moment 'perf stat record' gets introduced, which
		 * is not really needed once we start adding the stat specific PERF_RECORD_
		 * records, but the need to suppress the kptr_restrict messages in older
		 * tools remain  -acme
		 */
		int fd = perf_data__fd(&perf_stat.data);
		int err = perf_event__synthesize_kernel_mmap((void *)&perf_stat,
							     process_synthesized_event,
							     &perf_stat.session->machines.host);
		if (err) {
			pr_warning("Couldn't synthesize the kernel mmap record, harmless, "
				   "older tools may produce warnings about this file\n.");
		}

		if (!interval) {
			if (WRITE_STAT_ROUND_EVENT(walltime_nsecs_stats.max, FINAL))
				pr_err("failed to write stat round event\n");
		}

		if (!perf_stat.data.is_pipe) {
			perf_stat.session->header.data_size += perf_stat.bytes_written;
			perf_session__write_header(perf_stat.session, evsel_list, fd, true);
		}

		perf_session__delete(perf_stat.session);
	}

	perf_stat__exit_aggr_mode();
	perf_evlist__free_stats(evsel_list);
out:
	if (smi_cost && smi_reset)
		sysfs__write_int(FREEZE_ON_SMI_PATH, 0);

	perf_evlist__delete(evsel_list);

	runtime_stat_delete(&stat_config);

	return status;
}<|MERGE_RESOLUTION|>--- conflicted
+++ resolved
@@ -1195,11 +1195,7 @@
 
 	perf_stat__print_shadow_stats(counter, uval,
 				first_shadow_cpu(counter, id),
-<<<<<<< HEAD
-				&out, &metric_events);
-=======
 				&out, &metric_events, st);
->>>>>>> 661e50bc
 	if (!csv_output && !metric_only) {
 		print_noise(counter, noise);
 		print_running(run, ena);
@@ -1223,12 +1219,8 @@
 				val += perf_counts(counter->counts, cpu, 0)->val;
 			}
 			perf_stat__update_shadow_stats(counter, val,
-<<<<<<< HEAD
-						       first_shadow_cpu(counter, id));
-=======
 					first_shadow_cpu(counter, id),
 					&rt_stat);
->>>>>>> 661e50bc
 		}
 	}
 }
@@ -1607,12 +1599,8 @@
 		perf_stat__print_shadow_stats(counter, 0,
 					      0,
 					      &out,
-<<<<<<< HEAD
-					      &metric_events);
-=======
 					      &metric_events,
 					      &rt_stat);
->>>>>>> 661e50bc
 	}
 	fputc('\n', stat_config.output);
 }
