--- conflicted
+++ resolved
@@ -160,10 +160,7 @@
 			}
 			evsel->core.attr.freq = 0;
 			evsel->core.attr.sample_period = arm_spe_pmu->default_config->sample_period;
-<<<<<<< HEAD
-=======
 			evsel->needs_auxtrace_mmap = true;
->>>>>>> 88084a3d
 			arm_spe_evsel = evsel;
 			opts->full_auxtrace = true;
 		}
