--- conflicted
+++ resolved
@@ -751,11 +751,8 @@
 		return true;
 	if (reg == LPASS_HDMI_TX_LEGACY_ADDR(v))
 		return true;
-<<<<<<< HEAD
-=======
 	if (reg == LPASS_HDMI_TX_VBIT_CTL_ADDR(v))
 		return true;
->>>>>>> 95aa34f7
 	if (reg == LPASS_HDMI_TX_PARITY_ADDR(v))
 		return true;
 
