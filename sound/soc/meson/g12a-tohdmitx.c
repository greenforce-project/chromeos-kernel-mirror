// SPDX-License-Identifier: GPL-2.0
//
// Copyright (c) 2019 BayLibre, SAS.
// Author: Jerome Brunet <jbrunet@baylibre.com>

#include <linux/bitfield.h>
#include <linux/clk.h>
#include <linux/module.h>
#include <sound/pcm_params.h>
#include <linux/regmap.h>
#include <sound/soc.h>
#include <sound/soc-dai.h>

#include <dt-bindings/sound/meson-g12a-tohdmitx.h>
#include "meson-codec-glue.h"

#define G12A_TOHDMITX_DRV_NAME "g12a-tohdmitx"

#define TOHDMITX_CTRL0			0x0
#define  CTRL0_ENABLE_SHIFT		31
#define  CTRL0_I2S_DAT_SEL_SHIFT	12
#define  CTRL0_I2S_DAT_SEL		(0x3 << CTRL0_I2S_DAT_SEL_SHIFT)
#define  CTRL0_I2S_LRCLK_SEL		GENMASK(9, 8)
#define  CTRL0_I2S_BLK_CAP_INV		BIT(7)
#define  CTRL0_I2S_BCLK_O_INV		BIT(6)
#define  CTRL0_I2S_BCLK_SEL		GENMASK(5, 4)
#define  CTRL0_SPDIF_CLK_CAP_INV	BIT(3)
#define  CTRL0_SPDIF_CLK_O_INV		BIT(2)
#define  CTRL0_SPDIF_SEL_SHIFT		1
#define  CTRL0_SPDIF_SEL		(0x1 << CTRL0_SPDIF_SEL_SHIFT)
#define  CTRL0_SPDIF_CLK_SEL		BIT(0)

static const char * const g12a_tohdmitx_i2s_mux_texts[] = {
	"I2S A", "I2S B", "I2S C",
};

static int g12a_tohdmitx_i2s_mux_put_enum(struct snd_kcontrol *kcontrol,
				   struct snd_ctl_elem_value *ucontrol)
{
	struct snd_soc_component *component =
		snd_soc_dapm_kcontrol_component(kcontrol);
	struct snd_soc_dapm_context *dapm =
		snd_soc_dapm_kcontrol_dapm(kcontrol);
	struct soc_enum *e = (struct soc_enum *)kcontrol->private_value;
	unsigned int mux, changed;

<<<<<<< HEAD
=======
	if (ucontrol->value.enumerated.item[0] >= e->items)
		return -EINVAL;

>>>>>>> 9153fc96
	mux = snd_soc_enum_item_to_val(e, ucontrol->value.enumerated.item[0]);
	changed = snd_soc_component_test_bits(component, e->reg,
					      CTRL0_I2S_DAT_SEL,
					      FIELD_PREP(CTRL0_I2S_DAT_SEL,
							 mux));

	if (!changed)
		return 0;

	/* Force disconnect of the mux while updating */
	snd_soc_dapm_mux_update_power(dapm, kcontrol, 0, NULL, NULL);

	snd_soc_component_update_bits(component, e->reg,
				      CTRL0_I2S_DAT_SEL |
				      CTRL0_I2S_LRCLK_SEL |
				      CTRL0_I2S_BCLK_SEL,
				      FIELD_PREP(CTRL0_I2S_DAT_SEL, mux) |
				      FIELD_PREP(CTRL0_I2S_LRCLK_SEL, mux) |
				      FIELD_PREP(CTRL0_I2S_BCLK_SEL, mux));

	snd_soc_dapm_mux_update_power(dapm, kcontrol, mux, e, NULL);

	return 1;
}

static SOC_ENUM_SINGLE_DECL(g12a_tohdmitx_i2s_mux_enum, TOHDMITX_CTRL0,
			    CTRL0_I2S_DAT_SEL_SHIFT,
			    g12a_tohdmitx_i2s_mux_texts);

static const struct snd_kcontrol_new g12a_tohdmitx_i2s_mux =
	SOC_DAPM_ENUM_EXT("I2S Source", g12a_tohdmitx_i2s_mux_enum,
			  snd_soc_dapm_get_enum_double,
			  g12a_tohdmitx_i2s_mux_put_enum);

static const char * const g12a_tohdmitx_spdif_mux_texts[] = {
	"SPDIF A", "SPDIF B",
};

static int g12a_tohdmitx_spdif_mux_put_enum(struct snd_kcontrol *kcontrol,
					    struct snd_ctl_elem_value *ucontrol)
{
	struct snd_soc_component *component =
		snd_soc_dapm_kcontrol_component(kcontrol);
	struct snd_soc_dapm_context *dapm =
		snd_soc_dapm_kcontrol_dapm(kcontrol);
	struct soc_enum *e = (struct soc_enum *)kcontrol->private_value;
	unsigned int mux, changed;

<<<<<<< HEAD
=======
	if (ucontrol->value.enumerated.item[0] >= e->items)
		return -EINVAL;

>>>>>>> 9153fc96
	mux = snd_soc_enum_item_to_val(e, ucontrol->value.enumerated.item[0]);
	changed = snd_soc_component_test_bits(component, TOHDMITX_CTRL0,
					      CTRL0_SPDIF_SEL,
					      FIELD_PREP(CTRL0_SPDIF_SEL, mux));

	if (!changed)
		return 0;

	/* Force disconnect of the mux while updating */
	snd_soc_dapm_mux_update_power(dapm, kcontrol, 0, NULL, NULL);

	snd_soc_component_update_bits(component, TOHDMITX_CTRL0,
				      CTRL0_SPDIF_SEL |
				      CTRL0_SPDIF_CLK_SEL,
				      FIELD_PREP(CTRL0_SPDIF_SEL, mux) |
				      FIELD_PREP(CTRL0_SPDIF_CLK_SEL, mux));

	snd_soc_dapm_mux_update_power(dapm, kcontrol, mux, e, NULL);

	return 1;
}

static SOC_ENUM_SINGLE_DECL(g12a_tohdmitx_spdif_mux_enum, TOHDMITX_CTRL0,
			    CTRL0_SPDIF_SEL_SHIFT,
			    g12a_tohdmitx_spdif_mux_texts);

static const struct snd_kcontrol_new g12a_tohdmitx_spdif_mux =
	SOC_DAPM_ENUM_EXT("SPDIF Source", g12a_tohdmitx_spdif_mux_enum,
			  snd_soc_dapm_get_enum_double,
			  g12a_tohdmitx_spdif_mux_put_enum);

static const struct snd_kcontrol_new g12a_tohdmitx_out_enable =
	SOC_DAPM_SINGLE_AUTODISABLE("Switch", TOHDMITX_CTRL0,
				    CTRL0_ENABLE_SHIFT, 1, 0);

static const struct snd_soc_dapm_widget g12a_tohdmitx_widgets[] = {
	SND_SOC_DAPM_MUX("I2S SRC", SND_SOC_NOPM, 0, 0,
			 &g12a_tohdmitx_i2s_mux),
	SND_SOC_DAPM_SWITCH("I2S OUT EN", SND_SOC_NOPM, 0, 0,
			    &g12a_tohdmitx_out_enable),
	SND_SOC_DAPM_MUX("SPDIF SRC", SND_SOC_NOPM, 0, 0,
			 &g12a_tohdmitx_spdif_mux),
	SND_SOC_DAPM_SWITCH("SPDIF OUT EN", SND_SOC_NOPM, 0, 0,
			    &g12a_tohdmitx_out_enable),
};

static const struct snd_soc_dai_ops g12a_tohdmitx_input_ops = {
	.hw_params	= meson_codec_glue_input_hw_params,
	.set_fmt	= meson_codec_glue_input_set_fmt,
};

static const struct snd_soc_dai_ops g12a_tohdmitx_output_ops = {
	.startup	= meson_codec_glue_output_startup,
};

#define TOHDMITX_SPDIF_FORMATS					\
	(SNDRV_PCM_FMTBIT_S16_LE | SNDRV_PCM_FMTBIT_S20_3LE |	\
	 SNDRV_PCM_FMTBIT_S24_3LE | SNDRV_PCM_FMTBIT_S24_LE)

#define TOHDMITX_I2S_FORMATS					\
	(SNDRV_PCM_FMTBIT_S16_LE | SNDRV_PCM_FMTBIT_S20_3LE |	\
	 SNDRV_PCM_FMTBIT_S24_3LE | SNDRV_PCM_FMTBIT_S24_LE |	\
	 SNDRV_PCM_FMTBIT_S32_LE)

#define TOHDMITX_STREAM(xname, xsuffix, xfmt, xchmax)		\
{								\
	.stream_name	= xname " " xsuffix,			\
	.channels_min	= 1,					\
	.channels_max	= (xchmax),				\
	.rate_min       = 8000,					\
	.rate_max	= 192000,				\
	.formats	= (xfmt),				\
}

#define TOHDMITX_IN(xname, xid, xfmt, xchmax) {				\
	.name = xname,							\
	.id = (xid),							\
	.playback = TOHDMITX_STREAM(xname, "Playback", xfmt, xchmax),	\
	.ops = &g12a_tohdmitx_input_ops,				\
	.probe = meson_codec_glue_input_dai_probe,			\
	.remove = meson_codec_glue_input_dai_remove,			\
}

#define TOHDMITX_OUT(xname, xid, xfmt, xchmax) {			\
	.name = xname,							\
	.id = (xid),							\
	.capture = TOHDMITX_STREAM(xname, "Capture", xfmt, xchmax),	\
	.ops = &g12a_tohdmitx_output_ops,				\
}

static struct snd_soc_dai_driver g12a_tohdmitx_dai_drv[] = {
	TOHDMITX_IN("I2S IN A", TOHDMITX_I2S_IN_A,
		    TOHDMITX_I2S_FORMATS, 8),
	TOHDMITX_IN("I2S IN B", TOHDMITX_I2S_IN_B,
		    TOHDMITX_I2S_FORMATS, 8),
	TOHDMITX_IN("I2S IN C", TOHDMITX_I2S_IN_C,
		    TOHDMITX_I2S_FORMATS, 8),
	TOHDMITX_OUT("I2S OUT", TOHDMITX_I2S_OUT,
		     TOHDMITX_I2S_FORMATS, 8),
	TOHDMITX_IN("SPDIF IN A", TOHDMITX_SPDIF_IN_A,
		    TOHDMITX_SPDIF_FORMATS, 2),
	TOHDMITX_IN("SPDIF IN B", TOHDMITX_SPDIF_IN_B,
		    TOHDMITX_SPDIF_FORMATS, 2),
	TOHDMITX_OUT("SPDIF OUT", TOHDMITX_SPDIF_OUT,
		     TOHDMITX_SPDIF_FORMATS, 2),
};

static int g12a_tohdmi_component_probe(struct snd_soc_component *c)
{
	/* Initialize the static clock parameters */
	return snd_soc_component_write(c, TOHDMITX_CTRL0,
		     CTRL0_I2S_BLK_CAP_INV | CTRL0_SPDIF_CLK_CAP_INV);
}

static const struct snd_soc_dapm_route g12a_tohdmitx_routes[] = {
	{ "I2S SRC", "I2S A", "I2S IN A Playback" },
	{ "I2S SRC", "I2S B", "I2S IN B Playback" },
	{ "I2S SRC", "I2S C", "I2S IN C Playback" },
	{ "I2S OUT EN", "Switch", "I2S SRC" },
	{ "I2S OUT Capture", NULL, "I2S OUT EN" },
	{ "SPDIF SRC", "SPDIF A", "SPDIF IN A Playback" },
	{ "SPDIF SRC", "SPDIF B", "SPDIF IN B Playback" },
	{ "SPDIF OUT EN", "Switch", "SPDIF SRC" },
	{ "SPDIF OUT Capture", NULL, "SPDIF OUT EN" },
};

static const struct snd_soc_component_driver g12a_tohdmitx_component_drv = {
	.probe			= g12a_tohdmi_component_probe,
	.dapm_widgets		= g12a_tohdmitx_widgets,
	.num_dapm_widgets	= ARRAY_SIZE(g12a_tohdmitx_widgets),
	.dapm_routes		= g12a_tohdmitx_routes,
	.num_dapm_routes	= ARRAY_SIZE(g12a_tohdmitx_routes),
	.endianness		= 1,
	.non_legacy_dai_naming	= 1,
};

static const struct regmap_config g12a_tohdmitx_regmap_cfg = {
	.reg_bits	= 32,
	.val_bits	= 32,
	.reg_stride	= 4,
};

static const struct of_device_id g12a_tohdmitx_of_match[] = {
	{ .compatible = "amlogic,g12a-tohdmitx", },
	{}
};
MODULE_DEVICE_TABLE(of, g12a_tohdmitx_of_match);

static int g12a_tohdmitx_probe(struct platform_device *pdev)
{
	struct device *dev = &pdev->dev;
	void __iomem *regs;
	struct regmap *map;

	regs = devm_platform_ioremap_resource(pdev, 0);
	if (IS_ERR(regs))
		return PTR_ERR(regs);

	map = devm_regmap_init_mmio(dev, regs, &g12a_tohdmitx_regmap_cfg);
	if (IS_ERR(map)) {
		dev_err(dev, "failed to init regmap: %ld\n",
			PTR_ERR(map));
		return PTR_ERR(map);
	}

	return devm_snd_soc_register_component(dev,
			&g12a_tohdmitx_component_drv, g12a_tohdmitx_dai_drv,
			ARRAY_SIZE(g12a_tohdmitx_dai_drv));
}

static struct platform_driver g12a_tohdmitx_pdrv = {
	.driver = {
		.name = G12A_TOHDMITX_DRV_NAME,
		.of_match_table = g12a_tohdmitx_of_match,
	},
	.probe = g12a_tohdmitx_probe,
};
module_platform_driver(g12a_tohdmitx_pdrv);

MODULE_AUTHOR("Jerome Brunet <jbrunet@baylibre.com>");
MODULE_DESCRIPTION("Amlogic G12a To HDMI Tx Control Codec Driver");
MODULE_LICENSE("GPL v2");<|MERGE_RESOLUTION|>--- conflicted
+++ resolved
@@ -44,12 +44,9 @@
 	struct soc_enum *e = (struct soc_enum *)kcontrol->private_value;
 	unsigned int mux, changed;
 
-<<<<<<< HEAD
-=======
 	if (ucontrol->value.enumerated.item[0] >= e->items)
 		return -EINVAL;
 
->>>>>>> 9153fc96
 	mux = snd_soc_enum_item_to_val(e, ucontrol->value.enumerated.item[0]);
 	changed = snd_soc_component_test_bits(component, e->reg,
 					      CTRL0_I2S_DAT_SEL,
@@ -98,12 +95,9 @@
 	struct soc_enum *e = (struct soc_enum *)kcontrol->private_value;
 	unsigned int mux, changed;
 
-<<<<<<< HEAD
-=======
 	if (ucontrol->value.enumerated.item[0] >= e->items)
 		return -EINVAL;
 
->>>>>>> 9153fc96
 	mux = snd_soc_enum_item_to_val(e, ucontrol->value.enumerated.item[0]);
 	changed = snd_soc_component_test_bits(component, TOHDMITX_CTRL0,
 					      CTRL0_SPDIF_SEL,
