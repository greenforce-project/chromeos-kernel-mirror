--- conflicted
+++ resolved
@@ -503,15 +503,12 @@
 		return -ENXIO;
 	}
 
-<<<<<<< HEAD
-=======
 	codec_dev = acpi_get_first_physical_node(adev);
 	acpi_dev_put(adev);
 	if (!codec_dev)
 		return -EPROBE_DEFER;
 	priv->codec_dev = get_device(codec_dev);
 
->>>>>>> 85d7786c
 	/* override platform name, if required */
 	byt_cht_es8316_card.dev = dev;
 	platform_name = mach->mach_params.platform;
@@ -552,15 +549,7 @@
 	if (IS_ERR(priv->mclk)) {
 		put_device(codec_dev);
 		return dev_err_probe(dev, PTR_ERR(priv->mclk), "clk_get pmc_plt_clk_3 failed\n");
-<<<<<<< HEAD
-
-	codec_dev = acpi_get_first_physical_node(adev);
-	if (!codec_dev)
-		return -EPROBE_DEFER;
-	priv->codec_dev = get_device(codec_dev);
-=======
-	}
->>>>>>> 85d7786c
+	}
 
 	if (quirk & BYT_CHT_ES8316_JD_INVERTED)
 		props[cnt++] = PROPERTY_ENTRY_BOOL("everest,jack-detect-inverted");
