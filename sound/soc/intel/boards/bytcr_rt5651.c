--- conflicted
+++ resolved
@@ -928,10 +928,7 @@
 	}
 
 	codec_dev = acpi_get_first_physical_node(adev);
-<<<<<<< HEAD
-=======
 	acpi_dev_put(adev);
->>>>>>> 9985c44f
 	if (!codec_dev)
 		return -EPROBE_DEFER;
 	priv->codec_dev = get_device(codec_dev);
@@ -1002,15 +999,9 @@
 	}
 
 	/* Must be called before register_card, also see declaration comment. */
-<<<<<<< HEAD
 	ret_val = byt_rt5651_add_codec_device_props(codec_dev, priv);
 	if (ret_val)
 		goto err_device;
-=======
-	ret_val = byt_rt5651_add_codec_device_props(codec_dev);
-	if (ret_val)
-		goto err;
->>>>>>> 9985c44f
 
 	/* Cherry Trail devices use an external amplifier enable gpio */
 	if (soc_intel_is_cht() && !byt_rt5651_gpios)
@@ -1054,11 +1045,7 @@
 		}
 	}
 
-<<<<<<< HEAD
 	log_quirks(dev);
-=======
-	log_quirks(&pdev->dev);
->>>>>>> 9985c44f
 
 	if ((byt_rt5651_quirk & BYT_RT5651_SSP2_AIF2) ||
 	    (byt_rt5651_quirk & BYT_RT5651_SSP0_AIF2))
@@ -1071,24 +1058,9 @@
 	if (byt_rt5651_quirk & BYT_RT5651_MCLK_EN) {
 		priv->mclk = devm_clk_get_optional(dev, "pmc_plt_clk_3");
 		if (IS_ERR(priv->mclk)) {
-<<<<<<< HEAD
 			ret_val = dev_err_probe(dev, PTR_ERR(priv->mclk),
 						"Failed to get MCLK from pmc_plt_clk_3\n");
 			goto err;
-=======
-			ret_val = PTR_ERR(priv->mclk);
-			dev_err(&pdev->dev,
-				"Failed to get MCLK from pmc_plt_clk_3: %d\n",
-				ret_val);
-			/*
-			 * Fall back to bit clock usage for -ENOENT (clock not
-			 * available likely due to missing dependencies), bail
-			 * for all other errors, including -EPROBE_DEFER
-			 */
-			if (ret_val != -ENOENT)
-				goto err;
-			byt_rt5651_quirk &= ~BYT_RT5651_MCLK_EN;
->>>>>>> 9985c44f
 		}
 		/*
 		 * Fall back to bit clock usage when clock is not
@@ -1141,23 +1113,15 @@
 
 	ret_val = devm_snd_soc_register_card(dev, &byt_rt5651_card);
 	if (ret_val) {
-<<<<<<< HEAD
 		dev_err(dev, "devm_snd_soc_register_card failed %d\n", ret_val);
-=======
-		dev_err(&pdev->dev, "devm_snd_soc_register_card failed %d\n",
-			ret_val);
->>>>>>> 9985c44f
 		goto err;
 	}
 	platform_set_drvdata(pdev, &byt_rt5651_card);
 	return ret_val;
 
 err:
-<<<<<<< HEAD
 	device_remove_software_node(priv->codec_dev);
 err_device:
-=======
->>>>>>> 9985c44f
 	put_device(priv->codec_dev);
 	return ret_val;
 }
@@ -1167,10 +1131,7 @@
 	struct snd_soc_card *card = platform_get_drvdata(pdev);
 	struct byt_rt5651_private *priv = snd_soc_card_get_drvdata(card);
 
-<<<<<<< HEAD
 	device_remove_software_node(priv->codec_dev);
-=======
->>>>>>> 9985c44f
 	put_device(priv->codec_dev);
 	return 0;
 }
