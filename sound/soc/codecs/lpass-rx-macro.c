--- conflicted
+++ resolved
@@ -3499,11 +3499,7 @@
 	struct clk_init_data init;
 	int ret;
 
-<<<<<<< HEAD
 	parent_clk_name = __clk_get_name(rx->npl);
-=======
-	parent_clk_name = __clk_get_name(rx->mclk);
->>>>>>> abddfcf7
 
 	init.name = clk_name;
 	init.ops = &swclk_gate_ops;
@@ -3560,13 +3556,10 @@
 	rx->fsgen = devm_clk_get(dev, "fsgen");
 	if (IS_ERR(rx->fsgen))
 		return PTR_ERR(rx->fsgen);
-<<<<<<< HEAD
 
 	rx->pds = lpass_macro_pds_init(dev);
 	if (IS_ERR(rx->pds))
 		return PTR_ERR(rx->pds);
-=======
->>>>>>> abddfcf7
 
 	base = devm_platform_ioremap_resource(pdev, 0);
 	if (IS_ERR(base)) {
@@ -3586,28 +3579,16 @@
 
 	/* set MCLK and NPL rates */
 	clk_set_rate(rx->mclk, MCLK_FREQ);
-<<<<<<< HEAD
-	clk_set_rate(rx->npl, 2 * MCLK_FREQ);
-=======
 	clk_set_rate(rx->npl, MCLK_FREQ);
->>>>>>> abddfcf7
 
 	ret = clk_prepare_enable(rx->macro);
 	if (ret)
 		goto err;
-<<<<<<< HEAD
 
 	ret = clk_prepare_enable(rx->dcodec);
 	if (ret)
 		goto err_dcodec;
 
-=======
-
-	ret = clk_prepare_enable(rx->dcodec);
-	if (ret)
-		goto err_dcodec;
-
->>>>>>> abddfcf7
 	ret = clk_prepare_enable(rx->mclk);
 	if (ret)
 		goto err_mclk;
@@ -3630,7 +3611,6 @@
 	if (ret)
 		goto err_clkout;
 
-<<<<<<< HEAD
 
 	pm_runtime_set_autosuspend_delay(dev, 3000);
 	pm_runtime_use_autosuspend(dev);
@@ -3652,21 +3632,7 @@
 	clk_disable_unprepare(rx->macro);
 err:
 	lpass_macro_pds_exit(rx->pds);
-=======
-	return 0;
->>>>>>> abddfcf7
-
-err_clkout:
-	clk_disable_unprepare(rx->fsgen);
-err_fsgen:
-	clk_disable_unprepare(rx->npl);
-err_npl:
-	clk_disable_unprepare(rx->mclk);
-err_mclk:
-	clk_disable_unprepare(rx->dcodec);
-err_dcodec:
-	clk_disable_unprepare(rx->macro);
-err:
+
 	return ret;
 }
 
@@ -3680,11 +3646,8 @@
 	clk_disable_unprepare(rx->macro);
 	clk_disable_unprepare(rx->dcodec);
 
-<<<<<<< HEAD
 	lpass_macro_pds_exit(rx->pds);
 
-=======
->>>>>>> abddfcf7
 	return 0;
 }
 
