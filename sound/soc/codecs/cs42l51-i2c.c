// SPDX-License-Identifier: GPL-2.0-only
/*
 * cs42l56.c -- CS42L51 ALSA SoC I2C audio driver
 *
 * Copyright 2014 CirrusLogic, Inc.
 *
 * Author: Brian Austin <brian.austin@cirrus.com>
 */

#include <linux/i2c.h>
#include <linux/module.h>
#include <sound/soc.h>

#include "cs42l51.h"

static struct i2c_device_id cs42l51_i2c_id[] = {
	{"cs42l51", 0},
	{}
};
MODULE_DEVICE_TABLE(i2c, cs42l51_i2c_id);

<<<<<<< HEAD
static int cs42l51_i2c_probe(struct i2c_client *i2c)
=======
const struct of_device_id cs42l51_of_match[] = {
	{ .compatible = "cirrus,cs42l51", },
	{ }
};
MODULE_DEVICE_TABLE(of, cs42l51_of_match);

static int cs42l51_i2c_probe(struct i2c_client *i2c,
			     const struct i2c_device_id *id)
>>>>>>> 38d4ca22
{
	struct regmap_config config;

	config = cs42l51_regmap;

	return cs42l51_probe(&i2c->dev, devm_regmap_init_i2c(i2c, &config));
}

static int cs42l51_i2c_remove(struct i2c_client *i2c)
{
	cs42l51_remove(&i2c->dev);

	return 0;
}

static const struct dev_pm_ops cs42l51_pm_ops = {
	SET_SYSTEM_SLEEP_PM_OPS(cs42l51_suspend, cs42l51_resume)
};

static struct i2c_driver cs42l51_i2c_driver = {
	.driver = {
		.name = "cs42l51",
		.of_match_table = cs42l51_of_match,
		.pm = &cs42l51_pm_ops,
	},
	.probe_new = cs42l51_i2c_probe,
	.remove = cs42l51_i2c_remove,
	.id_table = cs42l51_i2c_id,
};

module_i2c_driver(cs42l51_i2c_driver);

MODULE_DESCRIPTION("ASoC CS42L51 I2C Driver");
MODULE_AUTHOR("Brian Austin, Cirrus Logic Inc, <brian.austin@cirrus.com>");
MODULE_LICENSE("GPL");<|MERGE_RESOLUTION|>--- conflicted
+++ resolved
@@ -19,18 +19,13 @@
 };
 MODULE_DEVICE_TABLE(i2c, cs42l51_i2c_id);
 
-<<<<<<< HEAD
-static int cs42l51_i2c_probe(struct i2c_client *i2c)
-=======
 const struct of_device_id cs42l51_of_match[] = {
 	{ .compatible = "cirrus,cs42l51", },
 	{ }
 };
 MODULE_DEVICE_TABLE(of, cs42l51_of_match);
 
-static int cs42l51_i2c_probe(struct i2c_client *i2c,
-			     const struct i2c_device_id *id)
->>>>>>> 38d4ca22
+static int cs42l51_i2c_probe(struct i2c_client *i2c)
 {
 	struct regmap_config config;
 
