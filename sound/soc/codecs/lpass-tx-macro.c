--- conflicted
+++ resolved
@@ -1919,11 +1919,7 @@
 	struct clk_init_data init;
 	int ret;
 
-<<<<<<< HEAD
 	parent_clk_name = __clk_get_name(tx->npl);
-=======
-	parent_clk_name = __clk_get_name(tx->mclk);
->>>>>>> abddfcf7
 
 	init.name = clk_name;
 	init.ops = &swclk_gate_ops;
@@ -1981,13 +1977,10 @@
 	tx->fsgen = devm_clk_get(dev, "fsgen");
 	if (IS_ERR(tx->fsgen))
 		return PTR_ERR(tx->fsgen);
-<<<<<<< HEAD
 
 	tx->pds = lpass_macro_pds_init(dev);
 	if (IS_ERR(tx->pds))
 		return PTR_ERR(tx->pds);
-=======
->>>>>>> abddfcf7
 
 	base = devm_platform_ioremap_resource(pdev, 0);
 	if (IS_ERR(base)) {
@@ -2021,11 +2014,7 @@
 
 	/* set MCLK and NPL rates */
 	clk_set_rate(tx->mclk, MCLK_FREQ);
-<<<<<<< HEAD
-	clk_set_rate(tx->npl, 2 * MCLK_FREQ);
-=======
 	clk_set_rate(tx->npl, MCLK_FREQ);
->>>>>>> abddfcf7
 
 	ret = clk_prepare_enable(tx->macro);
 	if (ret)
@@ -2034,19 +2023,11 @@
 	ret = clk_prepare_enable(tx->dcodec);
 	if (ret)
 		goto err_dcodec;
-<<<<<<< HEAD
 
 	ret = clk_prepare_enable(tx->mclk);
 	if (ret)
 		goto err_mclk;
 
-=======
-
-	ret = clk_prepare_enable(tx->mclk);
-	if (ret)
-		goto err_mclk;
-
->>>>>>> abddfcf7
 	ret = clk_prepare_enable(tx->npl);
 	if (ret)
 		goto err_npl;
@@ -2065,7 +2046,6 @@
 	if (ret)
 		goto err_clkout;
 
-<<<<<<< HEAD
 	pm_runtime_set_autosuspend_delay(dev, 3000);
 	pm_runtime_use_autosuspend(dev);
 	pm_runtime_mark_last_busy(dev);
@@ -2086,21 +2066,7 @@
 	clk_disable_unprepare(tx->macro);
 err:
 	lpass_macro_pds_exit(tx->pds);
-=======
-	return 0;
->>>>>>> abddfcf7
-
-err_clkout:
-	clk_disable_unprepare(tx->fsgen);
-err_fsgen:
-	clk_disable_unprepare(tx->npl);
-err_npl:
-	clk_disable_unprepare(tx->mclk);
-err_mclk:
-	clk_disable_unprepare(tx->dcodec);
-err_dcodec:
-	clk_disable_unprepare(tx->macro);
-err:
+
 	return ret;
 }
 
@@ -2113,7 +2079,6 @@
 	clk_disable_unprepare(tx->mclk);
 	clk_disable_unprepare(tx->npl);
 	clk_disable_unprepare(tx->fsgen);
-<<<<<<< HEAD
 
 	lpass_macro_pds_exit(tx->pds);
 
@@ -2159,8 +2124,6 @@
 
 	regcache_cache_only(tx->regmap, false);
 	regcache_sync(tx->regmap);
-=======
->>>>>>> abddfcf7
 
 	return 0;
 err_fsgen:
