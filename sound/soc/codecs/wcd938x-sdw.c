// SPDX-License-Identifier: GPL-2.0
// Copyright (c) 2021, Linaro Limited

#include <linux/module.h>
#include <linux/slab.h>
#include <linux/platform_device.h>
#include <linux/device.h>
#include <linux/kernel.h>
#include <linux/component.h>
#include <linux/pm_runtime.h>
#include <linux/irq.h>
#include <linux/irqdomain.h>
#include <linux/of.h>
#include <linux/soundwire/sdw.h>
#include <linux/soundwire/sdw_type.h>
#include <linux/soundwire/sdw_registers.h>
#include <linux/regmap.h>
#include <sound/soc.h>
#include <sound/soc-dapm.h>
#include "wcd938x.h"

#define SWRS_SCP_HOST_CLK_DIV2_CTL_BANK(m) (0xE0 + 0x10 * (m))

static struct wcd938x_sdw_ch_info wcd938x_sdw_rx_ch_info[] = {
	WCD_SDW_CH(WCD938X_HPH_L, WCD938X_HPH_PORT, BIT(0)),
	WCD_SDW_CH(WCD938X_HPH_R, WCD938X_HPH_PORT, BIT(1)),
	WCD_SDW_CH(WCD938X_CLSH, WCD938X_CLSH_PORT, BIT(0)),
	WCD_SDW_CH(WCD938X_COMP_L, WCD938X_COMP_PORT, BIT(0)),
	WCD_SDW_CH(WCD938X_COMP_R, WCD938X_COMP_PORT, BIT(1)),
	WCD_SDW_CH(WCD938X_LO, WCD938X_LO_PORT, BIT(0)),
	WCD_SDW_CH(WCD938X_DSD_L, WCD938X_DSD_PORT, BIT(0)),
	WCD_SDW_CH(WCD938X_DSD_R, WCD938X_DSD_PORT, BIT(1)),
};

static struct wcd938x_sdw_ch_info wcd938x_sdw_tx_ch_info[] = {
	WCD_SDW_CH(WCD938X_ADC1, WCD938X_ADC_1_2_PORT, BIT(0)),
	WCD_SDW_CH(WCD938X_ADC2, WCD938X_ADC_1_2_PORT, BIT(1)),
	WCD_SDW_CH(WCD938X_ADC3, WCD938X_ADC_3_4_PORT, BIT(0)),
	WCD_SDW_CH(WCD938X_ADC4, WCD938X_ADC_3_4_PORT, BIT(1)),
	WCD_SDW_CH(WCD938X_DMIC0, WCD938X_DMIC_0_3_MBHC_PORT, BIT(0)),
	WCD_SDW_CH(WCD938X_DMIC1, WCD938X_DMIC_0_3_MBHC_PORT, BIT(1)),
	WCD_SDW_CH(WCD938X_MBHC, WCD938X_DMIC_0_3_MBHC_PORT, BIT(2)),
	WCD_SDW_CH(WCD938X_DMIC2, WCD938X_DMIC_0_3_MBHC_PORT, BIT(2)),
	WCD_SDW_CH(WCD938X_DMIC3, WCD938X_DMIC_0_3_MBHC_PORT, BIT(3)),
	WCD_SDW_CH(WCD938X_DMIC4, WCD938X_DMIC_4_7_PORT, BIT(0)),
	WCD_SDW_CH(WCD938X_DMIC5, WCD938X_DMIC_4_7_PORT, BIT(1)),
	WCD_SDW_CH(WCD938X_DMIC6, WCD938X_DMIC_4_7_PORT, BIT(2)),
	WCD_SDW_CH(WCD938X_DMIC7, WCD938X_DMIC_4_7_PORT, BIT(3)),
};

static struct sdw_dpn_prop wcd938x_dpn_prop[WCD938X_MAX_SWR_PORTS] = {
	{
		.num = 1,
		.type = SDW_DPN_SIMPLE,
		.min_ch = 1,
		.max_ch = 8,
		.simple_ch_prep_sm = true,
	}, {
		.num = 2,
		.type = SDW_DPN_SIMPLE,
		.min_ch = 1,
		.max_ch = 4,
		.simple_ch_prep_sm = true,
	}, {
		.num = 3,
		.type = SDW_DPN_SIMPLE,
		.min_ch = 1,
		.max_ch = 4,
		.simple_ch_prep_sm = true,
	}, {
		.num = 4,
		.type = SDW_DPN_SIMPLE,
		.min_ch = 1,
		.max_ch = 4,
		.simple_ch_prep_sm = true,
	}, {
		.num = 5,
		.type = SDW_DPN_SIMPLE,
		.min_ch = 1,
		.max_ch = 4,
		.simple_ch_prep_sm = true,
	}
};

struct device *wcd938x_sdw_device_get(struct device_node *np)
{
	return bus_find_device_by_of_node(&sdw_bus_type, np);

}
EXPORT_SYMBOL_GPL(wcd938x_sdw_device_get);

int wcd938x_swr_get_current_bank(struct sdw_slave *sdev)
{
	int bank;

	bank  = sdw_read(sdev, SDW_SCP_CTRL);

	return ((bank & 0x40) ? 1 : 0);
}
EXPORT_SYMBOL_GPL(wcd938x_swr_get_current_bank);

int wcd938x_sdw_hw_params(struct wcd938x_sdw_priv *wcd,
			  struct snd_pcm_substream *substream,
			  struct snd_pcm_hw_params *params,
			  struct snd_soc_dai *dai)
{
	struct sdw_port_config port_config[WCD938X_MAX_SWR_PORTS];
	unsigned long ch_mask;
	int i, j;

	wcd->sconfig.ch_count = 1;
	wcd->active_ports = 0;
	for (i = 0; i < WCD938X_MAX_SWR_PORTS; i++) {
		ch_mask = wcd->port_config[i].ch_mask;

		if (!ch_mask)
			continue;

		for_each_set_bit(j, &ch_mask, 4)
			wcd->sconfig.ch_count++;

		port_config[wcd->active_ports] = wcd->port_config[i];
		wcd->active_ports++;
	}

	wcd->sconfig.bps = 1;
	wcd->sconfig.frame_rate =  params_rate(params);
	if (wcd->is_tx)
		wcd->sconfig.direction = SDW_DATA_DIR_TX;
	else
		wcd->sconfig.direction = SDW_DATA_DIR_RX;

	wcd->sconfig.type = SDW_STREAM_PCM;

	return sdw_stream_add_slave(wcd->sdev, &wcd->sconfig,
				    &port_config[0], wcd->active_ports,
				    wcd->sruntime);
}
EXPORT_SYMBOL_GPL(wcd938x_sdw_hw_params);

int wcd938x_sdw_free(struct wcd938x_sdw_priv *wcd,
		     struct snd_pcm_substream *substream,
		     struct snd_soc_dai *dai)
{
	sdw_stream_remove_slave(wcd->sdev, wcd->sruntime);

	return 0;
}
EXPORT_SYMBOL_GPL(wcd938x_sdw_free);

int wcd938x_sdw_set_sdw_stream(struct wcd938x_sdw_priv *wcd,
			       struct snd_soc_dai *dai,
			       void *stream, int direction)
{
	wcd->sruntime = stream;

	return 0;
}
EXPORT_SYMBOL_GPL(wcd938x_sdw_set_sdw_stream);

static int wcd9380_update_status(struct sdw_slave *slave,
				 enum sdw_slave_status status)
{
	struct wcd938x_sdw_priv *wcd = dev_get_drvdata(&slave->dev);

	if (wcd->regmap && (status == SDW_SLAVE_ATTACHED)) {
		/* Write out any cached changes that happened between probe and attach */
		regcache_cache_only(wcd->regmap, false);
		return regcache_sync(wcd->regmap);
	}

	return 0;
}

static int wcd9380_bus_config(struct sdw_slave *slave,
			      struct sdw_bus_params *params)
{
	sdw_write(slave, SWRS_SCP_HOST_CLK_DIV2_CTL_BANK(params->next_bank),  0x01);

	return 0;
}

static int wcd9380_interrupt_callback(struct sdw_slave *slave,
				      struct sdw_slave_intr_status *status)
{
	struct wcd938x_sdw_priv *wcd = dev_get_drvdata(&slave->dev);
	struct irq_domain *slave_irq = wcd->slave_irq;
	u32 sts1, sts2, sts3;

	do {
		handle_nested_irq(irq_find_mapping(slave_irq, 0));
		regmap_read(wcd->regmap, WCD938X_DIGITAL_INTR_STATUS_0, &sts1);
		regmap_read(wcd->regmap, WCD938X_DIGITAL_INTR_STATUS_1, &sts2);
		regmap_read(wcd->regmap, WCD938X_DIGITAL_INTR_STATUS_2, &sts3);

	} while (sts1 || sts2 || sts3);

	return IRQ_HANDLED;
}

<<<<<<< HEAD
=======
static const struct reg_default wcd938x_defaults[] = {
	{WCD938X_ANA_PAGE_REGISTER,                            0x00},
	{WCD938X_ANA_BIAS,                                     0x00},
	{WCD938X_ANA_RX_SUPPLIES,                              0x00},
	{WCD938X_ANA_HPH,                                      0x0C},
	{WCD938X_ANA_EAR,                                      0x00},
	{WCD938X_ANA_EAR_COMPANDER_CTL,                        0x02},
	{WCD938X_ANA_TX_CH1,                                   0x20},
	{WCD938X_ANA_TX_CH2,                                   0x00},
	{WCD938X_ANA_TX_CH3,                                   0x20},
	{WCD938X_ANA_TX_CH4,                                   0x00},
	{WCD938X_ANA_MICB1_MICB2_DSP_EN_LOGIC,                 0x00},
	{WCD938X_ANA_MICB3_DSP_EN_LOGIC,                       0x00},
	{WCD938X_ANA_MBHC_MECH,                                0x39},
	{WCD938X_ANA_MBHC_ELECT,                               0x08},
	{WCD938X_ANA_MBHC_ZDET,                                0x00},
	{WCD938X_ANA_MBHC_RESULT_1,                            0x00},
	{WCD938X_ANA_MBHC_RESULT_2,                            0x00},
	{WCD938X_ANA_MBHC_RESULT_3,                            0x00},
	{WCD938X_ANA_MBHC_BTN0,                                0x00},
	{WCD938X_ANA_MBHC_BTN1,                                0x10},
	{WCD938X_ANA_MBHC_BTN2,                                0x20},
	{WCD938X_ANA_MBHC_BTN3,                                0x30},
	{WCD938X_ANA_MBHC_BTN4,                                0x40},
	{WCD938X_ANA_MBHC_BTN5,                                0x50},
	{WCD938X_ANA_MBHC_BTN6,                                0x60},
	{WCD938X_ANA_MBHC_BTN7,                                0x70},
	{WCD938X_ANA_MICB1,                                    0x10},
	{WCD938X_ANA_MICB2,                                    0x10},
	{WCD938X_ANA_MICB2_RAMP,                               0x00},
	{WCD938X_ANA_MICB3,                                    0x10},
	{WCD938X_ANA_MICB4,                                    0x10},
	{WCD938X_BIAS_CTL,                                     0x2A},
	{WCD938X_BIAS_VBG_FINE_ADJ,                            0x55},
	{WCD938X_LDOL_VDDCX_ADJUST,                            0x01},
	{WCD938X_LDOL_DISABLE_LDOL,                            0x00},
	{WCD938X_MBHC_CTL_CLK,                                 0x00},
	{WCD938X_MBHC_CTL_ANA,                                 0x00},
	{WCD938X_MBHC_CTL_SPARE_1,                             0x00},
	{WCD938X_MBHC_CTL_SPARE_2,                             0x00},
	{WCD938X_MBHC_CTL_BCS,                                 0x00},
	{WCD938X_MBHC_MOISTURE_DET_FSM_STATUS,                 0x00},
	{WCD938X_MBHC_TEST_CTL,                                0x00},
	{WCD938X_LDOH_MODE,                                    0x2B},
	{WCD938X_LDOH_BIAS,                                    0x68},
	{WCD938X_LDOH_STB_LOADS,                               0x00},
	{WCD938X_LDOH_SLOWRAMP,                                0x50},
	{WCD938X_MICB1_TEST_CTL_1,                             0x1A},
	{WCD938X_MICB1_TEST_CTL_2,                             0x00},
	{WCD938X_MICB1_TEST_CTL_3,                             0xA4},
	{WCD938X_MICB2_TEST_CTL_1,                             0x1A},
	{WCD938X_MICB2_TEST_CTL_2,                             0x00},
	{WCD938X_MICB2_TEST_CTL_3,                             0x24},
	{WCD938X_MICB3_TEST_CTL_1,                             0x1A},
	{WCD938X_MICB3_TEST_CTL_2,                             0x00},
	{WCD938X_MICB3_TEST_CTL_3,                             0xA4},
	{WCD938X_MICB4_TEST_CTL_1,                             0x1A},
	{WCD938X_MICB4_TEST_CTL_2,                             0x00},
	{WCD938X_MICB4_TEST_CTL_3,                             0xA4},
	{WCD938X_TX_COM_ADC_VCM,                               0x39},
	{WCD938X_TX_COM_BIAS_ATEST,                            0xE0},
	{WCD938X_TX_COM_SPARE1,                                0x00},
	{WCD938X_TX_COM_SPARE2,                                0x00},
	{WCD938X_TX_COM_TXFE_DIV_CTL,                          0x22},
	{WCD938X_TX_COM_TXFE_DIV_START,                        0x00},
	{WCD938X_TX_COM_SPARE3,                                0x00},
	{WCD938X_TX_COM_SPARE4,                                0x00},
	{WCD938X_TX_1_2_TEST_EN,                               0xCC},
	{WCD938X_TX_1_2_ADC_IB,                                0xE9},
	{WCD938X_TX_1_2_ATEST_REFCTL,                          0x0A},
	{WCD938X_TX_1_2_TEST_CTL,                              0x38},
	{WCD938X_TX_1_2_TEST_BLK_EN1,                          0xFF},
	{WCD938X_TX_1_2_TXFE1_CLKDIV,                          0x00},
	{WCD938X_TX_1_2_SAR2_ERR,                              0x00},
	{WCD938X_TX_1_2_SAR1_ERR,                              0x00},
	{WCD938X_TX_3_4_TEST_EN,                               0xCC},
	{WCD938X_TX_3_4_ADC_IB,                                0xE9},
	{WCD938X_TX_3_4_ATEST_REFCTL,                          0x0A},
	{WCD938X_TX_3_4_TEST_CTL,                              0x38},
	{WCD938X_TX_3_4_TEST_BLK_EN3,                          0xFF},
	{WCD938X_TX_3_4_TXFE3_CLKDIV,                          0x00},
	{WCD938X_TX_3_4_SAR4_ERR,                              0x00},
	{WCD938X_TX_3_4_SAR3_ERR,                              0x00},
	{WCD938X_TX_3_4_TEST_BLK_EN2,                          0xFB},
	{WCD938X_TX_3_4_TXFE2_CLKDIV,                          0x00},
	{WCD938X_TX_3_4_SPARE1,                                0x00},
	{WCD938X_TX_3_4_TEST_BLK_EN4,                          0xFB},
	{WCD938X_TX_3_4_TXFE4_CLKDIV,                          0x00},
	{WCD938X_TX_3_4_SPARE2,                                0x00},
	{WCD938X_CLASSH_MODE_1,                                0x40},
	{WCD938X_CLASSH_MODE_2,                                0x3A},
	{WCD938X_CLASSH_MODE_3,                                0x00},
	{WCD938X_CLASSH_CTRL_VCL_1,                            0x70},
	{WCD938X_CLASSH_CTRL_VCL_2,                            0x82},
	{WCD938X_CLASSH_CTRL_CCL_1,                            0x31},
	{WCD938X_CLASSH_CTRL_CCL_2,                            0x80},
	{WCD938X_CLASSH_CTRL_CCL_3,                            0x80},
	{WCD938X_CLASSH_CTRL_CCL_4,                            0x51},
	{WCD938X_CLASSH_CTRL_CCL_5,                            0x00},
	{WCD938X_CLASSH_BUCK_TMUX_A_D,                         0x00},
	{WCD938X_CLASSH_BUCK_SW_DRV_CNTL,                      0x77},
	{WCD938X_CLASSH_SPARE,                                 0x00},
	{WCD938X_FLYBACK_EN,                                   0x4E},
	{WCD938X_FLYBACK_VNEG_CTRL_1,                          0x0B},
	{WCD938X_FLYBACK_VNEG_CTRL_2,                          0x45},
	{WCD938X_FLYBACK_VNEG_CTRL_3,                          0x74},
	{WCD938X_FLYBACK_VNEG_CTRL_4,                          0x7F},
	{WCD938X_FLYBACK_VNEG_CTRL_5,                          0x83},
	{WCD938X_FLYBACK_VNEG_CTRL_6,                          0x98},
	{WCD938X_FLYBACK_VNEG_CTRL_7,                          0xA9},
	{WCD938X_FLYBACK_VNEG_CTRL_8,                          0x68},
	{WCD938X_FLYBACK_VNEG_CTRL_9,                          0x64},
	{WCD938X_FLYBACK_VNEGDAC_CTRL_1,                       0xED},
	{WCD938X_FLYBACK_VNEGDAC_CTRL_2,                       0xF0},
	{WCD938X_FLYBACK_VNEGDAC_CTRL_3,                       0xA6},
	{WCD938X_FLYBACK_CTRL_1,                               0x65},
	{WCD938X_FLYBACK_TEST_CTL,                             0x00},
	{WCD938X_RX_AUX_SW_CTL,                                0x00},
	{WCD938X_RX_PA_AUX_IN_CONN,                            0x01},
	{WCD938X_RX_TIMER_DIV,                                 0x32},
	{WCD938X_RX_OCP_CTL,                                   0x1F},
	{WCD938X_RX_OCP_COUNT,                                 0x77},
	{WCD938X_RX_BIAS_EAR_DAC,                              0xA0},
	{WCD938X_RX_BIAS_EAR_AMP,                              0xAA},
	{WCD938X_RX_BIAS_HPH_LDO,                              0xA9},
	{WCD938X_RX_BIAS_HPH_PA,                               0xAA},
	{WCD938X_RX_BIAS_HPH_RDACBUFF_CNP2,                    0x8A},
	{WCD938X_RX_BIAS_HPH_RDAC_LDO,                         0x88},
	{WCD938X_RX_BIAS_HPH_CNP1,                             0x82},
	{WCD938X_RX_BIAS_HPH_LOWPOWER,                         0x82},
	{WCD938X_RX_BIAS_AUX_DAC,                              0xA0},
	{WCD938X_RX_BIAS_AUX_AMP,                              0xAA},
	{WCD938X_RX_BIAS_VNEGDAC_BLEEDER,                      0x50},
	{WCD938X_RX_BIAS_MISC,                                 0x00},
	{WCD938X_RX_BIAS_BUCK_RST,                             0x08},
	{WCD938X_RX_BIAS_BUCK_VREF_ERRAMP,                     0x44},
	{WCD938X_RX_BIAS_FLYB_ERRAMP,                          0x40},
	{WCD938X_RX_BIAS_FLYB_BUFF,                            0xAA},
	{WCD938X_RX_BIAS_FLYB_MID_RST,                         0x14},
	{WCD938X_HPH_L_STATUS,                                 0x04},
	{WCD938X_HPH_R_STATUS,                                 0x04},
	{WCD938X_HPH_CNP_EN,                                   0x80},
	{WCD938X_HPH_CNP_WG_CTL,                               0x9A},
	{WCD938X_HPH_CNP_WG_TIME,                              0x14},
	{WCD938X_HPH_OCP_CTL,                                  0x28},
	{WCD938X_HPH_AUTO_CHOP,                                0x16},
	{WCD938X_HPH_CHOP_CTL,                                 0x83},
	{WCD938X_HPH_PA_CTL1,                                  0x46},
	{WCD938X_HPH_PA_CTL2,                                  0x50},
	{WCD938X_HPH_L_EN,                                     0x80},
	{WCD938X_HPH_L_TEST,                                   0xE0},
	{WCD938X_HPH_L_ATEST,                                  0x50},
	{WCD938X_HPH_R_EN,                                     0x80},
	{WCD938X_HPH_R_TEST,                                   0xE0},
	{WCD938X_HPH_R_ATEST,                                  0x54},
	{WCD938X_HPH_RDAC_CLK_CTL1,                            0x99},
	{WCD938X_HPH_RDAC_CLK_CTL2,                            0x9B},
	{WCD938X_HPH_RDAC_LDO_CTL,                             0x33},
	{WCD938X_HPH_RDAC_CHOP_CLK_LP_CTL,                     0x00},
	{WCD938X_HPH_REFBUFF_UHQA_CTL,                         0x68},
	{WCD938X_HPH_REFBUFF_LP_CTL,                           0x0E},
	{WCD938X_HPH_L_DAC_CTL,                                0x20},
	{WCD938X_HPH_R_DAC_CTL,                                0x20},
	{WCD938X_HPH_SURGE_HPHLR_SURGE_COMP_SEL,               0x55},
	{WCD938X_HPH_SURGE_HPHLR_SURGE_EN,                     0x19},
	{WCD938X_HPH_SURGE_HPHLR_SURGE_MISC1,                  0xA0},
	{WCD938X_HPH_SURGE_HPHLR_SURGE_STATUS,                 0x00},
	{WCD938X_EAR_EAR_EN_REG,                               0x22},
	{WCD938X_EAR_EAR_PA_CON,                               0x44},
	{WCD938X_EAR_EAR_SP_CON,                               0xDB},
	{WCD938X_EAR_EAR_DAC_CON,                              0x80},
	{WCD938X_EAR_EAR_CNP_FSM_CON,                          0xB2},
	{WCD938X_EAR_TEST_CTL,                                 0x00},
	{WCD938X_EAR_STATUS_REG_1,                             0x00},
	{WCD938X_EAR_STATUS_REG_2,                             0x08},
	{WCD938X_ANA_NEW_PAGE_REGISTER,                        0x00},
	{WCD938X_HPH_NEW_ANA_HPH2,                             0x00},
	{WCD938X_HPH_NEW_ANA_HPH3,                             0x00},
	{WCD938X_SLEEP_CTL,                                    0x16},
	{WCD938X_SLEEP_WATCHDOG_CTL,                           0x00},
	{WCD938X_MBHC_NEW_ELECT_REM_CLAMP_CTL,                 0x00},
	{WCD938X_MBHC_NEW_CTL_1,                               0x02},
	{WCD938X_MBHC_NEW_CTL_2,                               0x05},
	{WCD938X_MBHC_NEW_PLUG_DETECT_CTL,                     0xE9},
	{WCD938X_MBHC_NEW_ZDET_ANA_CTL,                        0x0F},
	{WCD938X_MBHC_NEW_ZDET_RAMP_CTL,                       0x00},
	{WCD938X_MBHC_NEW_FSM_STATUS,                          0x00},
	{WCD938X_MBHC_NEW_ADC_RESULT,                          0x00},
	{WCD938X_TX_NEW_AMIC_MUX_CFG,                          0x00},
	{WCD938X_AUX_AUXPA,                                    0x00},
	{WCD938X_LDORXTX_MODE,                                 0x0C},
	{WCD938X_LDORXTX_CONFIG,                               0x10},
	{WCD938X_DIE_CRACK_DIE_CRK_DET_EN,                     0x00},
	{WCD938X_DIE_CRACK_DIE_CRK_DET_OUT,                    0x00},
	{WCD938X_HPH_NEW_INT_RDAC_GAIN_CTL,                    0x40},
	{WCD938X_HPH_NEW_INT_RDAC_HD2_CTL_L,                   0x81},
	{WCD938X_HPH_NEW_INT_RDAC_VREF_CTL,                    0x10},
	{WCD938X_HPH_NEW_INT_RDAC_OVERRIDE_CTL,                0x00},
	{WCD938X_HPH_NEW_INT_RDAC_HD2_CTL_R,                   0x81},
	{WCD938X_HPH_NEW_INT_PA_MISC1,                         0x22},
	{WCD938X_HPH_NEW_INT_PA_MISC2,                         0x00},
	{WCD938X_HPH_NEW_INT_PA_RDAC_MISC,                     0x00},
	{WCD938X_HPH_NEW_INT_HPH_TIMER1,                       0xFE},
	{WCD938X_HPH_NEW_INT_HPH_TIMER2,                       0x02},
	{WCD938X_HPH_NEW_INT_HPH_TIMER3,                       0x4E},
	{WCD938X_HPH_NEW_INT_HPH_TIMER4,                       0x54},
	{WCD938X_HPH_NEW_INT_PA_RDAC_MISC2,                    0x00},
	{WCD938X_HPH_NEW_INT_PA_RDAC_MISC3,                    0x00},
	{WCD938X_HPH_NEW_INT_RDAC_HD2_CTL_L_NEW,               0x90},
	{WCD938X_HPH_NEW_INT_RDAC_HD2_CTL_R_NEW,               0x90},
	{WCD938X_RX_NEW_INT_HPH_RDAC_BIAS_LOHIFI,              0x62},
	{WCD938X_RX_NEW_INT_HPH_RDAC_BIAS_ULP,                 0x01},
	{WCD938X_RX_NEW_INT_HPH_RDAC_LDO_LP,                   0x11},
	{WCD938X_MBHC_NEW_INT_MOISTURE_DET_DC_CTRL,            0x57},
	{WCD938X_MBHC_NEW_INT_MOISTURE_DET_POLLING_CTRL,       0x01},
	{WCD938X_MBHC_NEW_INT_MECH_DET_CURRENT,                0x00},
	{WCD938X_MBHC_NEW_INT_SPARE_2,                         0x00},
	{WCD938X_EAR_INT_NEW_EAR_CHOPPER_CON,                  0xA8},
	{WCD938X_EAR_INT_NEW_CNP_VCM_CON1,                     0x42},
	{WCD938X_EAR_INT_NEW_CNP_VCM_CON2,                     0x22},
	{WCD938X_EAR_INT_NEW_EAR_DYNAMIC_BIAS,                 0x00},
	{WCD938X_AUX_INT_EN_REG,                               0x00},
	{WCD938X_AUX_INT_PA_CTRL,                              0x06},
	{WCD938X_AUX_INT_SP_CTRL,                              0xD2},
	{WCD938X_AUX_INT_DAC_CTRL,                             0x80},
	{WCD938X_AUX_INT_CLK_CTRL,                             0x50},
	{WCD938X_AUX_INT_TEST_CTRL,                            0x00},
	{WCD938X_AUX_INT_STATUS_REG,                           0x00},
	{WCD938X_AUX_INT_MISC,                                 0x00},
	{WCD938X_LDORXTX_INT_BIAS,                             0x6E},
	{WCD938X_LDORXTX_INT_STB_LOADS_DTEST,                  0x50},
	{WCD938X_LDORXTX_INT_TEST0,                            0x1C},
	{WCD938X_LDORXTX_INT_STARTUP_TIMER,                    0xFF},
	{WCD938X_LDORXTX_INT_TEST1,                            0x1F},
	{WCD938X_LDORXTX_INT_STATUS,                           0x00},
	{WCD938X_SLEEP_INT_WATCHDOG_CTL_1,                     0x0A},
	{WCD938X_SLEEP_INT_WATCHDOG_CTL_2,                     0x0A},
	{WCD938X_DIE_CRACK_INT_DIE_CRK_DET_INT1,               0x02},
	{WCD938X_DIE_CRACK_INT_DIE_CRK_DET_INT2,               0x60},
	{WCD938X_TX_COM_NEW_INT_TXFE_DIVSTOP_L2,               0xFF},
	{WCD938X_TX_COM_NEW_INT_TXFE_DIVSTOP_L1,               0x7F},
	{WCD938X_TX_COM_NEW_INT_TXFE_DIVSTOP_L0,               0x3F},
	{WCD938X_TX_COM_NEW_INT_TXFE_DIVSTOP_ULP1P2M,          0x1F},
	{WCD938X_TX_COM_NEW_INT_TXFE_DIVSTOP_ULP0P6M,          0x0F},
	{WCD938X_TX_COM_NEW_INT_TXFE_ICTRL_STG1_L2L1,          0xD7},
	{WCD938X_TX_COM_NEW_INT_TXFE_ICTRL_STG1_L0,            0xC8},
	{WCD938X_TX_COM_NEW_INT_TXFE_ICTRL_STG1_ULP,           0xC6},
	{WCD938X_TX_COM_NEW_INT_TXFE_ICTRL_STG2MAIN_L2L1,      0xD5},
	{WCD938X_TX_COM_NEW_INT_TXFE_ICTRL_STG2MAIN_L0,        0xCA},
	{WCD938X_TX_COM_NEW_INT_TXFE_ICTRL_STG2MAIN_ULP,       0x05},
	{WCD938X_TX_COM_NEW_INT_TXFE_ICTRL_STG2CASC_L2L1L0,    0xA5},
	{WCD938X_TX_COM_NEW_INT_TXFE_ICTRL_STG2CASC_ULP,       0x13},
	{WCD938X_TX_COM_NEW_INT_TXADC_SCBIAS_L2L1,             0x88},
	{WCD938X_TX_COM_NEW_INT_TXADC_SCBIAS_L0ULP,            0x42},
	{WCD938X_TX_COM_NEW_INT_TXADC_INT_L2,                  0xFF},
	{WCD938X_TX_COM_NEW_INT_TXADC_INT_L1,                  0x64},
	{WCD938X_TX_COM_NEW_INT_TXADC_INT_L0,                  0x64},
	{WCD938X_TX_COM_NEW_INT_TXADC_INT_ULP,                 0x77},
	{WCD938X_DIGITAL_PAGE_REGISTER,                        0x00},
	{WCD938X_DIGITAL_CHIP_ID0,                             0x00},
	{WCD938X_DIGITAL_CHIP_ID1,                             0x00},
	{WCD938X_DIGITAL_CHIP_ID2,                             0x0D},
	{WCD938X_DIGITAL_CHIP_ID3,                             0x01},
	{WCD938X_DIGITAL_SWR_TX_CLK_RATE,                      0x00},
	{WCD938X_DIGITAL_CDC_RST_CTL,                          0x03},
	{WCD938X_DIGITAL_TOP_CLK_CFG,                          0x00},
	{WCD938X_DIGITAL_CDC_ANA_CLK_CTL,                      0x00},
	{WCD938X_DIGITAL_CDC_DIG_CLK_CTL,                      0xF0},
	{WCD938X_DIGITAL_SWR_RST_EN,                           0x00},
	{WCD938X_DIGITAL_CDC_PATH_MODE,                        0x55},
	{WCD938X_DIGITAL_CDC_RX_RST,                           0x00},
	{WCD938X_DIGITAL_CDC_RX0_CTL,                          0xFC},
	{WCD938X_DIGITAL_CDC_RX1_CTL,                          0xFC},
	{WCD938X_DIGITAL_CDC_RX2_CTL,                          0xFC},
	{WCD938X_DIGITAL_CDC_TX_ANA_MODE_0_1,                  0x00},
	{WCD938X_DIGITAL_CDC_TX_ANA_MODE_2_3,                  0x00},
	{WCD938X_DIGITAL_CDC_COMP_CTL_0,                       0x00},
	{WCD938X_DIGITAL_CDC_ANA_TX_CLK_CTL,                   0x1E},
	{WCD938X_DIGITAL_CDC_HPH_DSM_A1_0,                     0x00},
	{WCD938X_DIGITAL_CDC_HPH_DSM_A1_1,                     0x01},
	{WCD938X_DIGITAL_CDC_HPH_DSM_A2_0,                     0x63},
	{WCD938X_DIGITAL_CDC_HPH_DSM_A2_1,                     0x04},
	{WCD938X_DIGITAL_CDC_HPH_DSM_A3_0,                     0xAC},
	{WCD938X_DIGITAL_CDC_HPH_DSM_A3_1,                     0x04},
	{WCD938X_DIGITAL_CDC_HPH_DSM_A4_0,                     0x1A},
	{WCD938X_DIGITAL_CDC_HPH_DSM_A4_1,                     0x03},
	{WCD938X_DIGITAL_CDC_HPH_DSM_A5_0,                     0xBC},
	{WCD938X_DIGITAL_CDC_HPH_DSM_A5_1,                     0x02},
	{WCD938X_DIGITAL_CDC_HPH_DSM_A6_0,                     0xC7},
	{WCD938X_DIGITAL_CDC_HPH_DSM_A7_0,                     0xF8},
	{WCD938X_DIGITAL_CDC_HPH_DSM_C_0,                      0x47},
	{WCD938X_DIGITAL_CDC_HPH_DSM_C_1,                      0x43},
	{WCD938X_DIGITAL_CDC_HPH_DSM_C_2,                      0xB1},
	{WCD938X_DIGITAL_CDC_HPH_DSM_C_3,                      0x17},
	{WCD938X_DIGITAL_CDC_HPH_DSM_R1,                       0x4D},
	{WCD938X_DIGITAL_CDC_HPH_DSM_R2,                       0x29},
	{WCD938X_DIGITAL_CDC_HPH_DSM_R3,                       0x34},
	{WCD938X_DIGITAL_CDC_HPH_DSM_R4,                       0x59},
	{WCD938X_DIGITAL_CDC_HPH_DSM_R5,                       0x66},
	{WCD938X_DIGITAL_CDC_HPH_DSM_R6,                       0x87},
	{WCD938X_DIGITAL_CDC_HPH_DSM_R7,                       0x64},
	{WCD938X_DIGITAL_CDC_AUX_DSM_A1_0,                     0x00},
	{WCD938X_DIGITAL_CDC_AUX_DSM_A1_1,                     0x01},
	{WCD938X_DIGITAL_CDC_AUX_DSM_A2_0,                     0x96},
	{WCD938X_DIGITAL_CDC_AUX_DSM_A2_1,                     0x09},
	{WCD938X_DIGITAL_CDC_AUX_DSM_A3_0,                     0xAB},
	{WCD938X_DIGITAL_CDC_AUX_DSM_A3_1,                     0x05},
	{WCD938X_DIGITAL_CDC_AUX_DSM_A4_0,                     0x1C},
	{WCD938X_DIGITAL_CDC_AUX_DSM_A4_1,                     0x02},
	{WCD938X_DIGITAL_CDC_AUX_DSM_A5_0,                     0x17},
	{WCD938X_DIGITAL_CDC_AUX_DSM_A5_1,                     0x02},
	{WCD938X_DIGITAL_CDC_AUX_DSM_A6_0,                     0xAA},
	{WCD938X_DIGITAL_CDC_AUX_DSM_A7_0,                     0xE3},
	{WCD938X_DIGITAL_CDC_AUX_DSM_C_0,                      0x69},
	{WCD938X_DIGITAL_CDC_AUX_DSM_C_1,                      0x54},
	{WCD938X_DIGITAL_CDC_AUX_DSM_C_2,                      0x02},
	{WCD938X_DIGITAL_CDC_AUX_DSM_C_3,                      0x15},
	{WCD938X_DIGITAL_CDC_AUX_DSM_R1,                       0xA4},
	{WCD938X_DIGITAL_CDC_AUX_DSM_R2,                       0xB5},
	{WCD938X_DIGITAL_CDC_AUX_DSM_R3,                       0x86},
	{WCD938X_DIGITAL_CDC_AUX_DSM_R4,                       0x85},
	{WCD938X_DIGITAL_CDC_AUX_DSM_R5,                       0xAA},
	{WCD938X_DIGITAL_CDC_AUX_DSM_R6,                       0xE2},
	{WCD938X_DIGITAL_CDC_AUX_DSM_R7,                       0x62},
	{WCD938X_DIGITAL_CDC_HPH_GAIN_RX_0,                    0x55},
	{WCD938X_DIGITAL_CDC_HPH_GAIN_RX_1,                    0xA9},
	{WCD938X_DIGITAL_CDC_HPH_GAIN_DSD_0,                   0x3D},
	{WCD938X_DIGITAL_CDC_HPH_GAIN_DSD_1,                   0x2E},
	{WCD938X_DIGITAL_CDC_HPH_GAIN_DSD_2,                   0x01},
	{WCD938X_DIGITAL_CDC_AUX_GAIN_DSD_0,                   0x00},
	{WCD938X_DIGITAL_CDC_AUX_GAIN_DSD_1,                   0xFC},
	{WCD938X_DIGITAL_CDC_AUX_GAIN_DSD_2,                   0x01},
	{WCD938X_DIGITAL_CDC_HPH_GAIN_CTL,                     0x00},
	{WCD938X_DIGITAL_CDC_AUX_GAIN_CTL,                     0x00},
	{WCD938X_DIGITAL_CDC_EAR_PATH_CTL,                     0x00},
	{WCD938X_DIGITAL_CDC_SWR_CLH,                          0x00},
	{WCD938X_DIGITAL_SWR_CLH_BYP,                          0x00},
	{WCD938X_DIGITAL_CDC_TX0_CTL,                          0x68},
	{WCD938X_DIGITAL_CDC_TX1_CTL,                          0x68},
	{WCD938X_DIGITAL_CDC_TX2_CTL,                          0x68},
	{WCD938X_DIGITAL_CDC_TX_RST,                           0x00},
	{WCD938X_DIGITAL_CDC_REQ_CTL,                          0x01},
	{WCD938X_DIGITAL_CDC_RST,                              0x00},
	{WCD938X_DIGITAL_CDC_AMIC_CTL,                         0x0F},
	{WCD938X_DIGITAL_CDC_DMIC_CTL,                         0x04},
	{WCD938X_DIGITAL_CDC_DMIC1_CTL,                        0x01},
	{WCD938X_DIGITAL_CDC_DMIC2_CTL,                        0x01},
	{WCD938X_DIGITAL_CDC_DMIC3_CTL,                        0x01},
	{WCD938X_DIGITAL_CDC_DMIC4_CTL,                        0x01},
	{WCD938X_DIGITAL_EFUSE_PRG_CTL,                        0x00},
	{WCD938X_DIGITAL_EFUSE_CTL,                            0x2B},
	{WCD938X_DIGITAL_CDC_DMIC_RATE_1_2,                    0x11},
	{WCD938X_DIGITAL_CDC_DMIC_RATE_3_4,                    0x11},
	{WCD938X_DIGITAL_PDM_WD_CTL0,                          0x00},
	{WCD938X_DIGITAL_PDM_WD_CTL1,                          0x00},
	{WCD938X_DIGITAL_PDM_WD_CTL2,                          0x00},
	{WCD938X_DIGITAL_INTR_MODE,                            0x00},
	{WCD938X_DIGITAL_INTR_MASK_0,                          0xFF},
	{WCD938X_DIGITAL_INTR_MASK_1,                          0xFF},
	{WCD938X_DIGITAL_INTR_MASK_2,                          0x3F},
	{WCD938X_DIGITAL_INTR_STATUS_0,                        0x00},
	{WCD938X_DIGITAL_INTR_STATUS_1,                        0x00},
	{WCD938X_DIGITAL_INTR_STATUS_2,                        0x00},
	{WCD938X_DIGITAL_INTR_CLEAR_0,                         0x00},
	{WCD938X_DIGITAL_INTR_CLEAR_1,                         0x00},
	{WCD938X_DIGITAL_INTR_CLEAR_2,                         0x00},
	{WCD938X_DIGITAL_INTR_LEVEL_0,                         0x00},
	{WCD938X_DIGITAL_INTR_LEVEL_1,                         0x00},
	{WCD938X_DIGITAL_INTR_LEVEL_2,                         0x00},
	{WCD938X_DIGITAL_INTR_SET_0,                           0x00},
	{WCD938X_DIGITAL_INTR_SET_1,                           0x00},
	{WCD938X_DIGITAL_INTR_SET_2,                           0x00},
	{WCD938X_DIGITAL_INTR_TEST_0,                          0x00},
	{WCD938X_DIGITAL_INTR_TEST_1,                          0x00},
	{WCD938X_DIGITAL_INTR_TEST_2,                          0x00},
	{WCD938X_DIGITAL_TX_MODE_DBG_EN,                       0x00},
	{WCD938X_DIGITAL_TX_MODE_DBG_0_1,                      0x00},
	{WCD938X_DIGITAL_TX_MODE_DBG_2_3,                      0x00},
	{WCD938X_DIGITAL_LB_IN_SEL_CTL,                        0x00},
	{WCD938X_DIGITAL_LOOP_BACK_MODE,                       0x00},
	{WCD938X_DIGITAL_SWR_DAC_TEST,                         0x00},
	{WCD938X_DIGITAL_SWR_HM_TEST_RX_0,                     0x40},
	{WCD938X_DIGITAL_SWR_HM_TEST_TX_0,                     0x40},
	{WCD938X_DIGITAL_SWR_HM_TEST_RX_1,                     0x00},
	{WCD938X_DIGITAL_SWR_HM_TEST_TX_1,                     0x00},
	{WCD938X_DIGITAL_SWR_HM_TEST_TX_2,                     0x00},
	{WCD938X_DIGITAL_SWR_HM_TEST_0,                        0x00},
	{WCD938X_DIGITAL_SWR_HM_TEST_1,                        0x00},
	{WCD938X_DIGITAL_PAD_CTL_SWR_0,                        0x8F},
	{WCD938X_DIGITAL_PAD_CTL_SWR_1,                        0x06},
	{WCD938X_DIGITAL_I2C_CTL,                              0x00},
	{WCD938X_DIGITAL_CDC_TX_TANGGU_SW_MODE,                0x00},
	{WCD938X_DIGITAL_EFUSE_TEST_CTL_0,                     0x00},
	{WCD938X_DIGITAL_EFUSE_TEST_CTL_1,                     0x00},
	{WCD938X_DIGITAL_EFUSE_T_DATA_0,                       0x00},
	{WCD938X_DIGITAL_EFUSE_T_DATA_1,                       0x00},
	{WCD938X_DIGITAL_PAD_CTL_PDM_RX0,                      0xF1},
	{WCD938X_DIGITAL_PAD_CTL_PDM_RX1,                      0xF1},
	{WCD938X_DIGITAL_PAD_CTL_PDM_TX0,                      0xF1},
	{WCD938X_DIGITAL_PAD_CTL_PDM_TX1,                      0xF1},
	{WCD938X_DIGITAL_PAD_CTL_PDM_TX2,                      0xF1},
	{WCD938X_DIGITAL_PAD_INP_DIS_0,                        0x00},
	{WCD938X_DIGITAL_PAD_INP_DIS_1,                        0x00},
	{WCD938X_DIGITAL_DRIVE_STRENGTH_0,                     0x00},
	{WCD938X_DIGITAL_DRIVE_STRENGTH_1,                     0x00},
	{WCD938X_DIGITAL_DRIVE_STRENGTH_2,                     0x00},
	{WCD938X_DIGITAL_RX_DATA_EDGE_CTL,                     0x1F},
	{WCD938X_DIGITAL_TX_DATA_EDGE_CTL,                     0x80},
	{WCD938X_DIGITAL_GPIO_MODE,                            0x00},
	{WCD938X_DIGITAL_PIN_CTL_OE,                           0x00},
	{WCD938X_DIGITAL_PIN_CTL_DATA_0,                       0x00},
	{WCD938X_DIGITAL_PIN_CTL_DATA_1,                       0x00},
	{WCD938X_DIGITAL_PIN_STATUS_0,                         0x00},
	{WCD938X_DIGITAL_PIN_STATUS_1,                         0x00},
	{WCD938X_DIGITAL_DIG_DEBUG_CTL,                        0x00},
	{WCD938X_DIGITAL_DIG_DEBUG_EN,                         0x00},
	{WCD938X_DIGITAL_ANA_CSR_DBG_ADD,                      0x00},
	{WCD938X_DIGITAL_ANA_CSR_DBG_CTL,                      0x48},
	{WCD938X_DIGITAL_SSP_DBG,                              0x00},
	{WCD938X_DIGITAL_MODE_STATUS_0,                        0x00},
	{WCD938X_DIGITAL_MODE_STATUS_1,                        0x00},
	{WCD938X_DIGITAL_SPARE_0,                              0x00},
	{WCD938X_DIGITAL_SPARE_1,                              0x00},
	{WCD938X_DIGITAL_SPARE_2,                              0x00},
	{WCD938X_DIGITAL_EFUSE_REG_0,                          0x00},
	{WCD938X_DIGITAL_EFUSE_REG_1,                          0xFF},
	{WCD938X_DIGITAL_EFUSE_REG_2,                          0xFF},
	{WCD938X_DIGITAL_EFUSE_REG_3,                          0xFF},
	{WCD938X_DIGITAL_EFUSE_REG_4,                          0xFF},
	{WCD938X_DIGITAL_EFUSE_REG_5,                          0xFF},
	{WCD938X_DIGITAL_EFUSE_REG_6,                          0xFF},
	{WCD938X_DIGITAL_EFUSE_REG_7,                          0xFF},
	{WCD938X_DIGITAL_EFUSE_REG_8,                          0xFF},
	{WCD938X_DIGITAL_EFUSE_REG_9,                          0xFF},
	{WCD938X_DIGITAL_EFUSE_REG_10,                         0xFF},
	{WCD938X_DIGITAL_EFUSE_REG_11,                         0xFF},
	{WCD938X_DIGITAL_EFUSE_REG_12,                         0xFF},
	{WCD938X_DIGITAL_EFUSE_REG_13,                         0xFF},
	{WCD938X_DIGITAL_EFUSE_REG_14,                         0xFF},
	{WCD938X_DIGITAL_EFUSE_REG_15,                         0xFF},
	{WCD938X_DIGITAL_EFUSE_REG_16,                         0xFF},
	{WCD938X_DIGITAL_EFUSE_REG_17,                         0xFF},
	{WCD938X_DIGITAL_EFUSE_REG_18,                         0xFF},
	{WCD938X_DIGITAL_EFUSE_REG_19,                         0xFF},
	{WCD938X_DIGITAL_EFUSE_REG_20,                         0x0E},
	{WCD938X_DIGITAL_EFUSE_REG_21,                         0x00},
	{WCD938X_DIGITAL_EFUSE_REG_22,                         0x00},
	{WCD938X_DIGITAL_EFUSE_REG_23,                         0xF8},
	{WCD938X_DIGITAL_EFUSE_REG_24,                         0x16},
	{WCD938X_DIGITAL_EFUSE_REG_25,                         0x00},
	{WCD938X_DIGITAL_EFUSE_REG_26,                         0x00},
	{WCD938X_DIGITAL_EFUSE_REG_27,                         0x00},
	{WCD938X_DIGITAL_EFUSE_REG_28,                         0x00},
	{WCD938X_DIGITAL_EFUSE_REG_29,                         0x00},
	{WCD938X_DIGITAL_EFUSE_REG_30,                         0x00},
	{WCD938X_DIGITAL_EFUSE_REG_31,                         0x00},
	{WCD938X_DIGITAL_TX_REQ_FB_CTL_0,                      0x88},
	{WCD938X_DIGITAL_TX_REQ_FB_CTL_1,                      0x88},
	{WCD938X_DIGITAL_TX_REQ_FB_CTL_2,                      0x88},
	{WCD938X_DIGITAL_TX_REQ_FB_CTL_3,                      0x88},
	{WCD938X_DIGITAL_TX_REQ_FB_CTL_4,                      0x88},
	{WCD938X_DIGITAL_DEM_BYPASS_DATA0,                     0x55},
	{WCD938X_DIGITAL_DEM_BYPASS_DATA1,                     0x55},
	{WCD938X_DIGITAL_DEM_BYPASS_DATA2,                     0x55},
	{WCD938X_DIGITAL_DEM_BYPASS_DATA3,                     0x01},
};

static bool wcd938x_rdwr_register(struct device *dev, unsigned int reg)
{
	switch (reg) {
	case WCD938X_ANA_PAGE_REGISTER:
	case WCD938X_ANA_BIAS:
	case WCD938X_ANA_RX_SUPPLIES:
	case WCD938X_ANA_HPH:
	case WCD938X_ANA_EAR:
	case WCD938X_ANA_EAR_COMPANDER_CTL:
	case WCD938X_ANA_TX_CH1:
	case WCD938X_ANA_TX_CH2:
	case WCD938X_ANA_TX_CH3:
	case WCD938X_ANA_TX_CH4:
	case WCD938X_ANA_MICB1_MICB2_DSP_EN_LOGIC:
	case WCD938X_ANA_MICB3_DSP_EN_LOGIC:
	case WCD938X_ANA_MBHC_MECH:
	case WCD938X_ANA_MBHC_ELECT:
	case WCD938X_ANA_MBHC_ZDET:
	case WCD938X_ANA_MBHC_BTN0:
	case WCD938X_ANA_MBHC_BTN1:
	case WCD938X_ANA_MBHC_BTN2:
	case WCD938X_ANA_MBHC_BTN3:
	case WCD938X_ANA_MBHC_BTN4:
	case WCD938X_ANA_MBHC_BTN5:
	case WCD938X_ANA_MBHC_BTN6:
	case WCD938X_ANA_MBHC_BTN7:
	case WCD938X_ANA_MICB1:
	case WCD938X_ANA_MICB2:
	case WCD938X_ANA_MICB2_RAMP:
	case WCD938X_ANA_MICB3:
	case WCD938X_ANA_MICB4:
	case WCD938X_BIAS_CTL:
	case WCD938X_BIAS_VBG_FINE_ADJ:
	case WCD938X_LDOL_VDDCX_ADJUST:
	case WCD938X_LDOL_DISABLE_LDOL:
	case WCD938X_MBHC_CTL_CLK:
	case WCD938X_MBHC_CTL_ANA:
	case WCD938X_MBHC_CTL_SPARE_1:
	case WCD938X_MBHC_CTL_SPARE_2:
	case WCD938X_MBHC_CTL_BCS:
	case WCD938X_MBHC_TEST_CTL:
	case WCD938X_LDOH_MODE:
	case WCD938X_LDOH_BIAS:
	case WCD938X_LDOH_STB_LOADS:
	case WCD938X_LDOH_SLOWRAMP:
	case WCD938X_MICB1_TEST_CTL_1:
	case WCD938X_MICB1_TEST_CTL_2:
	case WCD938X_MICB1_TEST_CTL_3:
	case WCD938X_MICB2_TEST_CTL_1:
	case WCD938X_MICB2_TEST_CTL_2:
	case WCD938X_MICB2_TEST_CTL_3:
	case WCD938X_MICB3_TEST_CTL_1:
	case WCD938X_MICB3_TEST_CTL_2:
	case WCD938X_MICB3_TEST_CTL_3:
	case WCD938X_MICB4_TEST_CTL_1:
	case WCD938X_MICB4_TEST_CTL_2:
	case WCD938X_MICB4_TEST_CTL_3:
	case WCD938X_TX_COM_ADC_VCM:
	case WCD938X_TX_COM_BIAS_ATEST:
	case WCD938X_TX_COM_SPARE1:
	case WCD938X_TX_COM_SPARE2:
	case WCD938X_TX_COM_TXFE_DIV_CTL:
	case WCD938X_TX_COM_TXFE_DIV_START:
	case WCD938X_TX_COM_SPARE3:
	case WCD938X_TX_COM_SPARE4:
	case WCD938X_TX_1_2_TEST_EN:
	case WCD938X_TX_1_2_ADC_IB:
	case WCD938X_TX_1_2_ATEST_REFCTL:
	case WCD938X_TX_1_2_TEST_CTL:
	case WCD938X_TX_1_2_TEST_BLK_EN1:
	case WCD938X_TX_1_2_TXFE1_CLKDIV:
	case WCD938X_TX_3_4_TEST_EN:
	case WCD938X_TX_3_4_ADC_IB:
	case WCD938X_TX_3_4_ATEST_REFCTL:
	case WCD938X_TX_3_4_TEST_CTL:
	case WCD938X_TX_3_4_TEST_BLK_EN3:
	case WCD938X_TX_3_4_TXFE3_CLKDIV:
	case WCD938X_TX_3_4_TEST_BLK_EN2:
	case WCD938X_TX_3_4_TXFE2_CLKDIV:
	case WCD938X_TX_3_4_SPARE1:
	case WCD938X_TX_3_4_TEST_BLK_EN4:
	case WCD938X_TX_3_4_TXFE4_CLKDIV:
	case WCD938X_TX_3_4_SPARE2:
	case WCD938X_CLASSH_MODE_1:
	case WCD938X_CLASSH_MODE_2:
	case WCD938X_CLASSH_MODE_3:
	case WCD938X_CLASSH_CTRL_VCL_1:
	case WCD938X_CLASSH_CTRL_VCL_2:
	case WCD938X_CLASSH_CTRL_CCL_1:
	case WCD938X_CLASSH_CTRL_CCL_2:
	case WCD938X_CLASSH_CTRL_CCL_3:
	case WCD938X_CLASSH_CTRL_CCL_4:
	case WCD938X_CLASSH_CTRL_CCL_5:
	case WCD938X_CLASSH_BUCK_TMUX_A_D:
	case WCD938X_CLASSH_BUCK_SW_DRV_CNTL:
	case WCD938X_CLASSH_SPARE:
	case WCD938X_FLYBACK_EN:
	case WCD938X_FLYBACK_VNEG_CTRL_1:
	case WCD938X_FLYBACK_VNEG_CTRL_2:
	case WCD938X_FLYBACK_VNEG_CTRL_3:
	case WCD938X_FLYBACK_VNEG_CTRL_4:
	case WCD938X_FLYBACK_VNEG_CTRL_5:
	case WCD938X_FLYBACK_VNEG_CTRL_6:
	case WCD938X_FLYBACK_VNEG_CTRL_7:
	case WCD938X_FLYBACK_VNEG_CTRL_8:
	case WCD938X_FLYBACK_VNEG_CTRL_9:
	case WCD938X_FLYBACK_VNEGDAC_CTRL_1:
	case WCD938X_FLYBACK_VNEGDAC_CTRL_2:
	case WCD938X_FLYBACK_VNEGDAC_CTRL_3:
	case WCD938X_FLYBACK_CTRL_1:
	case WCD938X_FLYBACK_TEST_CTL:
	case WCD938X_RX_AUX_SW_CTL:
	case WCD938X_RX_PA_AUX_IN_CONN:
	case WCD938X_RX_TIMER_DIV:
	case WCD938X_RX_OCP_CTL:
	case WCD938X_RX_OCP_COUNT:
	case WCD938X_RX_BIAS_EAR_DAC:
	case WCD938X_RX_BIAS_EAR_AMP:
	case WCD938X_RX_BIAS_HPH_LDO:
	case WCD938X_RX_BIAS_HPH_PA:
	case WCD938X_RX_BIAS_HPH_RDACBUFF_CNP2:
	case WCD938X_RX_BIAS_HPH_RDAC_LDO:
	case WCD938X_RX_BIAS_HPH_CNP1:
	case WCD938X_RX_BIAS_HPH_LOWPOWER:
	case WCD938X_RX_BIAS_AUX_DAC:
	case WCD938X_RX_BIAS_AUX_AMP:
	case WCD938X_RX_BIAS_VNEGDAC_BLEEDER:
	case WCD938X_RX_BIAS_MISC:
	case WCD938X_RX_BIAS_BUCK_RST:
	case WCD938X_RX_BIAS_BUCK_VREF_ERRAMP:
	case WCD938X_RX_BIAS_FLYB_ERRAMP:
	case WCD938X_RX_BIAS_FLYB_BUFF:
	case WCD938X_RX_BIAS_FLYB_MID_RST:
	case WCD938X_HPH_CNP_EN:
	case WCD938X_HPH_CNP_WG_CTL:
	case WCD938X_HPH_CNP_WG_TIME:
	case WCD938X_HPH_OCP_CTL:
	case WCD938X_HPH_AUTO_CHOP:
	case WCD938X_HPH_CHOP_CTL:
	case WCD938X_HPH_PA_CTL1:
	case WCD938X_HPH_PA_CTL2:
	case WCD938X_HPH_L_EN:
	case WCD938X_HPH_L_TEST:
	case WCD938X_HPH_L_ATEST:
	case WCD938X_HPH_R_EN:
	case WCD938X_HPH_R_TEST:
	case WCD938X_HPH_R_ATEST:
	case WCD938X_HPH_RDAC_CLK_CTL1:
	case WCD938X_HPH_RDAC_CLK_CTL2:
	case WCD938X_HPH_RDAC_LDO_CTL:
	case WCD938X_HPH_RDAC_CHOP_CLK_LP_CTL:
	case WCD938X_HPH_REFBUFF_UHQA_CTL:
	case WCD938X_HPH_REFBUFF_LP_CTL:
	case WCD938X_HPH_L_DAC_CTL:
	case WCD938X_HPH_R_DAC_CTL:
	case WCD938X_HPH_SURGE_HPHLR_SURGE_COMP_SEL:
	case WCD938X_HPH_SURGE_HPHLR_SURGE_EN:
	case WCD938X_HPH_SURGE_HPHLR_SURGE_MISC1:
	case WCD938X_EAR_EAR_EN_REG:
	case WCD938X_EAR_EAR_PA_CON:
	case WCD938X_EAR_EAR_SP_CON:
	case WCD938X_EAR_EAR_DAC_CON:
	case WCD938X_EAR_EAR_CNP_FSM_CON:
	case WCD938X_EAR_TEST_CTL:
	case WCD938X_ANA_NEW_PAGE_REGISTER:
	case WCD938X_HPH_NEW_ANA_HPH2:
	case WCD938X_HPH_NEW_ANA_HPH3:
	case WCD938X_SLEEP_CTL:
	case WCD938X_SLEEP_WATCHDOG_CTL:
	case WCD938X_MBHC_NEW_ELECT_REM_CLAMP_CTL:
	case WCD938X_MBHC_NEW_CTL_1:
	case WCD938X_MBHC_NEW_CTL_2:
	case WCD938X_MBHC_NEW_PLUG_DETECT_CTL:
	case WCD938X_MBHC_NEW_ZDET_ANA_CTL:
	case WCD938X_MBHC_NEW_ZDET_RAMP_CTL:
	case WCD938X_TX_NEW_AMIC_MUX_CFG:
	case WCD938X_AUX_AUXPA:
	case WCD938X_LDORXTX_MODE:
	case WCD938X_LDORXTX_CONFIG:
	case WCD938X_DIE_CRACK_DIE_CRK_DET_EN:
	case WCD938X_HPH_NEW_INT_RDAC_GAIN_CTL:
	case WCD938X_HPH_NEW_INT_RDAC_HD2_CTL_L:
	case WCD938X_HPH_NEW_INT_RDAC_VREF_CTL:
	case WCD938X_HPH_NEW_INT_RDAC_OVERRIDE_CTL:
	case WCD938X_HPH_NEW_INT_RDAC_HD2_CTL_R:
	case WCD938X_HPH_NEW_INT_PA_MISC1:
	case WCD938X_HPH_NEW_INT_PA_MISC2:
	case WCD938X_HPH_NEW_INT_PA_RDAC_MISC:
	case WCD938X_HPH_NEW_INT_HPH_TIMER1:
	case WCD938X_HPH_NEW_INT_HPH_TIMER2:
	case WCD938X_HPH_NEW_INT_HPH_TIMER3:
	case WCD938X_HPH_NEW_INT_HPH_TIMER4:
	case WCD938X_HPH_NEW_INT_PA_RDAC_MISC2:
	case WCD938X_HPH_NEW_INT_PA_RDAC_MISC3:
	case WCD938X_HPH_NEW_INT_RDAC_HD2_CTL_L_NEW:
	case WCD938X_HPH_NEW_INT_RDAC_HD2_CTL_R_NEW:
	case WCD938X_RX_NEW_INT_HPH_RDAC_BIAS_LOHIFI:
	case WCD938X_RX_NEW_INT_HPH_RDAC_BIAS_ULP:
	case WCD938X_RX_NEW_INT_HPH_RDAC_LDO_LP:
	case WCD938X_MBHC_NEW_INT_MOISTURE_DET_DC_CTRL:
	case WCD938X_MBHC_NEW_INT_MOISTURE_DET_POLLING_CTRL:
	case WCD938X_MBHC_NEW_INT_MECH_DET_CURRENT:
	case WCD938X_MBHC_NEW_INT_SPARE_2:
	case WCD938X_EAR_INT_NEW_EAR_CHOPPER_CON:
	case WCD938X_EAR_INT_NEW_CNP_VCM_CON1:
	case WCD938X_EAR_INT_NEW_CNP_VCM_CON2:
	case WCD938X_EAR_INT_NEW_EAR_DYNAMIC_BIAS:
	case WCD938X_AUX_INT_EN_REG:
	case WCD938X_AUX_INT_PA_CTRL:
	case WCD938X_AUX_INT_SP_CTRL:
	case WCD938X_AUX_INT_DAC_CTRL:
	case WCD938X_AUX_INT_CLK_CTRL:
	case WCD938X_AUX_INT_TEST_CTRL:
	case WCD938X_AUX_INT_MISC:
	case WCD938X_LDORXTX_INT_BIAS:
	case WCD938X_LDORXTX_INT_STB_LOADS_DTEST:
	case WCD938X_LDORXTX_INT_TEST0:
	case WCD938X_LDORXTX_INT_STARTUP_TIMER:
	case WCD938X_LDORXTX_INT_TEST1:
	case WCD938X_SLEEP_INT_WATCHDOG_CTL_1:
	case WCD938X_SLEEP_INT_WATCHDOG_CTL_2:
	case WCD938X_DIE_CRACK_INT_DIE_CRK_DET_INT1:
	case WCD938X_DIE_CRACK_INT_DIE_CRK_DET_INT2:
	case WCD938X_TX_COM_NEW_INT_TXFE_DIVSTOP_L2:
	case WCD938X_TX_COM_NEW_INT_TXFE_DIVSTOP_L1:
	case WCD938X_TX_COM_NEW_INT_TXFE_DIVSTOP_L0:
	case WCD938X_TX_COM_NEW_INT_TXFE_DIVSTOP_ULP1P2M:
	case WCD938X_TX_COM_NEW_INT_TXFE_DIVSTOP_ULP0P6M:
	case WCD938X_TX_COM_NEW_INT_TXFE_ICTRL_STG1_L2L1:
	case WCD938X_TX_COM_NEW_INT_TXFE_ICTRL_STG1_L0:
	case WCD938X_TX_COM_NEW_INT_TXFE_ICTRL_STG1_ULP:
	case WCD938X_TX_COM_NEW_INT_TXFE_ICTRL_STG2MAIN_L2L1:
	case WCD938X_TX_COM_NEW_INT_TXFE_ICTRL_STG2MAIN_L0:
	case WCD938X_TX_COM_NEW_INT_TXFE_ICTRL_STG2MAIN_ULP:
	case WCD938X_TX_COM_NEW_INT_TXFE_ICTRL_STG2CASC_L2L1L0:
	case WCD938X_TX_COM_NEW_INT_TXFE_ICTRL_STG2CASC_ULP:
	case WCD938X_TX_COM_NEW_INT_TXADC_SCBIAS_L2L1:
	case WCD938X_TX_COM_NEW_INT_TXADC_SCBIAS_L0ULP:
	case WCD938X_TX_COM_NEW_INT_TXADC_INT_L2:
	case WCD938X_TX_COM_NEW_INT_TXADC_INT_L1:
	case WCD938X_TX_COM_NEW_INT_TXADC_INT_L0:
	case WCD938X_TX_COM_NEW_INT_TXADC_INT_ULP:
	case WCD938X_DIGITAL_PAGE_REGISTER:
	case WCD938X_DIGITAL_SWR_TX_CLK_RATE:
	case WCD938X_DIGITAL_CDC_RST_CTL:
	case WCD938X_DIGITAL_TOP_CLK_CFG:
	case WCD938X_DIGITAL_CDC_ANA_CLK_CTL:
	case WCD938X_DIGITAL_CDC_DIG_CLK_CTL:
	case WCD938X_DIGITAL_SWR_RST_EN:
	case WCD938X_DIGITAL_CDC_PATH_MODE:
	case WCD938X_DIGITAL_CDC_RX_RST:
	case WCD938X_DIGITAL_CDC_RX0_CTL:
	case WCD938X_DIGITAL_CDC_RX1_CTL:
	case WCD938X_DIGITAL_CDC_RX2_CTL:
	case WCD938X_DIGITAL_CDC_TX_ANA_MODE_0_1:
	case WCD938X_DIGITAL_CDC_TX_ANA_MODE_2_3:
	case WCD938X_DIGITAL_CDC_COMP_CTL_0:
	case WCD938X_DIGITAL_CDC_ANA_TX_CLK_CTL:
	case WCD938X_DIGITAL_CDC_HPH_DSM_A1_0:
	case WCD938X_DIGITAL_CDC_HPH_DSM_A1_1:
	case WCD938X_DIGITAL_CDC_HPH_DSM_A2_0:
	case WCD938X_DIGITAL_CDC_HPH_DSM_A2_1:
	case WCD938X_DIGITAL_CDC_HPH_DSM_A3_0:
	case WCD938X_DIGITAL_CDC_HPH_DSM_A3_1:
	case WCD938X_DIGITAL_CDC_HPH_DSM_A4_0:
	case WCD938X_DIGITAL_CDC_HPH_DSM_A4_1:
	case WCD938X_DIGITAL_CDC_HPH_DSM_A5_0:
	case WCD938X_DIGITAL_CDC_HPH_DSM_A5_1:
	case WCD938X_DIGITAL_CDC_HPH_DSM_A6_0:
	case WCD938X_DIGITAL_CDC_HPH_DSM_A7_0:
	case WCD938X_DIGITAL_CDC_HPH_DSM_C_0:
	case WCD938X_DIGITAL_CDC_HPH_DSM_C_1:
	case WCD938X_DIGITAL_CDC_HPH_DSM_C_2:
	case WCD938X_DIGITAL_CDC_HPH_DSM_C_3:
	case WCD938X_DIGITAL_CDC_HPH_DSM_R1:
	case WCD938X_DIGITAL_CDC_HPH_DSM_R2:
	case WCD938X_DIGITAL_CDC_HPH_DSM_R3:
	case WCD938X_DIGITAL_CDC_HPH_DSM_R4:
	case WCD938X_DIGITAL_CDC_HPH_DSM_R5:
	case WCD938X_DIGITAL_CDC_HPH_DSM_R6:
	case WCD938X_DIGITAL_CDC_HPH_DSM_R7:
	case WCD938X_DIGITAL_CDC_AUX_DSM_A1_0:
	case WCD938X_DIGITAL_CDC_AUX_DSM_A1_1:
	case WCD938X_DIGITAL_CDC_AUX_DSM_A2_0:
	case WCD938X_DIGITAL_CDC_AUX_DSM_A2_1:
	case WCD938X_DIGITAL_CDC_AUX_DSM_A3_0:
	case WCD938X_DIGITAL_CDC_AUX_DSM_A3_1:
	case WCD938X_DIGITAL_CDC_AUX_DSM_A4_0:
	case WCD938X_DIGITAL_CDC_AUX_DSM_A4_1:
	case WCD938X_DIGITAL_CDC_AUX_DSM_A5_0:
	case WCD938X_DIGITAL_CDC_AUX_DSM_A5_1:
	case WCD938X_DIGITAL_CDC_AUX_DSM_A6_0:
	case WCD938X_DIGITAL_CDC_AUX_DSM_A7_0:
	case WCD938X_DIGITAL_CDC_AUX_DSM_C_0:
	case WCD938X_DIGITAL_CDC_AUX_DSM_C_1:
	case WCD938X_DIGITAL_CDC_AUX_DSM_C_2:
	case WCD938X_DIGITAL_CDC_AUX_DSM_C_3:
	case WCD938X_DIGITAL_CDC_AUX_DSM_R1:
	case WCD938X_DIGITAL_CDC_AUX_DSM_R2:
	case WCD938X_DIGITAL_CDC_AUX_DSM_R3:
	case WCD938X_DIGITAL_CDC_AUX_DSM_R4:
	case WCD938X_DIGITAL_CDC_AUX_DSM_R5:
	case WCD938X_DIGITAL_CDC_AUX_DSM_R6:
	case WCD938X_DIGITAL_CDC_AUX_DSM_R7:
	case WCD938X_DIGITAL_CDC_HPH_GAIN_RX_0:
	case WCD938X_DIGITAL_CDC_HPH_GAIN_RX_1:
	case WCD938X_DIGITAL_CDC_HPH_GAIN_DSD_0:
	case WCD938X_DIGITAL_CDC_HPH_GAIN_DSD_1:
	case WCD938X_DIGITAL_CDC_HPH_GAIN_DSD_2:
	case WCD938X_DIGITAL_CDC_AUX_GAIN_DSD_0:
	case WCD938X_DIGITAL_CDC_AUX_GAIN_DSD_1:
	case WCD938X_DIGITAL_CDC_AUX_GAIN_DSD_2:
	case WCD938X_DIGITAL_CDC_HPH_GAIN_CTL:
	case WCD938X_DIGITAL_CDC_AUX_GAIN_CTL:
	case WCD938X_DIGITAL_CDC_EAR_PATH_CTL:
	case WCD938X_DIGITAL_CDC_SWR_CLH:
	case WCD938X_DIGITAL_SWR_CLH_BYP:
	case WCD938X_DIGITAL_CDC_TX0_CTL:
	case WCD938X_DIGITAL_CDC_TX1_CTL:
	case WCD938X_DIGITAL_CDC_TX2_CTL:
	case WCD938X_DIGITAL_CDC_TX_RST:
	case WCD938X_DIGITAL_CDC_REQ_CTL:
	case WCD938X_DIGITAL_CDC_RST:
	case WCD938X_DIGITAL_CDC_AMIC_CTL:
	case WCD938X_DIGITAL_CDC_DMIC_CTL:
	case WCD938X_DIGITAL_CDC_DMIC1_CTL:
	case WCD938X_DIGITAL_CDC_DMIC2_CTL:
	case WCD938X_DIGITAL_CDC_DMIC3_CTL:
	case WCD938X_DIGITAL_CDC_DMIC4_CTL:
	case WCD938X_DIGITAL_EFUSE_PRG_CTL:
	case WCD938X_DIGITAL_EFUSE_CTL:
	case WCD938X_DIGITAL_CDC_DMIC_RATE_1_2:
	case WCD938X_DIGITAL_CDC_DMIC_RATE_3_4:
	case WCD938X_DIGITAL_PDM_WD_CTL0:
	case WCD938X_DIGITAL_PDM_WD_CTL1:
	case WCD938X_DIGITAL_PDM_WD_CTL2:
	case WCD938X_DIGITAL_INTR_MODE:
	case WCD938X_DIGITAL_INTR_MASK_0:
	case WCD938X_DIGITAL_INTR_MASK_1:
	case WCD938X_DIGITAL_INTR_MASK_2:
	case WCD938X_DIGITAL_INTR_CLEAR_0:
	case WCD938X_DIGITAL_INTR_CLEAR_1:
	case WCD938X_DIGITAL_INTR_CLEAR_2:
	case WCD938X_DIGITAL_INTR_LEVEL_0:
	case WCD938X_DIGITAL_INTR_LEVEL_1:
	case WCD938X_DIGITAL_INTR_LEVEL_2:
	case WCD938X_DIGITAL_INTR_SET_0:
	case WCD938X_DIGITAL_INTR_SET_1:
	case WCD938X_DIGITAL_INTR_SET_2:
	case WCD938X_DIGITAL_INTR_TEST_0:
	case WCD938X_DIGITAL_INTR_TEST_1:
	case WCD938X_DIGITAL_INTR_TEST_2:
	case WCD938X_DIGITAL_TX_MODE_DBG_EN:
	case WCD938X_DIGITAL_TX_MODE_DBG_0_1:
	case WCD938X_DIGITAL_TX_MODE_DBG_2_3:
	case WCD938X_DIGITAL_LB_IN_SEL_CTL:
	case WCD938X_DIGITAL_LOOP_BACK_MODE:
	case WCD938X_DIGITAL_SWR_DAC_TEST:
	case WCD938X_DIGITAL_SWR_HM_TEST_RX_0:
	case WCD938X_DIGITAL_SWR_HM_TEST_TX_0:
	case WCD938X_DIGITAL_SWR_HM_TEST_RX_1:
	case WCD938X_DIGITAL_SWR_HM_TEST_TX_1:
	case WCD938X_DIGITAL_SWR_HM_TEST_TX_2:
	case WCD938X_DIGITAL_PAD_CTL_SWR_0:
	case WCD938X_DIGITAL_PAD_CTL_SWR_1:
	case WCD938X_DIGITAL_I2C_CTL:
	case WCD938X_DIGITAL_CDC_TX_TANGGU_SW_MODE:
	case WCD938X_DIGITAL_EFUSE_TEST_CTL_0:
	case WCD938X_DIGITAL_EFUSE_TEST_CTL_1:
	case WCD938X_DIGITAL_PAD_CTL_PDM_RX0:
	case WCD938X_DIGITAL_PAD_CTL_PDM_RX1:
	case WCD938X_DIGITAL_PAD_CTL_PDM_TX0:
	case WCD938X_DIGITAL_PAD_CTL_PDM_TX1:
	case WCD938X_DIGITAL_PAD_CTL_PDM_TX2:
	case WCD938X_DIGITAL_PAD_INP_DIS_0:
	case WCD938X_DIGITAL_PAD_INP_DIS_1:
	case WCD938X_DIGITAL_DRIVE_STRENGTH_0:
	case WCD938X_DIGITAL_DRIVE_STRENGTH_1:
	case WCD938X_DIGITAL_DRIVE_STRENGTH_2:
	case WCD938X_DIGITAL_RX_DATA_EDGE_CTL:
	case WCD938X_DIGITAL_TX_DATA_EDGE_CTL:
	case WCD938X_DIGITAL_GPIO_MODE:
	case WCD938X_DIGITAL_PIN_CTL_OE:
	case WCD938X_DIGITAL_PIN_CTL_DATA_0:
	case WCD938X_DIGITAL_PIN_CTL_DATA_1:
	case WCD938X_DIGITAL_DIG_DEBUG_CTL:
	case WCD938X_DIGITAL_DIG_DEBUG_EN:
	case WCD938X_DIGITAL_ANA_CSR_DBG_ADD:
	case WCD938X_DIGITAL_ANA_CSR_DBG_CTL:
	case WCD938X_DIGITAL_SSP_DBG:
	case WCD938X_DIGITAL_SPARE_0:
	case WCD938X_DIGITAL_SPARE_1:
	case WCD938X_DIGITAL_SPARE_2:
	case WCD938X_DIGITAL_TX_REQ_FB_CTL_0:
	case WCD938X_DIGITAL_TX_REQ_FB_CTL_1:
	case WCD938X_DIGITAL_TX_REQ_FB_CTL_2:
	case WCD938X_DIGITAL_TX_REQ_FB_CTL_3:
	case WCD938X_DIGITAL_TX_REQ_FB_CTL_4:
	case WCD938X_DIGITAL_DEM_BYPASS_DATA0:
	case WCD938X_DIGITAL_DEM_BYPASS_DATA1:
	case WCD938X_DIGITAL_DEM_BYPASS_DATA2:
	case WCD938X_DIGITAL_DEM_BYPASS_DATA3:
		return true;
	}

	return false;
}

static bool wcd938x_readonly_register(struct device *dev, unsigned int reg)
{
	switch (reg) {
	case WCD938X_ANA_MBHC_RESULT_1:
	case WCD938X_ANA_MBHC_RESULT_2:
	case WCD938X_ANA_MBHC_RESULT_3:
	case WCD938X_MBHC_MOISTURE_DET_FSM_STATUS:
	case WCD938X_TX_1_2_SAR2_ERR:
	case WCD938X_TX_1_2_SAR1_ERR:
	case WCD938X_TX_3_4_SAR4_ERR:
	case WCD938X_TX_3_4_SAR3_ERR:
	case WCD938X_HPH_L_STATUS:
	case WCD938X_HPH_R_STATUS:
	case WCD938X_HPH_SURGE_HPHLR_SURGE_STATUS:
	case WCD938X_EAR_STATUS_REG_1:
	case WCD938X_EAR_STATUS_REG_2:
	case WCD938X_MBHC_NEW_FSM_STATUS:
	case WCD938X_MBHC_NEW_ADC_RESULT:
	case WCD938X_DIE_CRACK_DIE_CRK_DET_OUT:
	case WCD938X_AUX_INT_STATUS_REG:
	case WCD938X_LDORXTX_INT_STATUS:
	case WCD938X_DIGITAL_CHIP_ID0:
	case WCD938X_DIGITAL_CHIP_ID1:
	case WCD938X_DIGITAL_CHIP_ID2:
	case WCD938X_DIGITAL_CHIP_ID3:
	case WCD938X_DIGITAL_INTR_STATUS_0:
	case WCD938X_DIGITAL_INTR_STATUS_1:
	case WCD938X_DIGITAL_INTR_STATUS_2:
	case WCD938X_DIGITAL_INTR_CLEAR_0:
	case WCD938X_DIGITAL_INTR_CLEAR_1:
	case WCD938X_DIGITAL_INTR_CLEAR_2:
	case WCD938X_DIGITAL_SWR_HM_TEST_0:
	case WCD938X_DIGITAL_SWR_HM_TEST_1:
	case WCD938X_DIGITAL_EFUSE_T_DATA_0:
	case WCD938X_DIGITAL_EFUSE_T_DATA_1:
	case WCD938X_DIGITAL_PIN_STATUS_0:
	case WCD938X_DIGITAL_PIN_STATUS_1:
	case WCD938X_DIGITAL_MODE_STATUS_0:
	case WCD938X_DIGITAL_MODE_STATUS_1:
	case WCD938X_DIGITAL_EFUSE_REG_0:
	case WCD938X_DIGITAL_EFUSE_REG_1:
	case WCD938X_DIGITAL_EFUSE_REG_2:
	case WCD938X_DIGITAL_EFUSE_REG_3:
	case WCD938X_DIGITAL_EFUSE_REG_4:
	case WCD938X_DIGITAL_EFUSE_REG_5:
	case WCD938X_DIGITAL_EFUSE_REG_6:
	case WCD938X_DIGITAL_EFUSE_REG_7:
	case WCD938X_DIGITAL_EFUSE_REG_8:
	case WCD938X_DIGITAL_EFUSE_REG_9:
	case WCD938X_DIGITAL_EFUSE_REG_10:
	case WCD938X_DIGITAL_EFUSE_REG_11:
	case WCD938X_DIGITAL_EFUSE_REG_12:
	case WCD938X_DIGITAL_EFUSE_REG_13:
	case WCD938X_DIGITAL_EFUSE_REG_14:
	case WCD938X_DIGITAL_EFUSE_REG_15:
	case WCD938X_DIGITAL_EFUSE_REG_16:
	case WCD938X_DIGITAL_EFUSE_REG_17:
	case WCD938X_DIGITAL_EFUSE_REG_18:
	case WCD938X_DIGITAL_EFUSE_REG_19:
	case WCD938X_DIGITAL_EFUSE_REG_20:
	case WCD938X_DIGITAL_EFUSE_REG_21:
	case WCD938X_DIGITAL_EFUSE_REG_22:
	case WCD938X_DIGITAL_EFUSE_REG_23:
	case WCD938X_DIGITAL_EFUSE_REG_24:
	case WCD938X_DIGITAL_EFUSE_REG_25:
	case WCD938X_DIGITAL_EFUSE_REG_26:
	case WCD938X_DIGITAL_EFUSE_REG_27:
	case WCD938X_DIGITAL_EFUSE_REG_28:
	case WCD938X_DIGITAL_EFUSE_REG_29:
	case WCD938X_DIGITAL_EFUSE_REG_30:
	case WCD938X_DIGITAL_EFUSE_REG_31:
		return true;
	}
	return false;
}

static bool wcd938x_readable_register(struct device *dev, unsigned int reg)
{
	bool ret;

	ret = wcd938x_readonly_register(dev, reg);
	if (!ret)
		return wcd938x_rdwr_register(dev, reg);

	return ret;
}

static bool wcd938x_writeable_register(struct device *dev, unsigned int reg)
{
	return wcd938x_rdwr_register(dev, reg);
}

static bool wcd938x_volatile_register(struct device *dev, unsigned int reg)
{
	if (reg <= WCD938X_BASE_ADDRESS)
		return false;

	if (reg == WCD938X_DIGITAL_SWR_TX_CLK_RATE)
		return true;

	if (wcd938x_readonly_register(dev, reg))
		return true;

	return false;
}

static const struct regmap_config wcd938x_regmap_config = {
	.name = "wcd938x_csr",
	.reg_bits = 32,
	.val_bits = 8,
	.cache_type = REGCACHE_RBTREE,
	.reg_defaults = wcd938x_defaults,
	.num_reg_defaults = ARRAY_SIZE(wcd938x_defaults),
	.max_register = WCD938X_MAX_REGISTER,
	.readable_reg = wcd938x_readable_register,
	.writeable_reg = wcd938x_writeable_register,
	.volatile_reg = wcd938x_volatile_register,
	.can_multi_write = true,
};

>>>>>>> fa74641f
static const struct sdw_slave_ops wcd9380_slave_ops = {
	.update_status = wcd9380_update_status,
	.interrupt_callback = wcd9380_interrupt_callback,
	.bus_config = wcd9380_bus_config,
};

static int wcd938x_sdw_component_bind(struct device *dev,
				      struct device *master, void *data)
{
	return 0;
}

static void wcd938x_sdw_component_unbind(struct device *dev,
					 struct device *master, void *data)
{
}

static const struct component_ops wcd938x_sdw_component_ops = {
	.bind   = wcd938x_sdw_component_bind,
	.unbind = wcd938x_sdw_component_unbind,
};

static int wcd9380_probe(struct sdw_slave *pdev,
			 const struct sdw_device_id *id)
{
	struct device *dev = &pdev->dev;
	struct wcd938x_sdw_priv *wcd;
	int ret;

	wcd = devm_kzalloc(dev, sizeof(*wcd), GFP_KERNEL);
	if (!wcd)
		return -ENOMEM;

	/**
	 * Port map index starts with 0, however the data port for this codec
	 * are from index 1
	 */
	if (of_property_read_bool(dev->of_node, "qcom,tx-port-mapping")) {
		wcd->is_tx = true;
		ret = of_property_read_u32_array(dev->of_node, "qcom,tx-port-mapping",
						 &pdev->m_port_map[1],
						 WCD938X_MAX_TX_SWR_PORTS);
	} else {
		ret = of_property_read_u32_array(dev->of_node, "qcom,rx-port-mapping",
						 &pdev->m_port_map[1],
						 WCD938X_MAX_SWR_PORTS);
	}

	if (ret < 0)
		dev_info(dev, "Static Port mapping not specified\n");

	wcd->sdev = pdev;
	dev_set_drvdata(dev, wcd);

	pdev->prop.scp_int1_mask = SDW_SCP_INT1_IMPL_DEF |
					SDW_SCP_INT1_BUS_CLASH |
					SDW_SCP_INT1_PARITY;
	pdev->prop.lane_control_support = true;
	pdev->prop.simple_clk_stop_capable = true;
	if (wcd->is_tx) {
		pdev->prop.source_ports = GENMASK(WCD938X_MAX_SWR_PORTS, 0);
		pdev->prop.src_dpn_prop = wcd938x_dpn_prop;
		wcd->ch_info = &wcd938x_sdw_tx_ch_info[0];
		pdev->prop.wake_capable = true;
	} else {
		pdev->prop.sink_ports = GENMASK(WCD938X_MAX_SWR_PORTS, 0);
		pdev->prop.sink_dpn_prop = wcd938x_dpn_prop;
		wcd->ch_info = &wcd938x_sdw_rx_ch_info[0];
	}

	if (wcd->is_tx) {
		wcd->regmap = devm_regmap_init_sdw(pdev, &wcd938x_regmap_config);
		if (IS_ERR(wcd->regmap))
			return dev_err_probe(dev, PTR_ERR(wcd->regmap),
					     "Regmap init failed\n");

		/* Start in cache-only until device is enumerated */
		regcache_cache_only(wcd->regmap, true);
	};

	pm_runtime_set_autosuspend_delay(dev, 3000);
	pm_runtime_use_autosuspend(dev);
	pm_runtime_mark_last_busy(dev);
	pm_runtime_set_active(dev);
	pm_runtime_enable(dev);

	return component_add(dev, &wcd938x_sdw_component_ops);
}

static const struct sdw_device_id wcd9380_slave_id[] = {
	SDW_SLAVE_ENTRY(0x0217, 0x10d, 0),
	{},
};
MODULE_DEVICE_TABLE(sdw, wcd9380_slave_id);

static int __maybe_unused wcd938x_sdw_runtime_suspend(struct device *dev)
{
	struct wcd938x_sdw_priv *wcd = dev_get_drvdata(dev);

	if (wcd->regmap) {
		regcache_cache_only(wcd->regmap, true);
		regcache_mark_dirty(wcd->regmap);
	}

	return 0;
}

static int __maybe_unused wcd938x_sdw_runtime_resume(struct device *dev)
{
	struct wcd938x_sdw_priv *wcd = dev_get_drvdata(dev);

	if (wcd->regmap) {
		regcache_cache_only(wcd->regmap, false);
		regcache_sync(wcd->regmap);
	}

	pm_runtime_mark_last_busy(dev);

	return 0;
}

static const struct dev_pm_ops wcd938x_sdw_pm_ops = {
	SET_RUNTIME_PM_OPS(wcd938x_sdw_runtime_suspend, wcd938x_sdw_runtime_resume, NULL)
};


static struct sdw_driver wcd9380_codec_driver = {
	.probe	= wcd9380_probe,
	.ops = &wcd9380_slave_ops,
	.id_table = wcd9380_slave_id,
	.driver = {
		.name	= "wcd9380-codec",
		.pm = &wcd938x_sdw_pm_ops,
	}
};
module_sdw_driver(wcd9380_codec_driver);

MODULE_DESCRIPTION("WCD938X SDW codec driver");
MODULE_LICENSE("GPL");<|MERGE_RESOLUTION|>--- conflicted
+++ resolved
@@ -198,8 +198,6 @@
 	return IRQ_HANDLED;
 }
 
-<<<<<<< HEAD
-=======
 static const struct reg_default wcd938x_defaults[] = {
 	{WCD938X_ANA_PAGE_REGISTER,                            0x00},
 	{WCD938X_ANA_BIAS,                                     0x00},
@@ -1195,7 +1193,6 @@
 	.can_multi_write = true,
 };
 
->>>>>>> fa74641f
 static const struct sdw_slave_ops wcd9380_slave_ops = {
 	.update_status = wcd9380_update_status,
 	.interrupt_callback = wcd9380_interrupt_callback,
