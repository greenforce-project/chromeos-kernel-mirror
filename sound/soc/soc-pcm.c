--- conflicted
+++ resolved
@@ -1264,17 +1264,10 @@
 	dpcm->fe = fe;
 	be->dpcm[stream].runtime = fe->dpcm[stream].runtime;
 	dpcm->state = SND_SOC_DPCM_LINK_STATE_NEW;
-<<<<<<< HEAD
-	spin_lock(&fe->card->dpcm_lock);
-	list_add(&dpcm->list_be, &fe->dpcm[stream].be_clients);
-	list_add(&dpcm->list_fe, &be->dpcm[stream].fe_clients);
-	spin_unlock(&fe->card->dpcm_lock);
-=======
 	spin_lock_irqsave(&fe->card->dpcm_lock, flags);
 	list_add(&dpcm->list_be, &fe->dpcm[stream].be_clients);
 	list_add(&dpcm->list_fe, &be->dpcm[stream].fe_clients);
 	spin_unlock_irqrestore(&fe->card->dpcm_lock, flags);
->>>>>>> 689f6a0f
 
 	dev_dbg(fe->dev, "connected new DPCM %s path %s %s %s\n",
 			stream ? "capture" : "playback",  fe->dai_link->name,
@@ -1340,17 +1333,10 @@
 #ifdef CONFIG_DEBUG_FS
 		debugfs_remove_recursive(dpcm->debugfs_state);
 #endif
-<<<<<<< HEAD
-		spin_lock(&fe->card->dpcm_lock);
-		list_del(&dpcm->list_be);
-		list_del(&dpcm->list_fe);
-		spin_unlock(&fe->card->dpcm_lock);
-=======
 		spin_lock_irqsave(&fe->card->dpcm_lock, flags);
 		list_del(&dpcm->list_be);
 		list_del(&dpcm->list_fe);
 		spin_unlock_irqrestore(&fe->card->dpcm_lock, flags);
->>>>>>> 689f6a0f
 		kfree(dpcm);
 	}
 }
@@ -1604,19 +1590,11 @@
 	struct snd_soc_dpcm *dpcm;
 	unsigned long flags;
 
-<<<<<<< HEAD
-	spin_lock(&fe->card->dpcm_lock);
+	spin_lock_irqsave(&fe->card->dpcm_lock, flags);
 	for_each_dpcm_be(fe, stream, dpcm)
 		dpcm->be->dpcm[stream].runtime_update =
 						SND_SOC_DPCM_UPDATE_NO;
-	spin_unlock(&fe->card->dpcm_lock);
-=======
-	spin_lock_irqsave(&fe->card->dpcm_lock, flags);
-	list_for_each_entry(dpcm, &fe->dpcm[stream].be_clients, list_be)
-		dpcm->be->dpcm[stream].runtime_update =
-						SND_SOC_DPCM_UPDATE_NO;
 	spin_unlock_irqrestore(&fe->card->dpcm_lock, flags);
->>>>>>> 689f6a0f
 }
 
 static void dpcm_be_dai_startup_unwind(struct snd_soc_pcm_runtime *fe,
@@ -2757,22 +2735,13 @@
 	dpcm_be_dai_shutdown(fe, stream);
 disconnect:
 	/* disconnect any non started BEs */
-<<<<<<< HEAD
-	spin_lock(&fe->card->dpcm_lock);
+	spin_lock_irqsave(&fe->card->dpcm_lock, flags);
 	for_each_dpcm_be(fe, stream, dpcm) {
-=======
-	spin_lock_irqsave(&fe->card->dpcm_lock, flags);
-	list_for_each_entry(dpcm, &fe->dpcm[stream].be_clients, list_be) {
->>>>>>> 689f6a0f
 		struct snd_soc_pcm_runtime *be = dpcm->be;
 		if (be->dpcm[stream].state != SND_SOC_DPCM_STATE_START)
 				dpcm->state = SND_SOC_DPCM_LINK_STATE_FREE;
 	}
-<<<<<<< HEAD
-	spin_unlock(&fe->card->dpcm_lock);
-=======
 	spin_unlock_irqrestore(&fe->card->dpcm_lock, flags);
->>>>>>> 689f6a0f
 
 	return ret;
 }
@@ -3350,16 +3319,10 @@
 	struct snd_soc_dpcm *dpcm;
 	int state;
 	int ret = 1;
-<<<<<<< HEAD
-
-	spin_lock(&fe->card->dpcm_lock);
+	unsigned long flags;
+
+	spin_lock_irqsave(&fe->card->dpcm_lock, flags);
 	for_each_dpcm_fe(be, stream, dpcm) {
-=======
-	unsigned long flags;
-
-	spin_lock_irqsave(&fe->card->dpcm_lock, flags);
-	list_for_each_entry(dpcm, &be->dpcm[stream].fe_clients, list_fe) {
->>>>>>> 689f6a0f
 
 		if (dpcm->fe == fe)
 			continue;
@@ -3372,11 +3335,7 @@
 			break;
 		}
 	}
-<<<<<<< HEAD
-	spin_unlock(&fe->card->dpcm_lock);
-=======
 	spin_unlock_irqrestore(&fe->card->dpcm_lock, flags);
->>>>>>> 689f6a0f
 
 	/* it's safe to free/stop this BE DAI */
 	return ret;
@@ -3393,16 +3352,10 @@
 	struct snd_soc_dpcm *dpcm;
 	int state;
 	int ret = 1;
-<<<<<<< HEAD
-
-	spin_lock(&fe->card->dpcm_lock);
+	unsigned long flags;
+
+	spin_lock_irqsave(&fe->card->dpcm_lock, flags);
 	for_each_dpcm_fe(be, stream, dpcm) {
-=======
-	unsigned long flags;
-
-	spin_lock_irqsave(&fe->card->dpcm_lock, flags);
-	list_for_each_entry(dpcm, &be->dpcm[stream].fe_clients, list_fe) {
->>>>>>> 689f6a0f
 
 		if (dpcm->fe == fe)
 			continue;
@@ -3416,11 +3369,7 @@
 			break;
 		}
 	}
-<<<<<<< HEAD
-	spin_unlock(&fe->card->dpcm_lock);
-=======
 	spin_unlock_irqrestore(&fe->card->dpcm_lock, flags);
->>>>>>> 689f6a0f
 
 	/* it's safe to change hw_params */
 	return ret;
@@ -3490,13 +3439,8 @@
 		goto out;
 	}
 
-<<<<<<< HEAD
-	spin_lock(&fe->card->dpcm_lock);
+	spin_lock_irqsave(&fe->card->dpcm_lock, flags);
 	for_each_dpcm_be(fe, stream, dpcm) {
-=======
-	spin_lock_irqsave(&fe->card->dpcm_lock, flags);
-	list_for_each_entry(dpcm, &fe->dpcm[stream].be_clients, list_be) {
->>>>>>> 689f6a0f
 		struct snd_soc_pcm_runtime *be = dpcm->be;
 		params = &dpcm->hw_params;
 
@@ -3516,11 +3460,7 @@
 				params_channels(params),
 				params_rate(params));
 	}
-<<<<<<< HEAD
-	spin_unlock(&fe->card->dpcm_lock);
-=======
 	spin_unlock_irqrestore(&fe->card->dpcm_lock, flags);
->>>>>>> 689f6a0f
 out:
 	return offset;
 }
