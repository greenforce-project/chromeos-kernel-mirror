--- conflicted
+++ resolved
@@ -216,42 +216,18 @@
 	struct hdac_bus *bus = hstream->bus;
 	struct hdac_ext_link *link;
 
-<<<<<<< HEAD
+	link = snd_hdac_ext_bus_get_link(bus, codec_dai->component->name);
+	if (!link)
+		return -EINVAL;
+
 	hext_stream = snd_soc_dai_get_dma_data(cpu_dai, substream);
 	if (!hext_stream) {
 		hext_stream = hda_link_stream_assign(bus, substream);
 		if (!hext_stream)
-=======
-	link = snd_hdac_ext_bus_get_link(bus, codec_dai->component->name);
-	if (!link)
-		return -EINVAL;
-
-	/* get stored dma data if resuming from system suspend */
-	link_dev = snd_soc_dai_get_dma_data(dai, substream);
-	if (!link_dev) {
-		link_dev = hda_link_stream_assign(bus, substream);
-		if (!link_dev)
->>>>>>> 60b502b3
 			return -EBUSY;
 
 		snd_soc_dai_set_dma_data(cpu_dai, substream, (void *)hext_stream);
 	}
-
-<<<<<<< HEAD
-	link = snd_hdac_ext_bus_get_link(bus, codec_dai->component->name);
-	if (!link)
-		return -EINVAL;
-=======
-	stream_tag = hdac_stream(link_dev)->stream_tag;
-
-	hda_stream = hstream_to_sof_hda_stream(link_dev);
-
-	/* update the DSP with the new tag */
-	ret = hda_link_config_ipc(hda_stream, dai->name, stream_tag - 1,
-				  substream->stream);
-	if (ret < 0)
-		return ret;
->>>>>>> 60b502b3
 
 	/* set the hdac_stream in the codec dai */
 	snd_soc_dai_set_stream(codec_dai, hdac_stream(hext_stream), substream->stream);
