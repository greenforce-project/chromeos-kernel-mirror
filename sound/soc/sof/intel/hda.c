// SPDX-License-Identifier: (GPL-2.0-only OR BSD-3-Clause)
//
// This file is provided under a dual BSD/GPLv2 license.  When using or
// redistributing this file, you may do so under either license.
//
// Copyright(c) 2018 Intel Corporation. All rights reserved.
//
// Authors: Liam Girdwood <liam.r.girdwood@linux.intel.com>
//	    Ranjani Sridharan <ranjani.sridharan@linux.intel.com>
//	    Rander Wang <rander.wang@intel.com>
//          Keyon Jie <yang.jie@linux.intel.com>
//

/*
 * Hardware interface for generic Intel audio DSP HDA IP
 */

#include <sound/hdaudio_ext.h>
#include <sound/hda_register.h>

#include <linux/acpi.h>
#include <linux/module.h>
#include <linux/soundwire/sdw.h>
#include <linux/soundwire/sdw_intel.h>
#include <sound/intel-dsp-config.h>
#include <sound/intel-nhlt.h>
#include <sound/sof.h>
#include <sound/sof/xtensa.h>
#include "../sof-audio.h"
#include "../sof-pci-dev.h"
#include "../ops.h"
#include "hda.h"

#if IS_ENABLED(CONFIG_SND_SOC_SOF_HDA)
#include <sound/soc-acpi-intel-match.h>
#endif

/* platform specific devices */
#include "shim.h"

#define EXCEPT_MAX_HDR_SIZE	0x400
#define HDA_EXT_ROM_STATUS_SIZE 8

int hda_ctrl_dai_widget_setup(struct snd_soc_dapm_widget *w, unsigned int quirk_flags,
			      struct snd_sof_dai_config_data *data)
{
	struct snd_sof_widget *swidget = w->dobj.private;
	struct snd_soc_component *component = swidget->scomp;
	struct snd_sof_dev *sdev = snd_soc_component_get_drvdata(component);
	const struct sof_ipc_tplg_ops *tplg_ops = sdev->ipc->ops->tplg;
	struct snd_sof_dai *sof_dai = swidget->private;
	int ret;

	if (!sof_dai) {
		dev_err(sdev->dev, "%s: No DAI for DAI widget %s\n", __func__, w->name);
		return -EINVAL;
	}

	if (tplg_ops->dai_config) {
		unsigned int flags;

		/* set HW_PARAMS flag along with quirks */
		flags = SOF_DAI_CONFIG_FLAGS_HW_PARAMS |
			quirk_flags << SOF_DAI_CONFIG_FLAGS_QUIRK_SHIFT;

		ret = tplg_ops->dai_config(sdev, swidget, flags, data);
		if (ret < 0) {
			dev_err(sdev->dev, "%s: DAI config failed for widget %s\n", __func__,
				w->name);
			return ret;
		}
	}

	return 0;
}

int hda_ctrl_dai_widget_free(struct snd_soc_dapm_widget *w, unsigned int quirk_flags,
			     struct snd_sof_dai_config_data *data)
{
	struct snd_sof_widget *swidget = w->dobj.private;
	struct snd_soc_component *component = swidget->scomp;
	struct snd_sof_dev *sdev = snd_soc_component_get_drvdata(component);
	const struct sof_ipc_tplg_ops *tplg_ops = sdev->ipc->ops->tplg;
	struct snd_sof_dai *sof_dai = swidget->private;

	if (!sof_dai) {
		dev_err(sdev->dev, "%s: No DAI for BE DAI widget %s\n", __func__, w->name);
		return -EINVAL;
	}

	if (tplg_ops->dai_config) {
		unsigned int flags;
		int ret;

		/* set HW_FREE flag along with any quirks */
		flags = SOF_DAI_CONFIG_FLAGS_HW_FREE |
			quirk_flags << SOF_DAI_CONFIG_FLAGS_QUIRK_SHIFT;

		ret = tplg_ops->dai_config(sdev, swidget, flags, data);
		if (ret < 0)
			dev_err(sdev->dev, "%s: DAI config failed for widget '%s'\n", __func__,
				w->name);
	}

	return 0;
}

#if IS_ENABLED(CONFIG_SND_SOC_SOF_INTEL_SOUNDWIRE)

/*
 * The default for SoundWire clock stop quirks is to power gate the IP
 * and do a Bus Reset, this will need to be modified when the DSP
 * needs to remain in D0i3 so that the Master does not lose context
 * and enumeration is not required on clock restart
 */
static int sdw_clock_stop_quirks = SDW_INTEL_CLK_STOP_BUS_RESET;
module_param(sdw_clock_stop_quirks, int, 0444);
MODULE_PARM_DESC(sdw_clock_stop_quirks, "SOF SoundWire clock stop quirks");

static int sdw_params_stream(struct device *dev,
			     struct sdw_intel_stream_params_data *params_data)
{
	struct snd_soc_dai *d = params_data->dai;
	struct snd_sof_dai_config_data data;
	struct snd_soc_dapm_widget *w;

	w = snd_soc_dai_get_widget(d, params_data->stream);
	data.dai_index = (params_data->link_id << 8) | d->id;
	data.dai_data = params_data->alh_stream_id;

	return hda_ctrl_dai_widget_setup(w, SOF_DAI_CONFIG_FLAGS_NONE, &data);
}

static int sdw_free_stream(struct device *dev,
			   struct sdw_intel_stream_free_data *free_data)
{
	struct snd_soc_dai *d = free_data->dai;
	struct snd_sof_dai_config_data data;
	struct snd_soc_dapm_widget *w;

	w = snd_soc_dai_get_widget(d, free_data->stream);
	data.dai_index = (free_data->link_id << 8) | d->id;

	/* send invalid stream_id */
	data.dai_data = 0xFFFF;

	return hda_ctrl_dai_widget_free(w, SOF_DAI_CONFIG_FLAGS_NONE, &data);
}

static const struct sdw_intel_ops sdw_callback = {
	.params_stream = sdw_params_stream,
	.free_stream = sdw_free_stream,
};

void hda_sdw_int_enable(struct snd_sof_dev *sdev, bool enable)
{
	sdw_intel_enable_irq(sdev->bar[HDA_DSP_BAR], enable);
}

static int hda_sdw_acpi_scan(struct snd_sof_dev *sdev)
{
	struct sof_intel_hda_dev *hdev;
	acpi_handle handle;
	int ret;

	handle = ACPI_HANDLE(sdev->dev);

	/* save ACPI info for the probe step */
	hdev = sdev->pdata->hw_pdata;

	ret = sdw_intel_acpi_scan(handle, &hdev->info);
	if (ret < 0)
		return -EINVAL;

	return 0;
}

static int hda_sdw_probe(struct snd_sof_dev *sdev)
{
	struct sof_intel_hda_dev *hdev;
	struct sdw_intel_res res;
	void *sdw;

	hdev = sdev->pdata->hw_pdata;

	memset(&res, 0, sizeof(res));

	res.mmio_base = sdev->bar[HDA_DSP_BAR];
	res.shim_base = hdev->desc->sdw_shim_base;
	res.alh_base = hdev->desc->sdw_alh_base;
	res.irq = sdev->ipc_irq;
	res.handle = hdev->info.handle;
	res.parent = sdev->dev;
	res.ops = &sdw_callback;
	res.dev = sdev->dev;
	res.clock_stop_quirks = sdw_clock_stop_quirks;

	/*
	 * ops and arg fields are not populated for now,
	 * they will be needed when the DAI callbacks are
	 * provided
	 */

	/* we could filter links here if needed, e.g for quirks */
	res.count = hdev->info.count;
	res.link_mask = hdev->info.link_mask;

	sdw = sdw_intel_probe(&res);
	if (!sdw) {
		dev_err(sdev->dev, "error: SoundWire probe failed\n");
		return -EINVAL;
	}

	/* save context */
	hdev->sdw = sdw;

	return 0;
}

int hda_sdw_startup(struct snd_sof_dev *sdev)
{
	struct sof_intel_hda_dev *hdev;
	struct snd_sof_pdata *pdata = sdev->pdata;

	hdev = sdev->pdata->hw_pdata;

	if (!hdev->sdw)
		return 0;

	if (pdata->machine && !pdata->machine->mach_params.link_mask)
		return 0;

	return sdw_intel_startup(hdev->sdw);
}

static int hda_sdw_exit(struct snd_sof_dev *sdev)
{
	struct sof_intel_hda_dev *hdev;

	hdev = sdev->pdata->hw_pdata;

	hda_sdw_int_enable(sdev, false);

	if (hdev->sdw)
		sdw_intel_exit(hdev->sdw);
	hdev->sdw = NULL;

	return 0;
}

bool hda_common_check_sdw_irq(struct snd_sof_dev *sdev)
{
	struct sof_intel_hda_dev *hdev;
	bool ret = false;
	u32 irq_status;

	hdev = sdev->pdata->hw_pdata;

	if (!hdev->sdw)
		return ret;

	/* store status */
	irq_status = snd_sof_dsp_read(sdev, HDA_DSP_BAR, HDA_DSP_REG_ADSPIS2);

	/* invalid message ? */
	if (irq_status == 0xffffffff)
		goto out;

	/* SDW message ? */
	if (irq_status & HDA_DSP_REG_ADSPIS2_SNDW)
		ret = true;

out:
	return ret;
}

static bool hda_dsp_check_sdw_irq(struct snd_sof_dev *sdev)
{
	const struct sof_intel_dsp_desc *chip;

	chip = get_chip_info(sdev->pdata);
	if (chip && chip->check_sdw_irq)
		return chip->check_sdw_irq(sdev);

	return false;
}

static irqreturn_t hda_dsp_sdw_thread(int irq, void *context)
{
	return sdw_intel_thread(irq, context);
}

static bool hda_sdw_check_wakeen_irq(struct snd_sof_dev *sdev)
{
	struct sof_intel_hda_dev *hdev;

	hdev = sdev->pdata->hw_pdata;
	if (hdev->sdw &&
	    snd_sof_dsp_read(sdev, HDA_DSP_BAR,
			     hdev->desc->sdw_shim_base + SDW_SHIM_WAKESTS))
		return true;

	return false;
}

void hda_sdw_process_wakeen(struct snd_sof_dev *sdev)
{
	struct sof_intel_hda_dev *hdev;

	hdev = sdev->pdata->hw_pdata;
	if (!hdev->sdw)
		return;

	sdw_intel_process_wakeen_event(hdev->sdw);
}

#else /* IS_ENABLED(CONFIG_SND_SOC_SOF_INTEL_SOUNDWIRE) */
static inline int hda_sdw_acpi_scan(struct snd_sof_dev *sdev)
{
	return 0;
}

static inline int hda_sdw_probe(struct snd_sof_dev *sdev)
{
	return 0;
}

static inline int hda_sdw_exit(struct snd_sof_dev *sdev)
{
	return 0;
}

static inline bool hda_dsp_check_sdw_irq(struct snd_sof_dev *sdev)
{
	return false;
}

static inline irqreturn_t hda_dsp_sdw_thread(int irq, void *context)
{
	return IRQ_HANDLED;
}

static inline bool hda_sdw_check_wakeen_irq(struct snd_sof_dev *sdev)
{
	return false;
}

#endif /* IS_ENABLED(CONFIG_SND_SOC_SOF_INTEL_SOUNDWIRE) */

/*
 * Debug
 */

struct hda_dsp_msg_code {
	u32 code;
	const char *msg;
};

#if IS_ENABLED(CONFIG_SND_SOC_SOF_DEBUG)
static bool hda_use_msi = true;
module_param_named(use_msi, hda_use_msi, bool, 0444);
MODULE_PARM_DESC(use_msi, "SOF HDA use PCI MSI mode");
#else
#define hda_use_msi	(1)
#endif

int sof_hda_position_quirk = SOF_HDA_POSITION_QUIRK_USE_DPIB_REGISTERS;
module_param_named(position_quirk, sof_hda_position_quirk, int, 0444);
MODULE_PARM_DESC(position_quirk, "SOF HDaudio position quirk");

static char *hda_model;
module_param(hda_model, charp, 0444);
MODULE_PARM_DESC(hda_model, "Use the given HDA board model.");

static int dmic_num_override = -1;
module_param_named(dmic_num, dmic_num_override, int, 0444);
MODULE_PARM_DESC(dmic_num, "SOF HDA DMIC number");

#if IS_ENABLED(CONFIG_SND_SOC_SOF_HDA)
static bool hda_codec_use_common_hdmi = IS_ENABLED(CONFIG_SND_HDA_CODEC_HDMI);
module_param_named(use_common_hdmi, hda_codec_use_common_hdmi, bool, 0444);
MODULE_PARM_DESC(use_common_hdmi, "SOF HDA use common HDMI codec driver");
#endif

static const struct hda_dsp_msg_code hda_dsp_rom_msg[] = {
	{HDA_DSP_ROM_FW_MANIFEST_LOADED, "status: manifest loaded"},
	{HDA_DSP_ROM_FW_FW_LOADED, "status: fw loaded"},
	{HDA_DSP_ROM_FW_ENTERED, "status: fw entered"},
	{HDA_DSP_ROM_CSE_ERROR, "error: cse error"},
	{HDA_DSP_ROM_CSE_WRONG_RESPONSE, "error: cse wrong response"},
	{HDA_DSP_ROM_IMR_TO_SMALL, "error: IMR too small"},
	{HDA_DSP_ROM_BASE_FW_NOT_FOUND, "error: base fw not found"},
	{HDA_DSP_ROM_CSE_VALIDATION_FAILED, "error: signature verification failed"},
	{HDA_DSP_ROM_IPC_FATAL_ERROR, "error: ipc fatal error"},
	{HDA_DSP_ROM_L2_CACHE_ERROR, "error: L2 cache error"},
	{HDA_DSP_ROM_LOAD_OFFSET_TO_SMALL, "error: load offset too small"},
	{HDA_DSP_ROM_API_PTR_INVALID, "error: API ptr invalid"},
	{HDA_DSP_ROM_BASEFW_INCOMPAT, "error: base fw incompatible"},
	{HDA_DSP_ROM_UNHANDLED_INTERRUPT, "error: unhandled interrupt"},
	{HDA_DSP_ROM_MEMORY_HOLE_ECC, "error: ECC memory hole"},
	{HDA_DSP_ROM_KERNEL_EXCEPTION, "error: kernel exception"},
	{HDA_DSP_ROM_USER_EXCEPTION, "error: user exception"},
	{HDA_DSP_ROM_UNEXPECTED_RESET, "error: unexpected reset"},
	{HDA_DSP_ROM_NULL_FW_ENTRY,	"error: null FW entry point"},
};

static void hda_dsp_get_status(struct snd_sof_dev *sdev, const char *level)
{
	const struct sof_intel_dsp_desc *chip;
	u32 status;
	int i;

	chip = get_chip_info(sdev->pdata);
	status = snd_sof_dsp_read(sdev, HDA_DSP_BAR,
				  chip->rom_status_reg);

	for (i = 0; i < ARRAY_SIZE(hda_dsp_rom_msg); i++) {
		if (status == hda_dsp_rom_msg[i].code) {
			dev_printk(level, sdev->dev, "%s - code %8.8x\n",
				   hda_dsp_rom_msg[i].msg, status);
			return;
		}
	}

	/* not for us, must be generic sof message */
	dev_dbg(sdev->dev, "unknown ROM status value %8.8x\n", status);
}

static void hda_dsp_get_registers(struct snd_sof_dev *sdev,
				  struct sof_ipc_dsp_oops_xtensa *xoops,
				  struct sof_ipc_panic_info *panic_info,
				  u32 *stack, size_t stack_words)
{
	u32 offset = sdev->dsp_oops_offset;

	/* first read registers */
	sof_mailbox_read(sdev, offset, xoops, sizeof(*xoops));

	/* note: variable AR register array is not read */

	/* then get panic info */
	if (xoops->arch_hdr.totalsize > EXCEPT_MAX_HDR_SIZE) {
		dev_err(sdev->dev, "invalid header size 0x%x. FW oops is bogus\n",
			xoops->arch_hdr.totalsize);
		return;
	}
	offset += xoops->arch_hdr.totalsize;
	sof_block_read(sdev, sdev->mmio_bar, offset,
		       panic_info, sizeof(*panic_info));

	/* then get the stack */
	offset += sizeof(*panic_info);
	sof_block_read(sdev, sdev->mmio_bar, offset, stack,
		       stack_words * sizeof(u32));
}

/* dump the first 8 dwords representing the extended ROM status */
static void hda_dsp_dump_ext_rom_status(struct snd_sof_dev *sdev, const char *level,
					u32 flags)
{
	const struct sof_intel_dsp_desc *chip;
	char msg[128];
	int len = 0;
	u32 value;
	int i;

	chip = get_chip_info(sdev->pdata);
	for (i = 0; i < HDA_EXT_ROM_STATUS_SIZE; i++) {
		value = snd_sof_dsp_read(sdev, HDA_DSP_BAR, chip->rom_status_reg + i * 0x4);
<<<<<<< HEAD
		len += snprintf(msg + len, sizeof(msg) - len, " 0x%x", value);
=======
		len += scnprintf(msg + len, sizeof(msg) - len, " 0x%x", value);
>>>>>>> addc9003
	}

	dev_printk(level, sdev->dev, "extended rom status: %s", msg);

}

void hda_dsp_dump(struct snd_sof_dev *sdev, u32 flags)
{
	char *level = (flags & SOF_DBG_DUMP_OPTIONAL) ? KERN_DEBUG : KERN_ERR;
	struct sof_ipc_dsp_oops_xtensa xoops;
	struct sof_ipc_panic_info panic_info;
	u32 stack[HDA_DSP_STACK_DUMP_SIZE];

	/* print ROM/FW status */
	hda_dsp_get_status(sdev, level);

	if (flags & SOF_DBG_DUMP_REGS) {
		u32 status = snd_sof_dsp_read(sdev, HDA_DSP_BAR, HDA_DSP_SRAM_REG_FW_STATUS);
		u32 panic = snd_sof_dsp_read(sdev, HDA_DSP_BAR, HDA_DSP_SRAM_REG_FW_TRACEP);

		hda_dsp_get_registers(sdev, &xoops, &panic_info, stack,
				      HDA_DSP_STACK_DUMP_SIZE);
		sof_print_oops_and_stack(sdev, level, status, panic, &xoops,
					 &panic_info, stack, HDA_DSP_STACK_DUMP_SIZE);
	} else {
		hda_dsp_dump_ext_rom_status(sdev, level, flags);
	}
}

static bool hda_check_ipc_irq(struct snd_sof_dev *sdev)
{
	const struct sof_intel_dsp_desc *chip;

	chip = get_chip_info(sdev->pdata);
	if (chip && chip->check_ipc_irq)
		return chip->check_ipc_irq(sdev);

	return false;
}

void hda_ipc_irq_dump(struct snd_sof_dev *sdev)
{
	struct hdac_bus *bus = sof_to_bus(sdev);
	u32 adspis;
	u32 intsts;
	u32 intctl;
	u32 ppsts;
	u8 rirbsts;

	/* read key IRQ stats and config registers */
	adspis = snd_sof_dsp_read(sdev, HDA_DSP_BAR, HDA_DSP_REG_ADSPIS);
	intsts = snd_sof_dsp_read(sdev, HDA_DSP_HDA_BAR, SOF_HDA_INTSTS);
	intctl = snd_sof_dsp_read(sdev, HDA_DSP_HDA_BAR, SOF_HDA_INTCTL);
	ppsts = snd_sof_dsp_read(sdev, HDA_DSP_PP_BAR, SOF_HDA_REG_PP_PPSTS);
	rirbsts = snd_hdac_chip_readb(bus, RIRBSTS);

	dev_err(sdev->dev, "hda irq intsts 0x%8.8x intlctl 0x%8.8x rirb %2.2x\n",
		intsts, intctl, rirbsts);
	dev_err(sdev->dev, "dsp irq ppsts 0x%8.8x adspis 0x%8.8x\n", ppsts, adspis);
}

void hda_ipc_dump(struct snd_sof_dev *sdev)
{
	u32 hipcie;
	u32 hipct;
	u32 hipcctl;

	hda_ipc_irq_dump(sdev);

	/* read IPC status */
	hipcie = snd_sof_dsp_read(sdev, HDA_DSP_BAR, HDA_DSP_REG_HIPCIE);
	hipct = snd_sof_dsp_read(sdev, HDA_DSP_BAR, HDA_DSP_REG_HIPCT);
	hipcctl = snd_sof_dsp_read(sdev, HDA_DSP_BAR, HDA_DSP_REG_HIPCCTL);

	/* dump the IPC regs */
	/* TODO: parse the raw msg */
	dev_err(sdev->dev, "host status 0x%8.8x dsp status 0x%8.8x mask 0x%8.8x\n",
		hipcie, hipct, hipcctl);
}

static int hda_init(struct snd_sof_dev *sdev)
{
	struct hda_bus *hbus;
	struct hdac_bus *bus;
	struct pci_dev *pci = to_pci_dev(sdev->dev);
	int ret;

	hbus = sof_to_hbus(sdev);
	bus = sof_to_bus(sdev);

	/* HDA bus init */
	sof_hda_bus_init(bus, &pci->dev);

	if (sof_hda_position_quirk == SOF_HDA_POSITION_QUIRK_USE_DPIB_REGISTERS)
		bus->use_posbuf = 0;
	else
		bus->use_posbuf = 1;
	bus->bdl_pos_adj = 0;
	bus->sync_write = 1;

	mutex_init(&hbus->prepare_mutex);
	hbus->pci = pci;
	hbus->mixer_assigned = -1;
	hbus->modelname = hda_model;

	/* initialise hdac bus */
	bus->addr = pci_resource_start(pci, 0);
	bus->remap_addr = pci_ioremap_bar(pci, 0);
	if (!bus->remap_addr) {
		dev_err(bus->dev, "error: ioremap error\n");
		return -ENXIO;
	}

	/* HDA base */
	sdev->bar[HDA_DSP_HDA_BAR] = bus->remap_addr;

	/* init i915 and HDMI codecs */
	ret = hda_codec_i915_init(sdev);
	if (ret < 0)
		dev_warn(sdev->dev, "init of i915 and HDMI codec failed\n");

	/* get controller capabilities */
	ret = hda_dsp_ctrl_get_caps(sdev);
	if (ret < 0)
		dev_err(sdev->dev, "error: get caps error\n");

	return ret;
}

static int check_dmic_num(struct snd_sof_dev *sdev)
{
	struct sof_intel_hda_dev *hdev = sdev->pdata->hw_pdata;
	struct nhlt_acpi_table *nhlt;
	int dmic_num = 0;

	nhlt = hdev->nhlt;
	if (nhlt)
		dmic_num = intel_nhlt_get_dmic_geo(sdev->dev, nhlt);

	/* allow for module parameter override */
	if (dmic_num_override != -1) {
		dev_dbg(sdev->dev,
			"overriding DMICs detected in NHLT tables %d by kernel param %d\n",
			dmic_num, dmic_num_override);
		dmic_num = dmic_num_override;
	}

	if (dmic_num < 0 || dmic_num > 4) {
		dev_dbg(sdev->dev, "invalid dmic_number %d\n", dmic_num);
		dmic_num = 0;
	}

	return dmic_num;
}

static int check_nhlt_ssp_mask(struct snd_sof_dev *sdev)
{
	struct sof_intel_hda_dev *hdev = sdev->pdata->hw_pdata;
	struct nhlt_acpi_table *nhlt;
	int ssp_mask = 0;

	nhlt = hdev->nhlt;
	if (!nhlt)
		return ssp_mask;

	if (intel_nhlt_has_endpoint_type(nhlt, NHLT_LINK_SSP)) {
		ssp_mask = intel_nhlt_ssp_endpoint_mask(nhlt, NHLT_DEVICE_I2S);
		if (ssp_mask)
			dev_info(sdev->dev, "NHLT_DEVICE_I2S detected, ssp_mask %#x\n", ssp_mask);
	}

	return ssp_mask;
}

#if IS_ENABLED(CONFIG_SND_SOC_SOF_HDA) || IS_ENABLED(CONFIG_SND_SOC_SOF_INTEL_SOUNDWIRE)

static const char *fixup_tplg_name(struct snd_sof_dev *sdev,
				   const char *sof_tplg_filename,
				   const char *idisp_str,
				   const char *dmic_str)
{
	const char *tplg_filename = NULL;
	char *filename, *tmp;
	const char *split_ext;

	filename = kstrdup(sof_tplg_filename, GFP_KERNEL);
	if (!filename)
		return NULL;

	/* this assumes a .tplg extension */
	tmp = filename;
	split_ext = strsep(&tmp, ".");
	if (split_ext)
		tplg_filename = devm_kasprintf(sdev->dev, GFP_KERNEL,
					       "%s%s%s.tplg",
					       split_ext, idisp_str, dmic_str);
	kfree(filename);

	return tplg_filename;
}

static int dmic_topology_fixup(struct snd_sof_dev *sdev,
			       const char **tplg_filename,
			       const char *idisp_str,
			       int *dmic_found)
{
	const char *default_tplg_filename = *tplg_filename;
	const char *fixed_tplg_filename;
	const char *dmic_str;
	int dmic_num;

	/* first check for DMICs (using NHLT or module parameter) */
	dmic_num = check_dmic_num(sdev);

	switch (dmic_num) {
	case 1:
		dmic_str = "-1ch";
		break;
	case 2:
		dmic_str = "-2ch";
		break;
	case 3:
		dmic_str = "-3ch";
		break;
	case 4:
		dmic_str = "-4ch";
		break;
	default:
		dmic_num = 0;
		dmic_str = "";
		break;
	}

	fixed_tplg_filename = fixup_tplg_name(sdev, default_tplg_filename,
					      idisp_str, dmic_str);
	if (!fixed_tplg_filename)
		return -ENOMEM;

	dev_info(sdev->dev, "DMICs detected in NHLT tables: %d\n", dmic_num);
	*dmic_found = dmic_num;
	*tplg_filename = fixed_tplg_filename;

	return 0;
}
#endif

static int hda_init_caps(struct snd_sof_dev *sdev)
{
	struct hdac_bus *bus = sof_to_bus(sdev);
	struct snd_sof_pdata *pdata = sdev->pdata;
#if IS_ENABLED(CONFIG_SND_SOC_SOF_HDA)
	struct hdac_ext_link *hlink;
#endif
	struct sof_intel_hda_dev *hdev = pdata->hw_pdata;
	u32 link_mask;
	int ret = 0;

	/* check if dsp is there */
	if (bus->ppcap)
		dev_dbg(sdev->dev, "PP capability, will probe DSP later.\n");

	/* Init HDA controller after i915 init */
	ret = hda_dsp_ctrl_init_chip(sdev, true);
	if (ret < 0) {
		dev_err(bus->dev, "error: init chip failed with ret: %d\n",
			ret);
		return ret;
	}

	/* scan SoundWire capabilities exposed by DSDT */
	ret = hda_sdw_acpi_scan(sdev);
	if (ret < 0) {
		dev_dbg(sdev->dev, "skipping SoundWire, not detected with ACPI scan\n");
		goto skip_soundwire;
	}

	link_mask = hdev->info.link_mask;
	if (!link_mask) {
		dev_dbg(sdev->dev, "skipping SoundWire, no links enabled\n");
		goto skip_soundwire;
	}

	/*
	 * probe/allocate SoundWire resources.
	 * The hardware configuration takes place in hda_sdw_startup
	 * after power rails are enabled.
	 * It's entirely possible to have a mix of I2S/DMIC/SoundWire
	 * devices, so we allocate the resources in all cases.
	 */
	ret = hda_sdw_probe(sdev);
	if (ret < 0) {
		dev_err(sdev->dev, "error: SoundWire probe error\n");
		return ret;
	}

skip_soundwire:

#if IS_ENABLED(CONFIG_SND_SOC_SOF_HDA)
	if (bus->mlcap)
		snd_hdac_ext_bus_get_ml_capabilities(bus);

	/* create codec instances */
	hda_codec_probe_bus(sdev, hda_codec_use_common_hdmi);

	if (!HDA_IDISP_CODEC(bus->codec_mask))
		hda_codec_i915_display_power(sdev, false);

	/*
	 * we are done probing so decrement link counts
	 */
	list_for_each_entry(hlink, &bus->hlink_list, list)
		snd_hdac_ext_bus_link_put(bus, hlink);
#endif
	return 0;
}

static void hda_check_for_state_change(struct snd_sof_dev *sdev)
{
#if IS_ENABLED(CONFIG_SND_SOC_SOF_HDA)
	struct hdac_bus *bus = sof_to_bus(sdev);
	unsigned int codec_mask;

	codec_mask = snd_hdac_chip_readw(bus, STATESTS);
	if (codec_mask) {
		hda_codec_jack_check(sdev);
		snd_hdac_chip_writew(bus, STATESTS, codec_mask);
	}
#endif
}

static irqreturn_t hda_dsp_interrupt_handler(int irq, void *context)
{
	struct snd_sof_dev *sdev = context;

	/*
	 * Get global interrupt status. It includes all hardware interrupt
	 * sources in the Intel HD Audio controller.
	 */
	if (snd_sof_dsp_read(sdev, HDA_DSP_HDA_BAR, SOF_HDA_INTSTS) &
	    SOF_HDA_INTSTS_GIS) {

		/* disable GIE interrupt */
		snd_sof_dsp_update_bits(sdev, HDA_DSP_HDA_BAR,
					SOF_HDA_INTCTL,
					SOF_HDA_INT_GLOBAL_EN,
					0);

		return IRQ_WAKE_THREAD;
	}

	return IRQ_NONE;
}

static irqreturn_t hda_dsp_interrupt_thread(int irq, void *context)
{
	struct snd_sof_dev *sdev = context;
	struct sof_intel_hda_dev *hdev = sdev->pdata->hw_pdata;

	/* deal with streams and controller first */
	if (hda_dsp_check_stream_irq(sdev))
		hda_dsp_stream_threaded_handler(irq, sdev);

	if (hda_check_ipc_irq(sdev))
		sof_ops(sdev)->irq_thread(irq, sdev);

	if (hda_dsp_check_sdw_irq(sdev))
		hda_dsp_sdw_thread(irq, hdev->sdw);

	if (hda_sdw_check_wakeen_irq(sdev))
		hda_sdw_process_wakeen(sdev);

	hda_check_for_state_change(sdev);

	/* enable GIE interrupt */
	snd_sof_dsp_update_bits(sdev, HDA_DSP_HDA_BAR,
				SOF_HDA_INTCTL,
				SOF_HDA_INT_GLOBAL_EN,
				SOF_HDA_INT_GLOBAL_EN);

	return IRQ_HANDLED;
}

int hda_dsp_probe(struct snd_sof_dev *sdev)
{
	struct pci_dev *pci = to_pci_dev(sdev->dev);
	struct sof_intel_hda_dev *hdev;
	struct hdac_bus *bus;
	const struct sof_intel_dsp_desc *chip;
	int ret = 0;

	/*
	 * detect DSP by checking class/subclass/prog-id information
	 * class=04 subclass 03 prog-if 00: no DSP, legacy driver is required
	 * class=04 subclass 01 prog-if 00: DSP is present
	 *   (and may be required e.g. for DMIC or SSP support)
	 * class=04 subclass 03 prog-if 80: either of DSP or legacy mode works
	 */
	if (pci->class == 0x040300) {
		dev_err(sdev->dev, "error: the DSP is not enabled on this platform, aborting probe\n");
		return -ENODEV;
	} else if (pci->class != 0x040100 && pci->class != 0x040380) {
		dev_err(sdev->dev, "error: unknown PCI class/subclass/prog-if 0x%06x found, aborting probe\n", pci->class);
		return -ENODEV;
	}
	dev_info(sdev->dev, "DSP detected with PCI class/subclass/prog-if 0x%06x\n", pci->class);

	chip = get_chip_info(sdev->pdata);
	if (!chip) {
		dev_err(sdev->dev, "error: no such device supported, chip id:%x\n",
			pci->device);
		ret = -EIO;
		goto err;
	}

	sdev->num_cores = chip->cores_num;

	hdev = devm_kzalloc(sdev->dev, sizeof(*hdev), GFP_KERNEL);
	if (!hdev)
		return -ENOMEM;
	sdev->pdata->hw_pdata = hdev;
	hdev->desc = chip;

	hdev->dmic_dev = platform_device_register_data(sdev->dev, "dmic-codec",
						       PLATFORM_DEVID_NONE,
						       NULL, 0);
	if (IS_ERR(hdev->dmic_dev)) {
		dev_err(sdev->dev, "error: failed to create DMIC device\n");
		return PTR_ERR(hdev->dmic_dev);
	}

	/*
	 * use position update IPC if either it is forced
	 * or we don't have other choice
	 */
#if IS_ENABLED(CONFIG_SND_SOC_SOF_DEBUG_FORCE_IPC_POSITION)
	hdev->no_ipc_position = 0;
#else
	hdev->no_ipc_position = sof_ops(sdev)->pcm_pointer ? 1 : 0;
#endif

	/* set up HDA base */
	bus = sof_to_bus(sdev);
	ret = hda_init(sdev);
	if (ret < 0)
		goto hdac_bus_unmap;

	/* DSP base */
	sdev->bar[HDA_DSP_BAR] = pci_ioremap_bar(pci, HDA_DSP_BAR);
	if (!sdev->bar[HDA_DSP_BAR]) {
		dev_err(sdev->dev, "error: ioremap error\n");
		ret = -ENXIO;
		goto hdac_bus_unmap;
	}

	sdev->mmio_bar = HDA_DSP_BAR;
	sdev->mailbox_bar = HDA_DSP_BAR;

	/* allow 64bit DMA address if supported by H/W */
	if (dma_set_mask_and_coherent(&pci->dev, DMA_BIT_MASK(64))) {
		dev_dbg(sdev->dev, "DMA mask is 32 bit\n");
		dma_set_mask_and_coherent(&pci->dev, DMA_BIT_MASK(32));
	}
	dma_set_max_seg_size(&pci->dev, UINT_MAX);

	/* init streams */
	ret = hda_dsp_stream_init(sdev);
	if (ret < 0) {
		dev_err(sdev->dev, "error: failed to init streams\n");
		/*
		 * not all errors are due to memory issues, but trying
		 * to free everything does not harm
		 */
		goto free_streams;
	}

	/*
	 * register our IRQ
	 * let's try to enable msi firstly
	 * if it fails, use legacy interrupt mode
	 * TODO: support msi multiple vectors
	 */
	if (hda_use_msi && pci_alloc_irq_vectors(pci, 1, 1, PCI_IRQ_MSI) > 0) {
		dev_info(sdev->dev, "use msi interrupt mode\n");
		sdev->ipc_irq = pci_irq_vector(pci, 0);
		/* initialised to "false" by kzalloc() */
		sdev->msi_enabled = true;
	}

	if (!sdev->msi_enabled) {
		dev_info(sdev->dev, "use legacy interrupt mode\n");
		/*
		 * in IO-APIC mode, hda->irq and ipc_irq are using the same
		 * irq number of pci->irq
		 */
		sdev->ipc_irq = pci->irq;
	}

	dev_dbg(sdev->dev, "using IPC IRQ %d\n", sdev->ipc_irq);
	ret = request_threaded_irq(sdev->ipc_irq, hda_dsp_interrupt_handler,
				   hda_dsp_interrupt_thread,
				   IRQF_SHARED, "AudioDSP", sdev);
	if (ret < 0) {
		dev_err(sdev->dev, "error: failed to register IPC IRQ %d\n",
			sdev->ipc_irq);
		goto free_irq_vector;
	}

	pci_set_master(pci);
	synchronize_irq(pci->irq);

	/*
	 * clear TCSEL to clear playback on some HD Audio
	 * codecs. PCI TCSEL is defined in the Intel manuals.
	 */
	snd_sof_pci_update_bits(sdev, PCI_TCSEL, 0x07, 0);

	/* init HDA capabilities */
	ret = hda_init_caps(sdev);
	if (ret < 0)
		goto free_ipc_irq;

	/* enable ppcap interrupt */
	hda_dsp_ctrl_ppcap_enable(sdev, true);
	hda_dsp_ctrl_ppcap_int_enable(sdev, true);

	/* set default mailbox offset for FW ready message */
	sdev->dsp_box.offset = HDA_DSP_MBOX_UPLINK_OFFSET;

	INIT_DELAYED_WORK(&hdev->d0i3_work, hda_dsp_d0i3_work);

	hdev->nhlt = intel_nhlt_init(sdev->dev);

	return 0;

free_ipc_irq:
	free_irq(sdev->ipc_irq, sdev);
free_irq_vector:
	if (sdev->msi_enabled)
		pci_free_irq_vectors(pci);
free_streams:
	hda_dsp_stream_free(sdev);
/* dsp_unmap: not currently used */
	iounmap(sdev->bar[HDA_DSP_BAR]);
hdac_bus_unmap:
	platform_device_unregister(hdev->dmic_dev);
	iounmap(bus->remap_addr);
	hda_codec_i915_exit(sdev);
err:
	return ret;
}

int hda_dsp_remove(struct snd_sof_dev *sdev)
{
	struct sof_intel_hda_dev *hda = sdev->pdata->hw_pdata;
	const struct sof_intel_dsp_desc *chip = hda->desc;
	struct hdac_bus *bus = sof_to_bus(sdev);
	struct pci_dev *pci = to_pci_dev(sdev->dev);
	struct nhlt_acpi_table *nhlt = hda->nhlt;

	if (nhlt)
		intel_nhlt_free(nhlt);

	/* cancel any attempt for DSP D0I3 */
	cancel_delayed_work_sync(&hda->d0i3_work);

#if IS_ENABLED(CONFIG_SND_SOC_SOF_HDA)
	/* codec removal, invoke bus_device_remove */
	snd_hdac_ext_bus_device_remove(bus);
#endif

	hda_sdw_exit(sdev);

	if (!IS_ERR_OR_NULL(hda->dmic_dev))
		platform_device_unregister(hda->dmic_dev);

	/* disable DSP IRQ */
	snd_sof_dsp_update_bits(sdev, HDA_DSP_PP_BAR, SOF_HDA_REG_PP_PPCTL,
				SOF_HDA_PPCTL_PIE, 0);

	/* disable CIE and GIE interrupts */
	snd_sof_dsp_update_bits(sdev, HDA_DSP_HDA_BAR, SOF_HDA_INTCTL,
				SOF_HDA_INT_CTRL_EN | SOF_HDA_INT_GLOBAL_EN, 0);

	/* disable cores */
	if (chip)
		hda_dsp_core_reset_power_down(sdev, chip->host_managed_cores_mask);

	/* disable DSP */
	snd_sof_dsp_update_bits(sdev, HDA_DSP_PP_BAR, SOF_HDA_REG_PP_PPCTL,
				SOF_HDA_PPCTL_GPROCEN, 0);

	free_irq(sdev->ipc_irq, sdev);
	if (sdev->msi_enabled)
		pci_free_irq_vectors(pci);

	hda_dsp_stream_free(sdev);
#if IS_ENABLED(CONFIG_SND_SOC_SOF_HDA)
	snd_hdac_link_free_all(bus);
#endif

	iounmap(sdev->bar[HDA_DSP_BAR]);
	iounmap(bus->remap_addr);

#if IS_ENABLED(CONFIG_SND_SOC_SOF_HDA)
	snd_hdac_ext_bus_exit(bus);
#endif
	hda_codec_i915_exit(sdev);

	return 0;
}

#if IS_ENABLED(CONFIG_SND_SOC_SOF_HDA)
static void hda_generic_machine_select(struct snd_sof_dev *sdev,
				       struct snd_soc_acpi_mach **mach)
{
	struct hdac_bus *bus = sof_to_bus(sdev);
	struct snd_soc_acpi_mach_params *mach_params;
	struct snd_soc_acpi_mach *hda_mach;
	struct snd_sof_pdata *pdata = sdev->pdata;
	const char *tplg_filename;
	const char *idisp_str;
	int dmic_num = 0;
	int codec_num = 0;
	int ret;
	int i;

	/* codec detection */
	if (!bus->codec_mask) {
		dev_info(bus->dev, "no hda codecs found!\n");
	} else {
		dev_info(bus->dev, "hda codecs found, mask %lx\n",
			 bus->codec_mask);

		for (i = 0; i < HDA_MAX_CODECS; i++) {
			if (bus->codec_mask & (1 << i))
				codec_num++;
		}

		/*
		 * If no machine driver is found, then:
		 *
		 * generic hda machine driver can handle:
		 *  - one HDMI codec, and/or
		 *  - one external HDAudio codec
		 */
		if (!*mach && codec_num <= 2) {
			hda_mach = snd_soc_acpi_intel_hda_machines;

			dev_info(bus->dev, "using HDA machine driver %s now\n",
				 hda_mach->drv_name);

			if (codec_num == 1 && HDA_IDISP_CODEC(bus->codec_mask))
				idisp_str = "-idisp";
			else
				idisp_str = "";

			/* topology: use the info from hda_machines */
			tplg_filename = hda_mach->sof_tplg_filename;
			ret = dmic_topology_fixup(sdev, &tplg_filename, idisp_str, &dmic_num);
			if (ret < 0)
				return;

			hda_mach->mach_params.dmic_num = dmic_num;
			pdata->tplg_filename = tplg_filename;

			if (codec_num == 2) {
				/*
				 * Prevent SoundWire links from starting when an external
				 * HDaudio codec is used
				 */
				hda_mach->mach_params.link_mask = 0;
			}

			*mach = hda_mach;
		}
	}

	/* used by hda machine driver to create dai links */
	if (*mach) {
		mach_params = &(*mach)->mach_params;
		mach_params->codec_mask = bus->codec_mask;
		mach_params->common_hdmi_codec_drv = hda_codec_use_common_hdmi;
	}
}
#else
static void hda_generic_machine_select(struct snd_sof_dev *sdev,
				       struct snd_soc_acpi_mach **mach)
{
}
#endif

#if IS_ENABLED(CONFIG_SND_SOC_SOF_INTEL_SOUNDWIRE)

#define SDW_CODEC_ADR_MASK(_adr) ((_adr) & (SDW_DISCO_LINK_ID_MASK | SDW_VERSION_MASK | \
				  SDW_MFG_ID_MASK | SDW_PART_ID_MASK))

/* Check if all Slaves defined on the link can be found */
static bool link_slaves_found(struct snd_sof_dev *sdev,
			      const struct snd_soc_acpi_link_adr *link,
			      struct sdw_intel_ctx *sdw)
{
	struct hdac_bus *bus = sof_to_bus(sdev);
	struct sdw_intel_slave_id *ids = sdw->ids;
	int num_slaves = sdw->num_slaves;
	unsigned int part_id, link_id, unique_id, mfg_id, version;
	int i, j, k;

	for (i = 0; i < link->num_adr; i++) {
		u64 adr = link->adr_d[i].adr;
		int reported_part_count = 0;

		mfg_id = SDW_MFG_ID(adr);
		part_id = SDW_PART_ID(adr);
		link_id = SDW_DISCO_LINK_ID(adr);
		version = SDW_VERSION(adr);

		for (j = 0; j < num_slaves; j++) {
			/* find out how many identical parts were reported on that link */
			if (ids[j].link_id == link_id &&
			    ids[j].id.part_id == part_id &&
			    ids[j].id.mfg_id == mfg_id &&
			    ids[j].id.sdw_version == version)
				reported_part_count++;
		}

		for (j = 0; j < num_slaves; j++) {
			int expected_part_count = 0;

			if (ids[j].link_id != link_id ||
			    ids[j].id.part_id != part_id ||
			    ids[j].id.mfg_id != mfg_id ||
			    ids[j].id.sdw_version != version)
				continue;

			/* find out how many identical parts are expected */
			for (k = 0; k < link->num_adr; k++) {
				u64 adr2 = link->adr_d[k].adr;

				if (SDW_CODEC_ADR_MASK(adr2) == SDW_CODEC_ADR_MASK(adr))
					expected_part_count++;
			}

			if (reported_part_count == expected_part_count) {
				/*
				 * we have to check unique id
				 * if there is more than one
				 * Slave on the link
				 */
				unique_id = SDW_UNIQUE_ID(adr);
				if (reported_part_count == 1 ||
				    ids[j].id.unique_id == unique_id) {
					dev_dbg(bus->dev, "found %x at link %d\n",
						part_id, link_id);
					break;
				}
			} else {
				dev_dbg(bus->dev, "part %x reported %d expected %d on link %d, skipping\n",
					part_id, reported_part_count, expected_part_count, link_id);
			}
		}
		if (j == num_slaves) {
			dev_dbg(bus->dev,
				"Slave %x not found\n",
				part_id);
			return false;
		}
	}
	return true;
}

static struct snd_soc_acpi_mach *hda_sdw_machine_select(struct snd_sof_dev *sdev)
{
	struct snd_sof_pdata *pdata = sdev->pdata;
	const struct snd_soc_acpi_link_adr *link;
	struct snd_soc_acpi_mach *mach;
	struct sof_intel_hda_dev *hdev;
	u32 link_mask;
	int i;

	hdev = pdata->hw_pdata;
	link_mask = hdev->info.link_mask;

	/*
	 * Select SoundWire machine driver if needed using the
	 * alternate tables. This case deals with SoundWire-only
	 * machines, for mixed cases with I2C/I2S the detection relies
	 * on the HID list.
	 */
	if (link_mask) {
		for (mach = pdata->desc->alt_machines;
		     mach && mach->link_mask; mach++) {
			/*
			 * On some platforms such as Up Extreme all links
			 * are enabled but only one link can be used by
			 * external codec. Instead of exact match of two masks,
			 * first check whether link_mask of mach is subset of
			 * link_mask supported by hw and then go on searching
			 * link_adr
			 */
			if (~link_mask & mach->link_mask)
				continue;

			/* No need to match adr if there is no links defined */
			if (!mach->links)
				break;

			link = mach->links;
			for (i = 0; i < hdev->info.count && link->num_adr;
			     i++, link++) {
				/*
				 * Try next machine if any expected Slaves
				 * are not found on this link.
				 */
				if (!link_slaves_found(sdev, link, hdev->sdw))
					break;
			}
			/* Found if all Slaves are checked */
			if (i == hdev->info.count || !link->num_adr)
				break;
		}
		if (mach && mach->link_mask) {
			int dmic_num = 0;

			mach->mach_params.links = mach->links;
			mach->mach_params.link_mask = mach->link_mask;
			mach->mach_params.platform = dev_name(sdev->dev);
			pdata->fw_filename = pdata->desc->default_fw_filename[pdata->ipc_type];
			pdata->tplg_filename = mach->sof_tplg_filename;

			/*
			 * DMICs use up to 4 pins and are typically pin-muxed with SoundWire
			 * link 2 and 3, thus we only try to enable dmics if all conditions
			 * are true:
			 * a) link 2 and 3 are not used by SoundWire
			 * b) the NHLT table reports the presence of microphones
			 */
			if (!(mach->link_mask & GENMASK(3, 2))) {
				const char *tplg_filename = mach->sof_tplg_filename;
				int ret;

				ret = dmic_topology_fixup(sdev, &tplg_filename, "", &dmic_num);
				if (ret < 0)
					return NULL;

				pdata->tplg_filename = tplg_filename;
			}
			mach->mach_params.dmic_num = dmic_num;

			dev_dbg(sdev->dev,
				"SoundWire machine driver %s topology %s\n",
				mach->drv_name,
				pdata->tplg_filename);

			return mach;
		}

		dev_info(sdev->dev, "No SoundWire machine driver found\n");
	}

	return NULL;
}
#else
static struct snd_soc_acpi_mach *hda_sdw_machine_select(struct snd_sof_dev *sdev)
{
	return NULL;
}
#endif

void hda_set_mach_params(struct snd_soc_acpi_mach *mach,
			 struct snd_sof_dev *sdev)
{
	struct snd_sof_pdata *pdata = sdev->pdata;
	const struct sof_dev_desc *desc = pdata->desc;
	struct snd_soc_acpi_mach_params *mach_params;

	mach_params = &mach->mach_params;
	mach_params->platform = dev_name(sdev->dev);
	mach_params->num_dai_drivers = desc->ops->num_drv;
	mach_params->dai_drivers = desc->ops->drv;
}

struct snd_soc_acpi_mach *hda_machine_select(struct snd_sof_dev *sdev)
{
	struct snd_sof_pdata *sof_pdata = sdev->pdata;
	const struct sof_dev_desc *desc = sof_pdata->desc;
	struct snd_soc_acpi_mach *mach;
	const char *tplg_filename;

	mach = snd_soc_acpi_find_machine(desc->machines);
	if (mach) {
		bool add_extension = false;

		/*
		 * If tplg file name is overridden, use it instead of
		 * the one set in mach table
		 */
		if (!sof_pdata->tplg_filename)
			sof_pdata->tplg_filename = mach->sof_tplg_filename;

		/* report to machine driver if any DMICs are found */
		mach->mach_params.dmic_num = check_dmic_num(sdev);

		if (mach->tplg_quirk_mask & SND_SOC_ACPI_TPLG_INTEL_DMIC_NUMBER &&
		    mach->mach_params.dmic_num) {
			tplg_filename = devm_kasprintf(sdev->dev, GFP_KERNEL,
						       "%s%s%d%s",
						       sof_pdata->tplg_filename,
						       "-dmic",
						       mach->mach_params.dmic_num,
						       "ch");
			if (!tplg_filename)
				return NULL;

			sof_pdata->tplg_filename = tplg_filename;
			add_extension = true;
		}

		if (mach->link_mask) {
			mach->mach_params.links = mach->links;
			mach->mach_params.link_mask = mach->link_mask;
		}

		/* report SSP link mask to machine driver */
		mach->mach_params.i2s_link_mask = check_nhlt_ssp_mask(sdev);

		if (mach->tplg_quirk_mask & SND_SOC_ACPI_TPLG_INTEL_SSP_NUMBER &&
		    mach->mach_params.i2s_link_mask) {
			int ssp_num;

			if (hweight_long(mach->mach_params.i2s_link_mask) > 1 &&
			    !(mach->tplg_quirk_mask & SND_SOC_ACPI_TPLG_INTEL_SSP_MSB))
				dev_warn(sdev->dev, "More than one SSP exposed by NHLT, choosing MSB\n");

			/* fls returns 1-based results, SSPs indices are 0-based */
			ssp_num = fls(mach->mach_params.i2s_link_mask) - 1;

			tplg_filename = devm_kasprintf(sdev->dev, GFP_KERNEL,
						       "%s%s%d",
						       sof_pdata->tplg_filename,
						       "-ssp",
						       ssp_num);
			if (!tplg_filename)
				return NULL;

			sof_pdata->tplg_filename = tplg_filename;
			add_extension = true;
		}

		if (add_extension) {
			tplg_filename = devm_kasprintf(sdev->dev, GFP_KERNEL,
						       "%s%s",
						       sof_pdata->tplg_filename,
						       ".tplg");
			if (!tplg_filename)
				return NULL;

			sof_pdata->tplg_filename = tplg_filename;
		}
	}

	/*
	 * If I2S fails, try SoundWire
	 */
	if (!mach)
		mach = hda_sdw_machine_select(sdev);

	/*
	 * Choose HDA generic machine driver if mach is NULL.
	 * Otherwise, set certain mach params.
	 */
	hda_generic_machine_select(sdev, &mach);
	if (!mach)
		dev_warn(sdev->dev, "warning: No matching ASoC machine driver found\n");

	return mach;
}

int hda_pci_intel_probe(struct pci_dev *pci, const struct pci_device_id *pci_id)
{
	int ret;

	ret = snd_intel_dsp_driver_probe(pci);
	if (ret != SND_INTEL_DSP_DRIVER_ANY && ret != SND_INTEL_DSP_DRIVER_SOF) {
		dev_dbg(&pci->dev, "SOF PCI driver not selected, aborting probe\n");
		return -ENODEV;
	}

	return sof_pci_probe(pci, pci_id);
}
EXPORT_SYMBOL_NS(hda_pci_intel_probe, SND_SOC_SOF_INTEL_HDA_COMMON);

int hda_register_clients(struct snd_sof_dev *sdev)
{
	return hda_probes_register(sdev);
}

void hda_unregister_clients(struct snd_sof_dev *sdev)
{
	hda_probes_unregister(sdev);
}

MODULE_LICENSE("Dual BSD/GPL");
MODULE_IMPORT_NS(SND_SOC_SOF_PCI_DEV);
MODULE_IMPORT_NS(SND_SOC_SOF_HDA_AUDIO_CODEC);
MODULE_IMPORT_NS(SND_SOC_SOF_HDA_AUDIO_CODEC_I915);
MODULE_IMPORT_NS(SND_SOC_SOF_XTENSA);
MODULE_IMPORT_NS(SND_INTEL_SOUNDWIRE_ACPI);
MODULE_IMPORT_NS(SOUNDWIRE_INTEL_INIT);<|MERGE_RESOLUTION|>--- conflicted
+++ resolved
@@ -467,11 +467,7 @@
 	chip = get_chip_info(sdev->pdata);
 	for (i = 0; i < HDA_EXT_ROM_STATUS_SIZE; i++) {
 		value = snd_sof_dsp_read(sdev, HDA_DSP_BAR, chip->rom_status_reg + i * 0x4);
-<<<<<<< HEAD
-		len += snprintf(msg + len, sizeof(msg) - len, " 0x%x", value);
-=======
 		len += scnprintf(msg + len, sizeof(msg) - len, " 0x%x", value);
->>>>>>> addc9003
 	}
 
 	dev_printk(level, sdev->dev, "extended rom status: %s", msg);
