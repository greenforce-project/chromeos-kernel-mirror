// SPDX-License-Identifier: (GPL-2.0-only OR BSD-3-Clause)
//
// This file is provided under a dual BSD/GPLv2 license.  When using or
// redistributing this file, you may do so under either license.
//
// Copyright(c) 2018 Intel Corporation. All rights reserved.
//
// Authors: Liam Girdwood <liam.r.girdwood@linux.intel.com>
//	    Ranjani Sridharan <ranjani.sridharan@linux.intel.com>
//	    Rander Wang <rander.wang@intel.com>
//          Keyon Jie <yang.jie@linux.intel.com>
//

/*
 * Hardware interface for HDA DSP code loader
 */

#include <linux/firmware.h>
#include <sound/hdaudio_ext.h>
#include <sound/hda_register.h>
#include <sound/sof.h>
#include "ext_manifest.h"
#include "../ops.h"
#include "hda.h"

#define HDA_FW_BOOT_ATTEMPTS	3
#define HDA_CL_STREAM_FORMAT 0x40

static struct hdac_ext_stream *cl_stream_prepare(struct snd_sof_dev *sdev, unsigned int format,
						 unsigned int size, struct snd_dma_buffer *dmab,
						 int direction)
{
	struct hdac_ext_stream *dsp_stream;
	struct hdac_stream *hstream;
	struct pci_dev *pci = to_pci_dev(sdev->dev);
	int ret;

	dsp_stream = hda_dsp_stream_get(sdev, direction, 0);

	if (!dsp_stream) {
		dev_err(sdev->dev, "error: no stream available\n");
		return ERR_PTR(-ENODEV);
	}
	hstream = &dsp_stream->hstream;
	hstream->substream = NULL;

	/* allocate DMA buffer */
	ret = snd_dma_alloc_pages(SNDRV_DMA_TYPE_DEV_SG, &pci->dev, size, dmab);
	if (ret < 0) {
<<<<<<< HEAD
		dev_err(sdev->dev, "error: memory alloc failed: %d\n", ret);
		goto error;
=======
		dev_err(sdev->dev, "error: memory alloc failed: %x\n", ret);
		goto out_put;
>>>>>>> 3238bffa
	}

	hstream->period_bytes = 0;/* initialize period_bytes */
	hstream->format_val = format;
	hstream->bufsize = size;

	if (direction == SNDRV_PCM_STREAM_CAPTURE) {
		ret = hda_dsp_iccmax_stream_hw_params(sdev, dsp_stream, dmab, NULL);
		if (ret < 0) {
<<<<<<< HEAD
			dev_err(sdev->dev, "error: iccmax stream prepare failed: %d\n", ret);
			goto error;
=======
			dev_err(sdev->dev, "error: iccmax stream prepare failed: %x\n", ret);
			goto out_free;
>>>>>>> 3238bffa
		}
	} else {
		ret = hda_dsp_stream_hw_params(sdev, dsp_stream, dmab, NULL);
		if (ret < 0) {
<<<<<<< HEAD
			dev_err(sdev->dev, "error: hdac prepare failed: %d\n", ret);
			goto error;
=======
			dev_err(sdev->dev, "error: hdac prepare failed: %x\n", ret);
			goto out_free;
>>>>>>> 3238bffa
		}
		hda_dsp_stream_spib_config(sdev, dsp_stream, HDA_DSP_SPIB_ENABLE, size);
	}

	return dsp_stream;

out_free:
	snd_dma_free_pages(dmab);
out_put:
	hda_dsp_stream_put(sdev, direction, hstream->stream_tag);
	return ERR_PTR(ret);
}

/*
 * first boot sequence has some extra steps. core 0 waits for power
 * status on core 1, so power up core 1 also momentarily, keep it in
 * reset/stall and then turn it off
 */
static int cl_dsp_init(struct snd_sof_dev *sdev, int stream_tag)
{
	struct sof_intel_hda_dev *hda = sdev->pdata->hw_pdata;
	const struct sof_intel_dsp_desc *chip = hda->desc;
	unsigned int status;
	u32 flags;
	int ret;
	int i;

	/* step 1: power up corex */
	ret = snd_sof_dsp_core_power_up(sdev, chip->host_managed_cores_mask);
	if (ret < 0) {
		if (hda->boot_iteration == HDA_FW_BOOT_ATTEMPTS)
			dev_err(sdev->dev, "error: dsp core 0/1 power up failed\n");
		goto err;
	}

	/* DSP is powered up, set all SSPs to slave mode */
	for (i = 0; i < chip->ssp_count; i++) {
		snd_sof_dsp_update_bits_unlocked(sdev, HDA_DSP_BAR,
						 chip->ssp_base_offset
						 + i * SSP_DEV_MEM_SIZE
						 + SSP_SSC1_OFFSET,
						 SSP_SET_SLAVE,
						 SSP_SET_SLAVE);
	}

	/* step 2: purge FW request */
	snd_sof_dsp_write(sdev, HDA_DSP_BAR, chip->ipc_req,
			  chip->ipc_req_mask | (HDA_DSP_IPC_PURGE_FW |
			  ((stream_tag - 1) << 9)));

	/* step 3: unset core 0 reset state & unstall/run core 0 */
	ret = hda_dsp_core_run(sdev, BIT(0));
	if (ret < 0) {
		if (hda->boot_iteration == HDA_FW_BOOT_ATTEMPTS)
			dev_err(sdev->dev,
				"error: dsp core start failed %d\n", ret);
		ret = -EIO;
		goto err;
	}

	/* step 4: wait for IPC DONE bit from ROM */
	ret = snd_sof_dsp_read_poll_timeout(sdev, HDA_DSP_BAR,
					    chip->ipc_ack, status,
					    ((status & chip->ipc_ack_mask)
						    == chip->ipc_ack_mask),
					    HDA_DSP_REG_POLL_INTERVAL_US,
					    HDA_DSP_INIT_TIMEOUT_US);

	if (ret < 0) {
		if (hda->boot_iteration == HDA_FW_BOOT_ATTEMPTS)
			dev_err(sdev->dev,
				"error: %s: timeout for HIPCIE done\n",
				__func__);
		goto err;
	}

	/* set DONE bit to clear the reply IPC message */
	snd_sof_dsp_update_bits_forced(sdev, HDA_DSP_BAR,
				       chip->ipc_ack,
				       chip->ipc_ack_mask,
				       chip->ipc_ack_mask);

	/* step 5: power down cores that are no longer needed */
	ret = snd_sof_dsp_core_power_down(sdev, chip->host_managed_cores_mask &
					  ~(chip->init_core_mask));
	if (ret < 0) {
		if (hda->boot_iteration == HDA_FW_BOOT_ATTEMPTS)
			dev_err(sdev->dev,
				"error: dsp core x power down failed\n");
		goto err;
	}

	/* step 6: enable IPC interrupts */
	hda_dsp_ipc_int_enable(sdev);

	/* step 7: wait for ROM init */
	ret = snd_sof_dsp_read_poll_timeout(sdev, HDA_DSP_BAR,
					HDA_DSP_SRAM_REG_ROM_STATUS, status,
					((status & HDA_DSP_ROM_STS_MASK)
						== HDA_DSP_ROM_INIT),
					HDA_DSP_REG_POLL_INTERVAL_US,
					chip->rom_init_timeout *
					USEC_PER_MSEC);
	if (!ret)
		return 0;

	if (hda->boot_iteration == HDA_FW_BOOT_ATTEMPTS)
		dev_err(sdev->dev,
			"error: %s: timeout HDA_DSP_SRAM_REG_ROM_STATUS read\n",
			__func__);

err:
	flags = SOF_DBG_DUMP_REGS | SOF_DBG_DUMP_PCI | SOF_DBG_DUMP_MBOX;

	/* force error log level after max boot attempts */
	if (hda->boot_iteration == HDA_FW_BOOT_ATTEMPTS)
		flags |= SOF_DBG_DUMP_FORCE_ERR_LEVEL;

	hda_dsp_dump(sdev, flags);
	snd_sof_dsp_core_power_down(sdev, chip->host_managed_cores_mask);

	return ret;
}

static int cl_trigger(struct snd_sof_dev *sdev,
		      struct hdac_ext_stream *stream, int cmd)
{
	struct hdac_stream *hstream = &stream->hstream;
	int sd_offset = SOF_STREAM_SD_OFFSET(hstream);

	/* code loader is special case that reuses stream ops */
	switch (cmd) {
	case SNDRV_PCM_TRIGGER_START:
		snd_sof_dsp_update_bits(sdev, HDA_DSP_HDA_BAR, SOF_HDA_INTCTL,
					1 << hstream->index,
					1 << hstream->index);

		snd_sof_dsp_update_bits(sdev, HDA_DSP_HDA_BAR,
					sd_offset,
					SOF_HDA_SD_CTL_DMA_START |
					SOF_HDA_CL_DMA_SD_INT_MASK,
					SOF_HDA_SD_CTL_DMA_START |
					SOF_HDA_CL_DMA_SD_INT_MASK);

		hstream->running = true;
		return 0;
	default:
		return hda_dsp_stream_trigger(sdev, stream, cmd);
	}
}

static int cl_cleanup(struct snd_sof_dev *sdev, struct snd_dma_buffer *dmab,
		      struct hdac_ext_stream *stream)
{
	struct hdac_stream *hstream = &stream->hstream;
	int sd_offset = SOF_STREAM_SD_OFFSET(hstream);
	int ret = 0;

	if (hstream->direction == SNDRV_PCM_STREAM_PLAYBACK)
		ret = hda_dsp_stream_spib_config(sdev, stream, HDA_DSP_SPIB_DISABLE, 0);
	else
		snd_sof_dsp_update_bits(sdev, HDA_DSP_HDA_BAR, sd_offset,
					SOF_HDA_SD_CTL_DMA_START, 0);

	hda_dsp_stream_put(sdev, hstream->direction, hstream->stream_tag);
	hstream->running = 0;
	hstream->substream = NULL;

	/* reset BDL address */
	snd_sof_dsp_write(sdev, HDA_DSP_HDA_BAR,
			  sd_offset + SOF_HDA_ADSP_REG_CL_SD_BDLPL, 0);
	snd_sof_dsp_write(sdev, HDA_DSP_HDA_BAR,
			  sd_offset + SOF_HDA_ADSP_REG_CL_SD_BDLPU, 0);

	snd_sof_dsp_write(sdev, HDA_DSP_HDA_BAR, sd_offset, 0);
	snd_dma_free_pages(dmab);
	dmab->area = NULL;
	hstream->bufsize = 0;
	hstream->format_val = 0;

	return ret;
}

static int cl_copy_fw(struct snd_sof_dev *sdev, struct hdac_ext_stream *stream)
{
	unsigned int reg;
	int ret, status;

	ret = cl_trigger(sdev, stream, SNDRV_PCM_TRIGGER_START);
	if (ret < 0) {
		dev_err(sdev->dev, "error: DMA trigger start failed\n");
		return ret;
	}

	status = snd_sof_dsp_read_poll_timeout(sdev, HDA_DSP_BAR,
					HDA_DSP_SRAM_REG_ROM_STATUS, reg,
					((reg & HDA_DSP_ROM_STS_MASK)
						== HDA_DSP_ROM_FW_ENTERED),
					HDA_DSP_REG_POLL_INTERVAL_US,
					HDA_DSP_BASEFW_TIMEOUT_US);

	/*
	 * even in case of errors we still need to stop the DMAs,
	 * but we return the initial error should the DMA stop also fail
	 */

	if (status < 0) {
		dev_err(sdev->dev,
			"error: %s: timeout HDA_DSP_SRAM_REG_ROM_STATUS read\n",
			__func__);
	}

	ret = cl_trigger(sdev, stream, SNDRV_PCM_TRIGGER_STOP);
	if (ret < 0) {
		dev_err(sdev->dev, "error: DMA trigger stop failed\n");
		if (!status)
			status = ret;
	}

	return status;
}

int hda_dsp_cl_boot_firmware_iccmax(struct snd_sof_dev *sdev)
{
	struct snd_sof_pdata *plat_data = sdev->pdata;
	struct hdac_ext_stream *iccmax_stream;
	struct hdac_bus *bus = sof_to_bus(sdev);
	struct firmware stripped_firmware;
	int ret, ret1;
	u8 original_gb;

	/* save the original LTRP guardband value */
	original_gb = snd_hdac_chip_readb(bus, VS_LTRP) & HDA_VS_INTEL_LTRP_GB_MASK;

	if (plat_data->fw->size <= plat_data->fw_offset) {
		dev_err(sdev->dev, "error: firmware size must be greater than firmware offset\n");
		return -EINVAL;
	}

	stripped_firmware.size = plat_data->fw->size - plat_data->fw_offset;

	/* prepare capture stream for ICCMAX */
	iccmax_stream = cl_stream_prepare(sdev, HDA_CL_STREAM_FORMAT, stripped_firmware.size,
					  &sdev->dmab_bdl, SNDRV_PCM_STREAM_CAPTURE);
	if (IS_ERR(iccmax_stream)) {
		dev_err(sdev->dev, "error: dma prepare for ICCMAX stream failed\n");
		return PTR_ERR(iccmax_stream);
	}

	ret = hda_dsp_cl_boot_firmware(sdev);

	/*
	 * Perform iccmax stream cleanup. This should be done even if firmware loading fails.
	 * If the cleanup also fails, we return the initial error
	 */
	ret1 = cl_cleanup(sdev, &sdev->dmab_bdl, iccmax_stream);
	if (ret1 < 0) {
		dev_err(sdev->dev, "error: ICCMAX stream cleanup failed\n");

		/* set return value to indicate cleanup failure */
		if (!ret)
			ret = ret1;
	}

	/* restore the original guardband value after FW boot */
	snd_hdac_chip_updateb(bus, VS_LTRP, HDA_VS_INTEL_LTRP_GB_MASK, original_gb);

	return ret;
}

int hda_dsp_cl_boot_firmware(struct snd_sof_dev *sdev)
{
	struct sof_intel_hda_dev *hda = sdev->pdata->hw_pdata;
	struct snd_sof_pdata *plat_data = sdev->pdata;
	const struct sof_dev_desc *desc = plat_data->desc;
	const struct sof_intel_dsp_desc *chip_info;
	struct hdac_ext_stream *stream;
	struct firmware stripped_firmware;
	int ret, ret1, i;

	chip_info = desc->chip_info;

	if (plat_data->fw->size <= plat_data->fw_offset) {
		dev_err(sdev->dev, "error: firmware size must be greater than firmware offset\n");
		return -EINVAL;
	}

	stripped_firmware.data = plat_data->fw->data + plat_data->fw_offset;
	stripped_firmware.size = plat_data->fw->size - plat_data->fw_offset;

	/* init for booting wait */
	init_waitqueue_head(&sdev->boot_wait);

	/* prepare DMA for code loader stream */
	stream = cl_stream_prepare(sdev, HDA_CL_STREAM_FORMAT, stripped_firmware.size,
				   &sdev->dmab, SNDRV_PCM_STREAM_PLAYBACK);
	if (IS_ERR(stream)) {
		dev_err(sdev->dev, "error: dma prepare for fw loading failed\n");
		return PTR_ERR(stream);
	}

	memcpy(sdev->dmab.area, stripped_firmware.data,
	       stripped_firmware.size);

	/* try ROM init a few times before giving up */
	for (i = 0; i < HDA_FW_BOOT_ATTEMPTS; i++) {
		dev_dbg(sdev->dev,
			"Attempting iteration %d of Core En/ROM load...\n", i);

		hda->boot_iteration = i + 1;
		ret = cl_dsp_init(sdev, stream->hstream.stream_tag);

		/* don't retry anymore if successful */
		if (!ret)
			break;
	}

	if (i == HDA_FW_BOOT_ATTEMPTS) {
		dev_err(sdev->dev, "error: dsp init failed after %d attempts with err: %d\n",
			i, ret);
		goto cleanup;
	}

	/*
	 * When a SoundWire link is in clock stop state, a Slave
	 * device may trigger in-band wakes for events such as jack
	 * insertion or acoustic event detection. This event will lead
	 * to a WAKEEN interrupt, handled by the PCI device and routed
	 * to PME if the PCI device is in D3. The resume function in
	 * audio PCI driver will be invoked by ACPI for PME event and
	 * initialize the device and process WAKEEN interrupt.
	 *
	 * The WAKEEN interrupt should be processed ASAP to prevent an
	 * interrupt flood, otherwise other interrupts, such IPC,
	 * cannot work normally.  The WAKEEN is handled after the ROM
	 * is initialized successfully, which ensures power rails are
	 * enabled before accessing the SoundWire SHIM registers
	 */
	if (!sdev->first_boot)
		hda_sdw_process_wakeen(sdev);

	/*
	 * at this point DSP ROM has been initialized and
	 * should be ready for code loading and firmware boot
	 */
	ret = cl_copy_fw(sdev, stream);
	if (!ret) {
		dev_dbg(sdev->dev, "Firmware download successful, booting...\n");
	} else {
		hda_dsp_dump(sdev, SOF_DBG_DUMP_REGS | SOF_DBG_DUMP_PCI | SOF_DBG_DUMP_MBOX |
			     SOF_DBG_DUMP_FORCE_ERR_LEVEL);
		dev_err(sdev->dev, "error: load fw failed ret: %d\n", ret);
	}

cleanup:
	/*
	 * Perform codeloader stream cleanup.
	 * This should be done even if firmware loading fails.
	 * If the cleanup also fails, we return the initial error
	 */
	ret1 = cl_cleanup(sdev, &sdev->dmab, stream);
	if (ret1 < 0) {
		dev_err(sdev->dev, "error: Code loader DSP cleanup failed\n");

		/* set return value to indicate cleanup failure */
		if (!ret)
			ret = ret1;
	}

	/*
	 * return primary core id if both fw copy
	 * and stream clean up are successful
	 */
	if (!ret)
		return chip_info->init_core_mask;

	/* disable DSP */
	snd_sof_dsp_update_bits(sdev, HDA_DSP_PP_BAR,
				SOF_HDA_REG_PP_PPCTL,
				SOF_HDA_PPCTL_GPROCEN, 0);
	return ret;
}

/* pre fw run operations */
int hda_dsp_pre_fw_run(struct snd_sof_dev *sdev)
{
	/* disable clock gating and power gating */
	return hda_dsp_ctrl_clock_power_gating(sdev, false);
}

/* post fw run operations */
int hda_dsp_post_fw_run(struct snd_sof_dev *sdev)
{
	int ret;

	if (sdev->first_boot) {
		ret = hda_sdw_startup(sdev);
		if (ret < 0) {
			dev_err(sdev->dev,
				"error: could not startup SoundWire links\n");
			return ret;
		}
	}

	hda_sdw_int_enable(sdev, true);

	/* re-enable clock gating and power gating */
	return hda_dsp_ctrl_clock_power_gating(sdev, true);
}

/*
 * post fw run operations for ICL,
 * Core 3 will be powered up and in stall when HPRO is enabled
 */
int hda_dsp_post_fw_run_icl(struct snd_sof_dev *sdev)
{
	struct sof_intel_hda_dev *hda = sdev->pdata->hw_pdata;
	int ret;

	if (sdev->first_boot) {
		ret = hda_sdw_startup(sdev);
		if (ret < 0) {
			dev_err(sdev->dev,
				"error: could not startup SoundWire links\n");
			return ret;
		}
	}

	hda_sdw_int_enable(sdev, true);

	/*
	 * The recommended HW programming sequence for ICL is to
	 * power up core 3 and keep it in stall if HPRO is enabled.
	 * Major difference between ICL and TGL, on ICL core 3 is managed by
	 * the host whereas on TGL it is handled by the firmware.
	 */
	if (!hda->clk_config_lpro) {
		ret = snd_sof_dsp_core_power_up(sdev, BIT(3));
		if (ret < 0) {
			dev_err(sdev->dev, "error: dsp core power up failed on core 3\n");
			return ret;
		}

		snd_sof_dsp_stall(sdev, BIT(3));
	}

	/* re-enable clock gating and power gating */
	return hda_dsp_ctrl_clock_power_gating(sdev, true);
}

int hda_dsp_ext_man_get_cavs_config_data(struct snd_sof_dev *sdev,
					 const struct sof_ext_man_elem_header *hdr)
{
	const struct sof_ext_man_cavs_config_data *config_data =
		container_of(hdr, struct sof_ext_man_cavs_config_data, hdr);
	struct sof_intel_hda_dev *hda = sdev->pdata->hw_pdata;
	int i, elem_num;

	/* calculate total number of config data elements */
	elem_num = (hdr->size - sizeof(struct sof_ext_man_elem_header))
		   / sizeof(struct sof_config_elem);
	if (elem_num <= 0) {
		dev_err(sdev->dev, "cavs config data is inconsistent: %d\n", elem_num);
		return -EINVAL;
	}

	for (i = 0; i < elem_num; i++)
		switch (config_data->elems[i].token) {
		case SOF_EXT_MAN_CAVS_CONFIG_EMPTY:
			/* skip empty token */
			break;
		case SOF_EXT_MAN_CAVS_CONFIG_CAVS_LPRO:
			hda->clk_config_lpro = config_data->elems[i].value;
			dev_dbg(sdev->dev, "FW clock config: %s\n",
				hda->clk_config_lpro ? "LPRO" : "HPRO");
			break;
		case SOF_EXT_MAN_CAVS_CONFIG_OUTBOX_SIZE:
		case SOF_EXT_MAN_CAVS_CONFIG_INBOX_SIZE:
			/* These elements are defined but not being used yet. No warn is required */
			break;
		default:
			dev_info(sdev->dev, "unsupported token type: %d\n",
				 config_data->elems[i].token);
		}

	return 0;
}

int hda_dsp_core_stall_icl(struct snd_sof_dev *sdev, unsigned int core_mask)
{
	struct sof_intel_hda_dev *hda = sdev->pdata->hw_pdata;
	const struct sof_intel_dsp_desc *chip = hda->desc;

	/* make sure core_mask in host managed cores */
	core_mask &= chip->host_managed_cores_mask;
	if (!core_mask) {
		dev_err(sdev->dev, "error: core_mask is not in host managed cores\n");
		return -EINVAL;
	}

	/* stall core */
	snd_sof_dsp_update_bits_unlocked(sdev, HDA_DSP_BAR,
					 HDA_DSP_REG_ADSPCS,
					 HDA_DSP_ADSPCS_CSTALL_MASK(core_mask),
					 HDA_DSP_ADSPCS_CSTALL_MASK(core_mask));

	return 0;
}<|MERGE_RESOLUTION|>--- conflicted
+++ resolved
@@ -47,13 +47,8 @@
 	/* allocate DMA buffer */
 	ret = snd_dma_alloc_pages(SNDRV_DMA_TYPE_DEV_SG, &pci->dev, size, dmab);
 	if (ret < 0) {
-<<<<<<< HEAD
 		dev_err(sdev->dev, "error: memory alloc failed: %d\n", ret);
-		goto error;
-=======
-		dev_err(sdev->dev, "error: memory alloc failed: %x\n", ret);
 		goto out_put;
->>>>>>> 3238bffa
 	}
 
 	hstream->period_bytes = 0;/* initialize period_bytes */
@@ -63,24 +58,14 @@
 	if (direction == SNDRV_PCM_STREAM_CAPTURE) {
 		ret = hda_dsp_iccmax_stream_hw_params(sdev, dsp_stream, dmab, NULL);
 		if (ret < 0) {
-<<<<<<< HEAD
 			dev_err(sdev->dev, "error: iccmax stream prepare failed: %d\n", ret);
-			goto error;
-=======
-			dev_err(sdev->dev, "error: iccmax stream prepare failed: %x\n", ret);
 			goto out_free;
->>>>>>> 3238bffa
 		}
 	} else {
 		ret = hda_dsp_stream_hw_params(sdev, dsp_stream, dmab, NULL);
 		if (ret < 0) {
-<<<<<<< HEAD
 			dev_err(sdev->dev, "error: hdac prepare failed: %d\n", ret);
-			goto error;
-=======
-			dev_err(sdev->dev, "error: hdac prepare failed: %x\n", ret);
 			goto out_free;
->>>>>>> 3238bffa
 		}
 		hda_dsp_stream_spib_config(sdev, dsp_stream, HDA_DSP_SPIB_ENABLE, size);
 	}
