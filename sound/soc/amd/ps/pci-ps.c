// SPDX-License-Identifier: GPL-2.0+
/*
 * AMD Pink Sardine ACP PCI Driver
 *
 * Copyright 2022 Advanced Micro Devices, Inc.
 */

#include <linux/pci.h>
#include <linux/module.h>
#include <linux/io.h>
#include <linux/delay.h>
#include <linux/platform_device.h>
#include <linux/acpi.h>
#include <linux/interrupt.h>
#include <sound/pcm_params.h>
#include <linux/pm_runtime.h>

#include "acp63.h"

<<<<<<< HEAD
=======
struct acp63_dev_data {
	void __iomem *acp63_base;
	struct resource *res;
	bool acp63_audio_mode;
	struct platform_device *pdev[ACP6x_DEVS];
};

>>>>>>> bf4ad6fa
static int acp63_power_on(void __iomem *acp_base)
{
	u32 val;
	int timeout;

	val = acp63_readl(acp_base + ACP_PGFSM_STATUS);

	if (!val)
		return val;

	if ((val & ACP_PGFSM_STATUS_MASK) != ACP_POWER_ON_IN_PROGRESS)
		acp63_writel(ACP_PGFSM_CNTL_POWER_ON_MASK, acp_base + ACP_PGFSM_CONTROL);
	timeout = 0;
	while (++timeout < 500) {
		val = acp63_readl(acp_base + ACP_PGFSM_STATUS);
		if (!val)
			return 0;
		udelay(1);
	}
	return -ETIMEDOUT;
}

static int acp63_reset(void __iomem *acp_base)
{
	u32 val;
	int timeout;

	acp63_writel(1, acp_base + ACP_SOFT_RESET);
	timeout = 0;
	while (++timeout < 500) {
		val = acp63_readl(acp_base + ACP_SOFT_RESET);
		if (val & ACP_SOFT_RESET_SOFTRESET_AUDDONE_MASK)
			break;
		cpu_relax();
	}
	acp63_writel(0, acp_base + ACP_SOFT_RESET);
	timeout = 0;
	while (++timeout < 500) {
		val = acp63_readl(acp_base + ACP_SOFT_RESET);
		if (!val)
			return 0;
		cpu_relax();
	}
	return -ETIMEDOUT;
}

static void acp63_enable_interrupts(void __iomem *acp_base)
{
	acp63_writel(1, acp_base + ACP_EXTERNAL_INTR_ENB);
}

static void acp63_disable_interrupts(void __iomem *acp_base)
{
	acp63_writel(ACP_EXT_INTR_STAT_CLEAR_MASK, acp_base +
		     ACP_EXTERNAL_INTR_STAT);
	acp63_writel(0, acp_base + ACP_EXTERNAL_INTR_CNTL);
	acp63_writel(0, acp_base + ACP_EXTERNAL_INTR_ENB);
}

static int acp63_init(void __iomem *acp_base, struct device *dev)
{
	int ret;

	ret = acp63_power_on(acp_base);
	if (ret) {
		dev_err(dev, "ACP power on failed\n");
		return ret;
	}
	acp63_writel(0x01, acp_base + ACP_CONTROL);
	ret = acp63_reset(acp_base);
	if (ret) {
		dev_err(dev, "ACP reset failed\n");
		return ret;
	}
<<<<<<< HEAD
	acp63_writel(0x03, acp_base + ACP_CLKMUX_SEL);
=======
>>>>>>> bf4ad6fa
	acp63_enable_interrupts(acp_base);
	return 0;
}

static int acp63_deinit(void __iomem *acp_base, struct device *dev)
{
	int ret;

	acp63_disable_interrupts(acp_base);
	ret = acp63_reset(acp_base);
	if (ret) {
		dev_err(dev, "ACP reset failed\n");
		return ret;
	}
<<<<<<< HEAD
	acp63_writel(0, acp_base + ACP_CLKMUX_SEL);
=======
>>>>>>> bf4ad6fa
	acp63_writel(0, acp_base + ACP_CONTROL);
	return 0;
}

static irqreturn_t acp63_irq_handler(int irq, void *dev_id)
{
	struct acp63_dev_data *adata;
	struct pdm_dev_data *ps_pdm_data;
	u32 val;
	u16 pdev_index;

	adata = dev_id;
	if (!adata)
		return IRQ_NONE;

	val = acp63_readl(adata->acp63_base + ACP_EXTERNAL_INTR_STAT);
	if (val & BIT(PDM_DMA_STAT)) {
<<<<<<< HEAD
		pdev_index = adata->pdm_dev_index;
		ps_pdm_data = dev_get_drvdata(&adata->pdev[pdev_index]->dev);
=======
		ps_pdm_data = dev_get_drvdata(&adata->pdev[0]->dev);
>>>>>>> bf4ad6fa
		acp63_writel(BIT(PDM_DMA_STAT), adata->acp63_base + ACP_EXTERNAL_INTR_STAT);
		if (ps_pdm_data->capture_stream)
			snd_pcm_period_elapsed(ps_pdm_data->capture_stream);
		return IRQ_HANDLED;
	}
	return IRQ_NONE;
}

<<<<<<< HEAD
static void get_acp63_device_config(u32 config, struct pci_dev *pci,
				    struct acp63_dev_data *acp_data)
{
	struct acpi_device *dmic_dev;
=======
static int snd_acp63_probe(struct pci_dev *pci,
			   const struct pci_device_id *pci_id)
{
	struct acp63_dev_data *adata;
	struct platform_device_info pdevinfo[ACP6x_DEVS];
	int index, ret;
	int val = 0x00;
	struct acpi_device *adev;
>>>>>>> bf4ad6fa
	const union acpi_object *obj;
	bool is_dmic_dev = false;

	dmic_dev = acpi_find_child_device(ACPI_COMPANION(&pci->dev), ACP63_DMIC_ADDR, 0);
	if (dmic_dev) {
		if (!acpi_dev_get_property(dmic_dev, "acp-audio-device-type",
					   ACPI_TYPE_INTEGER, &obj) &&
					   obj->integer.value == ACP_DMIC_DEV)
			is_dmic_dev = true;
	}

	switch (config) {
	case ACP_CONFIG_0:
	case ACP_CONFIG_1:
	case ACP_CONFIG_2:
	case ACP_CONFIG_3:
	case ACP_CONFIG_9:
	case ACP_CONFIG_15:
		dev_dbg(&pci->dev, "Audio Mode %d\n", config);
		break;
	default:
		if (is_dmic_dev) {
			acp_data->pdev_mask = ACP63_PDM_DEV_MASK;
			acp_data->pdev_count = ACP63_PDM_MODE_DEVS;
		}
		break;
	}
}

static void acp63_fill_platform_dev_info(struct platform_device_info *pdevinfo,
					 struct device *parent,
					 struct fwnode_handle *fw_node,
					 char *name, unsigned int id,
					 const struct resource *res,
					 unsigned int num_res,
					 const void *data,
					 size_t size_data)
{
	pdevinfo->name = name;
	pdevinfo->id = id;
	pdevinfo->parent = parent;
	pdevinfo->num_res = num_res;
	pdevinfo->res = res;
	pdevinfo->data = data;
	pdevinfo->size_data = size_data;
	pdevinfo->fwnode = fw_node;
}

static int create_acp63_platform_devs(struct pci_dev *pci, struct acp63_dev_data *adata, u32 addr)
{
	struct platform_device_info pdevinfo[ACP63_DEVS];
	struct device *parent;
	int index;
	int ret;

	parent = &pci->dev;
	dev_dbg(&pci->dev,
		"%s pdev_mask:0x%x pdev_count:0x%x\n", __func__, adata->pdev_mask,
		adata->pdev_count);
	if (adata->pdev_mask) {
		adata->res = devm_kzalloc(&pci->dev, sizeof(struct resource), GFP_KERNEL);
		if (!adata->res) {
			ret = -ENOMEM;
			goto de_init;
		}
		adata->res->flags = IORESOURCE_MEM;
		adata->res->start = addr;
		adata->res->end = addr + (ACP63_REG_END - ACP63_REG_START);
		memset(&pdevinfo, 0, sizeof(pdevinfo));
	}

	switch (adata->pdev_mask) {
	case ACP63_PDM_DEV_MASK:
		adata->pdm_dev_index  = 0;
		acp63_fill_platform_dev_info(&pdevinfo[0], parent, NULL, "acp_ps_pdm_dma",
					     0, adata->res, 1, &adata->acp_lock,
					     sizeof(adata->acp_lock));
		acp63_fill_platform_dev_info(&pdevinfo[1], parent, NULL, "dmic-codec",
					     0, NULL, 0, NULL, 0);
		acp63_fill_platform_dev_info(&pdevinfo[2], parent, NULL, "acp_ps_mach",
					     0, NULL, 0, NULL, 0);
		break;
	default:
		dev_dbg(&pci->dev, "No PDM devices found\n");
		return 0;
	}

	for (index = 0; index < adata->pdev_count; index++) {
		adata->pdev[index] = platform_device_register_full(&pdevinfo[index]);
		if (IS_ERR(adata->pdev[index])) {
			dev_err(&pci->dev,
				"cannot register %s device\n", pdevinfo[index].name);
			ret = PTR_ERR(adata->pdev[index]);
			goto unregister_devs;
		}
	}
	return 0;
unregister_devs:
	for (--index; index >= 0; index--)
		platform_device_unregister(adata->pdev[index]);
de_init:
	if (acp63_deinit(adata->acp63_base, &pci->dev))
		dev_err(&pci->dev, "ACP de-init failed\n");
	return ret;
}

static int snd_acp63_probe(struct pci_dev *pci,
			   const struct pci_device_id *pci_id)
{
	struct acp63_dev_data *adata;
	u32 addr;
	u32 irqflags;
	int val;
	int ret;

	irqflags = IRQF_SHARED;
	/* Pink Sardine device check */
	switch (pci->revision) {
	case 0x63:
		break;
	default:
		dev_dbg(&pci->dev, "acp63 pci device not found\n");
		return -ENODEV;
	}
	if (pci_enable_device(pci)) {
		dev_err(&pci->dev, "pci_enable_device failed\n");
		return -ENODEV;
	}

	ret = pci_request_regions(pci, "AMD ACP6.2 audio");
	if (ret < 0) {
		dev_err(&pci->dev, "pci_request_regions failed\n");
		goto disable_pci;
	}
	adata = devm_kzalloc(&pci->dev, sizeof(struct acp63_dev_data),
			     GFP_KERNEL);
	if (!adata) {
		ret = -ENOMEM;
		goto release_regions;
	}

	addr = pci_resource_start(pci, 0);
	adata->acp63_base = devm_ioremap(&pci->dev, addr,
					 pci_resource_len(pci, 0));
	if (!adata->acp63_base) {
		ret = -ENOMEM;
		goto release_regions;
	}
	pci_set_master(pci);
	pci_set_drvdata(pci, adata);
<<<<<<< HEAD
	mutex_init(&adata->acp_lock);
	ret = acp63_init(adata->acp63_base, &pci->dev);
	if (ret)
		goto release_regions;
	ret = devm_request_irq(&pci->dev, pci->irq, acp63_irq_handler,
			       irqflags, "ACP_PCI_IRQ", adata);
	if (ret) {
		dev_err(&pci->dev, "ACP PCI IRQ request failed\n");
		goto de_init;
	}
	val = acp63_readl(adata->acp63_base + ACP_PIN_CONFIG);
	get_acp63_device_config(val, pci, adata);
	ret = create_acp63_platform_devs(pci, adata, addr);
	if (ret < 0) {
		dev_err(&pci->dev, "ACP platform devices creation failed\n");
		goto de_init;
=======
	ret = acp63_init(adata->acp63_base, &pci->dev);
	if (ret)
		goto release_regions;
	val = acp63_readl(adata->acp63_base + ACP_PIN_CONFIG);
	switch (val) {
	case ACP_CONFIG_0:
	case ACP_CONFIG_1:
	case ACP_CONFIG_2:
	case ACP_CONFIG_3:
	case ACP_CONFIG_9:
	case ACP_CONFIG_15:
		dev_info(&pci->dev, "Audio Mode %d\n", val);
		break;
	default:

		/* Checking DMIC hardware*/
		adev = acpi_find_child_device(ACPI_COMPANION(&pci->dev), 0x02, 0);

		if (!adev)
			break;

		if (!acpi_dev_get_property(adev, "acp-audio-device-type",
					   ACPI_TYPE_INTEGER, &obj) &&
					   obj->integer.value == 2) {
			adata->res = devm_kzalloc(&pci->dev, sizeof(struct resource), GFP_KERNEL);
			if (!adata->res) {
				ret = -ENOMEM;
				goto de_init;
			}

			adata->res->name = "acp_iomem";
			adata->res->flags = IORESOURCE_MEM;
			adata->res->start = addr;
			adata->res->end = addr + (ACP6x_REG_END - ACP6x_REG_START);
			adata->acp63_audio_mode = ACP6x_PDM_MODE;

			memset(&pdevinfo, 0, sizeof(pdevinfo));
			pdevinfo[0].name = "acp_ps_pdm_dma";
			pdevinfo[0].id = 0;
			pdevinfo[0].parent = &pci->dev;
			pdevinfo[0].num_res = 1;
			pdevinfo[0].res = adata->res;

			pdevinfo[1].name = "dmic-codec";
			pdevinfo[1].id = 0;
			pdevinfo[1].parent = &pci->dev;

			pdevinfo[2].name = "acp_ps_mach";
			pdevinfo[2].id = 0;
			pdevinfo[2].parent = &pci->dev;

			for (index = 0; index < ACP6x_DEVS; index++) {
				adata->pdev[index] =
					platform_device_register_full(&pdevinfo[index]);

				if (IS_ERR(adata->pdev[index])) {
					dev_err(&pci->dev,
						"cannot register %s device\n",
						 pdevinfo[index].name);
					ret = PTR_ERR(adata->pdev[index]);
					goto unregister_devs;
				}
				ret = devm_request_irq(&pci->dev, pci->irq, acp63_irq_handler,
						       irqflags, "ACP_PCI_IRQ", adata);
				if (ret) {
					dev_err(&pci->dev, "ACP PCI IRQ request failed\n");
					goto unregister_devs;
				}
			}
		}
		break;
>>>>>>> bf4ad6fa
	}
	pm_runtime_set_autosuspend_delay(&pci->dev, ACP_SUSPEND_DELAY_MS);
	pm_runtime_use_autosuspend(&pci->dev);
	pm_runtime_put_noidle(&pci->dev);
	pm_runtime_allow(&pci->dev);
	return 0;
de_init:
	if (acp63_deinit(adata->acp63_base, &pci->dev))
		dev_err(&pci->dev, "ACP de-init failed\n");
release_regions:
	pci_release_regions(pci);
disable_pci:
	pci_disable_device(pci);

	return ret;
}

static int __maybe_unused snd_acp63_suspend(struct device *dev)
{
	struct acp63_dev_data *adata;
	int ret;

	adata = dev_get_drvdata(dev);
	ret = acp63_deinit(adata->acp63_base, dev);
	if (ret)
		dev_err(dev, "ACP de-init failed\n");
	return ret;
}

static int __maybe_unused snd_acp63_resume(struct device *dev)
{
	struct acp63_dev_data *adata;
	int ret;

	adata = dev_get_drvdata(dev);
	ret = acp63_init(adata->acp63_base, dev);
	if (ret)
		dev_err(dev, "ACP init failed\n");
	return ret;
}

static const struct dev_pm_ops acp63_pm_ops = {
	SET_RUNTIME_PM_OPS(snd_acp63_suspend, snd_acp63_resume, NULL)
	SET_SYSTEM_SLEEP_PM_OPS(snd_acp63_suspend, snd_acp63_resume)
};

static void snd_acp63_remove(struct pci_dev *pci)
{
	struct acp63_dev_data *adata;
	int ret, index;

	adata = pci_get_drvdata(pci);
<<<<<<< HEAD
	for (index = 0; index < adata->pdev_count; index++)
		platform_device_unregister(adata->pdev[index]);
=======
	if (adata->acp63_audio_mode == ACP6x_PDM_MODE) {
		for (index = 0; index < ACP6x_DEVS; index++)
			platform_device_unregister(adata->pdev[index]);
	}
>>>>>>> bf4ad6fa
	ret = acp63_deinit(adata->acp63_base, &pci->dev);
	if (ret)
		dev_err(&pci->dev, "ACP de-init failed\n");
	pm_runtime_forbid(&pci->dev);
	pm_runtime_get_noresume(&pci->dev);
	pci_release_regions(pci);
	pci_disable_device(pci);
}

static const struct pci_device_id snd_acp63_ids[] = {
	{ PCI_DEVICE(PCI_VENDOR_ID_AMD, ACP_DEVICE_ID),
	.class = PCI_CLASS_MULTIMEDIA_OTHER << 8,
	.class_mask = 0xffffff },
	{ 0, },
};
MODULE_DEVICE_TABLE(pci, snd_acp63_ids);

static struct pci_driver ps_acp63_driver  = {
	.name = KBUILD_MODNAME,
	.id_table = snd_acp63_ids,
	.probe = snd_acp63_probe,
	.remove = snd_acp63_remove,
	.driver = {
		.pm = &acp63_pm_ops,
	}
};

module_pci_driver(ps_acp63_driver);

MODULE_AUTHOR("Vijendar.Mukunda@amd.com");
MODULE_AUTHOR("Syed.SabaKareem@amd.com");
MODULE_DESCRIPTION("AMD ACP Pink Sardine PCI driver");
MODULE_LICENSE("GPL v2");<|MERGE_RESOLUTION|>--- conflicted
+++ resolved
@@ -17,16 +17,6 @@
 
 #include "acp63.h"
 
-<<<<<<< HEAD
-=======
-struct acp63_dev_data {
-	void __iomem *acp63_base;
-	struct resource *res;
-	bool acp63_audio_mode;
-	struct platform_device *pdev[ACP6x_DEVS];
-};
-
->>>>>>> bf4ad6fa
 static int acp63_power_on(void __iomem *acp_base)
 {
 	u32 val;
@@ -101,10 +91,6 @@
 		dev_err(dev, "ACP reset failed\n");
 		return ret;
 	}
-<<<<<<< HEAD
-	acp63_writel(0x03, acp_base + ACP_CLKMUX_SEL);
-=======
->>>>>>> bf4ad6fa
 	acp63_enable_interrupts(acp_base);
 	return 0;
 }
@@ -119,10 +105,6 @@
 		dev_err(dev, "ACP reset failed\n");
 		return ret;
 	}
-<<<<<<< HEAD
-	acp63_writel(0, acp_base + ACP_CLKMUX_SEL);
-=======
->>>>>>> bf4ad6fa
 	acp63_writel(0, acp_base + ACP_CONTROL);
 	return 0;
 }
@@ -140,12 +122,8 @@
 
 	val = acp63_readl(adata->acp63_base + ACP_EXTERNAL_INTR_STAT);
 	if (val & BIT(PDM_DMA_STAT)) {
-<<<<<<< HEAD
 		pdev_index = adata->pdm_dev_index;
 		ps_pdm_data = dev_get_drvdata(&adata->pdev[pdev_index]->dev);
-=======
-		ps_pdm_data = dev_get_drvdata(&adata->pdev[0]->dev);
->>>>>>> bf4ad6fa
 		acp63_writel(BIT(PDM_DMA_STAT), adata->acp63_base + ACP_EXTERNAL_INTR_STAT);
 		if (ps_pdm_data->capture_stream)
 			snd_pcm_period_elapsed(ps_pdm_data->capture_stream);
@@ -154,21 +132,10 @@
 	return IRQ_NONE;
 }
 
-<<<<<<< HEAD
 static void get_acp63_device_config(u32 config, struct pci_dev *pci,
 				    struct acp63_dev_data *acp_data)
 {
 	struct acpi_device *dmic_dev;
-=======
-static int snd_acp63_probe(struct pci_dev *pci,
-			   const struct pci_device_id *pci_id)
-{
-	struct acp63_dev_data *adata;
-	struct platform_device_info pdevinfo[ACP6x_DEVS];
-	int index, ret;
-	int val = 0x00;
-	struct acpi_device *adev;
->>>>>>> bf4ad6fa
 	const union acpi_object *obj;
 	bool is_dmic_dev = false;
 
@@ -319,7 +286,6 @@
 	}
 	pci_set_master(pci);
 	pci_set_drvdata(pci, adata);
-<<<<<<< HEAD
 	mutex_init(&adata->acp_lock);
 	ret = acp63_init(adata->acp63_base, &pci->dev);
 	if (ret)
@@ -336,79 +302,6 @@
 	if (ret < 0) {
 		dev_err(&pci->dev, "ACP platform devices creation failed\n");
 		goto de_init;
-=======
-	ret = acp63_init(adata->acp63_base, &pci->dev);
-	if (ret)
-		goto release_regions;
-	val = acp63_readl(adata->acp63_base + ACP_PIN_CONFIG);
-	switch (val) {
-	case ACP_CONFIG_0:
-	case ACP_CONFIG_1:
-	case ACP_CONFIG_2:
-	case ACP_CONFIG_3:
-	case ACP_CONFIG_9:
-	case ACP_CONFIG_15:
-		dev_info(&pci->dev, "Audio Mode %d\n", val);
-		break;
-	default:
-
-		/* Checking DMIC hardware*/
-		adev = acpi_find_child_device(ACPI_COMPANION(&pci->dev), 0x02, 0);
-
-		if (!adev)
-			break;
-
-		if (!acpi_dev_get_property(adev, "acp-audio-device-type",
-					   ACPI_TYPE_INTEGER, &obj) &&
-					   obj->integer.value == 2) {
-			adata->res = devm_kzalloc(&pci->dev, sizeof(struct resource), GFP_KERNEL);
-			if (!adata->res) {
-				ret = -ENOMEM;
-				goto de_init;
-			}
-
-			adata->res->name = "acp_iomem";
-			adata->res->flags = IORESOURCE_MEM;
-			adata->res->start = addr;
-			adata->res->end = addr + (ACP6x_REG_END - ACP6x_REG_START);
-			adata->acp63_audio_mode = ACP6x_PDM_MODE;
-
-			memset(&pdevinfo, 0, sizeof(pdevinfo));
-			pdevinfo[0].name = "acp_ps_pdm_dma";
-			pdevinfo[0].id = 0;
-			pdevinfo[0].parent = &pci->dev;
-			pdevinfo[0].num_res = 1;
-			pdevinfo[0].res = adata->res;
-
-			pdevinfo[1].name = "dmic-codec";
-			pdevinfo[1].id = 0;
-			pdevinfo[1].parent = &pci->dev;
-
-			pdevinfo[2].name = "acp_ps_mach";
-			pdevinfo[2].id = 0;
-			pdevinfo[2].parent = &pci->dev;
-
-			for (index = 0; index < ACP6x_DEVS; index++) {
-				adata->pdev[index] =
-					platform_device_register_full(&pdevinfo[index]);
-
-				if (IS_ERR(adata->pdev[index])) {
-					dev_err(&pci->dev,
-						"cannot register %s device\n",
-						 pdevinfo[index].name);
-					ret = PTR_ERR(adata->pdev[index]);
-					goto unregister_devs;
-				}
-				ret = devm_request_irq(&pci->dev, pci->irq, acp63_irq_handler,
-						       irqflags, "ACP_PCI_IRQ", adata);
-				if (ret) {
-					dev_err(&pci->dev, "ACP PCI IRQ request failed\n");
-					goto unregister_devs;
-				}
-			}
-		}
-		break;
->>>>>>> bf4ad6fa
 	}
 	pm_runtime_set_autosuspend_delay(&pci->dev, ACP_SUSPEND_DELAY_MS);
 	pm_runtime_use_autosuspend(&pci->dev);
@@ -461,15 +354,8 @@
 	int ret, index;
 
 	adata = pci_get_drvdata(pci);
-<<<<<<< HEAD
 	for (index = 0; index < adata->pdev_count; index++)
 		platform_device_unregister(adata->pdev[index]);
-=======
-	if (adata->acp63_audio_mode == ACP6x_PDM_MODE) {
-		for (index = 0; index < ACP6x_DEVS; index++)
-			platform_device_unregister(adata->pdev[index]);
-	}
->>>>>>> bf4ad6fa
 	ret = acp63_deinit(adata->acp63_base, &pci->dev);
 	if (ret)
 		dev_err(&pci->dev, "ACP de-init failed\n");
