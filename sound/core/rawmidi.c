/*
 *  Abstract layer for MIDI v1.0 stream
 *  Copyright (c) by Jaroslav Kysela <perex@perex.cz>
 *
 *
 *   This program is free software; you can redistribute it and/or modify
 *   it under the terms of the GNU General Public License as published by
 *   the Free Software Foundation; either version 2 of the License, or
 *   (at your option) any later version.
 *
 *   This program is distributed in the hope that it will be useful,
 *   but WITHOUT ANY WARRANTY; without even the implied warranty of
 *   MERCHANTABILITY or FITNESS FOR A PARTICULAR PURPOSE.  See the
 *   GNU General Public License for more details.
 *
 *   You should have received a copy of the GNU General Public License
 *   along with this program; if not, write to the Free Software
 *   Foundation, Inc., 59 Temple Place, Suite 330, Boston, MA  02111-1307 USA
 *
 */

#include <sound/core.h>
#include <linux/major.h>
#include <linux/init.h>
#include <linux/sched/signal.h>
#include <linux/slab.h>
#include <linux/time.h>
#include <linux/wait.h>
#include <linux/mutex.h>
#include <linux/module.h>
#include <linux/delay.h>
#include <linux/mm.h>
#include <linux/nospec.h>
#include <sound/rawmidi.h>
#include <sound/info.h>
#include <sound/control.h>
#include <sound/minors.h>
#include <sound/initval.h>

MODULE_AUTHOR("Jaroslav Kysela <perex@perex.cz>");
MODULE_DESCRIPTION("Midlevel RawMidi code for ALSA.");
MODULE_LICENSE("GPL");

#ifdef CONFIG_SND_OSSEMUL
static int midi_map[SNDRV_CARDS];
static int amidi_map[SNDRV_CARDS] = {[0 ... (SNDRV_CARDS-1)] = 1};
module_param_array(midi_map, int, NULL, 0444);
MODULE_PARM_DESC(midi_map, "Raw MIDI device number assigned to 1st OSS device.");
module_param_array(amidi_map, int, NULL, 0444);
MODULE_PARM_DESC(amidi_map, "Raw MIDI device number assigned to 2nd OSS device.");
#endif /* CONFIG_SND_OSSEMUL */

static int snd_rawmidi_free(struct snd_rawmidi *rawmidi);
static int snd_rawmidi_dev_free(struct snd_device *device);
static int snd_rawmidi_dev_register(struct snd_device *device);
static int snd_rawmidi_dev_disconnect(struct snd_device *device);

static LIST_HEAD(snd_rawmidi_devices);
static DEFINE_MUTEX(register_mutex);

#define rmidi_err(rmidi, fmt, args...) \
	dev_err(&(rmidi)->dev, fmt, ##args)
#define rmidi_warn(rmidi, fmt, args...) \
	dev_warn(&(rmidi)->dev, fmt, ##args)
#define rmidi_dbg(rmidi, fmt, args...) \
	dev_dbg(&(rmidi)->dev, fmt, ##args)

static struct snd_rawmidi *snd_rawmidi_search(struct snd_card *card, int device)
{
	struct snd_rawmidi *rawmidi;

	list_for_each_entry(rawmidi, &snd_rawmidi_devices, list)
		if (rawmidi->card == card && rawmidi->device == device)
			return rawmidi;
	return NULL;
}

static inline unsigned short snd_rawmidi_file_flags(struct file *file)
{
	switch (file->f_mode & (FMODE_READ | FMODE_WRITE)) {
	case FMODE_WRITE:
		return SNDRV_RAWMIDI_LFLG_OUTPUT;
	case FMODE_READ:
		return SNDRV_RAWMIDI_LFLG_INPUT;
	default:
		return SNDRV_RAWMIDI_LFLG_OPEN;
	}
}

static inline int snd_rawmidi_ready(struct snd_rawmidi_substream *substream)
{
	struct snd_rawmidi_runtime *runtime = substream->runtime;

	return runtime->avail >= runtime->avail_min;
}

static inline int snd_rawmidi_ready_append(struct snd_rawmidi_substream *substream,
					   size_t count)
{
	struct snd_rawmidi_runtime *runtime = substream->runtime;

	return runtime->avail >= runtime->avail_min &&
	       (!substream->append || runtime->avail >= count);
}

static void snd_rawmidi_input_event_work(struct work_struct *work)
{
	struct snd_rawmidi_runtime *runtime =
		container_of(work, struct snd_rawmidi_runtime, event_work);

	if (runtime->event)
		runtime->event(runtime->substream);
}

/* buffer refcount management: call with runtime->lock held */
static inline void snd_rawmidi_buffer_ref(struct snd_rawmidi_runtime *runtime)
{
	runtime->buffer_ref++;
}

static inline void snd_rawmidi_buffer_unref(struct snd_rawmidi_runtime *runtime)
{
	runtime->buffer_ref--;
}

static int snd_rawmidi_runtime_create(struct snd_rawmidi_substream *substream)
{
	struct snd_rawmidi_runtime *runtime;

	runtime = kzalloc(sizeof(*runtime), GFP_KERNEL);
	if (!runtime)
		return -ENOMEM;
	runtime->substream = substream;
	spin_lock_init(&runtime->lock);
	init_waitqueue_head(&runtime->sleep);
	INIT_WORK(&runtime->event_work, snd_rawmidi_input_event_work);
	runtime->event = NULL;
	runtime->buffer_size = PAGE_SIZE;
	runtime->avail_min = 1;
	if (substream->stream == SNDRV_RAWMIDI_STREAM_INPUT)
		runtime->avail = 0;
	else
		runtime->avail = runtime->buffer_size;
<<<<<<< HEAD
	runtime->buffer = kvzalloc(runtime->buffer_size, GFP_KERNEL);
	if (!runtime->buffer) {
=======
	if ((runtime->buffer = kzalloc(runtime->buffer_size, GFP_KERNEL)) == NULL) {
>>>>>>> a41ba30d
		kfree(runtime);
		return -ENOMEM;
	}
	runtime->appl_ptr = runtime->hw_ptr = 0;
	substream->runtime = runtime;
	return 0;
}

static int snd_rawmidi_runtime_free(struct snd_rawmidi_substream *substream)
{
	struct snd_rawmidi_runtime *runtime = substream->runtime;

	kvfree(runtime->buffer);
	kfree(runtime);
	substream->runtime = NULL;
	return 0;
}

static inline void snd_rawmidi_output_trigger(struct snd_rawmidi_substream *substream, int up)
{
	if (!substream->opened)
		return;
	substream->ops->trigger(substream, up);
}

static void snd_rawmidi_input_trigger(struct snd_rawmidi_substream *substream, int up)
{
	if (!substream->opened)
		return;
	substream->ops->trigger(substream, up);
	if (!up)
		cancel_work_sync(&substream->runtime->event_work);
}

static void __reset_runtime_ptrs(struct snd_rawmidi_runtime *runtime,
				 bool is_input)
{
	runtime->drain = 0;
	runtime->appl_ptr = runtime->hw_ptr = 0;
	runtime->avail = is_input ? 0 : runtime->buffer_size;
}

static void reset_runtime_ptrs(struct snd_rawmidi_runtime *runtime,
			       bool is_input)
{
	unsigned long flags;

	spin_lock_irqsave(&runtime->lock, flags);
	__reset_runtime_ptrs(runtime, is_input);
	spin_unlock_irqrestore(&runtime->lock, flags);
}

int snd_rawmidi_drop_output(struct snd_rawmidi_substream *substream)
{
	snd_rawmidi_output_trigger(substream, 0);
	reset_runtime_ptrs(substream->runtime, false);
	return 0;
}
EXPORT_SYMBOL(snd_rawmidi_drop_output);

int snd_rawmidi_drain_output(struct snd_rawmidi_substream *substream)
{
	int err;
	long timeout;
	struct snd_rawmidi_runtime *runtime = substream->runtime;

	err = 0;
	runtime->drain = 1;
	timeout = wait_event_interruptible_timeout(runtime->sleep,
				(runtime->avail >= runtime->buffer_size),
				10*HZ);
	if (signal_pending(current))
		err = -ERESTARTSYS;
	if (runtime->avail < runtime->buffer_size && !timeout) {
		rmidi_warn(substream->rmidi,
			   "rawmidi drain error (avail = %li, buffer_size = %li)\n",
			   (long)runtime->avail, (long)runtime->buffer_size);
		err = -EIO;
	}
	runtime->drain = 0;
	if (err != -ERESTARTSYS) {
		/* we need wait a while to make sure that Tx FIFOs are empty */
		if (substream->ops->drain)
			substream->ops->drain(substream);
		else
			msleep(50);
		snd_rawmidi_drop_output(substream);
	}
	return err;
}
EXPORT_SYMBOL(snd_rawmidi_drain_output);

int snd_rawmidi_drain_input(struct snd_rawmidi_substream *substream)
{
	snd_rawmidi_input_trigger(substream, 0);
	reset_runtime_ptrs(substream->runtime, true);
	return 0;
}
EXPORT_SYMBOL(snd_rawmidi_drain_input);

/* look for an available substream for the given stream direction;
 * if a specific subdevice is given, try to assign it
 */
static int assign_substream(struct snd_rawmidi *rmidi, int subdevice,
			    int stream, int mode,
			    struct snd_rawmidi_substream **sub_ret)
{
	struct snd_rawmidi_substream *substream;
	struct snd_rawmidi_str *s = &rmidi->streams[stream];
	static unsigned int info_flags[2] = {
		[SNDRV_RAWMIDI_STREAM_OUTPUT] = SNDRV_RAWMIDI_INFO_OUTPUT,
		[SNDRV_RAWMIDI_STREAM_INPUT] = SNDRV_RAWMIDI_INFO_INPUT,
	};

	if (!(rmidi->info_flags & info_flags[stream]))
		return -ENXIO;
	if (subdevice >= 0 && subdevice >= s->substream_count)
		return -ENODEV;

	list_for_each_entry(substream, &s->substreams, list) {
		if (substream->opened) {
			if (stream == SNDRV_RAWMIDI_STREAM_INPUT ||
			    !(mode & SNDRV_RAWMIDI_LFLG_APPEND) ||
			    !substream->append)
				continue;
		}
		if (subdevice < 0 || subdevice == substream->number) {
			*sub_ret = substream;
			return 0;
		}
	}
	return -EAGAIN;
}

/* open and do ref-counting for the given substream */
static int open_substream(struct snd_rawmidi *rmidi,
			  struct snd_rawmidi_substream *substream,
			  int mode)
{
	int err;

	if (substream->use_count == 0) {
		err = snd_rawmidi_runtime_create(substream);
		if (err < 0)
			return err;
		err = substream->ops->open(substream);
		if (err < 0) {
			snd_rawmidi_runtime_free(substream);
			return err;
		}
		substream->opened = 1;
		substream->active_sensing = 0;
		if (mode & SNDRV_RAWMIDI_LFLG_APPEND)
			substream->append = 1;
		substream->pid = get_pid(task_pid(current));
		rmidi->streams[substream->stream].substream_opened++;
	}
	substream->use_count++;
	return 0;
}

static void close_substream(struct snd_rawmidi *rmidi,
			    struct snd_rawmidi_substream *substream,
			    int cleanup);

static int rawmidi_open_priv(struct snd_rawmidi *rmidi, int subdevice, int mode,
			     struct snd_rawmidi_file *rfile)
{
	struct snd_rawmidi_substream *sinput = NULL, *soutput = NULL;
	int err;

	rfile->input = rfile->output = NULL;
	if (mode & SNDRV_RAWMIDI_LFLG_INPUT) {
		err = assign_substream(rmidi, subdevice,
				       SNDRV_RAWMIDI_STREAM_INPUT,
				       mode, &sinput);
		if (err < 0)
			return err;
	}
	if (mode & SNDRV_RAWMIDI_LFLG_OUTPUT) {
		err = assign_substream(rmidi, subdevice,
				       SNDRV_RAWMIDI_STREAM_OUTPUT,
				       mode, &soutput);
		if (err < 0)
			return err;
	}

	if (sinput) {
		err = open_substream(rmidi, sinput, mode);
		if (err < 0)
			return err;
	}
	if (soutput) {
		err = open_substream(rmidi, soutput, mode);
		if (err < 0) {
			if (sinput)
				close_substream(rmidi, sinput, 0);
			return err;
		}
	}

	rfile->rmidi = rmidi;
	rfile->input = sinput;
	rfile->output = soutput;
	return 0;
}

/* called from sound/core/seq/seq_midi.c */
int snd_rawmidi_kernel_open(struct snd_card *card, int device, int subdevice,
			    int mode, struct snd_rawmidi_file *rfile)
{
	struct snd_rawmidi *rmidi;
	int err = 0;

	if (snd_BUG_ON(!rfile))
		return -EINVAL;

	mutex_lock(&register_mutex);
	rmidi = snd_rawmidi_search(card, device);
	if (!rmidi)
		err = -ENODEV;
	else if (!try_module_get(rmidi->card->module))
		err = -ENXIO;
	mutex_unlock(&register_mutex);
	if (err < 0)
		return err;

	mutex_lock(&rmidi->open_mutex);
	err = rawmidi_open_priv(rmidi, subdevice, mode, rfile);
	mutex_unlock(&rmidi->open_mutex);
	if (err < 0)
		module_put(rmidi->card->module);
	return err;
}
EXPORT_SYMBOL(snd_rawmidi_kernel_open);

static int snd_rawmidi_open(struct inode *inode, struct file *file)
{
	int maj = imajor(inode);
	struct snd_card *card;
	int subdevice;
	unsigned short fflags;
	int err;
	struct snd_rawmidi *rmidi;
	struct snd_rawmidi_file *rawmidi_file = NULL;
	wait_queue_entry_t wait;

	if ((file->f_flags & O_APPEND) && !(file->f_flags & O_NONBLOCK))
		return -EINVAL;		/* invalid combination */

	err = nonseekable_open(inode, file);
	if (err < 0)
		return err;

	if (maj == snd_major) {
		rmidi = snd_lookup_minor_data(iminor(inode),
					      SNDRV_DEVICE_TYPE_RAWMIDI);
#ifdef CONFIG_SND_OSSEMUL
	} else if (maj == SOUND_MAJOR) {
		rmidi = snd_lookup_oss_minor_data(iminor(inode),
						  SNDRV_OSS_DEVICE_TYPE_MIDI);
#endif
	} else
		return -ENXIO;

	if (rmidi == NULL)
		return -ENODEV;

	if (!try_module_get(rmidi->card->module)) {
		snd_card_unref(rmidi->card);
		return -ENXIO;
	}

	mutex_lock(&rmidi->open_mutex);
	card = rmidi->card;
	err = snd_card_file_add(card, file);
	if (err < 0)
		goto __error_card;
	fflags = snd_rawmidi_file_flags(file);
	if ((file->f_flags & O_APPEND) || maj == SOUND_MAJOR) /* OSS emul? */
		fflags |= SNDRV_RAWMIDI_LFLG_APPEND;
	rawmidi_file = kmalloc(sizeof(*rawmidi_file), GFP_KERNEL);
	if (rawmidi_file == NULL) {
		err = -ENOMEM;
		goto __error;
	}
	init_waitqueue_entry(&wait, current);
	add_wait_queue(&rmidi->open_wait, &wait);
	while (1) {
		subdevice = snd_ctl_get_preferred_subdevice(card, SND_CTL_SUBDEV_RAWMIDI);
		err = rawmidi_open_priv(rmidi, subdevice, fflags, rawmidi_file);
		if (err >= 0)
			break;
		if (err == -EAGAIN) {
			if (file->f_flags & O_NONBLOCK) {
				err = -EBUSY;
				break;
			}
		} else
			break;
		set_current_state(TASK_INTERRUPTIBLE);
		mutex_unlock(&rmidi->open_mutex);
		schedule();
		mutex_lock(&rmidi->open_mutex);
		if (rmidi->card->shutdown) {
			err = -ENODEV;
			break;
		}
		if (signal_pending(current)) {
			err = -ERESTARTSYS;
			break;
		}
	}
	remove_wait_queue(&rmidi->open_wait, &wait);
	if (err < 0) {
		kfree(rawmidi_file);
		goto __error;
	}
#ifdef CONFIG_SND_OSSEMUL
	if (rawmidi_file->input && rawmidi_file->input->runtime)
		rawmidi_file->input->runtime->oss = (maj == SOUND_MAJOR);
	if (rawmidi_file->output && rawmidi_file->output->runtime)
		rawmidi_file->output->runtime->oss = (maj == SOUND_MAJOR);
#endif
	file->private_data = rawmidi_file;
	mutex_unlock(&rmidi->open_mutex);
	snd_card_unref(rmidi->card);
	return 0;

 __error:
	snd_card_file_remove(card, file);
 __error_card:
	mutex_unlock(&rmidi->open_mutex);
	module_put(rmidi->card->module);
	snd_card_unref(rmidi->card);
	return err;
}

static void close_substream(struct snd_rawmidi *rmidi,
			    struct snd_rawmidi_substream *substream,
			    int cleanup)
{
	if (--substream->use_count)
		return;

	if (cleanup) {
		if (substream->stream == SNDRV_RAWMIDI_STREAM_INPUT)
			snd_rawmidi_input_trigger(substream, 0);
		else {
			if (substream->active_sensing) {
				unsigned char buf = 0xfe;
				/* sending single active sensing message
				 * to shut the device up
				 */
				snd_rawmidi_kernel_write(substream, &buf, 1);
			}
			if (snd_rawmidi_drain_output(substream) == -ERESTARTSYS)
				snd_rawmidi_output_trigger(substream, 0);
		}
	}
	substream->ops->close(substream);
	if (substream->runtime->private_free)
		substream->runtime->private_free(substream);
	snd_rawmidi_runtime_free(substream);
	substream->opened = 0;
	substream->append = 0;
	put_pid(substream->pid);
	substream->pid = NULL;
	rmidi->streams[substream->stream].substream_opened--;
}

static void rawmidi_release_priv(struct snd_rawmidi_file *rfile)
{
	struct snd_rawmidi *rmidi;

	rmidi = rfile->rmidi;
	mutex_lock(&rmidi->open_mutex);
	if (rfile->input) {
		close_substream(rmidi, rfile->input, 1);
		rfile->input = NULL;
	}
	if (rfile->output) {
		close_substream(rmidi, rfile->output, 1);
		rfile->output = NULL;
	}
	rfile->rmidi = NULL;
	mutex_unlock(&rmidi->open_mutex);
	wake_up(&rmidi->open_wait);
}

/* called from sound/core/seq/seq_midi.c */
int snd_rawmidi_kernel_release(struct snd_rawmidi_file *rfile)
{
	struct snd_rawmidi *rmidi;

	if (snd_BUG_ON(!rfile))
		return -ENXIO;

	rmidi = rfile->rmidi;
	rawmidi_release_priv(rfile);
	module_put(rmidi->card->module);
	return 0;
}
EXPORT_SYMBOL(snd_rawmidi_kernel_release);

static int snd_rawmidi_release(struct inode *inode, struct file *file)
{
	struct snd_rawmidi_file *rfile;
	struct snd_rawmidi *rmidi;
	struct module *module;

	rfile = file->private_data;
	rmidi = rfile->rmidi;
	rawmidi_release_priv(rfile);
	kfree(rfile);
	module = rmidi->card->module;
	snd_card_file_remove(rmidi->card, file);
	module_put(module);
	return 0;
}

static int snd_rawmidi_info(struct snd_rawmidi_substream *substream,
			    struct snd_rawmidi_info *info)
{
	struct snd_rawmidi *rmidi;

	if (substream == NULL)
		return -ENODEV;
	rmidi = substream->rmidi;
	memset(info, 0, sizeof(*info));
	info->card = rmidi->card->number;
	info->device = rmidi->device;
	info->subdevice = substream->number;
	info->stream = substream->stream;
	info->flags = rmidi->info_flags;
	strcpy(info->id, rmidi->id);
	strcpy(info->name, rmidi->name);
	strcpy(info->subname, substream->name);
	info->subdevices_count = substream->pstr->substream_count;
	info->subdevices_avail = (substream->pstr->substream_count -
				  substream->pstr->substream_opened);
	return 0;
}

static int snd_rawmidi_info_user(struct snd_rawmidi_substream *substream,
				 struct snd_rawmidi_info __user *_info)
{
	struct snd_rawmidi_info info;
	int err;

	err = snd_rawmidi_info(substream, &info);
	if (err < 0)
		return err;
	if (copy_to_user(_info, &info, sizeof(struct snd_rawmidi_info)))
		return -EFAULT;
	return 0;
}

static int __snd_rawmidi_info_select(struct snd_card *card,
				     struct snd_rawmidi_info *info)
{
	struct snd_rawmidi *rmidi;
	struct snd_rawmidi_str *pstr;
	struct snd_rawmidi_substream *substream;

	rmidi = snd_rawmidi_search(card, info->device);
	if (!rmidi)
		return -ENXIO;
	if (info->stream < 0 || info->stream > 1)
		return -EINVAL;
	info->stream = array_index_nospec(info->stream, 2);
	pstr = &rmidi->streams[info->stream];
	if (pstr->substream_count == 0)
		return -ENOENT;
	if (info->subdevice >= pstr->substream_count)
		return -ENXIO;
	list_for_each_entry(substream, &pstr->substreams, list) {
		if ((unsigned int)substream->number == info->subdevice)
			return snd_rawmidi_info(substream, info);
	}
	return -ENXIO;
}

int snd_rawmidi_info_select(struct snd_card *card, struct snd_rawmidi_info *info)
{
	int ret;

	mutex_lock(&register_mutex);
	ret = __snd_rawmidi_info_select(card, info);
	mutex_unlock(&register_mutex);
	return ret;
}
EXPORT_SYMBOL(snd_rawmidi_info_select);

static int snd_rawmidi_info_select_user(struct snd_card *card,
					struct snd_rawmidi_info __user *_info)
{
	int err;
	struct snd_rawmidi_info info;

	if (get_user(info.device, &_info->device))
		return -EFAULT;
	if (get_user(info.stream, &_info->stream))
		return -EFAULT;
	if (get_user(info.subdevice, &_info->subdevice))
		return -EFAULT;
	err = snd_rawmidi_info_select(card, &info);
	if (err < 0)
		return err;
	if (copy_to_user(_info, &info, sizeof(struct snd_rawmidi_info)))
		return -EFAULT;
	return 0;
}

static int resize_runtime_buffer(struct snd_rawmidi_runtime *runtime,
				 struct snd_rawmidi_params *params,
				 bool is_input)
{
	char *newbuf, *oldbuf;

	if (params->buffer_size < 32 || params->buffer_size > 1024L * 1024L)
		return -EINVAL;
	if (params->avail_min < 1 || params->avail_min > params->buffer_size)
		return -EINVAL;
	if (params->buffer_size != runtime->buffer_size) {
<<<<<<< HEAD
		newbuf = kvzalloc(params->buffer_size, GFP_KERNEL);
=======
		newbuf = kzalloc(params->buffer_size, GFP_KERNEL);
>>>>>>> a41ba30d
		if (!newbuf)
			return -ENOMEM;
		spin_lock_irq(&runtime->lock);
		if (runtime->buffer_ref) {
			spin_unlock_irq(&runtime->lock);
			kfree(newbuf);
			return -EBUSY;
		}
		oldbuf = runtime->buffer;
		runtime->buffer = newbuf;
		runtime->buffer_size = params->buffer_size;
		__reset_runtime_ptrs(runtime, is_input);
		spin_unlock_irq(&runtime->lock);
		kvfree(oldbuf);
	}
	runtime->avail_min = params->avail_min;
	return 0;
}

int snd_rawmidi_output_params(struct snd_rawmidi_substream *substream,
			      struct snd_rawmidi_params *params)
{
	if (substream->append && substream->use_count > 1)
		return -EBUSY;
	snd_rawmidi_drain_output(substream);
	substream->active_sensing = !params->no_active_sensing;
	return resize_runtime_buffer(substream->runtime, params, false);
}
EXPORT_SYMBOL(snd_rawmidi_output_params);

int snd_rawmidi_input_params(struct snd_rawmidi_substream *substream,
			     struct snd_rawmidi_params *params)
{
	snd_rawmidi_drain_input(substream);
	return resize_runtime_buffer(substream->runtime, params, true);
}
EXPORT_SYMBOL(snd_rawmidi_input_params);

static int snd_rawmidi_output_status(struct snd_rawmidi_substream *substream,
				     struct snd_rawmidi_status *status)
{
	struct snd_rawmidi_runtime *runtime = substream->runtime;

	memset(status, 0, sizeof(*status));
	status->stream = SNDRV_RAWMIDI_STREAM_OUTPUT;
	spin_lock_irq(&runtime->lock);
	status->avail = runtime->avail;
	spin_unlock_irq(&runtime->lock);
	return 0;
}

static int snd_rawmidi_input_status(struct snd_rawmidi_substream *substream,
				    struct snd_rawmidi_status *status)
{
	struct snd_rawmidi_runtime *runtime = substream->runtime;

	memset(status, 0, sizeof(*status));
	status->stream = SNDRV_RAWMIDI_STREAM_INPUT;
	spin_lock_irq(&runtime->lock);
	status->avail = runtime->avail;
	status->xruns = runtime->xruns;
	runtime->xruns = 0;
	spin_unlock_irq(&runtime->lock);
	return 0;
}

static long snd_rawmidi_ioctl(struct file *file, unsigned int cmd, unsigned long arg)
{
	struct snd_rawmidi_file *rfile;
	void __user *argp = (void __user *)arg;

	rfile = file->private_data;
	if (((cmd >> 8) & 0xff) != 'W')
		return -ENOTTY;
	switch (cmd) {
	case SNDRV_RAWMIDI_IOCTL_PVERSION:
		return put_user(SNDRV_RAWMIDI_VERSION, (int __user *)argp) ? -EFAULT : 0;
	case SNDRV_RAWMIDI_IOCTL_INFO:
	{
		int stream;
		struct snd_rawmidi_info __user *info = argp;

		if (get_user(stream, &info->stream))
			return -EFAULT;
		switch (stream) {
		case SNDRV_RAWMIDI_STREAM_INPUT:
			return snd_rawmidi_info_user(rfile->input, info);
		case SNDRV_RAWMIDI_STREAM_OUTPUT:
			return snd_rawmidi_info_user(rfile->output, info);
		default:
			return -EINVAL;
		}
	}
	case SNDRV_RAWMIDI_IOCTL_PARAMS:
	{
		struct snd_rawmidi_params params;

		if (copy_from_user(&params, argp, sizeof(struct snd_rawmidi_params)))
			return -EFAULT;
		switch (params.stream) {
		case SNDRV_RAWMIDI_STREAM_OUTPUT:
			if (rfile->output == NULL)
				return -EINVAL;
			return snd_rawmidi_output_params(rfile->output, &params);
		case SNDRV_RAWMIDI_STREAM_INPUT:
			if (rfile->input == NULL)
				return -EINVAL;
			return snd_rawmidi_input_params(rfile->input, &params);
		default:
			return -EINVAL;
		}
	}
	case SNDRV_RAWMIDI_IOCTL_STATUS:
	{
		int err = 0;
		struct snd_rawmidi_status status;

		if (copy_from_user(&status, argp, sizeof(struct snd_rawmidi_status)))
			return -EFAULT;
		switch (status.stream) {
		case SNDRV_RAWMIDI_STREAM_OUTPUT:
			if (rfile->output == NULL)
				return -EINVAL;
			err = snd_rawmidi_output_status(rfile->output, &status);
			break;
		case SNDRV_RAWMIDI_STREAM_INPUT:
			if (rfile->input == NULL)
				return -EINVAL;
			err = snd_rawmidi_input_status(rfile->input, &status);
			break;
		default:
			return -EINVAL;
		}
		if (err < 0)
			return err;
		if (copy_to_user(argp, &status, sizeof(struct snd_rawmidi_status)))
			return -EFAULT;
		return 0;
	}
	case SNDRV_RAWMIDI_IOCTL_DROP:
	{
		int val;

		if (get_user(val, (int __user *) argp))
			return -EFAULT;
		switch (val) {
		case SNDRV_RAWMIDI_STREAM_OUTPUT:
			if (rfile->output == NULL)
				return -EINVAL;
			return snd_rawmidi_drop_output(rfile->output);
		default:
			return -EINVAL;
		}
	}
	case SNDRV_RAWMIDI_IOCTL_DRAIN:
	{
		int val;

		if (get_user(val, (int __user *) argp))
			return -EFAULT;
		switch (val) {
		case SNDRV_RAWMIDI_STREAM_OUTPUT:
			if (rfile->output == NULL)
				return -EINVAL;
			return snd_rawmidi_drain_output(rfile->output);
		case SNDRV_RAWMIDI_STREAM_INPUT:
			if (rfile->input == NULL)
				return -EINVAL;
			return snd_rawmidi_drain_input(rfile->input);
		default:
			return -EINVAL;
		}
	}
	default:
		rmidi_dbg(rfile->rmidi,
			  "rawmidi: unknown command = 0x%x\n", cmd);
	}
	return -ENOTTY;
}

static int snd_rawmidi_control_ioctl(struct snd_card *card,
				     struct snd_ctl_file *control,
				     unsigned int cmd,
				     unsigned long arg)
{
	void __user *argp = (void __user *)arg;

	switch (cmd) {
	case SNDRV_CTL_IOCTL_RAWMIDI_NEXT_DEVICE:
	{
		int device;

		if (get_user(device, (int __user *)argp))
			return -EFAULT;
		if (device >= SNDRV_RAWMIDI_DEVICES) /* next device is -1 */
			device = SNDRV_RAWMIDI_DEVICES - 1;
		mutex_lock(&register_mutex);
		device = device < 0 ? 0 : device + 1;
		while (device < SNDRV_RAWMIDI_DEVICES) {
			if (snd_rawmidi_search(card, device))
				break;
			device++;
		}
		if (device == SNDRV_RAWMIDI_DEVICES)
			device = -1;
		mutex_unlock(&register_mutex);
		if (put_user(device, (int __user *)argp))
			return -EFAULT;
		return 0;
	}
	case SNDRV_CTL_IOCTL_RAWMIDI_PREFER_SUBDEVICE:
	{
		int val;

		if (get_user(val, (int __user *)argp))
			return -EFAULT;
		control->preferred_subdevice[SND_CTL_SUBDEV_RAWMIDI] = val;
		return 0;
	}
	case SNDRV_CTL_IOCTL_RAWMIDI_INFO:
		return snd_rawmidi_info_select_user(card, argp);
	}
	return -ENOIOCTLCMD;
}

/**
 * snd_rawmidi_receive - receive the input data from the device
 * @substream: the rawmidi substream
 * @buffer: the buffer pointer
 * @count: the data size to read
 *
 * Reads the data from the internal buffer.
 *
 * Return: The size of read data, or a negative error code on failure.
 */
int snd_rawmidi_receive(struct snd_rawmidi_substream *substream,
			const unsigned char *buffer, int count)
{
	unsigned long flags;
	int result = 0, count1;
	struct snd_rawmidi_runtime *runtime = substream->runtime;

	if (!substream->opened)
		return -EBADFD;
	if (runtime->buffer == NULL) {
		rmidi_dbg(substream->rmidi,
			  "snd_rawmidi_receive: input is not active!!!\n");
		return -EINVAL;
	}
	spin_lock_irqsave(&runtime->lock, flags);
	if (count == 1) {	/* special case, faster code */
		substream->bytes++;
		if (runtime->avail < runtime->buffer_size) {
			runtime->buffer[runtime->hw_ptr++] = buffer[0];
			runtime->hw_ptr %= runtime->buffer_size;
			runtime->avail++;
			result++;
		} else {
			runtime->xruns++;
		}
	} else {
		substream->bytes += count;
		count1 = runtime->buffer_size - runtime->hw_ptr;
		if (count1 > count)
			count1 = count;
		if (count1 > (int)(runtime->buffer_size - runtime->avail))
			count1 = runtime->buffer_size - runtime->avail;
		memcpy(runtime->buffer + runtime->hw_ptr, buffer, count1);
		runtime->hw_ptr += count1;
		runtime->hw_ptr %= runtime->buffer_size;
		runtime->avail += count1;
		count -= count1;
		result += count1;
		if (count > 0) {
			buffer += count1;
			count1 = count;
			if (count1 > (int)(runtime->buffer_size - runtime->avail)) {
				count1 = runtime->buffer_size - runtime->avail;
				runtime->xruns += count - count1;
			}
			if (count1 > 0) {
				memcpy(runtime->buffer, buffer, count1);
				runtime->hw_ptr = count1;
				runtime->avail += count1;
				result += count1;
			}
		}
	}
	if (result > 0) {
		if (runtime->event)
			schedule_work(&runtime->event_work);
		else if (snd_rawmidi_ready(substream))
			wake_up(&runtime->sleep);
	}
	spin_unlock_irqrestore(&runtime->lock, flags);
	return result;
}
EXPORT_SYMBOL(snd_rawmidi_receive);

static long snd_rawmidi_kernel_read1(struct snd_rawmidi_substream *substream,
				     unsigned char __user *userbuf,
				     unsigned char *kernelbuf, long count)
{
	unsigned long flags;
	long result = 0, count1;
	struct snd_rawmidi_runtime *runtime = substream->runtime;
	unsigned long appl_ptr;
	int err = 0;

	spin_lock_irqsave(&runtime->lock, flags);
	snd_rawmidi_buffer_ref(runtime);
	while (count > 0 && runtime->avail) {
		count1 = runtime->buffer_size - runtime->appl_ptr;
		if (count1 > count)
			count1 = count;
		if (count1 > (int)runtime->avail)
			count1 = runtime->avail;

		/* update runtime->appl_ptr before unlocking for userbuf */
		appl_ptr = runtime->appl_ptr;
		runtime->appl_ptr += count1;
		runtime->appl_ptr %= runtime->buffer_size;
		runtime->avail -= count1;

		if (kernelbuf)
			memcpy(kernelbuf + result, runtime->buffer + appl_ptr, count1);
		if (userbuf) {
			spin_unlock_irqrestore(&runtime->lock, flags);
			if (copy_to_user(userbuf + result,
					 runtime->buffer + appl_ptr, count1))
				err = -EFAULT;
			spin_lock_irqsave(&runtime->lock, flags);
			if (err)
				goto out;
		}
		result += count1;
		count -= count1;
	}
 out:
	snd_rawmidi_buffer_unref(runtime);
	spin_unlock_irqrestore(&runtime->lock, flags);
	return result > 0 ? result : err;
}

long snd_rawmidi_kernel_read(struct snd_rawmidi_substream *substream,
			     unsigned char *buf, long count)
{
	snd_rawmidi_input_trigger(substream, 1);
	return snd_rawmidi_kernel_read1(substream, NULL/*userbuf*/, buf, count);
}
EXPORT_SYMBOL(snd_rawmidi_kernel_read);

static ssize_t snd_rawmidi_read(struct file *file, char __user *buf, size_t count,
				loff_t *offset)
{
	long result;
	int count1;
	struct snd_rawmidi_file *rfile;
	struct snd_rawmidi_substream *substream;
	struct snd_rawmidi_runtime *runtime;

	rfile = file->private_data;
	substream = rfile->input;
	if (substream == NULL)
		return -EIO;
	runtime = substream->runtime;
	snd_rawmidi_input_trigger(substream, 1);
	result = 0;
	while (count > 0) {
		spin_lock_irq(&runtime->lock);
		while (!snd_rawmidi_ready(substream)) {
			wait_queue_entry_t wait;

			if ((file->f_flags & O_NONBLOCK) != 0 || result > 0) {
				spin_unlock_irq(&runtime->lock);
				return result > 0 ? result : -EAGAIN;
			}
			init_waitqueue_entry(&wait, current);
			add_wait_queue(&runtime->sleep, &wait);
			set_current_state(TASK_INTERRUPTIBLE);
			spin_unlock_irq(&runtime->lock);
			schedule();
			remove_wait_queue(&runtime->sleep, &wait);
			if (rfile->rmidi->card->shutdown)
				return -ENODEV;
			if (signal_pending(current))
				return result > 0 ? result : -ERESTARTSYS;
			if (!runtime->avail)
				return result > 0 ? result : -EIO;
			spin_lock_irq(&runtime->lock);
		}
		spin_unlock_irq(&runtime->lock);
		count1 = snd_rawmidi_kernel_read1(substream,
						  (unsigned char __user *)buf,
						  NULL/*kernelbuf*/,
						  count);
		if (count1 < 0)
			return result > 0 ? result : count1;
		result += count1;
		buf += count1;
		count -= count1;
	}
	return result;
}

/**
 * snd_rawmidi_transmit_empty - check whether the output buffer is empty
 * @substream: the rawmidi substream
 *
 * Return: 1 if the internal output buffer is empty, 0 if not.
 */
int snd_rawmidi_transmit_empty(struct snd_rawmidi_substream *substream)
{
	struct snd_rawmidi_runtime *runtime = substream->runtime;
	int result;
	unsigned long flags;

	if (runtime->buffer == NULL) {
		rmidi_dbg(substream->rmidi,
			  "snd_rawmidi_transmit_empty: output is not active!!!\n");
		return 1;
	}
	spin_lock_irqsave(&runtime->lock, flags);
	result = runtime->avail >= runtime->buffer_size;
	spin_unlock_irqrestore(&runtime->lock, flags);
	return result;
}
EXPORT_SYMBOL(snd_rawmidi_transmit_empty);

/**
 * __snd_rawmidi_transmit_peek - copy data from the internal buffer
 * @substream: the rawmidi substream
 * @buffer: the buffer pointer
 * @count: data size to transfer
 *
 * This is a variant of snd_rawmidi_transmit_peek() without spinlock.
 */
int __snd_rawmidi_transmit_peek(struct snd_rawmidi_substream *substream,
			      unsigned char *buffer, int count)
{
	int result, count1;
	struct snd_rawmidi_runtime *runtime = substream->runtime;

	if (runtime->buffer == NULL) {
		rmidi_dbg(substream->rmidi,
			  "snd_rawmidi_transmit_peek: output is not active!!!\n");
		return -EINVAL;
	}
	result = 0;
	if (runtime->avail >= runtime->buffer_size) {
		/* warning: lowlevel layer MUST trigger down the hardware */
		goto __skip;
	}
	if (count == 1) {	/* special case, faster code */
		*buffer = runtime->buffer[runtime->hw_ptr];
		result++;
	} else {
		count1 = runtime->buffer_size - runtime->hw_ptr;
		if (count1 > count)
			count1 = count;
		if (count1 > (int)(runtime->buffer_size - runtime->avail))
			count1 = runtime->buffer_size - runtime->avail;
		memcpy(buffer, runtime->buffer + runtime->hw_ptr, count1);
		count -= count1;
		result += count1;
		if (count > 0) {
			if (count > (int)(runtime->buffer_size - runtime->avail - count1))
				count = runtime->buffer_size - runtime->avail - count1;
			memcpy(buffer + count1, runtime->buffer, count);
			result += count;
		}
	}
      __skip:
	return result;
}
EXPORT_SYMBOL(__snd_rawmidi_transmit_peek);

/**
 * snd_rawmidi_transmit_peek - copy data from the internal buffer
 * @substream: the rawmidi substream
 * @buffer: the buffer pointer
 * @count: data size to transfer
 *
 * Copies data from the internal output buffer to the given buffer.
 *
 * Call this in the interrupt handler when the midi output is ready,
 * and call snd_rawmidi_transmit_ack() after the transmission is
 * finished.
 *
 * Return: The size of copied data, or a negative error code on failure.
 */
int snd_rawmidi_transmit_peek(struct snd_rawmidi_substream *substream,
			      unsigned char *buffer, int count)
{
	struct snd_rawmidi_runtime *runtime = substream->runtime;
	int result;
	unsigned long flags;

	spin_lock_irqsave(&runtime->lock, flags);
	result = __snd_rawmidi_transmit_peek(substream, buffer, count);
	spin_unlock_irqrestore(&runtime->lock, flags);
	return result;
}
EXPORT_SYMBOL(snd_rawmidi_transmit_peek);

/**
 * __snd_rawmidi_transmit_ack - acknowledge the transmission
 * @substream: the rawmidi substream
 * @count: the transferred count
 *
 * This is a variant of __snd_rawmidi_transmit_ack() without spinlock.
 */
int __snd_rawmidi_transmit_ack(struct snd_rawmidi_substream *substream, int count)
{
	struct snd_rawmidi_runtime *runtime = substream->runtime;

	if (runtime->buffer == NULL) {
		rmidi_dbg(substream->rmidi,
			  "snd_rawmidi_transmit_ack: output is not active!!!\n");
		return -EINVAL;
	}
	snd_BUG_ON(runtime->avail + count > runtime->buffer_size);
	runtime->hw_ptr += count;
	runtime->hw_ptr %= runtime->buffer_size;
	runtime->avail += count;
	substream->bytes += count;
	if (count > 0) {
		if (runtime->drain || snd_rawmidi_ready(substream))
			wake_up(&runtime->sleep);
	}
	return count;
}
EXPORT_SYMBOL(__snd_rawmidi_transmit_ack);

/**
 * snd_rawmidi_transmit_ack - acknowledge the transmission
 * @substream: the rawmidi substream
 * @count: the transferred count
 *
 * Advances the hardware pointer for the internal output buffer with
 * the given size and updates the condition.
 * Call after the transmission is finished.
 *
 * Return: The advanced size if successful, or a negative error code on failure.
 */
int snd_rawmidi_transmit_ack(struct snd_rawmidi_substream *substream, int count)
{
	struct snd_rawmidi_runtime *runtime = substream->runtime;
	int result;
	unsigned long flags;

	spin_lock_irqsave(&runtime->lock, flags);
	result = __snd_rawmidi_transmit_ack(substream, count);
	spin_unlock_irqrestore(&runtime->lock, flags);
	return result;
}
EXPORT_SYMBOL(snd_rawmidi_transmit_ack);

/**
 * snd_rawmidi_transmit - copy from the buffer to the device
 * @substream: the rawmidi substream
 * @buffer: the buffer pointer
 * @count: the data size to transfer
 *
 * Copies data from the buffer to the device and advances the pointer.
 *
 * Return: The copied size if successful, or a negative error code on failure.
 */
int snd_rawmidi_transmit(struct snd_rawmidi_substream *substream,
			 unsigned char *buffer, int count)
{
	struct snd_rawmidi_runtime *runtime = substream->runtime;
	int result;
	unsigned long flags;

	spin_lock_irqsave(&runtime->lock, flags);
	if (!substream->opened)
		result = -EBADFD;
	else {
		count = __snd_rawmidi_transmit_peek(substream, buffer, count);
		if (count <= 0)
			result = count;
		else
			result = __snd_rawmidi_transmit_ack(substream, count);
	}
	spin_unlock_irqrestore(&runtime->lock, flags);
	return result;
}
EXPORT_SYMBOL(snd_rawmidi_transmit);

static long snd_rawmidi_kernel_write1(struct snd_rawmidi_substream *substream,
				      const unsigned char __user *userbuf,
				      const unsigned char *kernelbuf,
				      long count)
{
	unsigned long flags;
	long count1, result;
	struct snd_rawmidi_runtime *runtime = substream->runtime;
	unsigned long appl_ptr;

	if (!kernelbuf && !userbuf)
		return -EINVAL;
	if (snd_BUG_ON(!runtime->buffer))
		return -EINVAL;

	result = 0;
	spin_lock_irqsave(&runtime->lock, flags);
	if (substream->append) {
		if ((long)runtime->avail < count) {
			spin_unlock_irqrestore(&runtime->lock, flags);
			return -EAGAIN;
		}
	}
	snd_rawmidi_buffer_ref(runtime);
	while (count > 0 && runtime->avail > 0) {
		count1 = runtime->buffer_size - runtime->appl_ptr;
		if (count1 > count)
			count1 = count;
		if (count1 > (long)runtime->avail)
			count1 = runtime->avail;

		/* update runtime->appl_ptr before unlocking for userbuf */
		appl_ptr = runtime->appl_ptr;
		runtime->appl_ptr += count1;
		runtime->appl_ptr %= runtime->buffer_size;
		runtime->avail -= count1;

		if (kernelbuf)
			memcpy(runtime->buffer + appl_ptr,
			       kernelbuf + result, count1);
		else if (userbuf) {
			spin_unlock_irqrestore(&runtime->lock, flags);
			if (copy_from_user(runtime->buffer + appl_ptr,
					   userbuf + result, count1)) {
				spin_lock_irqsave(&runtime->lock, flags);
				result = result > 0 ? result : -EFAULT;
				goto __end;
			}
			spin_lock_irqsave(&runtime->lock, flags);
		}
		result += count1;
		count -= count1;
	}
      __end:
	count1 = runtime->avail < runtime->buffer_size;
	snd_rawmidi_buffer_unref(runtime);
	spin_unlock_irqrestore(&runtime->lock, flags);
	if (count1)
		snd_rawmidi_output_trigger(substream, 1);
	return result;
}

long snd_rawmidi_kernel_write(struct snd_rawmidi_substream *substream,
			      const unsigned char *buf, long count)
{
	return snd_rawmidi_kernel_write1(substream, NULL, buf, count);
}
EXPORT_SYMBOL(snd_rawmidi_kernel_write);

static ssize_t snd_rawmidi_write(struct file *file, const char __user *buf,
				 size_t count, loff_t *offset)
{
	long result, timeout;
	int count1;
	struct snd_rawmidi_file *rfile;
	struct snd_rawmidi_runtime *runtime;
	struct snd_rawmidi_substream *substream;

	rfile = file->private_data;
	substream = rfile->output;
	runtime = substream->runtime;
	/* we cannot put an atomic message to our buffer */
	if (substream->append && count > runtime->buffer_size)
		return -EIO;
	result = 0;
	while (count > 0) {
		spin_lock_irq(&runtime->lock);
		while (!snd_rawmidi_ready_append(substream, count)) {
			wait_queue_entry_t wait;

			if (file->f_flags & O_NONBLOCK) {
				spin_unlock_irq(&runtime->lock);
				return result > 0 ? result : -EAGAIN;
			}
			init_waitqueue_entry(&wait, current);
			add_wait_queue(&runtime->sleep, &wait);
			set_current_state(TASK_INTERRUPTIBLE);
			spin_unlock_irq(&runtime->lock);
			timeout = schedule_timeout(30 * HZ);
			remove_wait_queue(&runtime->sleep, &wait);
			if (rfile->rmidi->card->shutdown)
				return -ENODEV;
			if (signal_pending(current))
				return result > 0 ? result : -ERESTARTSYS;
			if (!runtime->avail && !timeout)
				return result > 0 ? result : -EIO;
			spin_lock_irq(&runtime->lock);
		}
		spin_unlock_irq(&runtime->lock);
		count1 = snd_rawmidi_kernel_write1(substream, buf, NULL, count);
		if (count1 < 0)
			return result > 0 ? result : count1;
		result += count1;
		buf += count1;
		if ((size_t)count1 < count && (file->f_flags & O_NONBLOCK))
			break;
		count -= count1;
	}
	if (file->f_flags & O_DSYNC) {
		spin_lock_irq(&runtime->lock);
		while (runtime->avail != runtime->buffer_size) {
			wait_queue_entry_t wait;
			unsigned int last_avail = runtime->avail;

			init_waitqueue_entry(&wait, current);
			add_wait_queue(&runtime->sleep, &wait);
			set_current_state(TASK_INTERRUPTIBLE);
			spin_unlock_irq(&runtime->lock);
			timeout = schedule_timeout(30 * HZ);
			remove_wait_queue(&runtime->sleep, &wait);
			if (signal_pending(current))
				return result > 0 ? result : -ERESTARTSYS;
			if (runtime->avail == last_avail && !timeout)
				return result > 0 ? result : -EIO;
			spin_lock_irq(&runtime->lock);
		}
		spin_unlock_irq(&runtime->lock);
	}
	return result;
}

static __poll_t snd_rawmidi_poll(struct file *file, poll_table *wait)
{
	struct snd_rawmidi_file *rfile;
	struct snd_rawmidi_runtime *runtime;
	__poll_t mask;

	rfile = file->private_data;
	if (rfile->input != NULL) {
		runtime = rfile->input->runtime;
		snd_rawmidi_input_trigger(rfile->input, 1);
		poll_wait(file, &runtime->sleep, wait);
	}
	if (rfile->output != NULL) {
		runtime = rfile->output->runtime;
		poll_wait(file, &runtime->sleep, wait);
	}
	mask = 0;
	if (rfile->input != NULL) {
		if (snd_rawmidi_ready(rfile->input))
			mask |= POLLIN | POLLRDNORM;
	}
	if (rfile->output != NULL) {
		if (snd_rawmidi_ready(rfile->output))
			mask |= POLLOUT | POLLWRNORM;
	}
	return mask;
}

/*
 */
#ifdef CONFIG_COMPAT
#include "rawmidi_compat.c"
#else
#define snd_rawmidi_ioctl_compat	NULL
#endif

/*
 */

static void snd_rawmidi_proc_info_read(struct snd_info_entry *entry,
				       struct snd_info_buffer *buffer)
{
	struct snd_rawmidi *rmidi;
	struct snd_rawmidi_substream *substream;
	struct snd_rawmidi_runtime *runtime;

	rmidi = entry->private_data;
	snd_iprintf(buffer, "%s\n\n", rmidi->name);
	mutex_lock(&rmidi->open_mutex);
	if (rmidi->info_flags & SNDRV_RAWMIDI_INFO_OUTPUT) {
		list_for_each_entry(substream,
				    &rmidi->streams[SNDRV_RAWMIDI_STREAM_OUTPUT].substreams,
				    list) {
			snd_iprintf(buffer,
				    "Output %d\n"
				    "  Tx bytes     : %lu\n",
				    substream->number,
				    (unsigned long) substream->bytes);
			if (substream->opened) {
				snd_iprintf(buffer,
				    "  Owner PID    : %d\n",
				    pid_vnr(substream->pid));
				runtime = substream->runtime;
				snd_iprintf(buffer,
				    "  Mode         : %s\n"
				    "  Buffer size  : %lu\n"
				    "  Avail        : %lu\n",
				    runtime->oss ? "OSS compatible" : "native",
				    (unsigned long) runtime->buffer_size,
				    (unsigned long) runtime->avail);
			}
		}
	}
	if (rmidi->info_flags & SNDRV_RAWMIDI_INFO_INPUT) {
		list_for_each_entry(substream,
				    &rmidi->streams[SNDRV_RAWMIDI_STREAM_INPUT].substreams,
				    list) {
			snd_iprintf(buffer,
				    "Input %d\n"
				    "  Rx bytes     : %lu\n",
				    substream->number,
				    (unsigned long) substream->bytes);
			if (substream->opened) {
				snd_iprintf(buffer,
					    "  Owner PID    : %d\n",
					    pid_vnr(substream->pid));
				runtime = substream->runtime;
				snd_iprintf(buffer,
					    "  Buffer size  : %lu\n"
					    "  Avail        : %lu\n"
					    "  Overruns     : %lu\n",
					    (unsigned long) runtime->buffer_size,
					    (unsigned long) runtime->avail,
					    (unsigned long) runtime->xruns);
			}
		}
	}
	mutex_unlock(&rmidi->open_mutex);
}

/*
 *  Register functions
 */

static const struct file_operations snd_rawmidi_f_ops = {
	.owner =	THIS_MODULE,
	.read =		snd_rawmidi_read,
	.write =	snd_rawmidi_write,
	.open =		snd_rawmidi_open,
	.release =	snd_rawmidi_release,
	.llseek =	no_llseek,
	.poll =		snd_rawmidi_poll,
	.unlocked_ioctl =	snd_rawmidi_ioctl,
	.compat_ioctl =	snd_rawmidi_ioctl_compat,
};

static int snd_rawmidi_alloc_substreams(struct snd_rawmidi *rmidi,
					struct snd_rawmidi_str *stream,
					int direction,
					int count)
{
	struct snd_rawmidi_substream *substream;
	int idx;

	for (idx = 0; idx < count; idx++) {
		substream = kzalloc(sizeof(*substream), GFP_KERNEL);
		if (!substream)
			return -ENOMEM;
		substream->stream = direction;
		substream->number = idx;
		substream->rmidi = rmidi;
		substream->pstr = stream;
		list_add_tail(&substream->list, &stream->substreams);
		stream->substream_count++;
	}
	return 0;
}

static void release_rawmidi_device(struct device *dev)
{
	kfree(container_of(dev, struct snd_rawmidi, dev));
}

/**
 * snd_rawmidi_new - create a rawmidi instance
 * @card: the card instance
 * @id: the id string
 * @device: the device index
 * @output_count: the number of output streams
 * @input_count: the number of input streams
 * @rrawmidi: the pointer to store the new rawmidi instance
 *
 * Creates a new rawmidi instance.
 * Use snd_rawmidi_set_ops() to set the operators to the new instance.
 *
 * Return: Zero if successful, or a negative error code on failure.
 */
int snd_rawmidi_new(struct snd_card *card, char *id, int device,
		    int output_count, int input_count,
		    struct snd_rawmidi **rrawmidi)
{
	struct snd_rawmidi *rmidi;
	int err;
	static struct snd_device_ops ops = {
		.dev_free = snd_rawmidi_dev_free,
		.dev_register = snd_rawmidi_dev_register,
		.dev_disconnect = snd_rawmidi_dev_disconnect,
	};

	if (snd_BUG_ON(!card))
		return -ENXIO;
	if (rrawmidi)
		*rrawmidi = NULL;
	rmidi = kzalloc(sizeof(*rmidi), GFP_KERNEL);
	if (!rmidi)
		return -ENOMEM;
	rmidi->card = card;
	rmidi->device = device;
	mutex_init(&rmidi->open_mutex);
	init_waitqueue_head(&rmidi->open_wait);
	INIT_LIST_HEAD(&rmidi->streams[SNDRV_RAWMIDI_STREAM_INPUT].substreams);
	INIT_LIST_HEAD(&rmidi->streams[SNDRV_RAWMIDI_STREAM_OUTPUT].substreams);

	if (id != NULL)
		strlcpy(rmidi->id, id, sizeof(rmidi->id));

	snd_device_initialize(&rmidi->dev, card);
	rmidi->dev.release = release_rawmidi_device;
	dev_set_name(&rmidi->dev, "midiC%iD%i", card->number, device);

	err = snd_rawmidi_alloc_substreams(rmidi,
					   &rmidi->streams[SNDRV_RAWMIDI_STREAM_INPUT],
					   SNDRV_RAWMIDI_STREAM_INPUT,
					   input_count);
	if (err < 0)
		goto error;
	err = snd_rawmidi_alloc_substreams(rmidi,
					   &rmidi->streams[SNDRV_RAWMIDI_STREAM_OUTPUT],
					   SNDRV_RAWMIDI_STREAM_OUTPUT,
					   output_count);
	if (err < 0)
		goto error;
	err = snd_device_new(card, SNDRV_DEV_RAWMIDI, rmidi, &ops);
	if (err < 0)
		goto error;

	if (rrawmidi)
		*rrawmidi = rmidi;
	return 0;

 error:
	snd_rawmidi_free(rmidi);
	return err;
}
EXPORT_SYMBOL(snd_rawmidi_new);

static void snd_rawmidi_free_substreams(struct snd_rawmidi_str *stream)
{
	struct snd_rawmidi_substream *substream;

	while (!list_empty(&stream->substreams)) {
		substream = list_entry(stream->substreams.next, struct snd_rawmidi_substream, list);
		list_del(&substream->list);
		kfree(substream);
	}
}

static int snd_rawmidi_free(struct snd_rawmidi *rmidi)
{
	if (!rmidi)
		return 0;

	snd_info_free_entry(rmidi->proc_entry);
	rmidi->proc_entry = NULL;
	mutex_lock(&register_mutex);
	if (rmidi->ops && rmidi->ops->dev_unregister)
		rmidi->ops->dev_unregister(rmidi);
	mutex_unlock(&register_mutex);

	snd_rawmidi_free_substreams(&rmidi->streams[SNDRV_RAWMIDI_STREAM_INPUT]);
	snd_rawmidi_free_substreams(&rmidi->streams[SNDRV_RAWMIDI_STREAM_OUTPUT]);
	if (rmidi->private_free)
		rmidi->private_free(rmidi);
	put_device(&rmidi->dev);
	return 0;
}

static int snd_rawmidi_dev_free(struct snd_device *device)
{
	struct snd_rawmidi *rmidi = device->device_data;

	return snd_rawmidi_free(rmidi);
}

#if IS_ENABLED(CONFIG_SND_SEQUENCER)
static void snd_rawmidi_dev_seq_free(struct snd_seq_device *device)
{
	struct snd_rawmidi *rmidi = device->private_data;

	rmidi->seq_dev = NULL;
}
#endif

static int snd_rawmidi_dev_register(struct snd_device *device)
{
	int err;
	struct snd_info_entry *entry;
	char name[16];
	struct snd_rawmidi *rmidi = device->device_data;

	if (rmidi->device >= SNDRV_RAWMIDI_DEVICES)
		return -ENOMEM;
	err = 0;
	mutex_lock(&register_mutex);
	if (snd_rawmidi_search(rmidi->card, rmidi->device))
		err = -EBUSY;
	else
		list_add_tail(&rmidi->list, &snd_rawmidi_devices);
	mutex_unlock(&register_mutex);
	if (err < 0)
		return err;

	err = snd_register_device(SNDRV_DEVICE_TYPE_RAWMIDI,
				  rmidi->card, rmidi->device,
				  &snd_rawmidi_f_ops, rmidi, &rmidi->dev);
	if (err < 0) {
		rmidi_err(rmidi, "unable to register\n");
		goto error;
	}
	if (rmidi->ops && rmidi->ops->dev_register) {
		err = rmidi->ops->dev_register(rmidi);
		if (err < 0)
			goto error_unregister;
	}
#ifdef CONFIG_SND_OSSEMUL
	rmidi->ossreg = 0;
	if ((int)rmidi->device == midi_map[rmidi->card->number]) {
		if (snd_register_oss_device(SNDRV_OSS_DEVICE_TYPE_MIDI,
					    rmidi->card, 0, &snd_rawmidi_f_ops,
					    rmidi) < 0) {
			rmidi_err(rmidi,
				  "unable to register OSS rawmidi device %i:%i\n",
				  rmidi->card->number, 0);
		} else {
			rmidi->ossreg++;
#ifdef SNDRV_OSS_INFO_DEV_MIDI
			snd_oss_info_register(SNDRV_OSS_INFO_DEV_MIDI, rmidi->card->number, rmidi->name);
#endif
		}
	}
	if ((int)rmidi->device == amidi_map[rmidi->card->number]) {
		if (snd_register_oss_device(SNDRV_OSS_DEVICE_TYPE_MIDI,
					    rmidi->card, 1, &snd_rawmidi_f_ops,
					    rmidi) < 0) {
			rmidi_err(rmidi,
				  "unable to register OSS rawmidi device %i:%i\n",
				  rmidi->card->number, 1);
		} else {
			rmidi->ossreg++;
		}
	}
#endif /* CONFIG_SND_OSSEMUL */
	sprintf(name, "midi%d", rmidi->device);
	entry = snd_info_create_card_entry(rmidi->card, name, rmidi->card->proc_root);
	if (entry) {
		entry->private_data = rmidi;
		entry->c.text.read = snd_rawmidi_proc_info_read;
		if (snd_info_register(entry) < 0) {
			snd_info_free_entry(entry);
			entry = NULL;
		}
	}
	rmidi->proc_entry = entry;
#if IS_ENABLED(CONFIG_SND_SEQUENCER)
	if (!rmidi->ops || !rmidi->ops->dev_register) { /* own registration mechanism */
		if (snd_seq_device_new(rmidi->card, rmidi->device, SNDRV_SEQ_DEV_ID_MIDISYNTH, 0, &rmidi->seq_dev) >= 0) {
			rmidi->seq_dev->private_data = rmidi;
			rmidi->seq_dev->private_free = snd_rawmidi_dev_seq_free;
			sprintf(rmidi->seq_dev->name, "MIDI %d-%d", rmidi->card->number, rmidi->device);
			snd_device_register(rmidi->card, rmidi->seq_dev);
		}
	}
#endif
	return 0;

 error_unregister:
	snd_unregister_device(&rmidi->dev);
 error:
	mutex_lock(&register_mutex);
	list_del(&rmidi->list);
	mutex_unlock(&register_mutex);
	return err;
}

static int snd_rawmidi_dev_disconnect(struct snd_device *device)
{
	struct snd_rawmidi *rmidi = device->device_data;
	int dir;

	mutex_lock(&register_mutex);
	mutex_lock(&rmidi->open_mutex);
	wake_up(&rmidi->open_wait);
	list_del_init(&rmidi->list);
	for (dir = 0; dir < 2; dir++) {
		struct snd_rawmidi_substream *s;

		list_for_each_entry(s, &rmidi->streams[dir].substreams, list) {
			if (s->runtime)
				wake_up(&s->runtime->sleep);
		}
	}

#ifdef CONFIG_SND_OSSEMUL
	if (rmidi->ossreg) {
		if ((int)rmidi->device == midi_map[rmidi->card->number]) {
			snd_unregister_oss_device(SNDRV_OSS_DEVICE_TYPE_MIDI, rmidi->card, 0);
#ifdef SNDRV_OSS_INFO_DEV_MIDI
			snd_oss_info_unregister(SNDRV_OSS_INFO_DEV_MIDI, rmidi->card->number);
#endif
		}
		if ((int)rmidi->device == amidi_map[rmidi->card->number])
			snd_unregister_oss_device(SNDRV_OSS_DEVICE_TYPE_MIDI, rmidi->card, 1);
		rmidi->ossreg = 0;
	}
#endif /* CONFIG_SND_OSSEMUL */
	snd_unregister_device(&rmidi->dev);
	mutex_unlock(&rmidi->open_mutex);
	mutex_unlock(&register_mutex);
	return 0;
}

/**
 * snd_rawmidi_set_ops - set the rawmidi operators
 * @rmidi: the rawmidi instance
 * @stream: the stream direction, SNDRV_RAWMIDI_STREAM_XXX
 * @ops: the operator table
 *
 * Sets the rawmidi operators for the given stream direction.
 */
void snd_rawmidi_set_ops(struct snd_rawmidi *rmidi, int stream,
			 const struct snd_rawmidi_ops *ops)
{
	struct snd_rawmidi_substream *substream;

	list_for_each_entry(substream, &rmidi->streams[stream].substreams, list)
		substream->ops = ops;
}
EXPORT_SYMBOL(snd_rawmidi_set_ops);

/*
 *  ENTRY functions
 */

static int __init alsa_rawmidi_init(void)
{

	snd_ctl_register_ioctl(snd_rawmidi_control_ioctl);
	snd_ctl_register_ioctl_compat(snd_rawmidi_control_ioctl);
#ifdef CONFIG_SND_OSSEMUL
	{ int i;
	/* check device map table */
	for (i = 0; i < SNDRV_CARDS; i++) {
		if (midi_map[i] < 0 || midi_map[i] >= SNDRV_RAWMIDI_DEVICES) {
			pr_err("ALSA: rawmidi: invalid midi_map[%d] = %d\n",
			       i, midi_map[i]);
			midi_map[i] = 0;
		}
		if (amidi_map[i] < 0 || amidi_map[i] >= SNDRV_RAWMIDI_DEVICES) {
			pr_err("ALSA: rawmidi: invalid amidi_map[%d] = %d\n",
			       i, amidi_map[i]);
			amidi_map[i] = 1;
		}
	}
	}
#endif /* CONFIG_SND_OSSEMUL */
	return 0;
}

static void __exit alsa_rawmidi_exit(void)
{
	snd_ctl_unregister_ioctl(snd_rawmidi_control_ioctl);
	snd_ctl_unregister_ioctl_compat(snd_rawmidi_control_ioctl);
}

module_init(alsa_rawmidi_init)
module_exit(alsa_rawmidi_exit)<|MERGE_RESOLUTION|>--- conflicted
+++ resolved
@@ -141,12 +141,8 @@
 		runtime->avail = 0;
 	else
 		runtime->avail = runtime->buffer_size;
-<<<<<<< HEAD
 	runtime->buffer = kvzalloc(runtime->buffer_size, GFP_KERNEL);
 	if (!runtime->buffer) {
-=======
-	if ((runtime->buffer = kzalloc(runtime->buffer_size, GFP_KERNEL)) == NULL) {
->>>>>>> a41ba30d
 		kfree(runtime);
 		return -ENOMEM;
 	}
@@ -672,17 +668,13 @@
 	if (params->avail_min < 1 || params->avail_min > params->buffer_size)
 		return -EINVAL;
 	if (params->buffer_size != runtime->buffer_size) {
-<<<<<<< HEAD
 		newbuf = kvzalloc(params->buffer_size, GFP_KERNEL);
-=======
-		newbuf = kzalloc(params->buffer_size, GFP_KERNEL);
->>>>>>> a41ba30d
 		if (!newbuf)
 			return -ENOMEM;
 		spin_lock_irq(&runtime->lock);
 		if (runtime->buffer_ref) {
 			spin_unlock_irq(&runtime->lock);
-			kfree(newbuf);
+			kvfree(newbuf);
 			return -EBUSY;
 		}
 		oldbuf = runtime->buffer;
