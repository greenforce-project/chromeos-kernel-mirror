--- conflicted
+++ resolved
@@ -143,8 +143,6 @@
 EXPORT_SYMBOL_GPL(snd_hdac_stream_stop);
 
 /**
-<<<<<<< HEAD
-=======
  * snd_hdac_stop_streams - stop all streams
  * @bus: HD-audio core bus
  */
@@ -158,23 +156,14 @@
 EXPORT_SYMBOL_GPL(snd_hdac_stop_streams);
 
 /**
->>>>>>> 90ffbb72
  * snd_hdac_stop_streams_and_chip - stop all streams and chip if running
  * @bus: HD-audio core bus
  */
 void snd_hdac_stop_streams_and_chip(struct hdac_bus *bus)
 {
-<<<<<<< HEAD
-	struct hdac_stream *stream;
-
-	if (bus->chip_init) {
-		list_for_each_entry(stream, &bus->stream_list, list)
-			snd_hdac_stream_stop(stream);
-=======
 
 	if (bus->chip_init) {
 		snd_hdac_stop_streams(bus);
->>>>>>> 90ffbb72
 		snd_hdac_bus_stop_chip(bus);
 	}
 }
