--- conflicted
+++ resolved
@@ -2526,7 +2526,6 @@
 	  .driver_data = AZX_DRIVER_SKL | AZX_DCAPS_INTEL_SKYLAKE},
 	{ PCI_DEVICE(0x8086, 0x4b58),
 	  .driver_data = AZX_DRIVER_SKL | AZX_DCAPS_INTEL_SKYLAKE},
-<<<<<<< HEAD
 	/* Raptor Lake */
 	{ PCI_DEVICE(0x8086, 0x7a50),
 	  .driver_data = AZX_DRIVER_SKL | AZX_DCAPS_INTEL_SKYLAKE},
@@ -2538,10 +2537,8 @@
 	  .driver_data = AZX_DRIVER_SKL | AZX_DCAPS_INTEL_SKYLAKE},
 	{ PCI_DEVICE(0x8086, 0x51cf),
 	  .driver_data = AZX_DRIVER_SKL | AZX_DCAPS_INTEL_SKYLAKE},
-=======
 	/* Arrow Lake */
 	{ PCI_DEVICE_DATA(INTEL, HDA_ARL, AZX_DRIVER_SKL | AZX_DCAPS_INTEL_SKYLAKE) },
->>>>>>> aa6ca808
 	/* Broxton-P(Apollolake) */
 	{ PCI_DEVICE(0x8086, 0x5a98),
 	  .driver_data = AZX_DRIVER_SKL | AZX_DCAPS_INTEL_BROXTON },
