--- conflicted
+++ resolved
@@ -2533,7 +2533,6 @@
 	  .driver_data = AZX_DRIVER_SKL | AZX_DCAPS_INTEL_SKYLAKE},
 	{ PCI_DEVICE(0x8086, 0x4b58),
 	  .driver_data = AZX_DRIVER_SKL | AZX_DCAPS_INTEL_SKYLAKE},
-<<<<<<< HEAD
 	/* Raptor Lake */
 	{ PCI_DEVICE(0x8086, 0x7a50),
 	  .driver_data = AZX_DRIVER_SKL | AZX_DCAPS_INTEL_SKYLAKE},
@@ -2548,10 +2547,8 @@
 	/* Meteorlake-P */
 	{ PCI_DEVICE(0x8086, 0x7e28),
 	  .driver_data = AZX_DRIVER_SKL | AZX_DCAPS_INTEL_SKYLAKE},
-=======
 	/* Arrow Lake */
 	{ PCI_DEVICE_DATA(INTEL, HDA_ARL, AZX_DRIVER_SKL | AZX_DCAPS_INTEL_SKYLAKE) },
->>>>>>> 458ce51d
 	/* Broxton-P(Apollolake) */
 	{ PCI_DEVICE(0x8086, 0x5a98),
 	  .driver_data = AZX_DRIVER_SKL | AZX_DCAPS_INTEL_BROXTON },
