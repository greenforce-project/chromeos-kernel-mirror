// SPDX-License-Identifier: GPL-2.0-or-later
/*
 * Universal Interface for Intel High Definition Audio Codec
 *
 * HD audio interface patch for Realtek ALC codecs
 *
 * Copyright (c) 2004 Kailang Yang <kailang@realtek.com.tw>
 *                    PeiSen Hou <pshou@realtek.com.tw>
 *                    Takashi Iwai <tiwai@suse.de>
 *                    Jonathan Woithe <jwoithe@just42.net>
 */

#include <linux/init.h>
#include <linux/delay.h>
#include <linux/slab.h>
#include <linux/pci.h>
#include <linux/dmi.h>
#include <linux/module.h>
#include <linux/input.h>
#include <linux/leds.h>
#include <sound/core.h>
#include <sound/jack.h>
#include <sound/hda_codec.h>
#include "hda_local.h"
#include "hda_auto_parser.h"
#include "hda_jack.h"
#include "hda_generic.h"
#include "hda_component.h"

/* keep halting ALC5505 DSP, for power saving */
#define HALT_REALTEK_ALC5505

/* extra amp-initialization sequence types */
enum {
	ALC_INIT_UNDEFINED,
	ALC_INIT_NONE,
	ALC_INIT_DEFAULT,
};

enum {
	ALC_HEADSET_MODE_UNKNOWN,
	ALC_HEADSET_MODE_UNPLUGGED,
	ALC_HEADSET_MODE_HEADSET,
	ALC_HEADSET_MODE_MIC,
	ALC_HEADSET_MODE_HEADPHONE,
};

enum {
	ALC_HEADSET_TYPE_UNKNOWN,
	ALC_HEADSET_TYPE_CTIA,
	ALC_HEADSET_TYPE_OMTP,
};

enum {
	ALC_KEY_MICMUTE_INDEX,
};

struct alc_customize_define {
	unsigned int  sku_cfg;
	unsigned char port_connectivity;
	unsigned char check_sum;
	unsigned char customization;
	unsigned char external_amp;
	unsigned int  enable_pcbeep:1;
	unsigned int  platform_type:1;
	unsigned int  swap:1;
	unsigned int  override:1;
	unsigned int  fixup:1; /* Means that this sku is set by driver, not read from hw */
};

struct alc_coef_led {
	unsigned int idx;
	unsigned int mask;
	unsigned int on;
	unsigned int off;
};

struct alc_spec {
	struct hda_gen_spec gen; /* must be at head */

	/* codec parameterization */
	struct alc_customize_define cdefine;
	unsigned int parse_flags; /* flag for snd_hda_parse_pin_defcfg() */

	/* GPIO bits */
	unsigned int gpio_mask;
	unsigned int gpio_dir;
	unsigned int gpio_data;
	bool gpio_write_delay;	/* add a delay before writing gpio_data */

	/* mute LED for HP laptops, see vref_mute_led_set() */
	int mute_led_polarity;
	int micmute_led_polarity;
	hda_nid_t mute_led_nid;
	hda_nid_t cap_mute_led_nid;

	unsigned int gpio_mute_led_mask;
	unsigned int gpio_mic_led_mask;
	struct alc_coef_led mute_led_coef;
	struct alc_coef_led mic_led_coef;
	struct mutex coef_mutex;

	hda_nid_t headset_mic_pin;
	hda_nid_t headphone_mic_pin;
	int current_headset_mode;
	int current_headset_type;

	/* hooks */
	void (*init_hook)(struct hda_codec *codec);
#ifdef CONFIG_PM
	void (*power_hook)(struct hda_codec *codec);
#endif
	void (*shutup)(struct hda_codec *codec);

	int init_amp;
	int codec_variant;	/* flag for other variants */
	unsigned int has_alc5505_dsp:1;
	unsigned int no_depop_delay:1;
	unsigned int done_hp_init:1;
	unsigned int no_shutup_pins:1;
	unsigned int ultra_low_power:1;
	unsigned int has_hs_key:1;
	unsigned int no_internal_mic_pin:1;

	/* for PLL fix */
	hda_nid_t pll_nid;
	unsigned int pll_coef_idx, pll_coef_bit;
	unsigned int coef0;
	struct input_dev *kb_dev;
	u8 alc_mute_keycode_map[1];

	/* component binding */
	struct component_match *match;
	struct hda_component comps[HDA_MAX_COMPONENTS];
};

/*
 * COEF access helper functions
 */

static void coef_mutex_lock(struct hda_codec *codec)
{
	struct alc_spec *spec = codec->spec;

	snd_hda_power_up_pm(codec);
	mutex_lock(&spec->coef_mutex);
}

static void coef_mutex_unlock(struct hda_codec *codec)
{
	struct alc_spec *spec = codec->spec;

	mutex_unlock(&spec->coef_mutex);
	snd_hda_power_down_pm(codec);
}

static int __alc_read_coefex_idx(struct hda_codec *codec, hda_nid_t nid,
				 unsigned int coef_idx)
{
	unsigned int val;

	snd_hda_codec_write(codec, nid, 0, AC_VERB_SET_COEF_INDEX, coef_idx);
	val = snd_hda_codec_read(codec, nid, 0, AC_VERB_GET_PROC_COEF, 0);
	return val;
}

static int alc_read_coefex_idx(struct hda_codec *codec, hda_nid_t nid,
			       unsigned int coef_idx)
{
	unsigned int val;

	coef_mutex_lock(codec);
	val = __alc_read_coefex_idx(codec, nid, coef_idx);
	coef_mutex_unlock(codec);
	return val;
}

#define alc_read_coef_idx(codec, coef_idx) \
	alc_read_coefex_idx(codec, 0x20, coef_idx)

static void __alc_write_coefex_idx(struct hda_codec *codec, hda_nid_t nid,
				   unsigned int coef_idx, unsigned int coef_val)
{
	snd_hda_codec_write(codec, nid, 0, AC_VERB_SET_COEF_INDEX, coef_idx);
	snd_hda_codec_write(codec, nid, 0, AC_VERB_SET_PROC_COEF, coef_val);
}

static void alc_write_coefex_idx(struct hda_codec *codec, hda_nid_t nid,
				 unsigned int coef_idx, unsigned int coef_val)
{
	coef_mutex_lock(codec);
	__alc_write_coefex_idx(codec, nid, coef_idx, coef_val);
	coef_mutex_unlock(codec);
}

#define alc_write_coef_idx(codec, coef_idx, coef_val) \
	alc_write_coefex_idx(codec, 0x20, coef_idx, coef_val)

static void __alc_update_coefex_idx(struct hda_codec *codec, hda_nid_t nid,
				    unsigned int coef_idx, unsigned int mask,
				    unsigned int bits_set)
{
	unsigned int val = __alc_read_coefex_idx(codec, nid, coef_idx);

	if (val != -1)
		__alc_write_coefex_idx(codec, nid, coef_idx,
				       (val & ~mask) | bits_set);
}

static void alc_update_coefex_idx(struct hda_codec *codec, hda_nid_t nid,
				  unsigned int coef_idx, unsigned int mask,
				  unsigned int bits_set)
{
	coef_mutex_lock(codec);
	__alc_update_coefex_idx(codec, nid, coef_idx, mask, bits_set);
	coef_mutex_unlock(codec);
}

#define alc_update_coef_idx(codec, coef_idx, mask, bits_set)	\
	alc_update_coefex_idx(codec, 0x20, coef_idx, mask, bits_set)

/* a special bypass for COEF 0; read the cached value at the second time */
static unsigned int alc_get_coef0(struct hda_codec *codec)
{
	struct alc_spec *spec = codec->spec;

	if (!spec->coef0)
		spec->coef0 = alc_read_coef_idx(codec, 0);
	return spec->coef0;
}

/* coef writes/updates batch */
struct coef_fw {
	unsigned char nid;
	unsigned char idx;
	unsigned short mask;
	unsigned short val;
};

#define UPDATE_COEFEX(_nid, _idx, _mask, _val) \
	{ .nid = (_nid), .idx = (_idx), .mask = (_mask), .val = (_val) }
#define WRITE_COEFEX(_nid, _idx, _val) UPDATE_COEFEX(_nid, _idx, -1, _val)
#define WRITE_COEF(_idx, _val) WRITE_COEFEX(0x20, _idx, _val)
#define UPDATE_COEF(_idx, _mask, _val) UPDATE_COEFEX(0x20, _idx, _mask, _val)

static void alc_process_coef_fw(struct hda_codec *codec,
				const struct coef_fw *fw)
{
	coef_mutex_lock(codec);
	for (; fw->nid; fw++) {
		if (fw->mask == (unsigned short)-1)
			__alc_write_coefex_idx(codec, fw->nid, fw->idx, fw->val);
		else
			__alc_update_coefex_idx(codec, fw->nid, fw->idx,
						fw->mask, fw->val);
	}
	coef_mutex_unlock(codec);
}

/*
 * GPIO setup tables, used in initialization
 */

/* Enable GPIO mask and set output */
static void alc_setup_gpio(struct hda_codec *codec, unsigned int mask)
{
	struct alc_spec *spec = codec->spec;

	spec->gpio_mask |= mask;
	spec->gpio_dir |= mask;
	spec->gpio_data |= mask;
}

static void alc_write_gpio_data(struct hda_codec *codec)
{
	struct alc_spec *spec = codec->spec;

	snd_hda_codec_write(codec, 0x01, 0, AC_VERB_SET_GPIO_DATA,
			    spec->gpio_data);
}

static void alc_update_gpio_data(struct hda_codec *codec, unsigned int mask,
				 bool on)
{
	struct alc_spec *spec = codec->spec;
	unsigned int oldval = spec->gpio_data;

	if (on)
		spec->gpio_data |= mask;
	else
		spec->gpio_data &= ~mask;
	if (oldval != spec->gpio_data)
		alc_write_gpio_data(codec);
}

static void alc_write_gpio(struct hda_codec *codec)
{
	struct alc_spec *spec = codec->spec;

	if (!spec->gpio_mask)
		return;

	snd_hda_codec_write(codec, codec->core.afg, 0,
			    AC_VERB_SET_GPIO_MASK, spec->gpio_mask);
	snd_hda_codec_write(codec, codec->core.afg, 0,
			    AC_VERB_SET_GPIO_DIRECTION, spec->gpio_dir);
	if (spec->gpio_write_delay)
		msleep(1);
	alc_write_gpio_data(codec);
}

static void alc_fixup_gpio(struct hda_codec *codec, int action,
			   unsigned int mask)
{
	if (action == HDA_FIXUP_ACT_PRE_PROBE)
		alc_setup_gpio(codec, mask);
}

static void alc_fixup_gpio1(struct hda_codec *codec,
			    const struct hda_fixup *fix, int action)
{
	alc_fixup_gpio(codec, action, 0x01);
}

static void alc_fixup_gpio2(struct hda_codec *codec,
			    const struct hda_fixup *fix, int action)
{
	alc_fixup_gpio(codec, action, 0x02);
}

static void alc_fixup_gpio3(struct hda_codec *codec,
			    const struct hda_fixup *fix, int action)
{
	alc_fixup_gpio(codec, action, 0x03);
}

static void alc_fixup_gpio4(struct hda_codec *codec,
			    const struct hda_fixup *fix, int action)
{
	alc_fixup_gpio(codec, action, 0x04);
}

static void alc_fixup_micmute_led(struct hda_codec *codec,
				  const struct hda_fixup *fix, int action)
{
	if (action == HDA_FIXUP_ACT_PRE_PROBE)
		snd_hda_gen_add_micmute_led_cdev(codec, NULL);
}

/*
 * Fix hardware PLL issue
 * On some codecs, the analog PLL gating control must be off while
 * the default value is 1.
 */
static void alc_fix_pll(struct hda_codec *codec)
{
	struct alc_spec *spec = codec->spec;

	if (spec->pll_nid)
		alc_update_coefex_idx(codec, spec->pll_nid, spec->pll_coef_idx,
				      1 << spec->pll_coef_bit, 0);
}

static void alc_fix_pll_init(struct hda_codec *codec, hda_nid_t nid,
			     unsigned int coef_idx, unsigned int coef_bit)
{
	struct alc_spec *spec = codec->spec;
	spec->pll_nid = nid;
	spec->pll_coef_idx = coef_idx;
	spec->pll_coef_bit = coef_bit;
	alc_fix_pll(codec);
}

/* update the master volume per volume-knob's unsol event */
static void alc_update_knob_master(struct hda_codec *codec,
				   struct hda_jack_callback *jack)
{
	unsigned int val;
	struct snd_kcontrol *kctl;
	struct snd_ctl_elem_value *uctl;

	kctl = snd_hda_find_mixer_ctl(codec, "Master Playback Volume");
	if (!kctl)
		return;
	uctl = kzalloc(sizeof(*uctl), GFP_KERNEL);
	if (!uctl)
		return;
	val = snd_hda_codec_read(codec, jack->nid, 0,
				 AC_VERB_GET_VOLUME_KNOB_CONTROL, 0);
	val &= HDA_AMP_VOLMASK;
	uctl->value.integer.value[0] = val;
	uctl->value.integer.value[1] = val;
	kctl->put(kctl, uctl);
	kfree(uctl);
}

static void alc880_unsol_event(struct hda_codec *codec, unsigned int res)
{
	/* For some reason, the res given from ALC880 is broken.
	   Here we adjust it properly. */
	snd_hda_jack_unsol_event(codec, res >> 2);
}

/* Change EAPD to verb control */
static void alc_fill_eapd_coef(struct hda_codec *codec)
{
	int coef;

	coef = alc_get_coef0(codec);

	switch (codec->core.vendor_id) {
	case 0x10ec0262:
		alc_update_coef_idx(codec, 0x7, 0, 1<<5);
		break;
	case 0x10ec0267:
	case 0x10ec0268:
		alc_update_coef_idx(codec, 0x7, 0, 1<<13);
		break;
	case 0x10ec0269:
		if ((coef & 0x00f0) == 0x0010)
			alc_update_coef_idx(codec, 0xd, 0, 1<<14);
		if ((coef & 0x00f0) == 0x0020)
			alc_update_coef_idx(codec, 0x4, 1<<15, 0);
		if ((coef & 0x00f0) == 0x0030)
			alc_update_coef_idx(codec, 0x10, 1<<9, 0);
		break;
	case 0x10ec0280:
	case 0x10ec0284:
	case 0x10ec0290:
	case 0x10ec0292:
		alc_update_coef_idx(codec, 0x4, 1<<15, 0);
		break;
	case 0x10ec0225:
	case 0x10ec0295:
	case 0x10ec0299:
		alc_update_coef_idx(codec, 0x67, 0xf000, 0x3000);
		fallthrough;
	case 0x10ec0215:
	case 0x10ec0230:
	case 0x10ec0233:
	case 0x10ec0235:
	case 0x10ec0236:
	case 0x10ec0245:
	case 0x10ec0255:
	case 0x10ec0256:
	case 0x19e58326:
	case 0x10ec0257:
	case 0x10ec0282:
	case 0x10ec0283:
	case 0x10ec0286:
	case 0x10ec0288:
	case 0x10ec0285:
	case 0x10ec0298:
	case 0x10ec0289:
	case 0x10ec0300:
		alc_update_coef_idx(codec, 0x10, 1<<9, 0);
		break;
	case 0x10ec0275:
		alc_update_coef_idx(codec, 0xe, 0, 1<<0);
		break;
	case 0x10ec0287:
		alc_update_coef_idx(codec, 0x10, 1<<9, 0);
		alc_write_coef_idx(codec, 0x8, 0x4ab7);
		break;
	case 0x10ec0293:
		alc_update_coef_idx(codec, 0xa, 1<<13, 0);
		break;
	case 0x10ec0234:
	case 0x10ec0274:
	case 0x10ec0294:
	case 0x10ec0700:
	case 0x10ec0701:
	case 0x10ec0703:
	case 0x10ec0711:
		alc_update_coef_idx(codec, 0x10, 1<<15, 0);
		break;
	case 0x10ec0662:
		if ((coef & 0x00f0) == 0x0030)
			alc_update_coef_idx(codec, 0x4, 1<<10, 0); /* EAPD Ctrl */
		break;
	case 0x10ec0272:
	case 0x10ec0273:
	case 0x10ec0663:
	case 0x10ec0665:
	case 0x10ec0670:
	case 0x10ec0671:
	case 0x10ec0672:
		alc_update_coef_idx(codec, 0xd, 0, 1<<14); /* EAPD Ctrl */
		break;
	case 0x10ec0222:
	case 0x10ec0623:
		alc_update_coef_idx(codec, 0x19, 1<<13, 0);
		break;
	case 0x10ec0668:
		alc_update_coef_idx(codec, 0x7, 3<<13, 0);
		break;
	case 0x10ec0867:
		alc_update_coef_idx(codec, 0x4, 1<<10, 0);
		break;
	case 0x10ec0888:
		if ((coef & 0x00f0) == 0x0020 || (coef & 0x00f0) == 0x0030)
			alc_update_coef_idx(codec, 0x7, 1<<5, 0);
		break;
	case 0x10ec0892:
	case 0x10ec0897:
		alc_update_coef_idx(codec, 0x7, 1<<5, 0);
		break;
	case 0x10ec0899:
	case 0x10ec0900:
	case 0x10ec0b00:
	case 0x10ec1168:
	case 0x10ec1220:
		alc_update_coef_idx(codec, 0x7, 1<<1, 0);
		break;
	}
}

/* additional initialization for ALC888 variants */
static void alc888_coef_init(struct hda_codec *codec)
{
	switch (alc_get_coef0(codec) & 0x00f0) {
	/* alc888-VA */
	case 0x00:
	/* alc888-VB */
	case 0x10:
		alc_update_coef_idx(codec, 7, 0, 0x2030); /* Turn EAPD to High */
		break;
	}
}

/* turn on/off EAPD control (only if available) */
static void set_eapd(struct hda_codec *codec, hda_nid_t nid, int on)
{
	if (get_wcaps_type(get_wcaps(codec, nid)) != AC_WID_PIN)
		return;
	if (snd_hda_query_pin_caps(codec, nid) & AC_PINCAP_EAPD)
		snd_hda_codec_write(codec, nid, 0, AC_VERB_SET_EAPD_BTLENABLE,
				    on ? 2 : 0);
}

/* turn on/off EAPD controls of the codec */
static void alc_auto_setup_eapd(struct hda_codec *codec, bool on)
{
	/* We currently only handle front, HP */
	static const hda_nid_t pins[] = {
		0x0f, 0x10, 0x14, 0x15, 0x17, 0
	};
	const hda_nid_t *p;
	for (p = pins; *p; p++)
		set_eapd(codec, *p, on);
}

static int find_ext_mic_pin(struct hda_codec *codec);

static void alc_headset_mic_no_shutup(struct hda_codec *codec)
{
	const struct hda_pincfg *pin;
	int mic_pin = find_ext_mic_pin(codec);
	int i;

	/* don't shut up pins when unloading the driver; otherwise it breaks
	 * the default pin setup at the next load of the driver
	 */
	if (codec->bus->shutdown)
		return;

	snd_array_for_each(&codec->init_pins, i, pin) {
		/* use read here for syncing after issuing each verb */
		if (pin->nid != mic_pin)
			snd_hda_codec_read(codec, pin->nid, 0,
					AC_VERB_SET_PIN_WIDGET_CONTROL, 0);
	}

	codec->pins_shutup = 1;
}

static void alc_shutup_pins(struct hda_codec *codec)
{
	struct alc_spec *spec = codec->spec;

	switch (codec->core.vendor_id) {
	case 0x10ec0236:
	case 0x10ec0256:
	case 0x19e58326:
	case 0x10ec0283:
	case 0x10ec0286:
	case 0x10ec0288:
	case 0x10ec0298:
		alc_headset_mic_no_shutup(codec);
		break;
	default:
		if (!spec->no_shutup_pins)
			snd_hda_shutup_pins(codec);
		break;
	}
}

/* generic shutup callback;
 * just turning off EAPD and a little pause for avoiding pop-noise
 */
static void alc_eapd_shutup(struct hda_codec *codec)
{
	struct alc_spec *spec = codec->spec;

	alc_auto_setup_eapd(codec, false);
	if (!spec->no_depop_delay)
		msleep(200);
	alc_shutup_pins(codec);
}

/* generic EAPD initialization */
static void alc_auto_init_amp(struct hda_codec *codec, int type)
{
	alc_auto_setup_eapd(codec, true);
	alc_write_gpio(codec);
	switch (type) {
	case ALC_INIT_DEFAULT:
		switch (codec->core.vendor_id) {
		case 0x10ec0260:
			alc_update_coefex_idx(codec, 0x1a, 7, 0, 0x2010);
			break;
		case 0x10ec0880:
		case 0x10ec0882:
		case 0x10ec0883:
		case 0x10ec0885:
			alc_update_coef_idx(codec, 7, 0, 0x2030);
			break;
		case 0x10ec0888:
			alc888_coef_init(codec);
			break;
		}
		break;
	}
}

/* get a primary headphone pin if available */
static hda_nid_t alc_get_hp_pin(struct alc_spec *spec)
{
	if (spec->gen.autocfg.hp_pins[0])
		return spec->gen.autocfg.hp_pins[0];
	if (spec->gen.autocfg.line_out_type == AC_JACK_HP_OUT)
		return spec->gen.autocfg.line_out_pins[0];
	return 0;
}

/*
 * Realtek SSID verification
 */

/* Could be any non-zero and even value. When used as fixup, tells
 * the driver to ignore any present sku defines.
 */
#define ALC_FIXUP_SKU_IGNORE (2)

static void alc_fixup_sku_ignore(struct hda_codec *codec,
				 const struct hda_fixup *fix, int action)
{
	struct alc_spec *spec = codec->spec;
	if (action == HDA_FIXUP_ACT_PRE_PROBE) {
		spec->cdefine.fixup = 1;
		spec->cdefine.sku_cfg = ALC_FIXUP_SKU_IGNORE;
	}
}

static void alc_fixup_no_depop_delay(struct hda_codec *codec,
				    const struct hda_fixup *fix, int action)
{
	struct alc_spec *spec = codec->spec;

	if (action == HDA_FIXUP_ACT_PROBE) {
		spec->no_depop_delay = 1;
		codec->depop_delay = 0;
	}
}

static int alc_auto_parse_customize_define(struct hda_codec *codec)
{
	unsigned int ass, tmp, i;
	unsigned nid = 0;
	struct alc_spec *spec = codec->spec;

	spec->cdefine.enable_pcbeep = 1; /* assume always enabled */

	if (spec->cdefine.fixup) {
		ass = spec->cdefine.sku_cfg;
		if (ass == ALC_FIXUP_SKU_IGNORE)
			return -1;
		goto do_sku;
	}

	if (!codec->bus->pci)
		return -1;
	ass = codec->core.subsystem_id & 0xffff;
	if (ass != codec->bus->pci->subsystem_device && (ass & 1))
		goto do_sku;

	nid = 0x1d;
	if (codec->core.vendor_id == 0x10ec0260)
		nid = 0x17;
	ass = snd_hda_codec_get_pincfg(codec, nid);

	if (!(ass & 1)) {
		codec_info(codec, "%s: SKU not ready 0x%08x\n",
			   codec->core.chip_name, ass);
		return -1;
	}

	/* check sum */
	tmp = 0;
	for (i = 1; i < 16; i++) {
		if ((ass >> i) & 1)
			tmp++;
	}
	if (((ass >> 16) & 0xf) != tmp)
		return -1;

	spec->cdefine.port_connectivity = ass >> 30;
	spec->cdefine.enable_pcbeep = (ass & 0x100000) >> 20;
	spec->cdefine.check_sum = (ass >> 16) & 0xf;
	spec->cdefine.customization = ass >> 8;
do_sku:
	spec->cdefine.sku_cfg = ass;
	spec->cdefine.external_amp = (ass & 0x38) >> 3;
	spec->cdefine.platform_type = (ass & 0x4) >> 2;
	spec->cdefine.swap = (ass & 0x2) >> 1;
	spec->cdefine.override = ass & 0x1;

	codec_dbg(codec, "SKU: Nid=0x%x sku_cfg=0x%08x\n",
		   nid, spec->cdefine.sku_cfg);
	codec_dbg(codec, "SKU: port_connectivity=0x%x\n",
		   spec->cdefine.port_connectivity);
	codec_dbg(codec, "SKU: enable_pcbeep=0x%x\n", spec->cdefine.enable_pcbeep);
	codec_dbg(codec, "SKU: check_sum=0x%08x\n", spec->cdefine.check_sum);
	codec_dbg(codec, "SKU: customization=0x%08x\n", spec->cdefine.customization);
	codec_dbg(codec, "SKU: external_amp=0x%x\n", spec->cdefine.external_amp);
	codec_dbg(codec, "SKU: platform_type=0x%x\n", spec->cdefine.platform_type);
	codec_dbg(codec, "SKU: swap=0x%x\n", spec->cdefine.swap);
	codec_dbg(codec, "SKU: override=0x%x\n", spec->cdefine.override);

	return 0;
}

/* return the position of NID in the list, or -1 if not found */
static int find_idx_in_nid_list(hda_nid_t nid, const hda_nid_t *list, int nums)
{
	int i;
	for (i = 0; i < nums; i++)
		if (list[i] == nid)
			return i;
	return -1;
}
/* return true if the given NID is found in the list */
static bool found_in_nid_list(hda_nid_t nid, const hda_nid_t *list, int nums)
{
	return find_idx_in_nid_list(nid, list, nums) >= 0;
}

/* check subsystem ID and set up device-specific initialization;
 * return 1 if initialized, 0 if invalid SSID
 */
/* 32-bit subsystem ID for BIOS loading in HD Audio codec.
 *	31 ~ 16 :	Manufacture ID
 *	15 ~ 8	:	SKU ID
 *	7  ~ 0	:	Assembly ID
 *	port-A --> pin 39/41, port-E --> pin 14/15, port-D --> pin 35/36
 */
static int alc_subsystem_id(struct hda_codec *codec, const hda_nid_t *ports)
{
	unsigned int ass, tmp, i;
	unsigned nid;
	struct alc_spec *spec = codec->spec;

	if (spec->cdefine.fixup) {
		ass = spec->cdefine.sku_cfg;
		if (ass == ALC_FIXUP_SKU_IGNORE)
			return 0;
		goto do_sku;
	}

	ass = codec->core.subsystem_id & 0xffff;
	if (codec->bus->pci &&
	    ass != codec->bus->pci->subsystem_device && (ass & 1))
		goto do_sku;

	/* invalid SSID, check the special NID pin defcfg instead */
	/*
	 * 31~30	: port connectivity
	 * 29~21	: reserve
	 * 20		: PCBEEP input
	 * 19~16	: Check sum (15:1)
	 * 15~1		: Custom
	 * 0		: override
	*/
	nid = 0x1d;
	if (codec->core.vendor_id == 0x10ec0260)
		nid = 0x17;
	ass = snd_hda_codec_get_pincfg(codec, nid);
	codec_dbg(codec,
		  "realtek: No valid SSID, checking pincfg 0x%08x for NID 0x%x\n",
		   ass, nid);
	if (!(ass & 1))
		return 0;
	if ((ass >> 30) != 1)	/* no physical connection */
		return 0;

	/* check sum */
	tmp = 0;
	for (i = 1; i < 16; i++) {
		if ((ass >> i) & 1)
			tmp++;
	}
	if (((ass >> 16) & 0xf) != tmp)
		return 0;
do_sku:
	codec_dbg(codec, "realtek: Enabling init ASM_ID=0x%04x CODEC_ID=%08x\n",
		   ass & 0xffff, codec->core.vendor_id);
	/*
	 * 0 : override
	 * 1 :	Swap Jack
	 * 2 : 0 --> Desktop, 1 --> Laptop
	 * 3~5 : External Amplifier control
	 * 7~6 : Reserved
	*/
	tmp = (ass & 0x38) >> 3;	/* external Amp control */
	if (spec->init_amp == ALC_INIT_UNDEFINED) {
		switch (tmp) {
		case 1:
			alc_setup_gpio(codec, 0x01);
			break;
		case 3:
			alc_setup_gpio(codec, 0x02);
			break;
		case 7:
			alc_setup_gpio(codec, 0x03);
			break;
		case 5:
		default:
			spec->init_amp = ALC_INIT_DEFAULT;
			break;
		}
	}

	/* is laptop or Desktop and enable the function "Mute internal speaker
	 * when the external headphone out jack is plugged"
	 */
	if (!(ass & 0x8000))
		return 1;
	/*
	 * 10~8 : Jack location
	 * 12~11: Headphone out -> 00: PortA, 01: PortE, 02: PortD, 03: Resvered
	 * 14~13: Resvered
	 * 15   : 1 --> enable the function "Mute internal speaker
	 *	        when the external headphone out jack is plugged"
	 */
	if (!alc_get_hp_pin(spec)) {
		hda_nid_t nid;
		tmp = (ass >> 11) & 0x3;	/* HP to chassis */
		nid = ports[tmp];
		if (found_in_nid_list(nid, spec->gen.autocfg.line_out_pins,
				      spec->gen.autocfg.line_outs))
			return 1;
		spec->gen.autocfg.hp_pins[0] = nid;
	}
	return 1;
}

/* Check the validity of ALC subsystem-id
 * ports contains an array of 4 pin NIDs for port-A, E, D and I */
static void alc_ssid_check(struct hda_codec *codec, const hda_nid_t *ports)
{
	if (!alc_subsystem_id(codec, ports)) {
		struct alc_spec *spec = codec->spec;
		if (spec->init_amp == ALC_INIT_UNDEFINED) {
			codec_dbg(codec,
				  "realtek: Enable default setup for auto mode as fallback\n");
			spec->init_amp = ALC_INIT_DEFAULT;
		}
	}
}

/*
 */

static void alc_fixup_inv_dmic(struct hda_codec *codec,
			       const struct hda_fixup *fix, int action)
{
	struct alc_spec *spec = codec->spec;

	spec->gen.inv_dmic_split = 1;
}


static int alc_build_controls(struct hda_codec *codec)
{
	int err;

	err = snd_hda_gen_build_controls(codec);
	if (err < 0)
		return err;

	snd_hda_apply_fixup(codec, HDA_FIXUP_ACT_BUILD);
	return 0;
}


/*
 * Common callbacks
 */

static void alc_pre_init(struct hda_codec *codec)
{
	alc_fill_eapd_coef(codec);
}

#define is_s3_resume(codec) \
	((codec)->core.dev.power.power_state.event == PM_EVENT_RESUME)
#define is_s4_resume(codec) \
	((codec)->core.dev.power.power_state.event == PM_EVENT_RESTORE)

static int alc_init(struct hda_codec *codec)
{
	struct alc_spec *spec = codec->spec;

	/* hibernation resume needs the full chip initialization */
	if (is_s4_resume(codec))
		alc_pre_init(codec);

	if (spec->init_hook)
		spec->init_hook(codec);

	spec->gen.skip_verbs = 1; /* applied in below */
	snd_hda_gen_init(codec);
	alc_fix_pll(codec);
	alc_auto_init_amp(codec, spec->init_amp);
	snd_hda_apply_verbs(codec); /* apply verbs here after own init */

	snd_hda_apply_fixup(codec, HDA_FIXUP_ACT_INIT);

	return 0;
}

#define alc_free	snd_hda_gen_free

#ifdef CONFIG_PM
static inline void alc_shutup(struct hda_codec *codec)
{
	struct alc_spec *spec = codec->spec;

	if (!snd_hda_get_bool_hint(codec, "shutup"))
		return; /* disabled explicitly by hints */

	if (spec && spec->shutup)
		spec->shutup(codec);
	else
		alc_shutup_pins(codec);
}

static void alc_power_eapd(struct hda_codec *codec)
{
	alc_auto_setup_eapd(codec, false);
}

static int alc_suspend(struct hda_codec *codec)
{
	struct alc_spec *spec = codec->spec;
	alc_shutup(codec);
	if (spec && spec->power_hook)
		spec->power_hook(codec);
	return 0;
}

static int alc_resume(struct hda_codec *codec)
{
	struct alc_spec *spec = codec->spec;

	if (!spec->no_depop_delay)
		msleep(150); /* to avoid pop noise */
	codec->patch_ops.init(codec);
	snd_hda_regmap_sync(codec);
	hda_call_check_power_status(codec, 0x01);
	return 0;
}
#endif

/*
 */
static const struct hda_codec_ops alc_patch_ops = {
	.build_controls = alc_build_controls,
	.build_pcms = snd_hda_gen_build_pcms,
	.init = alc_init,
	.free = alc_free,
	.unsol_event = snd_hda_jack_unsol_event,
#ifdef CONFIG_PM
	.resume = alc_resume,
	.suspend = alc_suspend,
	.check_power_status = snd_hda_gen_check_power_status,
#endif
};


#define alc_codec_rename(codec, name) snd_hda_codec_set_name(codec, name)

/*
 * Rename codecs appropriately from COEF value or subvendor id
 */
struct alc_codec_rename_table {
	unsigned int vendor_id;
	unsigned short coef_mask;
	unsigned short coef_bits;
	const char *name;
};

struct alc_codec_rename_pci_table {
	unsigned int codec_vendor_id;
	unsigned short pci_subvendor;
	unsigned short pci_subdevice;
	const char *name;
};

static const struct alc_codec_rename_table rename_tbl[] = {
	{ 0x10ec0221, 0xf00f, 0x1003, "ALC231" },
	{ 0x10ec0269, 0xfff0, 0x3010, "ALC277" },
	{ 0x10ec0269, 0xf0f0, 0x2010, "ALC259" },
	{ 0x10ec0269, 0xf0f0, 0x3010, "ALC258" },
	{ 0x10ec0269, 0x00f0, 0x0010, "ALC269VB" },
	{ 0x10ec0269, 0xffff, 0xa023, "ALC259" },
	{ 0x10ec0269, 0xffff, 0x6023, "ALC281X" },
	{ 0x10ec0269, 0x00f0, 0x0020, "ALC269VC" },
	{ 0x10ec0269, 0x00f0, 0x0030, "ALC269VD" },
	{ 0x10ec0662, 0xffff, 0x4020, "ALC656" },
	{ 0x10ec0887, 0x00f0, 0x0030, "ALC887-VD" },
	{ 0x10ec0888, 0x00f0, 0x0030, "ALC888-VD" },
	{ 0x10ec0888, 0xf0f0, 0x3020, "ALC886" },
	{ 0x10ec0899, 0x2000, 0x2000, "ALC899" },
	{ 0x10ec0892, 0xffff, 0x8020, "ALC661" },
	{ 0x10ec0892, 0xffff, 0x8011, "ALC661" },
	{ 0x10ec0892, 0xffff, 0x4011, "ALC656" },
	{ } /* terminator */
};

static const struct alc_codec_rename_pci_table rename_pci_tbl[] = {
	{ 0x10ec0280, 0x1028, 0, "ALC3220" },
	{ 0x10ec0282, 0x1028, 0, "ALC3221" },
	{ 0x10ec0283, 0x1028, 0, "ALC3223" },
	{ 0x10ec0288, 0x1028, 0, "ALC3263" },
	{ 0x10ec0292, 0x1028, 0, "ALC3226" },
	{ 0x10ec0293, 0x1028, 0, "ALC3235" },
	{ 0x10ec0255, 0x1028, 0, "ALC3234" },
	{ 0x10ec0668, 0x1028, 0, "ALC3661" },
	{ 0x10ec0275, 0x1028, 0, "ALC3260" },
	{ 0x10ec0899, 0x1028, 0, "ALC3861" },
	{ 0x10ec0298, 0x1028, 0, "ALC3266" },
	{ 0x10ec0236, 0x1028, 0, "ALC3204" },
	{ 0x10ec0256, 0x1028, 0, "ALC3246" },
	{ 0x10ec0225, 0x1028, 0, "ALC3253" },
	{ 0x10ec0295, 0x1028, 0, "ALC3254" },
	{ 0x10ec0299, 0x1028, 0, "ALC3271" },
	{ 0x10ec0670, 0x1025, 0, "ALC669X" },
	{ 0x10ec0676, 0x1025, 0, "ALC679X" },
	{ 0x10ec0282, 0x1043, 0, "ALC3229" },
	{ 0x10ec0233, 0x1043, 0, "ALC3236" },
	{ 0x10ec0280, 0x103c, 0, "ALC3228" },
	{ 0x10ec0282, 0x103c, 0, "ALC3227" },
	{ 0x10ec0286, 0x103c, 0, "ALC3242" },
	{ 0x10ec0290, 0x103c, 0, "ALC3241" },
	{ 0x10ec0668, 0x103c, 0, "ALC3662" },
	{ 0x10ec0283, 0x17aa, 0, "ALC3239" },
	{ 0x10ec0292, 0x17aa, 0, "ALC3232" },
	{ } /* terminator */
};

static int alc_codec_rename_from_preset(struct hda_codec *codec)
{
	const struct alc_codec_rename_table *p;
	const struct alc_codec_rename_pci_table *q;

	for (p = rename_tbl; p->vendor_id; p++) {
		if (p->vendor_id != codec->core.vendor_id)
			continue;
		if ((alc_get_coef0(codec) & p->coef_mask) == p->coef_bits)
			return alc_codec_rename(codec, p->name);
	}

	if (!codec->bus->pci)
		return 0;
	for (q = rename_pci_tbl; q->codec_vendor_id; q++) {
		if (q->codec_vendor_id != codec->core.vendor_id)
			continue;
		if (q->pci_subvendor != codec->bus->pci->subsystem_vendor)
			continue;
		if (!q->pci_subdevice ||
		    q->pci_subdevice == codec->bus->pci->subsystem_device)
			return alc_codec_rename(codec, q->name);
	}

	return 0;
}


/*
 * Digital-beep handlers
 */
#ifdef CONFIG_SND_HDA_INPUT_BEEP

/* additional beep mixers; private_value will be overwritten */
static const struct snd_kcontrol_new alc_beep_mixer[] = {
	HDA_CODEC_VOLUME("Beep Playback Volume", 0, 0, HDA_INPUT),
	HDA_CODEC_MUTE_BEEP("Beep Playback Switch", 0, 0, HDA_INPUT),
};

/* set up and create beep controls */
static int set_beep_amp(struct alc_spec *spec, hda_nid_t nid,
			int idx, int dir)
{
	struct snd_kcontrol_new *knew;
	unsigned int beep_amp = HDA_COMPOSE_AMP_VAL(nid, 3, idx, dir);
	int i;

	for (i = 0; i < ARRAY_SIZE(alc_beep_mixer); i++) {
		knew = snd_hda_gen_add_kctl(&spec->gen, NULL,
					    &alc_beep_mixer[i]);
		if (!knew)
			return -ENOMEM;
		knew->private_value = beep_amp;
	}
	return 0;
}

static const struct snd_pci_quirk beep_allow_list[] = {
	SND_PCI_QUIRK(0x1043, 0x103c, "ASUS", 1),
	SND_PCI_QUIRK(0x1043, 0x115d, "ASUS", 1),
	SND_PCI_QUIRK(0x1043, 0x829f, "ASUS", 1),
	SND_PCI_QUIRK(0x1043, 0x8376, "EeePC", 1),
	SND_PCI_QUIRK(0x1043, 0x83ce, "EeePC", 1),
	SND_PCI_QUIRK(0x1043, 0x831a, "EeePC", 1),
	SND_PCI_QUIRK(0x1043, 0x834a, "EeePC", 1),
	SND_PCI_QUIRK(0x1458, 0xa002, "GA-MA790X", 1),
	SND_PCI_QUIRK(0x8086, 0xd613, "Intel", 1),
	/* denylist -- no beep available */
	SND_PCI_QUIRK(0x17aa, 0x309e, "Lenovo ThinkCentre M73", 0),
	SND_PCI_QUIRK(0x17aa, 0x30a3, "Lenovo ThinkCentre M93", 0),
	{}
};

static inline int has_cdefine_beep(struct hda_codec *codec)
{
	struct alc_spec *spec = codec->spec;
	const struct snd_pci_quirk *q;
	q = snd_pci_quirk_lookup(codec->bus->pci, beep_allow_list);
	if (q)
		return q->value;
	return spec->cdefine.enable_pcbeep;
}
#else
#define set_beep_amp(spec, nid, idx, dir)	0
#define has_cdefine_beep(codec)		0
#endif

/* parse the BIOS configuration and set up the alc_spec */
/* return 1 if successful, 0 if the proper config is not found,
 * or a negative error code
 */
static int alc_parse_auto_config(struct hda_codec *codec,
				 const hda_nid_t *ignore_nids,
				 const hda_nid_t *ssid_nids)
{
	struct alc_spec *spec = codec->spec;
	struct auto_pin_cfg *cfg = &spec->gen.autocfg;
	int err;

	err = snd_hda_parse_pin_defcfg(codec, cfg, ignore_nids,
				       spec->parse_flags);
	if (err < 0)
		return err;

	if (ssid_nids)
		alc_ssid_check(codec, ssid_nids);

	err = snd_hda_gen_parse_auto_config(codec, cfg);
	if (err < 0)
		return err;

	return 1;
}

/* common preparation job for alc_spec */
static int alc_alloc_spec(struct hda_codec *codec, hda_nid_t mixer_nid)
{
	struct alc_spec *spec = kzalloc(sizeof(*spec), GFP_KERNEL);
	int err;

	if (!spec)
		return -ENOMEM;
	codec->spec = spec;
	snd_hda_gen_spec_init(&spec->gen);
	spec->gen.mixer_nid = mixer_nid;
	spec->gen.own_eapd_ctl = 1;
	codec->single_adc_amp = 1;
	/* FIXME: do we need this for all Realtek codec models? */
	codec->spdif_status_reset = 1;
	codec->forced_resume = 1;
	codec->patch_ops = alc_patch_ops;
	mutex_init(&spec->coef_mutex);

	err = alc_codec_rename_from_preset(codec);
	if (err < 0) {
		kfree(spec);
		return err;
	}
	return 0;
}

static int alc880_parse_auto_config(struct hda_codec *codec)
{
	static const hda_nid_t alc880_ignore[] = { 0x1d, 0 };
	static const hda_nid_t alc880_ssids[] = { 0x15, 0x1b, 0x14, 0 };
	return alc_parse_auto_config(codec, alc880_ignore, alc880_ssids);
}

/*
 * ALC880 fix-ups
 */
enum {
	ALC880_FIXUP_GPIO1,
	ALC880_FIXUP_GPIO2,
	ALC880_FIXUP_MEDION_RIM,
	ALC880_FIXUP_LG,
	ALC880_FIXUP_LG_LW25,
	ALC880_FIXUP_W810,
	ALC880_FIXUP_EAPD_COEF,
	ALC880_FIXUP_TCL_S700,
	ALC880_FIXUP_VOL_KNOB,
	ALC880_FIXUP_FUJITSU,
	ALC880_FIXUP_F1734,
	ALC880_FIXUP_UNIWILL,
	ALC880_FIXUP_UNIWILL_DIG,
	ALC880_FIXUP_Z71V,
	ALC880_FIXUP_ASUS_W5A,
	ALC880_FIXUP_3ST_BASE,
	ALC880_FIXUP_3ST,
	ALC880_FIXUP_3ST_DIG,
	ALC880_FIXUP_5ST_BASE,
	ALC880_FIXUP_5ST,
	ALC880_FIXUP_5ST_DIG,
	ALC880_FIXUP_6ST_BASE,
	ALC880_FIXUP_6ST,
	ALC880_FIXUP_6ST_DIG,
	ALC880_FIXUP_6ST_AUTOMUTE,
};

/* enable the volume-knob widget support on NID 0x21 */
static void alc880_fixup_vol_knob(struct hda_codec *codec,
				  const struct hda_fixup *fix, int action)
{
	if (action == HDA_FIXUP_ACT_PROBE)
		snd_hda_jack_detect_enable_callback(codec, 0x21,
						    alc_update_knob_master);
}

static const struct hda_fixup alc880_fixups[] = {
	[ALC880_FIXUP_GPIO1] = {
		.type = HDA_FIXUP_FUNC,
		.v.func = alc_fixup_gpio1,
	},
	[ALC880_FIXUP_GPIO2] = {
		.type = HDA_FIXUP_FUNC,
		.v.func = alc_fixup_gpio2,
	},
	[ALC880_FIXUP_MEDION_RIM] = {
		.type = HDA_FIXUP_VERBS,
		.v.verbs = (const struct hda_verb[]) {
			{ 0x20, AC_VERB_SET_COEF_INDEX, 0x07 },
			{ 0x20, AC_VERB_SET_PROC_COEF,  0x3060 },
			{ }
		},
		.chained = true,
		.chain_id = ALC880_FIXUP_GPIO2,
	},
	[ALC880_FIXUP_LG] = {
		.type = HDA_FIXUP_PINS,
		.v.pins = (const struct hda_pintbl[]) {
			/* disable bogus unused pins */
			{ 0x16, 0x411111f0 },
			{ 0x18, 0x411111f0 },
			{ 0x1a, 0x411111f0 },
			{ }
		}
	},
	[ALC880_FIXUP_LG_LW25] = {
		.type = HDA_FIXUP_PINS,
		.v.pins = (const struct hda_pintbl[]) {
			{ 0x1a, 0x0181344f }, /* line-in */
			{ 0x1b, 0x0321403f }, /* headphone */
			{ }
		}
	},
	[ALC880_FIXUP_W810] = {
		.type = HDA_FIXUP_PINS,
		.v.pins = (const struct hda_pintbl[]) {
			/* disable bogus unused pins */
			{ 0x17, 0x411111f0 },
			{ }
		},
		.chained = true,
		.chain_id = ALC880_FIXUP_GPIO2,
	},
	[ALC880_FIXUP_EAPD_COEF] = {
		.type = HDA_FIXUP_VERBS,
		.v.verbs = (const struct hda_verb[]) {
			/* change to EAPD mode */
			{ 0x20, AC_VERB_SET_COEF_INDEX, 0x07 },
			{ 0x20, AC_VERB_SET_PROC_COEF,  0x3060 },
			{}
		},
	},
	[ALC880_FIXUP_TCL_S700] = {
		.type = HDA_FIXUP_VERBS,
		.v.verbs = (const struct hda_verb[]) {
			/* change to EAPD mode */
			{ 0x20, AC_VERB_SET_COEF_INDEX, 0x07 },
			{ 0x20, AC_VERB_SET_PROC_COEF,  0x3070 },
			{}
		},
		.chained = true,
		.chain_id = ALC880_FIXUP_GPIO2,
	},
	[ALC880_FIXUP_VOL_KNOB] = {
		.type = HDA_FIXUP_FUNC,
		.v.func = alc880_fixup_vol_knob,
	},
	[ALC880_FIXUP_FUJITSU] = {
		/* override all pins as BIOS on old Amilo is broken */
		.type = HDA_FIXUP_PINS,
		.v.pins = (const struct hda_pintbl[]) {
			{ 0x14, 0x0121401f }, /* HP */
			{ 0x15, 0x99030120 }, /* speaker */
			{ 0x16, 0x99030130 }, /* bass speaker */
			{ 0x17, 0x411111f0 }, /* N/A */
			{ 0x18, 0x411111f0 }, /* N/A */
			{ 0x19, 0x01a19950 }, /* mic-in */
			{ 0x1a, 0x411111f0 }, /* N/A */
			{ 0x1b, 0x411111f0 }, /* N/A */
			{ 0x1c, 0x411111f0 }, /* N/A */
			{ 0x1d, 0x411111f0 }, /* N/A */
			{ 0x1e, 0x01454140 }, /* SPDIF out */
			{ }
		},
		.chained = true,
		.chain_id = ALC880_FIXUP_VOL_KNOB,
	},
	[ALC880_FIXUP_F1734] = {
		/* almost compatible with FUJITSU, but no bass and SPDIF */
		.type = HDA_FIXUP_PINS,
		.v.pins = (const struct hda_pintbl[]) {
			{ 0x14, 0x0121401f }, /* HP */
			{ 0x15, 0x99030120 }, /* speaker */
			{ 0x16, 0x411111f0 }, /* N/A */
			{ 0x17, 0x411111f0 }, /* N/A */
			{ 0x18, 0x411111f0 }, /* N/A */
			{ 0x19, 0x01a19950 }, /* mic-in */
			{ 0x1a, 0x411111f0 }, /* N/A */
			{ 0x1b, 0x411111f0 }, /* N/A */
			{ 0x1c, 0x411111f0 }, /* N/A */
			{ 0x1d, 0x411111f0 }, /* N/A */
			{ 0x1e, 0x411111f0 }, /* N/A */
			{ }
		},
		.chained = true,
		.chain_id = ALC880_FIXUP_VOL_KNOB,
	},
	[ALC880_FIXUP_UNIWILL] = {
		/* need to fix HP and speaker pins to be parsed correctly */
		.type = HDA_FIXUP_PINS,
		.v.pins = (const struct hda_pintbl[]) {
			{ 0x14, 0x0121411f }, /* HP */
			{ 0x15, 0x99030120 }, /* speaker */
			{ 0x16, 0x99030130 }, /* bass speaker */
			{ }
		},
	},
	[ALC880_FIXUP_UNIWILL_DIG] = {
		.type = HDA_FIXUP_PINS,
		.v.pins = (const struct hda_pintbl[]) {
			/* disable bogus unused pins */
			{ 0x17, 0x411111f0 },
			{ 0x19, 0x411111f0 },
			{ 0x1b, 0x411111f0 },
			{ 0x1f, 0x411111f0 },
			{ }
		}
	},
	[ALC880_FIXUP_Z71V] = {
		.type = HDA_FIXUP_PINS,
		.v.pins = (const struct hda_pintbl[]) {
			/* set up the whole pins as BIOS is utterly broken */
			{ 0x14, 0x99030120 }, /* speaker */
			{ 0x15, 0x0121411f }, /* HP */
			{ 0x16, 0x411111f0 }, /* N/A */
			{ 0x17, 0x411111f0 }, /* N/A */
			{ 0x18, 0x01a19950 }, /* mic-in */
			{ 0x19, 0x411111f0 }, /* N/A */
			{ 0x1a, 0x01813031 }, /* line-in */
			{ 0x1b, 0x411111f0 }, /* N/A */
			{ 0x1c, 0x411111f0 }, /* N/A */
			{ 0x1d, 0x411111f0 }, /* N/A */
			{ 0x1e, 0x0144111e }, /* SPDIF */
			{ }
		}
	},
	[ALC880_FIXUP_ASUS_W5A] = {
		.type = HDA_FIXUP_PINS,
		.v.pins = (const struct hda_pintbl[]) {
			/* set up the whole pins as BIOS is utterly broken */
			{ 0x14, 0x0121411f }, /* HP */
			{ 0x15, 0x411111f0 }, /* N/A */
			{ 0x16, 0x411111f0 }, /* N/A */
			{ 0x17, 0x411111f0 }, /* N/A */
			{ 0x18, 0x90a60160 }, /* mic */
			{ 0x19, 0x411111f0 }, /* N/A */
			{ 0x1a, 0x411111f0 }, /* N/A */
			{ 0x1b, 0x411111f0 }, /* N/A */
			{ 0x1c, 0x411111f0 }, /* N/A */
			{ 0x1d, 0x411111f0 }, /* N/A */
			{ 0x1e, 0xb743111e }, /* SPDIF out */
			{ }
		},
		.chained = true,
		.chain_id = ALC880_FIXUP_GPIO1,
	},
	[ALC880_FIXUP_3ST_BASE] = {
		.type = HDA_FIXUP_PINS,
		.v.pins = (const struct hda_pintbl[]) {
			{ 0x14, 0x01014010 }, /* line-out */
			{ 0x15, 0x411111f0 }, /* N/A */
			{ 0x16, 0x411111f0 }, /* N/A */
			{ 0x17, 0x411111f0 }, /* N/A */
			{ 0x18, 0x01a19c30 }, /* mic-in */
			{ 0x19, 0x0121411f }, /* HP */
			{ 0x1a, 0x01813031 }, /* line-in */
			{ 0x1b, 0x02a19c40 }, /* front-mic */
			{ 0x1c, 0x411111f0 }, /* N/A */
			{ 0x1d, 0x411111f0 }, /* N/A */
			/* 0x1e is filled in below */
			{ 0x1f, 0x411111f0 }, /* N/A */
			{ }
		}
	},
	[ALC880_FIXUP_3ST] = {
		.type = HDA_FIXUP_PINS,
		.v.pins = (const struct hda_pintbl[]) {
			{ 0x1e, 0x411111f0 }, /* N/A */
			{ }
		},
		.chained = true,
		.chain_id = ALC880_FIXUP_3ST_BASE,
	},
	[ALC880_FIXUP_3ST_DIG] = {
		.type = HDA_FIXUP_PINS,
		.v.pins = (const struct hda_pintbl[]) {
			{ 0x1e, 0x0144111e }, /* SPDIF */
			{ }
		},
		.chained = true,
		.chain_id = ALC880_FIXUP_3ST_BASE,
	},
	[ALC880_FIXUP_5ST_BASE] = {
		.type = HDA_FIXUP_PINS,
		.v.pins = (const struct hda_pintbl[]) {
			{ 0x14, 0x01014010 }, /* front */
			{ 0x15, 0x411111f0 }, /* N/A */
			{ 0x16, 0x01011411 }, /* CLFE */
			{ 0x17, 0x01016412 }, /* surr */
			{ 0x18, 0x01a19c30 }, /* mic-in */
			{ 0x19, 0x0121411f }, /* HP */
			{ 0x1a, 0x01813031 }, /* line-in */
			{ 0x1b, 0x02a19c40 }, /* front-mic */
			{ 0x1c, 0x411111f0 }, /* N/A */
			{ 0x1d, 0x411111f0 }, /* N/A */
			/* 0x1e is filled in below */
			{ 0x1f, 0x411111f0 }, /* N/A */
			{ }
		}
	},
	[ALC880_FIXUP_5ST] = {
		.type = HDA_FIXUP_PINS,
		.v.pins = (const struct hda_pintbl[]) {
			{ 0x1e, 0x411111f0 }, /* N/A */
			{ }
		},
		.chained = true,
		.chain_id = ALC880_FIXUP_5ST_BASE,
	},
	[ALC880_FIXUP_5ST_DIG] = {
		.type = HDA_FIXUP_PINS,
		.v.pins = (const struct hda_pintbl[]) {
			{ 0x1e, 0x0144111e }, /* SPDIF */
			{ }
		},
		.chained = true,
		.chain_id = ALC880_FIXUP_5ST_BASE,
	},
	[ALC880_FIXUP_6ST_BASE] = {
		.type = HDA_FIXUP_PINS,
		.v.pins = (const struct hda_pintbl[]) {
			{ 0x14, 0x01014010 }, /* front */
			{ 0x15, 0x01016412 }, /* surr */
			{ 0x16, 0x01011411 }, /* CLFE */
			{ 0x17, 0x01012414 }, /* side */
			{ 0x18, 0x01a19c30 }, /* mic-in */
			{ 0x19, 0x02a19c40 }, /* front-mic */
			{ 0x1a, 0x01813031 }, /* line-in */
			{ 0x1b, 0x0121411f }, /* HP */
			{ 0x1c, 0x411111f0 }, /* N/A */
			{ 0x1d, 0x411111f0 }, /* N/A */
			/* 0x1e is filled in below */
			{ 0x1f, 0x411111f0 }, /* N/A */
			{ }
		}
	},
	[ALC880_FIXUP_6ST] = {
		.type = HDA_FIXUP_PINS,
		.v.pins = (const struct hda_pintbl[]) {
			{ 0x1e, 0x411111f0 }, /* N/A */
			{ }
		},
		.chained = true,
		.chain_id = ALC880_FIXUP_6ST_BASE,
	},
	[ALC880_FIXUP_6ST_DIG] = {
		.type = HDA_FIXUP_PINS,
		.v.pins = (const struct hda_pintbl[]) {
			{ 0x1e, 0x0144111e }, /* SPDIF */
			{ }
		},
		.chained = true,
		.chain_id = ALC880_FIXUP_6ST_BASE,
	},
	[ALC880_FIXUP_6ST_AUTOMUTE] = {
		.type = HDA_FIXUP_PINS,
		.v.pins = (const struct hda_pintbl[]) {
			{ 0x1b, 0x0121401f }, /* HP with jack detect */
			{ }
		},
		.chained_before = true,
		.chain_id = ALC880_FIXUP_6ST_BASE,
	},
};

static const struct snd_pci_quirk alc880_fixup_tbl[] = {
	SND_PCI_QUIRK(0x1019, 0x0f69, "Coeus G610P", ALC880_FIXUP_W810),
	SND_PCI_QUIRK(0x1043, 0x10c3, "ASUS W5A", ALC880_FIXUP_ASUS_W5A),
	SND_PCI_QUIRK(0x1043, 0x1964, "ASUS Z71V", ALC880_FIXUP_Z71V),
	SND_PCI_QUIRK_VENDOR(0x1043, "ASUS", ALC880_FIXUP_GPIO1),
	SND_PCI_QUIRK(0x147b, 0x1045, "ABit AA8XE", ALC880_FIXUP_6ST_AUTOMUTE),
	SND_PCI_QUIRK(0x1558, 0x5401, "Clevo GPIO2", ALC880_FIXUP_GPIO2),
	SND_PCI_QUIRK_VENDOR(0x1558, "Clevo", ALC880_FIXUP_EAPD_COEF),
	SND_PCI_QUIRK(0x1584, 0x9050, "Uniwill", ALC880_FIXUP_UNIWILL_DIG),
	SND_PCI_QUIRK(0x1584, 0x9054, "Uniwill", ALC880_FIXUP_F1734),
	SND_PCI_QUIRK(0x1584, 0x9070, "Uniwill", ALC880_FIXUP_UNIWILL),
	SND_PCI_QUIRK(0x1584, 0x9077, "Uniwill P53", ALC880_FIXUP_VOL_KNOB),
	SND_PCI_QUIRK(0x161f, 0x203d, "W810", ALC880_FIXUP_W810),
	SND_PCI_QUIRK(0x161f, 0x205d, "Medion Rim 2150", ALC880_FIXUP_MEDION_RIM),
	SND_PCI_QUIRK(0x1631, 0xe011, "PB 13201056", ALC880_FIXUP_6ST_AUTOMUTE),
	SND_PCI_QUIRK(0x1734, 0x107c, "FSC Amilo M1437", ALC880_FIXUP_FUJITSU),
	SND_PCI_QUIRK(0x1734, 0x1094, "FSC Amilo M1451G", ALC880_FIXUP_FUJITSU),
	SND_PCI_QUIRK(0x1734, 0x10ac, "FSC AMILO Xi 1526", ALC880_FIXUP_F1734),
	SND_PCI_QUIRK(0x1734, 0x10b0, "FSC Amilo Pi1556", ALC880_FIXUP_FUJITSU),
	SND_PCI_QUIRK(0x1854, 0x003b, "LG", ALC880_FIXUP_LG),
	SND_PCI_QUIRK(0x1854, 0x005f, "LG P1 Express", ALC880_FIXUP_LG),
	SND_PCI_QUIRK(0x1854, 0x0068, "LG w1", ALC880_FIXUP_LG),
	SND_PCI_QUIRK(0x1854, 0x0077, "LG LW25", ALC880_FIXUP_LG_LW25),
	SND_PCI_QUIRK(0x19db, 0x4188, "TCL S700", ALC880_FIXUP_TCL_S700),

	/* Below is the copied entries from alc880_quirks.c.
	 * It's not quite sure whether BIOS sets the correct pin-config table
	 * on these machines, thus they are kept to be compatible with
	 * the old static quirks.  Once when it's confirmed to work without
	 * these overrides, it'd be better to remove.
	 */
	SND_PCI_QUIRK(0x1019, 0xa880, "ECS", ALC880_FIXUP_5ST_DIG),
	SND_PCI_QUIRK(0x1019, 0xa884, "Acer APFV", ALC880_FIXUP_6ST),
	SND_PCI_QUIRK(0x1025, 0x0070, "ULI", ALC880_FIXUP_3ST_DIG),
	SND_PCI_QUIRK(0x1025, 0x0077, "ULI", ALC880_FIXUP_6ST_DIG),
	SND_PCI_QUIRK(0x1025, 0x0078, "ULI", ALC880_FIXUP_6ST_DIG),
	SND_PCI_QUIRK(0x1025, 0x0087, "ULI", ALC880_FIXUP_6ST_DIG),
	SND_PCI_QUIRK(0x1025, 0xe309, "ULI", ALC880_FIXUP_3ST_DIG),
	SND_PCI_QUIRK(0x1025, 0xe310, "ULI", ALC880_FIXUP_3ST),
	SND_PCI_QUIRK(0x1039, 0x1234, NULL, ALC880_FIXUP_6ST_DIG),
	SND_PCI_QUIRK(0x104d, 0x81a0, "Sony", ALC880_FIXUP_3ST),
	SND_PCI_QUIRK(0x104d, 0x81d6, "Sony", ALC880_FIXUP_3ST),
	SND_PCI_QUIRK(0x107b, 0x3032, "Gateway", ALC880_FIXUP_5ST),
	SND_PCI_QUIRK(0x107b, 0x3033, "Gateway", ALC880_FIXUP_5ST),
	SND_PCI_QUIRK(0x107b, 0x4039, "Gateway", ALC880_FIXUP_5ST),
	SND_PCI_QUIRK(0x1297, 0xc790, "Shuttle ST20G5", ALC880_FIXUP_6ST_DIG),
	SND_PCI_QUIRK(0x1458, 0xa102, "Gigabyte K8", ALC880_FIXUP_6ST_DIG),
	SND_PCI_QUIRK(0x1462, 0x1150, "MSI", ALC880_FIXUP_6ST_DIG),
	SND_PCI_QUIRK(0x1509, 0x925d, "FIC P4M", ALC880_FIXUP_6ST_DIG),
	SND_PCI_QUIRK(0x1565, 0x8202, "Biostar", ALC880_FIXUP_5ST_DIG),
	SND_PCI_QUIRK(0x1695, 0x400d, "EPoX", ALC880_FIXUP_5ST_DIG),
	SND_PCI_QUIRK(0x1695, 0x4012, "EPox EP-5LDA", ALC880_FIXUP_5ST_DIG),
	SND_PCI_QUIRK(0x2668, 0x8086, NULL, ALC880_FIXUP_6ST_DIG), /* broken BIOS */
	SND_PCI_QUIRK(0x8086, 0x2668, NULL, ALC880_FIXUP_6ST_DIG),
	SND_PCI_QUIRK(0x8086, 0xa100, "Intel mobo", ALC880_FIXUP_5ST_DIG),
	SND_PCI_QUIRK(0x8086, 0xd400, "Intel mobo", ALC880_FIXUP_5ST_DIG),
	SND_PCI_QUIRK(0x8086, 0xd401, "Intel mobo", ALC880_FIXUP_5ST_DIG),
	SND_PCI_QUIRK(0x8086, 0xd402, "Intel mobo", ALC880_FIXUP_3ST_DIG),
	SND_PCI_QUIRK(0x8086, 0xe224, "Intel mobo", ALC880_FIXUP_5ST_DIG),
	SND_PCI_QUIRK(0x8086, 0xe305, "Intel mobo", ALC880_FIXUP_3ST_DIG),
	SND_PCI_QUIRK(0x8086, 0xe308, "Intel mobo", ALC880_FIXUP_3ST_DIG),
	SND_PCI_QUIRK(0x8086, 0xe400, "Intel mobo", ALC880_FIXUP_5ST_DIG),
	SND_PCI_QUIRK(0x8086, 0xe401, "Intel mobo", ALC880_FIXUP_5ST_DIG),
	SND_PCI_QUIRK(0x8086, 0xe402, "Intel mobo", ALC880_FIXUP_5ST_DIG),
	/* default Intel */
	SND_PCI_QUIRK_VENDOR(0x8086, "Intel mobo", ALC880_FIXUP_3ST),
	SND_PCI_QUIRK(0xa0a0, 0x0560, "AOpen i915GMm-HFS", ALC880_FIXUP_5ST_DIG),
	SND_PCI_QUIRK(0xe803, 0x1019, NULL, ALC880_FIXUP_6ST_DIG),
	{}
};

static const struct hda_model_fixup alc880_fixup_models[] = {
	{.id = ALC880_FIXUP_3ST, .name = "3stack"},
	{.id = ALC880_FIXUP_3ST_DIG, .name = "3stack-digout"},
	{.id = ALC880_FIXUP_5ST, .name = "5stack"},
	{.id = ALC880_FIXUP_5ST_DIG, .name = "5stack-digout"},
	{.id = ALC880_FIXUP_6ST, .name = "6stack"},
	{.id = ALC880_FIXUP_6ST_DIG, .name = "6stack-digout"},
	{.id = ALC880_FIXUP_6ST_AUTOMUTE, .name = "6stack-automute"},
	{}
};


/*
 * OK, here we have finally the patch for ALC880
 */
static int patch_alc880(struct hda_codec *codec)
{
	struct alc_spec *spec;
	int err;

	err = alc_alloc_spec(codec, 0x0b);
	if (err < 0)
		return err;

	spec = codec->spec;
	spec->gen.need_dac_fix = 1;
	spec->gen.beep_nid = 0x01;

	codec->patch_ops.unsol_event = alc880_unsol_event;

	alc_pre_init(codec);

	snd_hda_pick_fixup(codec, alc880_fixup_models, alc880_fixup_tbl,
		       alc880_fixups);
	snd_hda_apply_fixup(codec, HDA_FIXUP_ACT_PRE_PROBE);

	/* automatic parse from the BIOS config */
	err = alc880_parse_auto_config(codec);
	if (err < 0)
		goto error;

	if (!spec->gen.no_analog) {
		err = set_beep_amp(spec, 0x0b, 0x05, HDA_INPUT);
		if (err < 0)
			goto error;
	}

	snd_hda_apply_fixup(codec, HDA_FIXUP_ACT_PROBE);

	return 0;

 error:
	alc_free(codec);
	return err;
}


/*
 * ALC260 support
 */
static int alc260_parse_auto_config(struct hda_codec *codec)
{
	static const hda_nid_t alc260_ignore[] = { 0x17, 0 };
	static const hda_nid_t alc260_ssids[] = { 0x10, 0x15, 0x0f, 0 };
	return alc_parse_auto_config(codec, alc260_ignore, alc260_ssids);
}

/*
 * Pin config fixes
 */
enum {
	ALC260_FIXUP_HP_DC5750,
	ALC260_FIXUP_HP_PIN_0F,
	ALC260_FIXUP_COEF,
	ALC260_FIXUP_GPIO1,
	ALC260_FIXUP_GPIO1_TOGGLE,
	ALC260_FIXUP_REPLACER,
	ALC260_FIXUP_HP_B1900,
	ALC260_FIXUP_KN1,
	ALC260_FIXUP_FSC_S7020,
	ALC260_FIXUP_FSC_S7020_JWSE,
	ALC260_FIXUP_VAIO_PINS,
};

static void alc260_gpio1_automute(struct hda_codec *codec)
{
	struct alc_spec *spec = codec->spec;

	alc_update_gpio_data(codec, 0x01, spec->gen.hp_jack_present);
}

static void alc260_fixup_gpio1_toggle(struct hda_codec *codec,
				      const struct hda_fixup *fix, int action)
{
	struct alc_spec *spec = codec->spec;
	if (action == HDA_FIXUP_ACT_PROBE) {
		/* although the machine has only one output pin, we need to
		 * toggle GPIO1 according to the jack state
		 */
		spec->gen.automute_hook = alc260_gpio1_automute;
		spec->gen.detect_hp = 1;
		spec->gen.automute_speaker = 1;
		spec->gen.autocfg.hp_pins[0] = 0x0f; /* copy it for automute */
		snd_hda_jack_detect_enable_callback(codec, 0x0f,
						    snd_hda_gen_hp_automute);
		alc_setup_gpio(codec, 0x01);
	}
}

static void alc260_fixup_kn1(struct hda_codec *codec,
			     const struct hda_fixup *fix, int action)
{
	struct alc_spec *spec = codec->spec;
	static const struct hda_pintbl pincfgs[] = {
		{ 0x0f, 0x02214000 }, /* HP/speaker */
		{ 0x12, 0x90a60160 }, /* int mic */
		{ 0x13, 0x02a19000 }, /* ext mic */
		{ 0x18, 0x01446000 }, /* SPDIF out */
		/* disable bogus I/O pins */
		{ 0x10, 0x411111f0 },
		{ 0x11, 0x411111f0 },
		{ 0x14, 0x411111f0 },
		{ 0x15, 0x411111f0 },
		{ 0x16, 0x411111f0 },
		{ 0x17, 0x411111f0 },
		{ 0x19, 0x411111f0 },
		{ }
	};

	switch (action) {
	case HDA_FIXUP_ACT_PRE_PROBE:
		snd_hda_apply_pincfgs(codec, pincfgs);
		spec->init_amp = ALC_INIT_NONE;
		break;
	}
}

static void alc260_fixup_fsc_s7020(struct hda_codec *codec,
				   const struct hda_fixup *fix, int action)
{
	struct alc_spec *spec = codec->spec;
	if (action == HDA_FIXUP_ACT_PRE_PROBE)
		spec->init_amp = ALC_INIT_NONE;
}

static void alc260_fixup_fsc_s7020_jwse(struct hda_codec *codec,
				   const struct hda_fixup *fix, int action)
{
	struct alc_spec *spec = codec->spec;
	if (action == HDA_FIXUP_ACT_PRE_PROBE) {
		spec->gen.add_jack_modes = 1;
		spec->gen.hp_mic = 1;
	}
}

static const struct hda_fixup alc260_fixups[] = {
	[ALC260_FIXUP_HP_DC5750] = {
		.type = HDA_FIXUP_PINS,
		.v.pins = (const struct hda_pintbl[]) {
			{ 0x11, 0x90130110 }, /* speaker */
			{ }
		}
	},
	[ALC260_FIXUP_HP_PIN_0F] = {
		.type = HDA_FIXUP_PINS,
		.v.pins = (const struct hda_pintbl[]) {
			{ 0x0f, 0x01214000 }, /* HP */
			{ }
		}
	},
	[ALC260_FIXUP_COEF] = {
		.type = HDA_FIXUP_VERBS,
		.v.verbs = (const struct hda_verb[]) {
			{ 0x1a, AC_VERB_SET_COEF_INDEX, 0x07 },
			{ 0x1a, AC_VERB_SET_PROC_COEF,  0x3040 },
			{ }
		},
	},
	[ALC260_FIXUP_GPIO1] = {
		.type = HDA_FIXUP_FUNC,
		.v.func = alc_fixup_gpio1,
	},
	[ALC260_FIXUP_GPIO1_TOGGLE] = {
		.type = HDA_FIXUP_FUNC,
		.v.func = alc260_fixup_gpio1_toggle,
		.chained = true,
		.chain_id = ALC260_FIXUP_HP_PIN_0F,
	},
	[ALC260_FIXUP_REPLACER] = {
		.type = HDA_FIXUP_VERBS,
		.v.verbs = (const struct hda_verb[]) {
			{ 0x1a, AC_VERB_SET_COEF_INDEX, 0x07 },
			{ 0x1a, AC_VERB_SET_PROC_COEF,  0x3050 },
			{ }
		},
		.chained = true,
		.chain_id = ALC260_FIXUP_GPIO1_TOGGLE,
	},
	[ALC260_FIXUP_HP_B1900] = {
		.type = HDA_FIXUP_FUNC,
		.v.func = alc260_fixup_gpio1_toggle,
		.chained = true,
		.chain_id = ALC260_FIXUP_COEF,
	},
	[ALC260_FIXUP_KN1] = {
		.type = HDA_FIXUP_FUNC,
		.v.func = alc260_fixup_kn1,
	},
	[ALC260_FIXUP_FSC_S7020] = {
		.type = HDA_FIXUP_FUNC,
		.v.func = alc260_fixup_fsc_s7020,
	},
	[ALC260_FIXUP_FSC_S7020_JWSE] = {
		.type = HDA_FIXUP_FUNC,
		.v.func = alc260_fixup_fsc_s7020_jwse,
		.chained = true,
		.chain_id = ALC260_FIXUP_FSC_S7020,
	},
	[ALC260_FIXUP_VAIO_PINS] = {
		.type = HDA_FIXUP_PINS,
		.v.pins = (const struct hda_pintbl[]) {
			/* Pin configs are missing completely on some VAIOs */
			{ 0x0f, 0x01211020 },
			{ 0x10, 0x0001003f },
			{ 0x11, 0x411111f0 },
			{ 0x12, 0x01a15930 },
			{ 0x13, 0x411111f0 },
			{ 0x14, 0x411111f0 },
			{ 0x15, 0x411111f0 },
			{ 0x16, 0x411111f0 },
			{ 0x17, 0x411111f0 },
			{ 0x18, 0x411111f0 },
			{ 0x19, 0x411111f0 },
			{ }
		}
	},
};

static const struct snd_pci_quirk alc260_fixup_tbl[] = {
	SND_PCI_QUIRK(0x1025, 0x007b, "Acer C20x", ALC260_FIXUP_GPIO1),
	SND_PCI_QUIRK(0x1025, 0x007f, "Acer Aspire 9500", ALC260_FIXUP_COEF),
	SND_PCI_QUIRK(0x1025, 0x008f, "Acer", ALC260_FIXUP_GPIO1),
	SND_PCI_QUIRK(0x103c, 0x280a, "HP dc5750", ALC260_FIXUP_HP_DC5750),
	SND_PCI_QUIRK(0x103c, 0x30ba, "HP Presario B1900", ALC260_FIXUP_HP_B1900),
	SND_PCI_QUIRK(0x104d, 0x81bb, "Sony VAIO", ALC260_FIXUP_VAIO_PINS),
	SND_PCI_QUIRK(0x104d, 0x81e2, "Sony VAIO TX", ALC260_FIXUP_HP_PIN_0F),
	SND_PCI_QUIRK(0x10cf, 0x1326, "FSC LifeBook S7020", ALC260_FIXUP_FSC_S7020),
	SND_PCI_QUIRK(0x1509, 0x4540, "Favorit 100XS", ALC260_FIXUP_GPIO1),
	SND_PCI_QUIRK(0x152d, 0x0729, "Quanta KN1", ALC260_FIXUP_KN1),
	SND_PCI_QUIRK(0x161f, 0x2057, "Replacer 672V", ALC260_FIXUP_REPLACER),
	SND_PCI_QUIRK(0x1631, 0xc017, "PB V7900", ALC260_FIXUP_COEF),
	{}
};

static const struct hda_model_fixup alc260_fixup_models[] = {
	{.id = ALC260_FIXUP_GPIO1, .name = "gpio1"},
	{.id = ALC260_FIXUP_COEF, .name = "coef"},
	{.id = ALC260_FIXUP_FSC_S7020, .name = "fujitsu"},
	{.id = ALC260_FIXUP_FSC_S7020_JWSE, .name = "fujitsu-jwse"},
	{}
};

/*
 */
static int patch_alc260(struct hda_codec *codec)
{
	struct alc_spec *spec;
	int err;

	err = alc_alloc_spec(codec, 0x07);
	if (err < 0)
		return err;

	spec = codec->spec;
	/* as quite a few machines require HP amp for speaker outputs,
	 * it's easier to enable it unconditionally; even if it's unneeded,
	 * it's almost harmless.
	 */
	spec->gen.prefer_hp_amp = 1;
	spec->gen.beep_nid = 0x01;

	spec->shutup = alc_eapd_shutup;

	alc_pre_init(codec);

	snd_hda_pick_fixup(codec, alc260_fixup_models, alc260_fixup_tbl,
			   alc260_fixups);
	snd_hda_apply_fixup(codec, HDA_FIXUP_ACT_PRE_PROBE);

	/* automatic parse from the BIOS config */
	err = alc260_parse_auto_config(codec);
	if (err < 0)
		goto error;

	if (!spec->gen.no_analog) {
		err = set_beep_amp(spec, 0x07, 0x05, HDA_INPUT);
		if (err < 0)
			goto error;
	}

	snd_hda_apply_fixup(codec, HDA_FIXUP_ACT_PROBE);

	return 0;

 error:
	alc_free(codec);
	return err;
}


/*
 * ALC882/883/885/888/889 support
 *
 * ALC882 is almost identical with ALC880 but has cleaner and more flexible
 * configuration.  Each pin widget can choose any input DACs and a mixer.
 * Each ADC is connected from a mixer of all inputs.  This makes possible
 * 6-channel independent captures.
 *
 * In addition, an independent DAC for the multi-playback (not used in this
 * driver yet).
 */

/*
 * Pin config fixes
 */
enum {
	ALC882_FIXUP_ABIT_AW9D_MAX,
	ALC882_FIXUP_LENOVO_Y530,
	ALC882_FIXUP_PB_M5210,
	ALC882_FIXUP_ACER_ASPIRE_7736,
	ALC882_FIXUP_ASUS_W90V,
	ALC889_FIXUP_CD,
	ALC889_FIXUP_FRONT_HP_NO_PRESENCE,
	ALC889_FIXUP_VAIO_TT,
	ALC888_FIXUP_EEE1601,
	ALC886_FIXUP_EAPD,
	ALC882_FIXUP_EAPD,
	ALC883_FIXUP_EAPD,
	ALC883_FIXUP_ACER_EAPD,
	ALC882_FIXUP_GPIO1,
	ALC882_FIXUP_GPIO2,
	ALC882_FIXUP_GPIO3,
	ALC889_FIXUP_COEF,
	ALC882_FIXUP_ASUS_W2JC,
	ALC882_FIXUP_ACER_ASPIRE_4930G,
	ALC882_FIXUP_ACER_ASPIRE_8930G,
	ALC882_FIXUP_ASPIRE_8930G_VERBS,
	ALC885_FIXUP_MACPRO_GPIO,
	ALC889_FIXUP_DAC_ROUTE,
	ALC889_FIXUP_MBP_VREF,
	ALC889_FIXUP_IMAC91_VREF,
	ALC889_FIXUP_MBA11_VREF,
	ALC889_FIXUP_MBA21_VREF,
	ALC889_FIXUP_MP11_VREF,
	ALC889_FIXUP_MP41_VREF,
	ALC882_FIXUP_INV_DMIC,
	ALC882_FIXUP_NO_PRIMARY_HP,
	ALC887_FIXUP_ASUS_BASS,
	ALC887_FIXUP_BASS_CHMAP,
	ALC1220_FIXUP_GB_DUAL_CODECS,
	ALC1220_FIXUP_GB_X570,
	ALC1220_FIXUP_CLEVO_P950,
	ALC1220_FIXUP_CLEVO_PB51ED,
	ALC1220_FIXUP_CLEVO_PB51ED_PINS,
	ALC887_FIXUP_ASUS_AUDIO,
	ALC887_FIXUP_ASUS_HMIC,
	ALCS1200A_FIXUP_MIC_VREF,
};

static void alc889_fixup_coef(struct hda_codec *codec,
			      const struct hda_fixup *fix, int action)
{
	if (action != HDA_FIXUP_ACT_INIT)
		return;
	alc_update_coef_idx(codec, 7, 0, 0x2030);
}

/* set up GPIO at initialization */
static void alc885_fixup_macpro_gpio(struct hda_codec *codec,
				     const struct hda_fixup *fix, int action)
{
	struct alc_spec *spec = codec->spec;

	spec->gpio_write_delay = true;
	alc_fixup_gpio3(codec, fix, action);
}

/* Fix the connection of some pins for ALC889:
 * At least, Acer Aspire 5935 shows the connections to DAC3/4 don't
 * work correctly (bko#42740)
 */
static void alc889_fixup_dac_route(struct hda_codec *codec,
				   const struct hda_fixup *fix, int action)
{
	if (action == HDA_FIXUP_ACT_PRE_PROBE) {
		/* fake the connections during parsing the tree */
		static const hda_nid_t conn1[] = { 0x0c, 0x0d };
		static const hda_nid_t conn2[] = { 0x0e, 0x0f };
		snd_hda_override_conn_list(codec, 0x14, ARRAY_SIZE(conn1), conn1);
		snd_hda_override_conn_list(codec, 0x15, ARRAY_SIZE(conn1), conn1);
		snd_hda_override_conn_list(codec, 0x18, ARRAY_SIZE(conn2), conn2);
		snd_hda_override_conn_list(codec, 0x1a, ARRAY_SIZE(conn2), conn2);
	} else if (action == HDA_FIXUP_ACT_PROBE) {
		/* restore the connections */
		static const hda_nid_t conn[] = { 0x0c, 0x0d, 0x0e, 0x0f, 0x26 };
		snd_hda_override_conn_list(codec, 0x14, ARRAY_SIZE(conn), conn);
		snd_hda_override_conn_list(codec, 0x15, ARRAY_SIZE(conn), conn);
		snd_hda_override_conn_list(codec, 0x18, ARRAY_SIZE(conn), conn);
		snd_hda_override_conn_list(codec, 0x1a, ARRAY_SIZE(conn), conn);
	}
}

/* Set VREF on HP pin */
static void alc889_fixup_mbp_vref(struct hda_codec *codec,
				  const struct hda_fixup *fix, int action)
{
	static const hda_nid_t nids[] = { 0x14, 0x15, 0x19 };
	struct alc_spec *spec = codec->spec;
	int i;

	if (action != HDA_FIXUP_ACT_INIT)
		return;
	for (i = 0; i < ARRAY_SIZE(nids); i++) {
		unsigned int val = snd_hda_codec_get_pincfg(codec, nids[i]);
		if (get_defcfg_device(val) != AC_JACK_HP_OUT)
			continue;
		val = snd_hda_codec_get_pin_target(codec, nids[i]);
		val |= AC_PINCTL_VREF_80;
		snd_hda_set_pin_ctl(codec, nids[i], val);
		spec->gen.keep_vref_in_automute = 1;
		break;
	}
}

static void alc889_fixup_mac_pins(struct hda_codec *codec,
				  const hda_nid_t *nids, int num_nids)
{
	struct alc_spec *spec = codec->spec;
	int i;

	for (i = 0; i < num_nids; i++) {
		unsigned int val;
		val = snd_hda_codec_get_pin_target(codec, nids[i]);
		val |= AC_PINCTL_VREF_50;
		snd_hda_set_pin_ctl(codec, nids[i], val);
	}
	spec->gen.keep_vref_in_automute = 1;
}

/* Set VREF on speaker pins on imac91 */
static void alc889_fixup_imac91_vref(struct hda_codec *codec,
				     const struct hda_fixup *fix, int action)
{
	static const hda_nid_t nids[] = { 0x18, 0x1a };

	if (action == HDA_FIXUP_ACT_INIT)
		alc889_fixup_mac_pins(codec, nids, ARRAY_SIZE(nids));
}

/* Set VREF on speaker pins on mba11 */
static void alc889_fixup_mba11_vref(struct hda_codec *codec,
				    const struct hda_fixup *fix, int action)
{
	static const hda_nid_t nids[] = { 0x18 };

	if (action == HDA_FIXUP_ACT_INIT)
		alc889_fixup_mac_pins(codec, nids, ARRAY_SIZE(nids));
}

/* Set VREF on speaker pins on mba21 */
static void alc889_fixup_mba21_vref(struct hda_codec *codec,
				    const struct hda_fixup *fix, int action)
{
	static const hda_nid_t nids[] = { 0x18, 0x19 };

	if (action == HDA_FIXUP_ACT_INIT)
		alc889_fixup_mac_pins(codec, nids, ARRAY_SIZE(nids));
}

/* Don't take HP output as primary
 * Strangely, the speaker output doesn't work on Vaio Z and some Vaio
 * all-in-one desktop PCs (for example VGC-LN51JGB) through DAC 0x05
 */
static void alc882_fixup_no_primary_hp(struct hda_codec *codec,
				       const struct hda_fixup *fix, int action)
{
	struct alc_spec *spec = codec->spec;
	if (action == HDA_FIXUP_ACT_PRE_PROBE) {
		spec->gen.no_primary_hp = 1;
		spec->gen.no_multi_io = 1;
	}
}

static void alc_fixup_bass_chmap(struct hda_codec *codec,
				 const struct hda_fixup *fix, int action);

/* For dual-codec configuration, we need to disable some features to avoid
 * conflicts of kctls and PCM streams
 */
static void alc_fixup_dual_codecs(struct hda_codec *codec,
				  const struct hda_fixup *fix, int action)
{
	struct alc_spec *spec = codec->spec;

	if (action != HDA_FIXUP_ACT_PRE_PROBE)
		return;
	/* disable vmaster */
	spec->gen.suppress_vmaster = 1;
	/* auto-mute and auto-mic switch don't work with multiple codecs */
	spec->gen.suppress_auto_mute = 1;
	spec->gen.suppress_auto_mic = 1;
	/* disable aamix as well */
	spec->gen.mixer_nid = 0;
	/* add location prefix to avoid conflicts */
	codec->force_pin_prefix = 1;
}

static void rename_ctl(struct hda_codec *codec, const char *oldname,
		       const char *newname)
{
	struct snd_kcontrol *kctl;

	kctl = snd_hda_find_mixer_ctl(codec, oldname);
	if (kctl)
		strcpy(kctl->id.name, newname);
}

static void alc1220_fixup_gb_dual_codecs(struct hda_codec *codec,
					 const struct hda_fixup *fix,
					 int action)
{
	alc_fixup_dual_codecs(codec, fix, action);
	switch (action) {
	case HDA_FIXUP_ACT_PRE_PROBE:
		/* override card longname to provide a unique UCM profile */
		strcpy(codec->card->longname, "HDAudio-Gigabyte-ALC1220DualCodecs");
		break;
	case HDA_FIXUP_ACT_BUILD:
		/* rename Capture controls depending on the codec */
		rename_ctl(codec, "Capture Volume",
			   codec->addr == 0 ?
			   "Rear-Panel Capture Volume" :
			   "Front-Panel Capture Volume");
		rename_ctl(codec, "Capture Switch",
			   codec->addr == 0 ?
			   "Rear-Panel Capture Switch" :
			   "Front-Panel Capture Switch");
		break;
	}
}

static void alc1220_fixup_gb_x570(struct hda_codec *codec,
				     const struct hda_fixup *fix,
				     int action)
{
	static const hda_nid_t conn1[] = { 0x0c };
	static const struct coef_fw gb_x570_coefs[] = {
		WRITE_COEF(0x07, 0x03c0),
		WRITE_COEF(0x1a, 0x01c1),
		WRITE_COEF(0x1b, 0x0202),
		WRITE_COEF(0x43, 0x3005),
		{}
	};

	switch (action) {
	case HDA_FIXUP_ACT_PRE_PROBE:
		snd_hda_override_conn_list(codec, 0x14, ARRAY_SIZE(conn1), conn1);
		snd_hda_override_conn_list(codec, 0x1b, ARRAY_SIZE(conn1), conn1);
		break;
	case HDA_FIXUP_ACT_INIT:
		alc_process_coef_fw(codec, gb_x570_coefs);
		break;
	}
}

static void alc1220_fixup_clevo_p950(struct hda_codec *codec,
				     const struct hda_fixup *fix,
				     int action)
{
	static const hda_nid_t conn1[] = { 0x0c };

	if (action != HDA_FIXUP_ACT_PRE_PROBE)
		return;

	alc_update_coef_idx(codec, 0x7, 0, 0x3c3);
	/* We therefore want to make sure 0x14 (front headphone) and
	 * 0x1b (speakers) use the stereo DAC 0x02
	 */
	snd_hda_override_conn_list(codec, 0x14, ARRAY_SIZE(conn1), conn1);
	snd_hda_override_conn_list(codec, 0x1b, ARRAY_SIZE(conn1), conn1);
}

static void alc_fixup_headset_mode_no_hp_mic(struct hda_codec *codec,
				const struct hda_fixup *fix, int action);

static void alc1220_fixup_clevo_pb51ed(struct hda_codec *codec,
				     const struct hda_fixup *fix,
				     int action)
{
	alc1220_fixup_clevo_p950(codec, fix, action);
	alc_fixup_headset_mode_no_hp_mic(codec, fix, action);
}

static void alc887_asus_hp_automute_hook(struct hda_codec *codec,
					 struct hda_jack_callback *jack)
{
	struct alc_spec *spec = codec->spec;
	unsigned int vref;

	snd_hda_gen_hp_automute(codec, jack);

	if (spec->gen.hp_jack_present)
		vref = AC_PINCTL_VREF_80;
	else
		vref = AC_PINCTL_VREF_HIZ;
	snd_hda_set_pin_ctl(codec, 0x19, PIN_HP | vref);
}

static void alc887_fixup_asus_jack(struct hda_codec *codec,
				     const struct hda_fixup *fix, int action)
{
	struct alc_spec *spec = codec->spec;
	if (action != HDA_FIXUP_ACT_PROBE)
		return;
	snd_hda_set_pin_ctl_cache(codec, 0x1b, PIN_HP);
	spec->gen.hp_automute_hook = alc887_asus_hp_automute_hook;
}

static const struct hda_fixup alc882_fixups[] = {
	[ALC882_FIXUP_ABIT_AW9D_MAX] = {
		.type = HDA_FIXUP_PINS,
		.v.pins = (const struct hda_pintbl[]) {
			{ 0x15, 0x01080104 }, /* side */
			{ 0x16, 0x01011012 }, /* rear */
			{ 0x17, 0x01016011 }, /* clfe */
			{ }
		}
	},
	[ALC882_FIXUP_LENOVO_Y530] = {
		.type = HDA_FIXUP_PINS,
		.v.pins = (const struct hda_pintbl[]) {
			{ 0x15, 0x99130112 }, /* rear int speakers */
			{ 0x16, 0x99130111 }, /* subwoofer */
			{ }
		}
	},
	[ALC882_FIXUP_PB_M5210] = {
		.type = HDA_FIXUP_PINCTLS,
		.v.pins = (const struct hda_pintbl[]) {
			{ 0x19, PIN_VREF50 },
			{}
		}
	},
	[ALC882_FIXUP_ACER_ASPIRE_7736] = {
		.type = HDA_FIXUP_FUNC,
		.v.func = alc_fixup_sku_ignore,
	},
	[ALC882_FIXUP_ASUS_W90V] = {
		.type = HDA_FIXUP_PINS,
		.v.pins = (const struct hda_pintbl[]) {
			{ 0x16, 0x99130110 }, /* fix sequence for CLFE */
			{ }
		}
	},
	[ALC889_FIXUP_CD] = {
		.type = HDA_FIXUP_PINS,
		.v.pins = (const struct hda_pintbl[]) {
			{ 0x1c, 0x993301f0 }, /* CD */
			{ }
		}
	},
	[ALC889_FIXUP_FRONT_HP_NO_PRESENCE] = {
		.type = HDA_FIXUP_PINS,
		.v.pins = (const struct hda_pintbl[]) {
			{ 0x1b, 0x02214120 }, /* Front HP jack is flaky, disable jack detect */
			{ }
		},
		.chained = true,
		.chain_id = ALC889_FIXUP_CD,
	},
	[ALC889_FIXUP_VAIO_TT] = {
		.type = HDA_FIXUP_PINS,
		.v.pins = (const struct hda_pintbl[]) {
			{ 0x17, 0x90170111 }, /* hidden surround speaker */
			{ }
		}
	},
	[ALC888_FIXUP_EEE1601] = {
		.type = HDA_FIXUP_VERBS,
		.v.verbs = (const struct hda_verb[]) {
			{ 0x20, AC_VERB_SET_COEF_INDEX, 0x0b },
			{ 0x20, AC_VERB_SET_PROC_COEF,  0x0838 },
			{ }
		}
	},
	[ALC886_FIXUP_EAPD] = {
		.type = HDA_FIXUP_VERBS,
		.v.verbs = (const struct hda_verb[]) {
			/* change to EAPD mode */
			{ 0x20, AC_VERB_SET_COEF_INDEX, 0x07 },
			{ 0x20, AC_VERB_SET_PROC_COEF, 0x0068 },
			{ }
		}
	},
	[ALC882_FIXUP_EAPD] = {
		.type = HDA_FIXUP_VERBS,
		.v.verbs = (const struct hda_verb[]) {
			/* change to EAPD mode */
			{ 0x20, AC_VERB_SET_COEF_INDEX, 0x07 },
			{ 0x20, AC_VERB_SET_PROC_COEF, 0x3060 },
			{ }
		}
	},
	[ALC883_FIXUP_EAPD] = {
		.type = HDA_FIXUP_VERBS,
		.v.verbs = (const struct hda_verb[]) {
			/* change to EAPD mode */
			{ 0x20, AC_VERB_SET_COEF_INDEX, 0x07 },
			{ 0x20, AC_VERB_SET_PROC_COEF, 0x3070 },
			{ }
		}
	},
	[ALC883_FIXUP_ACER_EAPD] = {
		.type = HDA_FIXUP_VERBS,
		.v.verbs = (const struct hda_verb[]) {
			/* eanable EAPD on Acer laptops */
			{ 0x20, AC_VERB_SET_COEF_INDEX, 0x07 },
			{ 0x20, AC_VERB_SET_PROC_COEF, 0x3050 },
			{ }
		}
	},
	[ALC882_FIXUP_GPIO1] = {
		.type = HDA_FIXUP_FUNC,
		.v.func = alc_fixup_gpio1,
	},
	[ALC882_FIXUP_GPIO2] = {
		.type = HDA_FIXUP_FUNC,
		.v.func = alc_fixup_gpio2,
	},
	[ALC882_FIXUP_GPIO3] = {
		.type = HDA_FIXUP_FUNC,
		.v.func = alc_fixup_gpio3,
	},
	[ALC882_FIXUP_ASUS_W2JC] = {
		.type = HDA_FIXUP_FUNC,
		.v.func = alc_fixup_gpio1,
		.chained = true,
		.chain_id = ALC882_FIXUP_EAPD,
	},
	[ALC889_FIXUP_COEF] = {
		.type = HDA_FIXUP_FUNC,
		.v.func = alc889_fixup_coef,
	},
	[ALC882_FIXUP_ACER_ASPIRE_4930G] = {
		.type = HDA_FIXUP_PINS,
		.v.pins = (const struct hda_pintbl[]) {
			{ 0x16, 0x99130111 }, /* CLFE speaker */
			{ 0x17, 0x99130112 }, /* surround speaker */
			{ }
		},
		.chained = true,
		.chain_id = ALC882_FIXUP_GPIO1,
	},
	[ALC882_FIXUP_ACER_ASPIRE_8930G] = {
		.type = HDA_FIXUP_PINS,
		.v.pins = (const struct hda_pintbl[]) {
			{ 0x16, 0x99130111 }, /* CLFE speaker */
			{ 0x1b, 0x99130112 }, /* surround speaker */
			{ }
		},
		.chained = true,
		.chain_id = ALC882_FIXUP_ASPIRE_8930G_VERBS,
	},
	[ALC882_FIXUP_ASPIRE_8930G_VERBS] = {
		/* additional init verbs for Acer Aspire 8930G */
		.type = HDA_FIXUP_VERBS,
		.v.verbs = (const struct hda_verb[]) {
			/* Enable all DACs */
			/* DAC DISABLE/MUTE 1? */
			/*  setting bits 1-5 disables DAC nids 0x02-0x06
			 *  apparently. Init=0x38 */
			{ 0x20, AC_VERB_SET_COEF_INDEX, 0x03 },
			{ 0x20, AC_VERB_SET_PROC_COEF, 0x0000 },
			/* DAC DISABLE/MUTE 2? */
			/*  some bit here disables the other DACs.
			 *  Init=0x4900 */
			{ 0x20, AC_VERB_SET_COEF_INDEX, 0x08 },
			{ 0x20, AC_VERB_SET_PROC_COEF, 0x0000 },
			/* DMIC fix
			 * This laptop has a stereo digital microphone.
			 * The mics are only 1cm apart which makes the stereo
			 * useless. However, either the mic or the ALC889
			 * makes the signal become a difference/sum signal
			 * instead of standard stereo, which is annoying.
			 * So instead we flip this bit which makes the
			 * codec replicate the sum signal to both channels,
			 * turning it into a normal mono mic.
			 */
			/* DMIC_CONTROL? Init value = 0x0001 */
			{ 0x20, AC_VERB_SET_COEF_INDEX, 0x0b },
			{ 0x20, AC_VERB_SET_PROC_COEF, 0x0003 },
			{ 0x20, AC_VERB_SET_COEF_INDEX, 0x07 },
			{ 0x20, AC_VERB_SET_PROC_COEF, 0x3050 },
			{ }
		},
		.chained = true,
		.chain_id = ALC882_FIXUP_GPIO1,
	},
	[ALC885_FIXUP_MACPRO_GPIO] = {
		.type = HDA_FIXUP_FUNC,
		.v.func = alc885_fixup_macpro_gpio,
	},
	[ALC889_FIXUP_DAC_ROUTE] = {
		.type = HDA_FIXUP_FUNC,
		.v.func = alc889_fixup_dac_route,
	},
	[ALC889_FIXUP_MBP_VREF] = {
		.type = HDA_FIXUP_FUNC,
		.v.func = alc889_fixup_mbp_vref,
		.chained = true,
		.chain_id = ALC882_FIXUP_GPIO1,
	},
	[ALC889_FIXUP_IMAC91_VREF] = {
		.type = HDA_FIXUP_FUNC,
		.v.func = alc889_fixup_imac91_vref,
		.chained = true,
		.chain_id = ALC882_FIXUP_GPIO1,
	},
	[ALC889_FIXUP_MBA11_VREF] = {
		.type = HDA_FIXUP_FUNC,
		.v.func = alc889_fixup_mba11_vref,
		.chained = true,
		.chain_id = ALC889_FIXUP_MBP_VREF,
	},
	[ALC889_FIXUP_MBA21_VREF] = {
		.type = HDA_FIXUP_FUNC,
		.v.func = alc889_fixup_mba21_vref,
		.chained = true,
		.chain_id = ALC889_FIXUP_MBP_VREF,
	},
	[ALC889_FIXUP_MP11_VREF] = {
		.type = HDA_FIXUP_FUNC,
		.v.func = alc889_fixup_mba11_vref,
		.chained = true,
		.chain_id = ALC885_FIXUP_MACPRO_GPIO,
	},
	[ALC889_FIXUP_MP41_VREF] = {
		.type = HDA_FIXUP_FUNC,
		.v.func = alc889_fixup_mbp_vref,
		.chained = true,
		.chain_id = ALC885_FIXUP_MACPRO_GPIO,
	},
	[ALC882_FIXUP_INV_DMIC] = {
		.type = HDA_FIXUP_FUNC,
		.v.func = alc_fixup_inv_dmic,
	},
	[ALC882_FIXUP_NO_PRIMARY_HP] = {
		.type = HDA_FIXUP_FUNC,
		.v.func = alc882_fixup_no_primary_hp,
	},
	[ALC887_FIXUP_ASUS_BASS] = {
		.type = HDA_FIXUP_PINS,
		.v.pins = (const struct hda_pintbl[]) {
			{0x16, 0x99130130}, /* bass speaker */
			{}
		},
		.chained = true,
		.chain_id = ALC887_FIXUP_BASS_CHMAP,
	},
	[ALC887_FIXUP_BASS_CHMAP] = {
		.type = HDA_FIXUP_FUNC,
		.v.func = alc_fixup_bass_chmap,
	},
	[ALC1220_FIXUP_GB_DUAL_CODECS] = {
		.type = HDA_FIXUP_FUNC,
		.v.func = alc1220_fixup_gb_dual_codecs,
	},
	[ALC1220_FIXUP_GB_X570] = {
		.type = HDA_FIXUP_FUNC,
		.v.func = alc1220_fixup_gb_x570,
	},
	[ALC1220_FIXUP_CLEVO_P950] = {
		.type = HDA_FIXUP_FUNC,
		.v.func = alc1220_fixup_clevo_p950,
	},
	[ALC1220_FIXUP_CLEVO_PB51ED] = {
		.type = HDA_FIXUP_FUNC,
		.v.func = alc1220_fixup_clevo_pb51ed,
	},
	[ALC1220_FIXUP_CLEVO_PB51ED_PINS] = {
		.type = HDA_FIXUP_PINS,
		.v.pins = (const struct hda_pintbl[]) {
			{ 0x19, 0x01a1913c }, /* use as headset mic, without its own jack detect */
			{}
		},
		.chained = true,
		.chain_id = ALC1220_FIXUP_CLEVO_PB51ED,
	},
	[ALC887_FIXUP_ASUS_AUDIO] = {
		.type = HDA_FIXUP_PINS,
		.v.pins = (const struct hda_pintbl[]) {
			{ 0x15, 0x02a14150 }, /* use as headset mic, without its own jack detect */
			{ 0x19, 0x22219420 },
			{}
		},
	},
	[ALC887_FIXUP_ASUS_HMIC] = {
		.type = HDA_FIXUP_FUNC,
		.v.func = alc887_fixup_asus_jack,
		.chained = true,
		.chain_id = ALC887_FIXUP_ASUS_AUDIO,
	},
	[ALCS1200A_FIXUP_MIC_VREF] = {
		.type = HDA_FIXUP_PINCTLS,
		.v.pins = (const struct hda_pintbl[]) {
			{ 0x18, PIN_VREF50 }, /* rear mic */
			{ 0x19, PIN_VREF50 }, /* front mic */
			{}
		}
	},
};

static const struct snd_pci_quirk alc882_fixup_tbl[] = {
	SND_PCI_QUIRK(0x1025, 0x006c, "Acer Aspire 9810", ALC883_FIXUP_ACER_EAPD),
	SND_PCI_QUIRK(0x1025, 0x0090, "Acer Aspire", ALC883_FIXUP_ACER_EAPD),
	SND_PCI_QUIRK(0x1025, 0x0107, "Acer Aspire", ALC883_FIXUP_ACER_EAPD),
	SND_PCI_QUIRK(0x1025, 0x010a, "Acer Ferrari 5000", ALC883_FIXUP_ACER_EAPD),
	SND_PCI_QUIRK(0x1025, 0x0110, "Acer Aspire", ALC883_FIXUP_ACER_EAPD),
	SND_PCI_QUIRK(0x1025, 0x0112, "Acer Aspire 9303", ALC883_FIXUP_ACER_EAPD),
	SND_PCI_QUIRK(0x1025, 0x0121, "Acer Aspire 5920G", ALC883_FIXUP_ACER_EAPD),
	SND_PCI_QUIRK(0x1025, 0x013e, "Acer Aspire 4930G",
		      ALC882_FIXUP_ACER_ASPIRE_4930G),
	SND_PCI_QUIRK(0x1025, 0x013f, "Acer Aspire 5930G",
		      ALC882_FIXUP_ACER_ASPIRE_4930G),
	SND_PCI_QUIRK(0x1025, 0x0145, "Acer Aspire 8930G",
		      ALC882_FIXUP_ACER_ASPIRE_8930G),
	SND_PCI_QUIRK(0x1025, 0x0146, "Acer Aspire 6935G",
		      ALC882_FIXUP_ACER_ASPIRE_8930G),
	SND_PCI_QUIRK(0x1025, 0x0142, "Acer Aspire 7730G",
		      ALC882_FIXUP_ACER_ASPIRE_4930G),
	SND_PCI_QUIRK(0x1025, 0x0155, "Packard-Bell M5120", ALC882_FIXUP_PB_M5210),
	SND_PCI_QUIRK(0x1025, 0x015e, "Acer Aspire 6930G",
		      ALC882_FIXUP_ACER_ASPIRE_4930G),
	SND_PCI_QUIRK(0x1025, 0x0166, "Acer Aspire 6530G",
		      ALC882_FIXUP_ACER_ASPIRE_4930G),
	SND_PCI_QUIRK(0x1025, 0x021e, "Acer Aspire 5739G",
		      ALC882_FIXUP_ACER_ASPIRE_4930G),
	SND_PCI_QUIRK(0x1025, 0x0259, "Acer Aspire 5935", ALC889_FIXUP_DAC_ROUTE),
	SND_PCI_QUIRK(0x1025, 0x026b, "Acer Aspire 8940G", ALC882_FIXUP_ACER_ASPIRE_8930G),
	SND_PCI_QUIRK(0x1025, 0x0296, "Acer Aspire 7736z", ALC882_FIXUP_ACER_ASPIRE_7736),
	SND_PCI_QUIRK(0x1043, 0x13c2, "Asus A7M", ALC882_FIXUP_EAPD),
	SND_PCI_QUIRK(0x1043, 0x1873, "ASUS W90V", ALC882_FIXUP_ASUS_W90V),
	SND_PCI_QUIRK(0x1043, 0x1971, "Asus W2JC", ALC882_FIXUP_ASUS_W2JC),
	SND_PCI_QUIRK(0x1043, 0x2390, "Asus D700SA", ALC887_FIXUP_ASUS_HMIC),
	SND_PCI_QUIRK(0x1043, 0x835f, "Asus Eee 1601", ALC888_FIXUP_EEE1601),
	SND_PCI_QUIRK(0x1043, 0x84bc, "ASUS ET2700", ALC887_FIXUP_ASUS_BASS),
	SND_PCI_QUIRK(0x1043, 0x8691, "ASUS ROG Ranger VIII", ALC882_FIXUP_GPIO3),
	SND_PCI_QUIRK(0x1043, 0x8797, "ASUS TUF B550M-PLUS", ALCS1200A_FIXUP_MIC_VREF),
	SND_PCI_QUIRK(0x104d, 0x9043, "Sony Vaio VGC-LN51JGB", ALC882_FIXUP_NO_PRIMARY_HP),
	SND_PCI_QUIRK(0x104d, 0x9044, "Sony VAIO AiO", ALC882_FIXUP_NO_PRIMARY_HP),
	SND_PCI_QUIRK(0x104d, 0x9047, "Sony Vaio TT", ALC889_FIXUP_VAIO_TT),
	SND_PCI_QUIRK(0x104d, 0x905a, "Sony Vaio Z", ALC882_FIXUP_NO_PRIMARY_HP),
	SND_PCI_QUIRK(0x104d, 0x9060, "Sony Vaio VPCL14M1R", ALC882_FIXUP_NO_PRIMARY_HP),

	/* All Apple entries are in codec SSIDs */
	SND_PCI_QUIRK(0x106b, 0x00a0, "MacBookPro 3,1", ALC889_FIXUP_MBP_VREF),
	SND_PCI_QUIRK(0x106b, 0x00a1, "Macbook", ALC889_FIXUP_MBP_VREF),
	SND_PCI_QUIRK(0x106b, 0x00a4, "MacbookPro 4,1", ALC889_FIXUP_MBP_VREF),
	SND_PCI_QUIRK(0x106b, 0x0c00, "Mac Pro", ALC889_FIXUP_MP11_VREF),
	SND_PCI_QUIRK(0x106b, 0x1000, "iMac 24", ALC885_FIXUP_MACPRO_GPIO),
	SND_PCI_QUIRK(0x106b, 0x2800, "AppleTV", ALC885_FIXUP_MACPRO_GPIO),
	SND_PCI_QUIRK(0x106b, 0x2c00, "MacbookPro rev3", ALC889_FIXUP_MBP_VREF),
	SND_PCI_QUIRK(0x106b, 0x3000, "iMac", ALC889_FIXUP_MBP_VREF),
	SND_PCI_QUIRK(0x106b, 0x3200, "iMac 7,1 Aluminum", ALC882_FIXUP_EAPD),
	SND_PCI_QUIRK(0x106b, 0x3400, "MacBookAir 1,1", ALC889_FIXUP_MBA11_VREF),
	SND_PCI_QUIRK(0x106b, 0x3500, "MacBookAir 2,1", ALC889_FIXUP_MBA21_VREF),
	SND_PCI_QUIRK(0x106b, 0x3600, "Macbook 3,1", ALC889_FIXUP_MBP_VREF),
	SND_PCI_QUIRK(0x106b, 0x3800, "MacbookPro 4,1", ALC889_FIXUP_MBP_VREF),
	SND_PCI_QUIRK(0x106b, 0x3e00, "iMac 24 Aluminum", ALC885_FIXUP_MACPRO_GPIO),
	SND_PCI_QUIRK(0x106b, 0x3f00, "Macbook 5,1", ALC889_FIXUP_IMAC91_VREF),
	SND_PCI_QUIRK(0x106b, 0x4000, "MacbookPro 5,1", ALC889_FIXUP_IMAC91_VREF),
	SND_PCI_QUIRK(0x106b, 0x4100, "Macmini 3,1", ALC889_FIXUP_IMAC91_VREF),
	SND_PCI_QUIRK(0x106b, 0x4200, "Mac Pro 4,1/5,1", ALC889_FIXUP_MP41_VREF),
	SND_PCI_QUIRK(0x106b, 0x4300, "iMac 9,1", ALC889_FIXUP_IMAC91_VREF),
	SND_PCI_QUIRK(0x106b, 0x4600, "MacbookPro 5,2", ALC889_FIXUP_IMAC91_VREF),
	SND_PCI_QUIRK(0x106b, 0x4900, "iMac 9,1 Aluminum", ALC889_FIXUP_IMAC91_VREF),
	SND_PCI_QUIRK(0x106b, 0x4a00, "Macbook 5,2", ALC889_FIXUP_MBA11_VREF),

	SND_PCI_QUIRK(0x1071, 0x8258, "Evesham Voyaeger", ALC882_FIXUP_EAPD),
	SND_PCI_QUIRK(0x13fe, 0x1009, "Advantech MIT-W101", ALC886_FIXUP_EAPD),
	SND_PCI_QUIRK(0x1458, 0xa002, "Gigabyte EP45-DS3/Z87X-UD3H", ALC889_FIXUP_FRONT_HP_NO_PRESENCE),
	SND_PCI_QUIRK(0x1458, 0xa0b8, "Gigabyte AZ370-Gaming", ALC1220_FIXUP_GB_DUAL_CODECS),
	SND_PCI_QUIRK(0x1458, 0xa0cd, "Gigabyte X570 Aorus Master", ALC1220_FIXUP_GB_X570),
	SND_PCI_QUIRK(0x1458, 0xa0ce, "Gigabyte X570 Aorus Xtreme", ALC1220_FIXUP_GB_X570),
	SND_PCI_QUIRK(0x1458, 0xa0d5, "Gigabyte X570S Aorus Master", ALC1220_FIXUP_GB_X570),
	SND_PCI_QUIRK(0x1462, 0x11f7, "MSI-GE63", ALC1220_FIXUP_CLEVO_P950),
	SND_PCI_QUIRK(0x1462, 0x1228, "MSI-GP63", ALC1220_FIXUP_CLEVO_P950),
	SND_PCI_QUIRK(0x1462, 0x1229, "MSI-GP73", ALC1220_FIXUP_CLEVO_P950),
	SND_PCI_QUIRK(0x1462, 0x1275, "MSI-GL63", ALC1220_FIXUP_CLEVO_P950),
	SND_PCI_QUIRK(0x1462, 0x1276, "MSI-GL73", ALC1220_FIXUP_CLEVO_P950),
	SND_PCI_QUIRK(0x1462, 0x1293, "MSI-GP65", ALC1220_FIXUP_CLEVO_P950),
	SND_PCI_QUIRK(0x1462, 0x7350, "MSI-7350", ALC889_FIXUP_CD),
	SND_PCI_QUIRK(0x1462, 0xcc34, "MSI Godlike X570", ALC1220_FIXUP_GB_DUAL_CODECS),
	SND_PCI_QUIRK(0x1462, 0xda57, "MSI Z270-Gaming", ALC1220_FIXUP_GB_DUAL_CODECS),
	SND_PCI_QUIRK_VENDOR(0x1462, "MSI", ALC882_FIXUP_GPIO3),
	SND_PCI_QUIRK(0x147b, 0x107a, "Abit AW9D-MAX", ALC882_FIXUP_ABIT_AW9D_MAX),
	SND_PCI_QUIRK(0x1558, 0x50d3, "Clevo PC50[ER][CDF]", ALC1220_FIXUP_CLEVO_PB51ED_PINS),
	SND_PCI_QUIRK(0x1558, 0x65d1, "Clevo PB51[ER][CDF]", ALC1220_FIXUP_CLEVO_PB51ED_PINS),
	SND_PCI_QUIRK(0x1558, 0x65d2, "Clevo PB51R[CDF]", ALC1220_FIXUP_CLEVO_PB51ED_PINS),
	SND_PCI_QUIRK(0x1558, 0x65e1, "Clevo PB51[ED][DF]", ALC1220_FIXUP_CLEVO_PB51ED_PINS),
	SND_PCI_QUIRK(0x1558, 0x65e5, "Clevo PC50D[PRS](?:-D|-G)?", ALC1220_FIXUP_CLEVO_PB51ED_PINS),
	SND_PCI_QUIRK(0x1558, 0x65f1, "Clevo PC50HS", ALC1220_FIXUP_CLEVO_PB51ED_PINS),
	SND_PCI_QUIRK(0x1558, 0x65f5, "Clevo PD50PN[NRT]", ALC1220_FIXUP_CLEVO_PB51ED_PINS),
	SND_PCI_QUIRK(0x1558, 0x67d1, "Clevo PB71[ER][CDF]", ALC1220_FIXUP_CLEVO_PB51ED_PINS),
	SND_PCI_QUIRK(0x1558, 0x67e1, "Clevo PB71[DE][CDF]", ALC1220_FIXUP_CLEVO_PB51ED_PINS),
	SND_PCI_QUIRK(0x1558, 0x67e5, "Clevo PC70D[PRS](?:-D|-G)?", ALC1220_FIXUP_CLEVO_PB51ED_PINS),
	SND_PCI_QUIRK(0x1558, 0x67f1, "Clevo PC70H[PRS]", ALC1220_FIXUP_CLEVO_PB51ED_PINS),
	SND_PCI_QUIRK(0x1558, 0x67f5, "Clevo PD70PN[NRT]", ALC1220_FIXUP_CLEVO_PB51ED_PINS),
	SND_PCI_QUIRK(0x1558, 0x70d1, "Clevo PC70[ER][CDF]", ALC1220_FIXUP_CLEVO_PB51ED_PINS),
	SND_PCI_QUIRK(0x1558, 0x7714, "Clevo X170SM", ALC1220_FIXUP_CLEVO_PB51ED_PINS),
	SND_PCI_QUIRK(0x1558, 0x7715, "Clevo X170KM-G", ALC1220_FIXUP_CLEVO_PB51ED),
	SND_PCI_QUIRK(0x1558, 0x9501, "Clevo P950HR", ALC1220_FIXUP_CLEVO_P950),
	SND_PCI_QUIRK(0x1558, 0x9506, "Clevo P955HQ", ALC1220_FIXUP_CLEVO_P950),
	SND_PCI_QUIRK(0x1558, 0x950a, "Clevo P955H[PR]", ALC1220_FIXUP_CLEVO_P950),
	SND_PCI_QUIRK(0x1558, 0x95e1, "Clevo P95xER", ALC1220_FIXUP_CLEVO_P950),
	SND_PCI_QUIRK(0x1558, 0x95e2, "Clevo P950ER", ALC1220_FIXUP_CLEVO_P950),
	SND_PCI_QUIRK(0x1558, 0x95e3, "Clevo P955[ER]T", ALC1220_FIXUP_CLEVO_P950),
	SND_PCI_QUIRK(0x1558, 0x95e4, "Clevo P955ER", ALC1220_FIXUP_CLEVO_P950),
	SND_PCI_QUIRK(0x1558, 0x95e5, "Clevo P955EE6", ALC1220_FIXUP_CLEVO_P950),
	SND_PCI_QUIRK(0x1558, 0x95e6, "Clevo P950R[CDF]", ALC1220_FIXUP_CLEVO_P950),
	SND_PCI_QUIRK(0x1558, 0x96e1, "Clevo P960[ER][CDFN]-K", ALC1220_FIXUP_CLEVO_P950),
	SND_PCI_QUIRK(0x1558, 0x97e1, "Clevo P970[ER][CDFN]", ALC1220_FIXUP_CLEVO_P950),
	SND_PCI_QUIRK(0x1558, 0x97e2, "Clevo P970RC-M", ALC1220_FIXUP_CLEVO_P950),
	SND_PCI_QUIRK_VENDOR(0x1558, "Clevo laptop", ALC882_FIXUP_EAPD),
	SND_PCI_QUIRK(0x161f, 0x2054, "Medion laptop", ALC883_FIXUP_EAPD),
	SND_PCI_QUIRK(0x17aa, 0x3a0d, "Lenovo Y530", ALC882_FIXUP_LENOVO_Y530),
	SND_PCI_QUIRK(0x8086, 0x0022, "DX58SO", ALC889_FIXUP_COEF),
	{}
};

static const struct hda_model_fixup alc882_fixup_models[] = {
	{.id = ALC882_FIXUP_ABIT_AW9D_MAX, .name = "abit-aw9d"},
	{.id = ALC882_FIXUP_LENOVO_Y530, .name = "lenovo-y530"},
	{.id = ALC882_FIXUP_ACER_ASPIRE_7736, .name = "acer-aspire-7736"},
	{.id = ALC882_FIXUP_ASUS_W90V, .name = "asus-w90v"},
	{.id = ALC889_FIXUP_CD, .name = "cd"},
	{.id = ALC889_FIXUP_FRONT_HP_NO_PRESENCE, .name = "no-front-hp"},
	{.id = ALC889_FIXUP_VAIO_TT, .name = "vaio-tt"},
	{.id = ALC888_FIXUP_EEE1601, .name = "eee1601"},
	{.id = ALC882_FIXUP_EAPD, .name = "alc882-eapd"},
	{.id = ALC883_FIXUP_EAPD, .name = "alc883-eapd"},
	{.id = ALC882_FIXUP_GPIO1, .name = "gpio1"},
	{.id = ALC882_FIXUP_GPIO2, .name = "gpio2"},
	{.id = ALC882_FIXUP_GPIO3, .name = "gpio3"},
	{.id = ALC889_FIXUP_COEF, .name = "alc889-coef"},
	{.id = ALC882_FIXUP_ASUS_W2JC, .name = "asus-w2jc"},
	{.id = ALC882_FIXUP_ACER_ASPIRE_4930G, .name = "acer-aspire-4930g"},
	{.id = ALC882_FIXUP_ACER_ASPIRE_8930G, .name = "acer-aspire-8930g"},
	{.id = ALC883_FIXUP_ACER_EAPD, .name = "acer-aspire"},
	{.id = ALC885_FIXUP_MACPRO_GPIO, .name = "macpro-gpio"},
	{.id = ALC889_FIXUP_DAC_ROUTE, .name = "dac-route"},
	{.id = ALC889_FIXUP_MBP_VREF, .name = "mbp-vref"},
	{.id = ALC889_FIXUP_IMAC91_VREF, .name = "imac91-vref"},
	{.id = ALC889_FIXUP_MBA11_VREF, .name = "mba11-vref"},
	{.id = ALC889_FIXUP_MBA21_VREF, .name = "mba21-vref"},
	{.id = ALC889_FIXUP_MP11_VREF, .name = "mp11-vref"},
	{.id = ALC889_FIXUP_MP41_VREF, .name = "mp41-vref"},
	{.id = ALC882_FIXUP_INV_DMIC, .name = "inv-dmic"},
	{.id = ALC882_FIXUP_NO_PRIMARY_HP, .name = "no-primary-hp"},
	{.id = ALC887_FIXUP_ASUS_BASS, .name = "asus-bass"},
	{.id = ALC1220_FIXUP_GB_DUAL_CODECS, .name = "dual-codecs"},
	{.id = ALC1220_FIXUP_GB_X570, .name = "gb-x570"},
	{.id = ALC1220_FIXUP_CLEVO_P950, .name = "clevo-p950"},
	{}
};

static const struct snd_hda_pin_quirk alc882_pin_fixup_tbl[] = {
	SND_HDA_PIN_QUIRK(0x10ec1220, 0x1043, "ASUS", ALC1220_FIXUP_CLEVO_P950,
		{0x14, 0x01014010},
		{0x15, 0x01011012},
		{0x16, 0x01016011},
		{0x18, 0x01a19040},
		{0x19, 0x02a19050},
		{0x1a, 0x0181304f},
		{0x1b, 0x0221401f},
		{0x1e, 0x01456130}),
	SND_HDA_PIN_QUIRK(0x10ec1220, 0x1462, "MS-7C35", ALC1220_FIXUP_CLEVO_P950,
		{0x14, 0x01015010},
		{0x15, 0x01011012},
		{0x16, 0x01011011},
		{0x18, 0x01a11040},
		{0x19, 0x02a19050},
		{0x1a, 0x0181104f},
		{0x1b, 0x0221401f},
		{0x1e, 0x01451130}),
	{}
};

/*
 * BIOS auto configuration
 */
/* almost identical with ALC880 parser... */
static int alc882_parse_auto_config(struct hda_codec *codec)
{
	static const hda_nid_t alc882_ignore[] = { 0x1d, 0 };
	static const hda_nid_t alc882_ssids[] = { 0x15, 0x1b, 0x14, 0 };
	return alc_parse_auto_config(codec, alc882_ignore, alc882_ssids);
}

/*
 */
static int patch_alc882(struct hda_codec *codec)
{
	struct alc_spec *spec;
	int err;

	err = alc_alloc_spec(codec, 0x0b);
	if (err < 0)
		return err;

	spec = codec->spec;

	switch (codec->core.vendor_id) {
	case 0x10ec0882:
	case 0x10ec0885:
	case 0x10ec0900:
	case 0x10ec0b00:
	case 0x10ec1220:
		break;
	default:
		/* ALC883 and variants */
		alc_fix_pll_init(codec, 0x20, 0x0a, 10);
		break;
	}

	alc_pre_init(codec);

	snd_hda_pick_fixup(codec, alc882_fixup_models, alc882_fixup_tbl,
		       alc882_fixups);
	snd_hda_pick_pin_fixup(codec, alc882_pin_fixup_tbl, alc882_fixups, true);
	snd_hda_apply_fixup(codec, HDA_FIXUP_ACT_PRE_PROBE);

	alc_auto_parse_customize_define(codec);

	if (has_cdefine_beep(codec))
		spec->gen.beep_nid = 0x01;

	/* automatic parse from the BIOS config */
	err = alc882_parse_auto_config(codec);
	if (err < 0)
		goto error;

	if (!spec->gen.no_analog && spec->gen.beep_nid) {
		err = set_beep_amp(spec, 0x0b, 0x05, HDA_INPUT);
		if (err < 0)
			goto error;
	}

	snd_hda_apply_fixup(codec, HDA_FIXUP_ACT_PROBE);

	return 0;

 error:
	alc_free(codec);
	return err;
}


/*
 * ALC262 support
 */
static int alc262_parse_auto_config(struct hda_codec *codec)
{
	static const hda_nid_t alc262_ignore[] = { 0x1d, 0 };
	static const hda_nid_t alc262_ssids[] = { 0x15, 0x1b, 0x14, 0 };
	return alc_parse_auto_config(codec, alc262_ignore, alc262_ssids);
}

/*
 * Pin config fixes
 */
enum {
	ALC262_FIXUP_FSC_H270,
	ALC262_FIXUP_FSC_S7110,
	ALC262_FIXUP_HP_Z200,
	ALC262_FIXUP_TYAN,
	ALC262_FIXUP_LENOVO_3000,
	ALC262_FIXUP_BENQ,
	ALC262_FIXUP_BENQ_T31,
	ALC262_FIXUP_INV_DMIC,
	ALC262_FIXUP_INTEL_BAYLEYBAY,
};

static const struct hda_fixup alc262_fixups[] = {
	[ALC262_FIXUP_FSC_H270] = {
		.type = HDA_FIXUP_PINS,
		.v.pins = (const struct hda_pintbl[]) {
			{ 0x14, 0x99130110 }, /* speaker */
			{ 0x15, 0x0221142f }, /* front HP */
			{ 0x1b, 0x0121141f }, /* rear HP */
			{ }
		}
	},
	[ALC262_FIXUP_FSC_S7110] = {
		.type = HDA_FIXUP_PINS,
		.v.pins = (const struct hda_pintbl[]) {
			{ 0x15, 0x90170110 }, /* speaker */
			{ }
		},
		.chained = true,
		.chain_id = ALC262_FIXUP_BENQ,
	},
	[ALC262_FIXUP_HP_Z200] = {
		.type = HDA_FIXUP_PINS,
		.v.pins = (const struct hda_pintbl[]) {
			{ 0x16, 0x99130120 }, /* internal speaker */
			{ }
		}
	},
	[ALC262_FIXUP_TYAN] = {
		.type = HDA_FIXUP_PINS,
		.v.pins = (const struct hda_pintbl[]) {
			{ 0x14, 0x1993e1f0 }, /* int AUX */
			{ }
		}
	},
	[ALC262_FIXUP_LENOVO_3000] = {
		.type = HDA_FIXUP_PINCTLS,
		.v.pins = (const struct hda_pintbl[]) {
			{ 0x19, PIN_VREF50 },
			{}
		},
		.chained = true,
		.chain_id = ALC262_FIXUP_BENQ,
	},
	[ALC262_FIXUP_BENQ] = {
		.type = HDA_FIXUP_VERBS,
		.v.verbs = (const struct hda_verb[]) {
			{ 0x20, AC_VERB_SET_COEF_INDEX, 0x07 },
			{ 0x20, AC_VERB_SET_PROC_COEF, 0x3070 },
			{}
		}
	},
	[ALC262_FIXUP_BENQ_T31] = {
		.type = HDA_FIXUP_VERBS,
		.v.verbs = (const struct hda_verb[]) {
			{ 0x20, AC_VERB_SET_COEF_INDEX, 0x07 },
			{ 0x20, AC_VERB_SET_PROC_COEF, 0x3050 },
			{}
		}
	},
	[ALC262_FIXUP_INV_DMIC] = {
		.type = HDA_FIXUP_FUNC,
		.v.func = alc_fixup_inv_dmic,
	},
	[ALC262_FIXUP_INTEL_BAYLEYBAY] = {
		.type = HDA_FIXUP_FUNC,
		.v.func = alc_fixup_no_depop_delay,
	},
};

static const struct snd_pci_quirk alc262_fixup_tbl[] = {
	SND_PCI_QUIRK(0x103c, 0x170b, "HP Z200", ALC262_FIXUP_HP_Z200),
	SND_PCI_QUIRK(0x10cf, 0x1397, "Fujitsu Lifebook S7110", ALC262_FIXUP_FSC_S7110),
	SND_PCI_QUIRK(0x10cf, 0x142d, "Fujitsu Lifebook E8410", ALC262_FIXUP_BENQ),
	SND_PCI_QUIRK(0x10f1, 0x2915, "Tyan Thunder n6650W", ALC262_FIXUP_TYAN),
	SND_PCI_QUIRK(0x1734, 0x1141, "FSC ESPRIMO U9210", ALC262_FIXUP_FSC_H270),
	SND_PCI_QUIRK(0x1734, 0x1147, "FSC Celsius H270", ALC262_FIXUP_FSC_H270),
	SND_PCI_QUIRK(0x17aa, 0x384e, "Lenovo 3000", ALC262_FIXUP_LENOVO_3000),
	SND_PCI_QUIRK(0x17ff, 0x0560, "Benq ED8", ALC262_FIXUP_BENQ),
	SND_PCI_QUIRK(0x17ff, 0x058d, "Benq T31-16", ALC262_FIXUP_BENQ_T31),
	SND_PCI_QUIRK(0x8086, 0x7270, "BayleyBay", ALC262_FIXUP_INTEL_BAYLEYBAY),
	{}
};

static const struct hda_model_fixup alc262_fixup_models[] = {
	{.id = ALC262_FIXUP_INV_DMIC, .name = "inv-dmic"},
	{.id = ALC262_FIXUP_FSC_H270, .name = "fsc-h270"},
	{.id = ALC262_FIXUP_FSC_S7110, .name = "fsc-s7110"},
	{.id = ALC262_FIXUP_HP_Z200, .name = "hp-z200"},
	{.id = ALC262_FIXUP_TYAN, .name = "tyan"},
	{.id = ALC262_FIXUP_LENOVO_3000, .name = "lenovo-3000"},
	{.id = ALC262_FIXUP_BENQ, .name = "benq"},
	{.id = ALC262_FIXUP_BENQ_T31, .name = "benq-t31"},
	{.id = ALC262_FIXUP_INTEL_BAYLEYBAY, .name = "bayleybay"},
	{}
};

/*
 */
static int patch_alc262(struct hda_codec *codec)
{
	struct alc_spec *spec;
	int err;

	err = alc_alloc_spec(codec, 0x0b);
	if (err < 0)
		return err;

	spec = codec->spec;
	spec->gen.shared_mic_vref_pin = 0x18;

	spec->shutup = alc_eapd_shutup;

#if 0
	/* pshou 07/11/05  set a zero PCM sample to DAC when FIFO is
	 * under-run
	 */
	alc_update_coefex_idx(codec, 0x1a, 7, 0, 0x80);
#endif
	alc_fix_pll_init(codec, 0x20, 0x0a, 10);

	alc_pre_init(codec);

	snd_hda_pick_fixup(codec, alc262_fixup_models, alc262_fixup_tbl,
		       alc262_fixups);
	snd_hda_apply_fixup(codec, HDA_FIXUP_ACT_PRE_PROBE);

	alc_auto_parse_customize_define(codec);

	if (has_cdefine_beep(codec))
		spec->gen.beep_nid = 0x01;

	/* automatic parse from the BIOS config */
	err = alc262_parse_auto_config(codec);
	if (err < 0)
		goto error;

	if (!spec->gen.no_analog && spec->gen.beep_nid) {
		err = set_beep_amp(spec, 0x0b, 0x05, HDA_INPUT);
		if (err < 0)
			goto error;
	}

	snd_hda_apply_fixup(codec, HDA_FIXUP_ACT_PROBE);

	return 0;

 error:
	alc_free(codec);
	return err;
}

/*
 *  ALC268
 */
/* bind Beep switches of both NID 0x0f and 0x10 */
static int alc268_beep_switch_put(struct snd_kcontrol *kcontrol,
				  struct snd_ctl_elem_value *ucontrol)
{
	struct hda_codec *codec = snd_kcontrol_chip(kcontrol);
	unsigned long pval;
	int err;

	mutex_lock(&codec->control_mutex);
	pval = kcontrol->private_value;
	kcontrol->private_value = (pval & ~0xff) | 0x0f;
	err = snd_hda_mixer_amp_switch_put(kcontrol, ucontrol);
	if (err >= 0) {
		kcontrol->private_value = (pval & ~0xff) | 0x10;
		err = snd_hda_mixer_amp_switch_put(kcontrol, ucontrol);
	}
	kcontrol->private_value = pval;
	mutex_unlock(&codec->control_mutex);
	return err;
}

static const struct snd_kcontrol_new alc268_beep_mixer[] = {
	HDA_CODEC_VOLUME("Beep Playback Volume", 0x1d, 0x0, HDA_INPUT),
	{
		.iface = SNDRV_CTL_ELEM_IFACE_MIXER,
		.name = "Beep Playback Switch",
		.subdevice = HDA_SUBDEV_AMP_FLAG,
		.info = snd_hda_mixer_amp_switch_info,
		.get = snd_hda_mixer_amp_switch_get,
		.put = alc268_beep_switch_put,
		.private_value = HDA_COMPOSE_AMP_VAL(0x0f, 3, 1, HDA_INPUT)
	},
};

/* set PCBEEP vol = 0, mute connections */
static const struct hda_verb alc268_beep_init_verbs[] = {
	{0x1d, AC_VERB_SET_AMP_GAIN_MUTE, AMP_IN_UNMUTE(0)},
	{0x0f, AC_VERB_SET_AMP_GAIN_MUTE, AMP_IN_MUTE(1)},
	{0x10, AC_VERB_SET_AMP_GAIN_MUTE, AMP_IN_MUTE(1)},
	{ }
};

enum {
	ALC268_FIXUP_INV_DMIC,
	ALC268_FIXUP_HP_EAPD,
	ALC268_FIXUP_SPDIF,
};

static const struct hda_fixup alc268_fixups[] = {
	[ALC268_FIXUP_INV_DMIC] = {
		.type = HDA_FIXUP_FUNC,
		.v.func = alc_fixup_inv_dmic,
	},
	[ALC268_FIXUP_HP_EAPD] = {
		.type = HDA_FIXUP_VERBS,
		.v.verbs = (const struct hda_verb[]) {
			{0x15, AC_VERB_SET_EAPD_BTLENABLE, 0},
			{}
		}
	},
	[ALC268_FIXUP_SPDIF] = {
		.type = HDA_FIXUP_PINS,
		.v.pins = (const struct hda_pintbl[]) {
			{ 0x1e, 0x014b1180 }, /* enable SPDIF out */
			{}
		}
	},
};

static const struct hda_model_fixup alc268_fixup_models[] = {
	{.id = ALC268_FIXUP_INV_DMIC, .name = "inv-dmic"},
	{.id = ALC268_FIXUP_HP_EAPD, .name = "hp-eapd"},
	{.id = ALC268_FIXUP_SPDIF, .name = "spdif"},
	{}
};

static const struct snd_pci_quirk alc268_fixup_tbl[] = {
	SND_PCI_QUIRK(0x1025, 0x0139, "Acer TravelMate 6293", ALC268_FIXUP_SPDIF),
	SND_PCI_QUIRK(0x1025, 0x015b, "Acer AOA 150 (ZG5)", ALC268_FIXUP_INV_DMIC),
	/* below is codec SSID since multiple Toshiba laptops have the
	 * same PCI SSID 1179:ff00
	 */
	SND_PCI_QUIRK(0x1179, 0xff06, "Toshiba P200", ALC268_FIXUP_HP_EAPD),
	{}
};

/*
 * BIOS auto configuration
 */
static int alc268_parse_auto_config(struct hda_codec *codec)
{
	static const hda_nid_t alc268_ssids[] = { 0x15, 0x1b, 0x14, 0 };
	return alc_parse_auto_config(codec, NULL, alc268_ssids);
}

/*
 */
static int patch_alc268(struct hda_codec *codec)
{
	struct alc_spec *spec;
	int i, err;

	/* ALC268 has no aa-loopback mixer */
	err = alc_alloc_spec(codec, 0);
	if (err < 0)
		return err;

	spec = codec->spec;
	if (has_cdefine_beep(codec))
		spec->gen.beep_nid = 0x01;

	spec->shutup = alc_eapd_shutup;

	alc_pre_init(codec);

	snd_hda_pick_fixup(codec, alc268_fixup_models, alc268_fixup_tbl, alc268_fixups);
	snd_hda_apply_fixup(codec, HDA_FIXUP_ACT_PRE_PROBE);

	/* automatic parse from the BIOS config */
	err = alc268_parse_auto_config(codec);
	if (err < 0)
		goto error;

	if (err > 0 && !spec->gen.no_analog &&
	    spec->gen.autocfg.speaker_pins[0] != 0x1d) {
		for (i = 0; i < ARRAY_SIZE(alc268_beep_mixer); i++) {
			if (!snd_hda_gen_add_kctl(&spec->gen, NULL,
						  &alc268_beep_mixer[i])) {
				err = -ENOMEM;
				goto error;
			}
		}
		snd_hda_add_verbs(codec, alc268_beep_init_verbs);
		if (!query_amp_caps(codec, 0x1d, HDA_INPUT))
			/* override the amp caps for beep generator */
			snd_hda_override_amp_caps(codec, 0x1d, HDA_INPUT,
					  (0x0c << AC_AMPCAP_OFFSET_SHIFT) |
					  (0x0c << AC_AMPCAP_NUM_STEPS_SHIFT) |
					  (0x07 << AC_AMPCAP_STEP_SIZE_SHIFT) |
					  (0 << AC_AMPCAP_MUTE_SHIFT));
	}

	snd_hda_apply_fixup(codec, HDA_FIXUP_ACT_PROBE);

	return 0;

 error:
	alc_free(codec);
	return err;
}

/*
 * ALC269
 */

static const struct hda_pcm_stream alc269_44k_pcm_analog_playback = {
	.rates = SNDRV_PCM_RATE_44100, /* fixed rate */
};

static const struct hda_pcm_stream alc269_44k_pcm_analog_capture = {
	.rates = SNDRV_PCM_RATE_44100, /* fixed rate */
};

/* different alc269-variants */
enum {
	ALC269_TYPE_ALC269VA,
	ALC269_TYPE_ALC269VB,
	ALC269_TYPE_ALC269VC,
	ALC269_TYPE_ALC269VD,
	ALC269_TYPE_ALC280,
	ALC269_TYPE_ALC282,
	ALC269_TYPE_ALC283,
	ALC269_TYPE_ALC284,
	ALC269_TYPE_ALC293,
	ALC269_TYPE_ALC286,
	ALC269_TYPE_ALC298,
	ALC269_TYPE_ALC255,
	ALC269_TYPE_ALC256,
	ALC269_TYPE_ALC257,
	ALC269_TYPE_ALC215,
	ALC269_TYPE_ALC225,
	ALC269_TYPE_ALC245,
	ALC269_TYPE_ALC287,
	ALC269_TYPE_ALC294,
	ALC269_TYPE_ALC300,
	ALC269_TYPE_ALC623,
	ALC269_TYPE_ALC700,
};

/*
 * BIOS auto configuration
 */
static int alc269_parse_auto_config(struct hda_codec *codec)
{
	static const hda_nid_t alc269_ignore[] = { 0x1d, 0 };
	static const hda_nid_t alc269_ssids[] = { 0, 0x1b, 0x14, 0x21 };
	static const hda_nid_t alc269va_ssids[] = { 0x15, 0x1b, 0x14, 0 };
	struct alc_spec *spec = codec->spec;
	const hda_nid_t *ssids;

	switch (spec->codec_variant) {
	case ALC269_TYPE_ALC269VA:
	case ALC269_TYPE_ALC269VC:
	case ALC269_TYPE_ALC280:
	case ALC269_TYPE_ALC284:
	case ALC269_TYPE_ALC293:
		ssids = alc269va_ssids;
		break;
	case ALC269_TYPE_ALC269VB:
	case ALC269_TYPE_ALC269VD:
	case ALC269_TYPE_ALC282:
	case ALC269_TYPE_ALC283:
	case ALC269_TYPE_ALC286:
	case ALC269_TYPE_ALC298:
	case ALC269_TYPE_ALC255:
	case ALC269_TYPE_ALC256:
	case ALC269_TYPE_ALC257:
	case ALC269_TYPE_ALC215:
	case ALC269_TYPE_ALC225:
	case ALC269_TYPE_ALC245:
	case ALC269_TYPE_ALC287:
	case ALC269_TYPE_ALC294:
	case ALC269_TYPE_ALC300:
	case ALC269_TYPE_ALC623:
	case ALC269_TYPE_ALC700:
		ssids = alc269_ssids;
		break;
	default:
		ssids = alc269_ssids;
		break;
	}

	return alc_parse_auto_config(codec, alc269_ignore, ssids);
}

static const struct hda_jack_keymap alc_headset_btn_keymap[] = {
	{ SND_JACK_BTN_0, KEY_PLAYPAUSE },
	{ SND_JACK_BTN_1, KEY_VOICECOMMAND },
	{ SND_JACK_BTN_2, KEY_VOLUMEUP },
	{ SND_JACK_BTN_3, KEY_VOLUMEDOWN },
	{}
};

static void alc_headset_btn_callback(struct hda_codec *codec,
				     struct hda_jack_callback *jack)
{
	int report = 0;

	if (jack->unsol_res & (7 << 13))
		report |= SND_JACK_BTN_0;

	if (jack->unsol_res  & (1 << 16 | 3 << 8))
		report |= SND_JACK_BTN_1;

	/* Volume up key */
	if (jack->unsol_res & (7 << 23))
		report |= SND_JACK_BTN_2;

	/* Volume down key */
	if (jack->unsol_res & (7 << 10))
		report |= SND_JACK_BTN_3;

	snd_hda_jack_set_button_state(codec, jack->nid, report);
}

static void alc_disable_headset_jack_key(struct hda_codec *codec)
{
	struct alc_spec *spec = codec->spec;

	if (!spec->has_hs_key)
		return;

	switch (codec->core.vendor_id) {
	case 0x10ec0215:
	case 0x10ec0225:
	case 0x10ec0285:
	case 0x10ec0287:
	case 0x10ec0295:
	case 0x10ec0289:
	case 0x10ec0299:
		alc_write_coef_idx(codec, 0x48, 0x0);
		alc_update_coef_idx(codec, 0x49, 0x0045, 0x0);
		alc_update_coef_idx(codec, 0x44, 0x0045 << 8, 0x0);
		break;
	case 0x10ec0230:
	case 0x10ec0236:
	case 0x10ec0256:
	case 0x19e58326:
		alc_write_coef_idx(codec, 0x48, 0x0);
		alc_update_coef_idx(codec, 0x49, 0x0045, 0x0);
		break;
	}
}

static void alc_enable_headset_jack_key(struct hda_codec *codec)
{
	struct alc_spec *spec = codec->spec;

	if (!spec->has_hs_key)
		return;

	switch (codec->core.vendor_id) {
	case 0x10ec0215:
	case 0x10ec0225:
	case 0x10ec0285:
	case 0x10ec0287:
	case 0x10ec0295:
	case 0x10ec0289:
	case 0x10ec0299:
		alc_write_coef_idx(codec, 0x48, 0xd011);
		alc_update_coef_idx(codec, 0x49, 0x007f, 0x0045);
		alc_update_coef_idx(codec, 0x44, 0x007f << 8, 0x0045 << 8);
		break;
	case 0x10ec0230:
	case 0x10ec0236:
	case 0x10ec0256:
	case 0x19e58326:
		alc_write_coef_idx(codec, 0x48, 0xd011);
		alc_update_coef_idx(codec, 0x49, 0x007f, 0x0045);
		break;
	}
}

static void alc_fixup_headset_jack(struct hda_codec *codec,
				    const struct hda_fixup *fix, int action)
{
	struct alc_spec *spec = codec->spec;
	hda_nid_t hp_pin;

	switch (action) {
	case HDA_FIXUP_ACT_PRE_PROBE:
		spec->has_hs_key = 1;
		snd_hda_jack_detect_enable_callback(codec, 0x55,
						    alc_headset_btn_callback);
		break;
	case HDA_FIXUP_ACT_BUILD:
		hp_pin = alc_get_hp_pin(spec);
		if (!hp_pin || snd_hda_jack_bind_keymap(codec, 0x55,
							alc_headset_btn_keymap,
							hp_pin))
			snd_hda_jack_add_kctl(codec, 0x55, "Headset Jack",
					      false, SND_JACK_HEADSET,
					      alc_headset_btn_keymap);

		alc_enable_headset_jack_key(codec);
		break;
	}
}

static void alc269vb_toggle_power_output(struct hda_codec *codec, int power_up)
{
	alc_update_coef_idx(codec, 0x04, 1 << 11, power_up ? (1 << 11) : 0);
}

static void alc269_shutup(struct hda_codec *codec)
{
	struct alc_spec *spec = codec->spec;

	if (spec->codec_variant == ALC269_TYPE_ALC269VB)
		alc269vb_toggle_power_output(codec, 0);
	if (spec->codec_variant == ALC269_TYPE_ALC269VB &&
			(alc_get_coef0(codec) & 0x00ff) == 0x018) {
		msleep(150);
	}
	alc_shutup_pins(codec);
}

static const struct coef_fw alc282_coefs[] = {
	WRITE_COEF(0x03, 0x0002), /* Power Down Control */
	UPDATE_COEF(0x05, 0xff3f, 0x0700), /* FIFO and filter clock */
	WRITE_COEF(0x07, 0x0200), /* DMIC control */
	UPDATE_COEF(0x06, 0x00f0, 0), /* Analog clock */
	UPDATE_COEF(0x08, 0xfffc, 0x0c2c), /* JD */
	WRITE_COEF(0x0a, 0xcccc), /* JD offset1 */
	WRITE_COEF(0x0b, 0xcccc), /* JD offset2 */
	WRITE_COEF(0x0e, 0x6e00), /* LDO1/2/3, DAC/ADC */
	UPDATE_COEF(0x0f, 0xf800, 0x1000), /* JD */
	UPDATE_COEF(0x10, 0xfc00, 0x0c00), /* Capless */
	WRITE_COEF(0x6f, 0x0), /* Class D test 4 */
	UPDATE_COEF(0x0c, 0xfe00, 0), /* IO power down directly */
	WRITE_COEF(0x34, 0xa0c0), /* ANC */
	UPDATE_COEF(0x16, 0x0008, 0), /* AGC MUX */
	UPDATE_COEF(0x1d, 0x00e0, 0), /* DAC simple content protection */
	UPDATE_COEF(0x1f, 0x00e0, 0), /* ADC simple content protection */
	WRITE_COEF(0x21, 0x8804), /* DAC ADC Zero Detection */
	WRITE_COEF(0x63, 0x2902), /* PLL */
	WRITE_COEF(0x68, 0xa080), /* capless control 2 */
	WRITE_COEF(0x69, 0x3400), /* capless control 3 */
	WRITE_COEF(0x6a, 0x2f3e), /* capless control 4 */
	WRITE_COEF(0x6b, 0x0), /* capless control 5 */
	UPDATE_COEF(0x6d, 0x0fff, 0x0900), /* class D test 2 */
	WRITE_COEF(0x6e, 0x110a), /* class D test 3 */
	UPDATE_COEF(0x70, 0x00f8, 0x00d8), /* class D test 5 */
	WRITE_COEF(0x71, 0x0014), /* class D test 6 */
	WRITE_COEF(0x72, 0xc2ba), /* classD OCP */
	UPDATE_COEF(0x77, 0x0f80, 0), /* classD pure DC test */
	WRITE_COEF(0x6c, 0xfc06), /* Class D amp control */
	{}
};

static void alc282_restore_default_value(struct hda_codec *codec)
{
	alc_process_coef_fw(codec, alc282_coefs);
}

static void alc282_init(struct hda_codec *codec)
{
	struct alc_spec *spec = codec->spec;
	hda_nid_t hp_pin = alc_get_hp_pin(spec);
	bool hp_pin_sense;
	int coef78;

	alc282_restore_default_value(codec);

	if (!hp_pin)
		return;
	hp_pin_sense = snd_hda_jack_detect(codec, hp_pin);
	coef78 = alc_read_coef_idx(codec, 0x78);

	/* Index 0x78 Direct Drive HP AMP LPM Control 1 */
	/* Headphone capless set to high power mode */
	alc_write_coef_idx(codec, 0x78, 0x9004);

	if (hp_pin_sense)
		msleep(2);

	snd_hda_codec_write(codec, hp_pin, 0,
			    AC_VERB_SET_AMP_GAIN_MUTE, AMP_OUT_MUTE);

	if (hp_pin_sense)
		msleep(85);

	snd_hda_codec_write(codec, hp_pin, 0,
			    AC_VERB_SET_PIN_WIDGET_CONTROL, PIN_OUT);

	if (hp_pin_sense)
		msleep(100);

	/* Headphone capless set to normal mode */
	alc_write_coef_idx(codec, 0x78, coef78);
}

static void alc282_shutup(struct hda_codec *codec)
{
	struct alc_spec *spec = codec->spec;
	hda_nid_t hp_pin = alc_get_hp_pin(spec);
	bool hp_pin_sense;
	int coef78;

	if (!hp_pin) {
		alc269_shutup(codec);
		return;
	}

	hp_pin_sense = snd_hda_jack_detect(codec, hp_pin);
	coef78 = alc_read_coef_idx(codec, 0x78);
	alc_write_coef_idx(codec, 0x78, 0x9004);

	if (hp_pin_sense)
		msleep(2);

	snd_hda_codec_write(codec, hp_pin, 0,
			    AC_VERB_SET_AMP_GAIN_MUTE, AMP_OUT_MUTE);

	if (hp_pin_sense)
		msleep(85);

	if (!spec->no_shutup_pins)
		snd_hda_codec_write(codec, hp_pin, 0,
				    AC_VERB_SET_PIN_WIDGET_CONTROL, 0x0);

	if (hp_pin_sense)
		msleep(100);

	alc_auto_setup_eapd(codec, false);
	alc_shutup_pins(codec);
	alc_write_coef_idx(codec, 0x78, coef78);
}

static const struct coef_fw alc283_coefs[] = {
	WRITE_COEF(0x03, 0x0002), /* Power Down Control */
	UPDATE_COEF(0x05, 0xff3f, 0x0700), /* FIFO and filter clock */
	WRITE_COEF(0x07, 0x0200), /* DMIC control */
	UPDATE_COEF(0x06, 0x00f0, 0), /* Analog clock */
	UPDATE_COEF(0x08, 0xfffc, 0x0c2c), /* JD */
	WRITE_COEF(0x0a, 0xcccc), /* JD offset1 */
	WRITE_COEF(0x0b, 0xcccc), /* JD offset2 */
	WRITE_COEF(0x0e, 0x6fc0), /* LDO1/2/3, DAC/ADC */
	UPDATE_COEF(0x0f, 0xf800, 0x1000), /* JD */
	UPDATE_COEF(0x10, 0xfc00, 0x0c00), /* Capless */
	WRITE_COEF(0x3a, 0x0), /* Class D test 4 */
	UPDATE_COEF(0x0c, 0xfe00, 0x0), /* IO power down directly */
	WRITE_COEF(0x22, 0xa0c0), /* ANC */
	UPDATE_COEFEX(0x53, 0x01, 0x000f, 0x0008), /* AGC MUX */
	UPDATE_COEF(0x1d, 0x00e0, 0), /* DAC simple content protection */
	UPDATE_COEF(0x1f, 0x00e0, 0), /* ADC simple content protection */
	WRITE_COEF(0x21, 0x8804), /* DAC ADC Zero Detection */
	WRITE_COEF(0x2e, 0x2902), /* PLL */
	WRITE_COEF(0x33, 0xa080), /* capless control 2 */
	WRITE_COEF(0x34, 0x3400), /* capless control 3 */
	WRITE_COEF(0x35, 0x2f3e), /* capless control 4 */
	WRITE_COEF(0x36, 0x0), /* capless control 5 */
	UPDATE_COEF(0x38, 0x0fff, 0x0900), /* class D test 2 */
	WRITE_COEF(0x39, 0x110a), /* class D test 3 */
	UPDATE_COEF(0x3b, 0x00f8, 0x00d8), /* class D test 5 */
	WRITE_COEF(0x3c, 0x0014), /* class D test 6 */
	WRITE_COEF(0x3d, 0xc2ba), /* classD OCP */
	UPDATE_COEF(0x42, 0x0f80, 0x0), /* classD pure DC test */
	WRITE_COEF(0x49, 0x0), /* test mode */
	UPDATE_COEF(0x40, 0xf800, 0x9800), /* Class D DC enable */
	UPDATE_COEF(0x42, 0xf000, 0x2000), /* DC offset */
	WRITE_COEF(0x37, 0xfc06), /* Class D amp control */
	UPDATE_COEF(0x1b, 0x8000, 0), /* HP JD control */
	{}
};

static void alc283_restore_default_value(struct hda_codec *codec)
{
	alc_process_coef_fw(codec, alc283_coefs);
}

static void alc283_init(struct hda_codec *codec)
{
	struct alc_spec *spec = codec->spec;
	hda_nid_t hp_pin = alc_get_hp_pin(spec);
	bool hp_pin_sense;

	alc283_restore_default_value(codec);

	if (!hp_pin)
		return;

	msleep(30);
	hp_pin_sense = snd_hda_jack_detect(codec, hp_pin);

	/* Index 0x43 Direct Drive HP AMP LPM Control 1 */
	/* Headphone capless set to high power mode */
	alc_write_coef_idx(codec, 0x43, 0x9004);

	snd_hda_codec_write(codec, hp_pin, 0,
			    AC_VERB_SET_AMP_GAIN_MUTE, AMP_OUT_MUTE);

	if (hp_pin_sense)
		msleep(85);

	snd_hda_codec_write(codec, hp_pin, 0,
			    AC_VERB_SET_PIN_WIDGET_CONTROL, PIN_OUT);

	if (hp_pin_sense)
		msleep(85);
	/* Index 0x46 Combo jack auto switch control 2 */
	/* 3k pull low control for Headset jack. */
	alc_update_coef_idx(codec, 0x46, 3 << 12, 0);
	/* Headphone capless set to normal mode */
	alc_write_coef_idx(codec, 0x43, 0x9614);
}

static void alc283_shutup(struct hda_codec *codec)
{
	struct alc_spec *spec = codec->spec;
	hda_nid_t hp_pin = alc_get_hp_pin(spec);
	bool hp_pin_sense;

	if (!hp_pin) {
		alc269_shutup(codec);
		return;
	}

	hp_pin_sense = snd_hda_jack_detect(codec, hp_pin);

	alc_write_coef_idx(codec, 0x43, 0x9004);

	/*depop hp during suspend*/
	alc_write_coef_idx(codec, 0x06, 0x2100);

	snd_hda_codec_write(codec, hp_pin, 0,
			    AC_VERB_SET_AMP_GAIN_MUTE, AMP_OUT_MUTE);

	if (hp_pin_sense)
		msleep(100);

	if (!spec->no_shutup_pins)
		snd_hda_codec_write(codec, hp_pin, 0,
				    AC_VERB_SET_PIN_WIDGET_CONTROL, 0x0);

	alc_update_coef_idx(codec, 0x46, 0, 3 << 12);

	if (hp_pin_sense)
		msleep(100);
	alc_auto_setup_eapd(codec, false);
	alc_shutup_pins(codec);
	alc_write_coef_idx(codec, 0x43, 0x9614);
}

static void alc256_init(struct hda_codec *codec)
{
	struct alc_spec *spec = codec->spec;
	hda_nid_t hp_pin = alc_get_hp_pin(spec);
	bool hp_pin_sense;

	if (!hp_pin)
		hp_pin = 0x21;

	msleep(30);

	hp_pin_sense = snd_hda_jack_detect(codec, hp_pin);

	if (hp_pin_sense)
		msleep(2);

	alc_update_coefex_idx(codec, 0x57, 0x04, 0x0007, 0x1); /* Low power */
	if (spec->ultra_low_power) {
		alc_update_coef_idx(codec, 0x03, 1<<1, 1<<1);
		alc_update_coef_idx(codec, 0x08, 3<<2, 3<<2);
		alc_update_coef_idx(codec, 0x08, 7<<4, 0);
		alc_update_coef_idx(codec, 0x3b, 1<<15, 0);
		alc_update_coef_idx(codec, 0x0e, 7<<6, 7<<6);
		msleep(30);
	}

	snd_hda_codec_write(codec, hp_pin, 0,
			    AC_VERB_SET_AMP_GAIN_MUTE, AMP_OUT_MUTE);

	if (hp_pin_sense || spec->ultra_low_power)
		msleep(85);

	snd_hda_codec_write(codec, hp_pin, 0,
			    AC_VERB_SET_PIN_WIDGET_CONTROL, PIN_OUT);

	if (hp_pin_sense || spec->ultra_low_power)
		msleep(100);

	alc_update_coef_idx(codec, 0x46, 3 << 12, 0);
	alc_update_coefex_idx(codec, 0x57, 0x04, 0x0007, 0x4); /* Hight power */
	alc_update_coefex_idx(codec, 0x53, 0x02, 0x8000, 1 << 15); /* Clear bit */
	alc_update_coefex_idx(codec, 0x53, 0x02, 0x8000, 0 << 15);
	/*
	 * Expose headphone mic (or possibly Line In on some machines) instead
	 * of PC Beep on 1Ah, and disable 1Ah loopback for all outputs. See
	 * Documentation/sound/hd-audio/realtek-pc-beep.rst for details of
	 * this register.
	 */
	alc_write_coef_idx(codec, 0x36, 0x5757);
}

static void alc256_shutup(struct hda_codec *codec)
{
	struct alc_spec *spec = codec->spec;
	hda_nid_t hp_pin = alc_get_hp_pin(spec);
	bool hp_pin_sense;

	if (!hp_pin)
		hp_pin = 0x21;

	hp_pin_sense = snd_hda_jack_detect(codec, hp_pin);

	if (hp_pin_sense)
		msleep(2);

	snd_hda_codec_write(codec, hp_pin, 0,
			    AC_VERB_SET_AMP_GAIN_MUTE, AMP_OUT_MUTE);

	if (hp_pin_sense || spec->ultra_low_power)
		msleep(85);

	/* 3k pull low control for Headset jack. */
	/* NOTE: call this before clearing the pin, otherwise codec stalls */
	/* If disable 3k pulldown control for alc257, the Mic detection will not work correctly
	 * when booting with headset plugged. So skip setting it for the codec alc257
	 */
	if (codec->core.vendor_id != 0x10ec0236 &&
	    codec->core.vendor_id != 0x10ec0257)
		alc_update_coef_idx(codec, 0x46, 0, 3 << 12);

	if (!spec->no_shutup_pins)
		snd_hda_codec_write(codec, hp_pin, 0,
				    AC_VERB_SET_PIN_WIDGET_CONTROL, 0x0);

	if (hp_pin_sense || spec->ultra_low_power)
		msleep(100);

	alc_auto_setup_eapd(codec, false);
	alc_shutup_pins(codec);
	if (spec->ultra_low_power) {
		msleep(50);
		alc_update_coef_idx(codec, 0x03, 1<<1, 0);
		alc_update_coef_idx(codec, 0x08, 7<<4, 7<<4);
		alc_update_coef_idx(codec, 0x08, 3<<2, 0);
		alc_update_coef_idx(codec, 0x3b, 1<<15, 1<<15);
		alc_update_coef_idx(codec, 0x0e, 7<<6, 0);
		msleep(30);
	}
}

static void alc285_hp_init(struct hda_codec *codec)
{
	struct alc_spec *spec = codec->spec;
	hda_nid_t hp_pin = alc_get_hp_pin(spec);
	int i, val;
	int coef38, coef0d, coef36;

	alc_update_coef_idx(codec, 0x4a, 1<<15, 1<<15); /* Reset HP JD */
	coef38 = alc_read_coef_idx(codec, 0x38); /* Amp control */
	coef0d = alc_read_coef_idx(codec, 0x0d); /* Digital Misc control */
	coef36 = alc_read_coef_idx(codec, 0x36); /* Passthrough Control */
	alc_update_coef_idx(codec, 0x38, 1<<4, 0x0);
	alc_update_coef_idx(codec, 0x0d, 0x110, 0x0);

	alc_update_coef_idx(codec, 0x67, 0xf000, 0x3000);

	if (hp_pin)
		snd_hda_codec_write(codec, hp_pin, 0,
			    AC_VERB_SET_AMP_GAIN_MUTE, AMP_OUT_MUTE);

	msleep(130);
	alc_update_coef_idx(codec, 0x36, 1<<14, 1<<14);
	alc_update_coef_idx(codec, 0x36, 1<<13, 0x0);

	if (hp_pin)
		snd_hda_codec_write(codec, hp_pin, 0,
			    AC_VERB_SET_PIN_WIDGET_CONTROL, 0x0);
	msleep(10);
	alc_write_coef_idx(codec, 0x67, 0x0); /* Set HP depop to manual mode */
	alc_write_coefex_idx(codec, 0x58, 0x00, 0x7880);
	alc_write_coefex_idx(codec, 0x58, 0x0f, 0xf049);
	alc_update_coefex_idx(codec, 0x58, 0x03, 0x00f0, 0x00c0);

	alc_write_coefex_idx(codec, 0x58, 0x00, 0xf888); /* HP depop procedure start */
	val = alc_read_coefex_idx(codec, 0x58, 0x00);
	for (i = 0; i < 20 && val & 0x8000; i++) {
		msleep(50);
		val = alc_read_coefex_idx(codec, 0x58, 0x00);
	} /* Wait for depop procedure finish  */

	alc_write_coefex_idx(codec, 0x58, 0x00, val); /* write back the result */
	alc_update_coef_idx(codec, 0x38, 1<<4, coef38);
	alc_update_coef_idx(codec, 0x0d, 0x110, coef0d);
	alc_update_coef_idx(codec, 0x36, 3<<13, coef36);

	msleep(50);
	alc_update_coef_idx(codec, 0x4a, 1<<15, 0);
}

static void alc225_init(struct hda_codec *codec)
{
	struct alc_spec *spec = codec->spec;
	hda_nid_t hp_pin = alc_get_hp_pin(spec);
	bool hp1_pin_sense, hp2_pin_sense;

	if (spec->codec_variant != ALC269_TYPE_ALC287 &&
		spec->codec_variant != ALC269_TYPE_ALC245)
		/* required only at boot or S3 and S4 resume time */
		if (!spec->done_hp_init ||
			is_s3_resume(codec) ||
			is_s4_resume(codec)) {
			alc285_hp_init(codec);
			spec->done_hp_init = true;
		}

	if (!hp_pin)
		hp_pin = 0x21;
	msleep(30);

	hp1_pin_sense = snd_hda_jack_detect(codec, hp_pin);
	hp2_pin_sense = snd_hda_jack_detect(codec, 0x16);

	if (hp1_pin_sense || hp2_pin_sense)
		msleep(2);

	alc_update_coefex_idx(codec, 0x57, 0x04, 0x0007, 0x1); /* Low power */
	if (spec->ultra_low_power) {
		alc_update_coef_idx(codec, 0x08, 0x0f << 2, 3<<2);
		alc_update_coef_idx(codec, 0x0e, 7<<6, 7<<6);
		alc_update_coef_idx(codec, 0x33, 1<<11, 0);
		msleep(30);
	}

	if (hp1_pin_sense || spec->ultra_low_power)
		snd_hda_codec_write(codec, hp_pin, 0,
			    AC_VERB_SET_AMP_GAIN_MUTE, AMP_OUT_MUTE);
	if (hp2_pin_sense)
		snd_hda_codec_write(codec, 0x16, 0,
			    AC_VERB_SET_AMP_GAIN_MUTE, AMP_OUT_MUTE);

	if (hp1_pin_sense || hp2_pin_sense || spec->ultra_low_power)
		msleep(85);

	if (hp1_pin_sense || spec->ultra_low_power)
		snd_hda_codec_write(codec, hp_pin, 0,
			    AC_VERB_SET_PIN_WIDGET_CONTROL, PIN_OUT);
	if (hp2_pin_sense)
		snd_hda_codec_write(codec, 0x16, 0,
			    AC_VERB_SET_PIN_WIDGET_CONTROL, PIN_OUT);

	if (hp1_pin_sense || hp2_pin_sense || spec->ultra_low_power)
		msleep(100);

	alc_update_coef_idx(codec, 0x4a, 3 << 10, 0);
	alc_update_coefex_idx(codec, 0x57, 0x04, 0x0007, 0x4); /* Hight power */
}

static void alc225_shutup(struct hda_codec *codec)
{
	struct alc_spec *spec = codec->spec;
	hda_nid_t hp_pin = alc_get_hp_pin(spec);
	bool hp1_pin_sense, hp2_pin_sense;

	if (!hp_pin)
		hp_pin = 0x21;

	alc_disable_headset_jack_key(codec);
	/* 3k pull low control for Headset jack. */
	alc_update_coef_idx(codec, 0x4a, 0, 3 << 10);

	hp1_pin_sense = snd_hda_jack_detect(codec, hp_pin);
	hp2_pin_sense = snd_hda_jack_detect(codec, 0x16);

	if (hp1_pin_sense || hp2_pin_sense)
		msleep(2);

	if (hp1_pin_sense || spec->ultra_low_power)
		snd_hda_codec_write(codec, hp_pin, 0,
			    AC_VERB_SET_AMP_GAIN_MUTE, AMP_OUT_MUTE);
	if (hp2_pin_sense)
		snd_hda_codec_write(codec, 0x16, 0,
			    AC_VERB_SET_AMP_GAIN_MUTE, AMP_OUT_MUTE);

	if (hp1_pin_sense || hp2_pin_sense || spec->ultra_low_power)
		msleep(85);

	if (hp1_pin_sense || spec->ultra_low_power)
		snd_hda_codec_write(codec, hp_pin, 0,
			    AC_VERB_SET_PIN_WIDGET_CONTROL, 0x0);
	if (hp2_pin_sense)
		snd_hda_codec_write(codec, 0x16, 0,
			    AC_VERB_SET_PIN_WIDGET_CONTROL, 0x0);

	if (hp1_pin_sense || hp2_pin_sense || spec->ultra_low_power)
		msleep(100);

	alc_auto_setup_eapd(codec, false);
	alc_shutup_pins(codec);
	if (spec->ultra_low_power) {
		msleep(50);
		alc_update_coef_idx(codec, 0x08, 0x0f << 2, 0x0c << 2);
		alc_update_coef_idx(codec, 0x0e, 7<<6, 0);
		alc_update_coef_idx(codec, 0x33, 1<<11, 1<<11);
		alc_update_coef_idx(codec, 0x4a, 3<<4, 2<<4);
		msleep(30);
	}

	alc_update_coef_idx(codec, 0x4a, 3 << 10, 0);
	alc_enable_headset_jack_key(codec);
}

static void alc_default_init(struct hda_codec *codec)
{
	struct alc_spec *spec = codec->spec;
	hda_nid_t hp_pin = alc_get_hp_pin(spec);
	bool hp_pin_sense;

	if (!hp_pin)
		return;

	msleep(30);

	hp_pin_sense = snd_hda_jack_detect(codec, hp_pin);

	if (hp_pin_sense)
		msleep(2);

	snd_hda_codec_write(codec, hp_pin, 0,
			    AC_VERB_SET_AMP_GAIN_MUTE, AMP_OUT_MUTE);

	if (hp_pin_sense)
		msleep(85);

	snd_hda_codec_write(codec, hp_pin, 0,
			    AC_VERB_SET_PIN_WIDGET_CONTROL, PIN_OUT);

	if (hp_pin_sense)
		msleep(100);
}

static void alc_default_shutup(struct hda_codec *codec)
{
	struct alc_spec *spec = codec->spec;
	hda_nid_t hp_pin = alc_get_hp_pin(spec);
	bool hp_pin_sense;

	if (!hp_pin) {
		alc269_shutup(codec);
		return;
	}

	hp_pin_sense = snd_hda_jack_detect(codec, hp_pin);

	if (hp_pin_sense)
		msleep(2);

	snd_hda_codec_write(codec, hp_pin, 0,
			    AC_VERB_SET_AMP_GAIN_MUTE, AMP_OUT_MUTE);

	if (hp_pin_sense)
		msleep(85);

	if (!spec->no_shutup_pins)
		snd_hda_codec_write(codec, hp_pin, 0,
				    AC_VERB_SET_PIN_WIDGET_CONTROL, 0x0);

	if (hp_pin_sense)
		msleep(100);

	alc_auto_setup_eapd(codec, false);
	alc_shutup_pins(codec);
}

static void alc294_hp_init(struct hda_codec *codec)
{
	struct alc_spec *spec = codec->spec;
	hda_nid_t hp_pin = alc_get_hp_pin(spec);
	int i, val;

	if (!hp_pin)
		return;

	snd_hda_codec_write(codec, hp_pin, 0,
			    AC_VERB_SET_AMP_GAIN_MUTE, AMP_OUT_MUTE);

	msleep(100);

	if (!spec->no_shutup_pins)
		snd_hda_codec_write(codec, hp_pin, 0,
				    AC_VERB_SET_PIN_WIDGET_CONTROL, 0x0);

	alc_update_coef_idx(codec, 0x6f, 0x000f, 0);/* Set HP depop to manual mode */
	alc_update_coefex_idx(codec, 0x58, 0x00, 0x8000, 0x8000); /* HP depop procedure start */

	/* Wait for depop procedure finish  */
	val = alc_read_coefex_idx(codec, 0x58, 0x01);
	for (i = 0; i < 20 && val & 0x0080; i++) {
		msleep(50);
		val = alc_read_coefex_idx(codec, 0x58, 0x01);
	}
	/* Set HP depop to auto mode */
	alc_update_coef_idx(codec, 0x6f, 0x000f, 0x000b);
	msleep(50);
}

static void alc294_init(struct hda_codec *codec)
{
	struct alc_spec *spec = codec->spec;

	/* required only at boot or S4 resume time */
	if (!spec->done_hp_init ||
	    codec->core.dev.power.power_state.event == PM_EVENT_RESTORE) {
		alc294_hp_init(codec);
		spec->done_hp_init = true;
	}
	alc_default_init(codec);
}

static void alc5505_coef_set(struct hda_codec *codec, unsigned int index_reg,
			     unsigned int val)
{
	snd_hda_codec_write(codec, 0x51, 0, AC_VERB_SET_COEF_INDEX, index_reg >> 1);
	snd_hda_codec_write(codec, 0x51, 0, AC_VERB_SET_PROC_COEF, val & 0xffff); /* LSB */
	snd_hda_codec_write(codec, 0x51, 0, AC_VERB_SET_PROC_COEF, val >> 16); /* MSB */
}

static int alc5505_coef_get(struct hda_codec *codec, unsigned int index_reg)
{
	unsigned int val;

	snd_hda_codec_write(codec, 0x51, 0, AC_VERB_SET_COEF_INDEX, index_reg >> 1);
	val = snd_hda_codec_read(codec, 0x51, 0, AC_VERB_GET_PROC_COEF, 0)
		& 0xffff;
	val |= snd_hda_codec_read(codec, 0x51, 0, AC_VERB_GET_PROC_COEF, 0)
		<< 16;
	return val;
}

static void alc5505_dsp_halt(struct hda_codec *codec)
{
	unsigned int val;

	alc5505_coef_set(codec, 0x3000, 0x000c); /* DSP CPU stop */
	alc5505_coef_set(codec, 0x880c, 0x0008); /* DDR enter self refresh */
	alc5505_coef_set(codec, 0x61c0, 0x11110080); /* Clock control for PLL and CPU */
	alc5505_coef_set(codec, 0x6230, 0xfc0d4011); /* Disable Input OP */
	alc5505_coef_set(codec, 0x61b4, 0x040a2b03); /* Stop PLL2 */
	alc5505_coef_set(codec, 0x61b0, 0x00005b17); /* Stop PLL1 */
	alc5505_coef_set(codec, 0x61b8, 0x04133303); /* Stop PLL3 */
	val = alc5505_coef_get(codec, 0x6220);
	alc5505_coef_set(codec, 0x6220, (val | 0x3000)); /* switch Ringbuffer clock to DBUS clock */
}

static void alc5505_dsp_back_from_halt(struct hda_codec *codec)
{
	alc5505_coef_set(codec, 0x61b8, 0x04133302);
	alc5505_coef_set(codec, 0x61b0, 0x00005b16);
	alc5505_coef_set(codec, 0x61b4, 0x040a2b02);
	alc5505_coef_set(codec, 0x6230, 0xf80d4011);
	alc5505_coef_set(codec, 0x6220, 0x2002010f);
	alc5505_coef_set(codec, 0x880c, 0x00000004);
}

static void alc5505_dsp_init(struct hda_codec *codec)
{
	unsigned int val;

	alc5505_dsp_halt(codec);
	alc5505_dsp_back_from_halt(codec);
	alc5505_coef_set(codec, 0x61b0, 0x5b14); /* PLL1 control */
	alc5505_coef_set(codec, 0x61b0, 0x5b16);
	alc5505_coef_set(codec, 0x61b4, 0x04132b00); /* PLL2 control */
	alc5505_coef_set(codec, 0x61b4, 0x04132b02);
	alc5505_coef_set(codec, 0x61b8, 0x041f3300); /* PLL3 control*/
	alc5505_coef_set(codec, 0x61b8, 0x041f3302);
	snd_hda_codec_write(codec, 0x51, 0, AC_VERB_SET_CODEC_RESET, 0); /* Function reset */
	alc5505_coef_set(codec, 0x61b8, 0x041b3302);
	alc5505_coef_set(codec, 0x61b8, 0x04173302);
	alc5505_coef_set(codec, 0x61b8, 0x04163302);
	alc5505_coef_set(codec, 0x8800, 0x348b328b); /* DRAM control */
	alc5505_coef_set(codec, 0x8808, 0x00020022); /* DRAM control */
	alc5505_coef_set(codec, 0x8818, 0x00000400); /* DRAM control */

	val = alc5505_coef_get(codec, 0x6200) >> 16; /* Read revision ID */
	if (val <= 3)
		alc5505_coef_set(codec, 0x6220, 0x2002010f); /* I/O PAD Configuration */
	else
		alc5505_coef_set(codec, 0x6220, 0x6002018f);

	alc5505_coef_set(codec, 0x61ac, 0x055525f0); /**/
	alc5505_coef_set(codec, 0x61c0, 0x12230080); /* Clock control */
	alc5505_coef_set(codec, 0x61b4, 0x040e2b02); /* PLL2 control */
	alc5505_coef_set(codec, 0x61bc, 0x010234f8); /* OSC Control */
	alc5505_coef_set(codec, 0x880c, 0x00000004); /* DRAM Function control */
	alc5505_coef_set(codec, 0x880c, 0x00000003);
	alc5505_coef_set(codec, 0x880c, 0x00000010);

#ifdef HALT_REALTEK_ALC5505
	alc5505_dsp_halt(codec);
#endif
}

#ifdef HALT_REALTEK_ALC5505
#define alc5505_dsp_suspend(codec)	do { } while (0) /* NOP */
#define alc5505_dsp_resume(codec)	do { } while (0) /* NOP */
#else
#define alc5505_dsp_suspend(codec)	alc5505_dsp_halt(codec)
#define alc5505_dsp_resume(codec)	alc5505_dsp_back_from_halt(codec)
#endif

#ifdef CONFIG_PM
static int alc269_suspend(struct hda_codec *codec)
{
	struct alc_spec *spec = codec->spec;
	int i;

	if (spec->has_alc5505_dsp)
		alc5505_dsp_suspend(codec);

	for (i = 0; i < HDA_MAX_COMPONENTS; i++)
		if (spec->comps[i].suspend_hook)
			spec->comps[i].suspend_hook(spec->comps[i].dev);

	return alc_suspend(codec);
}

static int alc269_resume(struct hda_codec *codec)
{
	struct alc_spec *spec = codec->spec;
	int i;

	if (spec->codec_variant == ALC269_TYPE_ALC269VB)
		alc269vb_toggle_power_output(codec, 0);
	if (spec->codec_variant == ALC269_TYPE_ALC269VB &&
			(alc_get_coef0(codec) & 0x00ff) == 0x018) {
		msleep(150);
	}

	codec->patch_ops.init(codec);

	if (spec->codec_variant == ALC269_TYPE_ALC269VB)
		alc269vb_toggle_power_output(codec, 1);
	if (spec->codec_variant == ALC269_TYPE_ALC269VB &&
			(alc_get_coef0(codec) & 0x00ff) == 0x017) {
		msleep(200);
	}

	snd_hda_regmap_sync(codec);
	hda_call_check_power_status(codec, 0x01);

	/* on some machine, the BIOS will clear the codec gpio data when enter
	 * suspend, and won't restore the data after resume, so we restore it
	 * in the driver.
	 */
	if (spec->gpio_data)
		alc_write_gpio_data(codec);

	if (spec->has_alc5505_dsp)
		alc5505_dsp_resume(codec);

	for (i = 0; i < HDA_MAX_COMPONENTS; i++)
		if (spec->comps[i].resume_hook)
			spec->comps[i].resume_hook(spec->comps[i].dev);

	return 0;
}
#endif /* CONFIG_PM */

static void alc269_fixup_pincfg_no_hp_to_lineout(struct hda_codec *codec,
						 const struct hda_fixup *fix, int action)
{
	struct alc_spec *spec = codec->spec;

	if (action == HDA_FIXUP_ACT_PRE_PROBE)
		spec->parse_flags = HDA_PINCFG_NO_HP_FIXUP;
}

static void alc269_fixup_pincfg_U7x7_headset_mic(struct hda_codec *codec,
						 const struct hda_fixup *fix,
						 int action)
{
	unsigned int cfg_headphone = snd_hda_codec_get_pincfg(codec, 0x21);
	unsigned int cfg_headset_mic = snd_hda_codec_get_pincfg(codec, 0x19);

	if (cfg_headphone && cfg_headset_mic == 0x411111f0)
		snd_hda_codec_set_pincfg(codec, 0x19,
			(cfg_headphone & ~AC_DEFCFG_DEVICE) |
			(AC_JACK_MIC_IN << AC_DEFCFG_DEVICE_SHIFT));
}

static void alc269_fixup_hweq(struct hda_codec *codec,
			       const struct hda_fixup *fix, int action)
{
	if (action == HDA_FIXUP_ACT_INIT)
		alc_update_coef_idx(codec, 0x1e, 0, 0x80);
}

static void alc269_fixup_headset_mic(struct hda_codec *codec,
				       const struct hda_fixup *fix, int action)
{
	struct alc_spec *spec = codec->spec;

	if (action == HDA_FIXUP_ACT_PRE_PROBE)
		spec->parse_flags |= HDA_PINCFG_HEADSET_MIC;
}

static void alc271_fixup_dmic(struct hda_codec *codec,
			      const struct hda_fixup *fix, int action)
{
	static const struct hda_verb verbs[] = {
		{0x20, AC_VERB_SET_COEF_INDEX, 0x0d},
		{0x20, AC_VERB_SET_PROC_COEF, 0x4000},
		{}
	};
	unsigned int cfg;

	if (strcmp(codec->core.chip_name, "ALC271X") &&
	    strcmp(codec->core.chip_name, "ALC269VB"))
		return;
	cfg = snd_hda_codec_get_pincfg(codec, 0x12);
	if (get_defcfg_connect(cfg) == AC_JACK_PORT_FIXED)
		snd_hda_sequence_write(codec, verbs);
}

/* Fix the speaker amp after resume, etc */
static void alc269vb_fixup_aspire_e1_coef(struct hda_codec *codec,
					  const struct hda_fixup *fix,
					  int action)
{
	if (action == HDA_FIXUP_ACT_INIT)
		alc_update_coef_idx(codec, 0x0d, 0x6000, 0x6000);
}

static void alc269_fixup_pcm_44k(struct hda_codec *codec,
				 const struct hda_fixup *fix, int action)
{
	struct alc_spec *spec = codec->spec;

	if (action != HDA_FIXUP_ACT_PROBE)
		return;

	/* Due to a hardware problem on Lenovo Ideadpad, we need to
	 * fix the sample rate of analog I/O to 44.1kHz
	 */
	spec->gen.stream_analog_playback = &alc269_44k_pcm_analog_playback;
	spec->gen.stream_analog_capture = &alc269_44k_pcm_analog_capture;
}

static void alc269_fixup_stereo_dmic(struct hda_codec *codec,
				     const struct hda_fixup *fix, int action)
{
	/* The digital-mic unit sends PDM (differential signal) instead of
	 * the standard PCM, thus you can't record a valid mono stream as is.
	 * Below is a workaround specific to ALC269 to control the dmic
	 * signal source as mono.
	 */
	if (action == HDA_FIXUP_ACT_INIT)
		alc_update_coef_idx(codec, 0x07, 0, 0x80);
}

static void alc269_quanta_automute(struct hda_codec *codec)
{
	snd_hda_gen_update_outputs(codec);

	alc_write_coef_idx(codec, 0x0c, 0x680);
	alc_write_coef_idx(codec, 0x0c, 0x480);
}

static void alc269_fixup_quanta_mute(struct hda_codec *codec,
				     const struct hda_fixup *fix, int action)
{
	struct alc_spec *spec = codec->spec;
	if (action != HDA_FIXUP_ACT_PROBE)
		return;
	spec->gen.automute_hook = alc269_quanta_automute;
}

static void alc269_x101_hp_automute_hook(struct hda_codec *codec,
					 struct hda_jack_callback *jack)
{
	struct alc_spec *spec = codec->spec;
	int vref;
	msleep(200);
	snd_hda_gen_hp_automute(codec, jack);

	vref = spec->gen.hp_jack_present ? PIN_VREF80 : 0;
	msleep(100);
	snd_hda_codec_write(codec, 0x18, 0, AC_VERB_SET_PIN_WIDGET_CONTROL,
			    vref);
	msleep(500);
	snd_hda_codec_write(codec, 0x18, 0, AC_VERB_SET_PIN_WIDGET_CONTROL,
			    vref);
}

/*
 * Magic sequence to make Huawei Matebook X right speaker working (bko#197801)
 */
struct hda_alc298_mbxinit {
	unsigned char value_0x23;
	unsigned char value_0x25;
};

static void alc298_huawei_mbx_stereo_seq(struct hda_codec *codec,
					 const struct hda_alc298_mbxinit *initval,
					 bool first)
{
	snd_hda_codec_write(codec, 0x06, 0, AC_VERB_SET_DIGI_CONVERT_3, 0x0);
	alc_write_coef_idx(codec, 0x26, 0xb000);

	if (first)
		snd_hda_codec_write(codec, 0x21, 0, AC_VERB_GET_PIN_SENSE, 0x0);

	snd_hda_codec_write(codec, 0x6, 0, AC_VERB_SET_DIGI_CONVERT_3, 0x80);
	alc_write_coef_idx(codec, 0x26, 0xf000);
	alc_write_coef_idx(codec, 0x23, initval->value_0x23);

	if (initval->value_0x23 != 0x1e)
		alc_write_coef_idx(codec, 0x25, initval->value_0x25);

	snd_hda_codec_write(codec, 0x20, 0, AC_VERB_SET_COEF_INDEX, 0x26);
	snd_hda_codec_write(codec, 0x20, 0, AC_VERB_SET_PROC_COEF, 0xb010);
}

static void alc298_fixup_huawei_mbx_stereo(struct hda_codec *codec,
					   const struct hda_fixup *fix,
					   int action)
{
	/* Initialization magic */
	static const struct hda_alc298_mbxinit dac_init[] = {
		{0x0c, 0x00}, {0x0d, 0x00}, {0x0e, 0x00}, {0x0f, 0x00},
		{0x10, 0x00}, {0x1a, 0x40}, {0x1b, 0x82}, {0x1c, 0x00},
		{0x1d, 0x00}, {0x1e, 0x00}, {0x1f, 0x00},
		{0x20, 0xc2}, {0x21, 0xc8}, {0x22, 0x26}, {0x23, 0x24},
		{0x27, 0xff}, {0x28, 0xff}, {0x29, 0xff}, {0x2a, 0x8f},
		{0x2b, 0x02}, {0x2c, 0x48}, {0x2d, 0x34}, {0x2e, 0x00},
		{0x2f, 0x00},
		{0x30, 0x00}, {0x31, 0x00}, {0x32, 0x00}, {0x33, 0x00},
		{0x34, 0x00}, {0x35, 0x01}, {0x36, 0x93}, {0x37, 0x0c},
		{0x38, 0x00}, {0x39, 0x00}, {0x3a, 0xf8}, {0x38, 0x80},
		{}
	};
	const struct hda_alc298_mbxinit *seq;

	if (action != HDA_FIXUP_ACT_INIT)
		return;

	/* Start */
	snd_hda_codec_write(codec, 0x06, 0, AC_VERB_SET_DIGI_CONVERT_3, 0x00);
	snd_hda_codec_write(codec, 0x06, 0, AC_VERB_SET_DIGI_CONVERT_3, 0x80);
	alc_write_coef_idx(codec, 0x26, 0xf000);
	alc_write_coef_idx(codec, 0x22, 0x31);
	alc_write_coef_idx(codec, 0x23, 0x0b);
	alc_write_coef_idx(codec, 0x25, 0x00);
	snd_hda_codec_write(codec, 0x20, 0, AC_VERB_SET_COEF_INDEX, 0x26);
	snd_hda_codec_write(codec, 0x20, 0, AC_VERB_SET_PROC_COEF, 0xb010);

	for (seq = dac_init; seq->value_0x23; seq++)
		alc298_huawei_mbx_stereo_seq(codec, seq, seq == dac_init);
}

static void alc269_fixup_x101_headset_mic(struct hda_codec *codec,
				     const struct hda_fixup *fix, int action)
{
	struct alc_spec *spec = codec->spec;
	if (action == HDA_FIXUP_ACT_PRE_PROBE) {
		spec->parse_flags |= HDA_PINCFG_HEADSET_MIC;
		spec->gen.hp_automute_hook = alc269_x101_hp_automute_hook;
	}
}

static void alc_update_vref_led(struct hda_codec *codec, hda_nid_t pin,
				bool polarity, bool on)
{
	unsigned int pinval;

	if (!pin)
		return;
	if (polarity)
		on = !on;
	pinval = snd_hda_codec_get_pin_target(codec, pin);
	pinval &= ~AC_PINCTL_VREFEN;
	pinval |= on ? AC_PINCTL_VREF_80 : AC_PINCTL_VREF_HIZ;
	/* temporarily power up/down for setting VREF */
	snd_hda_power_up_pm(codec);
	snd_hda_set_pin_ctl_cache(codec, pin, pinval);
	snd_hda_power_down_pm(codec);
}

/* update mute-LED according to the speaker mute state via mic VREF pin */
static int vref_mute_led_set(struct led_classdev *led_cdev,
			     enum led_brightness brightness)
{
	struct hda_codec *codec = dev_to_hda_codec(led_cdev->dev->parent);
	struct alc_spec *spec = codec->spec;

	alc_update_vref_led(codec, spec->mute_led_nid,
			    spec->mute_led_polarity, brightness);
	return 0;
}

/* Make sure the led works even in runtime suspend */
static unsigned int led_power_filter(struct hda_codec *codec,
						  hda_nid_t nid,
						  unsigned int power_state)
{
	struct alc_spec *spec = codec->spec;

	if (power_state != AC_PWRST_D3 || nid == 0 ||
	    (nid != spec->mute_led_nid && nid != spec->cap_mute_led_nid))
		return power_state;

	/* Set pin ctl again, it might have just been set to 0 */
	snd_hda_set_pin_ctl(codec, nid,
			    snd_hda_codec_get_pin_target(codec, nid));

	return snd_hda_gen_path_power_filter(codec, nid, power_state);
}

static void alc269_fixup_hp_mute_led(struct hda_codec *codec,
				     const struct hda_fixup *fix, int action)
{
	struct alc_spec *spec = codec->spec;
	const struct dmi_device *dev = NULL;

	if (action != HDA_FIXUP_ACT_PRE_PROBE)
		return;

	while ((dev = dmi_find_device(DMI_DEV_TYPE_OEM_STRING, NULL, dev))) {
		int pol, pin;
		if (sscanf(dev->name, "HP_Mute_LED_%d_%x", &pol, &pin) != 2)
			continue;
		if (pin < 0x0a || pin >= 0x10)
			break;
		spec->mute_led_polarity = pol;
		spec->mute_led_nid = pin - 0x0a + 0x18;
		snd_hda_gen_add_mute_led_cdev(codec, vref_mute_led_set);
		codec->power_filter = led_power_filter;
		codec_dbg(codec,
			  "Detected mute LED for %x:%d\n", spec->mute_led_nid,
			   spec->mute_led_polarity);
		break;
	}
}

static void alc269_fixup_hp_mute_led_micx(struct hda_codec *codec,
					  const struct hda_fixup *fix,
					  int action, hda_nid_t pin)
{
	struct alc_spec *spec = codec->spec;

	if (action == HDA_FIXUP_ACT_PRE_PROBE) {
		spec->mute_led_polarity = 0;
		spec->mute_led_nid = pin;
		snd_hda_gen_add_mute_led_cdev(codec, vref_mute_led_set);
		codec->power_filter = led_power_filter;
	}
}

static void alc269_fixup_hp_mute_led_mic1(struct hda_codec *codec,
				const struct hda_fixup *fix, int action)
{
	alc269_fixup_hp_mute_led_micx(codec, fix, action, 0x18);
}

static void alc269_fixup_hp_mute_led_mic2(struct hda_codec *codec,
				const struct hda_fixup *fix, int action)
{
	alc269_fixup_hp_mute_led_micx(codec, fix, action, 0x19);
}

static void alc269_fixup_hp_mute_led_mic3(struct hda_codec *codec,
				const struct hda_fixup *fix, int action)
{
	alc269_fixup_hp_mute_led_micx(codec, fix, action, 0x1b);
}

/* update LED status via GPIO */
static void alc_update_gpio_led(struct hda_codec *codec, unsigned int mask,
				int polarity, bool enabled)
{
	if (polarity)
		enabled = !enabled;
	alc_update_gpio_data(codec, mask, !enabled); /* muted -> LED on */
}

/* turn on/off mute LED via GPIO per vmaster hook */
static int gpio_mute_led_set(struct led_classdev *led_cdev,
			     enum led_brightness brightness)
{
	struct hda_codec *codec = dev_to_hda_codec(led_cdev->dev->parent);
	struct alc_spec *spec = codec->spec;

	alc_update_gpio_led(codec, spec->gpio_mute_led_mask,
			    spec->mute_led_polarity, !brightness);
	return 0;
}

/* turn on/off mic-mute LED via GPIO per capture hook */
static int micmute_led_set(struct led_classdev *led_cdev,
			   enum led_brightness brightness)
{
	struct hda_codec *codec = dev_to_hda_codec(led_cdev->dev->parent);
	struct alc_spec *spec = codec->spec;

	alc_update_gpio_led(codec, spec->gpio_mic_led_mask,
			    spec->micmute_led_polarity, !brightness);
	return 0;
}

/* setup mute and mic-mute GPIO bits, add hooks appropriately */
static void alc_fixup_hp_gpio_led(struct hda_codec *codec,
				  int action,
				  unsigned int mute_mask,
				  unsigned int micmute_mask)
{
	struct alc_spec *spec = codec->spec;

	alc_fixup_gpio(codec, action, mute_mask | micmute_mask);

	if (action != HDA_FIXUP_ACT_PRE_PROBE)
		return;
	if (mute_mask) {
		spec->gpio_mute_led_mask = mute_mask;
		snd_hda_gen_add_mute_led_cdev(codec, gpio_mute_led_set);
	}
	if (micmute_mask) {
		spec->gpio_mic_led_mask = micmute_mask;
		snd_hda_gen_add_micmute_led_cdev(codec, micmute_led_set);
	}
}

static void alc236_fixup_hp_gpio_led(struct hda_codec *codec,
				const struct hda_fixup *fix, int action)
{
	alc_fixup_hp_gpio_led(codec, action, 0x02, 0x01);
}

static void alc269_fixup_hp_gpio_led(struct hda_codec *codec,
				const struct hda_fixup *fix, int action)
{
	alc_fixup_hp_gpio_led(codec, action, 0x08, 0x10);
}

static void alc285_fixup_hp_gpio_led(struct hda_codec *codec,
				const struct hda_fixup *fix, int action)
{
	alc_fixup_hp_gpio_led(codec, action, 0x04, 0x01);
}

static void alc286_fixup_hp_gpio_led(struct hda_codec *codec,
				const struct hda_fixup *fix, int action)
{
	alc_fixup_hp_gpio_led(codec, action, 0x02, 0x20);
}

static void alc287_fixup_hp_gpio_led(struct hda_codec *codec,
				const struct hda_fixup *fix, int action)
{
	alc_fixup_hp_gpio_led(codec, action, 0x10, 0);
}

static void alc245_fixup_hp_gpio_led(struct hda_codec *codec,
				const struct hda_fixup *fix, int action)
{
	struct alc_spec *spec = codec->spec;

	if (action == HDA_FIXUP_ACT_PRE_PROBE)
		spec->micmute_led_polarity = 1;
	alc_fixup_hp_gpio_led(codec, action, 0, 0x04);
}

/* turn on/off mic-mute LED per capture hook via VREF change */
static int vref_micmute_led_set(struct led_classdev *led_cdev,
				enum led_brightness brightness)
{
	struct hda_codec *codec = dev_to_hda_codec(led_cdev->dev->parent);
	struct alc_spec *spec = codec->spec;

	alc_update_vref_led(codec, spec->cap_mute_led_nid,
			    spec->micmute_led_polarity, brightness);
	return 0;
}

static void alc269_fixup_hp_gpio_mic1_led(struct hda_codec *codec,
				const struct hda_fixup *fix, int action)
{
	struct alc_spec *spec = codec->spec;

	alc_fixup_hp_gpio_led(codec, action, 0x08, 0);
	if (action == HDA_FIXUP_ACT_PRE_PROBE) {
		/* Like hp_gpio_mic1_led, but also needs GPIO4 low to
		 * enable headphone amp
		 */
		spec->gpio_mask |= 0x10;
		spec->gpio_dir |= 0x10;
		spec->cap_mute_led_nid = 0x18;
		snd_hda_gen_add_micmute_led_cdev(codec, vref_micmute_led_set);
		codec->power_filter = led_power_filter;
	}
}

static void alc280_fixup_hp_gpio4(struct hda_codec *codec,
				   const struct hda_fixup *fix, int action)
{
	struct alc_spec *spec = codec->spec;

	alc_fixup_hp_gpio_led(codec, action, 0x08, 0);
	if (action == HDA_FIXUP_ACT_PRE_PROBE) {
		spec->cap_mute_led_nid = 0x18;
		snd_hda_gen_add_micmute_led_cdev(codec, vref_micmute_led_set);
		codec->power_filter = led_power_filter;
	}
}

/* HP Spectre x360 14 model needs a unique workaround for enabling the amp;
 * it needs to toggle the GPIO0 once on and off at each time (bko#210633)
 */
static void alc245_fixup_hp_x360_amp(struct hda_codec *codec,
				     const struct hda_fixup *fix, int action)
{
	struct alc_spec *spec = codec->spec;

	switch (action) {
	case HDA_FIXUP_ACT_PRE_PROBE:
		spec->gpio_mask |= 0x01;
		spec->gpio_dir |= 0x01;
		break;
	case HDA_FIXUP_ACT_INIT:
		/* need to toggle GPIO to enable the amp */
		alc_update_gpio_data(codec, 0x01, true);
		msleep(100);
		alc_update_gpio_data(codec, 0x01, false);
		break;
	}
}

/* toggle GPIO2 at each time stream is started; we use PREPARE state instead */
static void alc274_hp_envy_pcm_hook(struct hda_pcm_stream *hinfo,
				    struct hda_codec *codec,
				    struct snd_pcm_substream *substream,
				    int action)
{
	switch (action) {
	case HDA_GEN_PCM_ACT_PREPARE:
		alc_update_gpio_data(codec, 0x04, true);
		break;
	case HDA_GEN_PCM_ACT_CLEANUP:
		alc_update_gpio_data(codec, 0x04, false);
		break;
	}
}

static void alc274_fixup_hp_envy_gpio(struct hda_codec *codec,
				      const struct hda_fixup *fix,
				      int action)
{
	struct alc_spec *spec = codec->spec;

	if (action == HDA_FIXUP_ACT_PROBE) {
		spec->gpio_mask |= 0x04;
		spec->gpio_dir |= 0x04;
		spec->gen.pcm_playback_hook = alc274_hp_envy_pcm_hook;
	}
}

static void alc_update_coef_led(struct hda_codec *codec,
				struct alc_coef_led *led,
				bool polarity, bool on)
{
	if (polarity)
		on = !on;
	/* temporarily power up/down for setting COEF bit */
	alc_update_coef_idx(codec, led->idx, led->mask,
			    on ? led->on : led->off);
}

/* update mute-LED according to the speaker mute state via COEF bit */
static int coef_mute_led_set(struct led_classdev *led_cdev,
			     enum led_brightness brightness)
{
	struct hda_codec *codec = dev_to_hda_codec(led_cdev->dev->parent);
	struct alc_spec *spec = codec->spec;

	alc_update_coef_led(codec, &spec->mute_led_coef,
			    spec->mute_led_polarity, brightness);
	return 0;
}

static void alc285_fixup_hp_mute_led_coefbit(struct hda_codec *codec,
					  const struct hda_fixup *fix,
					  int action)
{
	struct alc_spec *spec = codec->spec;

	if (action == HDA_FIXUP_ACT_PRE_PROBE) {
		spec->mute_led_polarity = 0;
		spec->mute_led_coef.idx = 0x0b;
		spec->mute_led_coef.mask = 1 << 3;
		spec->mute_led_coef.on = 1 << 3;
		spec->mute_led_coef.off = 0;
		snd_hda_gen_add_mute_led_cdev(codec, coef_mute_led_set);
	}
}

static void alc236_fixup_hp_mute_led_coefbit(struct hda_codec *codec,
					  const struct hda_fixup *fix,
					  int action)
{
	struct alc_spec *spec = codec->spec;

	if (action == HDA_FIXUP_ACT_PRE_PROBE) {
		spec->mute_led_polarity = 0;
		spec->mute_led_coef.idx = 0x34;
		spec->mute_led_coef.mask = 1 << 5;
		spec->mute_led_coef.on = 0;
		spec->mute_led_coef.off = 1 << 5;
		snd_hda_gen_add_mute_led_cdev(codec, coef_mute_led_set);
	}
}

/* turn on/off mic-mute LED per capture hook by coef bit */
static int coef_micmute_led_set(struct led_classdev *led_cdev,
				enum led_brightness brightness)
{
	struct hda_codec *codec = dev_to_hda_codec(led_cdev->dev->parent);
	struct alc_spec *spec = codec->spec;

	alc_update_coef_led(codec, &spec->mic_led_coef,
			    spec->micmute_led_polarity, brightness);
	return 0;
}

static void alc285_fixup_hp_coef_micmute_led(struct hda_codec *codec,
				const struct hda_fixup *fix, int action)
{
	struct alc_spec *spec = codec->spec;

	if (action == HDA_FIXUP_ACT_PRE_PROBE) {
		spec->mic_led_coef.idx = 0x19;
		spec->mic_led_coef.mask = 1 << 13;
		spec->mic_led_coef.on = 1 << 13;
		spec->mic_led_coef.off = 0;
		snd_hda_gen_add_micmute_led_cdev(codec, coef_micmute_led_set);
	}
}

static void alc236_fixup_hp_coef_micmute_led(struct hda_codec *codec,
				const struct hda_fixup *fix, int action)
{
	struct alc_spec *spec = codec->spec;

	if (action == HDA_FIXUP_ACT_PRE_PROBE) {
		spec->mic_led_coef.idx = 0x35;
		spec->mic_led_coef.mask = 3 << 2;
		spec->mic_led_coef.on = 2 << 2;
		spec->mic_led_coef.off = 1 << 2;
		snd_hda_gen_add_micmute_led_cdev(codec, coef_micmute_led_set);
	}
}

static void alc285_fixup_hp_mute_led(struct hda_codec *codec,
				const struct hda_fixup *fix, int action)
{
	alc285_fixup_hp_mute_led_coefbit(codec, fix, action);
	alc285_fixup_hp_coef_micmute_led(codec, fix, action);
}

static void alc236_fixup_hp_mute_led(struct hda_codec *codec,
				const struct hda_fixup *fix, int action)
{
	alc236_fixup_hp_mute_led_coefbit(codec, fix, action);
	alc236_fixup_hp_coef_micmute_led(codec, fix, action);
}

static void alc236_fixup_hp_micmute_led_vref(struct hda_codec *codec,
				const struct hda_fixup *fix, int action)
{
	struct alc_spec *spec = codec->spec;

	if (action == HDA_FIXUP_ACT_PRE_PROBE) {
		spec->cap_mute_led_nid = 0x1a;
		snd_hda_gen_add_micmute_led_cdev(codec, vref_micmute_led_set);
		codec->power_filter = led_power_filter;
	}
}

static void alc236_fixup_hp_mute_led_micmute_vref(struct hda_codec *codec,
				const struct hda_fixup *fix, int action)
{
	alc236_fixup_hp_mute_led_coefbit(codec, fix, action);
	alc236_fixup_hp_micmute_led_vref(codec, fix, action);
}

static inline void alc298_samsung_write_coef_pack(struct hda_codec *codec,
						  const unsigned short coefs[2])
{
	alc_write_coef_idx(codec, 0x23, coefs[0]);
	alc_write_coef_idx(codec, 0x25, coefs[1]);
	alc_write_coef_idx(codec, 0x26, 0xb011);
}

struct alc298_samsung_amp_desc {
	unsigned char nid;
	unsigned short init_seq[2][2];
};

static void alc298_fixup_samsung_amp(struct hda_codec *codec,
				     const struct hda_fixup *fix, int action)
{
	int i, j;
	static const unsigned short init_seq[][2] = {
		{ 0x19, 0x00 }, { 0x20, 0xc0 }, { 0x22, 0x44 }, { 0x23, 0x08 },
		{ 0x24, 0x85 }, { 0x25, 0x41 }, { 0x35, 0x40 }, { 0x36, 0x01 },
		{ 0x38, 0x81 }, { 0x3a, 0x03 }, { 0x3b, 0x81 }, { 0x40, 0x3e },
		{ 0x41, 0x07 }, { 0x400, 0x1 }
	};
	static const struct alc298_samsung_amp_desc amps[] = {
		{ 0x3a, { { 0x18, 0x1 }, { 0x26, 0x0 } } },
		{ 0x39, { { 0x18, 0x2 }, { 0x26, 0x1 } } }
	};

	if (action != HDA_FIXUP_ACT_INIT)
		return;

	for (i = 0; i < ARRAY_SIZE(amps); i++) {
		alc_write_coef_idx(codec, 0x22, amps[i].nid);

		for (j = 0; j < ARRAY_SIZE(amps[i].init_seq); j++)
			alc298_samsung_write_coef_pack(codec, amps[i].init_seq[j]);

		for (j = 0; j < ARRAY_SIZE(init_seq); j++)
			alc298_samsung_write_coef_pack(codec, init_seq[j]);
	}
}

#if IS_REACHABLE(CONFIG_INPUT)
static void gpio2_mic_hotkey_event(struct hda_codec *codec,
				   struct hda_jack_callback *event)
{
	struct alc_spec *spec = codec->spec;

	/* GPIO2 just toggles on a keypress/keyrelease cycle. Therefore
	   send both key on and key off event for every interrupt. */
	input_report_key(spec->kb_dev, spec->alc_mute_keycode_map[ALC_KEY_MICMUTE_INDEX], 1);
	input_sync(spec->kb_dev);
	input_report_key(spec->kb_dev, spec->alc_mute_keycode_map[ALC_KEY_MICMUTE_INDEX], 0);
	input_sync(spec->kb_dev);
}

static int alc_register_micmute_input_device(struct hda_codec *codec)
{
	struct alc_spec *spec = codec->spec;
	int i;

	spec->kb_dev = input_allocate_device();
	if (!spec->kb_dev) {
		codec_err(codec, "Out of memory (input_allocate_device)\n");
		return -ENOMEM;
	}

	spec->alc_mute_keycode_map[ALC_KEY_MICMUTE_INDEX] = KEY_MICMUTE;

	spec->kb_dev->name = "Microphone Mute Button";
	spec->kb_dev->evbit[0] = BIT_MASK(EV_KEY);
	spec->kb_dev->keycodesize = sizeof(spec->alc_mute_keycode_map[0]);
	spec->kb_dev->keycodemax = ARRAY_SIZE(spec->alc_mute_keycode_map);
	spec->kb_dev->keycode = spec->alc_mute_keycode_map;
	for (i = 0; i < ARRAY_SIZE(spec->alc_mute_keycode_map); i++)
		set_bit(spec->alc_mute_keycode_map[i], spec->kb_dev->keybit);

	if (input_register_device(spec->kb_dev)) {
		codec_err(codec, "input_register_device failed\n");
		input_free_device(spec->kb_dev);
		spec->kb_dev = NULL;
		return -ENOMEM;
	}

	return 0;
}

/* GPIO1 = set according to SKU external amp
 * GPIO2 = mic mute hotkey
 * GPIO3 = mute LED
 * GPIO4 = mic mute LED
 */
static void alc280_fixup_hp_gpio2_mic_hotkey(struct hda_codec *codec,
					     const struct hda_fixup *fix, int action)
{
	struct alc_spec *spec = codec->spec;

	alc_fixup_hp_gpio_led(codec, action, 0x08, 0x10);
	if (action == HDA_FIXUP_ACT_PRE_PROBE) {
		spec->init_amp = ALC_INIT_DEFAULT;
		if (alc_register_micmute_input_device(codec) != 0)
			return;

		spec->gpio_mask |= 0x06;
		spec->gpio_dir |= 0x02;
		spec->gpio_data |= 0x02;
		snd_hda_codec_write_cache(codec, codec->core.afg, 0,
					  AC_VERB_SET_GPIO_UNSOLICITED_RSP_MASK, 0x04);
		snd_hda_jack_detect_enable_callback(codec, codec->core.afg,
						    gpio2_mic_hotkey_event);
		return;
	}

	if (!spec->kb_dev)
		return;

	switch (action) {
	case HDA_FIXUP_ACT_FREE:
		input_unregister_device(spec->kb_dev);
		spec->kb_dev = NULL;
	}
}

/* Line2 = mic mute hotkey
 * GPIO2 = mic mute LED
 */
static void alc233_fixup_lenovo_line2_mic_hotkey(struct hda_codec *codec,
					     const struct hda_fixup *fix, int action)
{
	struct alc_spec *spec = codec->spec;

	alc_fixup_hp_gpio_led(codec, action, 0, 0x04);
	if (action == HDA_FIXUP_ACT_PRE_PROBE) {
		spec->init_amp = ALC_INIT_DEFAULT;
		if (alc_register_micmute_input_device(codec) != 0)
			return;

		snd_hda_jack_detect_enable_callback(codec, 0x1b,
						    gpio2_mic_hotkey_event);
		return;
	}

	if (!spec->kb_dev)
		return;

	switch (action) {
	case HDA_FIXUP_ACT_FREE:
		input_unregister_device(spec->kb_dev);
		spec->kb_dev = NULL;
	}
}
#else /* INPUT */
#define alc280_fixup_hp_gpio2_mic_hotkey	NULL
#define alc233_fixup_lenovo_line2_mic_hotkey	NULL
#endif /* INPUT */

static void alc269_fixup_hp_line1_mic1_led(struct hda_codec *codec,
				const struct hda_fixup *fix, int action)
{
	struct alc_spec *spec = codec->spec;

	alc269_fixup_hp_mute_led_micx(codec, fix, action, 0x1a);
	if (action == HDA_FIXUP_ACT_PRE_PROBE) {
		spec->cap_mute_led_nid = 0x18;
		snd_hda_gen_add_micmute_led_cdev(codec, vref_micmute_led_set);
	}
}

static const struct coef_fw alc225_pre_hsmode[] = {
	UPDATE_COEF(0x4a, 1<<8, 0),
	UPDATE_COEFEX(0x57, 0x05, 1<<14, 0),
	UPDATE_COEF(0x63, 3<<14, 3<<14),
	UPDATE_COEF(0x4a, 3<<4, 2<<4),
	UPDATE_COEF(0x4a, 3<<10, 3<<10),
	UPDATE_COEF(0x45, 0x3f<<10, 0x34<<10),
	UPDATE_COEF(0x4a, 3<<10, 0),
	{}
};

static void alc_headset_mode_unplugged(struct hda_codec *codec)
{
	struct alc_spec *spec = codec->spec;
	static const struct coef_fw coef0255[] = {
		WRITE_COEF(0x1b, 0x0c0b), /* LDO and MISC control */
		WRITE_COEF(0x45, 0xd089), /* UAJ function set to menual mode */
		UPDATE_COEFEX(0x57, 0x05, 1<<14, 0), /* Direct Drive HP Amp control(Set to verb control)*/
		WRITE_COEF(0x06, 0x6104), /* Set MIC2 Vref gate with HP */
		WRITE_COEFEX(0x57, 0x03, 0x8aa6), /* Direct Drive HP Amp control */
		{}
	};
	static const struct coef_fw coef0256[] = {
		WRITE_COEF(0x1b, 0x0c4b), /* LDO and MISC control */
		WRITE_COEF(0x45, 0xd089), /* UAJ function set to menual mode */
		WRITE_COEF(0x06, 0x6104), /* Set MIC2 Vref gate with HP */
		WRITE_COEFEX(0x57, 0x03, 0x09a3), /* Direct Drive HP Amp control */
		UPDATE_COEFEX(0x57, 0x05, 1<<14, 0), /* Direct Drive HP Amp control(Set to verb control)*/
		{}
	};
	static const struct coef_fw coef0233[] = {
		WRITE_COEF(0x1b, 0x0c0b),
		WRITE_COEF(0x45, 0xc429),
		UPDATE_COEF(0x35, 0x4000, 0),
		WRITE_COEF(0x06, 0x2104),
		WRITE_COEF(0x1a, 0x0001),
		WRITE_COEF(0x26, 0x0004),
		WRITE_COEF(0x32, 0x42a3),
		{}
	};
	static const struct coef_fw coef0288[] = {
		UPDATE_COEF(0x4f, 0xfcc0, 0xc400),
		UPDATE_COEF(0x50, 0x2000, 0x2000),
		UPDATE_COEF(0x56, 0x0006, 0x0006),
		UPDATE_COEF(0x66, 0x0008, 0),
		UPDATE_COEF(0x67, 0x2000, 0),
		{}
	};
	static const struct coef_fw coef0298[] = {
		UPDATE_COEF(0x19, 0x1300, 0x0300),
		{}
	};
	static const struct coef_fw coef0292[] = {
		WRITE_COEF(0x76, 0x000e),
		WRITE_COEF(0x6c, 0x2400),
		WRITE_COEF(0x18, 0x7308),
		WRITE_COEF(0x6b, 0xc429),
		{}
	};
	static const struct coef_fw coef0293[] = {
		UPDATE_COEF(0x10, 7<<8, 6<<8), /* SET Line1 JD to 0 */
		UPDATE_COEFEX(0x57, 0x05, 1<<15|1<<13, 0x0), /* SET charge pump by verb */
		UPDATE_COEFEX(0x57, 0x03, 1<<10, 1<<10), /* SET EN_OSW to 1 */
		UPDATE_COEF(0x1a, 1<<3, 1<<3), /* Combo JD gating with LINE1-VREFO */
		WRITE_COEF(0x45, 0xc429), /* Set to TRS type */
		UPDATE_COEF(0x4a, 0x000f, 0x000e), /* Combo Jack auto detect */
		{}
	};
	static const struct coef_fw coef0668[] = {
		WRITE_COEF(0x15, 0x0d40),
		WRITE_COEF(0xb7, 0x802b),
		{}
	};
	static const struct coef_fw coef0225[] = {
		UPDATE_COEF(0x63, 3<<14, 0),
		{}
	};
	static const struct coef_fw coef0274[] = {
		UPDATE_COEF(0x4a, 0x0100, 0),
		UPDATE_COEFEX(0x57, 0x05, 0x4000, 0),
		UPDATE_COEF(0x6b, 0xf000, 0x5000),
		UPDATE_COEF(0x4a, 0x0010, 0),
		UPDATE_COEF(0x4a, 0x0c00, 0x0c00),
		WRITE_COEF(0x45, 0x5289),
		UPDATE_COEF(0x4a, 0x0c00, 0),
		{}
	};

	if (spec->no_internal_mic_pin) {
		alc_update_coef_idx(codec, 0x45, 0xf<<12 | 1<<10, 5<<12);
		return;
	}

	switch (codec->core.vendor_id) {
	case 0x10ec0255:
		alc_process_coef_fw(codec, coef0255);
		break;
	case 0x10ec0230:
	case 0x10ec0236:
	case 0x10ec0256:
	case 0x19e58326:
		alc_process_coef_fw(codec, coef0256);
		break;
	case 0x10ec0234:
	case 0x10ec0274:
	case 0x10ec0294:
		alc_process_coef_fw(codec, coef0274);
		break;
	case 0x10ec0233:
	case 0x10ec0283:
		alc_process_coef_fw(codec, coef0233);
		break;
	case 0x10ec0286:
	case 0x10ec0288:
		alc_process_coef_fw(codec, coef0288);
		break;
	case 0x10ec0298:
		alc_process_coef_fw(codec, coef0298);
		alc_process_coef_fw(codec, coef0288);
		break;
	case 0x10ec0292:
		alc_process_coef_fw(codec, coef0292);
		break;
	case 0x10ec0293:
		alc_process_coef_fw(codec, coef0293);
		break;
	case 0x10ec0668:
		alc_process_coef_fw(codec, coef0668);
		break;
	case 0x10ec0215:
	case 0x10ec0225:
	case 0x10ec0285:
	case 0x10ec0295:
	case 0x10ec0289:
	case 0x10ec0299:
		alc_process_coef_fw(codec, alc225_pre_hsmode);
		alc_process_coef_fw(codec, coef0225);
		break;
	case 0x10ec0867:
		alc_update_coefex_idx(codec, 0x57, 0x5, 1<<14, 0);
		break;
	}
	codec_dbg(codec, "Headset jack set to unplugged mode.\n");
}


static void alc_headset_mode_mic_in(struct hda_codec *codec, hda_nid_t hp_pin,
				    hda_nid_t mic_pin)
{
	static const struct coef_fw coef0255[] = {
		WRITE_COEFEX(0x57, 0x03, 0x8aa6),
		WRITE_COEF(0x06, 0x6100), /* Set MIC2 Vref gate to normal */
		{}
	};
	static const struct coef_fw coef0256[] = {
		UPDATE_COEFEX(0x57, 0x05, 1<<14, 1<<14), /* Direct Drive HP Amp control(Set to verb control)*/
		WRITE_COEFEX(0x57, 0x03, 0x09a3),
		WRITE_COEF(0x06, 0x6100), /* Set MIC2 Vref gate to normal */
		{}
	};
	static const struct coef_fw coef0233[] = {
		UPDATE_COEF(0x35, 0, 1<<14),
		WRITE_COEF(0x06, 0x2100),
		WRITE_COEF(0x1a, 0x0021),
		WRITE_COEF(0x26, 0x008c),
		{}
	};
	static const struct coef_fw coef0288[] = {
		UPDATE_COEF(0x4f, 0x00c0, 0),
		UPDATE_COEF(0x50, 0x2000, 0),
		UPDATE_COEF(0x56, 0x0006, 0),
		UPDATE_COEF(0x4f, 0xfcc0, 0xc400),
		UPDATE_COEF(0x66, 0x0008, 0x0008),
		UPDATE_COEF(0x67, 0x2000, 0x2000),
		{}
	};
	static const struct coef_fw coef0292[] = {
		WRITE_COEF(0x19, 0xa208),
		WRITE_COEF(0x2e, 0xacf0),
		{}
	};
	static const struct coef_fw coef0293[] = {
		UPDATE_COEFEX(0x57, 0x05, 0, 1<<15|1<<13), /* SET charge pump by verb */
		UPDATE_COEFEX(0x57, 0x03, 1<<10, 0), /* SET EN_OSW to 0 */
		UPDATE_COEF(0x1a, 1<<3, 0), /* Combo JD gating without LINE1-VREFO */
		{}
	};
	static const struct coef_fw coef0688[] = {
		WRITE_COEF(0xb7, 0x802b),
		WRITE_COEF(0xb5, 0x1040),
		UPDATE_COEF(0xc3, 0, 1<<12),
		{}
	};
	static const struct coef_fw coef0225[] = {
		UPDATE_COEFEX(0x57, 0x05, 1<<14, 1<<14),
		UPDATE_COEF(0x4a, 3<<4, 2<<4),
		UPDATE_COEF(0x63, 3<<14, 0),
		{}
	};
	static const struct coef_fw coef0274[] = {
		UPDATE_COEFEX(0x57, 0x05, 0x4000, 0x4000),
		UPDATE_COEF(0x4a, 0x0010, 0),
		UPDATE_COEF(0x6b, 0xf000, 0),
		{}
	};

	switch (codec->core.vendor_id) {
	case 0x10ec0255:
		alc_write_coef_idx(codec, 0x45, 0xc489);
		snd_hda_set_pin_ctl_cache(codec, hp_pin, 0);
		alc_process_coef_fw(codec, coef0255);
		snd_hda_set_pin_ctl_cache(codec, mic_pin, PIN_VREF50);
		break;
	case 0x10ec0230:
	case 0x10ec0236:
	case 0x10ec0256:
	case 0x19e58326:
		alc_write_coef_idx(codec, 0x45, 0xc489);
		snd_hda_set_pin_ctl_cache(codec, hp_pin, 0);
		alc_process_coef_fw(codec, coef0256);
		snd_hda_set_pin_ctl_cache(codec, mic_pin, PIN_VREF50);
		break;
	case 0x10ec0234:
	case 0x10ec0274:
	case 0x10ec0294:
		alc_write_coef_idx(codec, 0x45, 0x4689);
		snd_hda_set_pin_ctl_cache(codec, hp_pin, 0);
		alc_process_coef_fw(codec, coef0274);
		snd_hda_set_pin_ctl_cache(codec, mic_pin, PIN_VREF50);
		break;
	case 0x10ec0233:
	case 0x10ec0283:
		alc_write_coef_idx(codec, 0x45, 0xc429);
		snd_hda_set_pin_ctl_cache(codec, hp_pin, 0);
		alc_process_coef_fw(codec, coef0233);
		snd_hda_set_pin_ctl_cache(codec, mic_pin, PIN_VREF50);
		break;
	case 0x10ec0286:
	case 0x10ec0288:
	case 0x10ec0298:
		snd_hda_set_pin_ctl_cache(codec, hp_pin, 0);
		alc_process_coef_fw(codec, coef0288);
		snd_hda_set_pin_ctl_cache(codec, mic_pin, PIN_VREF50);
		break;
	case 0x10ec0292:
		snd_hda_set_pin_ctl_cache(codec, hp_pin, 0);
		alc_process_coef_fw(codec, coef0292);
		break;
	case 0x10ec0293:
		/* Set to TRS mode */
		alc_write_coef_idx(codec, 0x45, 0xc429);
		snd_hda_set_pin_ctl_cache(codec, hp_pin, 0);
		alc_process_coef_fw(codec, coef0293);
		snd_hda_set_pin_ctl_cache(codec, mic_pin, PIN_VREF50);
		break;
	case 0x10ec0867:
		alc_update_coefex_idx(codec, 0x57, 0x5, 0, 1<<14);
		fallthrough;
	case 0x10ec0221:
	case 0x10ec0662:
		snd_hda_set_pin_ctl_cache(codec, hp_pin, 0);
		snd_hda_set_pin_ctl_cache(codec, mic_pin, PIN_VREF50);
		break;
	case 0x10ec0668:
		alc_write_coef_idx(codec, 0x11, 0x0001);
		snd_hda_set_pin_ctl_cache(codec, hp_pin, 0);
		alc_process_coef_fw(codec, coef0688);
		snd_hda_set_pin_ctl_cache(codec, mic_pin, PIN_VREF50);
		break;
	case 0x10ec0215:
	case 0x10ec0225:
	case 0x10ec0285:
	case 0x10ec0295:
	case 0x10ec0289:
	case 0x10ec0299:
		alc_process_coef_fw(codec, alc225_pre_hsmode);
		alc_update_coef_idx(codec, 0x45, 0x3f<<10, 0x31<<10);
		snd_hda_set_pin_ctl_cache(codec, hp_pin, 0);
		alc_process_coef_fw(codec, coef0225);
		snd_hda_set_pin_ctl_cache(codec, mic_pin, PIN_VREF50);
		break;
	}
	codec_dbg(codec, "Headset jack set to mic-in mode.\n");
}

static void alc_headset_mode_default(struct hda_codec *codec)
{
	static const struct coef_fw coef0225[] = {
		UPDATE_COEF(0x45, 0x3f<<10, 0x30<<10),
		UPDATE_COEF(0x45, 0x3f<<10, 0x31<<10),
		UPDATE_COEF(0x49, 3<<8, 0<<8),
		UPDATE_COEF(0x4a, 3<<4, 3<<4),
		UPDATE_COEF(0x63, 3<<14, 0),
		UPDATE_COEF(0x67, 0xf000, 0x3000),
		{}
	};
	static const struct coef_fw coef0255[] = {
		WRITE_COEF(0x45, 0xc089),
		WRITE_COEF(0x45, 0xc489),
		WRITE_COEFEX(0x57, 0x03, 0x8ea6),
		WRITE_COEF(0x49, 0x0049),
		{}
	};
	static const struct coef_fw coef0256[] = {
		WRITE_COEF(0x45, 0xc489),
		WRITE_COEFEX(0x57, 0x03, 0x0da3),
		WRITE_COEF(0x49, 0x0049),
		UPDATE_COEFEX(0x57, 0x05, 1<<14, 0), /* Direct Drive HP Amp control(Set to verb control)*/
		WRITE_COEF(0x06, 0x6100),
		{}
	};
	static const struct coef_fw coef0233[] = {
		WRITE_COEF(0x06, 0x2100),
		WRITE_COEF(0x32, 0x4ea3),
		{}
	};
	static const struct coef_fw coef0288[] = {
		UPDATE_COEF(0x4f, 0xfcc0, 0xc400), /* Set to TRS type */
		UPDATE_COEF(0x50, 0x2000, 0x2000),
		UPDATE_COEF(0x56, 0x0006, 0x0006),
		UPDATE_COEF(0x66, 0x0008, 0),
		UPDATE_COEF(0x67, 0x2000, 0),
		{}
	};
	static const struct coef_fw coef0292[] = {
		WRITE_COEF(0x76, 0x000e),
		WRITE_COEF(0x6c, 0x2400),
		WRITE_COEF(0x6b, 0xc429),
		WRITE_COEF(0x18, 0x7308),
		{}
	};
	static const struct coef_fw coef0293[] = {
		UPDATE_COEF(0x4a, 0x000f, 0x000e), /* Combo Jack auto detect */
		WRITE_COEF(0x45, 0xC429), /* Set to TRS type */
		UPDATE_COEF(0x1a, 1<<3, 0), /* Combo JD gating without LINE1-VREFO */
		{}
	};
	static const struct coef_fw coef0688[] = {
		WRITE_COEF(0x11, 0x0041),
		WRITE_COEF(0x15, 0x0d40),
		WRITE_COEF(0xb7, 0x802b),
		{}
	};
	static const struct coef_fw coef0274[] = {
		WRITE_COEF(0x45, 0x4289),
		UPDATE_COEF(0x4a, 0x0010, 0x0010),
		UPDATE_COEF(0x6b, 0x0f00, 0),
		UPDATE_COEF(0x49, 0x0300, 0x0300),
		{}
	};

	switch (codec->core.vendor_id) {
	case 0x10ec0215:
	case 0x10ec0225:
	case 0x10ec0285:
	case 0x10ec0295:
	case 0x10ec0289:
	case 0x10ec0299:
		alc_process_coef_fw(codec, alc225_pre_hsmode);
		alc_process_coef_fw(codec, coef0225);
		break;
	case 0x10ec0255:
		alc_process_coef_fw(codec, coef0255);
		break;
	case 0x10ec0230:
	case 0x10ec0236:
	case 0x10ec0256:
	case 0x19e58326:
		alc_write_coef_idx(codec, 0x1b, 0x0e4b);
		alc_write_coef_idx(codec, 0x45, 0xc089);
		msleep(50);
		alc_process_coef_fw(codec, coef0256);
		break;
	case 0x10ec0234:
	case 0x10ec0274:
	case 0x10ec0294:
		alc_process_coef_fw(codec, coef0274);
		break;
	case 0x10ec0233:
	case 0x10ec0283:
		alc_process_coef_fw(codec, coef0233);
		break;
	case 0x10ec0286:
	case 0x10ec0288:
	case 0x10ec0298:
		alc_process_coef_fw(codec, coef0288);
		break;
	case 0x10ec0292:
		alc_process_coef_fw(codec, coef0292);
		break;
	case 0x10ec0293:
		alc_process_coef_fw(codec, coef0293);
		break;
	case 0x10ec0668:
		alc_process_coef_fw(codec, coef0688);
		break;
	case 0x10ec0867:
		alc_update_coefex_idx(codec, 0x57, 0x5, 1<<14, 0);
		break;
	}
	codec_dbg(codec, "Headset jack set to headphone (default) mode.\n");
}

/* Iphone type */
static void alc_headset_mode_ctia(struct hda_codec *codec)
{
	int val;

	static const struct coef_fw coef0255[] = {
		WRITE_COEF(0x45, 0xd489), /* Set to CTIA type */
		WRITE_COEF(0x1b, 0x0c2b),
		WRITE_COEFEX(0x57, 0x03, 0x8ea6),
		{}
	};
	static const struct coef_fw coef0256[] = {
		WRITE_COEF(0x45, 0xd489), /* Set to CTIA type */
		WRITE_COEF(0x1b, 0x0e6b),
		{}
	};
	static const struct coef_fw coef0233[] = {
		WRITE_COEF(0x45, 0xd429),
		WRITE_COEF(0x1b, 0x0c2b),
		WRITE_COEF(0x32, 0x4ea3),
		{}
	};
	static const struct coef_fw coef0288[] = {
		UPDATE_COEF(0x50, 0x2000, 0x2000),
		UPDATE_COEF(0x56, 0x0006, 0x0006),
		UPDATE_COEF(0x66, 0x0008, 0),
		UPDATE_COEF(0x67, 0x2000, 0),
		{}
	};
	static const struct coef_fw coef0292[] = {
		WRITE_COEF(0x6b, 0xd429),
		WRITE_COEF(0x76, 0x0008),
		WRITE_COEF(0x18, 0x7388),
		{}
	};
	static const struct coef_fw coef0293[] = {
		WRITE_COEF(0x45, 0xd429), /* Set to ctia type */
		UPDATE_COEF(0x10, 7<<8, 7<<8), /* SET Line1 JD to 1 */
		{}
	};
	static const struct coef_fw coef0688[] = {
		WRITE_COEF(0x11, 0x0001),
		WRITE_COEF(0x15, 0x0d60),
		WRITE_COEF(0xc3, 0x0000),
		{}
	};
	static const struct coef_fw coef0225_1[] = {
		UPDATE_COEF(0x45, 0x3f<<10, 0x35<<10),
		UPDATE_COEF(0x63, 3<<14, 2<<14),
		{}
	};
	static const struct coef_fw coef0225_2[] = {
		UPDATE_COEF(0x45, 0x3f<<10, 0x35<<10),
		UPDATE_COEF(0x63, 3<<14, 1<<14),
		{}
	};

	switch (codec->core.vendor_id) {
	case 0x10ec0255:
		alc_process_coef_fw(codec, coef0255);
		break;
	case 0x10ec0230:
	case 0x10ec0236:
	case 0x10ec0256:
	case 0x19e58326:
		alc_process_coef_fw(codec, coef0256);
		break;
	case 0x10ec0234:
	case 0x10ec0274:
	case 0x10ec0294:
		alc_write_coef_idx(codec, 0x45, 0xd689);
		break;
	case 0x10ec0233:
	case 0x10ec0283:
		alc_process_coef_fw(codec, coef0233);
		break;
	case 0x10ec0298:
		val = alc_read_coef_idx(codec, 0x50);
		if (val & (1 << 12)) {
			alc_update_coef_idx(codec, 0x8e, 0x0070, 0x0020);
			alc_update_coef_idx(codec, 0x4f, 0xfcc0, 0xd400);
			msleep(300);
		} else {
			alc_update_coef_idx(codec, 0x8e, 0x0070, 0x0010);
			alc_update_coef_idx(codec, 0x4f, 0xfcc0, 0xd400);
			msleep(300);
		}
		break;
	case 0x10ec0286:
	case 0x10ec0288:
		alc_update_coef_idx(codec, 0x4f, 0xfcc0, 0xd400);
		msleep(300);
		alc_process_coef_fw(codec, coef0288);
		break;
	case 0x10ec0292:
		alc_process_coef_fw(codec, coef0292);
		break;
	case 0x10ec0293:
		alc_process_coef_fw(codec, coef0293);
		break;
	case 0x10ec0668:
		alc_process_coef_fw(codec, coef0688);
		break;
	case 0x10ec0215:
	case 0x10ec0225:
	case 0x10ec0285:
	case 0x10ec0295:
	case 0x10ec0289:
	case 0x10ec0299:
		val = alc_read_coef_idx(codec, 0x45);
		if (val & (1 << 9))
			alc_process_coef_fw(codec, coef0225_2);
		else
			alc_process_coef_fw(codec, coef0225_1);
		break;
	case 0x10ec0867:
		alc_update_coefex_idx(codec, 0x57, 0x5, 1<<14, 0);
		break;
	}
	codec_dbg(codec, "Headset jack set to iPhone-style headset mode.\n");
}

/* Nokia type */
static void alc_headset_mode_omtp(struct hda_codec *codec)
{
	static const struct coef_fw coef0255[] = {
		WRITE_COEF(0x45, 0xe489), /* Set to OMTP Type */
		WRITE_COEF(0x1b, 0x0c2b),
		WRITE_COEFEX(0x57, 0x03, 0x8ea6),
		{}
	};
	static const struct coef_fw coef0256[] = {
		WRITE_COEF(0x45, 0xe489), /* Set to OMTP Type */
		WRITE_COEF(0x1b, 0x0e6b),
		{}
	};
	static const struct coef_fw coef0233[] = {
		WRITE_COEF(0x45, 0xe429),
		WRITE_COEF(0x1b, 0x0c2b),
		WRITE_COEF(0x32, 0x4ea3),
		{}
	};
	static const struct coef_fw coef0288[] = {
		UPDATE_COEF(0x50, 0x2000, 0x2000),
		UPDATE_COEF(0x56, 0x0006, 0x0006),
		UPDATE_COEF(0x66, 0x0008, 0),
		UPDATE_COEF(0x67, 0x2000, 0),
		{}
	};
	static const struct coef_fw coef0292[] = {
		WRITE_COEF(0x6b, 0xe429),
		WRITE_COEF(0x76, 0x0008),
		WRITE_COEF(0x18, 0x7388),
		{}
	};
	static const struct coef_fw coef0293[] = {
		WRITE_COEF(0x45, 0xe429), /* Set to omtp type */
		UPDATE_COEF(0x10, 7<<8, 7<<8), /* SET Line1 JD to 1 */
		{}
	};
	static const struct coef_fw coef0688[] = {
		WRITE_COEF(0x11, 0x0001),
		WRITE_COEF(0x15, 0x0d50),
		WRITE_COEF(0xc3, 0x0000),
		{}
	};
	static const struct coef_fw coef0225[] = {
		UPDATE_COEF(0x45, 0x3f<<10, 0x39<<10),
		UPDATE_COEF(0x63, 3<<14, 2<<14),
		{}
	};

	switch (codec->core.vendor_id) {
	case 0x10ec0255:
		alc_process_coef_fw(codec, coef0255);
		break;
	case 0x10ec0230:
	case 0x10ec0236:
	case 0x10ec0256:
	case 0x19e58326:
		alc_process_coef_fw(codec, coef0256);
		break;
	case 0x10ec0234:
	case 0x10ec0274:
	case 0x10ec0294:
		alc_write_coef_idx(codec, 0x45, 0xe689);
		break;
	case 0x10ec0233:
	case 0x10ec0283:
		alc_process_coef_fw(codec, coef0233);
		break;
	case 0x10ec0298:
		alc_update_coef_idx(codec, 0x8e, 0x0070, 0x0010);/* Headset output enable */
		alc_update_coef_idx(codec, 0x4f, 0xfcc0, 0xe400);
		msleep(300);
		break;
	case 0x10ec0286:
	case 0x10ec0288:
		alc_update_coef_idx(codec, 0x4f, 0xfcc0, 0xe400);
		msleep(300);
		alc_process_coef_fw(codec, coef0288);
		break;
	case 0x10ec0292:
		alc_process_coef_fw(codec, coef0292);
		break;
	case 0x10ec0293:
		alc_process_coef_fw(codec, coef0293);
		break;
	case 0x10ec0668:
		alc_process_coef_fw(codec, coef0688);
		break;
	case 0x10ec0215:
	case 0x10ec0225:
	case 0x10ec0285:
	case 0x10ec0295:
	case 0x10ec0289:
	case 0x10ec0299:
		alc_process_coef_fw(codec, coef0225);
		break;
	}
	codec_dbg(codec, "Headset jack set to Nokia-style headset mode.\n");
}

static void alc_determine_headset_type(struct hda_codec *codec)
{
	int val;
	bool is_ctia = false;
	struct alc_spec *spec = codec->spec;
	static const struct coef_fw coef0255[] = {
		WRITE_COEF(0x45, 0xd089), /* combo jack auto switch control(Check type)*/
		WRITE_COEF(0x49, 0x0149), /* combo jack auto switch control(Vref
 conteol) */
		{}
	};
	static const struct coef_fw coef0288[] = {
		UPDATE_COEF(0x4f, 0xfcc0, 0xd400), /* Check Type */
		{}
	};
	static const struct coef_fw coef0298[] = {
		UPDATE_COEF(0x50, 0x2000, 0x2000),
		UPDATE_COEF(0x56, 0x0006, 0x0006),
		UPDATE_COEF(0x66, 0x0008, 0),
		UPDATE_COEF(0x67, 0x2000, 0),
		UPDATE_COEF(0x19, 0x1300, 0x1300),
		{}
	};
	static const struct coef_fw coef0293[] = {
		UPDATE_COEF(0x4a, 0x000f, 0x0008), /* Combo Jack auto detect */
		WRITE_COEF(0x45, 0xD429), /* Set to ctia type */
		{}
	};
	static const struct coef_fw coef0688[] = {
		WRITE_COEF(0x11, 0x0001),
		WRITE_COEF(0xb7, 0x802b),
		WRITE_COEF(0x15, 0x0d60),
		WRITE_COEF(0xc3, 0x0c00),
		{}
	};
	static const struct coef_fw coef0274[] = {
		UPDATE_COEF(0x4a, 0x0010, 0),
		UPDATE_COEF(0x4a, 0x8000, 0),
		WRITE_COEF(0x45, 0xd289),
		UPDATE_COEF(0x49, 0x0300, 0x0300),
		{}
	};

	if (spec->no_internal_mic_pin) {
		alc_update_coef_idx(codec, 0x45, 0xf<<12 | 1<<10, 5<<12);
		return;
	}

	switch (codec->core.vendor_id) {
	case 0x10ec0255:
		alc_process_coef_fw(codec, coef0255);
		msleep(300);
		val = alc_read_coef_idx(codec, 0x46);
		is_ctia = (val & 0x0070) == 0x0070;
		break;
	case 0x10ec0230:
	case 0x10ec0236:
	case 0x10ec0256:
	case 0x19e58326:
		alc_write_coef_idx(codec, 0x1b, 0x0e4b);
		alc_write_coef_idx(codec, 0x06, 0x6104);
		alc_write_coefex_idx(codec, 0x57, 0x3, 0x09a3);

		snd_hda_codec_write(codec, 0x21, 0,
			    AC_VERB_SET_AMP_GAIN_MUTE, AMP_OUT_MUTE);
		msleep(80);
		snd_hda_codec_write(codec, 0x21, 0,
			    AC_VERB_SET_PIN_WIDGET_CONTROL, 0x0);

		alc_process_coef_fw(codec, coef0255);
		msleep(300);
		val = alc_read_coef_idx(codec, 0x46);
		is_ctia = (val & 0x0070) == 0x0070;

		alc_write_coefex_idx(codec, 0x57, 0x3, 0x0da3);
		alc_update_coefex_idx(codec, 0x57, 0x5, 1<<14, 0);

		snd_hda_codec_write(codec, 0x21, 0,
			    AC_VERB_SET_PIN_WIDGET_CONTROL, PIN_OUT);
		msleep(80);
		snd_hda_codec_write(codec, 0x21, 0,
			    AC_VERB_SET_AMP_GAIN_MUTE, AMP_OUT_UNMUTE);
		break;
	case 0x10ec0234:
	case 0x10ec0274:
	case 0x10ec0294:
		alc_process_coef_fw(codec, coef0274);
		msleep(850);
		val = alc_read_coef_idx(codec, 0x46);
		is_ctia = (val & 0x00f0) == 0x00f0;
		break;
	case 0x10ec0233:
	case 0x10ec0283:
		alc_write_coef_idx(codec, 0x45, 0xd029);
		msleep(300);
		val = alc_read_coef_idx(codec, 0x46);
		is_ctia = (val & 0x0070) == 0x0070;
		break;
	case 0x10ec0298:
		snd_hda_codec_write(codec, 0x21, 0,
			    AC_VERB_SET_AMP_GAIN_MUTE, AMP_OUT_MUTE);
		msleep(100);
		snd_hda_codec_write(codec, 0x21, 0,
			    AC_VERB_SET_PIN_WIDGET_CONTROL, 0x0);
		msleep(200);

		val = alc_read_coef_idx(codec, 0x50);
		if (val & (1 << 12)) {
			alc_update_coef_idx(codec, 0x8e, 0x0070, 0x0020);
			alc_process_coef_fw(codec, coef0288);
			msleep(350);
			val = alc_read_coef_idx(codec, 0x50);
			is_ctia = (val & 0x0070) == 0x0070;
		} else {
			alc_update_coef_idx(codec, 0x8e, 0x0070, 0x0010);
			alc_process_coef_fw(codec, coef0288);
			msleep(350);
			val = alc_read_coef_idx(codec, 0x50);
			is_ctia = (val & 0x0070) == 0x0070;
		}
		alc_process_coef_fw(codec, coef0298);
		snd_hda_codec_write(codec, 0x21, 0,
			    AC_VERB_SET_PIN_WIDGET_CONTROL, PIN_HP);
		msleep(75);
		snd_hda_codec_write(codec, 0x21, 0,
			    AC_VERB_SET_AMP_GAIN_MUTE, AMP_OUT_UNMUTE);
		break;
	case 0x10ec0286:
	case 0x10ec0288:
		alc_process_coef_fw(codec, coef0288);
		msleep(350);
		val = alc_read_coef_idx(codec, 0x50);
		is_ctia = (val & 0x0070) == 0x0070;
		break;
	case 0x10ec0292:
		alc_write_coef_idx(codec, 0x6b, 0xd429);
		msleep(300);
		val = alc_read_coef_idx(codec, 0x6c);
		is_ctia = (val & 0x001c) == 0x001c;
		break;
	case 0x10ec0293:
		alc_process_coef_fw(codec, coef0293);
		msleep(300);
		val = alc_read_coef_idx(codec, 0x46);
		is_ctia = (val & 0x0070) == 0x0070;
		break;
	case 0x10ec0668:
		alc_process_coef_fw(codec, coef0688);
		msleep(300);
		val = alc_read_coef_idx(codec, 0xbe);
		is_ctia = (val & 0x1c02) == 0x1c02;
		break;
	case 0x10ec0215:
	case 0x10ec0225:
	case 0x10ec0285:
	case 0x10ec0295:
	case 0x10ec0289:
	case 0x10ec0299:
		snd_hda_codec_write(codec, 0x21, 0,
			    AC_VERB_SET_AMP_GAIN_MUTE, AMP_OUT_MUTE);
		msleep(80);
		snd_hda_codec_write(codec, 0x21, 0,
			    AC_VERB_SET_PIN_WIDGET_CONTROL, 0x0);

		alc_process_coef_fw(codec, alc225_pre_hsmode);
		alc_update_coef_idx(codec, 0x67, 0xf000, 0x1000);
		val = alc_read_coef_idx(codec, 0x45);
		if (val & (1 << 9)) {
			alc_update_coef_idx(codec, 0x45, 0x3f<<10, 0x34<<10);
			alc_update_coef_idx(codec, 0x49, 3<<8, 2<<8);
			msleep(800);
			val = alc_read_coef_idx(codec, 0x46);
			is_ctia = (val & 0x00f0) == 0x00f0;
		} else {
			alc_update_coef_idx(codec, 0x45, 0x3f<<10, 0x34<<10);
			alc_update_coef_idx(codec, 0x49, 3<<8, 1<<8);
			msleep(800);
			val = alc_read_coef_idx(codec, 0x46);
			is_ctia = (val & 0x00f0) == 0x00f0;
		}
		alc_update_coef_idx(codec, 0x4a, 7<<6, 7<<6);
		alc_update_coef_idx(codec, 0x4a, 3<<4, 3<<4);
		alc_update_coef_idx(codec, 0x67, 0xf000, 0x3000);

		snd_hda_codec_write(codec, 0x21, 0,
			    AC_VERB_SET_PIN_WIDGET_CONTROL, PIN_OUT);
		msleep(80);
		snd_hda_codec_write(codec, 0x21, 0,
			    AC_VERB_SET_AMP_GAIN_MUTE, AMP_OUT_UNMUTE);
		break;
	case 0x10ec0867:
		is_ctia = true;
		break;
	}

	codec_dbg(codec, "Headset jack detected iPhone-style headset: %s\n",
		    is_ctia ? "yes" : "no");
	spec->current_headset_type = is_ctia ? ALC_HEADSET_TYPE_CTIA : ALC_HEADSET_TYPE_OMTP;
}

static void alc_update_headset_mode(struct hda_codec *codec)
{
	struct alc_spec *spec = codec->spec;

	hda_nid_t mux_pin = spec->gen.imux_pins[spec->gen.cur_mux[0]];
	hda_nid_t hp_pin = alc_get_hp_pin(spec);

	int new_headset_mode;

	if (!snd_hda_jack_detect(codec, hp_pin))
		new_headset_mode = ALC_HEADSET_MODE_UNPLUGGED;
	else if (mux_pin == spec->headset_mic_pin)
		new_headset_mode = ALC_HEADSET_MODE_HEADSET;
	else if (mux_pin == spec->headphone_mic_pin)
		new_headset_mode = ALC_HEADSET_MODE_MIC;
	else
		new_headset_mode = ALC_HEADSET_MODE_HEADPHONE;

	if (new_headset_mode == spec->current_headset_mode) {
		snd_hda_gen_update_outputs(codec);
		return;
	}

	switch (new_headset_mode) {
	case ALC_HEADSET_MODE_UNPLUGGED:
		alc_headset_mode_unplugged(codec);
		spec->current_headset_mode = ALC_HEADSET_MODE_UNKNOWN;
		spec->current_headset_type = ALC_HEADSET_TYPE_UNKNOWN;
		spec->gen.hp_jack_present = false;
		break;
	case ALC_HEADSET_MODE_HEADSET:
		if (spec->current_headset_type == ALC_HEADSET_TYPE_UNKNOWN)
			alc_determine_headset_type(codec);
		if (spec->current_headset_type == ALC_HEADSET_TYPE_CTIA)
			alc_headset_mode_ctia(codec);
		else if (spec->current_headset_type == ALC_HEADSET_TYPE_OMTP)
			alc_headset_mode_omtp(codec);
		spec->gen.hp_jack_present = true;
		break;
	case ALC_HEADSET_MODE_MIC:
		alc_headset_mode_mic_in(codec, hp_pin, spec->headphone_mic_pin);
		spec->gen.hp_jack_present = false;
		break;
	case ALC_HEADSET_MODE_HEADPHONE:
		alc_headset_mode_default(codec);
		spec->gen.hp_jack_present = true;
		break;
	}
	if (new_headset_mode != ALC_HEADSET_MODE_MIC) {
		snd_hda_set_pin_ctl_cache(codec, hp_pin,
					  AC_PINCTL_OUT_EN | AC_PINCTL_HP_EN);
		if (spec->headphone_mic_pin && spec->headphone_mic_pin != hp_pin)
			snd_hda_set_pin_ctl_cache(codec, spec->headphone_mic_pin,
						  PIN_VREFHIZ);
	}
	spec->current_headset_mode = new_headset_mode;

	snd_hda_gen_update_outputs(codec);
}

static void alc_update_headset_mode_hook(struct hda_codec *codec,
					 struct snd_kcontrol *kcontrol,
					 struct snd_ctl_elem_value *ucontrol)
{
	alc_update_headset_mode(codec);
}

static void alc_update_headset_jack_cb(struct hda_codec *codec,
				       struct hda_jack_callback *jack)
{
	snd_hda_gen_hp_automute(codec, jack);
	alc_update_headset_mode(codec);
}

static void alc_probe_headset_mode(struct hda_codec *codec)
{
	int i;
	struct alc_spec *spec = codec->spec;
	struct auto_pin_cfg *cfg = &spec->gen.autocfg;

	/* Find mic pins */
	for (i = 0; i < cfg->num_inputs; i++) {
		if (cfg->inputs[i].is_headset_mic && !spec->headset_mic_pin)
			spec->headset_mic_pin = cfg->inputs[i].pin;
		if (cfg->inputs[i].is_headphone_mic && !spec->headphone_mic_pin)
			spec->headphone_mic_pin = cfg->inputs[i].pin;
	}

	WARN_ON(spec->gen.cap_sync_hook);
	spec->gen.cap_sync_hook = alc_update_headset_mode_hook;
	spec->gen.automute_hook = alc_update_headset_mode;
	spec->gen.hp_automute_hook = alc_update_headset_jack_cb;
}

static void alc_fixup_headset_mode(struct hda_codec *codec,
				const struct hda_fixup *fix, int action)
{
	struct alc_spec *spec = codec->spec;

	switch (action) {
	case HDA_FIXUP_ACT_PRE_PROBE:
		spec->parse_flags |= HDA_PINCFG_HEADSET_MIC | HDA_PINCFG_HEADPHONE_MIC;
		break;
	case HDA_FIXUP_ACT_PROBE:
		alc_probe_headset_mode(codec);
		break;
	case HDA_FIXUP_ACT_INIT:
		if (is_s3_resume(codec) || is_s4_resume(codec)) {
			spec->current_headset_mode = ALC_HEADSET_MODE_UNKNOWN;
			spec->current_headset_type = ALC_HEADSET_TYPE_UNKNOWN;
		}
		alc_update_headset_mode(codec);
		break;
	}
}

static void alc_fixup_headset_mode_no_hp_mic(struct hda_codec *codec,
				const struct hda_fixup *fix, int action)
{
	if (action == HDA_FIXUP_ACT_PRE_PROBE) {
		struct alc_spec *spec = codec->spec;
		spec->parse_flags |= HDA_PINCFG_HEADSET_MIC;
	}
	else
		alc_fixup_headset_mode(codec, fix, action);
}

static void alc255_set_default_jack_type(struct hda_codec *codec)
{
	/* Set to iphone type */
	static const struct coef_fw alc255fw[] = {
		WRITE_COEF(0x1b, 0x880b),
		WRITE_COEF(0x45, 0xd089),
		WRITE_COEF(0x1b, 0x080b),
		WRITE_COEF(0x46, 0x0004),
		WRITE_COEF(0x1b, 0x0c0b),
		{}
	};
	static const struct coef_fw alc256fw[] = {
		WRITE_COEF(0x1b, 0x884b),
		WRITE_COEF(0x45, 0xd089),
		WRITE_COEF(0x1b, 0x084b),
		WRITE_COEF(0x46, 0x0004),
		WRITE_COEF(0x1b, 0x0c4b),
		{}
	};
	switch (codec->core.vendor_id) {
	case 0x10ec0255:
		alc_process_coef_fw(codec, alc255fw);
		break;
	case 0x10ec0230:
	case 0x10ec0236:
	case 0x10ec0256:
	case 0x19e58326:
		alc_process_coef_fw(codec, alc256fw);
		break;
	}
	msleep(30);
}

static void alc_fixup_headset_mode_alc255(struct hda_codec *codec,
				const struct hda_fixup *fix, int action)
{
	if (action == HDA_FIXUP_ACT_PRE_PROBE) {
		alc255_set_default_jack_type(codec);
	}
	alc_fixup_headset_mode(codec, fix, action);
}

static void alc_fixup_headset_mode_alc255_no_hp_mic(struct hda_codec *codec,
				const struct hda_fixup *fix, int action)
{
	if (action == HDA_FIXUP_ACT_PRE_PROBE) {
		struct alc_spec *spec = codec->spec;
		spec->parse_flags |= HDA_PINCFG_HEADSET_MIC;
		alc255_set_default_jack_type(codec);
	} 
	else
		alc_fixup_headset_mode(codec, fix, action);
}

static void alc288_update_headset_jack_cb(struct hda_codec *codec,
				       struct hda_jack_callback *jack)
{
	struct alc_spec *spec = codec->spec;

	alc_update_headset_jack_cb(codec, jack);
	/* Headset Mic enable or disable, only for Dell Dino */
	alc_update_gpio_data(codec, 0x40, spec->gen.hp_jack_present);
}

static void alc_fixup_headset_mode_dell_alc288(struct hda_codec *codec,
				const struct hda_fixup *fix, int action)
{
	alc_fixup_headset_mode(codec, fix, action);
	if (action == HDA_FIXUP_ACT_PROBE) {
		struct alc_spec *spec = codec->spec;
		/* toggled via hp_automute_hook */
		spec->gpio_mask |= 0x40;
		spec->gpio_dir |= 0x40;
		spec->gen.hp_automute_hook = alc288_update_headset_jack_cb;
	}
}

static void alc_fixup_auto_mute_via_amp(struct hda_codec *codec,
					const struct hda_fixup *fix, int action)
{
	if (action == HDA_FIXUP_ACT_PRE_PROBE) {
		struct alc_spec *spec = codec->spec;
		spec->gen.auto_mute_via_amp = 1;
	}
}

static void alc_fixup_no_shutup(struct hda_codec *codec,
				const struct hda_fixup *fix, int action)
{
	if (action == HDA_FIXUP_ACT_PRE_PROBE) {
		struct alc_spec *spec = codec->spec;
		spec->no_shutup_pins = 1;
	}
}

static void alc_fixup_disable_aamix(struct hda_codec *codec,
				    const struct hda_fixup *fix, int action)
{
	if (action == HDA_FIXUP_ACT_PRE_PROBE) {
		struct alc_spec *spec = codec->spec;
		/* Disable AA-loopback as it causes white noise */
		spec->gen.mixer_nid = 0;
	}
}

/* fixup for Thinkpad docks: add dock pins, avoid HP parser fixup */
static void alc_fixup_tpt440_dock(struct hda_codec *codec,
				  const struct hda_fixup *fix, int action)
{
	static const struct hda_pintbl pincfgs[] = {
		{ 0x16, 0x21211010 }, /* dock headphone */
		{ 0x19, 0x21a11010 }, /* dock mic */
		{ }
	};
	struct alc_spec *spec = codec->spec;

	if (action == HDA_FIXUP_ACT_PRE_PROBE) {
		spec->parse_flags = HDA_PINCFG_NO_HP_FIXUP;
		codec->power_save_node = 0; /* avoid click noises */
		snd_hda_apply_pincfgs(codec, pincfgs);
	}
}

static void alc_fixup_tpt470_dock(struct hda_codec *codec,
				  const struct hda_fixup *fix, int action)
{
	static const struct hda_pintbl pincfgs[] = {
		{ 0x17, 0x21211010 }, /* dock headphone */
		{ 0x19, 0x21a11010 }, /* dock mic */
		{ }
	};
	struct alc_spec *spec = codec->spec;

	if (action == HDA_FIXUP_ACT_PRE_PROBE) {
		spec->parse_flags = HDA_PINCFG_NO_HP_FIXUP;
		snd_hda_apply_pincfgs(codec, pincfgs);
	} else if (action == HDA_FIXUP_ACT_INIT) {
		/* Enable DOCK device */
		snd_hda_codec_write(codec, 0x17, 0,
			    AC_VERB_SET_CONFIG_DEFAULT_BYTES_3, 0);
		/* Enable DOCK device */
		snd_hda_codec_write(codec, 0x19, 0,
			    AC_VERB_SET_CONFIG_DEFAULT_BYTES_3, 0);
	}
}

static void alc_fixup_tpt470_dacs(struct hda_codec *codec,
				  const struct hda_fixup *fix, int action)
{
	/* Assure the speaker pin to be coupled with DAC NID 0x03; otherwise
	 * the speaker output becomes too low by some reason on Thinkpads with
	 * ALC298 codec
	 */
	static const hda_nid_t preferred_pairs[] = {
		0x14, 0x03, 0x17, 0x02, 0x21, 0x02,
		0
	};
	struct alc_spec *spec = codec->spec;

	if (action == HDA_FIXUP_ACT_PRE_PROBE)
		spec->gen.preferred_dacs = preferred_pairs;
}

static void alc295_fixup_asus_dacs(struct hda_codec *codec,
				   const struct hda_fixup *fix, int action)
{
	static const hda_nid_t preferred_pairs[] = {
		0x17, 0x02, 0x21, 0x03, 0
	};
	struct alc_spec *spec = codec->spec;

	if (action == HDA_FIXUP_ACT_PRE_PROBE)
		spec->gen.preferred_dacs = preferred_pairs;
}

static void alc_shutup_dell_xps13(struct hda_codec *codec)
{
	struct alc_spec *spec = codec->spec;
	int hp_pin = alc_get_hp_pin(spec);

	/* Prevent pop noises when headphones are plugged in */
	snd_hda_codec_write(codec, hp_pin, 0,
			    AC_VERB_SET_AMP_GAIN_MUTE, AMP_OUT_MUTE);
	msleep(20);
}

static void alc_fixup_dell_xps13(struct hda_codec *codec,
				const struct hda_fixup *fix, int action)
{
	struct alc_spec *spec = codec->spec;
	struct hda_input_mux *imux = &spec->gen.input_mux;
	int i;

	switch (action) {
	case HDA_FIXUP_ACT_PRE_PROBE:
		/* mic pin 0x19 must be initialized with Vref Hi-Z, otherwise
		 * it causes a click noise at start up
		 */
		snd_hda_codec_set_pin_target(codec, 0x19, PIN_VREFHIZ);
		spec->shutup = alc_shutup_dell_xps13;
		break;
	case HDA_FIXUP_ACT_PROBE:
		/* Make the internal mic the default input source. */
		for (i = 0; i < imux->num_items; i++) {
			if (spec->gen.imux_pins[i] == 0x12) {
				spec->gen.cur_mux[0] = i;
				break;
			}
		}
		break;
	}
}

static void alc_fixup_headset_mode_alc662(struct hda_codec *codec,
				const struct hda_fixup *fix, int action)
{
	struct alc_spec *spec = codec->spec;

	if (action == HDA_FIXUP_ACT_PRE_PROBE) {
		spec->parse_flags |= HDA_PINCFG_HEADSET_MIC;
		spec->gen.hp_mic = 1; /* Mic-in is same pin as headphone */

		/* Disable boost for mic-in permanently. (This code is only called
		   from quirks that guarantee that the headphone is at NID 0x1b.) */
		snd_hda_codec_write(codec, 0x1b, 0, AC_VERB_SET_AMP_GAIN_MUTE, 0x7000);
		snd_hda_override_wcaps(codec, 0x1b, get_wcaps(codec, 0x1b) & ~AC_WCAP_IN_AMP);
	} else
		alc_fixup_headset_mode(codec, fix, action);
}

static void alc_fixup_headset_mode_alc668(struct hda_codec *codec,
				const struct hda_fixup *fix, int action)
{
	if (action == HDA_FIXUP_ACT_PRE_PROBE) {
		alc_write_coef_idx(codec, 0xc4, 0x8000);
		alc_update_coef_idx(codec, 0xc2, ~0xfe, 0);
		snd_hda_set_pin_ctl_cache(codec, 0x18, 0);
	}
	alc_fixup_headset_mode(codec, fix, action);
}

/* Returns the nid of the external mic input pin, or 0 if it cannot be found. */
static int find_ext_mic_pin(struct hda_codec *codec)
{
	struct alc_spec *spec = codec->spec;
	struct auto_pin_cfg *cfg = &spec->gen.autocfg;
	hda_nid_t nid;
	unsigned int defcfg;
	int i;

	for (i = 0; i < cfg->num_inputs; i++) {
		if (cfg->inputs[i].type != AUTO_PIN_MIC)
			continue;
		nid = cfg->inputs[i].pin;
		defcfg = snd_hda_codec_get_pincfg(codec, nid);
		if (snd_hda_get_input_pin_attr(defcfg) == INPUT_PIN_ATTR_INT)
			continue;
		return nid;
	}

	return 0;
}

static void alc271_hp_gate_mic_jack(struct hda_codec *codec,
				    const struct hda_fixup *fix,
				    int action)
{
	struct alc_spec *spec = codec->spec;

	if (action == HDA_FIXUP_ACT_PROBE) {
		int mic_pin = find_ext_mic_pin(codec);
		int hp_pin = alc_get_hp_pin(spec);

		if (snd_BUG_ON(!mic_pin || !hp_pin))
			return;
		snd_hda_jack_set_gating_jack(codec, mic_pin, hp_pin);
	}
}

static void alc269_fixup_limit_int_mic_boost(struct hda_codec *codec,
					     const struct hda_fixup *fix,
					     int action)
{
	struct alc_spec *spec = codec->spec;
	struct auto_pin_cfg *cfg = &spec->gen.autocfg;
	int i;

	/* The mic boosts on level 2 and 3 are too noisy
	   on the internal mic input.
	   Therefore limit the boost to 0 or 1. */

	if (action != HDA_FIXUP_ACT_PROBE)
		return;

	for (i = 0; i < cfg->num_inputs; i++) {
		hda_nid_t nid = cfg->inputs[i].pin;
		unsigned int defcfg;
		if (cfg->inputs[i].type != AUTO_PIN_MIC)
			continue;
		defcfg = snd_hda_codec_get_pincfg(codec, nid);
		if (snd_hda_get_input_pin_attr(defcfg) != INPUT_PIN_ATTR_INT)
			continue;

		snd_hda_override_amp_caps(codec, nid, HDA_INPUT,
					  (0x00 << AC_AMPCAP_OFFSET_SHIFT) |
					  (0x01 << AC_AMPCAP_NUM_STEPS_SHIFT) |
					  (0x2f << AC_AMPCAP_STEP_SIZE_SHIFT) |
					  (0 << AC_AMPCAP_MUTE_SHIFT));
	}
}

static void alc283_hp_automute_hook(struct hda_codec *codec,
				    struct hda_jack_callback *jack)
{
	struct alc_spec *spec = codec->spec;
	int vref;

	msleep(200);
	snd_hda_gen_hp_automute(codec, jack);

	vref = spec->gen.hp_jack_present ? PIN_VREF80 : 0;

	msleep(600);
	snd_hda_codec_write(codec, 0x19, 0, AC_VERB_SET_PIN_WIDGET_CONTROL,
			    vref);
}

static void alc283_fixup_chromebook(struct hda_codec *codec,
				    const struct hda_fixup *fix, int action)
{
	struct alc_spec *spec = codec->spec;

	switch (action) {
	case HDA_FIXUP_ACT_PRE_PROBE:
		snd_hda_override_wcaps(codec, 0x03, 0);
		/* Disable AA-loopback as it causes white noise */
		spec->gen.mixer_nid = 0;
		break;
	case HDA_FIXUP_ACT_INIT:
		/* MIC2-VREF control */
		/* Set to manual mode */
		alc_update_coef_idx(codec, 0x06, 0x000c, 0);
		/* Enable Line1 input control by verb */
		alc_update_coef_idx(codec, 0x1a, 0, 1 << 4);
		break;
	}
}

static void alc283_fixup_sense_combo_jack(struct hda_codec *codec,
				    const struct hda_fixup *fix, int action)
{
	struct alc_spec *spec = codec->spec;

	switch (action) {
	case HDA_FIXUP_ACT_PRE_PROBE:
		spec->gen.hp_automute_hook = alc283_hp_automute_hook;
		break;
	case HDA_FIXUP_ACT_INIT:
		/* MIC2-VREF control */
		/* Set to manual mode */
		alc_update_coef_idx(codec, 0x06, 0x000c, 0);
		break;
	}
}

/* mute tablet speaker pin (0x14) via dock plugging in addition */
static void asus_tx300_automute(struct hda_codec *codec)
{
	struct alc_spec *spec = codec->spec;
	snd_hda_gen_update_outputs(codec);
	if (snd_hda_jack_detect(codec, 0x1b))
		spec->gen.mute_bits |= (1ULL << 0x14);
}

static void alc282_fixup_asus_tx300(struct hda_codec *codec,
				    const struct hda_fixup *fix, int action)
{
	struct alc_spec *spec = codec->spec;
	static const struct hda_pintbl dock_pins[] = {
		{ 0x1b, 0x21114000 }, /* dock speaker pin */
		{}
	};

	switch (action) {
	case HDA_FIXUP_ACT_PRE_PROBE:
		spec->init_amp = ALC_INIT_DEFAULT;
		/* TX300 needs to set up GPIO2 for the speaker amp */
		alc_setup_gpio(codec, 0x04);
		snd_hda_apply_pincfgs(codec, dock_pins);
		spec->gen.auto_mute_via_amp = 1;
		spec->gen.automute_hook = asus_tx300_automute;
		snd_hda_jack_detect_enable_callback(codec, 0x1b,
						    snd_hda_gen_hp_automute);
		break;
	case HDA_FIXUP_ACT_PROBE:
		spec->init_amp = ALC_INIT_DEFAULT;
		break;
	case HDA_FIXUP_ACT_BUILD:
		/* this is a bit tricky; give more sane names for the main
		 * (tablet) speaker and the dock speaker, respectively
		 */
		rename_ctl(codec, "Speaker Playback Switch",
			   "Dock Speaker Playback Switch");
		rename_ctl(codec, "Bass Speaker Playback Switch",
			   "Speaker Playback Switch");
		break;
	}
}

static void alc290_fixup_mono_speakers(struct hda_codec *codec,
				       const struct hda_fixup *fix, int action)
{
	if (action == HDA_FIXUP_ACT_PRE_PROBE) {
		/* DAC node 0x03 is giving mono output. We therefore want to
		   make sure 0x14 (front speaker) and 0x15 (headphones) use the
		   stereo DAC, while leaving 0x17 (bass speaker) for node 0x03. */
		static const hda_nid_t conn1[] = { 0x0c };
		snd_hda_override_conn_list(codec, 0x14, ARRAY_SIZE(conn1), conn1);
		snd_hda_override_conn_list(codec, 0x15, ARRAY_SIZE(conn1), conn1);
	}
}

static void alc298_fixup_speaker_volume(struct hda_codec *codec,
					const struct hda_fixup *fix, int action)
{
	if (action == HDA_FIXUP_ACT_PRE_PROBE) {
		/* The speaker is routed to the Node 0x06 by a mistake, as a result
		   we can't adjust the speaker's volume since this node does not has
		   Amp-out capability. we change the speaker's route to:
		   Node 0x02 (Audio Output) -> Node 0x0c (Audio Mixer) -> Node 0x17 (
		   Pin Complex), since Node 0x02 has Amp-out caps, we can adjust
		   speaker's volume now. */

		static const hda_nid_t conn1[] = { 0x0c };
		snd_hda_override_conn_list(codec, 0x17, ARRAY_SIZE(conn1), conn1);
	}
}

/* disable DAC3 (0x06) selection on NID 0x17 as it has no volume amp control */
static void alc295_fixup_disable_dac3(struct hda_codec *codec,
				      const struct hda_fixup *fix, int action)
{
	if (action == HDA_FIXUP_ACT_PRE_PROBE) {
		static const hda_nid_t conn[] = { 0x02, 0x03 };
		snd_hda_override_conn_list(codec, 0x17, ARRAY_SIZE(conn), conn);
	}
}

/* force NID 0x17 (Bass Speaker) to DAC1 to share it with the main speaker */
static void alc285_fixup_speaker2_to_dac1(struct hda_codec *codec,
					  const struct hda_fixup *fix, int action)
{
	if (action == HDA_FIXUP_ACT_PRE_PROBE) {
		static const hda_nid_t conn[] = { 0x02 };
		snd_hda_override_conn_list(codec, 0x17, ARRAY_SIZE(conn), conn);
	}
}

/* Hook to update amp GPIO4 for automute */
static void alc280_hp_gpio4_automute_hook(struct hda_codec *codec,
					  struct hda_jack_callback *jack)
{
	struct alc_spec *spec = codec->spec;

	snd_hda_gen_hp_automute(codec, jack);
	/* mute_led_polarity is set to 0, so we pass inverted value here */
	alc_update_gpio_led(codec, 0x10, spec->mute_led_polarity,
			    !spec->gen.hp_jack_present);
}

/* Manage GPIOs for HP EliteBook Folio 9480m.
 *
 * GPIO4 is the headphone amplifier power control
 * GPIO3 is the audio output mute indicator LED
 */

static void alc280_fixup_hp_9480m(struct hda_codec *codec,
				  const struct hda_fixup *fix,
				  int action)
{
	struct alc_spec *spec = codec->spec;

	alc_fixup_hp_gpio_led(codec, action, 0x08, 0);
	if (action == HDA_FIXUP_ACT_PRE_PROBE) {
		/* amp at GPIO4; toggled via alc280_hp_gpio4_automute_hook() */
		spec->gpio_mask |= 0x10;
		spec->gpio_dir |= 0x10;
		spec->gen.hp_automute_hook = alc280_hp_gpio4_automute_hook;
	}
}

static void alc275_fixup_gpio4_off(struct hda_codec *codec,
				   const struct hda_fixup *fix,
				   int action)
{
	struct alc_spec *spec = codec->spec;

	if (action == HDA_FIXUP_ACT_PRE_PROBE) {
		spec->gpio_mask |= 0x04;
		spec->gpio_dir |= 0x04;
		/* set data bit low */
	}
}

/* Quirk for Thinkpad X1 7th and 8th Gen
 * The following fixed routing needed
 * DAC1 (NID 0x02) -> Speaker (NID 0x14); some eq applied secretly
 * DAC2 (NID 0x03) -> Bass (NID 0x17) & Headphone (NID 0x21); sharing a DAC
 * DAC3 (NID 0x06) -> Unused, due to the lack of volume amp
 */
static void alc285_fixup_thinkpad_x1_gen7(struct hda_codec *codec,
					  const struct hda_fixup *fix, int action)
{
	static const hda_nid_t conn[] = { 0x02, 0x03 }; /* exclude 0x06 */
	static const hda_nid_t preferred_pairs[] = {
		0x14, 0x02, 0x17, 0x03, 0x21, 0x03, 0
	};
	struct alc_spec *spec = codec->spec;

	switch (action) {
	case HDA_FIXUP_ACT_PRE_PROBE:
		snd_hda_override_conn_list(codec, 0x17, ARRAY_SIZE(conn), conn);
		spec->gen.preferred_dacs = preferred_pairs;
		break;
	case HDA_FIXUP_ACT_BUILD:
		/* The generic parser creates somewhat unintuitive volume ctls
		 * with the fixed routing above, and the shared DAC2 may be
		 * confusing for PA.
		 * Rename those to unique names so that PA doesn't touch them
		 * and use only Master volume.
		 */
		rename_ctl(codec, "Front Playback Volume", "DAC1 Playback Volume");
		rename_ctl(codec, "Bass Speaker Playback Volume", "DAC2 Playback Volume");
		break;
	}
}

static void alc233_alc662_fixup_lenovo_dual_codecs(struct hda_codec *codec,
					 const struct hda_fixup *fix,
					 int action)
{
	alc_fixup_dual_codecs(codec, fix, action);
	switch (action) {
	case HDA_FIXUP_ACT_PRE_PROBE:
		/* override card longname to provide a unique UCM profile */
		strcpy(codec->card->longname, "HDAudio-Lenovo-DualCodecs");
		break;
	case HDA_FIXUP_ACT_BUILD:
		/* rename Capture controls depending on the codec */
		rename_ctl(codec, "Capture Volume",
			   codec->addr == 0 ?
			   "Rear-Panel Capture Volume" :
			   "Front-Panel Capture Volume");
		rename_ctl(codec, "Capture Switch",
			   codec->addr == 0 ?
			   "Rear-Panel Capture Switch" :
			   "Front-Panel Capture Switch");
		break;
	}
}

static void alc225_fixup_s3_pop_noise(struct hda_codec *codec,
				      const struct hda_fixup *fix, int action)
{
	if (action != HDA_FIXUP_ACT_PRE_PROBE)
		return;

	codec->power_save_node = 1;
}

/* Forcibly assign NID 0x03 to HP/LO while NID 0x02 to SPK for EQ */
static void alc274_fixup_bind_dacs(struct hda_codec *codec,
				    const struct hda_fixup *fix, int action)
{
	struct alc_spec *spec = codec->spec;
	static const hda_nid_t preferred_pairs[] = {
		0x21, 0x03, 0x1b, 0x03, 0x16, 0x02,
		0
	};

	if (action != HDA_FIXUP_ACT_PRE_PROBE)
		return;

	spec->gen.preferred_dacs = preferred_pairs;
	spec->gen.auto_mute_via_amp = 1;
	codec->power_save_node = 0;
}

/* avoid DAC 0x06 for bass speaker 0x17; it has no volume control */
static void alc289_fixup_asus_ga401(struct hda_codec *codec,
				    const struct hda_fixup *fix, int action)
{
	static const hda_nid_t preferred_pairs[] = {
		0x14, 0x02, 0x17, 0x02, 0x21, 0x03, 0
	};
	struct alc_spec *spec = codec->spec;

	if (action == HDA_FIXUP_ACT_PRE_PROBE) {
		spec->gen.preferred_dacs = preferred_pairs;
		spec->gen.obey_preferred_dacs = 1;
	}
}

/* The DAC of NID 0x3 will introduce click/pop noise on headphones, so invalidate it */
static void alc285_fixup_invalidate_dacs(struct hda_codec *codec,
			      const struct hda_fixup *fix, int action)
{
	if (action != HDA_FIXUP_ACT_PRE_PROBE)
		return;

	snd_hda_override_wcaps(codec, 0x03, 0);
}

static void alc_combo_jack_hp_jd_restart(struct hda_codec *codec)
{
	switch (codec->core.vendor_id) {
	case 0x10ec0274:
	case 0x10ec0294:
	case 0x10ec0225:
	case 0x10ec0295:
	case 0x10ec0299:
		alc_update_coef_idx(codec, 0x4a, 0x8000, 1 << 15); /* Reset HP JD */
		alc_update_coef_idx(codec, 0x4a, 0x8000, 0 << 15);
		break;
	case 0x10ec0230:
	case 0x10ec0235:
	case 0x10ec0236:
	case 0x10ec0255:
	case 0x10ec0256:
	case 0x19e58326:
		alc_update_coef_idx(codec, 0x1b, 0x8000, 1 << 15); /* Reset HP JD */
		alc_update_coef_idx(codec, 0x1b, 0x8000, 0 << 15);
		break;
	}
}

static void alc295_fixup_chromebook(struct hda_codec *codec,
				    const struct hda_fixup *fix, int action)
{
	struct alc_spec *spec = codec->spec;

	switch (action) {
	case HDA_FIXUP_ACT_PRE_PROBE:
		spec->ultra_low_power = true;
		break;
	case HDA_FIXUP_ACT_INIT:
		alc_combo_jack_hp_jd_restart(codec);
		break;
	}
}

static void alc_fixup_disable_mic_vref(struct hda_codec *codec,
				  const struct hda_fixup *fix, int action)
{
	if (action == HDA_FIXUP_ACT_PRE_PROBE)
		snd_hda_codec_set_pin_target(codec, 0x19, PIN_VREFHIZ);
}


static void alc294_gx502_toggle_output(struct hda_codec *codec,
					struct hda_jack_callback *cb)
{
	/* The Windows driver sets the codec up in a very different way where
	 * it appears to leave 0x10 = 0x8a20 set. For Linux we need to toggle it
	 */
	if (snd_hda_jack_detect_state(codec, 0x21) == HDA_JACK_PRESENT)
		alc_write_coef_idx(codec, 0x10, 0x8a20);
	else
		alc_write_coef_idx(codec, 0x10, 0x0a20);
}

static void alc294_fixup_gx502_hp(struct hda_codec *codec,
					const struct hda_fixup *fix, int action)
{
	/* Pin 0x21: headphones/headset mic */
	if (!is_jack_detectable(codec, 0x21))
		return;

	switch (action) {
	case HDA_FIXUP_ACT_PRE_PROBE:
		snd_hda_jack_detect_enable_callback(codec, 0x21,
				alc294_gx502_toggle_output);
		break;
	case HDA_FIXUP_ACT_INIT:
		/* Make sure to start in a correct state, i.e. if
		 * headphones have been plugged in before powering up the system
		 */
		alc294_gx502_toggle_output(codec, NULL);
		break;
	}
}

static void alc294_gu502_toggle_output(struct hda_codec *codec,
				       struct hda_jack_callback *cb)
{
	/* Windows sets 0x10 to 0x8420 for Node 0x20 which is
	 * responsible from changes between speakers and headphones
	 */
	if (snd_hda_jack_detect_state(codec, 0x21) == HDA_JACK_PRESENT)
		alc_write_coef_idx(codec, 0x10, 0x8420);
	else
		alc_write_coef_idx(codec, 0x10, 0x0a20);
}

static void alc294_fixup_gu502_hp(struct hda_codec *codec,
				  const struct hda_fixup *fix, int action)
{
	if (!is_jack_detectable(codec, 0x21))
		return;

	switch (action) {
	case HDA_FIXUP_ACT_PRE_PROBE:
		snd_hda_jack_detect_enable_callback(codec, 0x21,
				alc294_gu502_toggle_output);
		break;
	case HDA_FIXUP_ACT_INIT:
		alc294_gu502_toggle_output(codec, NULL);
		break;
	}
}

static void  alc285_fixup_hp_gpio_amp_init(struct hda_codec *codec,
			      const struct hda_fixup *fix, int action)
{
	if (action != HDA_FIXUP_ACT_INIT)
		return;

	msleep(100);
	alc_write_coef_idx(codec, 0x65, 0x0);
}

static void alc274_fixup_hp_headset_mic(struct hda_codec *codec,
				    const struct hda_fixup *fix, int action)
{
	switch (action) {
	case HDA_FIXUP_ACT_INIT:
		alc_combo_jack_hp_jd_restart(codec);
		break;
	}
}

static void alc_fixup_no_int_mic(struct hda_codec *codec,
				    const struct hda_fixup *fix, int action)
{
	struct alc_spec *spec = codec->spec;

	switch (action) {
	case HDA_FIXUP_ACT_PRE_PROBE:
		/* Mic RING SLEEVE swap for combo jack */
		alc_update_coef_idx(codec, 0x45, 0xf<<12 | 1<<10, 5<<12);
		spec->no_internal_mic_pin = true;
		break;
	case HDA_FIXUP_ACT_INIT:
		alc_combo_jack_hp_jd_restart(codec);
		break;
	}
}

/* GPIO1 = amplifier on/off
 * GPIO3 = mic mute LED
 */
static void alc285_fixup_hp_spectre_x360_eb1(struct hda_codec *codec,
					  const struct hda_fixup *fix, int action)
{
	static const hda_nid_t conn[] = { 0x02 };

	struct alc_spec *spec = codec->spec;
	static const struct hda_pintbl pincfgs[] = {
		{ 0x14, 0x90170110 },  /* front/high speakers */
		{ 0x17, 0x90170130 },  /* back/bass speakers */
		{ }
	};

	//enable micmute led
	alc_fixup_hp_gpio_led(codec, action, 0x00, 0x04);

	switch (action) {
	case HDA_FIXUP_ACT_PRE_PROBE:
		spec->micmute_led_polarity = 1;
		/* needed for amp of back speakers */
		spec->gpio_mask |= 0x01;
		spec->gpio_dir |= 0x01;
		snd_hda_apply_pincfgs(codec, pincfgs);
		/* share DAC to have unified volume control */
		snd_hda_override_conn_list(codec, 0x14, ARRAY_SIZE(conn), conn);
		snd_hda_override_conn_list(codec, 0x17, ARRAY_SIZE(conn), conn);
		break;
	case HDA_FIXUP_ACT_INIT:
		/* need to toggle GPIO to enable the amp of back speakers */
		alc_update_gpio_data(codec, 0x01, true);
		msleep(100);
		alc_update_gpio_data(codec, 0x01, false);
		break;
	}
}

static void alc285_fixup_hp_spectre_x360(struct hda_codec *codec,
					  const struct hda_fixup *fix, int action)
{
	static const hda_nid_t conn[] = { 0x02 };
	static const struct hda_pintbl pincfgs[] = {
		{ 0x14, 0x90170110 },  /* rear speaker */
		{ }
	};

	switch (action) {
	case HDA_FIXUP_ACT_PRE_PROBE:
		snd_hda_apply_pincfgs(codec, pincfgs);
		/* force front speaker to DAC1 */
		snd_hda_override_conn_list(codec, 0x17, ARRAY_SIZE(conn), conn);
		break;
	}
}

/* for hda_fixup_thinkpad_acpi() */
#include "thinkpad_helper.c"

static void alc_fixup_thinkpad_acpi(struct hda_codec *codec,
				    const struct hda_fixup *fix, int action)
{
	alc_fixup_no_shutup(codec, fix, action); /* reduce click noise */
	hda_fixup_thinkpad_acpi(codec, fix, action);
}

/* Fixup for Lenovo Legion 15IMHg05 speaker output on headset removal. */
static void alc287_fixup_legion_15imhg05_speakers(struct hda_codec *codec,
						  const struct hda_fixup *fix,
						  int action)
{
	struct alc_spec *spec = codec->spec;

	switch (action) {
	case HDA_FIXUP_ACT_PRE_PROBE:
		spec->gen.suppress_auto_mute = 1;
		break;
	}
}

static int comp_bind(struct device *dev)
{
	struct hda_codec *cdc = dev_to_hda_codec(dev);
	struct alc_spec *spec = cdc->spec;
	int ret, i;

	ret = component_bind_all(dev, spec->comps);
	if (ret)
		return ret;

	if (snd_hdac_is_power_on(&cdc->core)) {
		codec_dbg(cdc, "Resuming after bind.\n");
		for (i = 0; i < HDA_MAX_COMPONENTS; i++)
			if (spec->comps[i].resume_hook)
				spec->comps[i].resume_hook(spec->comps[i].dev);
	}

	return 0;
}

static void comp_unbind(struct device *dev)
{
	struct hda_codec *cdc = dev_to_hda_codec(dev);
	struct alc_spec *spec = cdc->spec;

	component_unbind_all(dev, spec->comps);
}

static const struct component_master_ops comp_master_ops = {
	.bind = comp_bind,
	.unbind = comp_unbind,
};

static void comp_generic_playback_hook(struct hda_pcm_stream *hinfo, struct hda_codec *cdc,
				       struct snd_pcm_substream *sub, int action)
{
	struct alc_spec *spec = cdc->spec;
	int i;

	for (i = 0; i < HDA_MAX_COMPONENTS; i++) {
		if (spec->comps[i].dev)
			spec->comps[i].playback_hook(spec->comps[i].dev, action);
	}
}

static void cs35l41_generic_fixup(struct hda_codec *cdc, int action, const char *bus,
				  const char *hid, int count)
{
	struct device *dev = hda_codec_dev(cdc);
	struct alc_spec *spec = cdc->spec;
	char *name;
	int ret, i;

	switch (action) {
	case HDA_FIXUP_ACT_PRE_PROBE:
		for (i = 0; i < count; i++) {
			name = devm_kasprintf(dev, GFP_KERNEL,
					      "%s-%s:00-cs35l41-hda.%d", bus, hid, i);
			if (!name)
				return;
			spec->comps[i].codec = cdc;
			component_match_add(dev, &spec->match, component_compare_dev_name, name);
		}
		ret = component_master_add_with_match(dev, &comp_master_ops, spec->match);
		if (ret)
			codec_err(cdc, "Fail to register component aggregator %d\n", ret);
		else
			spec->gen.pcm_playback_hook = comp_generic_playback_hook;
		break;
	}
}

static void cs35l41_fixup_i2c_two(struct hda_codec *cdc, const struct hda_fixup *fix, int action)
{
	cs35l41_generic_fixup(cdc, action, "i2c", "CSC3551", 2);
}

static void cs35l41_fixup_spi_two(struct hda_codec *codec, const struct hda_fixup *fix, int action)
{
	cs35l41_generic_fixup(codec, action, "spi0", "CSC3551", 2);
}

static void cs35l41_fixup_spi_four(struct hda_codec *codec, const struct hda_fixup *fix, int action)
{
	cs35l41_generic_fixup(codec, action, "spi0", "CSC3551", 4);
}

static void alc287_fixup_legion_16achg6_speakers(struct hda_codec *cdc, const struct hda_fixup *fix,
						 int action)
{
	cs35l41_generic_fixup(cdc, action, "i2c", "CLSA0100", 2);
}

static void alc287_fixup_legion_16ithg6_speakers(struct hda_codec *cdc, const struct hda_fixup *fix,
						 int action)
{
	cs35l41_generic_fixup(cdc, action, "i2c", "CLSA0101", 2);
}

/* for alc295_fixup_hp_top_speakers */
#include "hp_x360_helper.c"

/* for alc285_fixup_ideapad_s740_coef() */
#include "ideapad_s740_helper.c"

static const struct coef_fw alc256_fixup_set_coef_defaults_coefs[] = {
	WRITE_COEF(0x10, 0x0020), WRITE_COEF(0x24, 0x0000),
	WRITE_COEF(0x26, 0x0000), WRITE_COEF(0x29, 0x3000),
	WRITE_COEF(0x37, 0xfe05), WRITE_COEF(0x45, 0x5089),
	{}
};

static void alc256_fixup_set_coef_defaults(struct hda_codec *codec,
					   const struct hda_fixup *fix,
					   int action)
{
	/*
	 * A certain other OS sets these coeffs to different values. On at least
	 * one TongFang barebone these settings might survive even a cold
	 * reboot. So to restore a clean slate the values are explicitly reset
	 * to default here. Without this, the external microphone is always in a
	 * plugged-in state, while the internal microphone is always in an
	 * unplugged state, breaking the ability to use the internal microphone.
	 */
	alc_process_coef_fw(codec, alc256_fixup_set_coef_defaults_coefs);
}

static const struct coef_fw alc233_fixup_no_audio_jack_coefs[] = {
	WRITE_COEF(0x1a, 0x9003), WRITE_COEF(0x1b, 0x0e2b), WRITE_COEF(0x37, 0xfe06),
	WRITE_COEF(0x38, 0x4981), WRITE_COEF(0x45, 0xd489), WRITE_COEF(0x46, 0x0074),
	WRITE_COEF(0x49, 0x0149),
	{}
};

static void alc233_fixup_no_audio_jack(struct hda_codec *codec,
				       const struct hda_fixup *fix,
				       int action)
{
	/*
	 * The audio jack input and output is not detected on the ASRock NUC Box
	 * 1100 series when cold booting without this fix. Warm rebooting from a
	 * certain other OS makes the audio functional, as COEF settings are
	 * preserved in this case. This fix sets these altered COEF values as
	 * the default.
	 */
	alc_process_coef_fw(codec, alc233_fixup_no_audio_jack_coefs);
}

static void alc256_fixup_mic_no_presence_and_resume(struct hda_codec *codec,
						    const struct hda_fixup *fix,
						    int action)
{
	/*
	 * The Clevo NJ51CU comes either with the ALC293 or the ALC256 codec,
	 * but uses the 0x8686 subproduct id in both cases. The ALC256 codec
	 * needs an additional quirk for sound working after suspend and resume.
	 */
	if (codec->core.vendor_id == 0x10ec0256) {
		alc_update_coef_idx(codec, 0x10, 1<<9, 0);
		snd_hda_codec_set_pincfg(codec, 0x19, 0x04a11120);
	} else {
		snd_hda_codec_set_pincfg(codec, 0x1a, 0x04a1113c);
	}
}

<<<<<<< HEAD
static void alc_fixup_dell4_mic_no_presence_quiet(struct hda_codec *codec,
						  const struct hda_fixup *fix,
						  int action)
{
	struct alc_spec *spec = codec->spec;
	struct hda_input_mux *imux = &spec->gen.input_mux;
	int i;

	alc269_fixup_limit_int_mic_boost(codec, fix, action);

	switch (action) {
	case HDA_FIXUP_ACT_PRE_PROBE:
		/**
		 * Set the vref of pin 0x19 (Headset Mic) and pin 0x1b (Headphone Mic)
		 * to Hi-Z to avoid pop noises at startup and when plugging and
		 * unplugging headphones.
		 */
		snd_hda_codec_set_pin_target(codec, 0x19, PIN_VREFHIZ);
		snd_hda_codec_set_pin_target(codec, 0x1b, PIN_VREFHIZ);
		break;
	case HDA_FIXUP_ACT_PROBE:
		/**
		 * Make the internal mic (0x12) the default input source to
		 * prevent pop noises on cold boot.
		 */
		for (i = 0; i < imux->num_items; i++) {
			if (spec->gen.imux_pins[i] == 0x12) {
				spec->gen.cur_mux[0] = i;
				break;
			}
		}
		break;
	}
}

static void alc287_fixup_yoga9_14iap7_bass_spk_pin(struct hda_codec *codec,
					  const struct hda_fixup *fix, int action)
{
	/*
	 * The Pin Complex 0x17 for the bass speakers is wrongly reported as
	 * unconnected.
	 */
	static const struct hda_pintbl pincfgs[] = {
		{ 0x17, 0x90170121 },
		{ }
	};
	/*
	 * Avoid DAC 0x06 and 0x08, as they have no volume controls.
	 * DAC 0x02 and 0x03 would be fine.
	 */
	static const hda_nid_t conn[] = { 0x02, 0x03 };
	/*
	 * Prefer both speakerbar (0x14) and bass speakers (0x17) connected to DAC 0x02.
	 * Headphones (0x21) are connected to DAC 0x03.
	 */
	static const hda_nid_t preferred_pairs[] = {
		0x14, 0x02,
		0x17, 0x02,
		0x21, 0x03,
=======
static void alc295_fixup_dell_inspiron_top_speakers(struct hda_codec *codec,
					  const struct hda_fixup *fix, int action)
{
	static const struct hda_pintbl pincfgs[] = {
		{ 0x14, 0x90170151 },
		{ 0x17, 0x90170150 },
		{ }
	};
	static const hda_nid_t conn[] = { 0x02, 0x03 };
	static const hda_nid_t preferred_pairs[] = {
		0x14, 0x02,
		0x17, 0x03,
		0x21, 0x02,
>>>>>>> d5728772
		0
	};
	struct alc_spec *spec = codec->spec;

<<<<<<< HEAD
=======
	alc_fixup_no_shutup(codec, fix, action);

>>>>>>> d5728772
	switch (action) {
	case HDA_FIXUP_ACT_PRE_PROBE:
		snd_hda_apply_pincfgs(codec, pincfgs);
		snd_hda_override_conn_list(codec, 0x17, ARRAY_SIZE(conn), conn);
		spec->gen.preferred_dacs = preferred_pairs;
		break;
	}
}

enum {
	ALC269_FIXUP_GPIO2,
	ALC269_FIXUP_SONY_VAIO,
	ALC275_FIXUP_SONY_VAIO_GPIO2,
	ALC269_FIXUP_DELL_M101Z,
	ALC269_FIXUP_SKU_IGNORE,
	ALC269_FIXUP_ASUS_G73JW,
	ALC269_FIXUP_LENOVO_EAPD,
	ALC275_FIXUP_SONY_HWEQ,
	ALC275_FIXUP_SONY_DISABLE_AAMIX,
	ALC271_FIXUP_DMIC,
	ALC269_FIXUP_PCM_44K,
	ALC269_FIXUP_STEREO_DMIC,
	ALC269_FIXUP_HEADSET_MIC,
	ALC269_FIXUP_QUANTA_MUTE,
	ALC269_FIXUP_LIFEBOOK,
	ALC269_FIXUP_LIFEBOOK_EXTMIC,
	ALC269_FIXUP_LIFEBOOK_HP_PIN,
	ALC269_FIXUP_LIFEBOOK_NO_HP_TO_LINEOUT,
	ALC255_FIXUP_LIFEBOOK_U7x7_HEADSET_MIC,
	ALC269_FIXUP_AMIC,
	ALC269_FIXUP_DMIC,
	ALC269VB_FIXUP_AMIC,
	ALC269VB_FIXUP_DMIC,
	ALC269_FIXUP_HP_MUTE_LED,
	ALC269_FIXUP_HP_MUTE_LED_MIC1,
	ALC269_FIXUP_HP_MUTE_LED_MIC2,
	ALC269_FIXUP_HP_MUTE_LED_MIC3,
	ALC269_FIXUP_HP_GPIO_LED,
	ALC269_FIXUP_HP_GPIO_MIC1_LED,
	ALC269_FIXUP_HP_LINE1_MIC1_LED,
	ALC269_FIXUP_INV_DMIC,
	ALC269_FIXUP_LENOVO_DOCK,
	ALC269_FIXUP_LENOVO_DOCK_LIMIT_BOOST,
	ALC269_FIXUP_NO_SHUTUP,
	ALC286_FIXUP_SONY_MIC_NO_PRESENCE,
	ALC269_FIXUP_PINCFG_NO_HP_TO_LINEOUT,
	ALC269_FIXUP_DELL1_MIC_NO_PRESENCE,
	ALC269_FIXUP_DELL2_MIC_NO_PRESENCE,
	ALC269_FIXUP_DELL3_MIC_NO_PRESENCE,
	ALC269_FIXUP_DELL4_MIC_NO_PRESENCE,
	ALC269_FIXUP_DELL4_MIC_NO_PRESENCE_QUIET,
	ALC269_FIXUP_HEADSET_MODE,
	ALC269_FIXUP_HEADSET_MODE_NO_HP_MIC,
	ALC269_FIXUP_ASPIRE_HEADSET_MIC,
	ALC269_FIXUP_ASUS_X101_FUNC,
	ALC269_FIXUP_ASUS_X101_VERB,
	ALC269_FIXUP_ASUS_X101,
	ALC271_FIXUP_AMIC_MIC2,
	ALC271_FIXUP_HP_GATE_MIC_JACK,
	ALC271_FIXUP_HP_GATE_MIC_JACK_E1_572,
	ALC269_FIXUP_ACER_AC700,
	ALC269_FIXUP_LIMIT_INT_MIC_BOOST,
	ALC269VB_FIXUP_ASUS_ZENBOOK,
	ALC269VB_FIXUP_ASUS_ZENBOOK_UX31A,
	ALC269VB_FIXUP_ASUS_MIC_NO_PRESENCE,
	ALC269_FIXUP_LIMIT_INT_MIC_BOOST_MUTE_LED,
	ALC269VB_FIXUP_ORDISSIMO_EVE2,
	ALC283_FIXUP_CHROME_BOOK,
	ALC283_FIXUP_SENSE_COMBO_JACK,
	ALC282_FIXUP_ASUS_TX300,
	ALC283_FIXUP_INT_MIC,
	ALC290_FIXUP_MONO_SPEAKERS,
	ALC290_FIXUP_MONO_SPEAKERS_HSJACK,
	ALC290_FIXUP_SUBWOOFER,
	ALC290_FIXUP_SUBWOOFER_HSJACK,
	ALC269_FIXUP_THINKPAD_ACPI,
	ALC269_FIXUP_DMIC_THINKPAD_ACPI,
	ALC255_FIXUP_ACER_MIC_NO_PRESENCE,
	ALC255_FIXUP_ASUS_MIC_NO_PRESENCE,
	ALC255_FIXUP_DELL1_MIC_NO_PRESENCE,
	ALC255_FIXUP_DELL2_MIC_NO_PRESENCE,
	ALC255_FIXUP_HEADSET_MODE,
	ALC255_FIXUP_HEADSET_MODE_NO_HP_MIC,
	ALC293_FIXUP_DELL1_MIC_NO_PRESENCE,
	ALC292_FIXUP_TPT440_DOCK,
	ALC292_FIXUP_TPT440,
	ALC283_FIXUP_HEADSET_MIC,
	ALC255_FIXUP_MIC_MUTE_LED,
	ALC282_FIXUP_ASPIRE_V5_PINS,
	ALC269VB_FIXUP_ASPIRE_E1_COEF,
	ALC280_FIXUP_HP_GPIO4,
	ALC286_FIXUP_HP_GPIO_LED,
	ALC280_FIXUP_HP_GPIO2_MIC_HOTKEY,
	ALC280_FIXUP_HP_DOCK_PINS,
	ALC269_FIXUP_HP_DOCK_GPIO_MIC1_LED,
	ALC280_FIXUP_HP_9480M,
	ALC245_FIXUP_HP_X360_AMP,
	ALC285_FIXUP_HP_SPECTRE_X360_EB1,
	ALC288_FIXUP_DELL_HEADSET_MODE,
	ALC288_FIXUP_DELL1_MIC_NO_PRESENCE,
	ALC288_FIXUP_DELL_XPS_13,
	ALC288_FIXUP_DISABLE_AAMIX,
	ALC292_FIXUP_DELL_E7X_AAMIX,
	ALC292_FIXUP_DELL_E7X,
	ALC292_FIXUP_DISABLE_AAMIX,
	ALC293_FIXUP_DISABLE_AAMIX_MULTIJACK,
	ALC298_FIXUP_ALIENWARE_MIC_NO_PRESENCE,
	ALC298_FIXUP_DELL1_MIC_NO_PRESENCE,
	ALC298_FIXUP_DELL_AIO_MIC_NO_PRESENCE,
	ALC275_FIXUP_DELL_XPS,
	ALC293_FIXUP_LENOVO_SPK_NOISE,
	ALC233_FIXUP_LENOVO_LINE2_MIC_HOTKEY,
	ALC255_FIXUP_DELL_SPK_NOISE,
	ALC225_FIXUP_DISABLE_MIC_VREF,
	ALC225_FIXUP_DELL1_MIC_NO_PRESENCE,
	ALC295_FIXUP_DISABLE_DAC3,
	ALC285_FIXUP_SPEAKER2_TO_DAC1,
	ALC280_FIXUP_HP_HEADSET_MIC,
	ALC221_FIXUP_HP_FRONT_MIC,
	ALC292_FIXUP_TPT460,
	ALC298_FIXUP_SPK_VOLUME,
	ALC298_FIXUP_LENOVO_SPK_VOLUME,
	ALC256_FIXUP_DELL_INSPIRON_7559_SUBWOOFER,
	ALC269_FIXUP_ATIV_BOOK_8,
	ALC221_FIXUP_HP_288PRO_MIC_NO_PRESENCE,
	ALC221_FIXUP_HP_MIC_NO_PRESENCE,
	ALC256_FIXUP_ASUS_HEADSET_MODE,
	ALC256_FIXUP_ASUS_MIC,
	ALC256_FIXUP_ASUS_AIO_GPIO2,
	ALC233_FIXUP_ASUS_MIC_NO_PRESENCE,
	ALC233_FIXUP_EAPD_COEF_AND_MIC_NO_PRESENCE,
	ALC233_FIXUP_LENOVO_MULTI_CODECS,
	ALC233_FIXUP_ACER_HEADSET_MIC,
	ALC294_FIXUP_LENOVO_MIC_LOCATION,
	ALC225_FIXUP_DELL_WYSE_MIC_NO_PRESENCE,
	ALC225_FIXUP_S3_POP_NOISE,
	ALC700_FIXUP_INTEL_REFERENCE,
	ALC274_FIXUP_DELL_BIND_DACS,
	ALC274_FIXUP_DELL_AIO_LINEOUT_VERB,
	ALC298_FIXUP_TPT470_DOCK_FIX,
	ALC298_FIXUP_TPT470_DOCK,
	ALC255_FIXUP_DUMMY_LINEOUT_VERB,
	ALC255_FIXUP_DELL_HEADSET_MIC,
	ALC256_FIXUP_HUAWEI_MACH_WX9_PINS,
	ALC298_FIXUP_HUAWEI_MBX_STEREO,
	ALC295_FIXUP_HP_X360,
	ALC221_FIXUP_HP_HEADSET_MIC,
	ALC285_FIXUP_LENOVO_HEADPHONE_NOISE,
	ALC295_FIXUP_HP_AUTO_MUTE,
	ALC286_FIXUP_ACER_AIO_MIC_NO_PRESENCE,
	ALC294_FIXUP_ASUS_MIC,
	ALC294_FIXUP_ASUS_HEADSET_MIC,
	ALC294_FIXUP_ASUS_SPK,
	ALC293_FIXUP_SYSTEM76_MIC_NO_PRESENCE,
	ALC285_FIXUP_LENOVO_PC_BEEP_IN_NOISE,
	ALC255_FIXUP_ACER_HEADSET_MIC,
	ALC295_FIXUP_CHROME_BOOK,
	ALC225_FIXUP_HEADSET_JACK,
	ALC225_FIXUP_DELL_WYSE_AIO_MIC_NO_PRESENCE,
	ALC225_FIXUP_WYSE_AUTO_MUTE,
	ALC225_FIXUP_WYSE_DISABLE_MIC_VREF,
	ALC286_FIXUP_ACER_AIO_HEADSET_MIC,
	ALC256_FIXUP_ASUS_HEADSET_MIC,
	ALC256_FIXUP_ASUS_MIC_NO_PRESENCE,
	ALC299_FIXUP_PREDATOR_SPK,
	ALC256_FIXUP_MEDION_HEADSET_NO_PRESENCE,
	ALC289_FIXUP_DELL_SPK2,
	ALC289_FIXUP_DUAL_SPK,
	ALC294_FIXUP_SPK2_TO_DAC1,
	ALC294_FIXUP_ASUS_DUAL_SPK,
	ALC285_FIXUP_THINKPAD_X1_GEN7,
	ALC285_FIXUP_THINKPAD_HEADSET_JACK,
	ALC294_FIXUP_ASUS_HPE,
	ALC294_FIXUP_ASUS_COEF_1B,
	ALC294_FIXUP_ASUS_GX502_HP,
	ALC294_FIXUP_ASUS_GX502_PINS,
	ALC294_FIXUP_ASUS_GX502_VERBS,
	ALC294_FIXUP_ASUS_GU502_HP,
	ALC294_FIXUP_ASUS_GU502_PINS,
	ALC294_FIXUP_ASUS_GU502_VERBS,
	ALC294_FIXUP_ASUS_G513_PINS,
	ALC285_FIXUP_ASUS_G533Z_PINS,
	ALC285_FIXUP_HP_GPIO_LED,
	ALC285_FIXUP_HP_MUTE_LED,
	ALC236_FIXUP_HP_GPIO_LED,
	ALC236_FIXUP_HP_MUTE_LED,
	ALC236_FIXUP_HP_MUTE_LED_MICMUTE_VREF,
	ALC298_FIXUP_SAMSUNG_AMP,
	ALC298_FIXUP_SAMSUNG_HEADPHONE_VERY_QUIET,
	ALC256_FIXUP_SAMSUNG_HEADPHONE_VERY_QUIET,
	ALC295_FIXUP_ASUS_MIC_NO_PRESENCE,
	ALC269VC_FIXUP_ACER_VCOPPERBOX_PINS,
	ALC269VC_FIXUP_ACER_HEADSET_MIC,
	ALC269VC_FIXUP_ACER_MIC_NO_PRESENCE,
	ALC289_FIXUP_ASUS_GA401,
	ALC289_FIXUP_ASUS_GA502,
	ALC256_FIXUP_ACER_MIC_NO_PRESENCE,
	ALC285_FIXUP_HP_GPIO_AMP_INIT,
	ALC269_FIXUP_CZC_B20,
	ALC269_FIXUP_CZC_TMI,
	ALC269_FIXUP_CZC_L101,
	ALC269_FIXUP_LEMOTE_A1802,
	ALC269_FIXUP_LEMOTE_A190X,
	ALC256_FIXUP_INTEL_NUC8_RUGGED,
	ALC233_FIXUP_INTEL_NUC8_DMIC,
	ALC233_FIXUP_INTEL_NUC8_BOOST,
	ALC256_FIXUP_INTEL_NUC10,
	ALC255_FIXUP_XIAOMI_HEADSET_MIC,
	ALC274_FIXUP_HP_MIC,
	ALC274_FIXUP_HP_HEADSET_MIC,
	ALC274_FIXUP_HP_ENVY_GPIO,
	ALC256_FIXUP_ASUS_HPE,
	ALC285_FIXUP_THINKPAD_NO_BASS_SPK_HEADSET_JACK,
	ALC287_FIXUP_HP_GPIO_LED,
	ALC256_FIXUP_HP_HEADSET_MIC,
	ALC245_FIXUP_HP_GPIO_LED,
	ALC236_FIXUP_DELL_AIO_HEADSET_MIC,
	ALC282_FIXUP_ACER_DISABLE_LINEOUT,
	ALC255_FIXUP_ACER_LIMIT_INT_MIC_BOOST,
	ALC256_FIXUP_ACER_HEADSET_MIC,
	ALC285_FIXUP_IDEAPAD_S740_COEF,
	ALC285_FIXUP_HP_LIMIT_INT_MIC_BOOST,
	ALC295_FIXUP_ASUS_DACS,
	ALC295_FIXUP_HP_OMEN,
	ALC285_FIXUP_HP_SPECTRE_X360,
	ALC287_FIXUP_IDEAPAD_BASS_SPK_AMP,
	ALC623_FIXUP_LENOVO_THINKSTATION_P340,
	ALC255_FIXUP_ACER_HEADPHONE_AND_MIC,
	ALC236_FIXUP_HP_LIMIT_INT_MIC_BOOST,
	ALC287_FIXUP_LEGION_15IMHG05_SPEAKERS,
	ALC287_FIXUP_LEGION_15IMHG05_AUTOMUTE,
	ALC287_FIXUP_YOGA7_14ITL_SPEAKERS,
	ALC298_FIXUP_LENOVO_C940_DUET7,
	ALC287_FIXUP_13S_GEN2_SPEAKERS,
	ALC256_FIXUP_SET_COEF_DEFAULTS,
	ALC256_FIXUP_SYSTEM76_MIC_NO_PRESENCE,
	ALC233_FIXUP_NO_AUDIO_JACK,
	ALC256_FIXUP_MIC_NO_PRESENCE_AND_RESUME,
	ALC285_FIXUP_LEGION_Y9000X_SPEAKERS,
	ALC285_FIXUP_LEGION_Y9000X_AUTOMUTE,
	ALC287_FIXUP_LEGION_16ACHG6,
	ALC287_FIXUP_CS35L41_I2C_2,
	ALC287_FIXUP_CS35L41_I2C_2_HP_GPIO_LED,
	ALC245_FIXUP_CS35L41_SPI_2,
	ALC245_FIXUP_CS35L41_SPI_2_HP_GPIO_LED,
	ALC245_FIXUP_CS35L41_SPI_4,
	ALC245_FIXUP_CS35L41_SPI_4_HP_GPIO_LED,
	ALC285_FIXUP_HP_SPEAKERS_MICMUTE_LED,
<<<<<<< HEAD
	ALC295_FIXUP_FRAMEWORK_LAPTOP_MIC_NO_PRESENCE,
	ALC287_FIXUP_LEGION_16ITHG6,
	ALC287_FIXUP_YOGA9_14IAP7_BASS_SPK,
	ALC287_FIXUP_YOGA9_14IAP7_BASS_SPK_PIN,
=======
	ALC295_FIXUP_DELL_INSPIRON_TOP_SPEAKERS,
	ALC236_FIXUP_DELL_DUAL_CODECS,
>>>>>>> d5728772
};

/* A special fixup for Lenovo C940 and Yoga Duet 7;
 * both have the very same PCI SSID, and we need to apply different fixups
 * depending on the codec ID
 */
static void alc298_fixup_lenovo_c940_duet7(struct hda_codec *codec,
					   const struct hda_fixup *fix,
					   int action)
{
	int id;

	if (codec->core.vendor_id == 0x10ec0298)
		id = ALC298_FIXUP_LENOVO_SPK_VOLUME; /* C940 */
	else
		id = ALC287_FIXUP_YOGA7_14ITL_SPEAKERS; /* Duet 7 */
	__snd_hda_apply_fixup(codec, id, action, 0);
}

static const struct hda_fixup alc269_fixups[] = {
	[ALC269_FIXUP_GPIO2] = {
		.type = HDA_FIXUP_FUNC,
		.v.func = alc_fixup_gpio2,
	},
	[ALC269_FIXUP_SONY_VAIO] = {
		.type = HDA_FIXUP_PINCTLS,
		.v.pins = (const struct hda_pintbl[]) {
			{0x19, PIN_VREFGRD},
			{}
		}
	},
	[ALC275_FIXUP_SONY_VAIO_GPIO2] = {
		.type = HDA_FIXUP_FUNC,
		.v.func = alc275_fixup_gpio4_off,
		.chained = true,
		.chain_id = ALC269_FIXUP_SONY_VAIO
	},
	[ALC269_FIXUP_DELL_M101Z] = {
		.type = HDA_FIXUP_VERBS,
		.v.verbs = (const struct hda_verb[]) {
			/* Enables internal speaker */
			{0x20, AC_VERB_SET_COEF_INDEX, 13},
			{0x20, AC_VERB_SET_PROC_COEF, 0x4040},
			{}
		}
	},
	[ALC269_FIXUP_SKU_IGNORE] = {
		.type = HDA_FIXUP_FUNC,
		.v.func = alc_fixup_sku_ignore,
	},
	[ALC269_FIXUP_ASUS_G73JW] = {
		.type = HDA_FIXUP_PINS,
		.v.pins = (const struct hda_pintbl[]) {
			{ 0x17, 0x99130111 }, /* subwoofer */
			{ }
		}
	},
	[ALC269_FIXUP_LENOVO_EAPD] = {
		.type = HDA_FIXUP_VERBS,
		.v.verbs = (const struct hda_verb[]) {
			{0x14, AC_VERB_SET_EAPD_BTLENABLE, 0},
			{}
		}
	},
	[ALC275_FIXUP_SONY_HWEQ] = {
		.type = HDA_FIXUP_FUNC,
		.v.func = alc269_fixup_hweq,
		.chained = true,
		.chain_id = ALC275_FIXUP_SONY_VAIO_GPIO2
	},
	[ALC275_FIXUP_SONY_DISABLE_AAMIX] = {
		.type = HDA_FIXUP_FUNC,
		.v.func = alc_fixup_disable_aamix,
		.chained = true,
		.chain_id = ALC269_FIXUP_SONY_VAIO
	},
	[ALC271_FIXUP_DMIC] = {
		.type = HDA_FIXUP_FUNC,
		.v.func = alc271_fixup_dmic,
	},
	[ALC269_FIXUP_PCM_44K] = {
		.type = HDA_FIXUP_FUNC,
		.v.func = alc269_fixup_pcm_44k,
		.chained = true,
		.chain_id = ALC269_FIXUP_QUANTA_MUTE
	},
	[ALC269_FIXUP_STEREO_DMIC] = {
		.type = HDA_FIXUP_FUNC,
		.v.func = alc269_fixup_stereo_dmic,
	},
	[ALC269_FIXUP_HEADSET_MIC] = {
		.type = HDA_FIXUP_FUNC,
		.v.func = alc269_fixup_headset_mic,
	},
	[ALC269_FIXUP_QUANTA_MUTE] = {
		.type = HDA_FIXUP_FUNC,
		.v.func = alc269_fixup_quanta_mute,
	},
	[ALC269_FIXUP_LIFEBOOK] = {
		.type = HDA_FIXUP_PINS,
		.v.pins = (const struct hda_pintbl[]) {
			{ 0x1a, 0x2101103f }, /* dock line-out */
			{ 0x1b, 0x23a11040 }, /* dock mic-in */
			{ }
		},
		.chained = true,
		.chain_id = ALC269_FIXUP_QUANTA_MUTE
	},
	[ALC269_FIXUP_LIFEBOOK_EXTMIC] = {
		.type = HDA_FIXUP_PINS,
		.v.pins = (const struct hda_pintbl[]) {
			{ 0x19, 0x01a1903c }, /* headset mic, with jack detect */
			{ }
		},
	},
	[ALC269_FIXUP_LIFEBOOK_HP_PIN] = {
		.type = HDA_FIXUP_PINS,
		.v.pins = (const struct hda_pintbl[]) {
			{ 0x21, 0x0221102f }, /* HP out */
			{ }
		},
	},
	[ALC269_FIXUP_LIFEBOOK_NO_HP_TO_LINEOUT] = {
		.type = HDA_FIXUP_FUNC,
		.v.func = alc269_fixup_pincfg_no_hp_to_lineout,
	},
	[ALC255_FIXUP_LIFEBOOK_U7x7_HEADSET_MIC] = {
		.type = HDA_FIXUP_FUNC,
		.v.func = alc269_fixup_pincfg_U7x7_headset_mic,
	},
	[ALC269_FIXUP_AMIC] = {
		.type = HDA_FIXUP_PINS,
		.v.pins = (const struct hda_pintbl[]) {
			{ 0x14, 0x99130110 }, /* speaker */
			{ 0x15, 0x0121401f }, /* HP out */
			{ 0x18, 0x01a19c20 }, /* mic */
			{ 0x19, 0x99a3092f }, /* int-mic */
			{ }
		},
	},
	[ALC269_FIXUP_DMIC] = {
		.type = HDA_FIXUP_PINS,
		.v.pins = (const struct hda_pintbl[]) {
			{ 0x12, 0x99a3092f }, /* int-mic */
			{ 0x14, 0x99130110 }, /* speaker */
			{ 0x15, 0x0121401f }, /* HP out */
			{ 0x18, 0x01a19c20 }, /* mic */
			{ }
		},
	},
	[ALC269VB_FIXUP_AMIC] = {
		.type = HDA_FIXUP_PINS,
		.v.pins = (const struct hda_pintbl[]) {
			{ 0x14, 0x99130110 }, /* speaker */
			{ 0x18, 0x01a19c20 }, /* mic */
			{ 0x19, 0x99a3092f }, /* int-mic */
			{ 0x21, 0x0121401f }, /* HP out */
			{ }
		},
	},
	[ALC269VB_FIXUP_DMIC] = {
		.type = HDA_FIXUP_PINS,
		.v.pins = (const struct hda_pintbl[]) {
			{ 0x12, 0x99a3092f }, /* int-mic */
			{ 0x14, 0x99130110 }, /* speaker */
			{ 0x18, 0x01a19c20 }, /* mic */
			{ 0x21, 0x0121401f }, /* HP out */
			{ }
		},
	},
	[ALC269_FIXUP_HP_MUTE_LED] = {
		.type = HDA_FIXUP_FUNC,
		.v.func = alc269_fixup_hp_mute_led,
	},
	[ALC269_FIXUP_HP_MUTE_LED_MIC1] = {
		.type = HDA_FIXUP_FUNC,
		.v.func = alc269_fixup_hp_mute_led_mic1,
	},
	[ALC269_FIXUP_HP_MUTE_LED_MIC2] = {
		.type = HDA_FIXUP_FUNC,
		.v.func = alc269_fixup_hp_mute_led_mic2,
	},
	[ALC269_FIXUP_HP_MUTE_LED_MIC3] = {
		.type = HDA_FIXUP_FUNC,
		.v.func = alc269_fixup_hp_mute_led_mic3,
		.chained = true,
		.chain_id = ALC295_FIXUP_HP_AUTO_MUTE
	},
	[ALC269_FIXUP_HP_GPIO_LED] = {
		.type = HDA_FIXUP_FUNC,
		.v.func = alc269_fixup_hp_gpio_led,
	},
	[ALC269_FIXUP_HP_GPIO_MIC1_LED] = {
		.type = HDA_FIXUP_FUNC,
		.v.func = alc269_fixup_hp_gpio_mic1_led,
	},
	[ALC269_FIXUP_HP_LINE1_MIC1_LED] = {
		.type = HDA_FIXUP_FUNC,
		.v.func = alc269_fixup_hp_line1_mic1_led,
	},
	[ALC269_FIXUP_INV_DMIC] = {
		.type = HDA_FIXUP_FUNC,
		.v.func = alc_fixup_inv_dmic,
	},
	[ALC269_FIXUP_NO_SHUTUP] = {
		.type = HDA_FIXUP_FUNC,
		.v.func = alc_fixup_no_shutup,
	},
	[ALC269_FIXUP_LENOVO_DOCK] = {
		.type = HDA_FIXUP_PINS,
		.v.pins = (const struct hda_pintbl[]) {
			{ 0x19, 0x23a11040 }, /* dock mic */
			{ 0x1b, 0x2121103f }, /* dock headphone */
			{ }
		},
		.chained = true,
		.chain_id = ALC269_FIXUP_PINCFG_NO_HP_TO_LINEOUT
	},
	[ALC269_FIXUP_LENOVO_DOCK_LIMIT_BOOST] = {
		.type = HDA_FIXUP_FUNC,
		.v.func = alc269_fixup_limit_int_mic_boost,
		.chained = true,
		.chain_id = ALC269_FIXUP_LENOVO_DOCK,
	},
	[ALC269_FIXUP_PINCFG_NO_HP_TO_LINEOUT] = {
		.type = HDA_FIXUP_FUNC,
		.v.func = alc269_fixup_pincfg_no_hp_to_lineout,
		.chained = true,
		.chain_id = ALC269_FIXUP_THINKPAD_ACPI,
	},
	[ALC269_FIXUP_DELL1_MIC_NO_PRESENCE] = {
		.type = HDA_FIXUP_PINS,
		.v.pins = (const struct hda_pintbl[]) {
			{ 0x19, 0x01a1913c }, /* use as headset mic, without its own jack detect */
			{ 0x1a, 0x01a1913d }, /* use as headphone mic, without its own jack detect */
			{ }
		},
		.chained = true,
		.chain_id = ALC269_FIXUP_HEADSET_MODE
	},
	[ALC269_FIXUP_DELL2_MIC_NO_PRESENCE] = {
		.type = HDA_FIXUP_PINS,
		.v.pins = (const struct hda_pintbl[]) {
			{ 0x16, 0x21014020 }, /* dock line out */
			{ 0x19, 0x21a19030 }, /* dock mic */
			{ 0x1a, 0x01a1913c }, /* use as headset mic, without its own jack detect */
			{ }
		},
		.chained = true,
		.chain_id = ALC269_FIXUP_HEADSET_MODE_NO_HP_MIC
	},
	[ALC269_FIXUP_DELL3_MIC_NO_PRESENCE] = {
		.type = HDA_FIXUP_PINS,
		.v.pins = (const struct hda_pintbl[]) {
			{ 0x1a, 0x01a1913c }, /* use as headset mic, without its own jack detect */
			{ }
		},
		.chained = true,
		.chain_id = ALC269_FIXUP_HEADSET_MODE_NO_HP_MIC
	},
	[ALC269_FIXUP_DELL4_MIC_NO_PRESENCE] = {
		.type = HDA_FIXUP_PINS,
		.v.pins = (const struct hda_pintbl[]) {
			{ 0x19, 0x01a1913c }, /* use as headset mic, without its own jack detect */
			{ 0x1b, 0x01a1913d }, /* use as headphone mic, without its own jack detect */
			{ }
		},
		.chained = true,
		.chain_id = ALC269_FIXUP_HEADSET_MODE
	},
	[ALC269_FIXUP_HEADSET_MODE] = {
		.type = HDA_FIXUP_FUNC,
		.v.func = alc_fixup_headset_mode,
		.chained = true,
		.chain_id = ALC255_FIXUP_MIC_MUTE_LED
	},
	[ALC269_FIXUP_HEADSET_MODE_NO_HP_MIC] = {
		.type = HDA_FIXUP_FUNC,
		.v.func = alc_fixup_headset_mode_no_hp_mic,
	},
	[ALC269_FIXUP_ASPIRE_HEADSET_MIC] = {
		.type = HDA_FIXUP_PINS,
		.v.pins = (const struct hda_pintbl[]) {
			{ 0x19, 0x01a1913c }, /* headset mic w/o jack detect */
			{ }
		},
		.chained = true,
		.chain_id = ALC269_FIXUP_HEADSET_MODE,
	},
	[ALC286_FIXUP_SONY_MIC_NO_PRESENCE] = {
		.type = HDA_FIXUP_PINS,
		.v.pins = (const struct hda_pintbl[]) {
			{ 0x18, 0x01a1913c }, /* use as headset mic, without its own jack detect */
			{ }
		},
		.chained = true,
		.chain_id = ALC269_FIXUP_HEADSET_MIC
	},
	[ALC256_FIXUP_HUAWEI_MACH_WX9_PINS] = {
		.type = HDA_FIXUP_PINS,
		.v.pins = (const struct hda_pintbl[]) {
			{0x12, 0x90a60130},
			{0x13, 0x40000000},
			{0x14, 0x90170110},
			{0x18, 0x411111f0},
			{0x19, 0x04a11040},
			{0x1a, 0x411111f0},
			{0x1b, 0x90170112},
			{0x1d, 0x40759a05},
			{0x1e, 0x411111f0},
			{0x21, 0x04211020},
			{ }
		},
		.chained = true,
		.chain_id = ALC255_FIXUP_MIC_MUTE_LED
	},
	[ALC298_FIXUP_HUAWEI_MBX_STEREO] = {
		.type = HDA_FIXUP_FUNC,
		.v.func = alc298_fixup_huawei_mbx_stereo,
		.chained = true,
		.chain_id = ALC255_FIXUP_MIC_MUTE_LED
	},
	[ALC269_FIXUP_ASUS_X101_FUNC] = {
		.type = HDA_FIXUP_FUNC,
		.v.func = alc269_fixup_x101_headset_mic,
	},
	[ALC269_FIXUP_ASUS_X101_VERB] = {
		.type = HDA_FIXUP_VERBS,
		.v.verbs = (const struct hda_verb[]) {
			{0x18, AC_VERB_SET_PIN_WIDGET_CONTROL, 0},
			{0x20, AC_VERB_SET_COEF_INDEX, 0x08},
			{0x20, AC_VERB_SET_PROC_COEF,  0x0310},
			{ }
		},
		.chained = true,
		.chain_id = ALC269_FIXUP_ASUS_X101_FUNC
	},
	[ALC269_FIXUP_ASUS_X101] = {
		.type = HDA_FIXUP_PINS,
		.v.pins = (const struct hda_pintbl[]) {
			{ 0x18, 0x04a1182c }, /* Headset mic */
			{ }
		},
		.chained = true,
		.chain_id = ALC269_FIXUP_ASUS_X101_VERB
	},
	[ALC271_FIXUP_AMIC_MIC2] = {
		.type = HDA_FIXUP_PINS,
		.v.pins = (const struct hda_pintbl[]) {
			{ 0x14, 0x99130110 }, /* speaker */
			{ 0x19, 0x01a19c20 }, /* mic */
			{ 0x1b, 0x99a7012f }, /* int-mic */
			{ 0x21, 0x0121401f }, /* HP out */
			{ }
		},
	},
	[ALC271_FIXUP_HP_GATE_MIC_JACK] = {
		.type = HDA_FIXUP_FUNC,
		.v.func = alc271_hp_gate_mic_jack,
		.chained = true,
		.chain_id = ALC271_FIXUP_AMIC_MIC2,
	},
	[ALC271_FIXUP_HP_GATE_MIC_JACK_E1_572] = {
		.type = HDA_FIXUP_FUNC,
		.v.func = alc269_fixup_limit_int_mic_boost,
		.chained = true,
		.chain_id = ALC271_FIXUP_HP_GATE_MIC_JACK,
	},
	[ALC269_FIXUP_ACER_AC700] = {
		.type = HDA_FIXUP_PINS,
		.v.pins = (const struct hda_pintbl[]) {
			{ 0x12, 0x99a3092f }, /* int-mic */
			{ 0x14, 0x99130110 }, /* speaker */
			{ 0x18, 0x03a11c20 }, /* mic */
			{ 0x1e, 0x0346101e }, /* SPDIF1 */
			{ 0x21, 0x0321101f }, /* HP out */
			{ }
		},
		.chained = true,
		.chain_id = ALC271_FIXUP_DMIC,
	},
	[ALC269_FIXUP_LIMIT_INT_MIC_BOOST] = {
		.type = HDA_FIXUP_FUNC,
		.v.func = alc269_fixup_limit_int_mic_boost,
		.chained = true,
		.chain_id = ALC269_FIXUP_THINKPAD_ACPI,
	},
	[ALC269VB_FIXUP_ASUS_ZENBOOK] = {
		.type = HDA_FIXUP_FUNC,
		.v.func = alc269_fixup_limit_int_mic_boost,
		.chained = true,
		.chain_id = ALC269VB_FIXUP_DMIC,
	},
	[ALC269VB_FIXUP_ASUS_ZENBOOK_UX31A] = {
		.type = HDA_FIXUP_VERBS,
		.v.verbs = (const struct hda_verb[]) {
			/* class-D output amp +5dB */
			{ 0x20, AC_VERB_SET_COEF_INDEX, 0x12 },
			{ 0x20, AC_VERB_SET_PROC_COEF, 0x2800 },
			{}
		},
		.chained = true,
		.chain_id = ALC269VB_FIXUP_ASUS_ZENBOOK,
	},
	[ALC269VB_FIXUP_ASUS_MIC_NO_PRESENCE] = {
		.type = HDA_FIXUP_PINS,
		.v.pins = (const struct hda_pintbl[]) {
			{ 0x18, 0x01a110f0 },  /* use as headset mic */
			{ }
		},
		.chained = true,
		.chain_id = ALC269_FIXUP_HEADSET_MIC
	},
	[ALC269_FIXUP_LIMIT_INT_MIC_BOOST_MUTE_LED] = {
		.type = HDA_FIXUP_FUNC,
		.v.func = alc269_fixup_limit_int_mic_boost,
		.chained = true,
		.chain_id = ALC269_FIXUP_HP_MUTE_LED_MIC1,
	},
	[ALC269VB_FIXUP_ORDISSIMO_EVE2] = {
		.type = HDA_FIXUP_PINS,
		.v.pins = (const struct hda_pintbl[]) {
			{ 0x12, 0x99a3092f }, /* int-mic */
			{ 0x18, 0x03a11d20 }, /* mic */
			{ 0x19, 0x411111f0 }, /* Unused bogus pin */
			{ }
		},
	},
	[ALC283_FIXUP_CHROME_BOOK] = {
		.type = HDA_FIXUP_FUNC,
		.v.func = alc283_fixup_chromebook,
	},
	[ALC283_FIXUP_SENSE_COMBO_JACK] = {
		.type = HDA_FIXUP_FUNC,
		.v.func = alc283_fixup_sense_combo_jack,
		.chained = true,
		.chain_id = ALC283_FIXUP_CHROME_BOOK,
	},
	[ALC282_FIXUP_ASUS_TX300] = {
		.type = HDA_FIXUP_FUNC,
		.v.func = alc282_fixup_asus_tx300,
	},
	[ALC283_FIXUP_INT_MIC] = {
		.type = HDA_FIXUP_VERBS,
		.v.verbs = (const struct hda_verb[]) {
			{0x20, AC_VERB_SET_COEF_INDEX, 0x1a},
			{0x20, AC_VERB_SET_PROC_COEF, 0x0011},
			{ }
		},
		.chained = true,
		.chain_id = ALC269_FIXUP_LIMIT_INT_MIC_BOOST
	},
	[ALC290_FIXUP_SUBWOOFER_HSJACK] = {
		.type = HDA_FIXUP_PINS,
		.v.pins = (const struct hda_pintbl[]) {
			{ 0x17, 0x90170112 }, /* subwoofer */
			{ }
		},
		.chained = true,
		.chain_id = ALC290_FIXUP_MONO_SPEAKERS_HSJACK,
	},
	[ALC290_FIXUP_SUBWOOFER] = {
		.type = HDA_FIXUP_PINS,
		.v.pins = (const struct hda_pintbl[]) {
			{ 0x17, 0x90170112 }, /* subwoofer */
			{ }
		},
		.chained = true,
		.chain_id = ALC290_FIXUP_MONO_SPEAKERS,
	},
	[ALC290_FIXUP_MONO_SPEAKERS] = {
		.type = HDA_FIXUP_FUNC,
		.v.func = alc290_fixup_mono_speakers,
	},
	[ALC290_FIXUP_MONO_SPEAKERS_HSJACK] = {
		.type = HDA_FIXUP_FUNC,
		.v.func = alc290_fixup_mono_speakers,
		.chained = true,
		.chain_id = ALC269_FIXUP_DELL3_MIC_NO_PRESENCE,
	},
	[ALC269_FIXUP_THINKPAD_ACPI] = {
		.type = HDA_FIXUP_FUNC,
		.v.func = alc_fixup_thinkpad_acpi,
		.chained = true,
		.chain_id = ALC269_FIXUP_SKU_IGNORE,
	},
	[ALC269_FIXUP_DMIC_THINKPAD_ACPI] = {
		.type = HDA_FIXUP_FUNC,
		.v.func = alc_fixup_inv_dmic,
		.chained = true,
		.chain_id = ALC269_FIXUP_THINKPAD_ACPI,
	},
	[ALC255_FIXUP_ACER_MIC_NO_PRESENCE] = {
		.type = HDA_FIXUP_PINS,
		.v.pins = (const struct hda_pintbl[]) {
			{ 0x19, 0x01a1913c }, /* use as headset mic, without its own jack detect */
			{ }
		},
		.chained = true,
		.chain_id = ALC255_FIXUP_HEADSET_MODE
	},
	[ALC255_FIXUP_ASUS_MIC_NO_PRESENCE] = {
		.type = HDA_FIXUP_PINS,
		.v.pins = (const struct hda_pintbl[]) {
			{ 0x19, 0x01a1913c }, /* use as headset mic, without its own jack detect */
			{ }
		},
		.chained = true,
		.chain_id = ALC255_FIXUP_HEADSET_MODE
	},
	[ALC255_FIXUP_DELL1_MIC_NO_PRESENCE] = {
		.type = HDA_FIXUP_PINS,
		.v.pins = (const struct hda_pintbl[]) {
			{ 0x19, 0x01a1913c }, /* use as headset mic, without its own jack detect */
			{ 0x1a, 0x01a1913d }, /* use as headphone mic, without its own jack detect */
			{ }
		},
		.chained = true,
		.chain_id = ALC255_FIXUP_HEADSET_MODE
	},
	[ALC255_FIXUP_DELL2_MIC_NO_PRESENCE] = {
		.type = HDA_FIXUP_PINS,
		.v.pins = (const struct hda_pintbl[]) {
			{ 0x19, 0x01a1913c }, /* use as headset mic, without its own jack detect */
			{ }
		},
		.chained = true,
		.chain_id = ALC255_FIXUP_HEADSET_MODE_NO_HP_MIC
	},
	[ALC255_FIXUP_HEADSET_MODE] = {
		.type = HDA_FIXUP_FUNC,
		.v.func = alc_fixup_headset_mode_alc255,
		.chained = true,
		.chain_id = ALC255_FIXUP_MIC_MUTE_LED
	},
	[ALC255_FIXUP_HEADSET_MODE_NO_HP_MIC] = {
		.type = HDA_FIXUP_FUNC,
		.v.func = alc_fixup_headset_mode_alc255_no_hp_mic,
	},
	[ALC293_FIXUP_DELL1_MIC_NO_PRESENCE] = {
		.type = HDA_FIXUP_PINS,
		.v.pins = (const struct hda_pintbl[]) {
			{ 0x18, 0x01a1913d }, /* use as headphone mic, without its own jack detect */
			{ 0x1a, 0x01a1913c }, /* use as headset mic, without its own jack detect */
			{ }
		},
		.chained = true,
		.chain_id = ALC269_FIXUP_HEADSET_MODE
	},
	[ALC292_FIXUP_TPT440_DOCK] = {
		.type = HDA_FIXUP_FUNC,
		.v.func = alc_fixup_tpt440_dock,
		.chained = true,
		.chain_id = ALC269_FIXUP_LIMIT_INT_MIC_BOOST
	},
	[ALC292_FIXUP_TPT440] = {
		.type = HDA_FIXUP_FUNC,
		.v.func = alc_fixup_disable_aamix,
		.chained = true,
		.chain_id = ALC292_FIXUP_TPT440_DOCK,
	},
	[ALC283_FIXUP_HEADSET_MIC] = {
		.type = HDA_FIXUP_PINS,
		.v.pins = (const struct hda_pintbl[]) {
			{ 0x19, 0x04a110f0 },
			{ },
		},
	},
	[ALC255_FIXUP_MIC_MUTE_LED] = {
		.type = HDA_FIXUP_FUNC,
		.v.func = alc_fixup_micmute_led,
	},
	[ALC282_FIXUP_ASPIRE_V5_PINS] = {
		.type = HDA_FIXUP_PINS,
		.v.pins = (const struct hda_pintbl[]) {
			{ 0x12, 0x90a60130 },
			{ 0x14, 0x90170110 },
			{ 0x17, 0x40000008 },
			{ 0x18, 0x411111f0 },
			{ 0x19, 0x01a1913c },
			{ 0x1a, 0x411111f0 },
			{ 0x1b, 0x411111f0 },
			{ 0x1d, 0x40f89b2d },
			{ 0x1e, 0x411111f0 },
			{ 0x21, 0x0321101f },
			{ },
		},
	},
	[ALC269VB_FIXUP_ASPIRE_E1_COEF] = {
		.type = HDA_FIXUP_FUNC,
		.v.func = alc269vb_fixup_aspire_e1_coef,
	},
	[ALC280_FIXUP_HP_GPIO4] = {
		.type = HDA_FIXUP_FUNC,
		.v.func = alc280_fixup_hp_gpio4,
	},
	[ALC286_FIXUP_HP_GPIO_LED] = {
		.type = HDA_FIXUP_FUNC,
		.v.func = alc286_fixup_hp_gpio_led,
	},
	[ALC280_FIXUP_HP_GPIO2_MIC_HOTKEY] = {
		.type = HDA_FIXUP_FUNC,
		.v.func = alc280_fixup_hp_gpio2_mic_hotkey,
	},
	[ALC280_FIXUP_HP_DOCK_PINS] = {
		.type = HDA_FIXUP_PINS,
		.v.pins = (const struct hda_pintbl[]) {
			{ 0x1b, 0x21011020 }, /* line-out */
			{ 0x1a, 0x01a1903c }, /* headset mic */
			{ 0x18, 0x2181103f }, /* line-in */
			{ },
		},
		.chained = true,
		.chain_id = ALC280_FIXUP_HP_GPIO4
	},
	[ALC269_FIXUP_HP_DOCK_GPIO_MIC1_LED] = {
		.type = HDA_FIXUP_PINS,
		.v.pins = (const struct hda_pintbl[]) {
			{ 0x1b, 0x21011020 }, /* line-out */
			{ 0x18, 0x2181103f }, /* line-in */
			{ },
		},
		.chained = true,
		.chain_id = ALC269_FIXUP_HP_GPIO_MIC1_LED
	},
	[ALC280_FIXUP_HP_9480M] = {
		.type = HDA_FIXUP_FUNC,
		.v.func = alc280_fixup_hp_9480m,
	},
	[ALC245_FIXUP_HP_X360_AMP] = {
		.type = HDA_FIXUP_FUNC,
		.v.func = alc245_fixup_hp_x360_amp,
		.chained = true,
		.chain_id = ALC245_FIXUP_HP_GPIO_LED
	},
	[ALC288_FIXUP_DELL_HEADSET_MODE] = {
		.type = HDA_FIXUP_FUNC,
		.v.func = alc_fixup_headset_mode_dell_alc288,
		.chained = true,
		.chain_id = ALC255_FIXUP_MIC_MUTE_LED
	},
	[ALC288_FIXUP_DELL1_MIC_NO_PRESENCE] = {
		.type = HDA_FIXUP_PINS,
		.v.pins = (const struct hda_pintbl[]) {
			{ 0x18, 0x01a1913c }, /* use as headset mic, without its own jack detect */
			{ 0x1a, 0x01a1913d }, /* use as headphone mic, without its own jack detect */
			{ }
		},
		.chained = true,
		.chain_id = ALC288_FIXUP_DELL_HEADSET_MODE
	},
	[ALC288_FIXUP_DISABLE_AAMIX] = {
		.type = HDA_FIXUP_FUNC,
		.v.func = alc_fixup_disable_aamix,
		.chained = true,
		.chain_id = ALC288_FIXUP_DELL1_MIC_NO_PRESENCE
	},
	[ALC288_FIXUP_DELL_XPS_13] = {
		.type = HDA_FIXUP_FUNC,
		.v.func = alc_fixup_dell_xps13,
		.chained = true,
		.chain_id = ALC288_FIXUP_DISABLE_AAMIX
	},
	[ALC292_FIXUP_DISABLE_AAMIX] = {
		.type = HDA_FIXUP_FUNC,
		.v.func = alc_fixup_disable_aamix,
		.chained = true,
		.chain_id = ALC269_FIXUP_DELL2_MIC_NO_PRESENCE
	},
	[ALC293_FIXUP_DISABLE_AAMIX_MULTIJACK] = {
		.type = HDA_FIXUP_FUNC,
		.v.func = alc_fixup_disable_aamix,
		.chained = true,
		.chain_id = ALC293_FIXUP_DELL1_MIC_NO_PRESENCE
	},
	[ALC292_FIXUP_DELL_E7X_AAMIX] = {
		.type = HDA_FIXUP_FUNC,
		.v.func = alc_fixup_dell_xps13,
		.chained = true,
		.chain_id = ALC292_FIXUP_DISABLE_AAMIX
	},
	[ALC292_FIXUP_DELL_E7X] = {
		.type = HDA_FIXUP_FUNC,
		.v.func = alc_fixup_micmute_led,
		/* micmute fixup must be applied at last */
		.chained_before = true,
		.chain_id = ALC292_FIXUP_DELL_E7X_AAMIX,
	},
	[ALC298_FIXUP_ALIENWARE_MIC_NO_PRESENCE] = {
		.type = HDA_FIXUP_PINS,
		.v.pins = (const struct hda_pintbl[]) {
			{ 0x18, 0x01a1913c }, /* headset mic w/o jack detect */
			{ }
		},
		.chained_before = true,
		.chain_id = ALC269_FIXUP_HEADSET_MODE,
	},
	[ALC298_FIXUP_DELL1_MIC_NO_PRESENCE] = {
		.type = HDA_FIXUP_PINS,
		.v.pins = (const struct hda_pintbl[]) {
			{ 0x18, 0x01a1913c }, /* use as headset mic, without its own jack detect */
			{ 0x1a, 0x01a1913d }, /* use as headphone mic, without its own jack detect */
			{ }
		},
		.chained = true,
		.chain_id = ALC269_FIXUP_HEADSET_MODE
	},
	[ALC298_FIXUP_DELL_AIO_MIC_NO_PRESENCE] = {
		.type = HDA_FIXUP_PINS,
		.v.pins = (const struct hda_pintbl[]) {
			{ 0x18, 0x01a1913c }, /* use as headset mic, without its own jack detect */
			{ }
		},
		.chained = true,
		.chain_id = ALC269_FIXUP_HEADSET_MODE
	},
	[ALC275_FIXUP_DELL_XPS] = {
		.type = HDA_FIXUP_VERBS,
		.v.verbs = (const struct hda_verb[]) {
			/* Enables internal speaker */
			{0x20, AC_VERB_SET_COEF_INDEX, 0x1f},
			{0x20, AC_VERB_SET_PROC_COEF, 0x00c0},
			{0x20, AC_VERB_SET_COEF_INDEX, 0x30},
			{0x20, AC_VERB_SET_PROC_COEF, 0x00b1},
			{}
		}
	},
	[ALC293_FIXUP_LENOVO_SPK_NOISE] = {
		.type = HDA_FIXUP_FUNC,
		.v.func = alc_fixup_disable_aamix,
		.chained = true,
		.chain_id = ALC269_FIXUP_THINKPAD_ACPI
	},
	[ALC233_FIXUP_LENOVO_LINE2_MIC_HOTKEY] = {
		.type = HDA_FIXUP_FUNC,
		.v.func = alc233_fixup_lenovo_line2_mic_hotkey,
	},
	[ALC233_FIXUP_INTEL_NUC8_DMIC] = {
		.type = HDA_FIXUP_FUNC,
		.v.func = alc_fixup_inv_dmic,
		.chained = true,
		.chain_id = ALC233_FIXUP_INTEL_NUC8_BOOST,
	},
	[ALC233_FIXUP_INTEL_NUC8_BOOST] = {
		.type = HDA_FIXUP_FUNC,
		.v.func = alc269_fixup_limit_int_mic_boost
	},
	[ALC255_FIXUP_DELL_SPK_NOISE] = {
		.type = HDA_FIXUP_FUNC,
		.v.func = alc_fixup_disable_aamix,
		.chained = true,
		.chain_id = ALC255_FIXUP_DELL1_MIC_NO_PRESENCE
	},
	[ALC225_FIXUP_DISABLE_MIC_VREF] = {
		.type = HDA_FIXUP_FUNC,
		.v.func = alc_fixup_disable_mic_vref,
		.chained = true,
		.chain_id = ALC269_FIXUP_DELL1_MIC_NO_PRESENCE
	},
	[ALC225_FIXUP_DELL1_MIC_NO_PRESENCE] = {
		.type = HDA_FIXUP_VERBS,
		.v.verbs = (const struct hda_verb[]) {
			/* Disable pass-through path for FRONT 14h */
			{ 0x20, AC_VERB_SET_COEF_INDEX, 0x36 },
			{ 0x20, AC_VERB_SET_PROC_COEF, 0x57d7 },
			{}
		},
		.chained = true,
		.chain_id = ALC225_FIXUP_DISABLE_MIC_VREF
	},
	[ALC280_FIXUP_HP_HEADSET_MIC] = {
		.type = HDA_FIXUP_FUNC,
		.v.func = alc_fixup_disable_aamix,
		.chained = true,
		.chain_id = ALC269_FIXUP_HEADSET_MIC,
	},
	[ALC221_FIXUP_HP_FRONT_MIC] = {
		.type = HDA_FIXUP_PINS,
		.v.pins = (const struct hda_pintbl[]) {
			{ 0x19, 0x02a19020 }, /* Front Mic */
			{ }
		},
	},
	[ALC292_FIXUP_TPT460] = {
		.type = HDA_FIXUP_FUNC,
		.v.func = alc_fixup_tpt440_dock,
		.chained = true,
		.chain_id = ALC293_FIXUP_LENOVO_SPK_NOISE,
	},
	[ALC298_FIXUP_SPK_VOLUME] = {
		.type = HDA_FIXUP_FUNC,
		.v.func = alc298_fixup_speaker_volume,
		.chained = true,
		.chain_id = ALC298_FIXUP_DELL_AIO_MIC_NO_PRESENCE,
	},
	[ALC298_FIXUP_LENOVO_SPK_VOLUME] = {
		.type = HDA_FIXUP_FUNC,
		.v.func = alc298_fixup_speaker_volume,
	},
	[ALC295_FIXUP_DISABLE_DAC3] = {
		.type = HDA_FIXUP_FUNC,
		.v.func = alc295_fixup_disable_dac3,
	},
	[ALC285_FIXUP_SPEAKER2_TO_DAC1] = {
		.type = HDA_FIXUP_FUNC,
		.v.func = alc285_fixup_speaker2_to_dac1,
		.chained = true,
		.chain_id = ALC269_FIXUP_THINKPAD_ACPI
	},
	[ALC256_FIXUP_DELL_INSPIRON_7559_SUBWOOFER] = {
		.type = HDA_FIXUP_PINS,
		.v.pins = (const struct hda_pintbl[]) {
			{ 0x1b, 0x90170151 },
			{ }
		},
		.chained = true,
		.chain_id = ALC255_FIXUP_DELL1_MIC_NO_PRESENCE
	},
	[ALC269_FIXUP_ATIV_BOOK_8] = {
		.type = HDA_FIXUP_FUNC,
		.v.func = alc_fixup_auto_mute_via_amp,
		.chained = true,
		.chain_id = ALC269_FIXUP_NO_SHUTUP
	},
	[ALC221_FIXUP_HP_288PRO_MIC_NO_PRESENCE] = {
		.type = HDA_FIXUP_PINS,
		.v.pins = (const struct hda_pintbl[]) {
			{ 0x19, 0x01a1913c }, /* use as headset mic, without its own jack detect */
			{ 0x1a, 0x01813030 }, /* use as headphone mic, without its own jack detect */
			{ }
		},
		.chained = true,
		.chain_id = ALC269_FIXUP_HEADSET_MODE
	},
	[ALC221_FIXUP_HP_MIC_NO_PRESENCE] = {
		.type = HDA_FIXUP_PINS,
		.v.pins = (const struct hda_pintbl[]) {
			{ 0x18, 0x01a1913c }, /* use as headset mic, without its own jack detect */
			{ 0x1a, 0x01a1913d }, /* use as headphone mic, without its own jack detect */
			{ }
		},
		.chained = true,
		.chain_id = ALC269_FIXUP_HEADSET_MODE
	},
	[ALC256_FIXUP_ASUS_HEADSET_MODE] = {
		.type = HDA_FIXUP_FUNC,
		.v.func = alc_fixup_headset_mode,
	},
	[ALC256_FIXUP_ASUS_MIC] = {
		.type = HDA_FIXUP_PINS,
		.v.pins = (const struct hda_pintbl[]) {
			{ 0x13, 0x90a60160 }, /* use as internal mic */
			{ 0x19, 0x04a11120 }, /* use as headset mic, without its own jack detect */
			{ }
		},
		.chained = true,
		.chain_id = ALC256_FIXUP_ASUS_HEADSET_MODE
	},
	[ALC256_FIXUP_ASUS_AIO_GPIO2] = {
		.type = HDA_FIXUP_FUNC,
		/* Set up GPIO2 for the speaker amp */
		.v.func = alc_fixup_gpio4,
	},
	[ALC233_FIXUP_ASUS_MIC_NO_PRESENCE] = {
		.type = HDA_FIXUP_PINS,
		.v.pins = (const struct hda_pintbl[]) {
			{ 0x19, 0x01a1913c }, /* use as headset mic, without its own jack detect */
			{ }
		},
		.chained = true,
		.chain_id = ALC269_FIXUP_HEADSET_MIC
	},
	[ALC233_FIXUP_EAPD_COEF_AND_MIC_NO_PRESENCE] = {
		.type = HDA_FIXUP_VERBS,
		.v.verbs = (const struct hda_verb[]) {
			/* Enables internal speaker */
			{0x20, AC_VERB_SET_COEF_INDEX, 0x40},
			{0x20, AC_VERB_SET_PROC_COEF, 0x8800},
			{}
		},
		.chained = true,
		.chain_id = ALC233_FIXUP_ASUS_MIC_NO_PRESENCE
	},
	[ALC233_FIXUP_LENOVO_MULTI_CODECS] = {
		.type = HDA_FIXUP_FUNC,
		.v.func = alc233_alc662_fixup_lenovo_dual_codecs,
		.chained = true,
		.chain_id = ALC269_FIXUP_GPIO2
	},
	[ALC233_FIXUP_ACER_HEADSET_MIC] = {
		.type = HDA_FIXUP_VERBS,
		.v.verbs = (const struct hda_verb[]) {
			{ 0x20, AC_VERB_SET_COEF_INDEX, 0x45 },
			{ 0x20, AC_VERB_SET_PROC_COEF, 0x5089 },
			{ }
		},
		.chained = true,
		.chain_id = ALC233_FIXUP_ASUS_MIC_NO_PRESENCE
	},
	[ALC294_FIXUP_LENOVO_MIC_LOCATION] = {
		.type = HDA_FIXUP_PINS,
		.v.pins = (const struct hda_pintbl[]) {
			/* Change the mic location from front to right, otherwise there are
			   two front mics with the same name, pulseaudio can't handle them.
			   This is just a temporary workaround, after applying this fixup,
			   there will be one "Front Mic" and one "Mic" in this machine.
			 */
			{ 0x1a, 0x04a19040 },
			{ }
		},
	},
	[ALC225_FIXUP_DELL_WYSE_MIC_NO_PRESENCE] = {
		.type = HDA_FIXUP_PINS,
		.v.pins = (const struct hda_pintbl[]) {
			{ 0x16, 0x0101102f }, /* Rear Headset HP */
			{ 0x19, 0x02a1913c }, /* use as Front headset mic, without its own jack detect */
			{ 0x1a, 0x01a19030 }, /* Rear Headset MIC */
			{ 0x1b, 0x02011020 },
			{ }
		},
		.chained = true,
		.chain_id = ALC225_FIXUP_S3_POP_NOISE
	},
	[ALC225_FIXUP_S3_POP_NOISE] = {
		.type = HDA_FIXUP_FUNC,
		.v.func = alc225_fixup_s3_pop_noise,
		.chained = true,
		.chain_id = ALC269_FIXUP_HEADSET_MODE_NO_HP_MIC
	},
	[ALC700_FIXUP_INTEL_REFERENCE] = {
		.type = HDA_FIXUP_VERBS,
		.v.verbs = (const struct hda_verb[]) {
			/* Enables internal speaker */
			{0x20, AC_VERB_SET_COEF_INDEX, 0x45},
			{0x20, AC_VERB_SET_PROC_COEF, 0x5289},
			{0x20, AC_VERB_SET_COEF_INDEX, 0x4A},
			{0x20, AC_VERB_SET_PROC_COEF, 0x001b},
			{0x58, AC_VERB_SET_COEF_INDEX, 0x00},
			{0x58, AC_VERB_SET_PROC_COEF, 0x3888},
			{0x20, AC_VERB_SET_COEF_INDEX, 0x6f},
			{0x20, AC_VERB_SET_PROC_COEF, 0x2c0b},
			{}
		}
	},
	[ALC274_FIXUP_DELL_BIND_DACS] = {
		.type = HDA_FIXUP_FUNC,
		.v.func = alc274_fixup_bind_dacs,
		.chained = true,
		.chain_id = ALC269_FIXUP_DELL1_MIC_NO_PRESENCE
	},
	[ALC274_FIXUP_DELL_AIO_LINEOUT_VERB] = {
		.type = HDA_FIXUP_PINS,
		.v.pins = (const struct hda_pintbl[]) {
			{ 0x1b, 0x0401102f },
			{ }
		},
		.chained = true,
		.chain_id = ALC274_FIXUP_DELL_BIND_DACS
	},
	[ALC298_FIXUP_TPT470_DOCK_FIX] = {
		.type = HDA_FIXUP_FUNC,
		.v.func = alc_fixup_tpt470_dock,
		.chained = true,
		.chain_id = ALC293_FIXUP_LENOVO_SPK_NOISE
	},
	[ALC298_FIXUP_TPT470_DOCK] = {
		.type = HDA_FIXUP_FUNC,
		.v.func = alc_fixup_tpt470_dacs,
		.chained = true,
		.chain_id = ALC298_FIXUP_TPT470_DOCK_FIX
	},
	[ALC255_FIXUP_DUMMY_LINEOUT_VERB] = {
		.type = HDA_FIXUP_PINS,
		.v.pins = (const struct hda_pintbl[]) {
			{ 0x14, 0x0201101f },
			{ }
		},
		.chained = true,
		.chain_id = ALC255_FIXUP_DELL1_MIC_NO_PRESENCE
	},
	[ALC255_FIXUP_DELL_HEADSET_MIC] = {
		.type = HDA_FIXUP_PINS,
		.v.pins = (const struct hda_pintbl[]) {
			{ 0x19, 0x01a1913c }, /* use as headset mic, without its own jack detect */
			{ }
		},
		.chained = true,
		.chain_id = ALC269_FIXUP_HEADSET_MIC
	},
	[ALC295_FIXUP_HP_X360] = {
		.type = HDA_FIXUP_FUNC,
		.v.func = alc295_fixup_hp_top_speakers,
		.chained = true,
		.chain_id = ALC269_FIXUP_HP_MUTE_LED_MIC3
	},
	[ALC221_FIXUP_HP_HEADSET_MIC] = {
		.type = HDA_FIXUP_PINS,
		.v.pins = (const struct hda_pintbl[]) {
			{ 0x19, 0x0181313f},
			{ }
		},
		.chained = true,
		.chain_id = ALC269_FIXUP_HEADSET_MIC
	},
	[ALC285_FIXUP_LENOVO_HEADPHONE_NOISE] = {
		.type = HDA_FIXUP_FUNC,
		.v.func = alc285_fixup_invalidate_dacs,
		.chained = true,
		.chain_id = ALC269_FIXUP_THINKPAD_ACPI
	},
	[ALC295_FIXUP_HP_AUTO_MUTE] = {
		.type = HDA_FIXUP_FUNC,
		.v.func = alc_fixup_auto_mute_via_amp,
	},
	[ALC286_FIXUP_ACER_AIO_MIC_NO_PRESENCE] = {
		.type = HDA_FIXUP_PINS,
		.v.pins = (const struct hda_pintbl[]) {
			{ 0x18, 0x01a1913c }, /* use as headset mic, without its own jack detect */
			{ }
		},
		.chained = true,
		.chain_id = ALC269_FIXUP_HEADSET_MIC
	},
	[ALC294_FIXUP_ASUS_MIC] = {
		.type = HDA_FIXUP_PINS,
		.v.pins = (const struct hda_pintbl[]) {
			{ 0x13, 0x90a60160 }, /* use as internal mic */
			{ 0x19, 0x04a11120 }, /* use as headset mic, without its own jack detect */
			{ }
		},
		.chained = true,
		.chain_id = ALC269_FIXUP_HEADSET_MIC
	},
	[ALC294_FIXUP_ASUS_HEADSET_MIC] = {
		.type = HDA_FIXUP_PINS,
		.v.pins = (const struct hda_pintbl[]) {
			{ 0x19, 0x01a1103c }, /* use as headset mic */
			{ }
		},
		.chained = true,
		.chain_id = ALC269_FIXUP_HEADSET_MIC
	},
	[ALC294_FIXUP_ASUS_SPK] = {
		.type = HDA_FIXUP_VERBS,
		.v.verbs = (const struct hda_verb[]) {
			/* Set EAPD high */
			{ 0x20, AC_VERB_SET_COEF_INDEX, 0x40 },
			{ 0x20, AC_VERB_SET_PROC_COEF, 0x8800 },
			{ 0x20, AC_VERB_SET_COEF_INDEX, 0x0f },
			{ 0x20, AC_VERB_SET_PROC_COEF, 0x7774 },
			{ }
		},
		.chained = true,
		.chain_id = ALC294_FIXUP_ASUS_HEADSET_MIC
	},
	[ALC295_FIXUP_CHROME_BOOK] = {
		.type = HDA_FIXUP_FUNC,
		.v.func = alc295_fixup_chromebook,
		.chained = true,
		.chain_id = ALC225_FIXUP_HEADSET_JACK
	},
	[ALC225_FIXUP_HEADSET_JACK] = {
		.type = HDA_FIXUP_FUNC,
		.v.func = alc_fixup_headset_jack,
	},
	[ALC293_FIXUP_SYSTEM76_MIC_NO_PRESENCE] = {
		.type = HDA_FIXUP_PINS,
		.v.pins = (const struct hda_pintbl[]) {
			{ 0x1a, 0x01a1913c }, /* use as headset mic, without its own jack detect */
			{ }
		},
		.chained = true,
		.chain_id = ALC269_FIXUP_HEADSET_MODE_NO_HP_MIC
	},
	[ALC285_FIXUP_LENOVO_PC_BEEP_IN_NOISE] = {
		.type = HDA_FIXUP_VERBS,
		.v.verbs = (const struct hda_verb[]) {
			/* Disable PCBEEP-IN passthrough */
			{ 0x20, AC_VERB_SET_COEF_INDEX, 0x36 },
			{ 0x20, AC_VERB_SET_PROC_COEF, 0x57d7 },
			{ }
		},
		.chained = true,
		.chain_id = ALC285_FIXUP_LENOVO_HEADPHONE_NOISE
	},
	[ALC255_FIXUP_ACER_HEADSET_MIC] = {
		.type = HDA_FIXUP_PINS,
		.v.pins = (const struct hda_pintbl[]) {
			{ 0x19, 0x03a11130 },
			{ 0x1a, 0x90a60140 }, /* use as internal mic */
			{ }
		},
		.chained = true,
		.chain_id = ALC255_FIXUP_HEADSET_MODE_NO_HP_MIC
	},
	[ALC225_FIXUP_DELL_WYSE_AIO_MIC_NO_PRESENCE] = {
		.type = HDA_FIXUP_PINS,
		.v.pins = (const struct hda_pintbl[]) {
			{ 0x16, 0x01011020 }, /* Rear Line out */
			{ 0x19, 0x01a1913c }, /* use as Front headset mic, without its own jack detect */
			{ }
		},
		.chained = true,
		.chain_id = ALC225_FIXUP_WYSE_AUTO_MUTE
	},
	[ALC225_FIXUP_WYSE_AUTO_MUTE] = {
		.type = HDA_FIXUP_FUNC,
		.v.func = alc_fixup_auto_mute_via_amp,
		.chained = true,
		.chain_id = ALC225_FIXUP_WYSE_DISABLE_MIC_VREF
	},
	[ALC225_FIXUP_WYSE_DISABLE_MIC_VREF] = {
		.type = HDA_FIXUP_FUNC,
		.v.func = alc_fixup_disable_mic_vref,
		.chained = true,
		.chain_id = ALC269_FIXUP_HEADSET_MODE_NO_HP_MIC
	},
	[ALC286_FIXUP_ACER_AIO_HEADSET_MIC] = {
		.type = HDA_FIXUP_VERBS,
		.v.verbs = (const struct hda_verb[]) {
			{ 0x20, AC_VERB_SET_COEF_INDEX, 0x4f },
			{ 0x20, AC_VERB_SET_PROC_COEF, 0x5029 },
			{ }
		},
		.chained = true,
		.chain_id = ALC286_FIXUP_ACER_AIO_MIC_NO_PRESENCE
	},
	[ALC256_FIXUP_ASUS_HEADSET_MIC] = {
		.type = HDA_FIXUP_PINS,
		.v.pins = (const struct hda_pintbl[]) {
			{ 0x19, 0x03a11020 }, /* headset mic with jack detect */
			{ }
		},
		.chained = true,
		.chain_id = ALC256_FIXUP_ASUS_HEADSET_MODE
	},
	[ALC256_FIXUP_ASUS_MIC_NO_PRESENCE] = {
		.type = HDA_FIXUP_PINS,
		.v.pins = (const struct hda_pintbl[]) {
			{ 0x19, 0x04a11120 }, /* use as headset mic, without its own jack detect */
			{ }
		},
		.chained = true,
		.chain_id = ALC256_FIXUP_ASUS_HEADSET_MODE
	},
	[ALC299_FIXUP_PREDATOR_SPK] = {
		.type = HDA_FIXUP_PINS,
		.v.pins = (const struct hda_pintbl[]) {
			{ 0x21, 0x90170150 }, /* use as headset mic, without its own jack detect */
			{ }
		}
	},
	[ALC256_FIXUP_MEDION_HEADSET_NO_PRESENCE] = {
		.type = HDA_FIXUP_PINS,
		.v.pins = (const struct hda_pintbl[]) {
			{ 0x19, 0x04a11040 },
			{ 0x21, 0x04211020 },
			{ }
		},
		.chained = true,
		.chain_id = ALC256_FIXUP_ASUS_HEADSET_MODE
	},
	[ALC289_FIXUP_DELL_SPK2] = {
		.type = HDA_FIXUP_PINS,
		.v.pins = (const struct hda_pintbl[]) {
			{ 0x17, 0x90170130 }, /* bass spk */
			{ }
		},
		.chained = true,
		.chain_id = ALC269_FIXUP_DELL4_MIC_NO_PRESENCE
	},
	[ALC289_FIXUP_DUAL_SPK] = {
		.type = HDA_FIXUP_FUNC,
		.v.func = alc285_fixup_speaker2_to_dac1,
		.chained = true,
		.chain_id = ALC289_FIXUP_DELL_SPK2
	},
	[ALC294_FIXUP_SPK2_TO_DAC1] = {
		.type = HDA_FIXUP_FUNC,
		.v.func = alc285_fixup_speaker2_to_dac1,
		.chained = true,
		.chain_id = ALC294_FIXUP_ASUS_HEADSET_MIC
	},
	[ALC294_FIXUP_ASUS_DUAL_SPK] = {
		.type = HDA_FIXUP_FUNC,
		/* The GPIO must be pulled to initialize the AMP */
		.v.func = alc_fixup_gpio4,
		.chained = true,
		.chain_id = ALC294_FIXUP_SPK2_TO_DAC1
	},
	[ALC285_FIXUP_THINKPAD_X1_GEN7] = {
		.type = HDA_FIXUP_FUNC,
		.v.func = alc285_fixup_thinkpad_x1_gen7,
		.chained = true,
		.chain_id = ALC269_FIXUP_THINKPAD_ACPI
	},
	[ALC285_FIXUP_THINKPAD_HEADSET_JACK] = {
		.type = HDA_FIXUP_FUNC,
		.v.func = alc_fixup_headset_jack,
		.chained = true,
		.chain_id = ALC285_FIXUP_THINKPAD_X1_GEN7
	},
	[ALC294_FIXUP_ASUS_HPE] = {
		.type = HDA_FIXUP_VERBS,
		.v.verbs = (const struct hda_verb[]) {
			/* Set EAPD high */
			{ 0x20, AC_VERB_SET_COEF_INDEX, 0x0f },
			{ 0x20, AC_VERB_SET_PROC_COEF, 0x7774 },
			{ }
		},
		.chained = true,
		.chain_id = ALC294_FIXUP_ASUS_HEADSET_MIC
	},
	[ALC294_FIXUP_ASUS_GX502_PINS] = {
		.type = HDA_FIXUP_PINS,
		.v.pins = (const struct hda_pintbl[]) {
			{ 0x19, 0x03a11050 }, /* front HP mic */
			{ 0x1a, 0x01a11830 }, /* rear external mic */
			{ 0x21, 0x03211020 }, /* front HP out */
			{ }
		},
		.chained = true,
		.chain_id = ALC294_FIXUP_ASUS_GX502_VERBS
	},
	[ALC294_FIXUP_ASUS_GX502_VERBS] = {
		.type = HDA_FIXUP_VERBS,
		.v.verbs = (const struct hda_verb[]) {
			/* set 0x15 to HP-OUT ctrl */
			{ 0x15, AC_VERB_SET_PIN_WIDGET_CONTROL, 0xc0 },
			/* unmute the 0x15 amp */
			{ 0x15, AC_VERB_SET_AMP_GAIN_MUTE, 0xb000 },
			{ }
		},
		.chained = true,
		.chain_id = ALC294_FIXUP_ASUS_GX502_HP
	},
	[ALC294_FIXUP_ASUS_GX502_HP] = {
		.type = HDA_FIXUP_FUNC,
		.v.func = alc294_fixup_gx502_hp,
	},
	[ALC294_FIXUP_ASUS_GU502_PINS] = {
		.type = HDA_FIXUP_PINS,
		.v.pins = (const struct hda_pintbl[]) {
			{ 0x19, 0x01a11050 }, /* rear HP mic */
			{ 0x1a, 0x01a11830 }, /* rear external mic */
			{ 0x21, 0x012110f0 }, /* rear HP out */
			{ }
		},
		.chained = true,
		.chain_id = ALC294_FIXUP_ASUS_GU502_VERBS
	},
	[ALC294_FIXUP_ASUS_GU502_VERBS] = {
		.type = HDA_FIXUP_VERBS,
		.v.verbs = (const struct hda_verb[]) {
			/* set 0x15 to HP-OUT ctrl */
			{ 0x15, AC_VERB_SET_PIN_WIDGET_CONTROL, 0xc0 },
			/* unmute the 0x15 amp */
			{ 0x15, AC_VERB_SET_AMP_GAIN_MUTE, 0xb000 },
			/* set 0x1b to HP-OUT */
			{ 0x1b, AC_VERB_SET_PIN_WIDGET_CONTROL, 0x24 },
			{ }
		},
		.chained = true,
		.chain_id = ALC294_FIXUP_ASUS_GU502_HP
	},
	[ALC294_FIXUP_ASUS_GU502_HP] = {
		.type = HDA_FIXUP_FUNC,
		.v.func = alc294_fixup_gu502_hp,
	},
	 [ALC294_FIXUP_ASUS_G513_PINS] = {
		.type = HDA_FIXUP_PINS,
		.v.pins = (const struct hda_pintbl[]) {
				{ 0x19, 0x03a11050 }, /* front HP mic */
				{ 0x1a, 0x03a11c30 }, /* rear external mic */
				{ 0x21, 0x03211420 }, /* front HP out */
				{ }
		},
	},
	[ALC285_FIXUP_ASUS_G533Z_PINS] = {
		.type = HDA_FIXUP_PINS,
		.v.pins = (const struct hda_pintbl[]) {
			{ 0x14, 0x90170152 }, /* Speaker Surround Playback Switch */
			{ 0x19, 0x03a19020 }, /* Mic Boost Volume */
			{ 0x1a, 0x03a11c30 }, /* Mic Boost Volume */
			{ 0x1e, 0x90170151 }, /* Rear jack, IN OUT EAPD Detect */
			{ 0x21, 0x03211420 },
			{ }
		},
	},
	[ALC294_FIXUP_ASUS_COEF_1B] = {
		.type = HDA_FIXUP_VERBS,
		.v.verbs = (const struct hda_verb[]) {
			/* Set bit 10 to correct noisy output after reboot from
			 * Windows 10 (due to pop noise reduction?)
			 */
			{ 0x20, AC_VERB_SET_COEF_INDEX, 0x1b },
			{ 0x20, AC_VERB_SET_PROC_COEF, 0x4e4b },
			{ }
		},
		.chained = true,
		.chain_id = ALC289_FIXUP_ASUS_GA401,
	},
	[ALC285_FIXUP_HP_GPIO_LED] = {
		.type = HDA_FIXUP_FUNC,
		.v.func = alc285_fixup_hp_gpio_led,
	},
	[ALC285_FIXUP_HP_MUTE_LED] = {
		.type = HDA_FIXUP_FUNC,
		.v.func = alc285_fixup_hp_mute_led,
	},
	[ALC236_FIXUP_HP_GPIO_LED] = {
		.type = HDA_FIXUP_FUNC,
		.v.func = alc236_fixup_hp_gpio_led,
	},
	[ALC236_FIXUP_HP_MUTE_LED] = {
		.type = HDA_FIXUP_FUNC,
		.v.func = alc236_fixup_hp_mute_led,
	},
	[ALC236_FIXUP_HP_MUTE_LED_MICMUTE_VREF] = {
		.type = HDA_FIXUP_FUNC,
		.v.func = alc236_fixup_hp_mute_led_micmute_vref,
	},
	[ALC298_FIXUP_SAMSUNG_AMP] = {
		.type = HDA_FIXUP_FUNC,
		.v.func = alc298_fixup_samsung_amp,
		.chained = true,
		.chain_id = ALC298_FIXUP_SAMSUNG_HEADPHONE_VERY_QUIET
	},
	[ALC298_FIXUP_SAMSUNG_HEADPHONE_VERY_QUIET] = {
		.type = HDA_FIXUP_VERBS,
		.v.verbs = (const struct hda_verb[]) {
			{ 0x1a, AC_VERB_SET_PIN_WIDGET_CONTROL, 0xc5 },
			{ }
		},
	},
	[ALC256_FIXUP_SAMSUNG_HEADPHONE_VERY_QUIET] = {
		.type = HDA_FIXUP_VERBS,
		.v.verbs = (const struct hda_verb[]) {
			{ 0x20, AC_VERB_SET_COEF_INDEX, 0x08},
			{ 0x20, AC_VERB_SET_PROC_COEF, 0x2fcf},
			{ }
		},
	},
	[ALC295_FIXUP_ASUS_MIC_NO_PRESENCE] = {
		.type = HDA_FIXUP_PINS,
		.v.pins = (const struct hda_pintbl[]) {
			{ 0x19, 0x01a1913c }, /* use as headset mic, without its own jack detect */
			{ }
		},
		.chained = true,
		.chain_id = ALC269_FIXUP_HEADSET_MODE
	},
	[ALC269VC_FIXUP_ACER_VCOPPERBOX_PINS] = {
		.type = HDA_FIXUP_PINS,
		.v.pins = (const struct hda_pintbl[]) {
			{ 0x14, 0x90100120 }, /* use as internal speaker */
			{ 0x18, 0x02a111f0 }, /* use as headset mic, without its own jack detect */
			{ 0x1a, 0x01011020 }, /* use as line out */
			{ },
		},
		.chained = true,
		.chain_id = ALC269_FIXUP_HEADSET_MIC
	},
	[ALC269VC_FIXUP_ACER_HEADSET_MIC] = {
		.type = HDA_FIXUP_PINS,
		.v.pins = (const struct hda_pintbl[]) {
			{ 0x18, 0x02a11030 }, /* use as headset mic */
			{ }
		},
		.chained = true,
		.chain_id = ALC269_FIXUP_HEADSET_MIC
	},
	[ALC269VC_FIXUP_ACER_MIC_NO_PRESENCE] = {
		.type = HDA_FIXUP_PINS,
		.v.pins = (const struct hda_pintbl[]) {
			{ 0x18, 0x01a11130 }, /* use as headset mic, without its own jack detect */
			{ }
		},
		.chained = true,
		.chain_id = ALC269_FIXUP_HEADSET_MIC
	},
	[ALC289_FIXUP_ASUS_GA401] = {
		.type = HDA_FIXUP_FUNC,
		.v.func = alc289_fixup_asus_ga401,
		.chained = true,
		.chain_id = ALC289_FIXUP_ASUS_GA502,
	},
	[ALC289_FIXUP_ASUS_GA502] = {
		.type = HDA_FIXUP_PINS,
		.v.pins = (const struct hda_pintbl[]) {
			{ 0x19, 0x03a11020 }, /* headset mic with jack detect */
			{ }
		},
	},
	[ALC256_FIXUP_ACER_MIC_NO_PRESENCE] = {
		.type = HDA_FIXUP_PINS,
		.v.pins = (const struct hda_pintbl[]) {
			{ 0x19, 0x02a11120 }, /* use as headset mic, without its own jack detect */
			{ }
		},
		.chained = true,
		.chain_id = ALC256_FIXUP_ASUS_HEADSET_MODE
	},
	[ALC285_FIXUP_HP_GPIO_AMP_INIT] = {
		.type = HDA_FIXUP_FUNC,
		.v.func = alc285_fixup_hp_gpio_amp_init,
		.chained = true,
		.chain_id = ALC285_FIXUP_HP_GPIO_LED
	},
	[ALC269_FIXUP_CZC_B20] = {
		.type = HDA_FIXUP_PINS,
		.v.pins = (const struct hda_pintbl[]) {
			{ 0x12, 0x411111f0 },
			{ 0x14, 0x90170110 }, /* speaker */
			{ 0x15, 0x032f1020 }, /* HP out */
			{ 0x17, 0x411111f0 },
			{ 0x18, 0x03ab1040 }, /* mic */
			{ 0x19, 0xb7a7013f },
			{ 0x1a, 0x0181305f },
			{ 0x1b, 0x411111f0 },
			{ 0x1d, 0x411111f0 },
			{ 0x1e, 0x411111f0 },
			{ }
		},
		.chain_id = ALC269_FIXUP_DMIC,
	},
	[ALC269_FIXUP_CZC_TMI] = {
		.type = HDA_FIXUP_PINS,
		.v.pins = (const struct hda_pintbl[]) {
			{ 0x12, 0x4000c000 },
			{ 0x14, 0x90170110 }, /* speaker */
			{ 0x15, 0x0421401f }, /* HP out */
			{ 0x17, 0x411111f0 },
			{ 0x18, 0x04a19020 }, /* mic */
			{ 0x19, 0x411111f0 },
			{ 0x1a, 0x411111f0 },
			{ 0x1b, 0x411111f0 },
			{ 0x1d, 0x40448505 },
			{ 0x1e, 0x411111f0 },
			{ 0x20, 0x8000ffff },
			{ }
		},
		.chain_id = ALC269_FIXUP_DMIC,
	},
	[ALC269_FIXUP_CZC_L101] = {
		.type = HDA_FIXUP_PINS,
		.v.pins = (const struct hda_pintbl[]) {
			{ 0x12, 0x40000000 },
			{ 0x14, 0x01014010 }, /* speaker */
			{ 0x15, 0x411111f0 }, /* HP out */
			{ 0x16, 0x411111f0 },
			{ 0x18, 0x01a19020 }, /* mic */
			{ 0x19, 0x02a19021 },
			{ 0x1a, 0x0181302f },
			{ 0x1b, 0x0221401f },
			{ 0x1c, 0x411111f0 },
			{ 0x1d, 0x4044c601 },
			{ 0x1e, 0x411111f0 },
			{ }
		},
		.chain_id = ALC269_FIXUP_DMIC,
	},
	[ALC269_FIXUP_LEMOTE_A1802] = {
		.type = HDA_FIXUP_PINS,
		.v.pins = (const struct hda_pintbl[]) {
			{ 0x12, 0x40000000 },
			{ 0x14, 0x90170110 }, /* speaker */
			{ 0x17, 0x411111f0 },
			{ 0x18, 0x03a19040 }, /* mic1 */
			{ 0x19, 0x90a70130 }, /* mic2 */
			{ 0x1a, 0x411111f0 },
			{ 0x1b, 0x411111f0 },
			{ 0x1d, 0x40489d2d },
			{ 0x1e, 0x411111f0 },
			{ 0x20, 0x0003ffff },
			{ 0x21, 0x03214020 },
			{ }
		},
		.chain_id = ALC269_FIXUP_DMIC,
	},
	[ALC269_FIXUP_LEMOTE_A190X] = {
		.type = HDA_FIXUP_PINS,
		.v.pins = (const struct hda_pintbl[]) {
			{ 0x14, 0x99130110 }, /* speaker */
			{ 0x15, 0x0121401f }, /* HP out */
			{ 0x18, 0x01a19c20 }, /* rear  mic */
			{ 0x19, 0x99a3092f }, /* front mic */
			{ 0x1b, 0x0201401f }, /* front lineout */
			{ }
		},
		.chain_id = ALC269_FIXUP_DMIC,
	},
	[ALC256_FIXUP_INTEL_NUC8_RUGGED] = {
		.type = HDA_FIXUP_PINS,
		.v.pins = (const struct hda_pintbl[]) {
			{ 0x1b, 0x01a1913c }, /* use as headset mic, without its own jack detect */
			{ }
		},
		.chained = true,
		.chain_id = ALC269_FIXUP_HEADSET_MODE
	},
	[ALC256_FIXUP_INTEL_NUC10] = {
		.type = HDA_FIXUP_PINS,
		.v.pins = (const struct hda_pintbl[]) {
			{ 0x19, 0x01a1913c }, /* use as headset mic, without its own jack detect */
			{ }
		},
		.chained = true,
		.chain_id = ALC269_FIXUP_HEADSET_MODE
	},
	[ALC255_FIXUP_XIAOMI_HEADSET_MIC] = {
		.type = HDA_FIXUP_VERBS,
		.v.verbs = (const struct hda_verb[]) {
			{ 0x20, AC_VERB_SET_COEF_INDEX, 0x45 },
			{ 0x20, AC_VERB_SET_PROC_COEF, 0x5089 },
			{ }
		},
		.chained = true,
		.chain_id = ALC289_FIXUP_ASUS_GA502
	},
	[ALC274_FIXUP_HP_MIC] = {
		.type = HDA_FIXUP_VERBS,
		.v.verbs = (const struct hda_verb[]) {
			{ 0x20, AC_VERB_SET_COEF_INDEX, 0x45 },
			{ 0x20, AC_VERB_SET_PROC_COEF, 0x5089 },
			{ }
		},
	},
	[ALC274_FIXUP_HP_HEADSET_MIC] = {
		.type = HDA_FIXUP_FUNC,
		.v.func = alc274_fixup_hp_headset_mic,
		.chained = true,
		.chain_id = ALC274_FIXUP_HP_MIC
	},
	[ALC274_FIXUP_HP_ENVY_GPIO] = {
		.type = HDA_FIXUP_FUNC,
		.v.func = alc274_fixup_hp_envy_gpio,
	},
	[ALC256_FIXUP_ASUS_HPE] = {
		.type = HDA_FIXUP_VERBS,
		.v.verbs = (const struct hda_verb[]) {
			/* Set EAPD high */
			{ 0x20, AC_VERB_SET_COEF_INDEX, 0x0f },
			{ 0x20, AC_VERB_SET_PROC_COEF, 0x7778 },
			{ }
		},
		.chained = true,
		.chain_id = ALC294_FIXUP_ASUS_HEADSET_MIC
	},
	[ALC285_FIXUP_THINKPAD_NO_BASS_SPK_HEADSET_JACK] = {
		.type = HDA_FIXUP_FUNC,
		.v.func = alc_fixup_headset_jack,
		.chained = true,
		.chain_id = ALC269_FIXUP_THINKPAD_ACPI
	},
	[ALC287_FIXUP_HP_GPIO_LED] = {
		.type = HDA_FIXUP_FUNC,
		.v.func = alc287_fixup_hp_gpio_led,
	},
	[ALC256_FIXUP_HP_HEADSET_MIC] = {
		.type = HDA_FIXUP_FUNC,
		.v.func = alc274_fixup_hp_headset_mic,
	},
	[ALC236_FIXUP_DELL_AIO_HEADSET_MIC] = {
		.type = HDA_FIXUP_FUNC,
		.v.func = alc_fixup_no_int_mic,
		.chained = true,
		.chain_id = ALC255_FIXUP_DELL1_MIC_NO_PRESENCE
	},
	[ALC282_FIXUP_ACER_DISABLE_LINEOUT] = {
		.type = HDA_FIXUP_PINS,
		.v.pins = (const struct hda_pintbl[]) {
			{ 0x1b, 0x411111f0 },
			{ 0x18, 0x01a1913c }, /* use as headset mic, without its own jack detect */
			{ },
		},
		.chained = true,
		.chain_id = ALC269_FIXUP_HEADSET_MODE
	},
	[ALC255_FIXUP_ACER_LIMIT_INT_MIC_BOOST] = {
		.type = HDA_FIXUP_FUNC,
		.v.func = alc269_fixup_limit_int_mic_boost,
		.chained = true,
		.chain_id = ALC255_FIXUP_ACER_MIC_NO_PRESENCE,
	},
	[ALC256_FIXUP_ACER_HEADSET_MIC] = {
		.type = HDA_FIXUP_PINS,
		.v.pins = (const struct hda_pintbl[]) {
			{ 0x19, 0x02a1113c }, /* use as headset mic, without its own jack detect */
			{ 0x1a, 0x90a1092f }, /* use as internal mic */
			{ }
		},
		.chained = true,
		.chain_id = ALC269_FIXUP_HEADSET_MODE_NO_HP_MIC
	},
	[ALC285_FIXUP_IDEAPAD_S740_COEF] = {
		.type = HDA_FIXUP_FUNC,
		.v.func = alc285_fixup_ideapad_s740_coef,
		.chained = true,
		.chain_id = ALC269_FIXUP_THINKPAD_ACPI,
	},
	[ALC285_FIXUP_HP_LIMIT_INT_MIC_BOOST] = {
		.type = HDA_FIXUP_FUNC,
		.v.func = alc269_fixup_limit_int_mic_boost,
		.chained = true,
		.chain_id = ALC285_FIXUP_HP_MUTE_LED,
	},
	[ALC295_FIXUP_ASUS_DACS] = {
		.type = HDA_FIXUP_FUNC,
		.v.func = alc295_fixup_asus_dacs,
	},
	[ALC295_FIXUP_HP_OMEN] = {
		.type = HDA_FIXUP_PINS,
		.v.pins = (const struct hda_pintbl[]) {
			{ 0x12, 0xb7a60130 },
			{ 0x13, 0x40000000 },
			{ 0x14, 0x411111f0 },
			{ 0x16, 0x411111f0 },
			{ 0x17, 0x90170110 },
			{ 0x18, 0x411111f0 },
			{ 0x19, 0x02a11030 },
			{ 0x1a, 0x411111f0 },
			{ 0x1b, 0x04a19030 },
			{ 0x1d, 0x40600001 },
			{ 0x1e, 0x411111f0 },
			{ 0x21, 0x03211020 },
			{}
		},
		.chained = true,
		.chain_id = ALC269_FIXUP_HP_LINE1_MIC1_LED,
	},
	[ALC285_FIXUP_HP_SPECTRE_X360] = {
		.type = HDA_FIXUP_FUNC,
		.v.func = alc285_fixup_hp_spectre_x360,
	},
	[ALC285_FIXUP_HP_SPECTRE_X360_EB1] = {
		.type = HDA_FIXUP_FUNC,
		.v.func = alc285_fixup_hp_spectre_x360_eb1
	},
	[ALC287_FIXUP_IDEAPAD_BASS_SPK_AMP] = {
		.type = HDA_FIXUP_FUNC,
		.v.func = alc285_fixup_ideapad_s740_coef,
		.chained = true,
		.chain_id = ALC285_FIXUP_THINKPAD_HEADSET_JACK,
	},
	[ALC623_FIXUP_LENOVO_THINKSTATION_P340] = {
		.type = HDA_FIXUP_FUNC,
		.v.func = alc_fixup_no_shutup,
		.chained = true,
		.chain_id = ALC283_FIXUP_HEADSET_MIC,
	},
	[ALC255_FIXUP_ACER_HEADPHONE_AND_MIC] = {
		.type = HDA_FIXUP_PINS,
		.v.pins = (const struct hda_pintbl[]) {
			{ 0x21, 0x03211030 }, /* Change the Headphone location to Left */
			{ }
		},
		.chained = true,
		.chain_id = ALC255_FIXUP_XIAOMI_HEADSET_MIC
	},
	[ALC236_FIXUP_HP_LIMIT_INT_MIC_BOOST] = {
		.type = HDA_FIXUP_FUNC,
		.v.func = alc269_fixup_limit_int_mic_boost,
		.chained = true,
		.chain_id = ALC236_FIXUP_HP_MUTE_LED_MICMUTE_VREF,
	},
	[ALC285_FIXUP_LEGION_Y9000X_SPEAKERS] = {
		.type = HDA_FIXUP_FUNC,
		.v.func = alc285_fixup_ideapad_s740_coef,
		.chained = true,
		.chain_id = ALC285_FIXUP_LEGION_Y9000X_AUTOMUTE,
	},
	[ALC285_FIXUP_LEGION_Y9000X_AUTOMUTE] = {
		.type = HDA_FIXUP_FUNC,
		.v.func = alc287_fixup_legion_15imhg05_speakers,
		.chained = true,
		.chain_id = ALC269_FIXUP_THINKPAD_ACPI,
	},
	[ALC287_FIXUP_LEGION_15IMHG05_SPEAKERS] = {
		.type = HDA_FIXUP_VERBS,
		//.v.verbs = legion_15imhg05_coefs,
		.v.verbs = (const struct hda_verb[]) {
			 // set left speaker Legion 7i.
			 { 0x20, AC_VERB_SET_COEF_INDEX, 0x24 },
			 { 0x20, AC_VERB_SET_PROC_COEF, 0x41 },

			 { 0x20, AC_VERB_SET_COEF_INDEX, 0x26 },
			 { 0x20, AC_VERB_SET_PROC_COEF, 0xc },
			 { 0x20, AC_VERB_SET_PROC_COEF, 0x0 },
			 { 0x20, AC_VERB_SET_PROC_COEF, 0x1a },
			 { 0x20, AC_VERB_SET_PROC_COEF, 0xb020 },

			 { 0x20, AC_VERB_SET_COEF_INDEX, 0x26 },
			 { 0x20, AC_VERB_SET_PROC_COEF, 0x2 },
			 { 0x20, AC_VERB_SET_PROC_COEF, 0x0 },
			 { 0x20, AC_VERB_SET_PROC_COEF, 0x0 },
			 { 0x20, AC_VERB_SET_PROC_COEF, 0xb020 },

			 // set right speaker Legion 7i.
			 { 0x20, AC_VERB_SET_COEF_INDEX, 0x24 },
			 { 0x20, AC_VERB_SET_PROC_COEF, 0x42 },

			 { 0x20, AC_VERB_SET_COEF_INDEX, 0x26 },
			 { 0x20, AC_VERB_SET_PROC_COEF, 0xc },
			 { 0x20, AC_VERB_SET_PROC_COEF, 0x0 },
			 { 0x20, AC_VERB_SET_PROC_COEF, 0x2a },
			 { 0x20, AC_VERB_SET_PROC_COEF, 0xb020 },

			 { 0x20, AC_VERB_SET_COEF_INDEX, 0x26 },
			 { 0x20, AC_VERB_SET_PROC_COEF, 0x2 },
			 { 0x20, AC_VERB_SET_PROC_COEF, 0x0 },
			 { 0x20, AC_VERB_SET_PROC_COEF, 0x0 },
			 { 0x20, AC_VERB_SET_PROC_COEF, 0xb020 },
			 {}
		},
		.chained = true,
		.chain_id = ALC287_FIXUP_LEGION_15IMHG05_AUTOMUTE,
	},
	[ALC287_FIXUP_LEGION_15IMHG05_AUTOMUTE] = {
		.type = HDA_FIXUP_FUNC,
		.v.func = alc287_fixup_legion_15imhg05_speakers,
		.chained = true,
		.chain_id = ALC269_FIXUP_HEADSET_MODE,
	},
	[ALC287_FIXUP_YOGA7_14ITL_SPEAKERS] = {
		.type = HDA_FIXUP_VERBS,
		.v.verbs = (const struct hda_verb[]) {
			 // set left speaker Yoga 7i.
			 { 0x20, AC_VERB_SET_COEF_INDEX, 0x24 },
			 { 0x20, AC_VERB_SET_PROC_COEF, 0x41 },

			 { 0x20, AC_VERB_SET_COEF_INDEX, 0x26 },
			 { 0x20, AC_VERB_SET_PROC_COEF, 0xc },
			 { 0x20, AC_VERB_SET_PROC_COEF, 0x0 },
			 { 0x20, AC_VERB_SET_PROC_COEF, 0x1a },
			 { 0x20, AC_VERB_SET_PROC_COEF, 0xb020 },

			 { 0x20, AC_VERB_SET_COEF_INDEX, 0x26 },
			 { 0x20, AC_VERB_SET_PROC_COEF, 0x2 },
			 { 0x20, AC_VERB_SET_PROC_COEF, 0x0 },
			 { 0x20, AC_VERB_SET_PROC_COEF, 0x0 },
			 { 0x20, AC_VERB_SET_PROC_COEF, 0xb020 },

			 // set right speaker Yoga 7i.
			 { 0x20, AC_VERB_SET_COEF_INDEX, 0x24 },
			 { 0x20, AC_VERB_SET_PROC_COEF, 0x46 },

			 { 0x20, AC_VERB_SET_COEF_INDEX, 0x26 },
			 { 0x20, AC_VERB_SET_PROC_COEF, 0xc },
			 { 0x20, AC_VERB_SET_PROC_COEF, 0x0 },
			 { 0x20, AC_VERB_SET_PROC_COEF, 0x2a },
			 { 0x20, AC_VERB_SET_PROC_COEF, 0xb020 },

			 { 0x20, AC_VERB_SET_COEF_INDEX, 0x26 },
			 { 0x20, AC_VERB_SET_PROC_COEF, 0x2 },
			 { 0x20, AC_VERB_SET_PROC_COEF, 0x0 },
			 { 0x20, AC_VERB_SET_PROC_COEF, 0x0 },
			 { 0x20, AC_VERB_SET_PROC_COEF, 0xb020 },
			 {}
		},
		.chained = true,
		.chain_id = ALC269_FIXUP_HEADSET_MODE,
	},
	[ALC298_FIXUP_LENOVO_C940_DUET7] = {
		.type = HDA_FIXUP_FUNC,
		.v.func = alc298_fixup_lenovo_c940_duet7,
	},
	[ALC287_FIXUP_13S_GEN2_SPEAKERS] = {
		.type = HDA_FIXUP_VERBS,
		.v.verbs = (const struct hda_verb[]) {
			{ 0x20, AC_VERB_SET_COEF_INDEX, 0x24 },
			{ 0x20, AC_VERB_SET_PROC_COEF, 0x41 },
			{ 0x20, AC_VERB_SET_COEF_INDEX, 0x26 },
			{ 0x20, AC_VERB_SET_PROC_COEF, 0x2 },
			{ 0x20, AC_VERB_SET_PROC_COEF, 0x0 },
			{ 0x20, AC_VERB_SET_PROC_COEF, 0x0 },
			{ 0x20, AC_VERB_SET_PROC_COEF, 0xb020 },
			{ 0x20, AC_VERB_SET_COEF_INDEX, 0x24 },
			{ 0x20, AC_VERB_SET_PROC_COEF, 0x42 },
			{ 0x20, AC_VERB_SET_COEF_INDEX, 0x26 },
			{ 0x20, AC_VERB_SET_PROC_COEF, 0x2 },
			{ 0x20, AC_VERB_SET_PROC_COEF, 0x0 },
			{ 0x20, AC_VERB_SET_PROC_COEF, 0x0 },
			{ 0x20, AC_VERB_SET_PROC_COEF, 0xb020 },
			{}
		},
		.chained = true,
		.chain_id = ALC269_FIXUP_HEADSET_MODE,
	},
	[ALC256_FIXUP_SET_COEF_DEFAULTS] = {
		.type = HDA_FIXUP_FUNC,
		.v.func = alc256_fixup_set_coef_defaults,
	},
	[ALC245_FIXUP_HP_GPIO_LED] = {
		.type = HDA_FIXUP_FUNC,
		.v.func = alc245_fixup_hp_gpio_led,
	},
	[ALC256_FIXUP_SYSTEM76_MIC_NO_PRESENCE] = {
		.type = HDA_FIXUP_PINS,
		.v.pins = (const struct hda_pintbl[]) {
			{ 0x19, 0x03a11120 }, /* use as headset mic, without its own jack detect */
			{ }
		},
		.chained = true,
		.chain_id = ALC269_FIXUP_HEADSET_MODE_NO_HP_MIC,
	},
	[ALC233_FIXUP_NO_AUDIO_JACK] = {
		.type = HDA_FIXUP_FUNC,
		.v.func = alc233_fixup_no_audio_jack,
	},
	[ALC256_FIXUP_MIC_NO_PRESENCE_AND_RESUME] = {
		.type = HDA_FIXUP_FUNC,
		.v.func = alc256_fixup_mic_no_presence_and_resume,
		.chained = true,
		.chain_id = ALC269_FIXUP_HEADSET_MODE_NO_HP_MIC
	},
	[ALC287_FIXUP_LEGION_16ACHG6] = {
		.type = HDA_FIXUP_FUNC,
		.v.func = alc287_fixup_legion_16achg6_speakers,
	},
	[ALC287_FIXUP_CS35L41_I2C_2] = {
		.type = HDA_FIXUP_FUNC,
		.v.func = cs35l41_fixup_i2c_two,
		.chained = true,
		.chain_id = ALC269_FIXUP_THINKPAD_ACPI,
	},
	[ALC287_FIXUP_CS35L41_I2C_2_HP_GPIO_LED] = {
		.type = HDA_FIXUP_FUNC,
		.v.func = cs35l41_fixup_i2c_two,
		.chained = true,
		.chain_id = ALC285_FIXUP_HP_MUTE_LED,
	},
	[ALC245_FIXUP_CS35L41_SPI_2] = {
		.type = HDA_FIXUP_FUNC,
		.v.func = cs35l41_fixup_spi_two,
	},
	[ALC245_FIXUP_CS35L41_SPI_2_HP_GPIO_LED] = {
		.type = HDA_FIXUP_FUNC,
		.v.func = cs35l41_fixup_spi_two,
		.chained = true,
		.chain_id = ALC285_FIXUP_HP_GPIO_LED,
	},
	[ALC245_FIXUP_CS35L41_SPI_4] = {
		.type = HDA_FIXUP_FUNC,
		.v.func = cs35l41_fixup_spi_four,
	},
	[ALC245_FIXUP_CS35L41_SPI_4_HP_GPIO_LED] = {
		.type = HDA_FIXUP_FUNC,
		.v.func = cs35l41_fixup_spi_four,
		.chained = true,
		.chain_id = ALC285_FIXUP_HP_GPIO_LED,
	},
	[ALC285_FIXUP_HP_SPEAKERS_MICMUTE_LED] = {
		.type = HDA_FIXUP_VERBS,
		.v.verbs = (const struct hda_verb[]) {
			 { 0x20, AC_VERB_SET_COEF_INDEX, 0x19 },
			 { 0x20, AC_VERB_SET_PROC_COEF, 0x8e11 },
			 { }
		},
		.chained = true,
		.chain_id = ALC285_FIXUP_HP_MUTE_LED,
	},
<<<<<<< HEAD
	[ALC269_FIXUP_DELL4_MIC_NO_PRESENCE_QUIET] = {
		.type = HDA_FIXUP_FUNC,
		.v.func = alc_fixup_dell4_mic_no_presence_quiet,
		.chained = true,
		.chain_id = ALC269_FIXUP_DELL4_MIC_NO_PRESENCE,
	},
	[ALC295_FIXUP_FRAMEWORK_LAPTOP_MIC_NO_PRESENCE] = {
		.type = HDA_FIXUP_PINS,
		.v.pins = (const struct hda_pintbl[]) {
			{ 0x19, 0x02a1112c }, /* use as headset mic, without its own jack detect */
			{ }
		},
		.chained = true,
		.chain_id = ALC269_FIXUP_HEADSET_MODE_NO_HP_MIC
	},
	[ALC287_FIXUP_LEGION_16ITHG6] = {
		.type = HDA_FIXUP_FUNC,
		.v.func = alc287_fixup_legion_16ithg6_speakers,
	},
	[ALC287_FIXUP_YOGA9_14IAP7_BASS_SPK] = {
		.type = HDA_FIXUP_VERBS,
		.v.verbs = (const struct hda_verb[]) {
			// enable left speaker
			{ 0x20, AC_VERB_SET_COEF_INDEX, 0x24 },
			{ 0x20, AC_VERB_SET_PROC_COEF, 0x41 },

			{ 0x20, AC_VERB_SET_COEF_INDEX, 0x26 },
			{ 0x20, AC_VERB_SET_PROC_COEF, 0xc },
			{ 0x20, AC_VERB_SET_PROC_COEF, 0x0 },
			{ 0x20, AC_VERB_SET_PROC_COEF, 0x1a },
			{ 0x20, AC_VERB_SET_PROC_COEF, 0xb020 },

			{ 0x20, AC_VERB_SET_COEF_INDEX, 0x26 },
			{ 0x20, AC_VERB_SET_PROC_COEF, 0xf },
			{ 0x20, AC_VERB_SET_PROC_COEF, 0x0 },
			{ 0x20, AC_VERB_SET_PROC_COEF, 0x42 },
			{ 0x20, AC_VERB_SET_PROC_COEF, 0xb020 },

			{ 0x20, AC_VERB_SET_COEF_INDEX, 0x26 },
			{ 0x20, AC_VERB_SET_PROC_COEF, 0x10 },
			{ 0x20, AC_VERB_SET_PROC_COEF, 0x0 },
			{ 0x20, AC_VERB_SET_PROC_COEF, 0x40 },
			{ 0x20, AC_VERB_SET_PROC_COEF, 0xb020 },

			{ 0x20, AC_VERB_SET_COEF_INDEX, 0x26 },
			{ 0x20, AC_VERB_SET_PROC_COEF, 0x2 },
			{ 0x20, AC_VERB_SET_PROC_COEF, 0x0 },
			{ 0x20, AC_VERB_SET_PROC_COEF, 0x0 },
			{ 0x20, AC_VERB_SET_PROC_COEF, 0xb020 },

			// enable right speaker
			{ 0x20, AC_VERB_SET_COEF_INDEX, 0x24 },
			{ 0x20, AC_VERB_SET_PROC_COEF, 0x46 },

			{ 0x20, AC_VERB_SET_COEF_INDEX, 0x26 },
			{ 0x20, AC_VERB_SET_PROC_COEF, 0xc },
			{ 0x20, AC_VERB_SET_PROC_COEF, 0x0 },
			{ 0x20, AC_VERB_SET_PROC_COEF, 0x2a },
			{ 0x20, AC_VERB_SET_PROC_COEF, 0xb020 },

			{ 0x20, AC_VERB_SET_COEF_INDEX, 0x26 },
			{ 0x20, AC_VERB_SET_PROC_COEF, 0xf },
			{ 0x20, AC_VERB_SET_PROC_COEF, 0x0 },
			{ 0x20, AC_VERB_SET_PROC_COEF, 0x46 },
			{ 0x20, AC_VERB_SET_PROC_COEF, 0xb020 },

			{ 0x20, AC_VERB_SET_COEF_INDEX, 0x26 },
			{ 0x20, AC_VERB_SET_PROC_COEF, 0x10 },
			{ 0x20, AC_VERB_SET_PROC_COEF, 0x0 },
			{ 0x20, AC_VERB_SET_PROC_COEF, 0x44 },
			{ 0x20, AC_VERB_SET_PROC_COEF, 0xb020 },

			{ 0x20, AC_VERB_SET_COEF_INDEX, 0x26 },
			{ 0x20, AC_VERB_SET_PROC_COEF, 0x2 },
			{ 0x20, AC_VERB_SET_PROC_COEF, 0x0 },
			{ 0x20, AC_VERB_SET_PROC_COEF, 0x0 },
			{ 0x20, AC_VERB_SET_PROC_COEF, 0xb020 },

			{ },
		},
	},
	[ALC287_FIXUP_YOGA9_14IAP7_BASS_SPK_PIN] = {
		.type = HDA_FIXUP_FUNC,
		.v.func = alc287_fixup_yoga9_14iap7_bass_spk_pin,
		.chained = true,
		.chain_id = ALC287_FIXUP_YOGA9_14IAP7_BASS_SPK,
=======
	[ALC295_FIXUP_DELL_INSPIRON_TOP_SPEAKERS] = {
		.type = HDA_FIXUP_FUNC,
		.v.func = alc295_fixup_dell_inspiron_top_speakers,
		.chained = true,
		.chain_id = ALC269_FIXUP_DELL4_MIC_NO_PRESENCE,
	},
	[ALC236_FIXUP_DELL_DUAL_CODECS] = {
		.type = HDA_FIXUP_PINS,
		.v.func = alc1220_fixup_gb_dual_codecs,
		.chained = true,
		.chain_id = ALC255_FIXUP_DELL1_MIC_NO_PRESENCE,
>>>>>>> d5728772
	},
};

static const struct snd_pci_quirk alc269_fixup_tbl[] = {
	SND_PCI_QUIRK(0x1025, 0x0283, "Acer TravelMate 8371", ALC269_FIXUP_INV_DMIC),
	SND_PCI_QUIRK(0x1025, 0x029b, "Acer 1810TZ", ALC269_FIXUP_INV_DMIC),
	SND_PCI_QUIRK(0x1025, 0x0349, "Acer AOD260", ALC269_FIXUP_INV_DMIC),
	SND_PCI_QUIRK(0x1025, 0x047c, "Acer AC700", ALC269_FIXUP_ACER_AC700),
	SND_PCI_QUIRK(0x1025, 0x072d, "Acer Aspire V5-571G", ALC269_FIXUP_ASPIRE_HEADSET_MIC),
	SND_PCI_QUIRK(0x1025, 0x0740, "Acer AO725", ALC271_FIXUP_HP_GATE_MIC_JACK),
	SND_PCI_QUIRK(0x1025, 0x0742, "Acer AO756", ALC271_FIXUP_HP_GATE_MIC_JACK),
	SND_PCI_QUIRK(0x1025, 0x0762, "Acer Aspire E1-472", ALC271_FIXUP_HP_GATE_MIC_JACK_E1_572),
	SND_PCI_QUIRK(0x1025, 0x0775, "Acer Aspire E1-572", ALC271_FIXUP_HP_GATE_MIC_JACK_E1_572),
	SND_PCI_QUIRK(0x1025, 0x079b, "Acer Aspire V5-573G", ALC282_FIXUP_ASPIRE_V5_PINS),
	SND_PCI_QUIRK(0x1025, 0x080d, "Acer Aspire V5-122P", ALC269_FIXUP_ASPIRE_HEADSET_MIC),
	SND_PCI_QUIRK(0x1025, 0x0840, "Acer Aspire E1", ALC269VB_FIXUP_ASPIRE_E1_COEF),
	SND_PCI_QUIRK(0x1025, 0x101c, "Acer Veriton N2510G", ALC269_FIXUP_LIFEBOOK),
	SND_PCI_QUIRK(0x1025, 0x102b, "Acer Aspire C24-860", ALC286_FIXUP_ACER_AIO_MIC_NO_PRESENCE),
	SND_PCI_QUIRK(0x1025, 0x1065, "Acer Aspire C20-820", ALC269VC_FIXUP_ACER_HEADSET_MIC),
	SND_PCI_QUIRK(0x1025, 0x106d, "Acer Cloudbook 14", ALC283_FIXUP_CHROME_BOOK),
	SND_PCI_QUIRK(0x1025, 0x1094, "Acer Aspire E5-575T", ALC255_FIXUP_ACER_LIMIT_INT_MIC_BOOST),
	SND_PCI_QUIRK(0x1025, 0x1099, "Acer Aspire E5-523G", ALC255_FIXUP_ACER_MIC_NO_PRESENCE),
	SND_PCI_QUIRK(0x1025, 0x110e, "Acer Aspire ES1-432", ALC255_FIXUP_ACER_MIC_NO_PRESENCE),
	SND_PCI_QUIRK(0x1025, 0x1166, "Acer Veriton N4640G", ALC269_FIXUP_LIFEBOOK),
	SND_PCI_QUIRK(0x1025, 0x1167, "Acer Veriton N6640G", ALC269_FIXUP_LIFEBOOK),
	SND_PCI_QUIRK(0x1025, 0x1246, "Acer Predator Helios 500", ALC299_FIXUP_PREDATOR_SPK),
	SND_PCI_QUIRK(0x1025, 0x1247, "Acer vCopperbox", ALC269VC_FIXUP_ACER_VCOPPERBOX_PINS),
	SND_PCI_QUIRK(0x1025, 0x1248, "Acer Veriton N4660G", ALC269VC_FIXUP_ACER_MIC_NO_PRESENCE),
	SND_PCI_QUIRK(0x1025, 0x1269, "Acer SWIFT SF314-54", ALC256_FIXUP_ACER_HEADSET_MIC),
	SND_PCI_QUIRK(0x1025, 0x128f, "Acer Veriton Z6860G", ALC286_FIXUP_ACER_AIO_HEADSET_MIC),
	SND_PCI_QUIRK(0x1025, 0x1290, "Acer Veriton Z4860G", ALC286_FIXUP_ACER_AIO_HEADSET_MIC),
	SND_PCI_QUIRK(0x1025, 0x1291, "Acer Veriton Z4660G", ALC286_FIXUP_ACER_AIO_HEADSET_MIC),
	SND_PCI_QUIRK(0x1025, 0x129c, "Acer SWIFT SF314-55", ALC256_FIXUP_ACER_HEADSET_MIC),
	SND_PCI_QUIRK(0x1025, 0x129d, "Acer SWIFT SF313-51", ALC256_FIXUP_ACER_MIC_NO_PRESENCE),
	SND_PCI_QUIRK(0x1025, 0x1300, "Acer SWIFT SF314-56", ALC256_FIXUP_ACER_MIC_NO_PRESENCE),
	SND_PCI_QUIRK(0x1025, 0x1308, "Acer Aspire Z24-890", ALC286_FIXUP_ACER_AIO_HEADSET_MIC),
	SND_PCI_QUIRK(0x1025, 0x132a, "Acer TravelMate B114-21", ALC233_FIXUP_ACER_HEADSET_MIC),
	SND_PCI_QUIRK(0x1025, 0x1330, "Acer TravelMate X514-51T", ALC255_FIXUP_ACER_HEADSET_MIC),
	SND_PCI_QUIRK(0x1025, 0x141f, "Acer Spin SP513-54N", ALC255_FIXUP_ACER_MIC_NO_PRESENCE),
	SND_PCI_QUIRK(0x1025, 0x142b, "Acer Swift SF314-42", ALC255_FIXUP_ACER_MIC_NO_PRESENCE),
	SND_PCI_QUIRK(0x1025, 0x1430, "Acer TravelMate B311R-31", ALC256_FIXUP_ACER_MIC_NO_PRESENCE),
	SND_PCI_QUIRK(0x1025, 0x1466, "Acer Aspire A515-56", ALC255_FIXUP_ACER_HEADPHONE_AND_MIC),
	SND_PCI_QUIRK(0x1028, 0x0470, "Dell M101z", ALC269_FIXUP_DELL_M101Z),
	SND_PCI_QUIRK(0x1028, 0x053c, "Dell Latitude E5430", ALC292_FIXUP_DELL_E7X),
	SND_PCI_QUIRK(0x1028, 0x054b, "Dell XPS one 2710", ALC275_FIXUP_DELL_XPS),
	SND_PCI_QUIRK(0x1028, 0x05bd, "Dell Latitude E6440", ALC292_FIXUP_DELL_E7X),
	SND_PCI_QUIRK(0x1028, 0x05be, "Dell Latitude E6540", ALC292_FIXUP_DELL_E7X),
	SND_PCI_QUIRK(0x1028, 0x05ca, "Dell Latitude E7240", ALC292_FIXUP_DELL_E7X),
	SND_PCI_QUIRK(0x1028, 0x05cb, "Dell Latitude E7440", ALC292_FIXUP_DELL_E7X),
	SND_PCI_QUIRK(0x1028, 0x05da, "Dell Vostro 5460", ALC290_FIXUP_SUBWOOFER),
	SND_PCI_QUIRK(0x1028, 0x05f4, "Dell", ALC269_FIXUP_DELL1_MIC_NO_PRESENCE),
	SND_PCI_QUIRK(0x1028, 0x05f5, "Dell", ALC269_FIXUP_DELL1_MIC_NO_PRESENCE),
	SND_PCI_QUIRK(0x1028, 0x05f6, "Dell", ALC269_FIXUP_DELL1_MIC_NO_PRESENCE),
	SND_PCI_QUIRK(0x1028, 0x0615, "Dell Vostro 5470", ALC290_FIXUP_SUBWOOFER_HSJACK),
	SND_PCI_QUIRK(0x1028, 0x0616, "Dell Vostro 5470", ALC290_FIXUP_SUBWOOFER_HSJACK),
	SND_PCI_QUIRK(0x1028, 0x062c, "Dell Latitude E5550", ALC292_FIXUP_DELL_E7X),
	SND_PCI_QUIRK(0x1028, 0x062e, "Dell Latitude E7450", ALC292_FIXUP_DELL_E7X),
	SND_PCI_QUIRK(0x1028, 0x0638, "Dell Inspiron 5439", ALC290_FIXUP_MONO_SPEAKERS_HSJACK),
	SND_PCI_QUIRK(0x1028, 0x064a, "Dell", ALC293_FIXUP_DELL1_MIC_NO_PRESENCE),
	SND_PCI_QUIRK(0x1028, 0x064b, "Dell", ALC293_FIXUP_DELL1_MIC_NO_PRESENCE),
	SND_PCI_QUIRK(0x1028, 0x0665, "Dell XPS 13", ALC288_FIXUP_DELL_XPS_13),
	SND_PCI_QUIRK(0x1028, 0x0669, "Dell Optiplex 9020m", ALC255_FIXUP_DELL1_MIC_NO_PRESENCE),
	SND_PCI_QUIRK(0x1028, 0x069a, "Dell Vostro 5480", ALC290_FIXUP_SUBWOOFER_HSJACK),
	SND_PCI_QUIRK(0x1028, 0x06c7, "Dell", ALC255_FIXUP_DELL1_MIC_NO_PRESENCE),
	SND_PCI_QUIRK(0x1028, 0x06d9, "Dell", ALC293_FIXUP_DELL1_MIC_NO_PRESENCE),
	SND_PCI_QUIRK(0x1028, 0x06da, "Dell", ALC293_FIXUP_DELL1_MIC_NO_PRESENCE),
	SND_PCI_QUIRK(0x1028, 0x06db, "Dell", ALC293_FIXUP_DISABLE_AAMIX_MULTIJACK),
	SND_PCI_QUIRK(0x1028, 0x06dd, "Dell", ALC293_FIXUP_DISABLE_AAMIX_MULTIJACK),
	SND_PCI_QUIRK(0x1028, 0x06de, "Dell", ALC293_FIXUP_DISABLE_AAMIX_MULTIJACK),
	SND_PCI_QUIRK(0x1028, 0x06df, "Dell", ALC293_FIXUP_DISABLE_AAMIX_MULTIJACK),
	SND_PCI_QUIRK(0x1028, 0x06e0, "Dell", ALC293_FIXUP_DISABLE_AAMIX_MULTIJACK),
	SND_PCI_QUIRK(0x1028, 0x0706, "Dell Inspiron 7559", ALC256_FIXUP_DELL_INSPIRON_7559_SUBWOOFER),
	SND_PCI_QUIRK(0x1028, 0x0725, "Dell Inspiron 3162", ALC255_FIXUP_DELL_SPK_NOISE),
	SND_PCI_QUIRK(0x1028, 0x0738, "Dell Precision 5820", ALC269_FIXUP_NO_SHUTUP),
	SND_PCI_QUIRK(0x1028, 0x075c, "Dell XPS 27 7760", ALC298_FIXUP_SPK_VOLUME),
	SND_PCI_QUIRK(0x1028, 0x075d, "Dell AIO", ALC298_FIXUP_SPK_VOLUME),
	SND_PCI_QUIRK(0x1028, 0x0798, "Dell Inspiron 17 7000 Gaming", ALC256_FIXUP_DELL_INSPIRON_7559_SUBWOOFER),
	SND_PCI_QUIRK(0x1028, 0x07b0, "Dell Precision 7520", ALC295_FIXUP_DISABLE_DAC3),
	SND_PCI_QUIRK(0x1028, 0x080c, "Dell WYSE", ALC225_FIXUP_DELL_WYSE_MIC_NO_PRESENCE),
	SND_PCI_QUIRK(0x1028, 0x084b, "Dell", ALC274_FIXUP_DELL_AIO_LINEOUT_VERB),
	SND_PCI_QUIRK(0x1028, 0x084e, "Dell", ALC274_FIXUP_DELL_AIO_LINEOUT_VERB),
	SND_PCI_QUIRK(0x1028, 0x0871, "Dell Precision 3630", ALC255_FIXUP_DELL_HEADSET_MIC),
	SND_PCI_QUIRK(0x1028, 0x0872, "Dell Precision 3630", ALC255_FIXUP_DELL_HEADSET_MIC),
	SND_PCI_QUIRK(0x1028, 0x0873, "Dell Precision 3930", ALC255_FIXUP_DUMMY_LINEOUT_VERB),
	SND_PCI_QUIRK(0x1028, 0x087d, "Dell Precision 5530", ALC289_FIXUP_DUAL_SPK),
	SND_PCI_QUIRK(0x1028, 0x08ad, "Dell WYSE AIO", ALC225_FIXUP_DELL_WYSE_AIO_MIC_NO_PRESENCE),
	SND_PCI_QUIRK(0x1028, 0x08ae, "Dell WYSE NB", ALC225_FIXUP_DELL1_MIC_NO_PRESENCE),
	SND_PCI_QUIRK(0x1028, 0x0935, "Dell", ALC274_FIXUP_DELL_AIO_LINEOUT_VERB),
	SND_PCI_QUIRK(0x1028, 0x097d, "Dell Precision", ALC289_FIXUP_DUAL_SPK),
	SND_PCI_QUIRK(0x1028, 0x097e, "Dell Precision", ALC289_FIXUP_DUAL_SPK),
	SND_PCI_QUIRK(0x1028, 0x098d, "Dell Precision", ALC233_FIXUP_ASUS_MIC_NO_PRESENCE),
	SND_PCI_QUIRK(0x1028, 0x09bf, "Dell Precision", ALC233_FIXUP_ASUS_MIC_NO_PRESENCE),
	SND_PCI_QUIRK(0x1028, 0x0a2e, "Dell", ALC236_FIXUP_DELL_AIO_HEADSET_MIC),
	SND_PCI_QUIRK(0x1028, 0x0a30, "Dell", ALC236_FIXUP_DELL_AIO_HEADSET_MIC),
	SND_PCI_QUIRK(0x1028, 0x0a38, "Dell Latitude 7520", ALC269_FIXUP_DELL4_MIC_NO_PRESENCE_QUIET),
	SND_PCI_QUIRK(0x1028, 0x0a58, "Dell", ALC255_FIXUP_DELL_HEADSET_MIC),
	SND_PCI_QUIRK(0x1028, 0x0a61, "Dell XPS 15 9510", ALC289_FIXUP_DUAL_SPK),
	SND_PCI_QUIRK(0x1028, 0x0a62, "Dell Precision 5560", ALC289_FIXUP_DUAL_SPK),
	SND_PCI_QUIRK(0x1028, 0x0a9d, "Dell Latitude 5430", ALC269_FIXUP_DELL4_MIC_NO_PRESENCE),
	SND_PCI_QUIRK(0x1028, 0x0a9e, "Dell Latitude 5430", ALC269_FIXUP_DELL4_MIC_NO_PRESENCE),
	SND_PCI_QUIRK(0x1028, 0x0b19, "Dell XPS 15 9520", ALC289_FIXUP_DUAL_SPK),
	SND_PCI_QUIRK(0x1028, 0x0b1a, "Dell Precision 5570", ALC289_FIXUP_DUAL_SPK),
	SND_PCI_QUIRK(0x1028, 0x0b37, "Dell Inspiron 16 Plus 7620 2-in-1", ALC295_FIXUP_DELL_INSPIRON_TOP_SPEAKERS),
	SND_PCI_QUIRK(0x1028, 0x0b71, "Dell Inspiron 16 Plus 7620", ALC295_FIXUP_DELL_INSPIRON_TOP_SPEAKERS),
	SND_PCI_QUIRK(0x1028, 0x0c19, "Dell Precision 3340", ALC236_FIXUP_DELL_DUAL_CODECS),
	SND_PCI_QUIRK(0x1028, 0x0c1a, "Dell Precision 3340", ALC236_FIXUP_DELL_DUAL_CODECS),
	SND_PCI_QUIRK(0x1028, 0x0c1b, "Dell Precision 3440", ALC236_FIXUP_DELL_DUAL_CODECS),
	SND_PCI_QUIRK(0x1028, 0x0c1c, "Dell Precision 3540", ALC236_FIXUP_DELL_DUAL_CODECS),
	SND_PCI_QUIRK(0x1028, 0x0c1d, "Dell Precision 3440", ALC236_FIXUP_DELL_DUAL_CODECS),
	SND_PCI_QUIRK(0x1028, 0x0c1e, "Dell Precision 3540", ALC236_FIXUP_DELL_DUAL_CODECS),
	SND_PCI_QUIRK(0x1028, 0x164a, "Dell", ALC293_FIXUP_DELL1_MIC_NO_PRESENCE),
	SND_PCI_QUIRK(0x1028, 0x164b, "Dell", ALC293_FIXUP_DELL1_MIC_NO_PRESENCE),
	SND_PCI_QUIRK(0x103c, 0x1586, "HP", ALC269_FIXUP_HP_MUTE_LED_MIC2),
	SND_PCI_QUIRK(0x103c, 0x18e6, "HP", ALC269_FIXUP_HP_GPIO_LED),
	SND_PCI_QUIRK(0x103c, 0x218b, "HP", ALC269_FIXUP_LIMIT_INT_MIC_BOOST_MUTE_LED),
	SND_PCI_QUIRK(0x103c, 0x21f9, "HP", ALC269_FIXUP_HP_MUTE_LED_MIC1),
	SND_PCI_QUIRK(0x103c, 0x2210, "HP", ALC269_FIXUP_HP_MUTE_LED_MIC1),
	SND_PCI_QUIRK(0x103c, 0x2214, "HP", ALC269_FIXUP_HP_MUTE_LED_MIC1),
	SND_PCI_QUIRK(0x103c, 0x221b, "HP", ALC269_FIXUP_HP_GPIO_MIC1_LED),
	SND_PCI_QUIRK(0x103c, 0x221c, "HP EliteBook 755 G2", ALC280_FIXUP_HP_HEADSET_MIC),
	SND_PCI_QUIRK(0x103c, 0x2221, "HP", ALC269_FIXUP_HP_GPIO_MIC1_LED),
	SND_PCI_QUIRK(0x103c, 0x2225, "HP", ALC269_FIXUP_HP_GPIO_MIC1_LED),
	SND_PCI_QUIRK(0x103c, 0x2236, "HP", ALC269_FIXUP_HP_LINE1_MIC1_LED),
	SND_PCI_QUIRK(0x103c, 0x2237, "HP", ALC269_FIXUP_HP_LINE1_MIC1_LED),
	SND_PCI_QUIRK(0x103c, 0x2238, "HP", ALC269_FIXUP_HP_LINE1_MIC1_LED),
	SND_PCI_QUIRK(0x103c, 0x2239, "HP", ALC269_FIXUP_HP_LINE1_MIC1_LED),
	SND_PCI_QUIRK(0x103c, 0x224b, "HP", ALC269_FIXUP_HP_LINE1_MIC1_LED),
	SND_PCI_QUIRK(0x103c, 0x2253, "HP", ALC269_FIXUP_HP_GPIO_MIC1_LED),
	SND_PCI_QUIRK(0x103c, 0x2254, "HP", ALC269_FIXUP_HP_GPIO_MIC1_LED),
	SND_PCI_QUIRK(0x103c, 0x2255, "HP", ALC269_FIXUP_HP_GPIO_MIC1_LED),
	SND_PCI_QUIRK(0x103c, 0x2256, "HP", ALC269_FIXUP_HP_GPIO_MIC1_LED),
	SND_PCI_QUIRK(0x103c, 0x2257, "HP", ALC269_FIXUP_HP_GPIO_MIC1_LED),
	SND_PCI_QUIRK(0x103c, 0x2259, "HP", ALC269_FIXUP_HP_GPIO_MIC1_LED),
	SND_PCI_QUIRK(0x103c, 0x225a, "HP", ALC269_FIXUP_HP_DOCK_GPIO_MIC1_LED),
	SND_PCI_QUIRK(0x103c, 0x225f, "HP", ALC280_FIXUP_HP_GPIO2_MIC_HOTKEY),
	SND_PCI_QUIRK(0x103c, 0x2260, "HP", ALC269_FIXUP_HP_MUTE_LED_MIC1),
	SND_PCI_QUIRK(0x103c, 0x2263, "HP", ALC269_FIXUP_HP_MUTE_LED_MIC1),
	SND_PCI_QUIRK(0x103c, 0x2264, "HP", ALC269_FIXUP_HP_MUTE_LED_MIC1),
	SND_PCI_QUIRK(0x103c, 0x2265, "HP", ALC269_FIXUP_HP_MUTE_LED_MIC1),
	SND_PCI_QUIRK(0x103c, 0x2268, "HP", ALC269_FIXUP_HP_MUTE_LED_MIC1),
	SND_PCI_QUIRK(0x103c, 0x226a, "HP", ALC269_FIXUP_HP_MUTE_LED_MIC1),
	SND_PCI_QUIRK(0x103c, 0x226b, "HP", ALC269_FIXUP_HP_MUTE_LED_MIC1),
	SND_PCI_QUIRK(0x103c, 0x226e, "HP", ALC269_FIXUP_HP_MUTE_LED_MIC1),
	SND_PCI_QUIRK(0x103c, 0x2271, "HP", ALC286_FIXUP_HP_GPIO_LED),
	SND_PCI_QUIRK(0x103c, 0x2272, "HP", ALC269_FIXUP_HP_GPIO_MIC1_LED),
	SND_PCI_QUIRK(0x103c, 0x2272, "HP", ALC280_FIXUP_HP_DOCK_PINS),
	SND_PCI_QUIRK(0x103c, 0x2273, "HP", ALC269_FIXUP_HP_GPIO_MIC1_LED),
	SND_PCI_QUIRK(0x103c, 0x2273, "HP", ALC280_FIXUP_HP_DOCK_PINS),
	SND_PCI_QUIRK(0x103c, 0x2278, "HP", ALC269_FIXUP_HP_GPIO_MIC1_LED),
	SND_PCI_QUIRK(0x103c, 0x227f, "HP", ALC269_FIXUP_HP_MUTE_LED_MIC1),
	SND_PCI_QUIRK(0x103c, 0x2282, "HP", ALC269_FIXUP_HP_MUTE_LED_MIC1),
	SND_PCI_QUIRK(0x103c, 0x228b, "HP", ALC269_FIXUP_HP_MUTE_LED_MIC1),
	SND_PCI_QUIRK(0x103c, 0x228e, "HP", ALC269_FIXUP_HP_MUTE_LED_MIC1),
	SND_PCI_QUIRK(0x103c, 0x229e, "HP", ALC269_FIXUP_HP_MUTE_LED_MIC1),
	SND_PCI_QUIRK(0x103c, 0x22b2, "HP", ALC269_FIXUP_HP_MUTE_LED_MIC1),
	SND_PCI_QUIRK(0x103c, 0x22b7, "HP", ALC269_FIXUP_HP_MUTE_LED_MIC1),
	SND_PCI_QUIRK(0x103c, 0x22bf, "HP", ALC269_FIXUP_HP_MUTE_LED_MIC1),
	SND_PCI_QUIRK(0x103c, 0x22c4, "HP", ALC269_FIXUP_HP_MUTE_LED_MIC1),
	SND_PCI_QUIRK(0x103c, 0x22c5, "HP", ALC269_FIXUP_HP_MUTE_LED_MIC1),
	SND_PCI_QUIRK(0x103c, 0x22c7, "HP", ALC269_FIXUP_HP_MUTE_LED_MIC1),
	SND_PCI_QUIRK(0x103c, 0x22c8, "HP", ALC269_FIXUP_HP_MUTE_LED_MIC1),
	SND_PCI_QUIRK(0x103c, 0x22cf, "HP", ALC269_FIXUP_HP_MUTE_LED_MIC1),
	SND_PCI_QUIRK(0x103c, 0x22db, "HP", ALC280_FIXUP_HP_9480M),
	SND_PCI_QUIRK(0x103c, 0x22dc, "HP", ALC269_FIXUP_HP_GPIO_MIC1_LED),
	SND_PCI_QUIRK(0x103c, 0x22fb, "HP", ALC269_FIXUP_HP_GPIO_MIC1_LED),
	SND_PCI_QUIRK(0x103c, 0x2334, "HP", ALC269_FIXUP_HP_MUTE_LED_MIC1),
	SND_PCI_QUIRK(0x103c, 0x2335, "HP", ALC269_FIXUP_HP_MUTE_LED_MIC1),
	SND_PCI_QUIRK(0x103c, 0x2336, "HP", ALC269_FIXUP_HP_MUTE_LED_MIC1),
	SND_PCI_QUIRK(0x103c, 0x2337, "HP", ALC269_FIXUP_HP_MUTE_LED_MIC1),
	SND_PCI_QUIRK(0x103c, 0x2b5e, "HP 288 Pro G2 MT", ALC221_FIXUP_HP_288PRO_MIC_NO_PRESENCE),
	SND_PCI_QUIRK(0x103c, 0x802e, "HP Z240 SFF", ALC221_FIXUP_HP_MIC_NO_PRESENCE),
	SND_PCI_QUIRK(0x103c, 0x802f, "HP Z240", ALC221_FIXUP_HP_MIC_NO_PRESENCE),
	SND_PCI_QUIRK(0x103c, 0x8077, "HP", ALC256_FIXUP_HP_HEADSET_MIC),
	SND_PCI_QUIRK(0x103c, 0x8158, "HP", ALC256_FIXUP_HP_HEADSET_MIC),
	SND_PCI_QUIRK(0x103c, 0x820d, "HP Pavilion 15", ALC269_FIXUP_HP_MUTE_LED_MIC3),
	SND_PCI_QUIRK(0x103c, 0x8256, "HP", ALC221_FIXUP_HP_FRONT_MIC),
	SND_PCI_QUIRK(0x103c, 0x827e, "HP x360", ALC295_FIXUP_HP_X360),
	SND_PCI_QUIRK(0x103c, 0x827f, "HP x360", ALC269_FIXUP_HP_MUTE_LED_MIC3),
	SND_PCI_QUIRK(0x103c, 0x82bf, "HP G3 mini", ALC221_FIXUP_HP_MIC_NO_PRESENCE),
	SND_PCI_QUIRK(0x103c, 0x82c0, "HP G3 mini premium", ALC221_FIXUP_HP_MIC_NO_PRESENCE),
	SND_PCI_QUIRK(0x103c, 0x83b9, "HP Spectre x360", ALC269_FIXUP_HP_MUTE_LED_MIC3),
	SND_PCI_QUIRK(0x103c, 0x841c, "HP Pavilion 15-CK0xx", ALC269_FIXUP_HP_MUTE_LED_MIC3),
	SND_PCI_QUIRK(0x103c, 0x8497, "HP Envy x360", ALC269_FIXUP_HP_MUTE_LED_MIC3),
	SND_PCI_QUIRK(0x103c, 0x84da, "HP OMEN dc0019-ur", ALC295_FIXUP_HP_OMEN),
	SND_PCI_QUIRK(0x103c, 0x84e7, "HP Pavilion 15", ALC269_FIXUP_HP_MUTE_LED_MIC3),
	SND_PCI_QUIRK(0x103c, 0x8519, "HP Spectre x360 15-df0xxx", ALC285_FIXUP_HP_SPECTRE_X360),
	SND_PCI_QUIRK(0x103c, 0x860f, "HP ZBook 15 G6", ALC285_FIXUP_HP_GPIO_AMP_INIT),
	SND_PCI_QUIRK(0x103c, 0x861f, "HP Elite Dragonfly G1", ALC285_FIXUP_HP_GPIO_AMP_INIT),
	SND_PCI_QUIRK(0x103c, 0x869d, "HP", ALC236_FIXUP_HP_MUTE_LED),
	SND_PCI_QUIRK(0x103c, 0x86c7, "HP Envy AiO 32", ALC274_FIXUP_HP_ENVY_GPIO),
	SND_PCI_QUIRK(0x103c, 0x86e7, "HP Spectre x360 15-eb0xxx", ALC285_FIXUP_HP_SPECTRE_X360_EB1),
	SND_PCI_QUIRK(0x103c, 0x86e8, "HP Spectre x360 15-eb0xxx", ALC285_FIXUP_HP_SPECTRE_X360_EB1),
	SND_PCI_QUIRK(0x103c, 0x8716, "HP Elite Dragonfly G2 Notebook PC", ALC285_FIXUP_HP_GPIO_AMP_INIT),
	SND_PCI_QUIRK(0x103c, 0x8720, "HP EliteBook x360 1040 G8 Notebook PC", ALC285_FIXUP_HP_GPIO_AMP_INIT),
	SND_PCI_QUIRK(0x103c, 0x8724, "HP EliteBook 850 G7", ALC285_FIXUP_HP_GPIO_LED),
	SND_PCI_QUIRK(0x103c, 0x8728, "HP EliteBook 840 G7", ALC285_FIXUP_HP_GPIO_LED),
	SND_PCI_QUIRK(0x103c, 0x8729, "HP", ALC285_FIXUP_HP_GPIO_LED),
	SND_PCI_QUIRK(0x103c, 0x8730, "HP ProBook 445 G7", ALC236_FIXUP_HP_MUTE_LED_MICMUTE_VREF),
	SND_PCI_QUIRK(0x103c, 0x8735, "HP ProBook 435 G7", ALC236_FIXUP_HP_MUTE_LED_MICMUTE_VREF),
	SND_PCI_QUIRK(0x103c, 0x8736, "HP", ALC285_FIXUP_HP_GPIO_AMP_INIT),
	SND_PCI_QUIRK(0x103c, 0x8760, "HP", ALC285_FIXUP_HP_MUTE_LED),
	SND_PCI_QUIRK(0x103c, 0x877a, "HP", ALC285_FIXUP_HP_MUTE_LED),
	SND_PCI_QUIRK(0x103c, 0x877d, "HP", ALC236_FIXUP_HP_MUTE_LED),
	SND_PCI_QUIRK(0x103c, 0x8780, "HP ZBook Fury 17 G7 Mobile Workstation",
		      ALC285_FIXUP_HP_GPIO_AMP_INIT),
	SND_PCI_QUIRK(0x103c, 0x8783, "HP ZBook Fury 15 G7 Mobile Workstation",
		      ALC285_FIXUP_HP_GPIO_AMP_INIT),
	SND_PCI_QUIRK(0x103c, 0x8786, "HP OMEN 15", ALC285_FIXUP_HP_MUTE_LED),
	SND_PCI_QUIRK(0x103c, 0x8787, "HP OMEN 15", ALC285_FIXUP_HP_MUTE_LED),
	SND_PCI_QUIRK(0x103c, 0x8788, "HP OMEN 15", ALC285_FIXUP_HP_MUTE_LED),
	SND_PCI_QUIRK(0x103c, 0x87c8, "HP", ALC287_FIXUP_HP_GPIO_LED),
	SND_PCI_QUIRK(0x103c, 0x87e5, "HP ProBook 440 G8 Notebook PC", ALC236_FIXUP_HP_GPIO_LED),
	SND_PCI_QUIRK(0x103c, 0x87e7, "HP ProBook 450 G8 Notebook PC", ALC236_FIXUP_HP_GPIO_LED),
	SND_PCI_QUIRK(0x103c, 0x87f1, "HP ProBook 630 G8 Notebook PC", ALC236_FIXUP_HP_GPIO_LED),
	SND_PCI_QUIRK(0x103c, 0x87f2, "HP ProBook 640 G8 Notebook PC", ALC236_FIXUP_HP_GPIO_LED),
	SND_PCI_QUIRK(0x103c, 0x87f4, "HP", ALC287_FIXUP_HP_GPIO_LED),
	SND_PCI_QUIRK(0x103c, 0x87f5, "HP", ALC287_FIXUP_HP_GPIO_LED),
	SND_PCI_QUIRK(0x103c, 0x87f6, "HP Spectre x360 14", ALC245_FIXUP_HP_X360_AMP),
	SND_PCI_QUIRK(0x103c, 0x87f7, "HP Spectre x360 14", ALC245_FIXUP_HP_X360_AMP),
	SND_PCI_QUIRK(0x103c, 0x8805, "HP ProBook 650 G8 Notebook PC", ALC236_FIXUP_HP_GPIO_LED),
	SND_PCI_QUIRK(0x103c, 0x880d, "HP EliteBook 830 G8 Notebook PC", ALC285_FIXUP_HP_GPIO_LED),
	SND_PCI_QUIRK(0x103c, 0x8811, "HP Spectre x360 15-eb1xxx", ALC285_FIXUP_HP_SPECTRE_X360_EB1),
	SND_PCI_QUIRK(0x103c, 0x8812, "HP Spectre x360 15-eb1xxx", ALC285_FIXUP_HP_SPECTRE_X360_EB1),
	SND_PCI_QUIRK(0x103c, 0x8846, "HP EliteBook 850 G8 Notebook PC", ALC285_FIXUP_HP_GPIO_LED),
	SND_PCI_QUIRK(0x103c, 0x8847, "HP EliteBook x360 830 G8 Notebook PC", ALC285_FIXUP_HP_GPIO_LED),
	SND_PCI_QUIRK(0x103c, 0x884b, "HP EliteBook 840 Aero G8 Notebook PC", ALC285_FIXUP_HP_GPIO_LED),
	SND_PCI_QUIRK(0x103c, 0x884c, "HP EliteBook 840 G8 Notebook PC", ALC285_FIXUP_HP_GPIO_LED),
	SND_PCI_QUIRK(0x103c, 0x8862, "HP ProBook 445 G8 Notebook PC", ALC236_FIXUP_HP_LIMIT_INT_MIC_BOOST),
	SND_PCI_QUIRK(0x103c, 0x8863, "HP ProBook 445 G8 Notebook PC", ALC236_FIXUP_HP_LIMIT_INT_MIC_BOOST),
	SND_PCI_QUIRK(0x103c, 0x886d, "HP ZBook Fury 17.3 Inch G8 Mobile Workstation PC", ALC285_FIXUP_HP_GPIO_AMP_INIT),
	SND_PCI_QUIRK(0x103c, 0x8870, "HP ZBook Fury 15.6 Inch G8 Mobile Workstation PC", ALC285_FIXUP_HP_GPIO_AMP_INIT),
	SND_PCI_QUIRK(0x103c, 0x8873, "HP ZBook Studio 15.6 Inch G8 Mobile Workstation PC", ALC285_FIXUP_HP_GPIO_AMP_INIT),
	SND_PCI_QUIRK(0x103c, 0x888d, "HP ZBook Power 15.6 inch G8 Mobile Workstation PC", ALC236_FIXUP_HP_GPIO_LED),
	SND_PCI_QUIRK(0x103c, 0x8895, "HP EliteBook 855 G8 Notebook PC", ALC285_FIXUP_HP_SPEAKERS_MICMUTE_LED),
	SND_PCI_QUIRK(0x103c, 0x8896, "HP EliteBook 855 G8 Notebook PC", ALC285_FIXUP_HP_MUTE_LED),
	SND_PCI_QUIRK(0x103c, 0x8898, "HP EliteBook 845 G8 Notebook PC", ALC285_FIXUP_HP_LIMIT_INT_MIC_BOOST),
	SND_PCI_QUIRK(0x103c, 0x88d0, "HP Pavilion 15-eh1xxx (mainboard 88D0)", ALC287_FIXUP_HP_GPIO_LED),
	SND_PCI_QUIRK(0x103c, 0x8902, "HP OMEN 16", ALC285_FIXUP_HP_MUTE_LED),
	SND_PCI_QUIRK(0x103c, 0x896e, "HP EliteBook x360 830 G9", ALC245_FIXUP_CS35L41_SPI_2_HP_GPIO_LED),
	SND_PCI_QUIRK(0x103c, 0x8971, "HP EliteBook 830 G9", ALC245_FIXUP_CS35L41_SPI_2_HP_GPIO_LED),
	SND_PCI_QUIRK(0x103c, 0x8972, "HP EliteBook 840 G9", ALC245_FIXUP_CS35L41_SPI_2_HP_GPIO_LED),
	SND_PCI_QUIRK(0x103c, 0x8973, "HP EliteBook 860 G9", ALC245_FIXUP_CS35L41_SPI_2_HP_GPIO_LED),
	SND_PCI_QUIRK(0x103c, 0x8974, "HP EliteBook 840 Aero G9", ALC245_FIXUP_CS35L41_SPI_2_HP_GPIO_LED),
	SND_PCI_QUIRK(0x103c, 0x8975, "HP EliteBook x360 840 Aero G9", ALC245_FIXUP_CS35L41_SPI_2_HP_GPIO_LED),
	SND_PCI_QUIRK(0x103c, 0x8981, "HP Elite Dragonfly G3", ALC245_FIXUP_CS35L41_SPI_4),
	SND_PCI_QUIRK(0x103c, 0x898e, "HP EliteBook 835 G9", ALC287_FIXUP_CS35L41_I2C_2),
	SND_PCI_QUIRK(0x103c, 0x898f, "HP EliteBook 835 G9", ALC287_FIXUP_CS35L41_I2C_2),
	SND_PCI_QUIRK(0x103c, 0x8991, "HP EliteBook 845 G9", ALC287_FIXUP_CS35L41_I2C_2_HP_GPIO_LED),
	SND_PCI_QUIRK(0x103c, 0x8992, "HP EliteBook 845 G9", ALC287_FIXUP_CS35L41_I2C_2),
	SND_PCI_QUIRK(0x103c, 0x8994, "HP EliteBook 855 G9", ALC287_FIXUP_CS35L41_I2C_2_HP_GPIO_LED),
	SND_PCI_QUIRK(0x103c, 0x8995, "HP EliteBook 855 G9", ALC287_FIXUP_CS35L41_I2C_2),
	SND_PCI_QUIRK(0x103c, 0x89a4, "HP ProBook 440 G9", ALC236_FIXUP_HP_GPIO_LED),
	SND_PCI_QUIRK(0x103c, 0x89a6, "HP ProBook 450 G9", ALC236_FIXUP_HP_GPIO_LED),
	SND_PCI_QUIRK(0x103c, 0x89aa, "HP EliteBook 630 G9", ALC236_FIXUP_HP_GPIO_LED),
	SND_PCI_QUIRK(0x103c, 0x89ac, "HP EliteBook 640 G9", ALC236_FIXUP_HP_GPIO_LED),
	SND_PCI_QUIRK(0x103c, 0x89ae, "HP EliteBook 650 G9", ALC236_FIXUP_HP_GPIO_LED),
	SND_PCI_QUIRK(0x103c, 0x89c3, "Zbook Studio G9", ALC245_FIXUP_CS35L41_SPI_4_HP_GPIO_LED),
	SND_PCI_QUIRK(0x103c, 0x89c6, "Zbook Fury 17 G9", ALC245_FIXUP_CS35L41_SPI_2_HP_GPIO_LED),
	SND_PCI_QUIRK(0x103c, 0x89ca, "HP", ALC236_FIXUP_HP_MUTE_LED_MICMUTE_VREF),
	SND_PCI_QUIRK(0x103c, 0x8a78, "HP Dev One", ALC285_FIXUP_HP_LIMIT_INT_MIC_BOOST),
	SND_PCI_QUIRK(0x103c, 0x8aa0, "HP ProBook 440 G9 (MB 8A9E)", ALC236_FIXUP_HP_GPIO_LED),
	SND_PCI_QUIRK(0x103c, 0x8aa3, "HP ProBook 450 G9 (MB 8AA1)", ALC236_FIXUP_HP_GPIO_LED),
	SND_PCI_QUIRK(0x103c, 0x8aa8, "HP EliteBook 640 G9 (MB 8AA6)", ALC236_FIXUP_HP_GPIO_LED),
	SND_PCI_QUIRK(0x103c, 0x8aab, "HP EliteBook 650 G9 (MB 8AA9)", ALC236_FIXUP_HP_GPIO_LED),
	SND_PCI_QUIRK(0x103c, 0x8ad1, "HP EliteBook 840 14 inch G9 Notebook PC", ALC245_FIXUP_CS35L41_SPI_2_HP_GPIO_LED),
	SND_PCI_QUIRK(0x103c, 0x8ad2, "HP EliteBook 860 16 inch G9 Notebook PC", ALC245_FIXUP_CS35L41_SPI_2_HP_GPIO_LED),
	SND_PCI_QUIRK(0x1043, 0x103e, "ASUS X540SA", ALC256_FIXUP_ASUS_MIC),
	SND_PCI_QUIRK(0x1043, 0x103f, "ASUS TX300", ALC282_FIXUP_ASUS_TX300),
	SND_PCI_QUIRK(0x1043, 0x106d, "Asus K53BE", ALC269_FIXUP_LIMIT_INT_MIC_BOOST),
	SND_PCI_QUIRK(0x1043, 0x10a1, "ASUS UX391UA", ALC294_FIXUP_ASUS_SPK),
	SND_PCI_QUIRK(0x1043, 0x10c0, "ASUS X540SA", ALC256_FIXUP_ASUS_MIC),
	SND_PCI_QUIRK(0x1043, 0x10d0, "ASUS X540LA/X540LJ", ALC255_FIXUP_ASUS_MIC_NO_PRESENCE),
	SND_PCI_QUIRK(0x1043, 0x115d, "Asus 1015E", ALC269_FIXUP_LIMIT_INT_MIC_BOOST),
	SND_PCI_QUIRK(0x1043, 0x11c0, "ASUS X556UR", ALC255_FIXUP_ASUS_MIC_NO_PRESENCE),
	SND_PCI_QUIRK(0x1043, 0x125e, "ASUS Q524UQK", ALC255_FIXUP_ASUS_MIC_NO_PRESENCE),
	SND_PCI_QUIRK(0x1043, 0x1271, "ASUS X430UN", ALC256_FIXUP_ASUS_MIC_NO_PRESENCE),
	SND_PCI_QUIRK(0x1043, 0x1290, "ASUS X441SA", ALC233_FIXUP_EAPD_COEF_AND_MIC_NO_PRESENCE),
	SND_PCI_QUIRK(0x1043, 0x12a0, "ASUS X441UV", ALC233_FIXUP_EAPD_COEF_AND_MIC_NO_PRESENCE),
	SND_PCI_QUIRK(0x1043, 0x12af, "ASUS UX582ZS", ALC245_FIXUP_CS35L41_SPI_2),
	SND_PCI_QUIRK(0x1043, 0x12e0, "ASUS X541SA", ALC256_FIXUP_ASUS_MIC),
	SND_PCI_QUIRK(0x1043, 0x12f0, "ASUS X541UV", ALC256_FIXUP_ASUS_MIC),
	SND_PCI_QUIRK(0x1043, 0x1313, "Asus K42JZ", ALC269VB_FIXUP_ASUS_MIC_NO_PRESENCE),
	SND_PCI_QUIRK(0x1043, 0x13b0, "ASUS Z550SA", ALC256_FIXUP_ASUS_MIC),
	SND_PCI_QUIRK(0x1043, 0x1427, "Asus Zenbook UX31E", ALC269VB_FIXUP_ASUS_ZENBOOK),
	SND_PCI_QUIRK(0x1043, 0x1517, "Asus Zenbook UX31A", ALC269VB_FIXUP_ASUS_ZENBOOK_UX31A),
	SND_PCI_QUIRK(0x1043, 0x1662, "ASUS GV301QH", ALC294_FIXUP_ASUS_DUAL_SPK),
	SND_PCI_QUIRK(0x1043, 0x16b2, "ASUS GU603", ALC289_FIXUP_ASUS_GA401),
	SND_PCI_QUIRK(0x1043, 0x16e3, "ASUS UX50", ALC269_FIXUP_STEREO_DMIC),
	SND_PCI_QUIRK(0x1043, 0x1740, "ASUS UX430UA", ALC295_FIXUP_ASUS_DACS),
	SND_PCI_QUIRK(0x1043, 0x17d1, "ASUS UX431FL", ALC294_FIXUP_ASUS_DUAL_SPK),
	SND_PCI_QUIRK(0x1043, 0x1881, "ASUS Zephyrus S/M", ALC294_FIXUP_ASUS_GX502_PINS),
	SND_PCI_QUIRK(0x1043, 0x18b1, "Asus MJ401TA", ALC256_FIXUP_ASUS_HEADSET_MIC),
	SND_PCI_QUIRK(0x1043, 0x18f1, "Asus FX505DT", ALC256_FIXUP_ASUS_HEADSET_MIC),
	SND_PCI_QUIRK(0x1043, 0x194e, "ASUS UX563FD", ALC294_FIXUP_ASUS_HPE),
	SND_PCI_QUIRK(0x1043, 0x1970, "ASUS UX550VE", ALC289_FIXUP_ASUS_GA401),
	SND_PCI_QUIRK(0x1043, 0x1982, "ASUS B1400CEPE", ALC256_FIXUP_ASUS_HPE),
	SND_PCI_QUIRK(0x1043, 0x19ce, "ASUS B9450FA", ALC294_FIXUP_ASUS_HPE),
	SND_PCI_QUIRK(0x1043, 0x19e1, "ASUS UX581LV", ALC295_FIXUP_ASUS_MIC_NO_PRESENCE),
	SND_PCI_QUIRK(0x1043, 0x1a13, "Asus G73Jw", ALC269_FIXUP_ASUS_G73JW),
	SND_PCI_QUIRK(0x1043, 0x1a30, "ASUS X705UD", ALC256_FIXUP_ASUS_MIC),
	SND_PCI_QUIRK(0x1043, 0x1a8f, "ASUS UX582ZS", ALC245_FIXUP_CS35L41_SPI_2),
	SND_PCI_QUIRK(0x1043, 0x1b11, "ASUS UX431DA", ALC294_FIXUP_ASUS_COEF_1B),
	SND_PCI_QUIRK(0x1043, 0x1b13, "Asus U41SV", ALC269_FIXUP_INV_DMIC),
	SND_PCI_QUIRK(0x1043, 0x1bbd, "ASUS Z550MA", ALC255_FIXUP_ASUS_MIC_NO_PRESENCE),
	SND_PCI_QUIRK(0x1043, 0x1c23, "Asus X55U", ALC269_FIXUP_LIMIT_INT_MIC_BOOST),
	SND_PCI_QUIRK(0x1043, 0x1c92, "ASUS ROG Strix G15", ALC285_FIXUP_ASUS_G533Z_PINS),
	SND_PCI_QUIRK(0x1043, 0x1ccd, "ASUS X555UB", ALC256_FIXUP_ASUS_MIC),
	SND_PCI_QUIRK(0x1043, 0x1d42, "ASUS Zephyrus G14 2022", ALC289_FIXUP_ASUS_GA401),
	SND_PCI_QUIRK(0x1043, 0x1d4e, "ASUS TM420", ALC256_FIXUP_ASUS_HPE),
	SND_PCI_QUIRK(0x1043, 0x1e11, "ASUS Zephyrus G15", ALC289_FIXUP_ASUS_GA502),
	SND_PCI_QUIRK(0x1043, 0x1e51, "ASUS Zephyrus M15", ALC294_FIXUP_ASUS_GU502_PINS),
	SND_PCI_QUIRK(0x1043, 0x1e5e, "ASUS ROG Strix G513", ALC294_FIXUP_ASUS_G513_PINS),
	SND_PCI_QUIRK(0x1043, 0x1e8e, "ASUS Zephyrus G15", ALC289_FIXUP_ASUS_GA401),
	SND_PCI_QUIRK(0x1043, 0x1c52, "ASUS Zephyrus G15 2022", ALC289_FIXUP_ASUS_GA401),
	SND_PCI_QUIRK(0x1043, 0x1f11, "ASUS Zephyrus G14", ALC289_FIXUP_ASUS_GA401),
	SND_PCI_QUIRK(0x1043, 0x1f92, "ASUS ROG Flow X16", ALC289_FIXUP_ASUS_GA401),
	SND_PCI_QUIRK(0x1043, 0x3030, "ASUS ZN270IE", ALC256_FIXUP_ASUS_AIO_GPIO2),
	SND_PCI_QUIRK(0x1043, 0x831a, "ASUS P901", ALC269_FIXUP_STEREO_DMIC),
	SND_PCI_QUIRK(0x1043, 0x834a, "ASUS S101", ALC269_FIXUP_STEREO_DMIC),
	SND_PCI_QUIRK(0x1043, 0x8398, "ASUS P1005", ALC269_FIXUP_STEREO_DMIC),
	SND_PCI_QUIRK(0x1043, 0x83ce, "ASUS P1005", ALC269_FIXUP_STEREO_DMIC),
	SND_PCI_QUIRK(0x1043, 0x8516, "ASUS X101CH", ALC269_FIXUP_ASUS_X101),
	SND_PCI_QUIRK(0x104d, 0x9073, "Sony VAIO", ALC275_FIXUP_SONY_VAIO_GPIO2),
	SND_PCI_QUIRK(0x104d, 0x907b, "Sony VAIO", ALC275_FIXUP_SONY_HWEQ),
	SND_PCI_QUIRK(0x104d, 0x9084, "Sony VAIO", ALC275_FIXUP_SONY_HWEQ),
	SND_PCI_QUIRK(0x104d, 0x9099, "Sony VAIO S13", ALC275_FIXUP_SONY_DISABLE_AAMIX),
	SND_PCI_QUIRK(0x104d, 0x90b5, "Sony VAIO Pro 11", ALC286_FIXUP_SONY_MIC_NO_PRESENCE),
	SND_PCI_QUIRK(0x104d, 0x90b6, "Sony VAIO Pro 13", ALC286_FIXUP_SONY_MIC_NO_PRESENCE),
	SND_PCI_QUIRK(0x10cf, 0x1475, "Lifebook", ALC269_FIXUP_LIFEBOOK),
	SND_PCI_QUIRK(0x10cf, 0x159f, "Lifebook E780", ALC269_FIXUP_LIFEBOOK_NO_HP_TO_LINEOUT),
	SND_PCI_QUIRK(0x10cf, 0x15dc, "Lifebook T731", ALC269_FIXUP_LIFEBOOK_HP_PIN),
	SND_PCI_QUIRK(0x10cf, 0x1629, "Lifebook U7x7", ALC255_FIXUP_LIFEBOOK_U7x7_HEADSET_MIC),
	SND_PCI_QUIRK(0x10cf, 0x1757, "Lifebook E752", ALC269_FIXUP_LIFEBOOK_HP_PIN),
	SND_PCI_QUIRK(0x10cf, 0x1845, "Lifebook U904", ALC269_FIXUP_LIFEBOOK_EXTMIC),
	SND_PCI_QUIRK(0x10ec, 0x10f2, "Intel Reference board", ALC700_FIXUP_INTEL_REFERENCE),
	SND_PCI_QUIRK(0x10ec, 0x118c, "Medion EE4254 MD62100", ALC256_FIXUP_MEDION_HEADSET_NO_PRESENCE),
	SND_PCI_QUIRK(0x10ec, 0x1230, "Intel Reference board", ALC295_FIXUP_CHROME_BOOK),
	SND_PCI_QUIRK(0x10ec, 0x124c, "Intel Reference board", ALC295_FIXUP_CHROME_BOOK),
	SND_PCI_QUIRK(0x10ec, 0x1252, "Intel Reference board", ALC295_FIXUP_CHROME_BOOK),
	SND_PCI_QUIRK(0x10ec, 0x1254, "Intel Reference board", ALC295_FIXUP_CHROME_BOOK),
	SND_PCI_QUIRK(0x10f7, 0x8338, "Panasonic CF-SZ6", ALC269_FIXUP_HEADSET_MODE),
	SND_PCI_QUIRK(0x144d, 0xc109, "Samsung Ativ book 9 (NP900X3G)", ALC269_FIXUP_INV_DMIC),
	SND_PCI_QUIRK(0x144d, 0xc169, "Samsung Notebook 9 Pen (NP930SBE-K01US)", ALC298_FIXUP_SAMSUNG_AMP),
	SND_PCI_QUIRK(0x144d, 0xc176, "Samsung Notebook 9 Pro (NP930MBE-K04US)", ALC298_FIXUP_SAMSUNG_AMP),
	SND_PCI_QUIRK(0x144d, 0xc189, "Samsung Galaxy Flex Book (NT950QCG-X716)", ALC298_FIXUP_SAMSUNG_AMP),
	SND_PCI_QUIRK(0x144d, 0xc18a, "Samsung Galaxy Book Ion (NP930XCJ-K01US)", ALC298_FIXUP_SAMSUNG_AMP),
	SND_PCI_QUIRK(0x144d, 0xc1a3, "Samsung Galaxy Book Pro (NP935XDB-KC1SE)", ALC298_FIXUP_SAMSUNG_AMP),
	SND_PCI_QUIRK(0x144d, 0xc1a6, "Samsung Galaxy Book Pro 360 (NP930QBD)", ALC298_FIXUP_SAMSUNG_AMP),
	SND_PCI_QUIRK(0x144d, 0xc740, "Samsung Ativ book 8 (NP870Z5G)", ALC269_FIXUP_ATIV_BOOK_8),
	SND_PCI_QUIRK(0x144d, 0xc812, "Samsung Notebook Pen S (NT950SBE-X58)", ALC298_FIXUP_SAMSUNG_AMP),
	SND_PCI_QUIRK(0x144d, 0xc830, "Samsung Galaxy Book Ion (NT950XCJ-X716A)", ALC298_FIXUP_SAMSUNG_AMP),
	SND_PCI_QUIRK(0x144d, 0xc832, "Samsung Galaxy Book Flex Alpha (NP730QCJ)", ALC256_FIXUP_SAMSUNG_HEADPHONE_VERY_QUIET),
	SND_PCI_QUIRK(0x1458, 0xfa53, "Gigabyte BXBT-2807", ALC283_FIXUP_HEADSET_MIC),
	SND_PCI_QUIRK(0x1462, 0xb120, "MSI Cubi MS-B120", ALC283_FIXUP_HEADSET_MIC),
	SND_PCI_QUIRK(0x1462, 0xb171, "Cubi N 8GL (MS-B171)", ALC283_FIXUP_HEADSET_MIC),
	SND_PCI_QUIRK(0x152d, 0x1082, "Quanta NL3", ALC269_FIXUP_LIFEBOOK),
	SND_PCI_QUIRK(0x1558, 0x1323, "Clevo N130ZU", ALC293_FIXUP_SYSTEM76_MIC_NO_PRESENCE),
	SND_PCI_QUIRK(0x1558, 0x1325, "Clevo N15[01][CW]U", ALC293_FIXUP_SYSTEM76_MIC_NO_PRESENCE),
	SND_PCI_QUIRK(0x1558, 0x1401, "Clevo L140[CZ]U", ALC293_FIXUP_SYSTEM76_MIC_NO_PRESENCE),
	SND_PCI_QUIRK(0x1558, 0x1403, "Clevo N140CU", ALC293_FIXUP_SYSTEM76_MIC_NO_PRESENCE),
	SND_PCI_QUIRK(0x1558, 0x1404, "Clevo N150CU", ALC293_FIXUP_SYSTEM76_MIC_NO_PRESENCE),
	SND_PCI_QUIRK(0x1558, 0x14a1, "Clevo L141MU", ALC293_FIXUP_SYSTEM76_MIC_NO_PRESENCE),
	SND_PCI_QUIRK(0x1558, 0x4018, "Clevo NV40M[BE]", ALC293_FIXUP_SYSTEM76_MIC_NO_PRESENCE),
	SND_PCI_QUIRK(0x1558, 0x4019, "Clevo NV40MZ", ALC293_FIXUP_SYSTEM76_MIC_NO_PRESENCE),
	SND_PCI_QUIRK(0x1558, 0x4020, "Clevo NV40MB", ALC293_FIXUP_SYSTEM76_MIC_NO_PRESENCE),
	SND_PCI_QUIRK(0x1558, 0x4041, "Clevo NV4[15]PZ", ALC256_FIXUP_SYSTEM76_MIC_NO_PRESENCE),
	SND_PCI_QUIRK(0x1558, 0x40a1, "Clevo NL40GU", ALC293_FIXUP_SYSTEM76_MIC_NO_PRESENCE),
	SND_PCI_QUIRK(0x1558, 0x40c1, "Clevo NL40[CZ]U", ALC293_FIXUP_SYSTEM76_MIC_NO_PRESENCE),
	SND_PCI_QUIRK(0x1558, 0x40d1, "Clevo NL41DU", ALC293_FIXUP_SYSTEM76_MIC_NO_PRESENCE),
	SND_PCI_QUIRK(0x1558, 0x5015, "Clevo NH5[58]H[HJK]Q", ALC256_FIXUP_SYSTEM76_MIC_NO_PRESENCE),
	SND_PCI_QUIRK(0x1558, 0x5017, "Clevo NH7[79]H[HJK]Q", ALC256_FIXUP_SYSTEM76_MIC_NO_PRESENCE),
	SND_PCI_QUIRK(0x1558, 0x50a3, "Clevo NJ51GU", ALC293_FIXUP_SYSTEM76_MIC_NO_PRESENCE),
	SND_PCI_QUIRK(0x1558, 0x50b3, "Clevo NK50S[BEZ]", ALC293_FIXUP_SYSTEM76_MIC_NO_PRESENCE),
	SND_PCI_QUIRK(0x1558, 0x50b6, "Clevo NK50S5", ALC293_FIXUP_SYSTEM76_MIC_NO_PRESENCE),
	SND_PCI_QUIRK(0x1558, 0x50b8, "Clevo NK50SZ", ALC293_FIXUP_SYSTEM76_MIC_NO_PRESENCE),
	SND_PCI_QUIRK(0x1558, 0x50d5, "Clevo NP50D5", ALC293_FIXUP_SYSTEM76_MIC_NO_PRESENCE),
	SND_PCI_QUIRK(0x1558, 0x50e1, "Clevo NH5[58]HPQ", ALC256_FIXUP_SYSTEM76_MIC_NO_PRESENCE),
	SND_PCI_QUIRK(0x1558, 0x50e2, "Clevo NH7[79]HPQ", ALC256_FIXUP_SYSTEM76_MIC_NO_PRESENCE),
	SND_PCI_QUIRK(0x1558, 0x50f0, "Clevo NH50A[CDF]", ALC293_FIXUP_SYSTEM76_MIC_NO_PRESENCE),
	SND_PCI_QUIRK(0x1558, 0x50f2, "Clevo NH50E[PR]", ALC293_FIXUP_SYSTEM76_MIC_NO_PRESENCE),
	SND_PCI_QUIRK(0x1558, 0x50f3, "Clevo NH58DPQ", ALC293_FIXUP_SYSTEM76_MIC_NO_PRESENCE),
	SND_PCI_QUIRK(0x1558, 0x50f5, "Clevo NH55EPY", ALC293_FIXUP_SYSTEM76_MIC_NO_PRESENCE),
	SND_PCI_QUIRK(0x1558, 0x50f6, "Clevo NH55DPQ", ALC293_FIXUP_SYSTEM76_MIC_NO_PRESENCE),
	SND_PCI_QUIRK(0x1558, 0x5101, "Clevo S510WU", ALC293_FIXUP_SYSTEM76_MIC_NO_PRESENCE),
	SND_PCI_QUIRK(0x1558, 0x5157, "Clevo W517GU1", ALC293_FIXUP_SYSTEM76_MIC_NO_PRESENCE),
	SND_PCI_QUIRK(0x1558, 0x51a1, "Clevo NS50MU", ALC293_FIXUP_SYSTEM76_MIC_NO_PRESENCE),
	SND_PCI_QUIRK(0x1558, 0x70a1, "Clevo NB70T[HJK]", ALC293_FIXUP_SYSTEM76_MIC_NO_PRESENCE),
	SND_PCI_QUIRK(0x1558, 0x70b3, "Clevo NK70SB", ALC293_FIXUP_SYSTEM76_MIC_NO_PRESENCE),
	SND_PCI_QUIRK(0x1558, 0x70f2, "Clevo NH79EPY", ALC293_FIXUP_SYSTEM76_MIC_NO_PRESENCE),
	SND_PCI_QUIRK(0x1558, 0x70f3, "Clevo NH77DPQ", ALC293_FIXUP_SYSTEM76_MIC_NO_PRESENCE),
	SND_PCI_QUIRK(0x1558, 0x70f4, "Clevo NH77EPY", ALC293_FIXUP_SYSTEM76_MIC_NO_PRESENCE),
	SND_PCI_QUIRK(0x1558, 0x70f6, "Clevo NH77DPQ-Y", ALC293_FIXUP_SYSTEM76_MIC_NO_PRESENCE),
	SND_PCI_QUIRK(0x1558, 0x7716, "Clevo NS50PU", ALC256_FIXUP_SYSTEM76_MIC_NO_PRESENCE),
	SND_PCI_QUIRK(0x1558, 0x7717, "Clevo NS70PU", ALC256_FIXUP_SYSTEM76_MIC_NO_PRESENCE),
	SND_PCI_QUIRK(0x1558, 0x7718, "Clevo L140PU", ALC256_FIXUP_SYSTEM76_MIC_NO_PRESENCE),
	SND_PCI_QUIRK(0x1558, 0x8228, "Clevo NR40BU", ALC293_FIXUP_SYSTEM76_MIC_NO_PRESENCE),
	SND_PCI_QUIRK(0x1558, 0x8520, "Clevo NH50D[CD]", ALC293_FIXUP_SYSTEM76_MIC_NO_PRESENCE),
	SND_PCI_QUIRK(0x1558, 0x8521, "Clevo NH77D[CD]", ALC293_FIXUP_SYSTEM76_MIC_NO_PRESENCE),
	SND_PCI_QUIRK(0x1558, 0x8535, "Clevo NH50D[BE]", ALC293_FIXUP_SYSTEM76_MIC_NO_PRESENCE),
	SND_PCI_QUIRK(0x1558, 0x8536, "Clevo NH79D[BE]", ALC293_FIXUP_SYSTEM76_MIC_NO_PRESENCE),
	SND_PCI_QUIRK(0x1558, 0x8550, "Clevo NH[57][0-9][ER][ACDH]Q", ALC293_FIXUP_SYSTEM76_MIC_NO_PRESENCE),
	SND_PCI_QUIRK(0x1558, 0x8551, "Clevo NH[57][0-9][ER][ACDH]Q", ALC293_FIXUP_SYSTEM76_MIC_NO_PRESENCE),
	SND_PCI_QUIRK(0x1558, 0x8560, "Clevo NH[57][0-9][ER][ACDH]Q", ALC269_FIXUP_HEADSET_MIC),
	SND_PCI_QUIRK(0x1558, 0x8561, "Clevo NH[57][0-9][ER][ACDH]Q", ALC269_FIXUP_HEADSET_MIC),
	SND_PCI_QUIRK(0x1558, 0x8562, "Clevo NH[57][0-9]RZ[Q]", ALC269_FIXUP_DMIC),
	SND_PCI_QUIRK(0x1558, 0x8668, "Clevo NP50B[BE]", ALC293_FIXUP_SYSTEM76_MIC_NO_PRESENCE),
	SND_PCI_QUIRK(0x1558, 0x866d, "Clevo NP5[05]PN[HJK]", ALC256_FIXUP_SYSTEM76_MIC_NO_PRESENCE),
	SND_PCI_QUIRK(0x1558, 0x867c, "Clevo NP7[01]PNP", ALC256_FIXUP_SYSTEM76_MIC_NO_PRESENCE),
	SND_PCI_QUIRK(0x1558, 0x867d, "Clevo NP7[01]PN[HJK]", ALC256_FIXUP_SYSTEM76_MIC_NO_PRESENCE),
	SND_PCI_QUIRK(0x1558, 0x8680, "Clevo NJ50LU", ALC293_FIXUP_SYSTEM76_MIC_NO_PRESENCE),
	SND_PCI_QUIRK(0x1558, 0x8686, "Clevo NH50[CZ]U", ALC256_FIXUP_MIC_NO_PRESENCE_AND_RESUME),
	SND_PCI_QUIRK(0x1558, 0x8a20, "Clevo NH55DCQ-Y", ALC293_FIXUP_SYSTEM76_MIC_NO_PRESENCE),
	SND_PCI_QUIRK(0x1558, 0x8a51, "Clevo NH70RCQ-Y", ALC293_FIXUP_SYSTEM76_MIC_NO_PRESENCE),
	SND_PCI_QUIRK(0x1558, 0x8d50, "Clevo NH55RCQ-M", ALC293_FIXUP_SYSTEM76_MIC_NO_PRESENCE),
	SND_PCI_QUIRK(0x1558, 0x951d, "Clevo N950T[CDF]", ALC293_FIXUP_SYSTEM76_MIC_NO_PRESENCE),
	SND_PCI_QUIRK(0x1558, 0x9600, "Clevo N960K[PR]", ALC293_FIXUP_SYSTEM76_MIC_NO_PRESENCE),
	SND_PCI_QUIRK(0x1558, 0x961d, "Clevo N960S[CDF]", ALC293_FIXUP_SYSTEM76_MIC_NO_PRESENCE),
	SND_PCI_QUIRK(0x1558, 0x971d, "Clevo N970T[CDF]", ALC293_FIXUP_SYSTEM76_MIC_NO_PRESENCE),
	SND_PCI_QUIRK(0x1558, 0xa500, "Clevo NL5[03]RU", ALC293_FIXUP_SYSTEM76_MIC_NO_PRESENCE),
	SND_PCI_QUIRK(0x1558, 0xa600, "Clevo NL50NU", ALC293_FIXUP_SYSTEM76_MIC_NO_PRESENCE),
	SND_PCI_QUIRK(0x1558, 0xb018, "Clevo NP50D[BE]", ALC293_FIXUP_SYSTEM76_MIC_NO_PRESENCE),
	SND_PCI_QUIRK(0x1558, 0xb019, "Clevo NH77D[BE]Q", ALC293_FIXUP_SYSTEM76_MIC_NO_PRESENCE),
	SND_PCI_QUIRK(0x1558, 0xb022, "Clevo NH77D[DC][QW]", ALC293_FIXUP_SYSTEM76_MIC_NO_PRESENCE),
	SND_PCI_QUIRK(0x1558, 0xc018, "Clevo NP50D[BE]", ALC293_FIXUP_SYSTEM76_MIC_NO_PRESENCE),
	SND_PCI_QUIRK(0x1558, 0xc019, "Clevo NH77D[BE]Q", ALC293_FIXUP_SYSTEM76_MIC_NO_PRESENCE),
	SND_PCI_QUIRK(0x1558, 0xc022, "Clevo NH77[DC][QW]", ALC293_FIXUP_SYSTEM76_MIC_NO_PRESENCE),
	SND_PCI_QUIRK(0x17aa, 0x1036, "Lenovo P520", ALC233_FIXUP_LENOVO_MULTI_CODECS),
	SND_PCI_QUIRK(0x17aa, 0x1048, "ThinkCentre Station", ALC623_FIXUP_LENOVO_THINKSTATION_P340),
	SND_PCI_QUIRK(0x17aa, 0x20f2, "Thinkpad SL410/510", ALC269_FIXUP_SKU_IGNORE),
	SND_PCI_QUIRK(0x17aa, 0x215e, "Thinkpad L512", ALC269_FIXUP_SKU_IGNORE),
	SND_PCI_QUIRK(0x17aa, 0x21b8, "Thinkpad Edge 14", ALC269_FIXUP_SKU_IGNORE),
	SND_PCI_QUIRK(0x17aa, 0x21ca, "Thinkpad L412", ALC269_FIXUP_SKU_IGNORE),
	SND_PCI_QUIRK(0x17aa, 0x21e9, "Thinkpad Edge 15", ALC269_FIXUP_SKU_IGNORE),
	SND_PCI_QUIRK(0x17aa, 0x21f3, "Thinkpad T430", ALC269_FIXUP_LENOVO_DOCK),
	SND_PCI_QUIRK(0x17aa, 0x21f6, "Thinkpad T530", ALC269_FIXUP_LENOVO_DOCK_LIMIT_BOOST),
	SND_PCI_QUIRK(0x17aa, 0x21fa, "Thinkpad X230", ALC269_FIXUP_LENOVO_DOCK),
	SND_PCI_QUIRK(0x17aa, 0x21fb, "Thinkpad T430s", ALC269_FIXUP_LENOVO_DOCK),
	SND_PCI_QUIRK(0x17aa, 0x2203, "Thinkpad X230 Tablet", ALC269_FIXUP_LENOVO_DOCK),
	SND_PCI_QUIRK(0x17aa, 0x2208, "Thinkpad T431s", ALC269_FIXUP_LENOVO_DOCK),
	SND_PCI_QUIRK(0x17aa, 0x220c, "Thinkpad T440s", ALC292_FIXUP_TPT440),
	SND_PCI_QUIRK(0x17aa, 0x220e, "Thinkpad T440p", ALC292_FIXUP_TPT440_DOCK),
	SND_PCI_QUIRK(0x17aa, 0x2210, "Thinkpad T540p", ALC292_FIXUP_TPT440_DOCK),
	SND_PCI_QUIRK(0x17aa, 0x2211, "Thinkpad W541", ALC292_FIXUP_TPT440_DOCK),
	SND_PCI_QUIRK(0x17aa, 0x2212, "Thinkpad T440", ALC292_FIXUP_TPT440_DOCK),
	SND_PCI_QUIRK(0x17aa, 0x2214, "Thinkpad X240", ALC292_FIXUP_TPT440_DOCK),
	SND_PCI_QUIRK(0x17aa, 0x2215, "Thinkpad", ALC269_FIXUP_LIMIT_INT_MIC_BOOST),
	SND_PCI_QUIRK(0x17aa, 0x2218, "Thinkpad X1 Carbon 2nd", ALC292_FIXUP_TPT440_DOCK),
	SND_PCI_QUIRK(0x17aa, 0x2223, "ThinkPad T550", ALC292_FIXUP_TPT440_DOCK),
	SND_PCI_QUIRK(0x17aa, 0x2226, "ThinkPad X250", ALC292_FIXUP_TPT440_DOCK),
	SND_PCI_QUIRK(0x17aa, 0x222d, "Thinkpad", ALC298_FIXUP_TPT470_DOCK),
	SND_PCI_QUIRK(0x17aa, 0x222e, "Thinkpad", ALC298_FIXUP_TPT470_DOCK),
	SND_PCI_QUIRK(0x17aa, 0x2231, "Thinkpad T560", ALC292_FIXUP_TPT460),
	SND_PCI_QUIRK(0x17aa, 0x2233, "Thinkpad", ALC292_FIXUP_TPT460),
	SND_PCI_QUIRK(0x17aa, 0x2245, "Thinkpad T470", ALC298_FIXUP_TPT470_DOCK),
	SND_PCI_QUIRK(0x17aa, 0x2246, "Thinkpad", ALC298_FIXUP_TPT470_DOCK),
	SND_PCI_QUIRK(0x17aa, 0x2247, "Thinkpad", ALC298_FIXUP_TPT470_DOCK),
	SND_PCI_QUIRK(0x17aa, 0x2249, "Thinkpad", ALC292_FIXUP_TPT460),
	SND_PCI_QUIRK(0x17aa, 0x224b, "Thinkpad", ALC298_FIXUP_TPT470_DOCK),
	SND_PCI_QUIRK(0x17aa, 0x224c, "Thinkpad", ALC298_FIXUP_TPT470_DOCK),
	SND_PCI_QUIRK(0x17aa, 0x224d, "Thinkpad", ALC298_FIXUP_TPT470_DOCK),
	SND_PCI_QUIRK(0x17aa, 0x225d, "Thinkpad T480", ALC269_FIXUP_LIMIT_INT_MIC_BOOST),
	SND_PCI_QUIRK(0x17aa, 0x2292, "Thinkpad X1 Carbon 7th", ALC285_FIXUP_THINKPAD_HEADSET_JACK),
	SND_PCI_QUIRK(0x17aa, 0x22be, "Thinkpad X1 Carbon 8th", ALC285_FIXUP_THINKPAD_HEADSET_JACK),
	SND_PCI_QUIRK(0x17aa, 0x22c1, "Thinkpad P1 Gen 3", ALC285_FIXUP_THINKPAD_NO_BASS_SPK_HEADSET_JACK),
	SND_PCI_QUIRK(0x17aa, 0x22c2, "Thinkpad X1 Extreme Gen 3", ALC285_FIXUP_THINKPAD_NO_BASS_SPK_HEADSET_JACK),
	SND_PCI_QUIRK(0x17aa, 0x22f1, "Thinkpad", ALC287_FIXUP_CS35L41_I2C_2),
	SND_PCI_QUIRK(0x17aa, 0x22f2, "Thinkpad", ALC287_FIXUP_CS35L41_I2C_2),
	SND_PCI_QUIRK(0x17aa, 0x22f3, "Thinkpad", ALC287_FIXUP_CS35L41_I2C_2),
	SND_PCI_QUIRK(0x17aa, 0x30bb, "ThinkCentre AIO", ALC233_FIXUP_LENOVO_LINE2_MIC_HOTKEY),
	SND_PCI_QUIRK(0x17aa, 0x30e2, "ThinkCentre AIO", ALC233_FIXUP_LENOVO_LINE2_MIC_HOTKEY),
	SND_PCI_QUIRK(0x17aa, 0x310c, "ThinkCentre Station", ALC294_FIXUP_LENOVO_MIC_LOCATION),
	SND_PCI_QUIRK(0x17aa, 0x3111, "ThinkCentre Station", ALC294_FIXUP_LENOVO_MIC_LOCATION),
	SND_PCI_QUIRK(0x17aa, 0x312a, "ThinkCentre Station", ALC294_FIXUP_LENOVO_MIC_LOCATION),
	SND_PCI_QUIRK(0x17aa, 0x312f, "ThinkCentre Station", ALC294_FIXUP_LENOVO_MIC_LOCATION),
	SND_PCI_QUIRK(0x17aa, 0x313c, "ThinkCentre Station", ALC294_FIXUP_LENOVO_MIC_LOCATION),
	SND_PCI_QUIRK(0x17aa, 0x3151, "ThinkCentre Station", ALC283_FIXUP_HEADSET_MIC),
	SND_PCI_QUIRK(0x17aa, 0x3176, "ThinkCentre Station", ALC283_FIXUP_HEADSET_MIC),
	SND_PCI_QUIRK(0x17aa, 0x3178, "ThinkCentre Station", ALC283_FIXUP_HEADSET_MIC),
	SND_PCI_QUIRK(0x17aa, 0x31af, "ThinkCentre Station", ALC623_FIXUP_LENOVO_THINKSTATION_P340),
	SND_PCI_QUIRK(0x17aa, 0x3801, "Lenovo Yoga9 14IAP7", ALC287_FIXUP_YOGA9_14IAP7_BASS_SPK_PIN),
	SND_PCI_QUIRK(0x17aa, 0x3802, "Lenovo Yoga DuetITL 2021", ALC287_FIXUP_YOGA7_14ITL_SPEAKERS),
	SND_PCI_QUIRK(0x17aa, 0x3813, "Legion 7i 15IMHG05", ALC287_FIXUP_LEGION_15IMHG05_SPEAKERS),
	SND_PCI_QUIRK(0x17aa, 0x3818, "Lenovo C940 / Yoga Duet 7", ALC298_FIXUP_LENOVO_C940_DUET7),
	SND_PCI_QUIRK(0x17aa, 0x3819, "Lenovo 13s Gen2 ITL", ALC287_FIXUP_13S_GEN2_SPEAKERS),
	SND_PCI_QUIRK(0x17aa, 0x3820, "Yoga Duet 7 13ITL6", ALC287_FIXUP_YOGA7_14ITL_SPEAKERS),
	SND_PCI_QUIRK(0x17aa, 0x3824, "Legion Y9000X 2020", ALC285_FIXUP_LEGION_Y9000X_SPEAKERS),
	SND_PCI_QUIRK(0x17aa, 0x3827, "Ideapad S740", ALC285_FIXUP_IDEAPAD_S740_COEF),
	SND_PCI_QUIRK(0x17aa, 0x3834, "Lenovo IdeaPad Slim 9i 14ITL5", ALC287_FIXUP_YOGA7_14ITL_SPEAKERS),
	SND_PCI_QUIRK(0x17aa, 0x383d, "Legion Y9000X 2019", ALC285_FIXUP_LEGION_Y9000X_SPEAKERS),
	SND_PCI_QUIRK(0x17aa, 0x3843, "Yoga 9i", ALC287_FIXUP_IDEAPAD_BASS_SPK_AMP),
	SND_PCI_QUIRK(0x17aa, 0x3847, "Legion 7 16ACHG6", ALC287_FIXUP_LEGION_16ACHG6),
	SND_PCI_QUIRK(0x17aa, 0x384a, "Lenovo Yoga 7 15ITL5", ALC287_FIXUP_YOGA7_14ITL_SPEAKERS),
	SND_PCI_QUIRK(0x17aa, 0x3852, "Lenovo Yoga 7 14ITL5", ALC287_FIXUP_YOGA7_14ITL_SPEAKERS),
	SND_PCI_QUIRK(0x17aa, 0x3853, "Lenovo Yoga 7 15ITL5", ALC287_FIXUP_YOGA7_14ITL_SPEAKERS),
	SND_PCI_QUIRK(0x17aa, 0x3855, "Legion 7 16ITHG6", ALC287_FIXUP_LEGION_16ITHG6),
	SND_PCI_QUIRK(0x17aa, 0x3869, "Lenovo Yoga7 14IAL7", ALC287_FIXUP_YOGA9_14IAP7_BASS_SPK_PIN),
	SND_PCI_QUIRK(0x17aa, 0x3902, "Lenovo E50-80", ALC269_FIXUP_DMIC_THINKPAD_ACPI),
	SND_PCI_QUIRK(0x17aa, 0x3977, "IdeaPad S210", ALC283_FIXUP_INT_MIC),
	SND_PCI_QUIRK(0x17aa, 0x3978, "Lenovo B50-70", ALC269_FIXUP_DMIC_THINKPAD_ACPI),
	SND_PCI_QUIRK(0x17aa, 0x3bf8, "Quanta FL1", ALC269_FIXUP_PCM_44K),
	SND_PCI_QUIRK(0x17aa, 0x5013, "Thinkpad", ALC269_FIXUP_LIMIT_INT_MIC_BOOST),
	SND_PCI_QUIRK(0x17aa, 0x501a, "Thinkpad", ALC283_FIXUP_INT_MIC),
	SND_PCI_QUIRK(0x17aa, 0x501e, "Thinkpad L440", ALC292_FIXUP_TPT440_DOCK),
	SND_PCI_QUIRK(0x17aa, 0x5026, "Thinkpad", ALC269_FIXUP_LIMIT_INT_MIC_BOOST),
	SND_PCI_QUIRK(0x17aa, 0x5034, "Thinkpad T450", ALC292_FIXUP_TPT440_DOCK),
	SND_PCI_QUIRK(0x17aa, 0x5036, "Thinkpad T450s", ALC292_FIXUP_TPT440_DOCK),
	SND_PCI_QUIRK(0x17aa, 0x503c, "Thinkpad L450", ALC292_FIXUP_TPT440_DOCK),
	SND_PCI_QUIRK(0x17aa, 0x504a, "ThinkPad X260", ALC292_FIXUP_TPT440_DOCK),
	SND_PCI_QUIRK(0x17aa, 0x504b, "Thinkpad", ALC293_FIXUP_LENOVO_SPK_NOISE),
	SND_PCI_QUIRK(0x17aa, 0x5050, "Thinkpad T560p", ALC292_FIXUP_TPT460),
	SND_PCI_QUIRK(0x17aa, 0x5051, "Thinkpad L460", ALC292_FIXUP_TPT460),
	SND_PCI_QUIRK(0x17aa, 0x5053, "Thinkpad T460", ALC292_FIXUP_TPT460),
	SND_PCI_QUIRK(0x17aa, 0x505d, "Thinkpad", ALC298_FIXUP_TPT470_DOCK),
	SND_PCI_QUIRK(0x17aa, 0x505f, "Thinkpad", ALC298_FIXUP_TPT470_DOCK),
	SND_PCI_QUIRK(0x17aa, 0x5062, "Thinkpad", ALC298_FIXUP_TPT470_DOCK),
	SND_PCI_QUIRK(0x17aa, 0x508b, "Thinkpad X12 Gen 1", ALC287_FIXUP_LEGION_15IMHG05_SPEAKERS),
	SND_PCI_QUIRK(0x17aa, 0x5109, "Thinkpad", ALC269_FIXUP_LIMIT_INT_MIC_BOOST),
	SND_PCI_QUIRK(0x17aa, 0x511e, "Thinkpad", ALC298_FIXUP_TPT470_DOCK),
	SND_PCI_QUIRK(0x17aa, 0x511f, "Thinkpad", ALC298_FIXUP_TPT470_DOCK),
	SND_PCI_QUIRK(0x17aa, 0x9e54, "LENOVO NB", ALC269_FIXUP_LENOVO_EAPD),
	SND_PCI_QUIRK(0x1849, 0x1233, "ASRock NUC Box 1100", ALC233_FIXUP_NO_AUDIO_JACK),
	SND_PCI_QUIRK(0x1849, 0xa233, "Positivo Master C6300", ALC269_FIXUP_HEADSET_MIC),
	SND_PCI_QUIRK(0x19e5, 0x3204, "Huawei MACH-WX9", ALC256_FIXUP_HUAWEI_MACH_WX9_PINS),
	SND_PCI_QUIRK(0x19e5, 0x320f, "Huawei WRT-WX9 ", ALC256_FIXUP_ASUS_MIC_NO_PRESENCE),
	SND_PCI_QUIRK(0x1b35, 0x1235, "CZC B20", ALC269_FIXUP_CZC_B20),
	SND_PCI_QUIRK(0x1b35, 0x1236, "CZC TMI", ALC269_FIXUP_CZC_TMI),
	SND_PCI_QUIRK(0x1b35, 0x1237, "CZC L101", ALC269_FIXUP_CZC_L101),
	SND_PCI_QUIRK(0x1b7d, 0xa831, "Ordissimo EVE2 ", ALC269VB_FIXUP_ORDISSIMO_EVE2), /* Also known as Malata PC-B1303 */
	SND_PCI_QUIRK(0x1c06, 0x2013, "Lemote A1802", ALC269_FIXUP_LEMOTE_A1802),
	SND_PCI_QUIRK(0x1c06, 0x2015, "Lemote A190X", ALC269_FIXUP_LEMOTE_A190X),
	SND_PCI_QUIRK(0x1d05, 0x1132, "TongFang PHxTxX1", ALC256_FIXUP_SET_COEF_DEFAULTS),
	SND_PCI_QUIRK(0x1d05, 0x1096, "TongFang GMxMRxx", ALC269_FIXUP_NO_SHUTUP),
	SND_PCI_QUIRK(0x1d05, 0x1100, "TongFang GKxNRxx", ALC269_FIXUP_NO_SHUTUP),
	SND_PCI_QUIRK(0x1d05, 0x1111, "TongFang GMxZGxx", ALC269_FIXUP_NO_SHUTUP),
	SND_PCI_QUIRK(0x1d05, 0x1119, "TongFang GMxZGxx", ALC269_FIXUP_NO_SHUTUP),
	SND_PCI_QUIRK(0x1d05, 0x1129, "TongFang GMxZGxx", ALC269_FIXUP_NO_SHUTUP),
	SND_PCI_QUIRK(0x1d05, 0x1147, "TongFang GMxTGxx", ALC269_FIXUP_NO_SHUTUP),
	SND_PCI_QUIRK(0x1d05, 0x115c, "TongFang GMxTGxx", ALC269_FIXUP_NO_SHUTUP),
	SND_PCI_QUIRK(0x1d05, 0x121b, "TongFang GMxAGxx", ALC269_FIXUP_NO_SHUTUP),
	SND_PCI_QUIRK(0x1d72, 0x1602, "RedmiBook", ALC255_FIXUP_XIAOMI_HEADSET_MIC),
	SND_PCI_QUIRK(0x1d72, 0x1701, "XiaomiNotebook Pro", ALC298_FIXUP_DELL1_MIC_NO_PRESENCE),
	SND_PCI_QUIRK(0x1d72, 0x1901, "RedmiBook 14", ALC256_FIXUP_ASUS_HEADSET_MIC),
	SND_PCI_QUIRK(0x1d72, 0x1945, "Redmi G", ALC256_FIXUP_ASUS_HEADSET_MIC),
	SND_PCI_QUIRK(0x1d72, 0x1947, "RedmiBook Air", ALC255_FIXUP_XIAOMI_HEADSET_MIC),
	SND_PCI_QUIRK(0x8086, 0x2074, "Intel NUC 8", ALC233_FIXUP_INTEL_NUC8_DMIC),
	SND_PCI_QUIRK(0x8086, 0x2080, "Intel NUC 8 Rugged", ALC256_FIXUP_INTEL_NUC8_RUGGED),
	SND_PCI_QUIRK(0x8086, 0x2081, "Intel NUC 10", ALC256_FIXUP_INTEL_NUC10),
	SND_PCI_QUIRK(0xf111, 0x0001, "Framework Laptop", ALC295_FIXUP_FRAMEWORK_LAPTOP_MIC_NO_PRESENCE),

#if 0
	/* Below is a quirk table taken from the old code.
	 * Basically the device should work as is without the fixup table.
	 * If BIOS doesn't give a proper info, enable the corresponding
	 * fixup entry.
	 */
	SND_PCI_QUIRK(0x1043, 0x8330, "ASUS Eeepc P703 P900A",
		      ALC269_FIXUP_AMIC),
	SND_PCI_QUIRK(0x1043, 0x1013, "ASUS N61Da", ALC269_FIXUP_AMIC),
	SND_PCI_QUIRK(0x1043, 0x1143, "ASUS B53f", ALC269_FIXUP_AMIC),
	SND_PCI_QUIRK(0x1043, 0x1133, "ASUS UJ20ft", ALC269_FIXUP_AMIC),
	SND_PCI_QUIRK(0x1043, 0x1183, "ASUS K72DR", ALC269_FIXUP_AMIC),
	SND_PCI_QUIRK(0x1043, 0x11b3, "ASUS K52DR", ALC269_FIXUP_AMIC),
	SND_PCI_QUIRK(0x1043, 0x11e3, "ASUS U33Jc", ALC269_FIXUP_AMIC),
	SND_PCI_QUIRK(0x1043, 0x1273, "ASUS UL80Jt", ALC269_FIXUP_AMIC),
	SND_PCI_QUIRK(0x1043, 0x1283, "ASUS U53Jc", ALC269_FIXUP_AMIC),
	SND_PCI_QUIRK(0x1043, 0x12b3, "ASUS N82JV", ALC269_FIXUP_AMIC),
	SND_PCI_QUIRK(0x1043, 0x12d3, "ASUS N61Jv", ALC269_FIXUP_AMIC),
	SND_PCI_QUIRK(0x1043, 0x13a3, "ASUS UL30Vt", ALC269_FIXUP_AMIC),
	SND_PCI_QUIRK(0x1043, 0x1373, "ASUS G73JX", ALC269_FIXUP_AMIC),
	SND_PCI_QUIRK(0x1043, 0x1383, "ASUS UJ30Jc", ALC269_FIXUP_AMIC),
	SND_PCI_QUIRK(0x1043, 0x13d3, "ASUS N61JA", ALC269_FIXUP_AMIC),
	SND_PCI_QUIRK(0x1043, 0x1413, "ASUS UL50", ALC269_FIXUP_AMIC),
	SND_PCI_QUIRK(0x1043, 0x1443, "ASUS UL30", ALC269_FIXUP_AMIC),
	SND_PCI_QUIRK(0x1043, 0x1453, "ASUS M60Jv", ALC269_FIXUP_AMIC),
	SND_PCI_QUIRK(0x1043, 0x1483, "ASUS UL80", ALC269_FIXUP_AMIC),
	SND_PCI_QUIRK(0x1043, 0x14f3, "ASUS F83Vf", ALC269_FIXUP_AMIC),
	SND_PCI_QUIRK(0x1043, 0x14e3, "ASUS UL20", ALC269_FIXUP_AMIC),
	SND_PCI_QUIRK(0x1043, 0x1513, "ASUS UX30", ALC269_FIXUP_AMIC),
	SND_PCI_QUIRK(0x1043, 0x1593, "ASUS N51Vn", ALC269_FIXUP_AMIC),
	SND_PCI_QUIRK(0x1043, 0x15a3, "ASUS N60Jv", ALC269_FIXUP_AMIC),
	SND_PCI_QUIRK(0x1043, 0x15b3, "ASUS N60Dp", ALC269_FIXUP_AMIC),
	SND_PCI_QUIRK(0x1043, 0x15c3, "ASUS N70De", ALC269_FIXUP_AMIC),
	SND_PCI_QUIRK(0x1043, 0x15e3, "ASUS F83T", ALC269_FIXUP_AMIC),
	SND_PCI_QUIRK(0x1043, 0x1643, "ASUS M60J", ALC269_FIXUP_AMIC),
	SND_PCI_QUIRK(0x1043, 0x1653, "ASUS U50", ALC269_FIXUP_AMIC),
	SND_PCI_QUIRK(0x1043, 0x1693, "ASUS F50N", ALC269_FIXUP_AMIC),
	SND_PCI_QUIRK(0x1043, 0x16a3, "ASUS F5Q", ALC269_FIXUP_AMIC),
	SND_PCI_QUIRK(0x1043, 0x1723, "ASUS P80", ALC269_FIXUP_AMIC),
	SND_PCI_QUIRK(0x1043, 0x1743, "ASUS U80", ALC269_FIXUP_AMIC),
	SND_PCI_QUIRK(0x1043, 0x1773, "ASUS U20A", ALC269_FIXUP_AMIC),
	SND_PCI_QUIRK(0x1043, 0x1883, "ASUS F81Se", ALC269_FIXUP_AMIC),
	SND_PCI_QUIRK(0x152d, 0x1778, "Quanta ON1", ALC269_FIXUP_DMIC),
	SND_PCI_QUIRK(0x17aa, 0x3be9, "Quanta Wistron", ALC269_FIXUP_AMIC),
	SND_PCI_QUIRK(0x17aa, 0x3bf8, "Quanta FL1", ALC269_FIXUP_AMIC),
	SND_PCI_QUIRK(0x17ff, 0x059a, "Quanta EL3", ALC269_FIXUP_DMIC),
	SND_PCI_QUIRK(0x17ff, 0x059b, "Quanta JR1", ALC269_FIXUP_DMIC),
#endif
	{}
};

static const struct snd_pci_quirk alc269_fixup_vendor_tbl[] = {
	SND_PCI_QUIRK_VENDOR(0x1025, "Acer Aspire", ALC271_FIXUP_DMIC),
	SND_PCI_QUIRK_VENDOR(0x103c, "HP", ALC269_FIXUP_HP_MUTE_LED),
	SND_PCI_QUIRK_VENDOR(0x104d, "Sony VAIO", ALC269_FIXUP_SONY_VAIO),
	SND_PCI_QUIRK_VENDOR(0x17aa, "Thinkpad", ALC269_FIXUP_THINKPAD_ACPI),
	SND_PCI_QUIRK_VENDOR(0x19e5, "Huawei Matebook", ALC255_FIXUP_MIC_MUTE_LED),
	{}
};

static const struct hda_model_fixup alc269_fixup_models[] = {
	{.id = ALC269_FIXUP_AMIC, .name = "laptop-amic"},
	{.id = ALC269_FIXUP_DMIC, .name = "laptop-dmic"},
	{.id = ALC269_FIXUP_STEREO_DMIC, .name = "alc269-dmic"},
	{.id = ALC271_FIXUP_DMIC, .name = "alc271-dmic"},
	{.id = ALC269_FIXUP_INV_DMIC, .name = "inv-dmic"},
	{.id = ALC269_FIXUP_HEADSET_MIC, .name = "headset-mic"},
	{.id = ALC269_FIXUP_HEADSET_MODE, .name = "headset-mode"},
	{.id = ALC269_FIXUP_HEADSET_MODE_NO_HP_MIC, .name = "headset-mode-no-hp-mic"},
	{.id = ALC269_FIXUP_LENOVO_DOCK, .name = "lenovo-dock"},
	{.id = ALC269_FIXUP_LENOVO_DOCK_LIMIT_BOOST, .name = "lenovo-dock-limit-boost"},
	{.id = ALC269_FIXUP_HP_GPIO_LED, .name = "hp-gpio-led"},
	{.id = ALC269_FIXUP_HP_DOCK_GPIO_MIC1_LED, .name = "hp-dock-gpio-mic1-led"},
	{.id = ALC269_FIXUP_DELL1_MIC_NO_PRESENCE, .name = "dell-headset-multi"},
	{.id = ALC269_FIXUP_DELL2_MIC_NO_PRESENCE, .name = "dell-headset-dock"},
	{.id = ALC269_FIXUP_DELL3_MIC_NO_PRESENCE, .name = "dell-headset3"},
	{.id = ALC269_FIXUP_DELL4_MIC_NO_PRESENCE, .name = "dell-headset4"},
	{.id = ALC283_FIXUP_CHROME_BOOK, .name = "alc283-dac-wcaps"},
	{.id = ALC283_FIXUP_SENSE_COMBO_JACK, .name = "alc283-sense-combo"},
	{.id = ALC292_FIXUP_TPT440_DOCK, .name = "tpt440-dock"},
	{.id = ALC292_FIXUP_TPT440, .name = "tpt440"},
	{.id = ALC292_FIXUP_TPT460, .name = "tpt460"},
	{.id = ALC298_FIXUP_TPT470_DOCK_FIX, .name = "tpt470-dock-fix"},
	{.id = ALC298_FIXUP_TPT470_DOCK, .name = "tpt470-dock"},
	{.id = ALC233_FIXUP_LENOVO_MULTI_CODECS, .name = "dual-codecs"},
	{.id = ALC700_FIXUP_INTEL_REFERENCE, .name = "alc700-ref"},
	{.id = ALC269_FIXUP_SONY_VAIO, .name = "vaio"},
	{.id = ALC269_FIXUP_DELL_M101Z, .name = "dell-m101z"},
	{.id = ALC269_FIXUP_ASUS_G73JW, .name = "asus-g73jw"},
	{.id = ALC269_FIXUP_LENOVO_EAPD, .name = "lenovo-eapd"},
	{.id = ALC275_FIXUP_SONY_HWEQ, .name = "sony-hweq"},
	{.id = ALC269_FIXUP_PCM_44K, .name = "pcm44k"},
	{.id = ALC269_FIXUP_LIFEBOOK, .name = "lifebook"},
	{.id = ALC269_FIXUP_LIFEBOOK_EXTMIC, .name = "lifebook-extmic"},
	{.id = ALC269_FIXUP_LIFEBOOK_HP_PIN, .name = "lifebook-hp-pin"},
	{.id = ALC255_FIXUP_LIFEBOOK_U7x7_HEADSET_MIC, .name = "lifebook-u7x7"},
	{.id = ALC269VB_FIXUP_AMIC, .name = "alc269vb-amic"},
	{.id = ALC269VB_FIXUP_DMIC, .name = "alc269vb-dmic"},
	{.id = ALC269_FIXUP_HP_MUTE_LED_MIC1, .name = "hp-mute-led-mic1"},
	{.id = ALC269_FIXUP_HP_MUTE_LED_MIC2, .name = "hp-mute-led-mic2"},
	{.id = ALC269_FIXUP_HP_MUTE_LED_MIC3, .name = "hp-mute-led-mic3"},
	{.id = ALC269_FIXUP_HP_GPIO_MIC1_LED, .name = "hp-gpio-mic1"},
	{.id = ALC269_FIXUP_HP_LINE1_MIC1_LED, .name = "hp-line1-mic1"},
	{.id = ALC269_FIXUP_NO_SHUTUP, .name = "noshutup"},
	{.id = ALC286_FIXUP_SONY_MIC_NO_PRESENCE, .name = "sony-nomic"},
	{.id = ALC269_FIXUP_ASPIRE_HEADSET_MIC, .name = "aspire-headset-mic"},
	{.id = ALC269_FIXUP_ASUS_X101, .name = "asus-x101"},
	{.id = ALC271_FIXUP_HP_GATE_MIC_JACK, .name = "acer-ao7xx"},
	{.id = ALC271_FIXUP_HP_GATE_MIC_JACK_E1_572, .name = "acer-aspire-e1"},
	{.id = ALC269_FIXUP_ACER_AC700, .name = "acer-ac700"},
	{.id = ALC269_FIXUP_LIMIT_INT_MIC_BOOST, .name = "limit-mic-boost"},
	{.id = ALC269VB_FIXUP_ASUS_ZENBOOK, .name = "asus-zenbook"},
	{.id = ALC269VB_FIXUP_ASUS_ZENBOOK_UX31A, .name = "asus-zenbook-ux31a"},
	{.id = ALC269VB_FIXUP_ORDISSIMO_EVE2, .name = "ordissimo"},
	{.id = ALC282_FIXUP_ASUS_TX300, .name = "asus-tx300"},
	{.id = ALC283_FIXUP_INT_MIC, .name = "alc283-int-mic"},
	{.id = ALC290_FIXUP_MONO_SPEAKERS_HSJACK, .name = "mono-speakers"},
	{.id = ALC290_FIXUP_SUBWOOFER_HSJACK, .name = "alc290-subwoofer"},
	{.id = ALC269_FIXUP_THINKPAD_ACPI, .name = "thinkpad"},
	{.id = ALC269_FIXUP_DMIC_THINKPAD_ACPI, .name = "dmic-thinkpad"},
	{.id = ALC255_FIXUP_ACER_MIC_NO_PRESENCE, .name = "alc255-acer"},
	{.id = ALC255_FIXUP_ASUS_MIC_NO_PRESENCE, .name = "alc255-asus"},
	{.id = ALC255_FIXUP_DELL1_MIC_NO_PRESENCE, .name = "alc255-dell1"},
	{.id = ALC255_FIXUP_DELL2_MIC_NO_PRESENCE, .name = "alc255-dell2"},
	{.id = ALC293_FIXUP_DELL1_MIC_NO_PRESENCE, .name = "alc293-dell1"},
	{.id = ALC283_FIXUP_HEADSET_MIC, .name = "alc283-headset"},
	{.id = ALC255_FIXUP_MIC_MUTE_LED, .name = "alc255-dell-mute"},
	{.id = ALC282_FIXUP_ASPIRE_V5_PINS, .name = "aspire-v5"},
	{.id = ALC269VB_FIXUP_ASPIRE_E1_COEF, .name = "aspire-e1-coef"},
	{.id = ALC280_FIXUP_HP_GPIO4, .name = "hp-gpio4"},
	{.id = ALC286_FIXUP_HP_GPIO_LED, .name = "hp-gpio-led"},
	{.id = ALC280_FIXUP_HP_GPIO2_MIC_HOTKEY, .name = "hp-gpio2-hotkey"},
	{.id = ALC280_FIXUP_HP_DOCK_PINS, .name = "hp-dock-pins"},
	{.id = ALC269_FIXUP_HP_DOCK_GPIO_MIC1_LED, .name = "hp-dock-gpio-mic"},
	{.id = ALC280_FIXUP_HP_9480M, .name = "hp-9480m"},
	{.id = ALC288_FIXUP_DELL_HEADSET_MODE, .name = "alc288-dell-headset"},
	{.id = ALC288_FIXUP_DELL1_MIC_NO_PRESENCE, .name = "alc288-dell1"},
	{.id = ALC288_FIXUP_DELL_XPS_13, .name = "alc288-dell-xps13"},
	{.id = ALC292_FIXUP_DELL_E7X, .name = "dell-e7x"},
	{.id = ALC293_FIXUP_DISABLE_AAMIX_MULTIJACK, .name = "alc293-dell"},
	{.id = ALC298_FIXUP_DELL1_MIC_NO_PRESENCE, .name = "alc298-dell1"},
	{.id = ALC298_FIXUP_DELL_AIO_MIC_NO_PRESENCE, .name = "alc298-dell-aio"},
	{.id = ALC275_FIXUP_DELL_XPS, .name = "alc275-dell-xps"},
	{.id = ALC293_FIXUP_LENOVO_SPK_NOISE, .name = "lenovo-spk-noise"},
	{.id = ALC233_FIXUP_LENOVO_LINE2_MIC_HOTKEY, .name = "lenovo-hotkey"},
	{.id = ALC255_FIXUP_DELL_SPK_NOISE, .name = "dell-spk-noise"},
	{.id = ALC225_FIXUP_DELL1_MIC_NO_PRESENCE, .name = "alc225-dell1"},
	{.id = ALC295_FIXUP_DISABLE_DAC3, .name = "alc295-disable-dac3"},
	{.id = ALC285_FIXUP_SPEAKER2_TO_DAC1, .name = "alc285-speaker2-to-dac1"},
	{.id = ALC280_FIXUP_HP_HEADSET_MIC, .name = "alc280-hp-headset"},
	{.id = ALC221_FIXUP_HP_FRONT_MIC, .name = "alc221-hp-mic"},
	{.id = ALC298_FIXUP_SPK_VOLUME, .name = "alc298-spk-volume"},
	{.id = ALC256_FIXUP_DELL_INSPIRON_7559_SUBWOOFER, .name = "dell-inspiron-7559"},
	{.id = ALC269_FIXUP_ATIV_BOOK_8, .name = "ativ-book"},
	{.id = ALC221_FIXUP_HP_MIC_NO_PRESENCE, .name = "alc221-hp-mic"},
	{.id = ALC256_FIXUP_ASUS_HEADSET_MODE, .name = "alc256-asus-headset"},
	{.id = ALC256_FIXUP_ASUS_MIC, .name = "alc256-asus-mic"},
	{.id = ALC256_FIXUP_ASUS_AIO_GPIO2, .name = "alc256-asus-aio"},
	{.id = ALC233_FIXUP_ASUS_MIC_NO_PRESENCE, .name = "alc233-asus"},
	{.id = ALC233_FIXUP_EAPD_COEF_AND_MIC_NO_PRESENCE, .name = "alc233-eapd"},
	{.id = ALC294_FIXUP_LENOVO_MIC_LOCATION, .name = "alc294-lenovo-mic"},
	{.id = ALC225_FIXUP_DELL_WYSE_MIC_NO_PRESENCE, .name = "alc225-wyse"},
	{.id = ALC274_FIXUP_DELL_AIO_LINEOUT_VERB, .name = "alc274-dell-aio"},
	{.id = ALC255_FIXUP_DUMMY_LINEOUT_VERB, .name = "alc255-dummy-lineout"},
	{.id = ALC255_FIXUP_DELL_HEADSET_MIC, .name = "alc255-dell-headset"},
	{.id = ALC295_FIXUP_HP_X360, .name = "alc295-hp-x360"},
	{.id = ALC225_FIXUP_HEADSET_JACK, .name = "alc-headset-jack"},
	{.id = ALC295_FIXUP_CHROME_BOOK, .name = "alc-chrome-book"},
	{.id = ALC299_FIXUP_PREDATOR_SPK, .name = "predator-spk"},
	{.id = ALC298_FIXUP_HUAWEI_MBX_STEREO, .name = "huawei-mbx-stereo"},
	{.id = ALC256_FIXUP_MEDION_HEADSET_NO_PRESENCE, .name = "alc256-medion-headset"},
	{.id = ALC298_FIXUP_SAMSUNG_AMP, .name = "alc298-samsung-amp"},
	{.id = ALC256_FIXUP_SAMSUNG_HEADPHONE_VERY_QUIET, .name = "alc256-samsung-headphone"},
	{.id = ALC255_FIXUP_XIAOMI_HEADSET_MIC, .name = "alc255-xiaomi-headset"},
	{.id = ALC274_FIXUP_HP_MIC, .name = "alc274-hp-mic-detect"},
	{.id = ALC245_FIXUP_HP_X360_AMP, .name = "alc245-hp-x360-amp"},
	{.id = ALC295_FIXUP_HP_OMEN, .name = "alc295-hp-omen"},
	{.id = ALC285_FIXUP_HP_SPECTRE_X360, .name = "alc285-hp-spectre-x360"},
	{.id = ALC285_FIXUP_HP_SPECTRE_X360_EB1, .name = "alc285-hp-spectre-x360-eb1"},
	{.id = ALC287_FIXUP_IDEAPAD_BASS_SPK_AMP, .name = "alc287-ideapad-bass-spk-amp"},
	{.id = ALC287_FIXUP_YOGA9_14IAP7_BASS_SPK_PIN, .name = "alc287-yoga9-bass-spk-pin"},
	{.id = ALC623_FIXUP_LENOVO_THINKSTATION_P340, .name = "alc623-lenovo-thinkstation-p340"},
	{.id = ALC255_FIXUP_ACER_HEADPHONE_AND_MIC, .name = "alc255-acer-headphone-and-mic"},
	{.id = ALC285_FIXUP_HP_GPIO_AMP_INIT, .name = "alc285-hp-amp-init"},
	{}
};
#define ALC225_STANDARD_PINS \
	{0x21, 0x04211020}

#define ALC256_STANDARD_PINS \
	{0x12, 0x90a60140}, \
	{0x14, 0x90170110}, \
	{0x21, 0x02211020}

#define ALC282_STANDARD_PINS \
	{0x14, 0x90170110}

#define ALC290_STANDARD_PINS \
	{0x12, 0x99a30130}

#define ALC292_STANDARD_PINS \
	{0x14, 0x90170110}, \
	{0x15, 0x0221401f}

#define ALC295_STANDARD_PINS \
	{0x12, 0xb7a60130}, \
	{0x14, 0x90170110}, \
	{0x21, 0x04211020}

#define ALC298_STANDARD_PINS \
	{0x12, 0x90a60130}, \
	{0x21, 0x03211020}

static const struct snd_hda_pin_quirk alc269_pin_fixup_tbl[] = {
	SND_HDA_PIN_QUIRK(0x10ec0221, 0x103c, "HP Workstation", ALC221_FIXUP_HP_HEADSET_MIC,
		{0x14, 0x01014020},
		{0x17, 0x90170110},
		{0x18, 0x02a11030},
		{0x19, 0x0181303F},
		{0x21, 0x0221102f}),
	SND_HDA_PIN_QUIRK(0x10ec0255, 0x1025, "Acer", ALC255_FIXUP_ACER_MIC_NO_PRESENCE,
		{0x12, 0x90a601c0},
		{0x14, 0x90171120},
		{0x21, 0x02211030}),
	SND_HDA_PIN_QUIRK(0x10ec0255, 0x1043, "ASUS", ALC255_FIXUP_ASUS_MIC_NO_PRESENCE,
		{0x14, 0x90170110},
		{0x1b, 0x90a70130},
		{0x21, 0x03211020}),
	SND_HDA_PIN_QUIRK(0x10ec0255, 0x1043, "ASUS", ALC255_FIXUP_ASUS_MIC_NO_PRESENCE,
		{0x1a, 0x90a70130},
		{0x1b, 0x90170110},
		{0x21, 0x03211020}),
	SND_HDA_PIN_QUIRK(0x10ec0225, 0x1028, "Dell", ALC225_FIXUP_DELL1_MIC_NO_PRESENCE,
		ALC225_STANDARD_PINS,
		{0x12, 0xb7a60130},
		{0x14, 0x901701a0}),
	SND_HDA_PIN_QUIRK(0x10ec0225, 0x1028, "Dell", ALC225_FIXUP_DELL1_MIC_NO_PRESENCE,
		ALC225_STANDARD_PINS,
		{0x12, 0xb7a60130},
		{0x14, 0x901701b0}),
	SND_HDA_PIN_QUIRK(0x10ec0225, 0x1028, "Dell", ALC225_FIXUP_DELL1_MIC_NO_PRESENCE,
		ALC225_STANDARD_PINS,
		{0x12, 0xb7a60150},
		{0x14, 0x901701a0}),
	SND_HDA_PIN_QUIRK(0x10ec0225, 0x1028, "Dell", ALC225_FIXUP_DELL1_MIC_NO_PRESENCE,
		ALC225_STANDARD_PINS,
		{0x12, 0xb7a60150},
		{0x14, 0x901701b0}),
	SND_HDA_PIN_QUIRK(0x10ec0225, 0x1028, "Dell", ALC225_FIXUP_DELL1_MIC_NO_PRESENCE,
		ALC225_STANDARD_PINS,
		{0x12, 0xb7a60130},
		{0x1b, 0x90170110}),
	SND_HDA_PIN_QUIRK(0x10ec0233, 0x8086, "Intel NUC Skull Canyon", ALC269_FIXUP_DELL1_MIC_NO_PRESENCE,
		{0x1b, 0x01111010},
		{0x1e, 0x01451130},
		{0x21, 0x02211020}),
	SND_HDA_PIN_QUIRK(0x10ec0235, 0x17aa, "Lenovo", ALC233_FIXUP_LENOVO_LINE2_MIC_HOTKEY,
		{0x12, 0x90a60140},
		{0x14, 0x90170110},
		{0x19, 0x02a11030},
		{0x21, 0x02211020}),
	SND_HDA_PIN_QUIRK(0x10ec0235, 0x17aa, "Lenovo", ALC294_FIXUP_LENOVO_MIC_LOCATION,
		{0x14, 0x90170110},
		{0x19, 0x02a11030},
		{0x1a, 0x02a11040},
		{0x1b, 0x01014020},
		{0x21, 0x0221101f}),
	SND_HDA_PIN_QUIRK(0x10ec0235, 0x17aa, "Lenovo", ALC294_FIXUP_LENOVO_MIC_LOCATION,
		{0x14, 0x90170110},
		{0x19, 0x02a11030},
		{0x1a, 0x02a11040},
		{0x1b, 0x01011020},
		{0x21, 0x0221101f}),
	SND_HDA_PIN_QUIRK(0x10ec0235, 0x17aa, "Lenovo", ALC294_FIXUP_LENOVO_MIC_LOCATION,
		{0x14, 0x90170110},
		{0x19, 0x02a11020},
		{0x1a, 0x02a11030},
		{0x21, 0x0221101f}),
	SND_HDA_PIN_QUIRK(0x10ec0236, 0x1028, "Dell", ALC236_FIXUP_DELL_AIO_HEADSET_MIC,
		{0x21, 0x02211010}),
	SND_HDA_PIN_QUIRK(0x10ec0236, 0x103c, "HP", ALC256_FIXUP_HP_HEADSET_MIC,
		{0x14, 0x90170110},
		{0x19, 0x02a11020},
		{0x21, 0x02211030}),
	SND_HDA_PIN_QUIRK(0x10ec0255, 0x1028, "Dell", ALC255_FIXUP_DELL2_MIC_NO_PRESENCE,
		{0x14, 0x90170110},
		{0x21, 0x02211020}),
	SND_HDA_PIN_QUIRK(0x10ec0255, 0x1028, "Dell", ALC255_FIXUP_DELL1_MIC_NO_PRESENCE,
		{0x14, 0x90170130},
		{0x21, 0x02211040}),
	SND_HDA_PIN_QUIRK(0x10ec0255, 0x1028, "Dell", ALC255_FIXUP_DELL1_MIC_NO_PRESENCE,
		{0x12, 0x90a60140},
		{0x14, 0x90170110},
		{0x21, 0x02211020}),
	SND_HDA_PIN_QUIRK(0x10ec0255, 0x1028, "Dell", ALC255_FIXUP_DELL1_MIC_NO_PRESENCE,
		{0x12, 0x90a60160},
		{0x14, 0x90170120},
		{0x21, 0x02211030}),
	SND_HDA_PIN_QUIRK(0x10ec0255, 0x1028, "Dell", ALC255_FIXUP_DELL1_MIC_NO_PRESENCE,
		{0x14, 0x90170110},
		{0x1b, 0x02011020},
		{0x21, 0x0221101f}),
	SND_HDA_PIN_QUIRK(0x10ec0255, 0x1028, "Dell", ALC255_FIXUP_DELL1_MIC_NO_PRESENCE,
		{0x14, 0x90170110},
		{0x1b, 0x01011020},
		{0x21, 0x0221101f}),
	SND_HDA_PIN_QUIRK(0x10ec0255, 0x1028, "Dell", ALC255_FIXUP_DELL1_MIC_NO_PRESENCE,
		{0x14, 0x90170130},
		{0x1b, 0x01014020},
		{0x21, 0x0221103f}),
	SND_HDA_PIN_QUIRK(0x10ec0255, 0x1028, "Dell", ALC255_FIXUP_DELL1_MIC_NO_PRESENCE,
		{0x14, 0x90170130},
		{0x1b, 0x01011020},
		{0x21, 0x0221103f}),
	SND_HDA_PIN_QUIRK(0x10ec0255, 0x1028, "Dell", ALC255_FIXUP_DELL1_MIC_NO_PRESENCE,
		{0x14, 0x90170130},
		{0x1b, 0x02011020},
		{0x21, 0x0221103f}),
	SND_HDA_PIN_QUIRK(0x10ec0255, 0x1028, "Dell", ALC255_FIXUP_DELL1_MIC_NO_PRESENCE,
		{0x14, 0x90170150},
		{0x1b, 0x02011020},
		{0x21, 0x0221105f}),
	SND_HDA_PIN_QUIRK(0x10ec0255, 0x1028, "Dell", ALC255_FIXUP_DELL1_MIC_NO_PRESENCE,
		{0x14, 0x90170110},
		{0x1b, 0x01014020},
		{0x21, 0x0221101f}),
	SND_HDA_PIN_QUIRK(0x10ec0255, 0x1028, "Dell", ALC255_FIXUP_DELL1_MIC_NO_PRESENCE,
		{0x12, 0x90a60160},
		{0x14, 0x90170120},
		{0x17, 0x90170140},
		{0x21, 0x0321102f}),
	SND_HDA_PIN_QUIRK(0x10ec0255, 0x1028, "Dell", ALC255_FIXUP_DELL1_MIC_NO_PRESENCE,
		{0x12, 0x90a60160},
		{0x14, 0x90170130},
		{0x21, 0x02211040}),
	SND_HDA_PIN_QUIRK(0x10ec0255, 0x1028, "Dell", ALC255_FIXUP_DELL1_MIC_NO_PRESENCE,
		{0x12, 0x90a60160},
		{0x14, 0x90170140},
		{0x21, 0x02211050}),
	SND_HDA_PIN_QUIRK(0x10ec0255, 0x1028, "Dell", ALC255_FIXUP_DELL1_MIC_NO_PRESENCE,
		{0x12, 0x90a60170},
		{0x14, 0x90170120},
		{0x21, 0x02211030}),
	SND_HDA_PIN_QUIRK(0x10ec0255, 0x1028, "Dell", ALC255_FIXUP_DELL1_MIC_NO_PRESENCE,
		{0x12, 0x90a60170},
		{0x14, 0x90170130},
		{0x21, 0x02211040}),
	SND_HDA_PIN_QUIRK(0x10ec0255, 0x1028, "Dell", ALC255_FIXUP_DELL1_MIC_NO_PRESENCE,
		{0x12, 0x90a60170},
		{0x14, 0x90171130},
		{0x21, 0x02211040}),
	SND_HDA_PIN_QUIRK(0x10ec0255, 0x1028, "Dell", ALC255_FIXUP_DELL1_MIC_NO_PRESENCE,
		{0x12, 0x90a60170},
		{0x14, 0x90170140},
		{0x21, 0x02211050}),
	SND_HDA_PIN_QUIRK(0x10ec0255, 0x1028, "Dell Inspiron 5548", ALC255_FIXUP_DELL1_MIC_NO_PRESENCE,
		{0x12, 0x90a60180},
		{0x14, 0x90170130},
		{0x21, 0x02211040}),
	SND_HDA_PIN_QUIRK(0x10ec0255, 0x1028, "Dell Inspiron 5565", ALC255_FIXUP_DELL1_MIC_NO_PRESENCE,
		{0x12, 0x90a60180},
		{0x14, 0x90170120},
		{0x21, 0x02211030}),
	SND_HDA_PIN_QUIRK(0x10ec0255, 0x1028, "Dell", ALC255_FIXUP_DELL1_MIC_NO_PRESENCE,
		{0x1b, 0x01011020},
		{0x21, 0x02211010}),
	SND_HDA_PIN_QUIRK(0x10ec0256, 0x1043, "ASUS", ALC256_FIXUP_ASUS_MIC,
		{0x14, 0x90170110},
		{0x1b, 0x90a70130},
		{0x21, 0x04211020}),
	SND_HDA_PIN_QUIRK(0x10ec0256, 0x1043, "ASUS", ALC256_FIXUP_ASUS_MIC,
		{0x14, 0x90170110},
		{0x1b, 0x90a70130},
		{0x21, 0x03211020}),
	SND_HDA_PIN_QUIRK(0x10ec0256, 0x1043, "ASUS", ALC256_FIXUP_ASUS_MIC_NO_PRESENCE,
		{0x12, 0x90a60130},
		{0x14, 0x90170110},
		{0x21, 0x03211020}),
	SND_HDA_PIN_QUIRK(0x10ec0256, 0x1043, "ASUS", ALC256_FIXUP_ASUS_MIC_NO_PRESENCE,
		{0x12, 0x90a60130},
		{0x14, 0x90170110},
		{0x21, 0x04211020}),
	SND_HDA_PIN_QUIRK(0x10ec0256, 0x1043, "ASUS", ALC256_FIXUP_ASUS_MIC_NO_PRESENCE,
		{0x1a, 0x90a70130},
		{0x1b, 0x90170110},
		{0x21, 0x03211020}),
       SND_HDA_PIN_QUIRK(0x10ec0256, 0x103c, "HP", ALC256_FIXUP_HP_HEADSET_MIC,
		{0x14, 0x90170110},
		{0x19, 0x02a11020},
		{0x21, 0x0221101f}),
       SND_HDA_PIN_QUIRK(0x10ec0274, 0x103c, "HP", ALC274_FIXUP_HP_HEADSET_MIC,
		{0x17, 0x90170110},
		{0x19, 0x03a11030},
		{0x21, 0x03211020}),
	SND_HDA_PIN_QUIRK(0x10ec0280, 0x103c, "HP", ALC280_FIXUP_HP_GPIO4,
		{0x12, 0x90a60130},
		{0x14, 0x90170110},
		{0x15, 0x0421101f},
		{0x1a, 0x04a11020}),
	SND_HDA_PIN_QUIRK(0x10ec0280, 0x103c, "HP", ALC269_FIXUP_HP_GPIO_MIC1_LED,
		{0x12, 0x90a60140},
		{0x14, 0x90170110},
		{0x15, 0x0421101f},
		{0x18, 0x02811030},
		{0x1a, 0x04a1103f},
		{0x1b, 0x02011020}),
	SND_HDA_PIN_QUIRK(0x10ec0282, 0x103c, "HP 15 Touchsmart", ALC269_FIXUP_HP_MUTE_LED_MIC1,
		ALC282_STANDARD_PINS,
		{0x12, 0x99a30130},
		{0x19, 0x03a11020},
		{0x21, 0x0321101f}),
	SND_HDA_PIN_QUIRK(0x10ec0282, 0x103c, "HP", ALC269_FIXUP_HP_MUTE_LED_MIC1,
		ALC282_STANDARD_PINS,
		{0x12, 0x99a30130},
		{0x19, 0x03a11020},
		{0x21, 0x03211040}),
	SND_HDA_PIN_QUIRK(0x10ec0282, 0x103c, "HP", ALC269_FIXUP_HP_MUTE_LED_MIC1,
		ALC282_STANDARD_PINS,
		{0x12, 0x99a30130},
		{0x19, 0x03a11030},
		{0x21, 0x03211020}),
	SND_HDA_PIN_QUIRK(0x10ec0282, 0x103c, "HP", ALC269_FIXUP_HP_MUTE_LED_MIC1,
		ALC282_STANDARD_PINS,
		{0x12, 0x99a30130},
		{0x19, 0x04a11020},
		{0x21, 0x0421101f}),
	SND_HDA_PIN_QUIRK(0x10ec0282, 0x103c, "HP", ALC269_FIXUP_HP_LINE1_MIC1_LED,
		ALC282_STANDARD_PINS,
		{0x12, 0x90a60140},
		{0x19, 0x04a11030},
		{0x21, 0x04211020}),
	SND_HDA_PIN_QUIRK(0x10ec0282, 0x1025, "Acer", ALC282_FIXUP_ACER_DISABLE_LINEOUT,
		ALC282_STANDARD_PINS,
		{0x12, 0x90a609c0},
		{0x18, 0x03a11830},
		{0x19, 0x04a19831},
		{0x1a, 0x0481303f},
		{0x1b, 0x04211020},
		{0x21, 0x0321101f}),
	SND_HDA_PIN_QUIRK(0x10ec0282, 0x1025, "Acer", ALC282_FIXUP_ACER_DISABLE_LINEOUT,
		ALC282_STANDARD_PINS,
		{0x12, 0x90a60940},
		{0x18, 0x03a11830},
		{0x19, 0x04a19831},
		{0x1a, 0x0481303f},
		{0x1b, 0x04211020},
		{0x21, 0x0321101f}),
	SND_HDA_PIN_QUIRK(0x10ec0283, 0x1028, "Dell", ALC269_FIXUP_DELL1_MIC_NO_PRESENCE,
		ALC282_STANDARD_PINS,
		{0x12, 0x90a60130},
		{0x21, 0x0321101f}),
	SND_HDA_PIN_QUIRK(0x10ec0283, 0x1028, "Dell", ALC269_FIXUP_DELL1_MIC_NO_PRESENCE,
		{0x12, 0x90a60160},
		{0x14, 0x90170120},
		{0x21, 0x02211030}),
	SND_HDA_PIN_QUIRK(0x10ec0283, 0x1028, "Dell", ALC269_FIXUP_DELL1_MIC_NO_PRESENCE,
		ALC282_STANDARD_PINS,
		{0x12, 0x90a60130},
		{0x19, 0x03a11020},
		{0x21, 0x0321101f}),
	SND_HDA_PIN_QUIRK(0x10ec0285, 0x17aa, "Lenovo", ALC285_FIXUP_LENOVO_PC_BEEP_IN_NOISE,
		{0x12, 0x90a60130},
		{0x14, 0x90170110},
		{0x19, 0x04a11040},
		{0x21, 0x04211020}),
	SND_HDA_PIN_QUIRK(0x10ec0285, 0x17aa, "Lenovo", ALC285_FIXUP_LENOVO_PC_BEEP_IN_NOISE,
		{0x14, 0x90170110},
		{0x19, 0x04a11040},
		{0x1d, 0x40600001},
		{0x21, 0x04211020}),
	SND_HDA_PIN_QUIRK(0x10ec0285, 0x17aa, "Lenovo", ALC285_FIXUP_THINKPAD_NO_BASS_SPK_HEADSET_JACK,
		{0x14, 0x90170110},
		{0x19, 0x04a11040},
		{0x21, 0x04211020}),
	SND_HDA_PIN_QUIRK(0x10ec0287, 0x17aa, "Lenovo", ALC285_FIXUP_THINKPAD_HEADSET_JACK,
		{0x14, 0x90170110},
		{0x17, 0x90170111},
		{0x19, 0x03a11030},
		{0x21, 0x03211020}),
	SND_HDA_PIN_QUIRK(0x10ec0286, 0x1025, "Acer", ALC286_FIXUP_ACER_AIO_MIC_NO_PRESENCE,
		{0x12, 0x90a60130},
		{0x17, 0x90170110},
		{0x21, 0x02211020}),
	SND_HDA_PIN_QUIRK(0x10ec0288, 0x1028, "Dell", ALC288_FIXUP_DELL1_MIC_NO_PRESENCE,
		{0x12, 0x90a60120},
		{0x14, 0x90170110},
		{0x21, 0x0321101f}),
	SND_HDA_PIN_QUIRK(0x10ec0290, 0x103c, "HP", ALC269_FIXUP_HP_MUTE_LED_MIC1,
		ALC290_STANDARD_PINS,
		{0x15, 0x04211040},
		{0x18, 0x90170112},
		{0x1a, 0x04a11020}),
	SND_HDA_PIN_QUIRK(0x10ec0290, 0x103c, "HP", ALC269_FIXUP_HP_MUTE_LED_MIC1,
		ALC290_STANDARD_PINS,
		{0x15, 0x04211040},
		{0x18, 0x90170110},
		{0x1a, 0x04a11020}),
	SND_HDA_PIN_QUIRK(0x10ec0290, 0x103c, "HP", ALC269_FIXUP_HP_MUTE_LED_MIC1,
		ALC290_STANDARD_PINS,
		{0x15, 0x0421101f},
		{0x1a, 0x04a11020}),
	SND_HDA_PIN_QUIRK(0x10ec0290, 0x103c, "HP", ALC269_FIXUP_HP_MUTE_LED_MIC1,
		ALC290_STANDARD_PINS,
		{0x15, 0x04211020},
		{0x1a, 0x04a11040}),
	SND_HDA_PIN_QUIRK(0x10ec0290, 0x103c, "HP", ALC269_FIXUP_HP_MUTE_LED_MIC1,
		ALC290_STANDARD_PINS,
		{0x14, 0x90170110},
		{0x15, 0x04211020},
		{0x1a, 0x04a11040}),
	SND_HDA_PIN_QUIRK(0x10ec0290, 0x103c, "HP", ALC269_FIXUP_HP_MUTE_LED_MIC1,
		ALC290_STANDARD_PINS,
		{0x14, 0x90170110},
		{0x15, 0x04211020},
		{0x1a, 0x04a11020}),
	SND_HDA_PIN_QUIRK(0x10ec0290, 0x103c, "HP", ALC269_FIXUP_HP_MUTE_LED_MIC1,
		ALC290_STANDARD_PINS,
		{0x14, 0x90170110},
		{0x15, 0x0421101f},
		{0x1a, 0x04a11020}),
	SND_HDA_PIN_QUIRK(0x10ec0292, 0x1028, "Dell", ALC269_FIXUP_DELL2_MIC_NO_PRESENCE,
		ALC292_STANDARD_PINS,
		{0x12, 0x90a60140},
		{0x16, 0x01014020},
		{0x19, 0x01a19030}),
	SND_HDA_PIN_QUIRK(0x10ec0292, 0x1028, "Dell", ALC269_FIXUP_DELL2_MIC_NO_PRESENCE,
		ALC292_STANDARD_PINS,
		{0x12, 0x90a60140},
		{0x16, 0x01014020},
		{0x18, 0x02a19031},
		{0x19, 0x01a1903e}),
	SND_HDA_PIN_QUIRK(0x10ec0292, 0x1028, "Dell", ALC269_FIXUP_DELL3_MIC_NO_PRESENCE,
		ALC292_STANDARD_PINS,
		{0x12, 0x90a60140}),
	SND_HDA_PIN_QUIRK(0x10ec0293, 0x1028, "Dell", ALC293_FIXUP_DELL1_MIC_NO_PRESENCE,
		ALC292_STANDARD_PINS,
		{0x13, 0x90a60140},
		{0x16, 0x21014020},
		{0x19, 0x21a19030}),
	SND_HDA_PIN_QUIRK(0x10ec0293, 0x1028, "Dell", ALC293_FIXUP_DELL1_MIC_NO_PRESENCE,
		ALC292_STANDARD_PINS,
		{0x13, 0x90a60140}),
	SND_HDA_PIN_QUIRK(0x10ec0294, 0x1043, "ASUS", ALC294_FIXUP_ASUS_HPE,
		{0x17, 0x90170110},
		{0x21, 0x04211020}),
	SND_HDA_PIN_QUIRK(0x10ec0294, 0x1043, "ASUS", ALC294_FIXUP_ASUS_MIC,
		{0x14, 0x90170110},
		{0x1b, 0x90a70130},
		{0x21, 0x04211020}),
	SND_HDA_PIN_QUIRK(0x10ec0294, 0x1043, "ASUS", ALC294_FIXUP_ASUS_SPK,
		{0x12, 0x90a60130},
		{0x17, 0x90170110},
		{0x21, 0x03211020}),
	SND_HDA_PIN_QUIRK(0x10ec0294, 0x1043, "ASUS", ALC294_FIXUP_ASUS_SPK,
		{0x12, 0x90a60130},
		{0x17, 0x90170110},
		{0x21, 0x04211020}),
	SND_HDA_PIN_QUIRK(0x10ec0295, 0x1043, "ASUS", ALC294_FIXUP_ASUS_SPK,
		{0x12, 0x90a60130},
		{0x17, 0x90170110},
		{0x21, 0x03211020}),
	SND_HDA_PIN_QUIRK(0x10ec0295, 0x1043, "ASUS", ALC295_FIXUP_ASUS_MIC_NO_PRESENCE,
		{0x12, 0x90a60120},
		{0x17, 0x90170110},
		{0x21, 0x04211030}),
	SND_HDA_PIN_QUIRK(0x10ec0295, 0x1043, "ASUS", ALC295_FIXUP_ASUS_MIC_NO_PRESENCE,
		{0x12, 0x90a60130},
		{0x17, 0x90170110},
		{0x21, 0x03211020}),
	SND_HDA_PIN_QUIRK(0x10ec0295, 0x1043, "ASUS", ALC295_FIXUP_ASUS_MIC_NO_PRESENCE,
		{0x12, 0x90a60130},
		{0x17, 0x90170110},
		{0x21, 0x03211020}),
	SND_HDA_PIN_QUIRK(0x10ec0295, 0x1028, "Dell", ALC269_FIXUP_DELL4_MIC_NO_PRESENCE,
		{0x14, 0x90170110},
		{0x21, 0x04211020}),
	SND_HDA_PIN_QUIRK(0x10ec0295, 0x1028, "Dell", ALC269_FIXUP_DELL4_MIC_NO_PRESENCE,
		{0x14, 0x90170110},
		{0x21, 0x04211030}),
	SND_HDA_PIN_QUIRK(0x10ec0295, 0x1028, "Dell", ALC269_FIXUP_DELL1_MIC_NO_PRESENCE,
		ALC295_STANDARD_PINS,
		{0x17, 0x21014020},
		{0x18, 0x21a19030}),
	SND_HDA_PIN_QUIRK(0x10ec0295, 0x1028, "Dell", ALC269_FIXUP_DELL1_MIC_NO_PRESENCE,
		ALC295_STANDARD_PINS,
		{0x17, 0x21014040},
		{0x18, 0x21a19050}),
	SND_HDA_PIN_QUIRK(0x10ec0295, 0x1028, "Dell", ALC269_FIXUP_DELL1_MIC_NO_PRESENCE,
		ALC295_STANDARD_PINS),
	SND_HDA_PIN_QUIRK(0x10ec0298, 0x1028, "Dell", ALC298_FIXUP_DELL1_MIC_NO_PRESENCE,
		ALC298_STANDARD_PINS,
		{0x17, 0x90170110}),
	SND_HDA_PIN_QUIRK(0x10ec0298, 0x1028, "Dell", ALC298_FIXUP_DELL1_MIC_NO_PRESENCE,
		ALC298_STANDARD_PINS,
		{0x17, 0x90170140}),
	SND_HDA_PIN_QUIRK(0x10ec0298, 0x1028, "Dell", ALC298_FIXUP_DELL1_MIC_NO_PRESENCE,
		ALC298_STANDARD_PINS,
		{0x17, 0x90170150}),
	SND_HDA_PIN_QUIRK(0x10ec0298, 0x1028, "Dell", ALC298_FIXUP_SPK_VOLUME,
		{0x12, 0xb7a60140},
		{0x13, 0xb7a60150},
		{0x17, 0x90170110},
		{0x1a, 0x03011020},
		{0x21, 0x03211030}),
	SND_HDA_PIN_QUIRK(0x10ec0298, 0x1028, "Dell", ALC298_FIXUP_ALIENWARE_MIC_NO_PRESENCE,
		{0x12, 0xb7a60140},
		{0x17, 0x90170110},
		{0x1a, 0x03a11030},
		{0x21, 0x03211020}),
	SND_HDA_PIN_QUIRK(0x10ec0299, 0x1028, "Dell", ALC269_FIXUP_DELL4_MIC_NO_PRESENCE,
		ALC225_STANDARD_PINS,
		{0x12, 0xb7a60130},
		{0x17, 0x90170110}),
	SND_HDA_PIN_QUIRK(0x10ec0623, 0x17aa, "Lenovo", ALC283_FIXUP_HEADSET_MIC,
		{0x14, 0x01014010},
		{0x17, 0x90170120},
		{0x18, 0x02a11030},
		{0x19, 0x02a1103f},
		{0x21, 0x0221101f}),
	{}
};

/* This is the fallback pin_fixup_tbl for alc269 family, to make the tbl match
 * more machines, don't need to match all valid pins, just need to match
 * all the pins defined in the tbl. Just because of this reason, it is possible
 * that a single machine matches multiple tbls, so there is one limitation:
 *   at most one tbl is allowed to define for the same vendor and same codec
 */
static const struct snd_hda_pin_quirk alc269_fallback_pin_fixup_tbl[] = {
	SND_HDA_PIN_QUIRK(0x10ec0289, 0x1028, "Dell", ALC269_FIXUP_DELL4_MIC_NO_PRESENCE,
		{0x19, 0x40000000},
		{0x1b, 0x40000000}),
	SND_HDA_PIN_QUIRK(0x10ec0256, 0x1028, "Dell", ALC255_FIXUP_DELL1_MIC_NO_PRESENCE,
		{0x19, 0x40000000},
		{0x1a, 0x40000000}),
	SND_HDA_PIN_QUIRK(0x10ec0236, 0x1028, "Dell", ALC255_FIXUP_DELL1_MIC_NO_PRESENCE,
		{0x19, 0x40000000},
		{0x1a, 0x40000000}),
	SND_HDA_PIN_QUIRK(0x10ec0274, 0x1028, "Dell", ALC274_FIXUP_DELL_AIO_LINEOUT_VERB,
		{0x19, 0x40000000},
		{0x1a, 0x40000000}),
	{}
};

static void alc269_fill_coef(struct hda_codec *codec)
{
	struct alc_spec *spec = codec->spec;
	int val;

	if (spec->codec_variant != ALC269_TYPE_ALC269VB)
		return;

	if ((alc_get_coef0(codec) & 0x00ff) < 0x015) {
		alc_write_coef_idx(codec, 0xf, 0x960b);
		alc_write_coef_idx(codec, 0xe, 0x8817);
	}

	if ((alc_get_coef0(codec) & 0x00ff) == 0x016) {
		alc_write_coef_idx(codec, 0xf, 0x960b);
		alc_write_coef_idx(codec, 0xe, 0x8814);
	}

	if ((alc_get_coef0(codec) & 0x00ff) == 0x017) {
		/* Power up output pin */
		alc_update_coef_idx(codec, 0x04, 0, 1<<11);
	}

	if ((alc_get_coef0(codec) & 0x00ff) == 0x018) {
		val = alc_read_coef_idx(codec, 0xd);
		if (val != -1 && (val & 0x0c00) >> 10 != 0x1) {
			/* Capless ramp up clock control */
			alc_write_coef_idx(codec, 0xd, val | (1<<10));
		}
		val = alc_read_coef_idx(codec, 0x17);
		if (val != -1 && (val & 0x01c0) >> 6 != 0x4) {
			/* Class D power on reset */
			alc_write_coef_idx(codec, 0x17, val | (1<<7));
		}
	}

	/* HP */
	alc_update_coef_idx(codec, 0x4, 0, 1<<11);
}

/*
 */
static int patch_alc269(struct hda_codec *codec)
{
	struct alc_spec *spec;
	int err;

	err = alc_alloc_spec(codec, 0x0b);
	if (err < 0)
		return err;

	spec = codec->spec;
	spec->gen.shared_mic_vref_pin = 0x18;
	codec->power_save_node = 0;

#ifdef CONFIG_PM
	codec->patch_ops.suspend = alc269_suspend;
	codec->patch_ops.resume = alc269_resume;
#endif
	spec->shutup = alc_default_shutup;
	spec->init_hook = alc_default_init;

	switch (codec->core.vendor_id) {
	case 0x10ec0269:
		spec->codec_variant = ALC269_TYPE_ALC269VA;
		switch (alc_get_coef0(codec) & 0x00f0) {
		case 0x0010:
			if (codec->bus->pci &&
			    codec->bus->pci->subsystem_vendor == 0x1025 &&
			    spec->cdefine.platform_type == 1)
				err = alc_codec_rename(codec, "ALC271X");
			spec->codec_variant = ALC269_TYPE_ALC269VB;
			break;
		case 0x0020:
			if (codec->bus->pci &&
			    codec->bus->pci->subsystem_vendor == 0x17aa &&
			    codec->bus->pci->subsystem_device == 0x21f3)
				err = alc_codec_rename(codec, "ALC3202");
			spec->codec_variant = ALC269_TYPE_ALC269VC;
			break;
		case 0x0030:
			spec->codec_variant = ALC269_TYPE_ALC269VD;
			break;
		default:
			alc_fix_pll_init(codec, 0x20, 0x04, 15);
		}
		if (err < 0)
			goto error;
		spec->shutup = alc269_shutup;
		spec->init_hook = alc269_fill_coef;
		alc269_fill_coef(codec);
		break;

	case 0x10ec0280:
	case 0x10ec0290:
		spec->codec_variant = ALC269_TYPE_ALC280;
		break;
	case 0x10ec0282:
		spec->codec_variant = ALC269_TYPE_ALC282;
		spec->shutup = alc282_shutup;
		spec->init_hook = alc282_init;
		break;
	case 0x10ec0233:
	case 0x10ec0283:
		spec->codec_variant = ALC269_TYPE_ALC283;
		spec->shutup = alc283_shutup;
		spec->init_hook = alc283_init;
		break;
	case 0x10ec0284:
	case 0x10ec0292:
		spec->codec_variant = ALC269_TYPE_ALC284;
		break;
	case 0x10ec0293:
		spec->codec_variant = ALC269_TYPE_ALC293;
		break;
	case 0x10ec0286:
	case 0x10ec0288:
		spec->codec_variant = ALC269_TYPE_ALC286;
		break;
	case 0x10ec0298:
		spec->codec_variant = ALC269_TYPE_ALC298;
		break;
	case 0x10ec0235:
	case 0x10ec0255:
		spec->codec_variant = ALC269_TYPE_ALC255;
		spec->shutup = alc256_shutup;
		spec->init_hook = alc256_init;
		break;
	case 0x10ec0230:
	case 0x10ec0236:
	case 0x10ec0256:
	case 0x19e58326:
		spec->codec_variant = ALC269_TYPE_ALC256;
		spec->shutup = alc256_shutup;
		spec->init_hook = alc256_init;
		spec->gen.mixer_nid = 0; /* ALC256 does not have any loopback mixer path */
		break;
	case 0x10ec0257:
		spec->codec_variant = ALC269_TYPE_ALC257;
		spec->shutup = alc256_shutup;
		spec->init_hook = alc256_init;
		spec->gen.mixer_nid = 0;
		break;
	case 0x10ec0215:
	case 0x10ec0245:
	case 0x10ec0285:
	case 0x10ec0289:
		if (alc_get_coef0(codec) & 0x0010)
			spec->codec_variant = ALC269_TYPE_ALC245;
		else
			spec->codec_variant = ALC269_TYPE_ALC215;
		spec->shutup = alc225_shutup;
		spec->init_hook = alc225_init;
		spec->gen.mixer_nid = 0;
		break;
	case 0x10ec0225:
	case 0x10ec0295:
	case 0x10ec0299:
		spec->codec_variant = ALC269_TYPE_ALC225;
		spec->shutup = alc225_shutup;
		spec->init_hook = alc225_init;
		spec->gen.mixer_nid = 0; /* no loopback on ALC225, ALC295 and ALC299 */
		break;
	case 0x10ec0287:
		spec->codec_variant = ALC269_TYPE_ALC287;
		spec->shutup = alc225_shutup;
		spec->init_hook = alc225_init;
		spec->gen.mixer_nid = 0; /* no loopback on ALC287 */
		break;
	case 0x10ec0234:
	case 0x10ec0274:
	case 0x10ec0294:
		spec->codec_variant = ALC269_TYPE_ALC294;
		spec->gen.mixer_nid = 0; /* ALC2x4 does not have any loopback mixer path */
		alc_update_coef_idx(codec, 0x6b, 0x0018, (1<<4) | (1<<3)); /* UAJ MIC Vref control by verb */
		spec->init_hook = alc294_init;
		break;
	case 0x10ec0300:
		spec->codec_variant = ALC269_TYPE_ALC300;
		spec->gen.mixer_nid = 0; /* no loopback on ALC300 */
		break;
	case 0x10ec0623:
		spec->codec_variant = ALC269_TYPE_ALC623;
		break;
	case 0x10ec0700:
	case 0x10ec0701:
	case 0x10ec0703:
	case 0x10ec0711:
		spec->codec_variant = ALC269_TYPE_ALC700;
		spec->gen.mixer_nid = 0; /* ALC700 does not have any loopback mixer path */
		alc_update_coef_idx(codec, 0x4a, 1 << 15, 0); /* Combo jack auto trigger control */
		spec->init_hook = alc294_init;
		break;

	}

	if (snd_hda_codec_read(codec, 0x51, 0, AC_VERB_PARAMETERS, 0) == 0x10ec5505) {
		spec->has_alc5505_dsp = 1;
		spec->init_hook = alc5505_dsp_init;
	}

	alc_pre_init(codec);

	snd_hda_pick_fixup(codec, alc269_fixup_models,
		       alc269_fixup_tbl, alc269_fixups);
	/* FIXME: both TX300 and ROG Strix G17 have the same SSID, and
	 * the quirk breaks the latter (bko#214101).
	 * Clear the wrong entry.
	 */
	if (codec->fixup_id == ALC282_FIXUP_ASUS_TX300 &&
	    codec->core.vendor_id == 0x10ec0294) {
		codec_dbg(codec, "Clear wrong fixup for ASUS ROG Strix G17\n");
		codec->fixup_id = HDA_FIXUP_ID_NOT_SET;
	}

	snd_hda_pick_pin_fixup(codec, alc269_pin_fixup_tbl, alc269_fixups, true);
	snd_hda_pick_pin_fixup(codec, alc269_fallback_pin_fixup_tbl, alc269_fixups, false);
	snd_hda_pick_fixup(codec, NULL,	alc269_fixup_vendor_tbl,
			   alc269_fixups);
	snd_hda_apply_fixup(codec, HDA_FIXUP_ACT_PRE_PROBE);

	alc_auto_parse_customize_define(codec);

	if (has_cdefine_beep(codec))
		spec->gen.beep_nid = 0x01;

	/* automatic parse from the BIOS config */
	err = alc269_parse_auto_config(codec);
	if (err < 0)
		goto error;

	if (!spec->gen.no_analog && spec->gen.beep_nid && spec->gen.mixer_nid) {
		err = set_beep_amp(spec, spec->gen.mixer_nid, 0x04, HDA_INPUT);
		if (err < 0)
			goto error;
	}

	snd_hda_apply_fixup(codec, HDA_FIXUP_ACT_PROBE);

	return 0;

 error:
	alc_free(codec);
	return err;
}

/*
 * ALC861
 */

static int alc861_parse_auto_config(struct hda_codec *codec)
{
	static const hda_nid_t alc861_ignore[] = { 0x1d, 0 };
	static const hda_nid_t alc861_ssids[] = { 0x0e, 0x0f, 0x0b, 0 };
	return alc_parse_auto_config(codec, alc861_ignore, alc861_ssids);
}

/* Pin config fixes */
enum {
	ALC861_FIXUP_FSC_AMILO_PI1505,
	ALC861_FIXUP_AMP_VREF_0F,
	ALC861_FIXUP_NO_JACK_DETECT,
	ALC861_FIXUP_ASUS_A6RP,
	ALC660_FIXUP_ASUS_W7J,
};

/* On some laptops, VREF of pin 0x0f is abused for controlling the main amp */
static void alc861_fixup_asus_amp_vref_0f(struct hda_codec *codec,
			const struct hda_fixup *fix, int action)
{
	struct alc_spec *spec = codec->spec;
	unsigned int val;

	if (action != HDA_FIXUP_ACT_INIT)
		return;
	val = snd_hda_codec_get_pin_target(codec, 0x0f);
	if (!(val & (AC_PINCTL_IN_EN | AC_PINCTL_OUT_EN)))
		val |= AC_PINCTL_IN_EN;
	val |= AC_PINCTL_VREF_50;
	snd_hda_set_pin_ctl(codec, 0x0f, val);
	spec->gen.keep_vref_in_automute = 1;
}

/* suppress the jack-detection */
static void alc_fixup_no_jack_detect(struct hda_codec *codec,
				     const struct hda_fixup *fix, int action)
{
	if (action == HDA_FIXUP_ACT_PRE_PROBE)
		codec->no_jack_detect = 1;
}

static const struct hda_fixup alc861_fixups[] = {
	[ALC861_FIXUP_FSC_AMILO_PI1505] = {
		.type = HDA_FIXUP_PINS,
		.v.pins = (const struct hda_pintbl[]) {
			{ 0x0b, 0x0221101f }, /* HP */
			{ 0x0f, 0x90170310 }, /* speaker */
			{ }
		}
	},
	[ALC861_FIXUP_AMP_VREF_0F] = {
		.type = HDA_FIXUP_FUNC,
		.v.func = alc861_fixup_asus_amp_vref_0f,
	},
	[ALC861_FIXUP_NO_JACK_DETECT] = {
		.type = HDA_FIXUP_FUNC,
		.v.func = alc_fixup_no_jack_detect,
	},
	[ALC861_FIXUP_ASUS_A6RP] = {
		.type = HDA_FIXUP_FUNC,
		.v.func = alc861_fixup_asus_amp_vref_0f,
		.chained = true,
		.chain_id = ALC861_FIXUP_NO_JACK_DETECT,
	},
	[ALC660_FIXUP_ASUS_W7J] = {
		.type = HDA_FIXUP_VERBS,
		.v.verbs = (const struct hda_verb[]) {
			/* ASUS W7J needs a magic pin setup on unused NID 0x10
			 * for enabling outputs
			 */
			{0x10, AC_VERB_SET_PIN_WIDGET_CONTROL, 0x24},
			{ }
		},
	}
};

static const struct snd_pci_quirk alc861_fixup_tbl[] = {
	SND_PCI_QUIRK(0x1043, 0x1253, "ASUS W7J", ALC660_FIXUP_ASUS_W7J),
	SND_PCI_QUIRK(0x1043, 0x1263, "ASUS Z35HL", ALC660_FIXUP_ASUS_W7J),
	SND_PCI_QUIRK(0x1043, 0x1393, "ASUS A6Rp", ALC861_FIXUP_ASUS_A6RP),
	SND_PCI_QUIRK_VENDOR(0x1043, "ASUS laptop", ALC861_FIXUP_AMP_VREF_0F),
	SND_PCI_QUIRK(0x1462, 0x7254, "HP DX2200", ALC861_FIXUP_NO_JACK_DETECT),
	SND_PCI_QUIRK_VENDOR(0x1584, "Haier/Uniwill", ALC861_FIXUP_AMP_VREF_0F),
	SND_PCI_QUIRK(0x1734, 0x10c7, "FSC Amilo Pi1505", ALC861_FIXUP_FSC_AMILO_PI1505),
	{}
};

/*
 */
static int patch_alc861(struct hda_codec *codec)
{
	struct alc_spec *spec;
	int err;

	err = alc_alloc_spec(codec, 0x15);
	if (err < 0)
		return err;

	spec = codec->spec;
	if (has_cdefine_beep(codec))
		spec->gen.beep_nid = 0x23;

#ifdef CONFIG_PM
	spec->power_hook = alc_power_eapd;
#endif

	alc_pre_init(codec);

	snd_hda_pick_fixup(codec, NULL, alc861_fixup_tbl, alc861_fixups);
	snd_hda_apply_fixup(codec, HDA_FIXUP_ACT_PRE_PROBE);

	/* automatic parse from the BIOS config */
	err = alc861_parse_auto_config(codec);
	if (err < 0)
		goto error;

	if (!spec->gen.no_analog) {
		err = set_beep_amp(spec, 0x23, 0, HDA_OUTPUT);
		if (err < 0)
			goto error;
	}

	snd_hda_apply_fixup(codec, HDA_FIXUP_ACT_PROBE);

	return 0;

 error:
	alc_free(codec);
	return err;
}

/*
 * ALC861-VD support
 *
 * Based on ALC882
 *
 * In addition, an independent DAC
 */
static int alc861vd_parse_auto_config(struct hda_codec *codec)
{
	static const hda_nid_t alc861vd_ignore[] = { 0x1d, 0 };
	static const hda_nid_t alc861vd_ssids[] = { 0x15, 0x1b, 0x14, 0 };
	return alc_parse_auto_config(codec, alc861vd_ignore, alc861vd_ssids);
}

enum {
	ALC660VD_FIX_ASUS_GPIO1,
	ALC861VD_FIX_DALLAS,
};

/* exclude VREF80 */
static void alc861vd_fixup_dallas(struct hda_codec *codec,
				  const struct hda_fixup *fix, int action)
{
	if (action == HDA_FIXUP_ACT_PRE_PROBE) {
		snd_hda_override_pin_caps(codec, 0x18, 0x00000734);
		snd_hda_override_pin_caps(codec, 0x19, 0x0000073c);
	}
}

/* reset GPIO1 */
static void alc660vd_fixup_asus_gpio1(struct hda_codec *codec,
				      const struct hda_fixup *fix, int action)
{
	struct alc_spec *spec = codec->spec;

	if (action == HDA_FIXUP_ACT_PRE_PROBE)
		spec->gpio_mask |= 0x02;
	alc_fixup_gpio(codec, action, 0x01);
}

static const struct hda_fixup alc861vd_fixups[] = {
	[ALC660VD_FIX_ASUS_GPIO1] = {
		.type = HDA_FIXUP_FUNC,
		.v.func = alc660vd_fixup_asus_gpio1,
	},
	[ALC861VD_FIX_DALLAS] = {
		.type = HDA_FIXUP_FUNC,
		.v.func = alc861vd_fixup_dallas,
	},
};

static const struct snd_pci_quirk alc861vd_fixup_tbl[] = {
	SND_PCI_QUIRK(0x103c, 0x30bf, "HP TX1000", ALC861VD_FIX_DALLAS),
	SND_PCI_QUIRK(0x1043, 0x1339, "ASUS A7-K", ALC660VD_FIX_ASUS_GPIO1),
	SND_PCI_QUIRK(0x1179, 0xff31, "Toshiba L30-149", ALC861VD_FIX_DALLAS),
	{}
};

/*
 */
static int patch_alc861vd(struct hda_codec *codec)
{
	struct alc_spec *spec;
	int err;

	err = alc_alloc_spec(codec, 0x0b);
	if (err < 0)
		return err;

	spec = codec->spec;
	if (has_cdefine_beep(codec))
		spec->gen.beep_nid = 0x23;

	spec->shutup = alc_eapd_shutup;

	alc_pre_init(codec);

	snd_hda_pick_fixup(codec, NULL, alc861vd_fixup_tbl, alc861vd_fixups);
	snd_hda_apply_fixup(codec, HDA_FIXUP_ACT_PRE_PROBE);

	/* automatic parse from the BIOS config */
	err = alc861vd_parse_auto_config(codec);
	if (err < 0)
		goto error;

	if (!spec->gen.no_analog) {
		err = set_beep_amp(spec, 0x0b, 0x05, HDA_INPUT);
		if (err < 0)
			goto error;
	}

	snd_hda_apply_fixup(codec, HDA_FIXUP_ACT_PROBE);

	return 0;

 error:
	alc_free(codec);
	return err;
}

/*
 * ALC662 support
 *
 * ALC662 is almost identical with ALC880 but has cleaner and more flexible
 * configuration.  Each pin widget can choose any input DACs and a mixer.
 * Each ADC is connected from a mixer of all inputs.  This makes possible
 * 6-channel independent captures.
 *
 * In addition, an independent DAC for the multi-playback (not used in this
 * driver yet).
 */

/*
 * BIOS auto configuration
 */

static int alc662_parse_auto_config(struct hda_codec *codec)
{
	static const hda_nid_t alc662_ignore[] = { 0x1d, 0 };
	static const hda_nid_t alc663_ssids[] = { 0x15, 0x1b, 0x14, 0x21 };
	static const hda_nid_t alc662_ssids[] = { 0x15, 0x1b, 0x14, 0 };
	const hda_nid_t *ssids;

	if (codec->core.vendor_id == 0x10ec0272 || codec->core.vendor_id == 0x10ec0663 ||
	    codec->core.vendor_id == 0x10ec0665 || codec->core.vendor_id == 0x10ec0670 ||
	    codec->core.vendor_id == 0x10ec0671)
		ssids = alc663_ssids;
	else
		ssids = alc662_ssids;
	return alc_parse_auto_config(codec, alc662_ignore, ssids);
}

static void alc272_fixup_mario(struct hda_codec *codec,
			       const struct hda_fixup *fix, int action)
{
	if (action != HDA_FIXUP_ACT_PRE_PROBE)
		return;
	if (snd_hda_override_amp_caps(codec, 0x2, HDA_OUTPUT,
				      (0x3b << AC_AMPCAP_OFFSET_SHIFT) |
				      (0x3b << AC_AMPCAP_NUM_STEPS_SHIFT) |
				      (0x03 << AC_AMPCAP_STEP_SIZE_SHIFT) |
				      (0 << AC_AMPCAP_MUTE_SHIFT)))
		codec_warn(codec, "failed to override amp caps for NID 0x2\n");
}

static const struct snd_pcm_chmap_elem asus_pcm_2_1_chmaps[] = {
	{ .channels = 2,
	  .map = { SNDRV_CHMAP_FL, SNDRV_CHMAP_FR } },
	{ .channels = 4,
	  .map = { SNDRV_CHMAP_FL, SNDRV_CHMAP_FR,
		   SNDRV_CHMAP_NA, SNDRV_CHMAP_LFE } }, /* LFE only on right */
	{ }
};

/* override the 2.1 chmap */
static void alc_fixup_bass_chmap(struct hda_codec *codec,
				    const struct hda_fixup *fix, int action)
{
	if (action == HDA_FIXUP_ACT_BUILD) {
		struct alc_spec *spec = codec->spec;
		spec->gen.pcm_rec[0]->stream[0].chmap = asus_pcm_2_1_chmaps;
	}
}

/* avoid D3 for keeping GPIO up */
static unsigned int gpio_led_power_filter(struct hda_codec *codec,
					  hda_nid_t nid,
					  unsigned int power_state)
{
	struct alc_spec *spec = codec->spec;
	if (nid == codec->core.afg && power_state == AC_PWRST_D3 && spec->gpio_data)
		return AC_PWRST_D0;
	return power_state;
}

static void alc662_fixup_led_gpio1(struct hda_codec *codec,
				   const struct hda_fixup *fix, int action)
{
	struct alc_spec *spec = codec->spec;

	alc_fixup_hp_gpio_led(codec, action, 0x01, 0);
	if (action == HDA_FIXUP_ACT_PRE_PROBE) {
		spec->mute_led_polarity = 1;
		codec->power_filter = gpio_led_power_filter;
	}
}

static void alc662_usi_automute_hook(struct hda_codec *codec,
					 struct hda_jack_callback *jack)
{
	struct alc_spec *spec = codec->spec;
	int vref;
	msleep(200);
	snd_hda_gen_hp_automute(codec, jack);

	vref = spec->gen.hp_jack_present ? PIN_VREF80 : 0;
	msleep(100);
	snd_hda_codec_write(codec, 0x19, 0, AC_VERB_SET_PIN_WIDGET_CONTROL,
			    vref);
}

static void alc662_fixup_usi_headset_mic(struct hda_codec *codec,
				     const struct hda_fixup *fix, int action)
{
	struct alc_spec *spec = codec->spec;
	if (action == HDA_FIXUP_ACT_PRE_PROBE) {
		spec->parse_flags |= HDA_PINCFG_HEADSET_MIC;
		spec->gen.hp_automute_hook = alc662_usi_automute_hook;
	}
}

static void alc662_aspire_ethos_mute_speakers(struct hda_codec *codec,
					struct hda_jack_callback *cb)
{
	/* surround speakers at 0x1b already get muted automatically when
	 * headphones are plugged in, but we have to mute/unmute the remaining
	 * channels manually:
	 * 0x15 - front left/front right
	 * 0x18 - front center/ LFE
	 */
	if (snd_hda_jack_detect_state(codec, 0x1b) == HDA_JACK_PRESENT) {
		snd_hda_set_pin_ctl_cache(codec, 0x15, 0);
		snd_hda_set_pin_ctl_cache(codec, 0x18, 0);
	} else {
		snd_hda_set_pin_ctl_cache(codec, 0x15, PIN_OUT);
		snd_hda_set_pin_ctl_cache(codec, 0x18, PIN_OUT);
	}
}

static void alc662_fixup_aspire_ethos_hp(struct hda_codec *codec,
					const struct hda_fixup *fix, int action)
{
    /* Pin 0x1b: shared headphones jack and surround speakers */
	if (!is_jack_detectable(codec, 0x1b))
		return;

	switch (action) {
	case HDA_FIXUP_ACT_PRE_PROBE:
		snd_hda_jack_detect_enable_callback(codec, 0x1b,
				alc662_aspire_ethos_mute_speakers);
		/* subwoofer needs an extra GPIO setting to become audible */
		alc_setup_gpio(codec, 0x02);
		break;
	case HDA_FIXUP_ACT_INIT:
		/* Make sure to start in a correct state, i.e. if
		 * headphones have been plugged in before powering up the system
		 */
		alc662_aspire_ethos_mute_speakers(codec, NULL);
		break;
	}
}

static void alc671_fixup_hp_headset_mic2(struct hda_codec *codec,
					     const struct hda_fixup *fix, int action)
{
	struct alc_spec *spec = codec->spec;

	static const struct hda_pintbl pincfgs[] = {
		{ 0x19, 0x02a11040 }, /* use as headset mic, with its own jack detect */
		{ 0x1b, 0x0181304f },
		{ }
	};

	switch (action) {
	case HDA_FIXUP_ACT_PRE_PROBE:
		spec->gen.mixer_nid = 0;
		spec->parse_flags |= HDA_PINCFG_HEADSET_MIC;
		snd_hda_apply_pincfgs(codec, pincfgs);
		break;
	case HDA_FIXUP_ACT_INIT:
		alc_write_coef_idx(codec, 0x19, 0xa054);
		break;
	}
}

static void alc897_hp_automute_hook(struct hda_codec *codec,
					 struct hda_jack_callback *jack)
{
	struct alc_spec *spec = codec->spec;
	int vref;

	snd_hda_gen_hp_automute(codec, jack);
	vref = spec->gen.hp_jack_present ? (PIN_HP | AC_PINCTL_VREF_100) : PIN_HP;
	snd_hda_codec_write(codec, 0x1b, 0, AC_VERB_SET_PIN_WIDGET_CONTROL,
			    vref);
}

static void alc897_fixup_lenovo_headset_mic(struct hda_codec *codec,
				     const struct hda_fixup *fix, int action)
{
	struct alc_spec *spec = codec->spec;
	if (action == HDA_FIXUP_ACT_PRE_PROBE) {
		spec->gen.hp_automute_hook = alc897_hp_automute_hook;
	}
}

static void alc897_fixup_lenovo_headset_mode(struct hda_codec *codec,
				     const struct hda_fixup *fix, int action)
{
	struct alc_spec *spec = codec->spec;

	if (action == HDA_FIXUP_ACT_PRE_PROBE) {
		spec->parse_flags |= HDA_PINCFG_HEADSET_MIC;
		spec->gen.hp_automute_hook = alc897_hp_automute_hook;
	}
}

static const struct coef_fw alc668_coefs[] = {
	WRITE_COEF(0x01, 0xbebe), WRITE_COEF(0x02, 0xaaaa), WRITE_COEF(0x03,    0x0),
	WRITE_COEF(0x04, 0x0180), WRITE_COEF(0x06,    0x0), WRITE_COEF(0x07, 0x0f80),
	WRITE_COEF(0x08, 0x0031), WRITE_COEF(0x0a, 0x0060), WRITE_COEF(0x0b,    0x0),
	WRITE_COEF(0x0c, 0x7cf7), WRITE_COEF(0x0d, 0x1080), WRITE_COEF(0x0e, 0x7f7f),
	WRITE_COEF(0x0f, 0xcccc), WRITE_COEF(0x10, 0xddcc), WRITE_COEF(0x11, 0x0001),
	WRITE_COEF(0x13,    0x0), WRITE_COEF(0x14, 0x2aa0), WRITE_COEF(0x17, 0xa940),
	WRITE_COEF(0x19,    0x0), WRITE_COEF(0x1a,    0x0), WRITE_COEF(0x1b,    0x0),
	WRITE_COEF(0x1c,    0x0), WRITE_COEF(0x1d,    0x0), WRITE_COEF(0x1e, 0x7418),
	WRITE_COEF(0x1f, 0x0804), WRITE_COEF(0x20, 0x4200), WRITE_COEF(0x21, 0x0468),
	WRITE_COEF(0x22, 0x8ccc), WRITE_COEF(0x23, 0x0250), WRITE_COEF(0x24, 0x7418),
	WRITE_COEF(0x27,    0x0), WRITE_COEF(0x28, 0x8ccc), WRITE_COEF(0x2a, 0xff00),
	WRITE_COEF(0x2b, 0x8000), WRITE_COEF(0xa7, 0xff00), WRITE_COEF(0xa8, 0x8000),
	WRITE_COEF(0xaa, 0x2e17), WRITE_COEF(0xab, 0xa0c0), WRITE_COEF(0xac,    0x0),
	WRITE_COEF(0xad,    0x0), WRITE_COEF(0xae, 0x2ac6), WRITE_COEF(0xaf, 0xa480),
	WRITE_COEF(0xb0,    0x0), WRITE_COEF(0xb1,    0x0), WRITE_COEF(0xb2,    0x0),
	WRITE_COEF(0xb3,    0x0), WRITE_COEF(0xb4,    0x0), WRITE_COEF(0xb5, 0x1040),
	WRITE_COEF(0xb6, 0xd697), WRITE_COEF(0xb7, 0x902b), WRITE_COEF(0xb8, 0xd697),
	WRITE_COEF(0xb9, 0x902b), WRITE_COEF(0xba, 0xb8ba), WRITE_COEF(0xbb, 0xaaab),
	WRITE_COEF(0xbc, 0xaaaf), WRITE_COEF(0xbd, 0x6aaa), WRITE_COEF(0xbe, 0x1c02),
	WRITE_COEF(0xc0, 0x00ff), WRITE_COEF(0xc1, 0x0fa6),
	{}
};

static void alc668_restore_default_value(struct hda_codec *codec)
{
	alc_process_coef_fw(codec, alc668_coefs);
}

enum {
	ALC662_FIXUP_ASPIRE,
	ALC662_FIXUP_LED_GPIO1,
	ALC662_FIXUP_IDEAPAD,
	ALC272_FIXUP_MARIO,
	ALC662_FIXUP_CZC_ET26,
	ALC662_FIXUP_CZC_P10T,
	ALC662_FIXUP_SKU_IGNORE,
	ALC662_FIXUP_HP_RP5800,
	ALC662_FIXUP_ASUS_MODE1,
	ALC662_FIXUP_ASUS_MODE2,
	ALC662_FIXUP_ASUS_MODE3,
	ALC662_FIXUP_ASUS_MODE4,
	ALC662_FIXUP_ASUS_MODE5,
	ALC662_FIXUP_ASUS_MODE6,
	ALC662_FIXUP_ASUS_MODE7,
	ALC662_FIXUP_ASUS_MODE8,
	ALC662_FIXUP_NO_JACK_DETECT,
	ALC662_FIXUP_ZOTAC_Z68,
	ALC662_FIXUP_INV_DMIC,
	ALC662_FIXUP_DELL_MIC_NO_PRESENCE,
	ALC668_FIXUP_DELL_MIC_NO_PRESENCE,
	ALC662_FIXUP_HEADSET_MODE,
	ALC668_FIXUP_HEADSET_MODE,
	ALC662_FIXUP_BASS_MODE4_CHMAP,
	ALC662_FIXUP_BASS_16,
	ALC662_FIXUP_BASS_1A,
	ALC662_FIXUP_BASS_CHMAP,
	ALC668_FIXUP_AUTO_MUTE,
	ALC668_FIXUP_DELL_DISABLE_AAMIX,
	ALC668_FIXUP_DELL_XPS13,
	ALC662_FIXUP_ASUS_Nx50,
	ALC668_FIXUP_ASUS_Nx51_HEADSET_MODE,
	ALC668_FIXUP_ASUS_Nx51,
	ALC668_FIXUP_MIC_COEF,
	ALC668_FIXUP_ASUS_G751,
	ALC891_FIXUP_HEADSET_MODE,
	ALC891_FIXUP_DELL_MIC_NO_PRESENCE,
	ALC662_FIXUP_ACER_VERITON,
	ALC892_FIXUP_ASROCK_MOBO,
	ALC662_FIXUP_USI_FUNC,
	ALC662_FIXUP_USI_HEADSET_MODE,
	ALC662_FIXUP_LENOVO_MULTI_CODECS,
	ALC669_FIXUP_ACER_ASPIRE_ETHOS,
	ALC669_FIXUP_ACER_ASPIRE_ETHOS_HEADSET,
	ALC671_FIXUP_HP_HEADSET_MIC2,
	ALC662_FIXUP_ACER_X2660G_HEADSET_MODE,
	ALC662_FIXUP_ACER_NITRO_HEADSET_MODE,
	ALC668_FIXUP_ASUS_NO_HEADSET_MIC,
	ALC668_FIXUP_HEADSET_MIC,
	ALC668_FIXUP_MIC_DET_COEF,
	ALC897_FIXUP_LENOVO_HEADSET_MIC,
	ALC897_FIXUP_HEADSET_MIC_PIN,
	ALC897_FIXUP_HP_HSMIC_VERB,
	ALC897_FIXUP_LENOVO_HEADSET_MODE,
	ALC897_FIXUP_HEADSET_MIC_PIN2,
};

static const struct hda_fixup alc662_fixups[] = {
	[ALC662_FIXUP_ASPIRE] = {
		.type = HDA_FIXUP_PINS,
		.v.pins = (const struct hda_pintbl[]) {
			{ 0x15, 0x99130112 }, /* subwoofer */
			{ }
		}
	},
	[ALC662_FIXUP_LED_GPIO1] = {
		.type = HDA_FIXUP_FUNC,
		.v.func = alc662_fixup_led_gpio1,
	},
	[ALC662_FIXUP_IDEAPAD] = {
		.type = HDA_FIXUP_PINS,
		.v.pins = (const struct hda_pintbl[]) {
			{ 0x17, 0x99130112 }, /* subwoofer */
			{ }
		},
		.chained = true,
		.chain_id = ALC662_FIXUP_LED_GPIO1,
	},
	[ALC272_FIXUP_MARIO] = {
		.type = HDA_FIXUP_FUNC,
		.v.func = alc272_fixup_mario,
	},
	[ALC662_FIXUP_CZC_ET26] = {
		.type = HDA_FIXUP_PINS,
		.v.pins = (const struct hda_pintbl[]) {
			{0x12, 0x403cc000},
			{0x14, 0x90170110}, /* speaker */
			{0x15, 0x411111f0},
			{0x16, 0x411111f0},
			{0x18, 0x01a19030}, /* mic */
			{0x19, 0x90a7013f}, /* int-mic */
			{0x1a, 0x01014020},
			{0x1b, 0x0121401f},
			{0x1c, 0x411111f0},
			{0x1d, 0x411111f0},
			{0x1e, 0x40478e35},
			{}
		},
		.chained = true,
		.chain_id = ALC662_FIXUP_SKU_IGNORE
	},
	[ALC662_FIXUP_CZC_P10T] = {
		.type = HDA_FIXUP_VERBS,
		.v.verbs = (const struct hda_verb[]) {
			{0x14, AC_VERB_SET_EAPD_BTLENABLE, 0},
			{}
		}
	},
	[ALC662_FIXUP_SKU_IGNORE] = {
		.type = HDA_FIXUP_FUNC,
		.v.func = alc_fixup_sku_ignore,
	},
	[ALC662_FIXUP_HP_RP5800] = {
		.type = HDA_FIXUP_PINS,
		.v.pins = (const struct hda_pintbl[]) {
			{ 0x14, 0x0221201f }, /* HP out */
			{ }
		},
		.chained = true,
		.chain_id = ALC662_FIXUP_SKU_IGNORE
	},
	[ALC662_FIXUP_ASUS_MODE1] = {
		.type = HDA_FIXUP_PINS,
		.v.pins = (const struct hda_pintbl[]) {
			{ 0x14, 0x99130110 }, /* speaker */
			{ 0x18, 0x01a19c20 }, /* mic */
			{ 0x19, 0x99a3092f }, /* int-mic */
			{ 0x21, 0x0121401f }, /* HP out */
			{ }
		},
		.chained = true,
		.chain_id = ALC662_FIXUP_SKU_IGNORE
	},
	[ALC662_FIXUP_ASUS_MODE2] = {
		.type = HDA_FIXUP_PINS,
		.v.pins = (const struct hda_pintbl[]) {
			{ 0x14, 0x99130110 }, /* speaker */
			{ 0x18, 0x01a19820 }, /* mic */
			{ 0x19, 0x99a3092f }, /* int-mic */
			{ 0x1b, 0x0121401f }, /* HP out */
			{ }
		},
		.chained = true,
		.chain_id = ALC662_FIXUP_SKU_IGNORE
	},
	[ALC662_FIXUP_ASUS_MODE3] = {
		.type = HDA_FIXUP_PINS,
		.v.pins = (const struct hda_pintbl[]) {
			{ 0x14, 0x99130110 }, /* speaker */
			{ 0x15, 0x0121441f }, /* HP */
			{ 0x18, 0x01a19840 }, /* mic */
			{ 0x19, 0x99a3094f }, /* int-mic */
			{ 0x21, 0x01211420 }, /* HP2 */
			{ }
		},
		.chained = true,
		.chain_id = ALC662_FIXUP_SKU_IGNORE
	},
	[ALC662_FIXUP_ASUS_MODE4] = {
		.type = HDA_FIXUP_PINS,
		.v.pins = (const struct hda_pintbl[]) {
			{ 0x14, 0x99130110 }, /* speaker */
			{ 0x16, 0x99130111 }, /* speaker */
			{ 0x18, 0x01a19840 }, /* mic */
			{ 0x19, 0x99a3094f }, /* int-mic */
			{ 0x21, 0x0121441f }, /* HP */
			{ }
		},
		.chained = true,
		.chain_id = ALC662_FIXUP_SKU_IGNORE
	},
	[ALC662_FIXUP_ASUS_MODE5] = {
		.type = HDA_FIXUP_PINS,
		.v.pins = (const struct hda_pintbl[]) {
			{ 0x14, 0x99130110 }, /* speaker */
			{ 0x15, 0x0121441f }, /* HP */
			{ 0x16, 0x99130111 }, /* speaker */
			{ 0x18, 0x01a19840 }, /* mic */
			{ 0x19, 0x99a3094f }, /* int-mic */
			{ }
		},
		.chained = true,
		.chain_id = ALC662_FIXUP_SKU_IGNORE
	},
	[ALC662_FIXUP_ASUS_MODE6] = {
		.type = HDA_FIXUP_PINS,
		.v.pins = (const struct hda_pintbl[]) {
			{ 0x14, 0x99130110 }, /* speaker */
			{ 0x15, 0x01211420 }, /* HP2 */
			{ 0x18, 0x01a19840 }, /* mic */
			{ 0x19, 0x99a3094f }, /* int-mic */
			{ 0x1b, 0x0121441f }, /* HP */
			{ }
		},
		.chained = true,
		.chain_id = ALC662_FIXUP_SKU_IGNORE
	},
	[ALC662_FIXUP_ASUS_MODE7] = {
		.type = HDA_FIXUP_PINS,
		.v.pins = (const struct hda_pintbl[]) {
			{ 0x14, 0x99130110 }, /* speaker */
			{ 0x17, 0x99130111 }, /* speaker */
			{ 0x18, 0x01a19840 }, /* mic */
			{ 0x19, 0x99a3094f }, /* int-mic */
			{ 0x1b, 0x01214020 }, /* HP */
			{ 0x21, 0x0121401f }, /* HP */
			{ }
		},
		.chained = true,
		.chain_id = ALC662_FIXUP_SKU_IGNORE
	},
	[ALC662_FIXUP_ASUS_MODE8] = {
		.type = HDA_FIXUP_PINS,
		.v.pins = (const struct hda_pintbl[]) {
			{ 0x14, 0x99130110 }, /* speaker */
			{ 0x12, 0x99a30970 }, /* int-mic */
			{ 0x15, 0x01214020 }, /* HP */
			{ 0x17, 0x99130111 }, /* speaker */
			{ 0x18, 0x01a19840 }, /* mic */
			{ 0x21, 0x0121401f }, /* HP */
			{ }
		},
		.chained = true,
		.chain_id = ALC662_FIXUP_SKU_IGNORE
	},
	[ALC662_FIXUP_NO_JACK_DETECT] = {
		.type = HDA_FIXUP_FUNC,
		.v.func = alc_fixup_no_jack_detect,
	},
	[ALC662_FIXUP_ZOTAC_Z68] = {
		.type = HDA_FIXUP_PINS,
		.v.pins = (const struct hda_pintbl[]) {
			{ 0x1b, 0x02214020 }, /* Front HP */
			{ }
		}
	},
	[ALC662_FIXUP_INV_DMIC] = {
		.type = HDA_FIXUP_FUNC,
		.v.func = alc_fixup_inv_dmic,
	},
	[ALC668_FIXUP_DELL_XPS13] = {
		.type = HDA_FIXUP_FUNC,
		.v.func = alc_fixup_dell_xps13,
		.chained = true,
		.chain_id = ALC668_FIXUP_DELL_DISABLE_AAMIX
	},
	[ALC668_FIXUP_DELL_DISABLE_AAMIX] = {
		.type = HDA_FIXUP_FUNC,
		.v.func = alc_fixup_disable_aamix,
		.chained = true,
		.chain_id = ALC668_FIXUP_DELL_MIC_NO_PRESENCE
	},
	[ALC668_FIXUP_AUTO_MUTE] = {
		.type = HDA_FIXUP_FUNC,
		.v.func = alc_fixup_auto_mute_via_amp,
		.chained = true,
		.chain_id = ALC668_FIXUP_DELL_MIC_NO_PRESENCE
	},
	[ALC662_FIXUP_DELL_MIC_NO_PRESENCE] = {
		.type = HDA_FIXUP_PINS,
		.v.pins = (const struct hda_pintbl[]) {
			{ 0x19, 0x03a1113c }, /* use as headset mic, without its own jack detect */
			/* headphone mic by setting pin control of 0x1b (headphone out) to in + vref_50 */
			{ }
		},
		.chained = true,
		.chain_id = ALC662_FIXUP_HEADSET_MODE
	},
	[ALC662_FIXUP_HEADSET_MODE] = {
		.type = HDA_FIXUP_FUNC,
		.v.func = alc_fixup_headset_mode_alc662,
	},
	[ALC668_FIXUP_DELL_MIC_NO_PRESENCE] = {
		.type = HDA_FIXUP_PINS,
		.v.pins = (const struct hda_pintbl[]) {
			{ 0x19, 0x03a1913d }, /* use as headphone mic, without its own jack detect */
			{ 0x1b, 0x03a1113c }, /* use as headset mic, without its own jack detect */
			{ }
		},
		.chained = true,
		.chain_id = ALC668_FIXUP_HEADSET_MODE
	},
	[ALC668_FIXUP_HEADSET_MODE] = {
		.type = HDA_FIXUP_FUNC,
		.v.func = alc_fixup_headset_mode_alc668,
	},
	[ALC662_FIXUP_BASS_MODE4_CHMAP] = {
		.type = HDA_FIXUP_FUNC,
		.v.func = alc_fixup_bass_chmap,
		.chained = true,
		.chain_id = ALC662_FIXUP_ASUS_MODE4
	},
	[ALC662_FIXUP_BASS_16] = {
		.type = HDA_FIXUP_PINS,
		.v.pins = (const struct hda_pintbl[]) {
			{0x16, 0x80106111}, /* bass speaker */
			{}
		},
		.chained = true,
		.chain_id = ALC662_FIXUP_BASS_CHMAP,
	},
	[ALC662_FIXUP_BASS_1A] = {
		.type = HDA_FIXUP_PINS,
		.v.pins = (const struct hda_pintbl[]) {
			{0x1a, 0x80106111}, /* bass speaker */
			{}
		},
		.chained = true,
		.chain_id = ALC662_FIXUP_BASS_CHMAP,
	},
	[ALC662_FIXUP_BASS_CHMAP] = {
		.type = HDA_FIXUP_FUNC,
		.v.func = alc_fixup_bass_chmap,
	},
	[ALC662_FIXUP_ASUS_Nx50] = {
		.type = HDA_FIXUP_FUNC,
		.v.func = alc_fixup_auto_mute_via_amp,
		.chained = true,
		.chain_id = ALC662_FIXUP_BASS_1A
	},
	[ALC668_FIXUP_ASUS_Nx51_HEADSET_MODE] = {
		.type = HDA_FIXUP_FUNC,
		.v.func = alc_fixup_headset_mode_alc668,
		.chain_id = ALC662_FIXUP_BASS_CHMAP
	},
	[ALC668_FIXUP_ASUS_Nx51] = {
		.type = HDA_FIXUP_PINS,
		.v.pins = (const struct hda_pintbl[]) {
			{ 0x19, 0x03a1913d }, /* use as headphone mic, without its own jack detect */
			{ 0x1a, 0x90170151 }, /* bass speaker */
			{ 0x1b, 0x03a1113c }, /* use as headset mic, without its own jack detect */
			{}
		},
		.chained = true,
		.chain_id = ALC668_FIXUP_ASUS_Nx51_HEADSET_MODE,
	},
	[ALC668_FIXUP_MIC_COEF] = {
		.type = HDA_FIXUP_VERBS,
		.v.verbs = (const struct hda_verb[]) {
			{ 0x20, AC_VERB_SET_COEF_INDEX, 0xc3 },
			{ 0x20, AC_VERB_SET_PROC_COEF, 0x4000 },
			{}
		},
	},
	[ALC668_FIXUP_ASUS_G751] = {
		.type = HDA_FIXUP_PINS,
		.v.pins = (const struct hda_pintbl[]) {
			{ 0x16, 0x0421101f }, /* HP */
			{}
		},
		.chained = true,
		.chain_id = ALC668_FIXUP_MIC_COEF
	},
	[ALC891_FIXUP_HEADSET_MODE] = {
		.type = HDA_FIXUP_FUNC,
		.v.func = alc_fixup_headset_mode,
	},
	[ALC891_FIXUP_DELL_MIC_NO_PRESENCE] = {
		.type = HDA_FIXUP_PINS,
		.v.pins = (const struct hda_pintbl[]) {
			{ 0x19, 0x03a1913d }, /* use as headphone mic, without its own jack detect */
			{ 0x1b, 0x03a1113c }, /* use as headset mic, without its own jack detect */
			{ }
		},
		.chained = true,
		.chain_id = ALC891_FIXUP_HEADSET_MODE
	},
	[ALC662_FIXUP_ACER_VERITON] = {
		.type = HDA_FIXUP_PINS,
		.v.pins = (const struct hda_pintbl[]) {
			{ 0x15, 0x50170120 }, /* no internal speaker */
			{ }
		}
	},
	[ALC892_FIXUP_ASROCK_MOBO] = {
		.type = HDA_FIXUP_PINS,
		.v.pins = (const struct hda_pintbl[]) {
			{ 0x15, 0x40f000f0 }, /* disabled */
			{ 0x16, 0x40f000f0 }, /* disabled */
			{ }
		}
	},
	[ALC662_FIXUP_USI_FUNC] = {
		.type = HDA_FIXUP_FUNC,
		.v.func = alc662_fixup_usi_headset_mic,
	},
	[ALC662_FIXUP_USI_HEADSET_MODE] = {
		.type = HDA_FIXUP_PINS,
		.v.pins = (const struct hda_pintbl[]) {
			{ 0x19, 0x02a1913c }, /* use as headset mic, without its own jack detect */
			{ 0x18, 0x01a1903d },
			{ }
		},
		.chained = true,
		.chain_id = ALC662_FIXUP_USI_FUNC
	},
	[ALC662_FIXUP_LENOVO_MULTI_CODECS] = {
		.type = HDA_FIXUP_FUNC,
		.v.func = alc233_alc662_fixup_lenovo_dual_codecs,
	},
	[ALC669_FIXUP_ACER_ASPIRE_ETHOS_HEADSET] = {
		.type = HDA_FIXUP_FUNC,
		.v.func = alc662_fixup_aspire_ethos_hp,
	},
	[ALC669_FIXUP_ACER_ASPIRE_ETHOS] = {
		.type = HDA_FIXUP_PINS,
		.v.pins = (const struct hda_pintbl[]) {
			{ 0x15, 0x92130110 }, /* front speakers */
			{ 0x18, 0x99130111 }, /* center/subwoofer */
			{ 0x1b, 0x11130012 }, /* surround plus jack for HP */
			{ }
		},
		.chained = true,
		.chain_id = ALC669_FIXUP_ACER_ASPIRE_ETHOS_HEADSET
	},
	[ALC671_FIXUP_HP_HEADSET_MIC2] = {
		.type = HDA_FIXUP_FUNC,
		.v.func = alc671_fixup_hp_headset_mic2,
	},
	[ALC662_FIXUP_ACER_X2660G_HEADSET_MODE] = {
		.type = HDA_FIXUP_PINS,
		.v.pins = (const struct hda_pintbl[]) {
			{ 0x1a, 0x02a1113c }, /* use as headset mic, without its own jack detect */
			{ }
		},
		.chained = true,
		.chain_id = ALC662_FIXUP_USI_FUNC
	},
	[ALC662_FIXUP_ACER_NITRO_HEADSET_MODE] = {
		.type = HDA_FIXUP_PINS,
		.v.pins = (const struct hda_pintbl[]) {
			{ 0x1a, 0x01a11140 }, /* use as headset mic, without its own jack detect */
			{ 0x1b, 0x0221144f },
			{ }
		},
		.chained = true,
		.chain_id = ALC662_FIXUP_USI_FUNC
	},
	[ALC668_FIXUP_ASUS_NO_HEADSET_MIC] = {
		.type = HDA_FIXUP_PINS,
		.v.pins = (const struct hda_pintbl[]) {
			{ 0x1b, 0x04a1112c },
			{ }
		},
		.chained = true,
		.chain_id = ALC668_FIXUP_HEADSET_MIC
	},
	[ALC668_FIXUP_HEADSET_MIC] = {
		.type = HDA_FIXUP_FUNC,
		.v.func = alc269_fixup_headset_mic,
		.chained = true,
		.chain_id = ALC668_FIXUP_MIC_DET_COEF
	},
	[ALC668_FIXUP_MIC_DET_COEF] = {
		.type = HDA_FIXUP_VERBS,
		.v.verbs = (const struct hda_verb[]) {
			{ 0x20, AC_VERB_SET_COEF_INDEX, 0x15 },
			{ 0x20, AC_VERB_SET_PROC_COEF, 0x0d60 },
			{}
		},
	},
	[ALC897_FIXUP_LENOVO_HEADSET_MIC] = {
		.type = HDA_FIXUP_FUNC,
		.v.func = alc897_fixup_lenovo_headset_mic,
	},
	[ALC897_FIXUP_HEADSET_MIC_PIN] = {
		.type = HDA_FIXUP_PINS,
		.v.pins = (const struct hda_pintbl[]) {
			{ 0x1a, 0x03a11050 },
			{ }
		},
		.chained = true,
		.chain_id = ALC897_FIXUP_LENOVO_HEADSET_MIC
	},
	[ALC897_FIXUP_HP_HSMIC_VERB] = {
		.type = HDA_FIXUP_PINS,
		.v.pins = (const struct hda_pintbl[]) {
			{ 0x19, 0x01a1913c }, /* use as headset mic, without its own jack detect */
			{ }
		},
	},
	[ALC897_FIXUP_LENOVO_HEADSET_MODE] = {
		.type = HDA_FIXUP_FUNC,
		.v.func = alc897_fixup_lenovo_headset_mode,
	},
	[ALC897_FIXUP_HEADSET_MIC_PIN2] = {
		.type = HDA_FIXUP_PINS,
		.v.pins = (const struct hda_pintbl[]) {
			{ 0x1a, 0x01a11140 }, /* use as headset mic, without its own jack detect */
			{ }
		},
		.chained = true,
		.chain_id = ALC897_FIXUP_LENOVO_HEADSET_MODE
	},
};

static const struct snd_pci_quirk alc662_fixup_tbl[] = {
	SND_PCI_QUIRK(0x1019, 0x9087, "ECS", ALC662_FIXUP_ASUS_MODE2),
	SND_PCI_QUIRK(0x1025, 0x022f, "Acer Aspire One", ALC662_FIXUP_INV_DMIC),
	SND_PCI_QUIRK(0x1025, 0x0241, "Packard Bell DOTS", ALC662_FIXUP_INV_DMIC),
	SND_PCI_QUIRK(0x1025, 0x0308, "Acer Aspire 8942G", ALC662_FIXUP_ASPIRE),
	SND_PCI_QUIRK(0x1025, 0x031c, "Gateway NV79", ALC662_FIXUP_SKU_IGNORE),
	SND_PCI_QUIRK(0x1025, 0x0349, "eMachines eM250", ALC662_FIXUP_INV_DMIC),
	SND_PCI_QUIRK(0x1025, 0x034a, "Gateway LT27", ALC662_FIXUP_INV_DMIC),
	SND_PCI_QUIRK(0x1025, 0x038b, "Acer Aspire 8943G", ALC662_FIXUP_ASPIRE),
	SND_PCI_QUIRK(0x1025, 0x0566, "Acer Aspire Ethos 8951G", ALC669_FIXUP_ACER_ASPIRE_ETHOS),
	SND_PCI_QUIRK(0x1025, 0x123c, "Acer Nitro N50-600", ALC662_FIXUP_ACER_NITRO_HEADSET_MODE),
	SND_PCI_QUIRK(0x1025, 0x124e, "Acer 2660G", ALC662_FIXUP_ACER_X2660G_HEADSET_MODE),
	SND_PCI_QUIRK(0x1028, 0x05d8, "Dell", ALC668_FIXUP_DELL_MIC_NO_PRESENCE),
	SND_PCI_QUIRK(0x1028, 0x05db, "Dell", ALC668_FIXUP_DELL_MIC_NO_PRESENCE),
	SND_PCI_QUIRK(0x1028, 0x05fe, "Dell XPS 15", ALC668_FIXUP_DELL_XPS13),
	SND_PCI_QUIRK(0x1028, 0x060a, "Dell XPS 13", ALC668_FIXUP_DELL_XPS13),
	SND_PCI_QUIRK(0x1028, 0x060d, "Dell M3800", ALC668_FIXUP_DELL_XPS13),
	SND_PCI_QUIRK(0x1028, 0x0625, "Dell", ALC668_FIXUP_DELL_MIC_NO_PRESENCE),
	SND_PCI_QUIRK(0x1028, 0x0626, "Dell", ALC668_FIXUP_DELL_MIC_NO_PRESENCE),
	SND_PCI_QUIRK(0x1028, 0x0696, "Dell", ALC668_FIXUP_DELL_MIC_NO_PRESENCE),
	SND_PCI_QUIRK(0x1028, 0x0698, "Dell", ALC668_FIXUP_DELL_MIC_NO_PRESENCE),
	SND_PCI_QUIRK(0x1028, 0x069f, "Dell", ALC668_FIXUP_DELL_MIC_NO_PRESENCE),
	SND_PCI_QUIRK(0x103c, 0x1632, "HP RP5800", ALC662_FIXUP_HP_RP5800),
	SND_PCI_QUIRK(0x103c, 0x8719, "HP", ALC897_FIXUP_HP_HSMIC_VERB),
	SND_PCI_QUIRK(0x103c, 0x873e, "HP", ALC671_FIXUP_HP_HEADSET_MIC2),
	SND_PCI_QUIRK(0x103c, 0x877e, "HP 288 Pro G6", ALC671_FIXUP_HP_HEADSET_MIC2),
	SND_PCI_QUIRK(0x103c, 0x885f, "HP 288 Pro G8", ALC671_FIXUP_HP_HEADSET_MIC2),
	SND_PCI_QUIRK(0x1043, 0x1080, "Asus UX501VW", ALC668_FIXUP_HEADSET_MODE),
	SND_PCI_QUIRK(0x1043, 0x11cd, "Asus N550", ALC662_FIXUP_ASUS_Nx50),
	SND_PCI_QUIRK(0x1043, 0x129d, "Asus N750", ALC662_FIXUP_ASUS_Nx50),
	SND_PCI_QUIRK(0x1043, 0x12ff, "ASUS G751", ALC668_FIXUP_ASUS_G751),
	SND_PCI_QUIRK(0x1043, 0x13df, "Asus N550JX", ALC662_FIXUP_BASS_1A),
	SND_PCI_QUIRK(0x1043, 0x1477, "ASUS N56VZ", ALC662_FIXUP_BASS_MODE4_CHMAP),
	SND_PCI_QUIRK(0x1043, 0x15a7, "ASUS UX51VZH", ALC662_FIXUP_BASS_16),
	SND_PCI_QUIRK(0x1043, 0x177d, "ASUS N551", ALC668_FIXUP_ASUS_Nx51),
	SND_PCI_QUIRK(0x1043, 0x17bd, "ASUS N751", ALC668_FIXUP_ASUS_Nx51),
	SND_PCI_QUIRK(0x1043, 0x185d, "ASUS G551JW", ALC668_FIXUP_ASUS_NO_HEADSET_MIC),
	SND_PCI_QUIRK(0x1043, 0x1963, "ASUS X71SL", ALC662_FIXUP_ASUS_MODE8),
	SND_PCI_QUIRK(0x1043, 0x1b73, "ASUS N55SF", ALC662_FIXUP_BASS_16),
	SND_PCI_QUIRK(0x1043, 0x1bf3, "ASUS N76VZ", ALC662_FIXUP_BASS_MODE4_CHMAP),
	SND_PCI_QUIRK(0x1043, 0x8469, "ASUS mobo", ALC662_FIXUP_NO_JACK_DETECT),
	SND_PCI_QUIRK(0x105b, 0x0cd6, "Foxconn", ALC662_FIXUP_ASUS_MODE2),
	SND_PCI_QUIRK(0x144d, 0xc051, "Samsung R720", ALC662_FIXUP_IDEAPAD),
	SND_PCI_QUIRK(0x14cd, 0x5003, "USI", ALC662_FIXUP_USI_HEADSET_MODE),
	SND_PCI_QUIRK(0x17aa, 0x1036, "Lenovo P520", ALC662_FIXUP_LENOVO_MULTI_CODECS),
	SND_PCI_QUIRK(0x17aa, 0x1057, "Lenovo P360", ALC897_FIXUP_HEADSET_MIC_PIN),
	SND_PCI_QUIRK(0x17aa, 0x32ca, "Lenovo ThinkCentre M80", ALC897_FIXUP_HEADSET_MIC_PIN),
	SND_PCI_QUIRK(0x17aa, 0x32cb, "Lenovo ThinkCentre M70", ALC897_FIXUP_HEADSET_MIC_PIN),
	SND_PCI_QUIRK(0x17aa, 0x32cf, "Lenovo ThinkCentre M950", ALC897_FIXUP_HEADSET_MIC_PIN),
	SND_PCI_QUIRK(0x17aa, 0x32f7, "Lenovo ThinkCentre M90", ALC897_FIXUP_HEADSET_MIC_PIN),
	SND_PCI_QUIRK(0x17aa, 0x3742, "Lenovo TianYi510Pro-14IOB", ALC897_FIXUP_HEADSET_MIC_PIN2),
	SND_PCI_QUIRK(0x17aa, 0x38af, "Lenovo Ideapad Y550P", ALC662_FIXUP_IDEAPAD),
	SND_PCI_QUIRK(0x17aa, 0x3a0d, "Lenovo Ideapad Y550", ALC662_FIXUP_IDEAPAD),
	SND_PCI_QUIRK(0x1849, 0x5892, "ASRock B150M", ALC892_FIXUP_ASROCK_MOBO),
	SND_PCI_QUIRK(0x19da, 0xa130, "Zotac Z68", ALC662_FIXUP_ZOTAC_Z68),
	SND_PCI_QUIRK(0x1b0a, 0x01b8, "ACER Veriton", ALC662_FIXUP_ACER_VERITON),
	SND_PCI_QUIRK(0x1b35, 0x1234, "CZC ET26", ALC662_FIXUP_CZC_ET26),
	SND_PCI_QUIRK(0x1b35, 0x2206, "CZC P10T", ALC662_FIXUP_CZC_P10T),

#if 0
	/* Below is a quirk table taken from the old code.
	 * Basically the device should work as is without the fixup table.
	 * If BIOS doesn't give a proper info, enable the corresponding
	 * fixup entry.
	 */
	SND_PCI_QUIRK(0x1043, 0x1000, "ASUS N50Vm", ALC662_FIXUP_ASUS_MODE1),
	SND_PCI_QUIRK(0x1043, 0x1092, "ASUS NB", ALC662_FIXUP_ASUS_MODE3),
	SND_PCI_QUIRK(0x1043, 0x1173, "ASUS K73Jn", ALC662_FIXUP_ASUS_MODE1),
	SND_PCI_QUIRK(0x1043, 0x11c3, "ASUS M70V", ALC662_FIXUP_ASUS_MODE3),
	SND_PCI_QUIRK(0x1043, 0x11d3, "ASUS NB", ALC662_FIXUP_ASUS_MODE1),
	SND_PCI_QUIRK(0x1043, 0x11f3, "ASUS NB", ALC662_FIXUP_ASUS_MODE2),
	SND_PCI_QUIRK(0x1043, 0x1203, "ASUS NB", ALC662_FIXUP_ASUS_MODE1),
	SND_PCI_QUIRK(0x1043, 0x1303, "ASUS G60J", ALC662_FIXUP_ASUS_MODE1),
	SND_PCI_QUIRK(0x1043, 0x1333, "ASUS G60Jx", ALC662_FIXUP_ASUS_MODE1),
	SND_PCI_QUIRK(0x1043, 0x1339, "ASUS NB", ALC662_FIXUP_ASUS_MODE2),
	SND_PCI_QUIRK(0x1043, 0x13e3, "ASUS N71JA", ALC662_FIXUP_ASUS_MODE7),
	SND_PCI_QUIRK(0x1043, 0x1463, "ASUS N71", ALC662_FIXUP_ASUS_MODE7),
	SND_PCI_QUIRK(0x1043, 0x14d3, "ASUS G72", ALC662_FIXUP_ASUS_MODE8),
	SND_PCI_QUIRK(0x1043, 0x1563, "ASUS N90", ALC662_FIXUP_ASUS_MODE3),
	SND_PCI_QUIRK(0x1043, 0x15d3, "ASUS N50SF F50SF", ALC662_FIXUP_ASUS_MODE1),
	SND_PCI_QUIRK(0x1043, 0x16c3, "ASUS NB", ALC662_FIXUP_ASUS_MODE2),
	SND_PCI_QUIRK(0x1043, 0x16f3, "ASUS K40C K50C", ALC662_FIXUP_ASUS_MODE2),
	SND_PCI_QUIRK(0x1043, 0x1733, "ASUS N81De", ALC662_FIXUP_ASUS_MODE1),
	SND_PCI_QUIRK(0x1043, 0x1753, "ASUS NB", ALC662_FIXUP_ASUS_MODE2),
	SND_PCI_QUIRK(0x1043, 0x1763, "ASUS NB", ALC662_FIXUP_ASUS_MODE6),
	SND_PCI_QUIRK(0x1043, 0x1765, "ASUS NB", ALC662_FIXUP_ASUS_MODE6),
	SND_PCI_QUIRK(0x1043, 0x1783, "ASUS NB", ALC662_FIXUP_ASUS_MODE2),
	SND_PCI_QUIRK(0x1043, 0x1793, "ASUS F50GX", ALC662_FIXUP_ASUS_MODE1),
	SND_PCI_QUIRK(0x1043, 0x17b3, "ASUS F70SL", ALC662_FIXUP_ASUS_MODE3),
	SND_PCI_QUIRK(0x1043, 0x17f3, "ASUS X58LE", ALC662_FIXUP_ASUS_MODE2),
	SND_PCI_QUIRK(0x1043, 0x1813, "ASUS NB", ALC662_FIXUP_ASUS_MODE2),
	SND_PCI_QUIRK(0x1043, 0x1823, "ASUS NB", ALC662_FIXUP_ASUS_MODE5),
	SND_PCI_QUIRK(0x1043, 0x1833, "ASUS NB", ALC662_FIXUP_ASUS_MODE6),
	SND_PCI_QUIRK(0x1043, 0x1843, "ASUS NB", ALC662_FIXUP_ASUS_MODE2),
	SND_PCI_QUIRK(0x1043, 0x1853, "ASUS F50Z", ALC662_FIXUP_ASUS_MODE1),
	SND_PCI_QUIRK(0x1043, 0x1864, "ASUS NB", ALC662_FIXUP_ASUS_MODE2),
	SND_PCI_QUIRK(0x1043, 0x1876, "ASUS NB", ALC662_FIXUP_ASUS_MODE2),
	SND_PCI_QUIRK(0x1043, 0x1893, "ASUS M50Vm", ALC662_FIXUP_ASUS_MODE3),
	SND_PCI_QUIRK(0x1043, 0x1894, "ASUS X55", ALC662_FIXUP_ASUS_MODE3),
	SND_PCI_QUIRK(0x1043, 0x18b3, "ASUS N80Vc", ALC662_FIXUP_ASUS_MODE1),
	SND_PCI_QUIRK(0x1043, 0x18c3, "ASUS VX5", ALC662_FIXUP_ASUS_MODE1),
	SND_PCI_QUIRK(0x1043, 0x18d3, "ASUS N81Te", ALC662_FIXUP_ASUS_MODE1),
	SND_PCI_QUIRK(0x1043, 0x18f3, "ASUS N505Tp", ALC662_FIXUP_ASUS_MODE1),
	SND_PCI_QUIRK(0x1043, 0x1903, "ASUS F5GL", ALC662_FIXUP_ASUS_MODE1),
	SND_PCI_QUIRK(0x1043, 0x1913, "ASUS NB", ALC662_FIXUP_ASUS_MODE2),
	SND_PCI_QUIRK(0x1043, 0x1933, "ASUS F80Q", ALC662_FIXUP_ASUS_MODE2),
	SND_PCI_QUIRK(0x1043, 0x1943, "ASUS Vx3V", ALC662_FIXUP_ASUS_MODE1),
	SND_PCI_QUIRK(0x1043, 0x1953, "ASUS NB", ALC662_FIXUP_ASUS_MODE1),
	SND_PCI_QUIRK(0x1043, 0x1963, "ASUS X71C", ALC662_FIXUP_ASUS_MODE3),
	SND_PCI_QUIRK(0x1043, 0x1983, "ASUS N5051A", ALC662_FIXUP_ASUS_MODE1),
	SND_PCI_QUIRK(0x1043, 0x1993, "ASUS N20", ALC662_FIXUP_ASUS_MODE1),
	SND_PCI_QUIRK(0x1043, 0x19b3, "ASUS F7Z", ALC662_FIXUP_ASUS_MODE1),
	SND_PCI_QUIRK(0x1043, 0x19c3, "ASUS F5Z/F6x", ALC662_FIXUP_ASUS_MODE2),
	SND_PCI_QUIRK(0x1043, 0x19e3, "ASUS NB", ALC662_FIXUP_ASUS_MODE1),
	SND_PCI_QUIRK(0x1043, 0x19f3, "ASUS NB", ALC662_FIXUP_ASUS_MODE4),
#endif
	{}
};

static const struct hda_model_fixup alc662_fixup_models[] = {
	{.id = ALC662_FIXUP_ASPIRE, .name = "aspire"},
	{.id = ALC662_FIXUP_IDEAPAD, .name = "ideapad"},
	{.id = ALC272_FIXUP_MARIO, .name = "mario"},
	{.id = ALC662_FIXUP_HP_RP5800, .name = "hp-rp5800"},
	{.id = ALC662_FIXUP_ASUS_MODE1, .name = "asus-mode1"},
	{.id = ALC662_FIXUP_ASUS_MODE2, .name = "asus-mode2"},
	{.id = ALC662_FIXUP_ASUS_MODE3, .name = "asus-mode3"},
	{.id = ALC662_FIXUP_ASUS_MODE4, .name = "asus-mode4"},
	{.id = ALC662_FIXUP_ASUS_MODE5, .name = "asus-mode5"},
	{.id = ALC662_FIXUP_ASUS_MODE6, .name = "asus-mode6"},
	{.id = ALC662_FIXUP_ASUS_MODE7, .name = "asus-mode7"},
	{.id = ALC662_FIXUP_ASUS_MODE8, .name = "asus-mode8"},
	{.id = ALC662_FIXUP_ZOTAC_Z68, .name = "zotac-z68"},
	{.id = ALC662_FIXUP_INV_DMIC, .name = "inv-dmic"},
	{.id = ALC662_FIXUP_DELL_MIC_NO_PRESENCE, .name = "alc662-headset-multi"},
	{.id = ALC668_FIXUP_DELL_MIC_NO_PRESENCE, .name = "dell-headset-multi"},
	{.id = ALC662_FIXUP_HEADSET_MODE, .name = "alc662-headset"},
	{.id = ALC668_FIXUP_HEADSET_MODE, .name = "alc668-headset"},
	{.id = ALC662_FIXUP_BASS_16, .name = "bass16"},
	{.id = ALC662_FIXUP_BASS_1A, .name = "bass1a"},
	{.id = ALC668_FIXUP_AUTO_MUTE, .name = "automute"},
	{.id = ALC668_FIXUP_DELL_XPS13, .name = "dell-xps13"},
	{.id = ALC662_FIXUP_ASUS_Nx50, .name = "asus-nx50"},
	{.id = ALC668_FIXUP_ASUS_Nx51, .name = "asus-nx51"},
	{.id = ALC668_FIXUP_ASUS_G751, .name = "asus-g751"},
	{.id = ALC891_FIXUP_HEADSET_MODE, .name = "alc891-headset"},
	{.id = ALC891_FIXUP_DELL_MIC_NO_PRESENCE, .name = "alc891-headset-multi"},
	{.id = ALC662_FIXUP_ACER_VERITON, .name = "acer-veriton"},
	{.id = ALC892_FIXUP_ASROCK_MOBO, .name = "asrock-mobo"},
	{.id = ALC662_FIXUP_USI_HEADSET_MODE, .name = "usi-headset"},
	{.id = ALC662_FIXUP_LENOVO_MULTI_CODECS, .name = "dual-codecs"},
	{.id = ALC669_FIXUP_ACER_ASPIRE_ETHOS, .name = "aspire-ethos"},
	{}
};

static const struct snd_hda_pin_quirk alc662_pin_fixup_tbl[] = {
	SND_HDA_PIN_QUIRK(0x10ec0867, 0x1028, "Dell", ALC891_FIXUP_DELL_MIC_NO_PRESENCE,
		{0x17, 0x02211010},
		{0x18, 0x01a19030},
		{0x1a, 0x01813040},
		{0x21, 0x01014020}),
	SND_HDA_PIN_QUIRK(0x10ec0867, 0x1028, "Dell", ALC891_FIXUP_DELL_MIC_NO_PRESENCE,
		{0x16, 0x01813030},
		{0x17, 0x02211010},
		{0x18, 0x01a19040},
		{0x21, 0x01014020}),
	SND_HDA_PIN_QUIRK(0x10ec0662, 0x1028, "Dell", ALC662_FIXUP_DELL_MIC_NO_PRESENCE,
		{0x14, 0x01014010},
		{0x18, 0x01a19020},
		{0x1a, 0x0181302f},
		{0x1b, 0x0221401f}),
	SND_HDA_PIN_QUIRK(0x10ec0668, 0x1028, "Dell", ALC668_FIXUP_AUTO_MUTE,
		{0x12, 0x99a30130},
		{0x14, 0x90170110},
		{0x15, 0x0321101f},
		{0x16, 0x03011020}),
	SND_HDA_PIN_QUIRK(0x10ec0668, 0x1028, "Dell", ALC668_FIXUP_AUTO_MUTE,
		{0x12, 0x99a30140},
		{0x14, 0x90170110},
		{0x15, 0x0321101f},
		{0x16, 0x03011020}),
	SND_HDA_PIN_QUIRK(0x10ec0668, 0x1028, "Dell", ALC668_FIXUP_AUTO_MUTE,
		{0x12, 0x99a30150},
		{0x14, 0x90170110},
		{0x15, 0x0321101f},
		{0x16, 0x03011020}),
	SND_HDA_PIN_QUIRK(0x10ec0668, 0x1028, "Dell", ALC668_FIXUP_AUTO_MUTE,
		{0x14, 0x90170110},
		{0x15, 0x0321101f},
		{0x16, 0x03011020}),
	SND_HDA_PIN_QUIRK(0x10ec0668, 0x1028, "Dell XPS 15", ALC668_FIXUP_AUTO_MUTE,
		{0x12, 0x90a60130},
		{0x14, 0x90170110},
		{0x15, 0x0321101f}),
	SND_HDA_PIN_QUIRK(0x10ec0671, 0x103c, "HP cPC", ALC671_FIXUP_HP_HEADSET_MIC2,
		{0x14, 0x01014010},
		{0x17, 0x90170150},
		{0x19, 0x02a11060},
		{0x1b, 0x01813030},
		{0x21, 0x02211020}),
	SND_HDA_PIN_QUIRK(0x10ec0671, 0x103c, "HP cPC", ALC671_FIXUP_HP_HEADSET_MIC2,
		{0x14, 0x01014010},
		{0x18, 0x01a19040},
		{0x1b, 0x01813030},
		{0x21, 0x02211020}),
	SND_HDA_PIN_QUIRK(0x10ec0671, 0x103c, "HP cPC", ALC671_FIXUP_HP_HEADSET_MIC2,
		{0x14, 0x01014020},
		{0x17, 0x90170110},
		{0x18, 0x01a19050},
		{0x1b, 0x01813040},
		{0x21, 0x02211030}),
	{}
};

/*
 */
static int patch_alc662(struct hda_codec *codec)
{
	struct alc_spec *spec;
	int err;

	err = alc_alloc_spec(codec, 0x0b);
	if (err < 0)
		return err;

	spec = codec->spec;

	spec->shutup = alc_eapd_shutup;

	/* handle multiple HPs as is */
	spec->parse_flags = HDA_PINCFG_NO_HP_FIXUP;

	alc_fix_pll_init(codec, 0x20, 0x04, 15);

	switch (codec->core.vendor_id) {
	case 0x10ec0668:
		spec->init_hook = alc668_restore_default_value;
		break;
	}

	alc_pre_init(codec);

	snd_hda_pick_fixup(codec, alc662_fixup_models,
		       alc662_fixup_tbl, alc662_fixups);
	snd_hda_pick_pin_fixup(codec, alc662_pin_fixup_tbl, alc662_fixups, true);
	snd_hda_apply_fixup(codec, HDA_FIXUP_ACT_PRE_PROBE);

	alc_auto_parse_customize_define(codec);

	if (has_cdefine_beep(codec))
		spec->gen.beep_nid = 0x01;

	if ((alc_get_coef0(codec) & (1 << 14)) &&
	    codec->bus->pci && codec->bus->pci->subsystem_vendor == 0x1025 &&
	    spec->cdefine.platform_type == 1) {
		err = alc_codec_rename(codec, "ALC272X");
		if (err < 0)
			goto error;
	}

	/* automatic parse from the BIOS config */
	err = alc662_parse_auto_config(codec);
	if (err < 0)
		goto error;

	if (!spec->gen.no_analog && spec->gen.beep_nid) {
		switch (codec->core.vendor_id) {
		case 0x10ec0662:
			err = set_beep_amp(spec, 0x0b, 0x05, HDA_INPUT);
			break;
		case 0x10ec0272:
		case 0x10ec0663:
		case 0x10ec0665:
		case 0x10ec0668:
			err = set_beep_amp(spec, 0x0b, 0x04, HDA_INPUT);
			break;
		case 0x10ec0273:
			err = set_beep_amp(spec, 0x0b, 0x03, HDA_INPUT);
			break;
		}
		if (err < 0)
			goto error;
	}

	snd_hda_apply_fixup(codec, HDA_FIXUP_ACT_PROBE);

	return 0;

 error:
	alc_free(codec);
	return err;
}

/*
 * ALC680 support
 */

static int alc680_parse_auto_config(struct hda_codec *codec)
{
	return alc_parse_auto_config(codec, NULL, NULL);
}

/*
 */
static int patch_alc680(struct hda_codec *codec)
{
	int err;

	/* ALC680 has no aa-loopback mixer */
	err = alc_alloc_spec(codec, 0);
	if (err < 0)
		return err;

	/* automatic parse from the BIOS config */
	err = alc680_parse_auto_config(codec);
	if (err < 0) {
		alc_free(codec);
		return err;
	}

	return 0;
}

/*
 * patch entries
 */
static const struct hda_device_id snd_hda_id_realtek[] = {
	HDA_CODEC_ENTRY(0x10ec0215, "ALC215", patch_alc269),
	HDA_CODEC_ENTRY(0x10ec0221, "ALC221", patch_alc269),
	HDA_CODEC_ENTRY(0x10ec0222, "ALC222", patch_alc269),
	HDA_CODEC_ENTRY(0x10ec0225, "ALC225", patch_alc269),
	HDA_CODEC_ENTRY(0x10ec0230, "ALC236", patch_alc269),
	HDA_CODEC_ENTRY(0x10ec0231, "ALC231", patch_alc269),
	HDA_CODEC_ENTRY(0x10ec0233, "ALC233", patch_alc269),
	HDA_CODEC_ENTRY(0x10ec0234, "ALC234", patch_alc269),
	HDA_CODEC_ENTRY(0x10ec0235, "ALC233", patch_alc269),
	HDA_CODEC_ENTRY(0x10ec0236, "ALC236", patch_alc269),
	HDA_CODEC_ENTRY(0x10ec0245, "ALC245", patch_alc269),
	HDA_CODEC_ENTRY(0x10ec0255, "ALC255", patch_alc269),
	HDA_CODEC_ENTRY(0x10ec0256, "ALC256", patch_alc269),
	HDA_CODEC_ENTRY(0x10ec0257, "ALC257", patch_alc269),
	HDA_CODEC_ENTRY(0x10ec0260, "ALC260", patch_alc260),
	HDA_CODEC_ENTRY(0x10ec0262, "ALC262", patch_alc262),
	HDA_CODEC_ENTRY(0x10ec0267, "ALC267", patch_alc268),
	HDA_CODEC_ENTRY(0x10ec0268, "ALC268", patch_alc268),
	HDA_CODEC_ENTRY(0x10ec0269, "ALC269", patch_alc269),
	HDA_CODEC_ENTRY(0x10ec0270, "ALC270", patch_alc269),
	HDA_CODEC_ENTRY(0x10ec0272, "ALC272", patch_alc662),
	HDA_CODEC_ENTRY(0x10ec0274, "ALC274", patch_alc269),
	HDA_CODEC_ENTRY(0x10ec0275, "ALC275", patch_alc269),
	HDA_CODEC_ENTRY(0x10ec0276, "ALC276", patch_alc269),
	HDA_CODEC_ENTRY(0x10ec0280, "ALC280", patch_alc269),
	HDA_CODEC_ENTRY(0x10ec0282, "ALC282", patch_alc269),
	HDA_CODEC_ENTRY(0x10ec0283, "ALC283", patch_alc269),
	HDA_CODEC_ENTRY(0x10ec0284, "ALC284", patch_alc269),
	HDA_CODEC_ENTRY(0x10ec0285, "ALC285", patch_alc269),
	HDA_CODEC_ENTRY(0x10ec0286, "ALC286", patch_alc269),
	HDA_CODEC_ENTRY(0x10ec0287, "ALC287", patch_alc269),
	HDA_CODEC_ENTRY(0x10ec0288, "ALC288", patch_alc269),
	HDA_CODEC_ENTRY(0x10ec0289, "ALC289", patch_alc269),
	HDA_CODEC_ENTRY(0x10ec0290, "ALC290", patch_alc269),
	HDA_CODEC_ENTRY(0x10ec0292, "ALC292", patch_alc269),
	HDA_CODEC_ENTRY(0x10ec0293, "ALC293", patch_alc269),
	HDA_CODEC_ENTRY(0x10ec0294, "ALC294", patch_alc269),
	HDA_CODEC_ENTRY(0x10ec0295, "ALC295", patch_alc269),
	HDA_CODEC_ENTRY(0x10ec0298, "ALC298", patch_alc269),
	HDA_CODEC_ENTRY(0x10ec0299, "ALC299", patch_alc269),
	HDA_CODEC_ENTRY(0x10ec0300, "ALC300", patch_alc269),
	HDA_CODEC_ENTRY(0x10ec0623, "ALC623", patch_alc269),
	HDA_CODEC_REV_ENTRY(0x10ec0861, 0x100340, "ALC660", patch_alc861),
	HDA_CODEC_ENTRY(0x10ec0660, "ALC660-VD", patch_alc861vd),
	HDA_CODEC_ENTRY(0x10ec0861, "ALC861", patch_alc861),
	HDA_CODEC_ENTRY(0x10ec0862, "ALC861-VD", patch_alc861vd),
	HDA_CODEC_REV_ENTRY(0x10ec0662, 0x100002, "ALC662 rev2", patch_alc882),
	HDA_CODEC_REV_ENTRY(0x10ec0662, 0x100101, "ALC662 rev1", patch_alc662),
	HDA_CODEC_REV_ENTRY(0x10ec0662, 0x100300, "ALC662 rev3", patch_alc662),
	HDA_CODEC_ENTRY(0x10ec0663, "ALC663", patch_alc662),
	HDA_CODEC_ENTRY(0x10ec0665, "ALC665", patch_alc662),
	HDA_CODEC_ENTRY(0x10ec0667, "ALC667", patch_alc662),
	HDA_CODEC_ENTRY(0x10ec0668, "ALC668", patch_alc662),
	HDA_CODEC_ENTRY(0x10ec0670, "ALC670", patch_alc662),
	HDA_CODEC_ENTRY(0x10ec0671, "ALC671", patch_alc662),
	HDA_CODEC_ENTRY(0x10ec0680, "ALC680", patch_alc680),
	HDA_CODEC_ENTRY(0x10ec0700, "ALC700", patch_alc269),
	HDA_CODEC_ENTRY(0x10ec0701, "ALC701", patch_alc269),
	HDA_CODEC_ENTRY(0x10ec0703, "ALC703", patch_alc269),
	HDA_CODEC_ENTRY(0x10ec0711, "ALC711", patch_alc269),
	HDA_CODEC_ENTRY(0x10ec0867, "ALC891", patch_alc662),
	HDA_CODEC_ENTRY(0x10ec0880, "ALC880", patch_alc880),
	HDA_CODEC_ENTRY(0x10ec0882, "ALC882", patch_alc882),
	HDA_CODEC_ENTRY(0x10ec0883, "ALC883", patch_alc882),
	HDA_CODEC_REV_ENTRY(0x10ec0885, 0x100101, "ALC889A", patch_alc882),
	HDA_CODEC_REV_ENTRY(0x10ec0885, 0x100103, "ALC889A", patch_alc882),
	HDA_CODEC_ENTRY(0x10ec0885, "ALC885", patch_alc882),
	HDA_CODEC_ENTRY(0x10ec0887, "ALC887", patch_alc882),
	HDA_CODEC_REV_ENTRY(0x10ec0888, 0x100101, "ALC1200", patch_alc882),
	HDA_CODEC_ENTRY(0x10ec0888, "ALC888", patch_alc882),
	HDA_CODEC_ENTRY(0x10ec0889, "ALC889", patch_alc882),
	HDA_CODEC_ENTRY(0x10ec0892, "ALC892", patch_alc662),
	HDA_CODEC_ENTRY(0x10ec0897, "ALC897", patch_alc662),
	HDA_CODEC_ENTRY(0x10ec0899, "ALC898", patch_alc882),
	HDA_CODEC_ENTRY(0x10ec0900, "ALC1150", patch_alc882),
	HDA_CODEC_ENTRY(0x10ec0b00, "ALCS1200A", patch_alc882),
	HDA_CODEC_ENTRY(0x10ec1168, "ALC1220", patch_alc882),
	HDA_CODEC_ENTRY(0x10ec1220, "ALC1220", patch_alc882),
	HDA_CODEC_ENTRY(0x19e58326, "HW8326", patch_alc269),
	{} /* terminator */
};
MODULE_DEVICE_TABLE(hdaudio, snd_hda_id_realtek);

MODULE_LICENSE("GPL");
MODULE_DESCRIPTION("Realtek HD-audio codec");

static struct hda_codec_driver realtek_driver = {
	.id = snd_hda_id_realtek,
};

module_hda_codec_driver(realtek_driver);<|MERGE_RESOLUTION|>--- conflicted
+++ resolved
@@ -6824,7 +6824,6 @@
 	}
 }
 
-<<<<<<< HEAD
 static void alc_fixup_dell4_mic_no_presence_quiet(struct hda_codec *codec,
 						  const struct hda_fixup *fix,
 						  int action)
@@ -6884,7 +6883,19 @@
 		0x14, 0x02,
 		0x17, 0x02,
 		0x21, 0x03,
-=======
+		0
+	};
+	struct alc_spec *spec = codec->spec;
+
+	switch (action) {
+	case HDA_FIXUP_ACT_PRE_PROBE:
+		snd_hda_apply_pincfgs(codec, pincfgs);
+		snd_hda_override_conn_list(codec, 0x17, ARRAY_SIZE(conn), conn);
+		spec->gen.preferred_dacs = preferred_pairs;
+		break;
+	}
+}
+
 static void alc295_fixup_dell_inspiron_top_speakers(struct hda_codec *codec,
 					  const struct hda_fixup *fix, int action)
 {
@@ -6898,16 +6909,12 @@
 		0x14, 0x02,
 		0x17, 0x03,
 		0x21, 0x02,
->>>>>>> d5728772
 		0
 	};
 	struct alc_spec *spec = codec->spec;
 
-<<<<<<< HEAD
-=======
 	alc_fixup_no_shutup(codec, fix, action);
 
->>>>>>> d5728772
 	switch (action) {
 	case HDA_FIXUP_ACT_PRE_PROBE:
 		snd_hda_apply_pincfgs(codec, pincfgs);
@@ -7156,15 +7163,12 @@
 	ALC245_FIXUP_CS35L41_SPI_4,
 	ALC245_FIXUP_CS35L41_SPI_4_HP_GPIO_LED,
 	ALC285_FIXUP_HP_SPEAKERS_MICMUTE_LED,
-<<<<<<< HEAD
 	ALC295_FIXUP_FRAMEWORK_LAPTOP_MIC_NO_PRESENCE,
 	ALC287_FIXUP_LEGION_16ITHG6,
 	ALC287_FIXUP_YOGA9_14IAP7_BASS_SPK,
 	ALC287_FIXUP_YOGA9_14IAP7_BASS_SPK_PIN,
-=======
 	ALC295_FIXUP_DELL_INSPIRON_TOP_SPEAKERS,
 	ALC236_FIXUP_DELL_DUAL_CODECS,
->>>>>>> d5728772
 };
 
 /* A special fixup for Lenovo C940 and Yoga Duet 7;
@@ -9027,7 +9031,6 @@
 		.chained = true,
 		.chain_id = ALC285_FIXUP_HP_MUTE_LED,
 	},
-<<<<<<< HEAD
 	[ALC269_FIXUP_DELL4_MIC_NO_PRESENCE_QUIET] = {
 		.type = HDA_FIXUP_FUNC,
 		.v.func = alc_fixup_dell4_mic_no_presence_quiet,
@@ -9114,7 +9117,7 @@
 		.v.func = alc287_fixup_yoga9_14iap7_bass_spk_pin,
 		.chained = true,
 		.chain_id = ALC287_FIXUP_YOGA9_14IAP7_BASS_SPK,
-=======
+	},
 	[ALC295_FIXUP_DELL_INSPIRON_TOP_SPEAKERS] = {
 		.type = HDA_FIXUP_FUNC,
 		.v.func = alc295_fixup_dell_inspiron_top_speakers,
@@ -9126,7 +9129,6 @@
 		.v.func = alc1220_fixup_gb_dual_codecs,
 		.chained = true,
 		.chain_id = ALC255_FIXUP_DELL1_MIC_NO_PRESENCE,
->>>>>>> d5728772
 	},
 };
 
