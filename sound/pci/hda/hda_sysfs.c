/*
 * sysfs interface for HD-audio codec
 *
 * Copyright (c) 2014 Takashi Iwai <tiwai@suse.de>
 *
 * split from hda_hwdep.c
 */

#include <linux/init.h>
#include <linux/slab.h>
#include <linux/compat.h>
#include <linux/mutex.h>
#include <linux/ctype.h>
#include <linux/string.h>
#include <linux/export.h>
#include <sound/core.h>
#include <sound/hda_codec.h>
#include "hda_local.h"
#include <sound/hda_hwdep.h>
#include <sound/minors.h>

/* hint string pair */
struct hda_hint {
	const char *key;
	const char *val;	/* contained in the same alloc as key */
};

#ifdef CONFIG_PM
static ssize_t power_on_acct_show(struct device *dev,
				  struct device_attribute *attr,
				  char *buf)
{
	struct hda_codec *codec = dev_get_drvdata(dev);
	snd_hda_update_power_acct(codec);
	return sprintf(buf, "%u\n", jiffies_to_msecs(codec->power_on_acct));
}

static ssize_t power_off_acct_show(struct device *dev,
				   struct device_attribute *attr,
				   char *buf)
{
	struct hda_codec *codec = dev_get_drvdata(dev);
	snd_hda_update_power_acct(codec);
	return sprintf(buf, "%u\n", jiffies_to_msecs(codec->power_off_acct));
}

static DEVICE_ATTR_RO(power_on_acct);
static DEVICE_ATTR_RO(power_off_acct);
#endif /* CONFIG_PM */

#define CODEC_INFO_SHOW(type, field)				\
static ssize_t type##_show(struct device *dev,			\
			   struct device_attribute *attr,	\
			   char *buf)				\
{								\
	struct hda_codec *codec = dev_get_drvdata(dev);		\
	return sprintf(buf, "0x%x\n", codec->field);		\
}

#define CODEC_INFO_STR_SHOW(type, field)			\
static ssize_t type##_show(struct device *dev,			\
			     struct device_attribute *attr,	\
					char *buf)		\
{								\
	struct hda_codec *codec = dev_get_drvdata(dev);		\
	return sprintf(buf, "%s\n",				\
		       codec->field ? codec->field : "");	\
}

CODEC_INFO_SHOW(vendor_id, core.vendor_id);
CODEC_INFO_SHOW(subsystem_id, core.subsystem_id);
CODEC_INFO_SHOW(revision_id, core.revision_id);
CODEC_INFO_SHOW(afg, core.afg);
CODEC_INFO_SHOW(mfg, core.mfg);
CODEC_INFO_STR_SHOW(vendor_name, core.vendor_name);
CODEC_INFO_STR_SHOW(chip_name, core.chip_name);
CODEC_INFO_STR_SHOW(modelname, modelname);

static ssize_t pin_configs_show(struct hda_codec *codec,
				struct snd_array *list,
				char *buf)
{
	const struct hda_pincfg *pin;
	int i, len = 0;
	mutex_lock(&codec->user_mutex);
	snd_array_for_each(list, i, pin) {
		len += sprintf(buf + len, "0x%02x 0x%08x\n",
			       pin->nid, pin->cfg);
	}
	mutex_unlock(&codec->user_mutex);
	return len;
}

static ssize_t init_pin_configs_show(struct device *dev,
				     struct device_attribute *attr,
				     char *buf)
{
	struct hda_codec *codec = dev_get_drvdata(dev);
	return pin_configs_show(codec, &codec->init_pins, buf);
}

static ssize_t driver_pin_configs_show(struct device *dev,
				       struct device_attribute *attr,
				       char *buf)
{
	struct hda_codec *codec = dev_get_drvdata(dev);
	return pin_configs_show(codec, &codec->driver_pins, buf);
}

#ifdef CONFIG_SND_HDA_RECONFIG

/*
 * sysfs interface
 */

static int clear_codec(struct hda_codec *codec)
{
	int err;

	err = snd_hda_codec_reset(codec);
	if (err < 0) {
		codec_err(codec, "The codec is being used, can't free.\n");
		return err;
	}
	snd_hda_sysfs_clear(codec);
	return 0;
}

static int reconfig_codec(struct hda_codec *codec)
{
	int err;

	snd_hda_power_up(codec);
	codec_info(codec, "hda-codec: reconfiguring\n");
	err = snd_hda_codec_reset(codec);
	if (err < 0) {
		codec_err(codec,
			   "The codec is being used, can't reconfigure.\n");
		goto error;
	}
	err = snd_hda_codec_configure(codec);
	if (err < 0)
		goto error;
	err = snd_card_register(codec->card);
 error:
	snd_hda_power_down(codec);
	return err;
}

/*
 * allocate a string at most len chars, and remove the trailing EOL
 */
static char *kstrndup_noeol(const char *src, size_t len)
{
	char *s = kstrndup(src, len, GFP_KERNEL);
	char *p;
	if (!s)
		return NULL;
	p = strchr(s, '\n');
	if (p)
		*p = 0;
	return s;
}

#define CODEC_INFO_STORE(type, field)				\
static ssize_t type##_store(struct device *dev,			\
			    struct device_attribute *attr,	\
			    const char *buf, size_t count)	\
{								\
	struct hda_codec *codec = dev_get_drvdata(dev);		\
	unsigned long val;					\
	int err = kstrtoul(buf, 0, &val);			\
	if (err < 0)						\
		return err;					\
	codec->field = val;					\
	return count;						\
}

#define CODEC_INFO_STR_STORE(type, field)			\
static ssize_t type##_store(struct device *dev,			\
			    struct device_attribute *attr,	\
			    const char *buf, size_t count)	\
{								\
	struct hda_codec *codec = dev_get_drvdata(dev);		\
	char *s = kstrndup_noeol(buf, 64);			\
	if (!s)							\
		return -ENOMEM;					\
	kfree(codec->field);					\
	codec->field = s;					\
	return count;						\
}

CODEC_INFO_STORE(vendor_id, core.vendor_id);
CODEC_INFO_STORE(subsystem_id, core.subsystem_id);
CODEC_INFO_STORE(revision_id, core.revision_id);
CODEC_INFO_STR_STORE(vendor_name, core.vendor_name);
CODEC_INFO_STR_STORE(chip_name, core.chip_name);
CODEC_INFO_STR_STORE(modelname, modelname);

#define CODEC_ACTION_STORE(type)				\
static ssize_t type##_store(struct device *dev,			\
			    struct device_attribute *attr,	\
			    const char *buf, size_t count)	\
{								\
	struct hda_codec *codec = dev_get_drvdata(dev);		\
	int err = 0;						\
	if (*buf)						\
		err = type##_codec(codec);			\
	return err < 0 ? err : count;				\
}

CODEC_ACTION_STORE(reconfig);
CODEC_ACTION_STORE(clear);

static ssize_t init_verbs_show(struct device *dev,
			       struct device_attribute *attr,
			       char *buf)
{
	struct hda_codec *codec = dev_get_drvdata(dev);
	const struct hda_verb *v;
	int i, len = 0;
	mutex_lock(&codec->user_mutex);
<<<<<<< HEAD
	snd_array_for_each(&codec->init_verbs, i, v) {
		len += snprintf(buf + len, PAGE_SIZE - len,
=======
	for (i = 0; i < codec->init_verbs.used; i++) {
		struct hda_verb *v = snd_array_elem(&codec->init_verbs, i);
		len += scnprintf(buf + len, PAGE_SIZE - len,
>>>>>>> d08867ec
				"0x%02x 0x%03x 0x%04x\n",
				v->nid, v->verb, v->param);
	}
	mutex_unlock(&codec->user_mutex);
	return len;
}

static int parse_init_verbs(struct hda_codec *codec, const char *buf)
{
	struct hda_verb *v;
	int nid, verb, param;

	if (sscanf(buf, "%i %i %i", &nid, &verb, &param) != 3)
		return -EINVAL;
	if (!nid || !verb)
		return -EINVAL;
	mutex_lock(&codec->user_mutex);
	v = snd_array_new(&codec->init_verbs);
	if (!v) {
		mutex_unlock(&codec->user_mutex);
		return -ENOMEM;
	}
	v->nid = nid;
	v->verb = verb;
	v->param = param;
	mutex_unlock(&codec->user_mutex);
	return 0;
}

static ssize_t init_verbs_store(struct device *dev,
				struct device_attribute *attr,
				const char *buf, size_t count)
{
	struct hda_codec *codec = dev_get_drvdata(dev);
	int err = parse_init_verbs(codec, buf);
	if (err < 0)
		return err;
	return count;
}

static ssize_t hints_show(struct device *dev,
			  struct device_attribute *attr,
			  char *buf)
{
	struct hda_codec *codec = dev_get_drvdata(dev);
	const struct hda_hint *hint;
	int i, len = 0;
	mutex_lock(&codec->user_mutex);
<<<<<<< HEAD
	snd_array_for_each(&codec->hints, i, hint) {
		len += snprintf(buf + len, PAGE_SIZE - len,
=======
	for (i = 0; i < codec->hints.used; i++) {
		struct hda_hint *hint = snd_array_elem(&codec->hints, i);
		len += scnprintf(buf + len, PAGE_SIZE - len,
>>>>>>> d08867ec
				"%s = %s\n", hint->key, hint->val);
	}
	mutex_unlock(&codec->user_mutex);
	return len;
}

static struct hda_hint *get_hint(struct hda_codec *codec, const char *key)
{
	struct hda_hint *hint;
	int i;

	snd_array_for_each(&codec->hints, i, hint) {
		if (!strcmp(hint->key, key))
			return hint;
	}
	return NULL;
}

static void remove_trail_spaces(char *str)
{
	char *p;
	if (!*str)
		return;
	p = str + strlen(str) - 1;
	for (; isspace(*p); p--) {
		*p = 0;
		if (p == str)
			return;
	}
}

#define MAX_HINTS	1024

static int parse_hints(struct hda_codec *codec, const char *buf)
{
	char *key, *val;
	struct hda_hint *hint;
	int err = 0;

	buf = skip_spaces(buf);
	if (!*buf || *buf == '#' || *buf == '\n')
		return 0;
	if (*buf == '=')
		return -EINVAL;
	key = kstrndup_noeol(buf, 1024);
	if (!key)
		return -ENOMEM;
	/* extract key and val */
	val = strchr(key, '=');
	if (!val) {
		kfree(key);
		return -EINVAL;
	}
	*val++ = 0;
	val = skip_spaces(val);
	remove_trail_spaces(key);
	remove_trail_spaces(val);
	mutex_lock(&codec->user_mutex);
	hint = get_hint(codec, key);
	if (hint) {
		/* replace */
		kfree(hint->key);
		hint->key = key;
		hint->val = val;
		goto unlock;
	}
	/* allocate a new hint entry */
	if (codec->hints.used >= MAX_HINTS)
		hint = NULL;
	else
		hint = snd_array_new(&codec->hints);
	if (hint) {
		hint->key = key;
		hint->val = val;
	} else {
		err = -ENOMEM;
	}
 unlock:
	mutex_unlock(&codec->user_mutex);
	if (err)
		kfree(key);
	return err;
}

static ssize_t hints_store(struct device *dev,
			   struct device_attribute *attr,
			   const char *buf, size_t count)
{
	struct hda_codec *codec = dev_get_drvdata(dev);
	int err = parse_hints(codec, buf);
	if (err < 0)
		return err;
	return count;
}

static ssize_t user_pin_configs_show(struct device *dev,
				     struct device_attribute *attr,
				     char *buf)
{
	struct hda_codec *codec = dev_get_drvdata(dev);
	return pin_configs_show(codec, &codec->user_pins, buf);
}

#define MAX_PIN_CONFIGS		32

static int parse_user_pin_configs(struct hda_codec *codec, const char *buf)
{
	int nid, cfg, err;

	if (sscanf(buf, "%i %i", &nid, &cfg) != 2)
		return -EINVAL;
	if (!nid)
		return -EINVAL;
	mutex_lock(&codec->user_mutex);
	err = snd_hda_add_pincfg(codec, &codec->user_pins, nid, cfg);
	mutex_unlock(&codec->user_mutex);
	return err;
}

static ssize_t user_pin_configs_store(struct device *dev,
				      struct device_attribute *attr,
				      const char *buf, size_t count)
{
	struct hda_codec *codec = dev_get_drvdata(dev);
	int err = parse_user_pin_configs(codec, buf);
	if (err < 0)
		return err;
	return count;
}

/* sysfs attributes exposed only when CONFIG_SND_HDA_RECONFIG=y */
static DEVICE_ATTR_RW(init_verbs);
static DEVICE_ATTR_RW(hints);
static DEVICE_ATTR_RW(user_pin_configs);
static DEVICE_ATTR_WO(reconfig);
static DEVICE_ATTR_WO(clear);

/**
 * snd_hda_get_hint - Look for hint string
 * @codec: the HDA codec
 * @key: the hint key string
 *
 * Look for a hint key/value pair matching with the given key string
 * and returns the value string.  If nothing found, returns NULL.
 */
const char *snd_hda_get_hint(struct hda_codec *codec, const char *key)
{
	struct hda_hint *hint = get_hint(codec, key);
	return hint ? hint->val : NULL;
}
EXPORT_SYMBOL_GPL(snd_hda_get_hint);

/**
 * snd_hda_get_bool_hint - Get a boolean hint value
 * @codec: the HDA codec
 * @key: the hint key string
 *
 * Look for a hint key/value pair matching with the given key string
 * and returns a boolean value parsed from the value.  If no matching
 * key is found, return a negative value.
 */
int snd_hda_get_bool_hint(struct hda_codec *codec, const char *key)
{
	const char *p;
	int ret;

	mutex_lock(&codec->user_mutex);
	p = snd_hda_get_hint(codec, key);
	if (!p || !*p)
		ret = -ENOENT;
	else {
		switch (toupper(*p)) {
		case 'T': /* true */
		case 'Y': /* yes */
		case '1':
			ret = 1;
			break;
		default:
			ret = 0;
			break;
		}
	}
	mutex_unlock(&codec->user_mutex);
	return ret;
}
EXPORT_SYMBOL_GPL(snd_hda_get_bool_hint);

/**
 * snd_hda_get_int_hint - Get an integer hint value
 * @codec: the HDA codec
 * @key: the hint key string
 * @valp: pointer to store a value
 *
 * Look for a hint key/value pair matching with the given key string
 * and stores the integer value to @valp.  If no matching key is found,
 * return a negative error code.  Otherwise it returns zero.
 */
int snd_hda_get_int_hint(struct hda_codec *codec, const char *key, int *valp)
{
	const char *p;
	unsigned long val;
	int ret;

	mutex_lock(&codec->user_mutex);
	p = snd_hda_get_hint(codec, key);
	if (!p)
		ret = -ENOENT;
	else if (kstrtoul(p, 0, &val))
		ret = -EINVAL;
	else {
		*valp = val;
		ret = 0;
	}
	mutex_unlock(&codec->user_mutex);
	return ret;
}
EXPORT_SYMBOL_GPL(snd_hda_get_int_hint);
#endif /* CONFIG_SND_HDA_RECONFIG */

/*
 * common sysfs attributes
 */
#ifdef CONFIG_SND_HDA_RECONFIG
#define RECONFIG_DEVICE_ATTR(name)	DEVICE_ATTR_RW(name)
#else
#define RECONFIG_DEVICE_ATTR(name)	DEVICE_ATTR_RO(name)
#endif
static RECONFIG_DEVICE_ATTR(vendor_id);
static RECONFIG_DEVICE_ATTR(subsystem_id);
static RECONFIG_DEVICE_ATTR(revision_id);
static DEVICE_ATTR_RO(afg);
static DEVICE_ATTR_RO(mfg);
static RECONFIG_DEVICE_ATTR(vendor_name);
static RECONFIG_DEVICE_ATTR(chip_name);
static RECONFIG_DEVICE_ATTR(modelname);
static DEVICE_ATTR_RO(init_pin_configs);
static DEVICE_ATTR_RO(driver_pin_configs);


#ifdef CONFIG_SND_HDA_PATCH_LOADER

/* parser mode */
enum {
	LINE_MODE_NONE,
	LINE_MODE_CODEC,
	LINE_MODE_MODEL,
	LINE_MODE_PINCFG,
	LINE_MODE_VERB,
	LINE_MODE_HINT,
	LINE_MODE_VENDOR_ID,
	LINE_MODE_SUBSYSTEM_ID,
	LINE_MODE_REVISION_ID,
	LINE_MODE_CHIP_NAME,
	NUM_LINE_MODES,
};

static inline int strmatch(const char *a, const char *b)
{
	return strncasecmp(a, b, strlen(b)) == 0;
}

/* parse the contents after the line "[codec]"
 * accept only the line with three numbers, and assign the current codec
 */
static void parse_codec_mode(char *buf, struct hda_bus *bus,
			     struct hda_codec **codecp)
{
	int vendorid, subid, caddr;
	struct hda_codec *codec;

	*codecp = NULL;
	if (sscanf(buf, "%i %i %i", &vendorid, &subid, &caddr) == 3) {
		list_for_each_codec(codec, bus) {
			if ((vendorid <= 0 || codec->core.vendor_id == vendorid) &&
			    (subid <= 0 || codec->core.subsystem_id == subid) &&
			    codec->core.addr == caddr) {
				*codecp = codec;
				break;
			}
		}
	}
}

/* parse the contents after the other command tags, [pincfg], [verb],
 * [vendor_id], [subsystem_id], [revision_id], [chip_name], [hint] and [model]
 * just pass to the sysfs helper (only when any codec was specified)
 */
static void parse_pincfg_mode(char *buf, struct hda_bus *bus,
			      struct hda_codec **codecp)
{
	parse_user_pin_configs(*codecp, buf);
}

static void parse_verb_mode(char *buf, struct hda_bus *bus,
			    struct hda_codec **codecp)
{
	parse_init_verbs(*codecp, buf);
}

static void parse_hint_mode(char *buf, struct hda_bus *bus,
			    struct hda_codec **codecp)
{
	parse_hints(*codecp, buf);
}

static void parse_model_mode(char *buf, struct hda_bus *bus,
			     struct hda_codec **codecp)
{
	kfree((*codecp)->modelname);
	(*codecp)->modelname = kstrdup(buf, GFP_KERNEL);
}

static void parse_chip_name_mode(char *buf, struct hda_bus *bus,
				 struct hda_codec **codecp)
{
	snd_hda_codec_set_name(*codecp, buf);
}

#define DEFINE_PARSE_ID_MODE(name) \
static void parse_##name##_mode(char *buf, struct hda_bus *bus, \
				 struct hda_codec **codecp) \
{ \
	unsigned long val; \
	if (!kstrtoul(buf, 0, &val)) \
		(*codecp)->core.name = val; \
}

DEFINE_PARSE_ID_MODE(vendor_id);
DEFINE_PARSE_ID_MODE(subsystem_id);
DEFINE_PARSE_ID_MODE(revision_id);


struct hda_patch_item {
	const char *tag;
	const char *alias;
	void (*parser)(char *buf, struct hda_bus *bus, struct hda_codec **retc);
};

static struct hda_patch_item patch_items[NUM_LINE_MODES] = {
	[LINE_MODE_CODEC] = {
		.tag = "[codec]",
		.parser = parse_codec_mode,
	},
	[LINE_MODE_MODEL] = {
		.tag = "[model]",
		.parser = parse_model_mode,
	},
	[LINE_MODE_VERB] = {
		.tag = "[verb]",
		.alias = "[init_verbs]",
		.parser = parse_verb_mode,
	},
	[LINE_MODE_PINCFG] = {
		.tag = "[pincfg]",
		.alias = "[user_pin_configs]",
		.parser = parse_pincfg_mode,
	},
	[LINE_MODE_HINT] = {
		.tag = "[hint]",
		.alias = "[hints]",
		.parser = parse_hint_mode
	},
	[LINE_MODE_VENDOR_ID] = {
		.tag = "[vendor_id]",
		.parser = parse_vendor_id_mode,
	},
	[LINE_MODE_SUBSYSTEM_ID] = {
		.tag = "[subsystem_id]",
		.parser = parse_subsystem_id_mode,
	},
	[LINE_MODE_REVISION_ID] = {
		.tag = "[revision_id]",
		.parser = parse_revision_id_mode,
	},
	[LINE_MODE_CHIP_NAME] = {
		.tag = "[chip_name]",
		.parser = parse_chip_name_mode,
	},
};

/* check the line starting with '[' -- change the parser mode accodingly */
static int parse_line_mode(char *buf, struct hda_bus *bus)
{
	int i;
	for (i = 0; i < ARRAY_SIZE(patch_items); i++) {
		if (!patch_items[i].tag)
			continue;
		if (strmatch(buf, patch_items[i].tag))
			return i;
		if (patch_items[i].alias && strmatch(buf, patch_items[i].alias))
			return i;
	}
	return LINE_MODE_NONE;
}

/* copy one line from the buffer in fw, and update the fields in fw
 * return zero if it reaches to the end of the buffer, or non-zero
 * if successfully copied a line
 *
 * the spaces at the beginning and the end of the line are stripped
 */
static int get_line_from_fw(char *buf, int size, size_t *fw_size_p,
			    const void **fw_data_p)
{
	int len;
	size_t fw_size = *fw_size_p;
	const char *p = *fw_data_p;

	while (isspace(*p) && fw_size) {
		p++;
		fw_size--;
	}
	if (!fw_size)
		return 0;

	for (len = 0; len < fw_size; len++) {
		if (!*p)
			break;
		if (*p == '\n') {
			p++;
			len++;
			break;
		}
		if (len < size)
			*buf++ = *p++;
	}
	*buf = 0;
	*fw_size_p = fw_size - len;
	*fw_data_p = p;
	remove_trail_spaces(buf);
	return 1;
}

/**
 * snd_hda_load_patch - load a "patch" firmware file and parse it
 * @bus: HD-audio bus
 * @fw_size: the firmware byte size
 * @fw_buf: the firmware data
 */
int snd_hda_load_patch(struct hda_bus *bus, size_t fw_size, const void *fw_buf)
{
	char buf[128];
	struct hda_codec *codec;
	int line_mode;

	line_mode = LINE_MODE_NONE;
	codec = NULL;
	while (get_line_from_fw(buf, sizeof(buf) - 1, &fw_size, &fw_buf)) {
		if (!*buf || *buf == '#' || *buf == '\n')
			continue;
		if (*buf == '[')
			line_mode = parse_line_mode(buf, bus);
		else if (patch_items[line_mode].parser &&
			 (codec || line_mode <= LINE_MODE_CODEC))
			patch_items[line_mode].parser(buf, bus, &codec);
	}
	return 0;
}
EXPORT_SYMBOL_GPL(snd_hda_load_patch);
#endif /* CONFIG_SND_HDA_PATCH_LOADER */

/*
 * sysfs entries
 */
static struct attribute *hda_dev_attrs[] = {
	&dev_attr_vendor_id.attr,
	&dev_attr_subsystem_id.attr,
	&dev_attr_revision_id.attr,
	&dev_attr_afg.attr,
	&dev_attr_mfg.attr,
	&dev_attr_vendor_name.attr,
	&dev_attr_chip_name.attr,
	&dev_attr_modelname.attr,
	&dev_attr_init_pin_configs.attr,
	&dev_attr_driver_pin_configs.attr,
#ifdef CONFIG_PM
	&dev_attr_power_on_acct.attr,
	&dev_attr_power_off_acct.attr,
#endif
#ifdef CONFIG_SND_HDA_RECONFIG
	&dev_attr_init_verbs.attr,
	&dev_attr_hints.attr,
	&dev_attr_user_pin_configs.attr,
	&dev_attr_reconfig.attr,
	&dev_attr_clear.attr,
#endif
	NULL
};

static const struct attribute_group hda_dev_attr_group = {
	.attrs	= hda_dev_attrs,
};

const struct attribute_group *snd_hda_dev_attr_groups[] = {
	&hda_dev_attr_group,
	NULL
};

void snd_hda_sysfs_init(struct hda_codec *codec)
{
	mutex_init(&codec->user_mutex);
#ifdef CONFIG_SND_HDA_RECONFIG
	snd_array_init(&codec->init_verbs, sizeof(struct hda_verb), 32);
	snd_array_init(&codec->hints, sizeof(struct hda_hint), 32);
	snd_array_init(&codec->user_pins, sizeof(struct hda_pincfg), 16);
#endif
}

void snd_hda_sysfs_clear(struct hda_codec *codec)
{
#ifdef CONFIG_SND_HDA_RECONFIG
	struct hda_hint *hint;
	int i;

	/* clear init verbs */
	snd_array_free(&codec->init_verbs);
	/* clear hints */
	snd_array_for_each(&codec->hints, i, hint) {
		kfree(hint->key); /* we don't need to free hint->val */
	}
	snd_array_free(&codec->hints);
	snd_array_free(&codec->user_pins);
#endif
}<|MERGE_RESOLUTION|>--- conflicted
+++ resolved
@@ -220,14 +220,8 @@
 	const struct hda_verb *v;
 	int i, len = 0;
 	mutex_lock(&codec->user_mutex);
-<<<<<<< HEAD
 	snd_array_for_each(&codec->init_verbs, i, v) {
-		len += snprintf(buf + len, PAGE_SIZE - len,
-=======
-	for (i = 0; i < codec->init_verbs.used; i++) {
-		struct hda_verb *v = snd_array_elem(&codec->init_verbs, i);
 		len += scnprintf(buf + len, PAGE_SIZE - len,
->>>>>>> d08867ec
 				"0x%02x 0x%03x 0x%04x\n",
 				v->nid, v->verb, v->param);
 	}
@@ -276,14 +270,8 @@
 	const struct hda_hint *hint;
 	int i, len = 0;
 	mutex_lock(&codec->user_mutex);
-<<<<<<< HEAD
 	snd_array_for_each(&codec->hints, i, hint) {
-		len += snprintf(buf + len, PAGE_SIZE - len,
-=======
-	for (i = 0; i < codec->hints.used; i++) {
-		struct hda_hint *hint = snd_array_elem(&codec->hints, i);
 		len += scnprintf(buf + len, PAGE_SIZE - len,
->>>>>>> d08867ec
 				"%s = %s\n", hint->key, hint->val);
 	}
 	mutex_unlock(&codec->user_mutex);
