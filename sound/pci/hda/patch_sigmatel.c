/*
 * Universal Interface for Intel High Definition Audio Codec
 *
 * HD audio interface patch for SigmaTel STAC92xx
 *
 * Copyright (c) 2005 Embedded Alley Solutions, Inc.
 * Matt Porter <mporter@embeddedalley.com>
 *
 * Based on patch_cmedia.c and patch_realtek.c
 * Copyright (c) 2004 Takashi Iwai <tiwai@suse.de>
 *
 *  This driver is free software; you can redistribute it and/or modify
 *  it under the terms of the GNU General Public License as published by
 *  the Free Software Foundation; either version 2 of the License, or
 *  (at your option) any later version.
 *
 *  This driver is distributed in the hope that it will be useful,
 *  but WITHOUT ANY WARRANTY; without even the implied warranty of
 *  MERCHANTABILITY or FITNESS FOR A PARTICULAR PURPOSE.  See the
 *  GNU General Public License for more details.
 *
 *  You should have received a copy of the GNU General Public License
 *  along with this program; if not, write to the Free Software
 *  Foundation, Inc., 59 Temple Place, Suite 330, Boston, MA  02111-1307 USA
 */

#include <linux/init.h>
#include <linux/delay.h>
#include <linux/slab.h>
#include <linux/pci.h>
#include <sound/core.h>
#include <sound/asoundef.h>
#include <sound/jack.h>
#include "hda_codec.h"
#include "hda_local.h"
#include "hda_beep.h"

enum {
	STAC_VREF_EVENT	= 1,
	STAC_INSERT_EVENT,
	STAC_PWR_EVENT,
	STAC_HP_EVENT,
	STAC_LO_EVENT,
	STAC_MIC_EVENT,
};

enum {
	STAC_AUTO,
	STAC_REF,
	STAC_9200_OQO,
	STAC_9200_DELL_D21,
	STAC_9200_DELL_D22,
	STAC_9200_DELL_D23,
	STAC_9200_DELL_M21,
	STAC_9200_DELL_M22,
	STAC_9200_DELL_M23,
	STAC_9200_DELL_M24,
	STAC_9200_DELL_M25,
	STAC_9200_DELL_M26,
	STAC_9200_DELL_M27,
	STAC_9200_M4,
	STAC_9200_M4_2,
	STAC_9200_PANASONIC,
	STAC_9200_MODELS
};

enum {
	STAC_9205_AUTO,
	STAC_9205_REF,
	STAC_9205_DELL_M42,
	STAC_9205_DELL_M43,
	STAC_9205_DELL_M44,
	STAC_9205_EAPD,
	STAC_9205_MODELS
};

enum {
	STAC_92HD73XX_AUTO,
	STAC_92HD73XX_NO_JD, /* no jack-detection */
	STAC_92HD73XX_REF,
	STAC_92HD73XX_INTEL,
	STAC_DELL_M6_AMIC,
	STAC_DELL_M6_DMIC,
	STAC_DELL_M6_BOTH,
	STAC_DELL_EQ,
	STAC_ALIENWARE_M17X,
	STAC_92HD73XX_MODELS
};

enum {
	STAC_92HD83XXX_AUTO,
	STAC_92HD83XXX_REF,
	STAC_92HD83XXX_PWR_REF,
	STAC_DELL_S14,
	STAC_92HD83XXX_MODELS
};

enum {
	STAC_92HD71BXX_AUTO,
	STAC_92HD71BXX_REF,
	STAC_DELL_M4_1,
	STAC_DELL_M4_2,
	STAC_DELL_M4_3,
	STAC_HP_M4,
	STAC_HP_DV5,
	STAC_HP_HDX,
	STAC_HP_DV4_1222NR,
	STAC_92HD71BXX_MODELS
};

enum {
	STAC_925x_AUTO,
	STAC_925x_REF,
	STAC_M1,
	STAC_M1_2,
	STAC_M2,
	STAC_M2_2,
	STAC_M3,
	STAC_M5,
	STAC_M6,
	STAC_925x_MODELS
};

enum {
	STAC_922X_AUTO,
	STAC_D945_REF,
	STAC_D945GTP3,
	STAC_D945GTP5,
	STAC_INTEL_MAC_V1,
	STAC_INTEL_MAC_V2,
	STAC_INTEL_MAC_V3,
	STAC_INTEL_MAC_V4,
	STAC_INTEL_MAC_V5,
	STAC_INTEL_MAC_AUTO, /* This model is selected if no module parameter
			      * is given, one of the above models will be
			      * chosen according to the subsystem id. */
	/* for backward compatibility */
	STAC_MACMINI,
	STAC_MACBOOK,
	STAC_MACBOOK_PRO_V1,
	STAC_MACBOOK_PRO_V2,
	STAC_IMAC_INTEL,
	STAC_IMAC_INTEL_20,
	STAC_ECS_202,
	STAC_922X_DELL_D81,
	STAC_922X_DELL_D82,
	STAC_922X_DELL_M81,
	STAC_922X_DELL_M82,
	STAC_922X_MODELS
};

enum {
	STAC_927X_AUTO,
	STAC_D965_REF_NO_JD, /* no jack-detection */
	STAC_D965_REF,
	STAC_D965_3ST,
	STAC_D965_5ST,
	STAC_D965_5ST_NO_FP,
	STAC_DELL_3ST,
	STAC_DELL_BIOS,
	STAC_927X_MODELS
};

enum {
	STAC_9872_AUTO,
	STAC_9872_VAIO,
	STAC_9872_MODELS
};

struct sigmatel_event {
	hda_nid_t nid;
	unsigned char type;
	unsigned char tag;
	int data;
};

struct sigmatel_jack {
	hda_nid_t nid;
	int type;
	struct snd_jack *jack;
};

struct sigmatel_mic_route {
	hda_nid_t pin;
<<<<<<< HEAD
	unsigned char mux_idx;
	unsigned char dmux_idx;
=======
	signed char mux_idx;
	signed char dmux_idx;
>>>>>>> 7fa9742b
};

struct sigmatel_spec {
	struct snd_kcontrol_new *mixers[4];
	unsigned int num_mixers;

	int board_config;
	unsigned int eapd_switch: 1;
	unsigned int surr_switch: 1;
	unsigned int alt_switch: 1;
	unsigned int hp_detect: 1;
	unsigned int spdif_mute: 1;
	unsigned int check_volume_offset:1;
	unsigned int auto_mic:1;

	/* gpio lines */
	unsigned int eapd_mask;
	unsigned int gpio_mask;
	unsigned int gpio_dir;
	unsigned int gpio_data;
	unsigned int gpio_mute;
	unsigned int gpio_led;

	/* stream */
	unsigned int stream_delay;

	/* analog loopback */
	struct snd_kcontrol_new *aloopback_ctl;
	unsigned char aloopback_mask;
	unsigned char aloopback_shift;

	/* power management */
	unsigned int num_pwrs;
	unsigned int *pwr_mapping;
	hda_nid_t *pwr_nids;
	hda_nid_t *dac_list;

	/* jack detection */
	struct snd_array jacks;

	/* events */
	struct snd_array events;

	/* playback */
	struct hda_input_mux *mono_mux;
	unsigned int cur_mmux;
	struct hda_multi_out multiout;
	hda_nid_t dac_nids[5];
	hda_nid_t hp_dacs[5];
	hda_nid_t speaker_dacs[5];

	int volume_offset;

	/* capture */
	hda_nid_t *adc_nids;
	unsigned int num_adcs;
	hda_nid_t *mux_nids;
	unsigned int num_muxes;
	hda_nid_t *dmic_nids;
	unsigned int num_dmics;
	hda_nid_t *dmux_nids;
	unsigned int num_dmuxes;
	hda_nid_t *smux_nids;
	unsigned int num_smuxes;
	unsigned int num_analog_muxes;

	unsigned long *capvols; /* amp-volume attr: HDA_COMPOSE_AMP_VAL() */
	unsigned long *capsws; /* amp-mute attr: HDA_COMPOSE_AMP_VAL() */
	unsigned int num_caps; /* number of capture volume/switch elements */

	struct sigmatel_mic_route ext_mic;
	struct sigmatel_mic_route int_mic;

	const char **spdif_labels;

	hda_nid_t dig_in_nid;
	hda_nid_t mono_nid;
	hda_nid_t anabeep_nid;
	hda_nid_t digbeep_nid;

	/* pin widgets */
	hda_nid_t *pin_nids;
	unsigned int num_pins;

	/* codec specific stuff */
	struct hda_verb *init;
	struct snd_kcontrol_new *mixer;

	/* capture source */
	struct hda_input_mux *dinput_mux;
	unsigned int cur_dmux[2];
	struct hda_input_mux *input_mux;
	unsigned int cur_mux[3];
	struct hda_input_mux *sinput_mux;
	unsigned int cur_smux[2];
	unsigned int cur_amux;
	hda_nid_t *amp_nids;
	unsigned int powerdown_adcs;

	/* i/o switches */
	unsigned int io_switch[2];
	unsigned int clfe_swap;
	hda_nid_t line_switch;	/* shared line-in for input and output */
	hda_nid_t mic_switch;	/* shared mic-in for input and output */
	hda_nid_t hp_switch; /* NID of HP as line-out */
	unsigned int aloopback;

	struct hda_pcm pcm_rec[2];	/* PCM information */

	/* dynamic controls and input_mux */
	struct auto_pin_cfg autocfg;
	struct snd_array kctls;
	struct hda_input_mux private_dimux;
	struct hda_input_mux private_imux;
	struct hda_input_mux private_smux;
	struct hda_input_mux private_mono_mux;
};

static hda_nid_t stac9200_adc_nids[1] = {
        0x03,
};

static hda_nid_t stac9200_mux_nids[1] = {
        0x0c,
};

static hda_nid_t stac9200_dac_nids[1] = {
        0x02,
};

static hda_nid_t stac92hd73xx_pwr_nids[8] = {
	0x0a, 0x0b, 0x0c, 0xd, 0x0e,
	0x0f, 0x10, 0x11
};

static hda_nid_t stac92hd73xx_slave_dig_outs[2] = {
	0x26, 0,
};

static hda_nid_t stac92hd73xx_adc_nids[2] = {
	0x1a, 0x1b
};

#define STAC92HD73XX_NUM_DMICS	2
static hda_nid_t stac92hd73xx_dmic_nids[STAC92HD73XX_NUM_DMICS + 1] = {
	0x13, 0x14, 0
};

#define STAC92HD73_DAC_COUNT 5

static hda_nid_t stac92hd73xx_mux_nids[2] = {
	0x20, 0x21,
};

static hda_nid_t stac92hd73xx_dmux_nids[2] = {
	0x20, 0x21,
};

static hda_nid_t stac92hd73xx_smux_nids[2] = {
	0x22, 0x23,
};

#define STAC92HD73XX_NUM_CAPS	2
static unsigned long stac92hd73xx_capvols[] = {
	HDA_COMPOSE_AMP_VAL(0x20, 3, 0, HDA_OUTPUT),
	HDA_COMPOSE_AMP_VAL(0x21, 3, 0, HDA_OUTPUT),
};
#define stac92hd73xx_capsws	stac92hd73xx_capvols

#define STAC92HD83_DAC_COUNT 3

static hda_nid_t stac92hd83xxx_mux_nids[2] = {
	0x17, 0x18,
};

static hda_nid_t stac92hd83xxx_adc_nids[2] = {
	0x15, 0x16,
};

static hda_nid_t stac92hd83xxx_pwr_nids[4] = {
	0xa, 0xb, 0xd, 0xe,
};

static hda_nid_t stac92hd83xxx_slave_dig_outs[2] = {
	0x1e, 0,
};

static unsigned int stac92hd83xxx_pwr_mapping[4] = {
	0x03, 0x0c, 0x20, 0x40,
};

#define STAC92HD83XXX_NUM_CAPS	2
static unsigned long stac92hd83xxx_capvols[] = {
	HDA_COMPOSE_AMP_VAL(0x17, 3, 0, HDA_OUTPUT),
	HDA_COMPOSE_AMP_VAL(0x18, 3, 0, HDA_OUTPUT),
};
#define stac92hd83xxx_capsws	stac92hd83xxx_capvols

static hda_nid_t stac92hd71bxx_pwr_nids[3] = {
	0x0a, 0x0d, 0x0f
};

static hda_nid_t stac92hd71bxx_adc_nids[2] = {
	0x12, 0x13,
};

static hda_nid_t stac92hd71bxx_mux_nids[2] = {
	0x1a, 0x1b
};

static hda_nid_t stac92hd71bxx_dmux_nids[2] = {
	0x1c, 0x1d,
};

static hda_nid_t stac92hd71bxx_smux_nids[2] = {
	0x24, 0x25,
};

#define STAC92HD71BXX_NUM_DMICS	2
static hda_nid_t stac92hd71bxx_dmic_nids[STAC92HD71BXX_NUM_DMICS + 1] = {
	0x18, 0x19, 0
};

static hda_nid_t stac92hd71bxx_slave_dig_outs[2] = {
	0x22, 0
};

#define STAC92HD71BXX_NUM_CAPS		2
static unsigned long stac92hd71bxx_capvols[] = {
	HDA_COMPOSE_AMP_VAL(0x1c, 3, 0, HDA_OUTPUT),
	HDA_COMPOSE_AMP_VAL(0x1d, 3, 0, HDA_OUTPUT),
};
#define stac92hd71bxx_capsws	stac92hd71bxx_capvols

static hda_nid_t stac925x_adc_nids[1] = {
        0x03,
};

static hda_nid_t stac925x_mux_nids[1] = {
        0x0f,
};

static hda_nid_t stac925x_dac_nids[1] = {
        0x02,
};

#define STAC925X_NUM_DMICS	1
static hda_nid_t stac925x_dmic_nids[STAC925X_NUM_DMICS + 1] = {
	0x15, 0
};

static hda_nid_t stac925x_dmux_nids[1] = {
	0x14,
};

static unsigned long stac925x_capvols[] = {
	HDA_COMPOSE_AMP_VAL(0x09, 3, 0, HDA_OUTPUT),
};
static unsigned long stac925x_capsws[] = {
	HDA_COMPOSE_AMP_VAL(0x14, 3, 0, HDA_OUTPUT),
};

static hda_nid_t stac922x_adc_nids[2] = {
        0x06, 0x07,
};

static hda_nid_t stac922x_mux_nids[2] = {
        0x12, 0x13,
};

#define STAC922X_NUM_CAPS	2
static unsigned long stac922x_capvols[] = {
	HDA_COMPOSE_AMP_VAL(0x17, 3, 0, HDA_INPUT),
	HDA_COMPOSE_AMP_VAL(0x18, 3, 0, HDA_INPUT),
};
#define stac922x_capsws		stac922x_capvols

static hda_nid_t stac927x_slave_dig_outs[2] = {
	0x1f, 0,
};

static hda_nid_t stac927x_adc_nids[3] = {
        0x07, 0x08, 0x09
};

static hda_nid_t stac927x_mux_nids[3] = {
        0x15, 0x16, 0x17
};

static hda_nid_t stac927x_smux_nids[1] = {
	0x21,
};

static hda_nid_t stac927x_dac_nids[6] = {
	0x02, 0x03, 0x04, 0x05, 0x06, 0
};

static hda_nid_t stac927x_dmux_nids[1] = {
	0x1b,
};

#define STAC927X_NUM_DMICS 2
static hda_nid_t stac927x_dmic_nids[STAC927X_NUM_DMICS + 1] = {
	0x13, 0x14, 0
};

#define STAC927X_NUM_CAPS	3
static unsigned long stac927x_capvols[] = {
	HDA_COMPOSE_AMP_VAL(0x18, 3, 0, HDA_INPUT),
	HDA_COMPOSE_AMP_VAL(0x19, 3, 0, HDA_INPUT),
	HDA_COMPOSE_AMP_VAL(0x1a, 3, 0, HDA_INPUT),
};
static unsigned long stac927x_capsws[] = {
	HDA_COMPOSE_AMP_VAL(0x1b, 3, 0, HDA_OUTPUT),
	HDA_COMPOSE_AMP_VAL(0x1c, 3, 0, HDA_OUTPUT),
	HDA_COMPOSE_AMP_VAL(0x1d, 3, 0, HDA_OUTPUT),
};

static const char *stac927x_spdif_labels[5] = {
	"Digital Playback", "ADAT", "Analog Mux 1",
	"Analog Mux 2", "Analog Mux 3"
};

static hda_nid_t stac9205_adc_nids[2] = {
        0x12, 0x13
};

static hda_nid_t stac9205_mux_nids[2] = {
        0x19, 0x1a
};

static hda_nid_t stac9205_dmux_nids[1] = {
	0x1d,
};

static hda_nid_t stac9205_smux_nids[1] = {
	0x21,
};

#define STAC9205_NUM_DMICS	2
static hda_nid_t stac9205_dmic_nids[STAC9205_NUM_DMICS + 1] = {
        0x17, 0x18, 0
};

#define STAC9205_NUM_CAPS	2
static unsigned long stac9205_capvols[] = {
	HDA_COMPOSE_AMP_VAL(0x1b, 3, 0, HDA_INPUT),
	HDA_COMPOSE_AMP_VAL(0x1c, 3, 0, HDA_INPUT),
};
static unsigned long stac9205_capsws[] = {
	HDA_COMPOSE_AMP_VAL(0x1d, 3, 0, HDA_OUTPUT),
	HDA_COMPOSE_AMP_VAL(0x1e, 3, 0, HDA_OUTPUT),
};

static hda_nid_t stac9200_pin_nids[8] = {
	0x08, 0x09, 0x0d, 0x0e, 
	0x0f, 0x10, 0x11, 0x12,
};

static hda_nid_t stac925x_pin_nids[8] = {
	0x07, 0x08, 0x0a, 0x0b, 
	0x0c, 0x0d, 0x10, 0x11,
};

static hda_nid_t stac922x_pin_nids[10] = {
	0x0a, 0x0b, 0x0c, 0x0d, 0x0e,
	0x0f, 0x10, 0x11, 0x15, 0x1b,
};

static hda_nid_t stac92hd73xx_pin_nids[13] = {
	0x0a, 0x0b, 0x0c, 0x0d, 0x0e,
	0x0f, 0x10, 0x11, 0x12, 0x13,
	0x14, 0x22, 0x23
};

static hda_nid_t stac92hd83xxx_pin_nids[10] = {
	0x0a, 0x0b, 0x0c, 0x0d, 0x0e,
	0x0f, 0x10, 0x11, 0x1f, 0x20,
};

#define STAC92HD71BXX_NUM_PINS 13
static hda_nid_t stac92hd71bxx_pin_nids_4port[STAC92HD71BXX_NUM_PINS] = {
	0x0a, 0x0b, 0x0c, 0x0d, 0x00,
	0x00, 0x14, 0x18, 0x19, 0x1e,
	0x1f, 0x20, 0x27
};
static hda_nid_t stac92hd71bxx_pin_nids_6port[STAC92HD71BXX_NUM_PINS] = {
	0x0a, 0x0b, 0x0c, 0x0d, 0x0e,
	0x0f, 0x14, 0x18, 0x19, 0x1e,
	0x1f, 0x20, 0x27
};

static hda_nid_t stac927x_pin_nids[14] = {
	0x0a, 0x0b, 0x0c, 0x0d, 0x0e,
	0x0f, 0x10, 0x11, 0x12, 0x13,
	0x14, 0x21, 0x22, 0x23,
};

static hda_nid_t stac9205_pin_nids[12] = {
	0x0a, 0x0b, 0x0c, 0x0d, 0x0e,
	0x0f, 0x14, 0x16, 0x17, 0x18,
	0x21, 0x22,
};

static int stac92xx_dmux_enum_info(struct snd_kcontrol *kcontrol,
				   struct snd_ctl_elem_info *uinfo)
{
	struct hda_codec *codec = snd_kcontrol_chip(kcontrol);
	struct sigmatel_spec *spec = codec->spec;
	return snd_hda_input_mux_info(spec->dinput_mux, uinfo);
}

static int stac92xx_dmux_enum_get(struct snd_kcontrol *kcontrol,
				  struct snd_ctl_elem_value *ucontrol)
{
	struct hda_codec *codec = snd_kcontrol_chip(kcontrol);
	struct sigmatel_spec *spec = codec->spec;
	unsigned int dmux_idx = snd_ctl_get_ioffidx(kcontrol, &ucontrol->id);

	ucontrol->value.enumerated.item[0] = spec->cur_dmux[dmux_idx];
	return 0;
}

static int stac92xx_dmux_enum_put(struct snd_kcontrol *kcontrol,
				  struct snd_ctl_elem_value *ucontrol)
{
	struct hda_codec *codec = snd_kcontrol_chip(kcontrol);
	struct sigmatel_spec *spec = codec->spec;
	unsigned int dmux_idx = snd_ctl_get_ioffidx(kcontrol, &ucontrol->id);

	return snd_hda_input_mux_put(codec, spec->dinput_mux, ucontrol,
			spec->dmux_nids[dmux_idx], &spec->cur_dmux[dmux_idx]);
}

static int stac92xx_smux_enum_info(struct snd_kcontrol *kcontrol,
				   struct snd_ctl_elem_info *uinfo)
{
	struct hda_codec *codec = snd_kcontrol_chip(kcontrol);
	struct sigmatel_spec *spec = codec->spec;
	return snd_hda_input_mux_info(spec->sinput_mux, uinfo);
}

static int stac92xx_smux_enum_get(struct snd_kcontrol *kcontrol,
				  struct snd_ctl_elem_value *ucontrol)
{
	struct hda_codec *codec = snd_kcontrol_chip(kcontrol);
	struct sigmatel_spec *spec = codec->spec;
	unsigned int smux_idx = snd_ctl_get_ioffidx(kcontrol, &ucontrol->id);

	ucontrol->value.enumerated.item[0] = spec->cur_smux[smux_idx];
	return 0;
}

static int stac92xx_smux_enum_put(struct snd_kcontrol *kcontrol,
				  struct snd_ctl_elem_value *ucontrol)
{
	struct hda_codec *codec = snd_kcontrol_chip(kcontrol);
	struct sigmatel_spec *spec = codec->spec;
	struct hda_input_mux *smux = &spec->private_smux;
	unsigned int smux_idx = snd_ctl_get_ioffidx(kcontrol, &ucontrol->id);
	int err, val;
	hda_nid_t nid;

	err = snd_hda_input_mux_put(codec, spec->sinput_mux, ucontrol,
			spec->smux_nids[smux_idx], &spec->cur_smux[smux_idx]);
	if (err < 0)
		return err;

	if (spec->spdif_mute) {
		if (smux_idx == 0)
			nid = spec->multiout.dig_out_nid;
		else
			nid = codec->slave_dig_outs[smux_idx - 1];
		if (spec->cur_smux[smux_idx] == smux->num_items - 1)
			val = HDA_AMP_MUTE;
		else
			val = 0;
		/* un/mute SPDIF out */
		snd_hda_codec_amp_stereo(codec, nid, HDA_OUTPUT, 0,
					 HDA_AMP_MUTE, val);
	}
	return 0;
}

static unsigned int stac92xx_vref_set(struct hda_codec *codec,
					hda_nid_t nid, unsigned int new_vref)
{
	int error;
	unsigned int pincfg;
	pincfg = snd_hda_codec_read(codec, nid, 0,
				AC_VERB_GET_PIN_WIDGET_CONTROL, 0);

	pincfg &= 0xff;
	pincfg &= ~(AC_PINCTL_VREFEN | AC_PINCTL_IN_EN | AC_PINCTL_OUT_EN);
	pincfg |= new_vref;

	if (new_vref == AC_PINCTL_VREF_HIZ)
		pincfg |= AC_PINCTL_OUT_EN;
	else
		pincfg |= AC_PINCTL_IN_EN;

	error = snd_hda_codec_write_cache(codec, nid, 0,
					AC_VERB_SET_PIN_WIDGET_CONTROL, pincfg);
	if (error < 0)
		return error;
	else
		return 1;
}

static unsigned int stac92xx_vref_get(struct hda_codec *codec, hda_nid_t nid)
{
	unsigned int vref;
	vref = snd_hda_codec_read(codec, nid, 0,
				AC_VERB_GET_PIN_WIDGET_CONTROL, 0);
	vref &= AC_PINCTL_VREFEN;
	return vref;
}

static int stac92xx_mux_enum_info(struct snd_kcontrol *kcontrol, struct snd_ctl_elem_info *uinfo)
{
	struct hda_codec *codec = snd_kcontrol_chip(kcontrol);
	struct sigmatel_spec *spec = codec->spec;
	return snd_hda_input_mux_info(spec->input_mux, uinfo);
}

static int stac92xx_mux_enum_get(struct snd_kcontrol *kcontrol, struct snd_ctl_elem_value *ucontrol)
{
	struct hda_codec *codec = snd_kcontrol_chip(kcontrol);
	struct sigmatel_spec *spec = codec->spec;
	unsigned int adc_idx = snd_ctl_get_ioffidx(kcontrol, &ucontrol->id);

	ucontrol->value.enumerated.item[0] = spec->cur_mux[adc_idx];
	return 0;
}

static int stac92xx_mux_enum_put(struct snd_kcontrol *kcontrol, struct snd_ctl_elem_value *ucontrol)
{
	struct hda_codec *codec = snd_kcontrol_chip(kcontrol);
	struct sigmatel_spec *spec = codec->spec;
	unsigned int adc_idx = snd_ctl_get_ioffidx(kcontrol, &ucontrol->id);
	const struct hda_input_mux *imux = spec->input_mux;
	unsigned int idx, prev_idx;

	idx = ucontrol->value.enumerated.item[0];
	if (idx >= imux->num_items)
		idx = imux->num_items - 1;
	prev_idx = spec->cur_mux[adc_idx];
	if (prev_idx == idx)
		return 0;
	if (idx < spec->num_analog_muxes) {
		snd_hda_codec_write_cache(codec, spec->mux_nids[adc_idx], 0,
					  AC_VERB_SET_CONNECT_SEL,
					  imux->items[idx].index);
		if (prev_idx >= spec->num_analog_muxes) {
			imux = spec->dinput_mux;
			/* 0 = analog */
			snd_hda_codec_write_cache(codec,
						  spec->dmux_nids[adc_idx], 0,
						  AC_VERB_SET_CONNECT_SEL,
						  imux->items[0].index);
		}
	} else {
		imux = spec->dinput_mux;
		snd_hda_codec_write_cache(codec, spec->dmux_nids[adc_idx], 0,
					  AC_VERB_SET_CONNECT_SEL,
					  imux->items[idx - 1].index);
	}
	spec->cur_mux[adc_idx] = idx;
	return 1;
}

static int stac92xx_mono_mux_enum_info(struct snd_kcontrol *kcontrol,
	struct snd_ctl_elem_info *uinfo)
{
	struct hda_codec *codec = snd_kcontrol_chip(kcontrol);
	struct sigmatel_spec *spec = codec->spec;
	return snd_hda_input_mux_info(spec->mono_mux, uinfo);
}

static int stac92xx_mono_mux_enum_get(struct snd_kcontrol *kcontrol,
	struct snd_ctl_elem_value *ucontrol)
{
	struct hda_codec *codec = snd_kcontrol_chip(kcontrol);
	struct sigmatel_spec *spec = codec->spec;

	ucontrol->value.enumerated.item[0] = spec->cur_mmux;
	return 0;
}

static int stac92xx_mono_mux_enum_put(struct snd_kcontrol *kcontrol,
	struct snd_ctl_elem_value *ucontrol)
{
	struct hda_codec *codec = snd_kcontrol_chip(kcontrol);
	struct sigmatel_spec *spec = codec->spec;

	return snd_hda_input_mux_put(codec, spec->mono_mux, ucontrol,
				     spec->mono_nid, &spec->cur_mmux);
}

#define stac92xx_aloopback_info snd_ctl_boolean_mono_info

static int stac92xx_aloopback_get(struct snd_kcontrol *kcontrol,
	struct snd_ctl_elem_value *ucontrol)
{
	struct hda_codec *codec = snd_kcontrol_chip(kcontrol);
	unsigned int idx = snd_ctl_get_ioffidx(kcontrol, &ucontrol->id);
	struct sigmatel_spec *spec = codec->spec;

	ucontrol->value.integer.value[0] = !!(spec->aloopback &
					      (spec->aloopback_mask << idx));
	return 0;
}

static int stac92xx_aloopback_put(struct snd_kcontrol *kcontrol,
		struct snd_ctl_elem_value *ucontrol)
{
	struct hda_codec *codec = snd_kcontrol_chip(kcontrol);
	struct sigmatel_spec *spec = codec->spec;
	unsigned int idx = snd_ctl_get_ioffidx(kcontrol, &ucontrol->id);
	unsigned int dac_mode;
	unsigned int val, idx_val;

	idx_val = spec->aloopback_mask << idx;
	if (ucontrol->value.integer.value[0])
		val = spec->aloopback | idx_val;
	else
		val = spec->aloopback & ~idx_val;
	if (spec->aloopback == val)
		return 0;

	spec->aloopback = val;

	/* Only return the bits defined by the shift value of the
	 * first two bytes of the mask
	 */
	dac_mode = snd_hda_codec_read(codec, codec->afg, 0,
				      kcontrol->private_value & 0xFFFF, 0x0);
	dac_mode >>= spec->aloopback_shift;

	if (spec->aloopback & idx_val) {
		snd_hda_power_up(codec);
		dac_mode |= idx_val;
	} else {
		snd_hda_power_down(codec);
		dac_mode &= ~idx_val;
	}

	snd_hda_codec_write_cache(codec, codec->afg, 0,
		kcontrol->private_value >> 16, dac_mode);

	return 1;
}

static struct hda_verb stac9200_core_init[] = {
	/* set dac0mux for dac converter */
	{ 0x07, AC_VERB_SET_CONNECT_SEL, 0x00},
	{}
};

static struct hda_verb stac9200_eapd_init[] = {
	/* set dac0mux for dac converter */
	{0x07, AC_VERB_SET_CONNECT_SEL, 0x00},
	{0x08, AC_VERB_SET_EAPD_BTLENABLE, 0x02},
	{}
};

static struct hda_verb dell_eq_core_init[] = {
	/* set master volume to max value without distortion
	 * and direct control */
	{ 0x1f, AC_VERB_SET_VOLUME_KNOB_CONTROL, 0xec},
	{}
};

static struct hda_verb stac92hd73xx_core_init[] = {
	/* set master volume and direct control */
	{ 0x1f, AC_VERB_SET_VOLUME_KNOB_CONTROL, 0xff},
	{}
};

static struct hda_verb stac92hd83xxx_core_init[] = {
	/* power state controls amps */
	{ 0x01, AC_VERB_SET_EAPD, 1 << 2},
	{}
};

static struct hda_verb stac92hd71bxx_core_init[] = {
	/* set master volume and direct control */
	{ 0x28, AC_VERB_SET_VOLUME_KNOB_CONTROL, 0xff},
	{}
};

static struct hda_verb stac92hd71bxx_unmute_core_init[] = {
	/* unmute right and left channels for nodes 0x0f, 0xa, 0x0d */
	{ 0x0f, AC_VERB_SET_AMP_GAIN_MUTE, AMP_IN_UNMUTE(0)},
	{ 0x0a, AC_VERB_SET_AMP_GAIN_MUTE, AMP_IN_UNMUTE(0)},
	{ 0x0d, AC_VERB_SET_AMP_GAIN_MUTE, AMP_IN_UNMUTE(0)},
	{}
};

static struct hda_verb stac925x_core_init[] = {
	/* set dac0mux for dac converter */
	{ 0x06, AC_VERB_SET_CONNECT_SEL, 0x00},
	/* mute the master volume */
	{ 0x0e, AC_VERB_SET_AMP_GAIN_MUTE, AMP_OUT_MUTE },
	{}
};

static struct hda_verb stac922x_core_init[] = {
	/* set master volume and direct control */	
	{ 0x16, AC_VERB_SET_VOLUME_KNOB_CONTROL, 0xff},
	{}
};

static struct hda_verb d965_core_init[] = {
	/* set master volume and direct control */	
	{ 0x24, AC_VERB_SET_VOLUME_KNOB_CONTROL, 0xff},
	/* unmute node 0x1b */
	{ 0x1b, AC_VERB_SET_AMP_GAIN_MUTE, 0xb000},
	/* select node 0x03 as DAC */	
	{ 0x0b, AC_VERB_SET_CONNECT_SEL, 0x01},
	{}
};

static struct hda_verb stac927x_core_init[] = {
	/* set master volume and direct control */	
	{ 0x24, AC_VERB_SET_VOLUME_KNOB_CONTROL, 0xff},
	/* enable analog pc beep path */
	{ 0x01, AC_VERB_SET_DIGI_CONVERT_2, 1 << 5},
	{}
};

static struct hda_verb stac9205_core_init[] = {
	/* set master volume and direct control */	
	{ 0x24, AC_VERB_SET_VOLUME_KNOB_CONTROL, 0xff},
	/* enable analog pc beep path */
	{ 0x01, AC_VERB_SET_DIGI_CONVERT_2, 1 << 5},
	{}
};

#define STAC_MONO_MUX \
	{ \
		.iface = SNDRV_CTL_ELEM_IFACE_MIXER, \
		.name = "Mono Mux", \
		.count = 1, \
		.info = stac92xx_mono_mux_enum_info, \
		.get = stac92xx_mono_mux_enum_get, \
		.put = stac92xx_mono_mux_enum_put, \
	}

#define STAC_ANALOG_LOOPBACK(verb_read, verb_write, cnt) \
	{ \
		.iface = SNDRV_CTL_ELEM_IFACE_MIXER, \
		.name  = "Analog Loopback", \
		.count = cnt, \
		.info  = stac92xx_aloopback_info, \
		.get   = stac92xx_aloopback_get, \
		.put   = stac92xx_aloopback_put, \
		.private_value = verb_read | (verb_write << 16), \
	}

#define DC_BIAS(xname, idx, nid) \
	{ \
		.iface = SNDRV_CTL_ELEM_IFACE_MIXER, \
		.name = xname, \
		.index = idx, \
		.info = stac92xx_dc_bias_info, \
		.get = stac92xx_dc_bias_get, \
		.put = stac92xx_dc_bias_put, \
		.private_value = nid, \
	}

static struct snd_kcontrol_new stac9200_mixer[] = {
	HDA_CODEC_VOLUME("Master Playback Volume", 0xb, 0, HDA_OUTPUT),
	HDA_CODEC_MUTE("Master Playback Switch", 0xb, 0, HDA_OUTPUT),
	HDA_CODEC_VOLUME("Capture Volume", 0x0a, 0, HDA_OUTPUT),
	HDA_CODEC_MUTE("Capture Switch", 0x0a, 0, HDA_OUTPUT),
	{ } /* end */
};

static struct snd_kcontrol_new stac92hd73xx_6ch_loopback[] = {
	STAC_ANALOG_LOOPBACK(0xFA0, 0x7A1, 3),
	{}
};

static struct snd_kcontrol_new stac92hd73xx_8ch_loopback[] = {
	STAC_ANALOG_LOOPBACK(0xFA0, 0x7A1, 4),
	{}
};

static struct snd_kcontrol_new stac92hd73xx_10ch_loopback[] = {
	STAC_ANALOG_LOOPBACK(0xFA0, 0x7A1, 5),
	{}
};


static struct snd_kcontrol_new stac92hd71bxx_loopback[] = {
	STAC_ANALOG_LOOPBACK(0xFA0, 0x7A0, 2)
};

static struct snd_kcontrol_new stac925x_mixer[] = {
	HDA_CODEC_VOLUME("Master Playback Volume", 0x0e, 0, HDA_OUTPUT),
	HDA_CODEC_MUTE("Master Playback Switch", 0x0e, 0, HDA_OUTPUT),
	{ } /* end */
};

static struct snd_kcontrol_new stac9205_loopback[] = {
	STAC_ANALOG_LOOPBACK(0xFE0, 0x7E0, 1),
	{}
};

static struct snd_kcontrol_new stac927x_loopback[] = {
	STAC_ANALOG_LOOPBACK(0xFEB, 0x7EB, 1),
	{}
};

static struct snd_kcontrol_new stac_dmux_mixer = {
	.iface = SNDRV_CTL_ELEM_IFACE_MIXER,
	.name = "Digital Input Source",
	/* count set later */
	.info = stac92xx_dmux_enum_info,
	.get = stac92xx_dmux_enum_get,
	.put = stac92xx_dmux_enum_put,
};

static struct snd_kcontrol_new stac_smux_mixer = {
	.iface = SNDRV_CTL_ELEM_IFACE_MIXER,
	.name = "IEC958 Playback Source",
	/* count set later */
	.info = stac92xx_smux_enum_info,
	.get = stac92xx_smux_enum_get,
	.put = stac92xx_smux_enum_put,
};

static const char *slave_vols[] = {
	"Front Playback Volume",
	"Surround Playback Volume",
	"Center Playback Volume",
	"LFE Playback Volume",
	"Side Playback Volume",
	"Headphone Playback Volume",
	"Speaker Playback Volume",
	NULL
};

static const char *slave_sws[] = {
	"Front Playback Switch",
	"Surround Playback Switch",
	"Center Playback Switch",
	"LFE Playback Switch",
	"Side Playback Switch",
	"Headphone Playback Switch",
	"Speaker Playback Switch",
	"IEC958 Playback Switch",
	NULL
};

static void stac92xx_free_kctls(struct hda_codec *codec);
static int stac92xx_add_jack(struct hda_codec *codec, hda_nid_t nid, int type);

static int stac92xx_build_controls(struct hda_codec *codec)
{
	struct sigmatel_spec *spec = codec->spec;
	struct auto_pin_cfg *cfg = &spec->autocfg;
	hda_nid_t nid;
	int err;
	int i;

	if (spec->mixer) {
		err = snd_hda_add_new_ctls(codec, spec->mixer);
		if (err < 0)
			return err;
	}

	for (i = 0; i < spec->num_mixers; i++) {
		err = snd_hda_add_new_ctls(codec, spec->mixers[i]);
		if (err < 0)
			return err;
	}
	if (!spec->auto_mic && spec->num_dmuxes > 0 &&
	    snd_hda_get_bool_hint(codec, "separate_dmux") == 1) {
		stac_dmux_mixer.count = spec->num_dmuxes;
		err = snd_hda_ctl_add(codec,
				  snd_ctl_new1(&stac_dmux_mixer, codec));
		if (err < 0)
			return err;
	}
	if (spec->num_smuxes > 0) {
		int wcaps = get_wcaps(codec, spec->multiout.dig_out_nid);
		struct hda_input_mux *smux = &spec->private_smux;
		/* check for mute support on SPDIF out */
		if (wcaps & AC_WCAP_OUT_AMP) {
			smux->items[smux->num_items].label = "Off";
			smux->items[smux->num_items].index = 0;
			smux->num_items++;
			spec->spdif_mute = 1;
		}
		stac_smux_mixer.count = spec->num_smuxes;
		err = snd_hda_ctl_add(codec,
				  snd_ctl_new1(&stac_smux_mixer, codec));
		if (err < 0)
			return err;
	}

	if (spec->multiout.dig_out_nid) {
		err = snd_hda_create_spdif_out_ctls(codec, spec->multiout.dig_out_nid);
		if (err < 0)
			return err;
		err = snd_hda_create_spdif_share_sw(codec,
						    &spec->multiout);
		if (err < 0)
			return err;
		spec->multiout.share_spdif = 1;
	}
	if (spec->dig_in_nid && !(spec->gpio_dir & 0x01)) {
		err = snd_hda_create_spdif_in_ctls(codec, spec->dig_in_nid);
		if (err < 0)
			return err;
	}

	/* if we have no master control, let's create it */
	if (!snd_hda_find_mixer_ctl(codec, "Master Playback Volume")) {
		unsigned int vmaster_tlv[4];
		snd_hda_set_vmaster_tlv(codec, spec->multiout.dac_nids[0],
					HDA_OUTPUT, vmaster_tlv);
		/* correct volume offset */
		vmaster_tlv[2] += vmaster_tlv[3] * spec->volume_offset;
		err = snd_hda_add_vmaster(codec, "Master Playback Volume",
					  vmaster_tlv, slave_vols);
		if (err < 0)
			return err;
	}
	if (!snd_hda_find_mixer_ctl(codec, "Master Playback Switch")) {
		err = snd_hda_add_vmaster(codec, "Master Playback Switch",
					  NULL, slave_sws);
		if (err < 0)
			return err;
	}

	if (spec->aloopback_ctl &&
	    snd_hda_get_bool_hint(codec, "loopback") == 1) {
		err = snd_hda_add_new_ctls(codec, spec->aloopback_ctl);
		if (err < 0)
			return err;
	}

	stac92xx_free_kctls(codec); /* no longer needed */

	/* create jack input elements */
	if (spec->hp_detect) {
		for (i = 0; i < cfg->hp_outs; i++) {
			int type = SND_JACK_HEADPHONE;
			nid = cfg->hp_pins[i];
			/* jack detection */
			if (cfg->hp_outs == i)
				type |= SND_JACK_LINEOUT;
			err = stac92xx_add_jack(codec, nid, type);
			if (err < 0)
				return err;
		}
	}
	for (i = 0; i < cfg->line_outs; i++) {
		err = stac92xx_add_jack(codec, cfg->line_out_pins[i],
					SND_JACK_LINEOUT);
		if (err < 0)
			return err;
	}
	for (i = 0; i < AUTO_PIN_LAST; i++) {
		nid = cfg->input_pins[i];
		if (nid) {
			err = stac92xx_add_jack(codec, nid,
						SND_JACK_MICROPHONE);
			if (err < 0)
				return err;
		}
	}

	return 0;	
}

static unsigned int ref9200_pin_configs[8] = {
	0x01c47010, 0x01447010, 0x0221401f, 0x01114010,
	0x02a19020, 0x01a19021, 0x90100140, 0x01813122,
};

static unsigned int gateway9200_m4_pin_configs[8] = {
	0x400000fe, 0x404500f4, 0x400100f0, 0x90110010,
	0x400100f1, 0x02a1902e, 0x500000f2, 0x500000f3,
};
static unsigned int gateway9200_m4_2_pin_configs[8] = {
	0x400000fe, 0x404500f4, 0x400100f0, 0x90110010,
	0x400100f1, 0x02a1902e, 0x500000f2, 0x500000f3,
};

/*
    STAC 9200 pin configs for
    102801A8
    102801DE
    102801E8
*/
static unsigned int dell9200_d21_pin_configs[8] = {
	0x400001f0, 0x400001f1, 0x02214030, 0x01014010, 
	0x02a19020, 0x01a19021, 0x90100140, 0x01813122,
};

/* 
    STAC 9200 pin configs for
    102801C0
    102801C1
*/
static unsigned int dell9200_d22_pin_configs[8] = {
	0x400001f0, 0x400001f1, 0x0221401f, 0x01014010, 
	0x01813020, 0x02a19021, 0x90100140, 0x400001f2,
};

/* 
    STAC 9200 pin configs for
    102801C4 (Dell Dimension E310)
    102801C5
    102801C7
    102801D9
    102801DA
    102801E3
*/
static unsigned int dell9200_d23_pin_configs[8] = {
	0x400001f0, 0x400001f1, 0x0221401f, 0x01014010, 
	0x01813020, 0x01a19021, 0x90100140, 0x400001f2, 
};


/* 
    STAC 9200-32 pin configs for
    102801B5 (Dell Inspiron 630m)
    102801D8 (Dell Inspiron 640m)
*/
static unsigned int dell9200_m21_pin_configs[8] = {
	0x40c003fa, 0x03441340, 0x0321121f, 0x90170310,
	0x408003fb, 0x03a11020, 0x401003fc, 0x403003fd,
};

/* 
    STAC 9200-32 pin configs for
    102801C2 (Dell Latitude D620)
    102801C8 
    102801CC (Dell Latitude D820)
    102801D4 
    102801D6 
*/
static unsigned int dell9200_m22_pin_configs[8] = {
	0x40c003fa, 0x0144131f, 0x0321121f, 0x90170310, 
	0x90a70321, 0x03a11020, 0x401003fb, 0x40f000fc,
};

/* 
    STAC 9200-32 pin configs for
    102801CE (Dell XPS M1710)
    102801CF (Dell Precision M90)
*/
static unsigned int dell9200_m23_pin_configs[8] = {
	0x40c003fa, 0x01441340, 0x0421421f, 0x90170310,
	0x408003fb, 0x04a1102e, 0x90170311, 0x403003fc,
};

/*
    STAC 9200-32 pin configs for 
    102801C9
    102801CA
    102801CB (Dell Latitude 120L)
    102801D3
*/
static unsigned int dell9200_m24_pin_configs[8] = {
	0x40c003fa, 0x404003fb, 0x0321121f, 0x90170310, 
	0x408003fc, 0x03a11020, 0x401003fd, 0x403003fe, 
};

/*
    STAC 9200-32 pin configs for
    102801BD (Dell Inspiron E1505n)
    102801EE
    102801EF
*/
static unsigned int dell9200_m25_pin_configs[8] = {
	0x40c003fa, 0x01441340, 0x0421121f, 0x90170310, 
	0x408003fb, 0x04a11020, 0x401003fc, 0x403003fd,
};

/*
    STAC 9200-32 pin configs for
    102801F5 (Dell Inspiron 1501)
    102801F6
*/
static unsigned int dell9200_m26_pin_configs[8] = {
	0x40c003fa, 0x404003fb, 0x0421121f, 0x90170310, 
	0x408003fc, 0x04a11020, 0x401003fd, 0x403003fe,
};

/*
    STAC 9200-32
    102801CD (Dell Inspiron E1705/9400)
*/
static unsigned int dell9200_m27_pin_configs[8] = {
	0x40c003fa, 0x01441340, 0x0421121f, 0x90170310,
	0x90170310, 0x04a11020, 0x90170310, 0x40f003fc,
};

static unsigned int oqo9200_pin_configs[8] = {
	0x40c000f0, 0x404000f1, 0x0221121f, 0x02211210,
	0x90170111, 0x90a70120, 0x400000f2, 0x400000f3,
};


static unsigned int *stac9200_brd_tbl[STAC_9200_MODELS] = {
	[STAC_REF] = ref9200_pin_configs,
	[STAC_9200_OQO] = oqo9200_pin_configs,
	[STAC_9200_DELL_D21] = dell9200_d21_pin_configs,
	[STAC_9200_DELL_D22] = dell9200_d22_pin_configs,
	[STAC_9200_DELL_D23] = dell9200_d23_pin_configs,
	[STAC_9200_DELL_M21] = dell9200_m21_pin_configs,
	[STAC_9200_DELL_M22] = dell9200_m22_pin_configs,
	[STAC_9200_DELL_M23] = dell9200_m23_pin_configs,
	[STAC_9200_DELL_M24] = dell9200_m24_pin_configs,
	[STAC_9200_DELL_M25] = dell9200_m25_pin_configs,
	[STAC_9200_DELL_M26] = dell9200_m26_pin_configs,
	[STAC_9200_DELL_M27] = dell9200_m27_pin_configs,
	[STAC_9200_M4] = gateway9200_m4_pin_configs,
	[STAC_9200_M4_2] = gateway9200_m4_2_pin_configs,
	[STAC_9200_PANASONIC] = ref9200_pin_configs,
};

static const char *stac9200_models[STAC_9200_MODELS] = {
	[STAC_AUTO] = "auto",
	[STAC_REF] = "ref",
	[STAC_9200_OQO] = "oqo",
	[STAC_9200_DELL_D21] = "dell-d21",
	[STAC_9200_DELL_D22] = "dell-d22",
	[STAC_9200_DELL_D23] = "dell-d23",
	[STAC_9200_DELL_M21] = "dell-m21",
	[STAC_9200_DELL_M22] = "dell-m22",
	[STAC_9200_DELL_M23] = "dell-m23",
	[STAC_9200_DELL_M24] = "dell-m24",
	[STAC_9200_DELL_M25] = "dell-m25",
	[STAC_9200_DELL_M26] = "dell-m26",
	[STAC_9200_DELL_M27] = "dell-m27",
	[STAC_9200_M4] = "gateway-m4",
	[STAC_9200_M4_2] = "gateway-m4-2",
	[STAC_9200_PANASONIC] = "panasonic",
};

static struct snd_pci_quirk stac9200_cfg_tbl[] = {
	/* SigmaTel reference board */
	SND_PCI_QUIRK(PCI_VENDOR_ID_INTEL, 0x2668,
		      "DFI LanParty", STAC_REF),
	SND_PCI_QUIRK(PCI_VENDOR_ID_DFI, 0x3101,
		      "DFI LanParty", STAC_REF),
	/* Dell laptops have BIOS problem */
	SND_PCI_QUIRK(PCI_VENDOR_ID_DELL, 0x01a8,
		      "unknown Dell", STAC_9200_DELL_D21),
	SND_PCI_QUIRK(PCI_VENDOR_ID_DELL, 0x01b5,
		      "Dell Inspiron 630m", STAC_9200_DELL_M21),
	SND_PCI_QUIRK(PCI_VENDOR_ID_DELL, 0x01bd,
		      "Dell Inspiron E1505n", STAC_9200_DELL_M25),
	SND_PCI_QUIRK(PCI_VENDOR_ID_DELL, 0x01c0,
		      "unknown Dell", STAC_9200_DELL_D22),
	SND_PCI_QUIRK(PCI_VENDOR_ID_DELL, 0x01c1,
		      "unknown Dell", STAC_9200_DELL_D22),
	SND_PCI_QUIRK(PCI_VENDOR_ID_DELL, 0x01c2,
		      "Dell Latitude D620", STAC_9200_DELL_M22),
	SND_PCI_QUIRK(PCI_VENDOR_ID_DELL, 0x01c5,
		      "unknown Dell", STAC_9200_DELL_D23),
	SND_PCI_QUIRK(PCI_VENDOR_ID_DELL, 0x01c7,
		      "unknown Dell", STAC_9200_DELL_D23),
	SND_PCI_QUIRK(PCI_VENDOR_ID_DELL, 0x01c8,
		      "unknown Dell", STAC_9200_DELL_M22),
	SND_PCI_QUIRK(PCI_VENDOR_ID_DELL, 0x01c9,
		      "unknown Dell", STAC_9200_DELL_M24),
	SND_PCI_QUIRK(PCI_VENDOR_ID_DELL, 0x01ca,
		      "unknown Dell", STAC_9200_DELL_M24),
	SND_PCI_QUIRK(PCI_VENDOR_ID_DELL, 0x01cb,
		      "Dell Latitude 120L", STAC_9200_DELL_M24),
	SND_PCI_QUIRK(PCI_VENDOR_ID_DELL, 0x01cc,
		      "Dell Latitude D820", STAC_9200_DELL_M22),
	SND_PCI_QUIRK(PCI_VENDOR_ID_DELL, 0x01cd,
		      "Dell Inspiron E1705/9400", STAC_9200_DELL_M27),
	SND_PCI_QUIRK(PCI_VENDOR_ID_DELL, 0x01ce,
		      "Dell XPS M1710", STAC_9200_DELL_M23),
	SND_PCI_QUIRK(PCI_VENDOR_ID_DELL, 0x01cf,
		      "Dell Precision M90", STAC_9200_DELL_M23),
	SND_PCI_QUIRK(PCI_VENDOR_ID_DELL, 0x01d3,
		      "unknown Dell", STAC_9200_DELL_M22),
	SND_PCI_QUIRK(PCI_VENDOR_ID_DELL, 0x01d4,
		      "unknown Dell", STAC_9200_DELL_M22),
	SND_PCI_QUIRK(PCI_VENDOR_ID_DELL, 0x01d6,
		      "unknown Dell", STAC_9200_DELL_M22),
	SND_PCI_QUIRK(PCI_VENDOR_ID_DELL, 0x01d8,
		      "Dell Inspiron 640m", STAC_9200_DELL_M21),
	SND_PCI_QUIRK(PCI_VENDOR_ID_DELL, 0x01d9,
		      "unknown Dell", STAC_9200_DELL_D23),
	SND_PCI_QUIRK(PCI_VENDOR_ID_DELL, 0x01da,
		      "unknown Dell", STAC_9200_DELL_D23),
	SND_PCI_QUIRK(PCI_VENDOR_ID_DELL, 0x01de,
		      "unknown Dell", STAC_9200_DELL_D21),
	SND_PCI_QUIRK(PCI_VENDOR_ID_DELL, 0x01e3,
		      "unknown Dell", STAC_9200_DELL_D23),
	SND_PCI_QUIRK(PCI_VENDOR_ID_DELL, 0x01e8,
		      "unknown Dell", STAC_9200_DELL_D21),
	SND_PCI_QUIRK(PCI_VENDOR_ID_DELL, 0x01ee,
		      "unknown Dell", STAC_9200_DELL_M25),
	SND_PCI_QUIRK(PCI_VENDOR_ID_DELL, 0x01ef,
		      "unknown Dell", STAC_9200_DELL_M25),
	SND_PCI_QUIRK(PCI_VENDOR_ID_DELL, 0x01f5,
		      "Dell Inspiron 1501", STAC_9200_DELL_M26),
	SND_PCI_QUIRK(PCI_VENDOR_ID_DELL, 0x01f6,
		      "unknown Dell", STAC_9200_DELL_M26),
	/* Panasonic */
	SND_PCI_QUIRK(0x10f7, 0x8338, "Panasonic CF-74", STAC_9200_PANASONIC),
	/* Gateway machines needs EAPD to be set on resume */
	SND_PCI_QUIRK(0x107b, 0x0205, "Gateway S-7110M", STAC_9200_M4),
	SND_PCI_QUIRK(0x107b, 0x0317, "Gateway MT3423, MX341*", STAC_9200_M4_2),
	SND_PCI_QUIRK(0x107b, 0x0318, "Gateway ML3019, MT3707", STAC_9200_M4_2),
	/* OQO Mobile */
	SND_PCI_QUIRK(0x1106, 0x3288, "OQO Model 2", STAC_9200_OQO),
	{} /* terminator */
};

static unsigned int ref925x_pin_configs[8] = {
	0x40c003f0, 0x424503f2, 0x01813022, 0x02a19021,
	0x90a70320, 0x02214210, 0x01019020, 0x9033032e,
};

static unsigned int stac925xM1_pin_configs[8] = {
	0x40c003f4, 0x424503f2, 0x400000f3, 0x02a19020,
	0x40a000f0, 0x90100210, 0x400003f1, 0x9033032e,
};

static unsigned int stac925xM1_2_pin_configs[8] = {
	0x40c003f4, 0x424503f2, 0x400000f3, 0x02a19020,
	0x40a000f0, 0x90100210, 0x400003f1, 0x9033032e,
};

static unsigned int stac925xM2_pin_configs[8] = {
	0x40c003f4, 0x424503f2, 0x400000f3, 0x02a19020,
	0x40a000f0, 0x90100210, 0x400003f1, 0x9033032e,
};

static unsigned int stac925xM2_2_pin_configs[8] = {
	0x40c003f4, 0x424503f2, 0x400000f3, 0x02a19020,
	0x40a000f0, 0x90100210, 0x400003f1, 0x9033032e,
};

static unsigned int stac925xM3_pin_configs[8] = {
	0x40c003f4, 0x424503f2, 0x400000f3, 0x02a19020,
	0x40a000f0, 0x90100210, 0x400003f1, 0x503303f3,
};

static unsigned int stac925xM5_pin_configs[8] = {
	0x40c003f4, 0x424503f2, 0x400000f3, 0x02a19020,
	0x40a000f0, 0x90100210, 0x400003f1, 0x9033032e,
};

static unsigned int stac925xM6_pin_configs[8] = {
	0x40c003f4, 0x424503f2, 0x400000f3, 0x02a19020,
	0x40a000f0, 0x90100210, 0x400003f1, 0x90330320,
};

static unsigned int *stac925x_brd_tbl[STAC_925x_MODELS] = {
	[STAC_REF] = ref925x_pin_configs,
	[STAC_M1] = stac925xM1_pin_configs,
	[STAC_M1_2] = stac925xM1_2_pin_configs,
	[STAC_M2] = stac925xM2_pin_configs,
	[STAC_M2_2] = stac925xM2_2_pin_configs,
	[STAC_M3] = stac925xM3_pin_configs,
	[STAC_M5] = stac925xM5_pin_configs,
	[STAC_M6] = stac925xM6_pin_configs,
};

static const char *stac925x_models[STAC_925x_MODELS] = {
	[STAC_925x_AUTO] = "auto",
	[STAC_REF] = "ref",
	[STAC_M1] = "m1",
	[STAC_M1_2] = "m1-2",
	[STAC_M2] = "m2",
	[STAC_M2_2] = "m2-2",
	[STAC_M3] = "m3",
	[STAC_M5] = "m5",
	[STAC_M6] = "m6",
};

static struct snd_pci_quirk stac925x_codec_id_cfg_tbl[] = {
	SND_PCI_QUIRK(0x107b, 0x0316, "Gateway M255", STAC_M2),
	SND_PCI_QUIRK(0x107b, 0x0366, "Gateway MP6954", STAC_M5),
	SND_PCI_QUIRK(0x107b, 0x0461, "Gateway NX560XL", STAC_M1),
	SND_PCI_QUIRK(0x107b, 0x0681, "Gateway NX860", STAC_M2),
	SND_PCI_QUIRK(0x107b, 0x0367, "Gateway MX6453", STAC_M1_2),
	/* Not sure about the brand name for those */
	SND_PCI_QUIRK(0x107b, 0x0281, "Gateway mobile", STAC_M1),
	SND_PCI_QUIRK(0x107b, 0x0507, "Gateway mobile", STAC_M3),
	SND_PCI_QUIRK(0x107b, 0x0281, "Gateway mobile", STAC_M6),
	SND_PCI_QUIRK(0x107b, 0x0685, "Gateway mobile", STAC_M2_2),
	{} /* terminator */
};

static struct snd_pci_quirk stac925x_cfg_tbl[] = {
	/* SigmaTel reference board */
	SND_PCI_QUIRK(PCI_VENDOR_ID_INTEL, 0x2668, "DFI LanParty", STAC_REF),
	SND_PCI_QUIRK(PCI_VENDOR_ID_DFI, 0x3101, "DFI LanParty", STAC_REF),
	SND_PCI_QUIRK(0x8384, 0x7632, "Stac9202 Reference Board", STAC_REF),

	/* Default table for unknown ID */
	SND_PCI_QUIRK(0x1002, 0x437b, "Gateway mobile", STAC_M2_2),

	{} /* terminator */
};

static unsigned int ref92hd73xx_pin_configs[13] = {
	0x02214030, 0x02a19040, 0x01a19020, 0x02214030,
	0x0181302e, 0x01014010, 0x01014020, 0x01014030,
	0x02319040, 0x90a000f0, 0x90a000f0, 0x01452050,
	0x01452050,
};

static unsigned int dell_m6_pin_configs[13] = {
	0x0321101f, 0x4f00000f, 0x4f0000f0, 0x90170110,
	0x03a11020, 0x0321101f, 0x4f0000f0, 0x4f0000f0,
	0x4f0000f0, 0x90a60160, 0x4f0000f0, 0x4f0000f0,
	0x4f0000f0,
};

static unsigned int alienware_m17x_pin_configs[13] = {
	0x0321101f, 0x0321101f, 0x03a11020, 0x03014020,
	0x90170110, 0x4f0000f0, 0x4f0000f0, 0x4f0000f0,
	0x4f0000f0, 0x90a60160, 0x4f0000f0, 0x4f0000f0,
	0x904601b0,
};

static unsigned int *stac92hd73xx_brd_tbl[STAC_92HD73XX_MODELS] = {
	[STAC_92HD73XX_REF]	= ref92hd73xx_pin_configs,
	[STAC_DELL_M6_AMIC]	= dell_m6_pin_configs,
	[STAC_DELL_M6_DMIC]	= dell_m6_pin_configs,
	[STAC_DELL_M6_BOTH]	= dell_m6_pin_configs,
	[STAC_DELL_EQ]	= dell_m6_pin_configs,
	[STAC_ALIENWARE_M17X]	= alienware_m17x_pin_configs,
};

static const char *stac92hd73xx_models[STAC_92HD73XX_MODELS] = {
	[STAC_92HD73XX_AUTO] = "auto",
	[STAC_92HD73XX_NO_JD] = "no-jd",
	[STAC_92HD73XX_REF] = "ref",
	[STAC_92HD73XX_INTEL] = "intel",
	[STAC_DELL_M6_AMIC] = "dell-m6-amic",
	[STAC_DELL_M6_DMIC] = "dell-m6-dmic",
	[STAC_DELL_M6_BOTH] = "dell-m6",
	[STAC_DELL_EQ] = "dell-eq",
	[STAC_ALIENWARE_M17X] = "alienware",
};

static struct snd_pci_quirk stac92hd73xx_cfg_tbl[] = {
	/* SigmaTel reference board */
	SND_PCI_QUIRK(PCI_VENDOR_ID_INTEL, 0x2668,
				"DFI LanParty", STAC_92HD73XX_REF),
	SND_PCI_QUIRK(PCI_VENDOR_ID_DFI, 0x3101,
				"DFI LanParty", STAC_92HD73XX_REF),
	SND_PCI_QUIRK(PCI_VENDOR_ID_INTEL, 0x5002,
				"Intel DG45ID", STAC_92HD73XX_INTEL),
	SND_PCI_QUIRK(PCI_VENDOR_ID_INTEL, 0x5003,
				"Intel DG45FC", STAC_92HD73XX_INTEL),
	SND_PCI_QUIRK(PCI_VENDOR_ID_DELL, 0x0254,
				"Dell Studio 1535", STAC_DELL_M6_DMIC),
	SND_PCI_QUIRK(PCI_VENDOR_ID_DELL, 0x0255,
				"unknown Dell", STAC_DELL_M6_DMIC),
	SND_PCI_QUIRK(PCI_VENDOR_ID_DELL, 0x0256,
				"unknown Dell", STAC_DELL_M6_BOTH),
	SND_PCI_QUIRK(PCI_VENDOR_ID_DELL, 0x0257,
				"unknown Dell", STAC_DELL_M6_BOTH),
	SND_PCI_QUIRK(PCI_VENDOR_ID_DELL, 0x025e,
				"unknown Dell", STAC_DELL_M6_AMIC),
	SND_PCI_QUIRK(PCI_VENDOR_ID_DELL, 0x025f,
				"unknown Dell", STAC_DELL_M6_AMIC),
	SND_PCI_QUIRK(PCI_VENDOR_ID_DELL, 0x0271,
				"unknown Dell", STAC_DELL_M6_DMIC),
	SND_PCI_QUIRK(PCI_VENDOR_ID_DELL, 0x0272,
				"unknown Dell", STAC_DELL_M6_DMIC),
	SND_PCI_QUIRK(PCI_VENDOR_ID_DELL, 0x029f,
				"Dell Studio 1537", STAC_DELL_M6_DMIC),
	SND_PCI_QUIRK(PCI_VENDOR_ID_DELL, 0x02a0,
				"Dell Studio 17", STAC_DELL_M6_DMIC),
	SND_PCI_QUIRK(PCI_VENDOR_ID_DELL, 0x02be,
				"Dell Studio 1555", STAC_DELL_M6_DMIC),
	{} /* terminator */
};

static struct snd_pci_quirk stac92hd73xx_codec_id_cfg_tbl[] = {
	SND_PCI_QUIRK(PCI_VENDOR_ID_DELL, 0x02a1,
		      "Alienware M17x", STAC_ALIENWARE_M17X),
	{} /* terminator */
};

static unsigned int ref92hd83xxx_pin_configs[10] = {
	0x02214030, 0x02211010, 0x02a19020, 0x02170130,
	0x01014050, 0x01819040, 0x01014020, 0x90a3014e,
	0x01451160, 0x98560170,
};

static unsigned int dell_s14_pin_configs[10] = {
	0x0221403f, 0x0221101f, 0x02a19020, 0x90170110,
	0x40f000f0, 0x40f000f0, 0x40f000f0, 0x90a60160,
	0x40f000f0, 0x40f000f0,
};

static unsigned int *stac92hd83xxx_brd_tbl[STAC_92HD83XXX_MODELS] = {
	[STAC_92HD83XXX_REF] = ref92hd83xxx_pin_configs,
	[STAC_92HD83XXX_PWR_REF] = ref92hd83xxx_pin_configs,
	[STAC_DELL_S14] = dell_s14_pin_configs,
};

static const char *stac92hd83xxx_models[STAC_92HD83XXX_MODELS] = {
	[STAC_92HD83XXX_AUTO] = "auto",
	[STAC_92HD83XXX_REF] = "ref",
	[STAC_92HD83XXX_PWR_REF] = "mic-ref",
	[STAC_DELL_S14] = "dell-s14",
};

static struct snd_pci_quirk stac92hd83xxx_cfg_tbl[] = {
	/* SigmaTel reference board */
	SND_PCI_QUIRK(PCI_VENDOR_ID_INTEL, 0x2668,
		      "DFI LanParty", STAC_92HD83XXX_REF),
	SND_PCI_QUIRK(PCI_VENDOR_ID_DFI, 0x3101,
		      "DFI LanParty", STAC_92HD83XXX_REF),
	SND_PCI_QUIRK(PCI_VENDOR_ID_DELL, 0x02ba,
		      "unknown Dell", STAC_DELL_S14),
	{} /* terminator */
};

static unsigned int ref92hd71bxx_pin_configs[STAC92HD71BXX_NUM_PINS] = {
	0x02214030, 0x02a19040, 0x01a19020, 0x01014010,
	0x0181302e, 0x01014010, 0x01019020, 0x90a000f0,
	0x90a000f0, 0x01452050, 0x01452050, 0x00000000,
	0x00000000
};

static unsigned int dell_m4_1_pin_configs[STAC92HD71BXX_NUM_PINS] = {
	0x0421101f, 0x04a11221, 0x40f000f0, 0x90170110,
	0x23a1902e, 0x23014250, 0x40f000f0, 0x90a000f0,
	0x40f000f0, 0x4f0000f0, 0x4f0000f0, 0x00000000,
	0x00000000
};

static unsigned int dell_m4_2_pin_configs[STAC92HD71BXX_NUM_PINS] = {
	0x0421101f, 0x04a11221, 0x90a70330, 0x90170110,
	0x23a1902e, 0x23014250, 0x40f000f0, 0x40f000f0,
	0x40f000f0, 0x044413b0, 0x044413b0, 0x00000000,
	0x00000000
};

static unsigned int dell_m4_3_pin_configs[STAC92HD71BXX_NUM_PINS] = {
	0x0421101f, 0x04a11221, 0x90a70330, 0x90170110,
	0x40f000f0, 0x40f000f0, 0x40f000f0, 0x90a000f0,
	0x40f000f0, 0x044413b0, 0x044413b0, 0x00000000,
	0x00000000
};

static unsigned int *stac92hd71bxx_brd_tbl[STAC_92HD71BXX_MODELS] = {
	[STAC_92HD71BXX_REF] = ref92hd71bxx_pin_configs,
	[STAC_DELL_M4_1]	= dell_m4_1_pin_configs,
	[STAC_DELL_M4_2]	= dell_m4_2_pin_configs,
	[STAC_DELL_M4_3]	= dell_m4_3_pin_configs,
	[STAC_HP_M4]		= NULL,
	[STAC_HP_DV5]		= NULL,
	[STAC_HP_HDX]           = NULL,
	[STAC_HP_DV4_1222NR]	= NULL,
};

static const char *stac92hd71bxx_models[STAC_92HD71BXX_MODELS] = {
	[STAC_92HD71BXX_AUTO] = "auto",
	[STAC_92HD71BXX_REF] = "ref",
	[STAC_DELL_M4_1] = "dell-m4-1",
	[STAC_DELL_M4_2] = "dell-m4-2",
	[STAC_DELL_M4_3] = "dell-m4-3",
	[STAC_HP_M4] = "hp-m4",
	[STAC_HP_DV5] = "hp-dv5",
	[STAC_HP_HDX] = "hp-hdx",
	[STAC_HP_DV4_1222NR] = "hp-dv4-1222nr",
};

static struct snd_pci_quirk stac92hd71bxx_cfg_tbl[] = {
	/* SigmaTel reference board */
	SND_PCI_QUIRK(PCI_VENDOR_ID_INTEL, 0x2668,
		      "DFI LanParty", STAC_92HD71BXX_REF),
	SND_PCI_QUIRK(PCI_VENDOR_ID_DFI, 0x3101,
		      "DFI LanParty", STAC_92HD71BXX_REF),
	SND_PCI_QUIRK(PCI_VENDOR_ID_HP, 0x30fb,
		      "HP dv4-1222nr", STAC_HP_DV4_1222NR),
	SND_PCI_QUIRK_MASK(PCI_VENDOR_ID_HP, 0xfff0, 0x3080,
		      "HP", STAC_HP_DV5),
	SND_PCI_QUIRK_MASK(PCI_VENDOR_ID_HP, 0xfff0, 0x30f0,
		      "HP dv4-7", STAC_HP_DV5),
	SND_PCI_QUIRK_MASK(PCI_VENDOR_ID_HP, 0xfff0, 0x3600,
		      "HP dv4-7", STAC_HP_DV5),
	SND_PCI_QUIRK(PCI_VENDOR_ID_HP, 0x3610,
		      "HP HDX", STAC_HP_HDX),  /* HDX18 */
	SND_PCI_QUIRK(PCI_VENDOR_ID_HP, 0x361a,
		      "HP mini 1000", STAC_HP_M4),
	SND_PCI_QUIRK(PCI_VENDOR_ID_HP, 0x361b,
		      "HP HDX", STAC_HP_HDX),  /* HDX16 */
	SND_PCI_QUIRK_MASK(PCI_VENDOR_ID_HP, 0xfff0, 0x3620,
		      "HP dv6", STAC_HP_DV5),
	SND_PCI_QUIRK_MASK(PCI_VENDOR_ID_HP, 0xfff0, 0x7010,
		      "HP", STAC_HP_DV5),
	SND_PCI_QUIRK(PCI_VENDOR_ID_DELL, 0x0233,
				"unknown Dell", STAC_DELL_M4_1),
	SND_PCI_QUIRK(PCI_VENDOR_ID_DELL, 0x0234,
				"unknown Dell", STAC_DELL_M4_1),
	SND_PCI_QUIRK(PCI_VENDOR_ID_DELL, 0x0250,
				"unknown Dell", STAC_DELL_M4_1),
	SND_PCI_QUIRK(PCI_VENDOR_ID_DELL, 0x024f,
				"unknown Dell", STAC_DELL_M4_1),
	SND_PCI_QUIRK(PCI_VENDOR_ID_DELL, 0x024d,
				"unknown Dell", STAC_DELL_M4_1),
	SND_PCI_QUIRK(PCI_VENDOR_ID_DELL, 0x0251,
				"unknown Dell", STAC_DELL_M4_1),
	SND_PCI_QUIRK(PCI_VENDOR_ID_DELL, 0x0277,
				"unknown Dell", STAC_DELL_M4_1),
	SND_PCI_QUIRK(PCI_VENDOR_ID_DELL, 0x0263,
				"unknown Dell", STAC_DELL_M4_2),
	SND_PCI_QUIRK(PCI_VENDOR_ID_DELL, 0x0265,
				"unknown Dell", STAC_DELL_M4_2),
	SND_PCI_QUIRK(PCI_VENDOR_ID_DELL, 0x0262,
				"unknown Dell", STAC_DELL_M4_2),
	SND_PCI_QUIRK(PCI_VENDOR_ID_DELL, 0x0264,
				"unknown Dell", STAC_DELL_M4_2),
	SND_PCI_QUIRK(PCI_VENDOR_ID_DELL, 0x02aa,
				"unknown Dell", STAC_DELL_M4_3),
	{} /* terminator */
};

static unsigned int ref922x_pin_configs[10] = {
	0x01014010, 0x01016011, 0x01012012, 0x0221401f,
	0x01813122, 0x01011014, 0x01441030, 0x01c41030,
	0x40000100, 0x40000100,
};

/*
    STAC 922X pin configs for
    102801A7
    102801AB
    102801A9
    102801D1
    102801D2
*/
static unsigned int dell_922x_d81_pin_configs[10] = {
	0x02214030, 0x01a19021, 0x01111012, 0x01114010,
	0x02a19020, 0x01117011, 0x400001f0, 0x400001f1,
	0x01813122, 0x400001f2,
};

/*
    STAC 922X pin configs for
    102801AC
    102801D0
*/
static unsigned int dell_922x_d82_pin_configs[10] = {
	0x02214030, 0x01a19021, 0x01111012, 0x01114010,
	0x02a19020, 0x01117011, 0x01451140, 0x400001f0,
	0x01813122, 0x400001f1,
};

/*
    STAC 922X pin configs for
    102801BF
*/
static unsigned int dell_922x_m81_pin_configs[10] = {
	0x0321101f, 0x01112024, 0x01111222, 0x91174220,
	0x03a11050, 0x01116221, 0x90a70330, 0x01452340, 
	0x40C003f1, 0x405003f0,
};

/*
    STAC 9221 A1 pin configs for
    102801D7 (Dell XPS M1210)
*/
static unsigned int dell_922x_m82_pin_configs[10] = {
	0x02211211, 0x408103ff, 0x02a1123e, 0x90100310, 
	0x408003f1, 0x0221121f, 0x03451340, 0x40c003f2, 
	0x508003f3, 0x405003f4, 
};

static unsigned int d945gtp3_pin_configs[10] = {
	0x0221401f, 0x01a19022, 0x01813021, 0x01014010,
	0x40000100, 0x40000100, 0x40000100, 0x40000100,
	0x02a19120, 0x40000100,
};

static unsigned int d945gtp5_pin_configs[10] = {
	0x0221401f, 0x01011012, 0x01813024, 0x01014010,
	0x01a19021, 0x01016011, 0x01452130, 0x40000100,
	0x02a19320, 0x40000100,
};

static unsigned int intel_mac_v1_pin_configs[10] = {
	0x0121e21f, 0x400000ff, 0x9017e110, 0x400000fd,
	0x400000fe, 0x0181e020, 0x1145e030, 0x11c5e240,
	0x400000fc, 0x400000fb,
};

static unsigned int intel_mac_v2_pin_configs[10] = {
	0x0121e21f, 0x90a7012e, 0x9017e110, 0x400000fd,
	0x400000fe, 0x0181e020, 0x1145e230, 0x500000fa,
	0x400000fc, 0x400000fb,
};

static unsigned int intel_mac_v3_pin_configs[10] = {
	0x0121e21f, 0x90a7012e, 0x9017e110, 0x400000fd,
	0x400000fe, 0x0181e020, 0x1145e230, 0x11c5e240,
	0x400000fc, 0x400000fb,
};

static unsigned int intel_mac_v4_pin_configs[10] = {
	0x0321e21f, 0x03a1e02e, 0x9017e110, 0x9017e11f,
	0x400000fe, 0x0381e020, 0x1345e230, 0x13c5e240,
	0x400000fc, 0x400000fb,
};

static unsigned int intel_mac_v5_pin_configs[10] = {
	0x0321e21f, 0x03a1e02e, 0x9017e110, 0x9017e11f,
	0x400000fe, 0x0381e020, 0x1345e230, 0x13c5e240,
	0x400000fc, 0x400000fb,
};

static unsigned int ecs202_pin_configs[10] = {
	0x0221401f, 0x02a19020, 0x01a19020, 0x01114010,
	0x408000f0, 0x01813022, 0x074510a0, 0x40c400f1,
	0x9037012e, 0x40e000f2,
};

static unsigned int *stac922x_brd_tbl[STAC_922X_MODELS] = {
	[STAC_D945_REF] = ref922x_pin_configs,
	[STAC_D945GTP3] = d945gtp3_pin_configs,
	[STAC_D945GTP5] = d945gtp5_pin_configs,
	[STAC_INTEL_MAC_V1] = intel_mac_v1_pin_configs,
	[STAC_INTEL_MAC_V2] = intel_mac_v2_pin_configs,
	[STAC_INTEL_MAC_V3] = intel_mac_v3_pin_configs,
	[STAC_INTEL_MAC_V4] = intel_mac_v4_pin_configs,
	[STAC_INTEL_MAC_V5] = intel_mac_v5_pin_configs,
	[STAC_INTEL_MAC_AUTO] = intel_mac_v3_pin_configs,
	/* for backward compatibility */
	[STAC_MACMINI] = intel_mac_v3_pin_configs,
	[STAC_MACBOOK] = intel_mac_v5_pin_configs,
	[STAC_MACBOOK_PRO_V1] = intel_mac_v3_pin_configs,
	[STAC_MACBOOK_PRO_V2] = intel_mac_v3_pin_configs,
	[STAC_IMAC_INTEL] = intel_mac_v2_pin_configs,
	[STAC_IMAC_INTEL_20] = intel_mac_v3_pin_configs,
	[STAC_ECS_202] = ecs202_pin_configs,
	[STAC_922X_DELL_D81] = dell_922x_d81_pin_configs,
	[STAC_922X_DELL_D82] = dell_922x_d82_pin_configs,	
	[STAC_922X_DELL_M81] = dell_922x_m81_pin_configs,
	[STAC_922X_DELL_M82] = dell_922x_m82_pin_configs,	
};

static const char *stac922x_models[STAC_922X_MODELS] = {
	[STAC_922X_AUTO] = "auto",
	[STAC_D945_REF]	= "ref",
	[STAC_D945GTP5]	= "5stack",
	[STAC_D945GTP3]	= "3stack",
	[STAC_INTEL_MAC_V1] = "intel-mac-v1",
	[STAC_INTEL_MAC_V2] = "intel-mac-v2",
	[STAC_INTEL_MAC_V3] = "intel-mac-v3",
	[STAC_INTEL_MAC_V4] = "intel-mac-v4",
	[STAC_INTEL_MAC_V5] = "intel-mac-v5",
	[STAC_INTEL_MAC_AUTO] = "intel-mac-auto",
	/* for backward compatibility */
	[STAC_MACMINI]	= "macmini",
	[STAC_MACBOOK]	= "macbook",
	[STAC_MACBOOK_PRO_V1]	= "macbook-pro-v1",
	[STAC_MACBOOK_PRO_V2]	= "macbook-pro",
	[STAC_IMAC_INTEL] = "imac-intel",
	[STAC_IMAC_INTEL_20] = "imac-intel-20",
	[STAC_ECS_202] = "ecs202",
	[STAC_922X_DELL_D81] = "dell-d81",
	[STAC_922X_DELL_D82] = "dell-d82",
	[STAC_922X_DELL_M81] = "dell-m81",
	[STAC_922X_DELL_M82] = "dell-m82",
};

static struct snd_pci_quirk stac922x_cfg_tbl[] = {
	/* SigmaTel reference board */
	SND_PCI_QUIRK(PCI_VENDOR_ID_INTEL, 0x2668,
		      "DFI LanParty", STAC_D945_REF),
	SND_PCI_QUIRK(PCI_VENDOR_ID_DFI, 0x3101,
		      "DFI LanParty", STAC_D945_REF),
	/* Intel 945G based systems */
	SND_PCI_QUIRK(PCI_VENDOR_ID_INTEL, 0x0101,
		      "Intel D945G", STAC_D945GTP3),
	SND_PCI_QUIRK(PCI_VENDOR_ID_INTEL, 0x0202,
		      "Intel D945G", STAC_D945GTP3),
	SND_PCI_QUIRK(PCI_VENDOR_ID_INTEL, 0x0606,
		      "Intel D945G", STAC_D945GTP3),
	SND_PCI_QUIRK(PCI_VENDOR_ID_INTEL, 0x0601,
		      "Intel D945G", STAC_D945GTP3),
	SND_PCI_QUIRK(PCI_VENDOR_ID_INTEL, 0x0111,
		      "Intel D945G", STAC_D945GTP3),
	SND_PCI_QUIRK(PCI_VENDOR_ID_INTEL, 0x1115,
		      "Intel D945G", STAC_D945GTP3),
	SND_PCI_QUIRK(PCI_VENDOR_ID_INTEL, 0x1116,
		      "Intel D945G", STAC_D945GTP3),
	SND_PCI_QUIRK(PCI_VENDOR_ID_INTEL, 0x1117,
		      "Intel D945G", STAC_D945GTP3),
	SND_PCI_QUIRK(PCI_VENDOR_ID_INTEL, 0x1118,
		      "Intel D945G", STAC_D945GTP3),
	SND_PCI_QUIRK(PCI_VENDOR_ID_INTEL, 0x1119,
		      "Intel D945G", STAC_D945GTP3),
	SND_PCI_QUIRK(PCI_VENDOR_ID_INTEL, 0x8826,
		      "Intel D945G", STAC_D945GTP3),
	SND_PCI_QUIRK(PCI_VENDOR_ID_INTEL, 0x5049,
		      "Intel D945G", STAC_D945GTP3),
	SND_PCI_QUIRK(PCI_VENDOR_ID_INTEL, 0x5055,
		      "Intel D945G", STAC_D945GTP3),
	SND_PCI_QUIRK(PCI_VENDOR_ID_INTEL, 0x5048,
		      "Intel D945G", STAC_D945GTP3),
	SND_PCI_QUIRK(PCI_VENDOR_ID_INTEL, 0x0110,
		      "Intel D945G", STAC_D945GTP3),
	/* Intel D945G 5-stack systems */
	SND_PCI_QUIRK(PCI_VENDOR_ID_INTEL, 0x0404,
		      "Intel D945G", STAC_D945GTP5),
	SND_PCI_QUIRK(PCI_VENDOR_ID_INTEL, 0x0303,
		      "Intel D945G", STAC_D945GTP5),
	SND_PCI_QUIRK(PCI_VENDOR_ID_INTEL, 0x0013,
		      "Intel D945G", STAC_D945GTP5),
	SND_PCI_QUIRK(PCI_VENDOR_ID_INTEL, 0x0417,
		      "Intel D945G", STAC_D945GTP5),
	/* Intel 945P based systems */
	SND_PCI_QUIRK(PCI_VENDOR_ID_INTEL, 0x0b0b,
		      "Intel D945P", STAC_D945GTP3),
	SND_PCI_QUIRK(PCI_VENDOR_ID_INTEL, 0x0112,
		      "Intel D945P", STAC_D945GTP3),
	SND_PCI_QUIRK(PCI_VENDOR_ID_INTEL, 0x0d0d,
		      "Intel D945P", STAC_D945GTP3),
	SND_PCI_QUIRK(PCI_VENDOR_ID_INTEL, 0x0909,
		      "Intel D945P", STAC_D945GTP3),
	SND_PCI_QUIRK(PCI_VENDOR_ID_INTEL, 0x0505,
		      "Intel D945P", STAC_D945GTP3),
	SND_PCI_QUIRK(PCI_VENDOR_ID_INTEL, 0x0707,
		      "Intel D945P", STAC_D945GTP5),
	/* other intel */
	SND_PCI_QUIRK(PCI_VENDOR_ID_INTEL, 0x0204,
		      "Intel D945", STAC_D945_REF),
	/* other systems  */
	/* Apple Intel Mac (Mac Mini, MacBook, MacBook Pro...) */
	SND_PCI_QUIRK(0x8384, 0x7680,
		      "Mac", STAC_INTEL_MAC_AUTO),
	/* Dell systems  */
	SND_PCI_QUIRK(PCI_VENDOR_ID_DELL, 0x01a7,
		      "unknown Dell", STAC_922X_DELL_D81),
	SND_PCI_QUIRK(PCI_VENDOR_ID_DELL, 0x01a9,
		      "unknown Dell", STAC_922X_DELL_D81),
	SND_PCI_QUIRK(PCI_VENDOR_ID_DELL, 0x01ab,
		      "unknown Dell", STAC_922X_DELL_D81),
	SND_PCI_QUIRK(PCI_VENDOR_ID_DELL, 0x01ac,
		      "unknown Dell", STAC_922X_DELL_D82),
	SND_PCI_QUIRK(PCI_VENDOR_ID_DELL, 0x01bf,
		      "unknown Dell", STAC_922X_DELL_M81),
	SND_PCI_QUIRK(PCI_VENDOR_ID_DELL, 0x01d0,
		      "unknown Dell", STAC_922X_DELL_D82),
	SND_PCI_QUIRK(PCI_VENDOR_ID_DELL, 0x01d1,
		      "unknown Dell", STAC_922X_DELL_D81),
	SND_PCI_QUIRK(PCI_VENDOR_ID_DELL, 0x01d2,
		      "unknown Dell", STAC_922X_DELL_D81),
	SND_PCI_QUIRK(PCI_VENDOR_ID_DELL, 0x01d7,
		      "Dell XPS M1210", STAC_922X_DELL_M82),
	/* ECS/PC Chips boards */
	SND_PCI_QUIRK_MASK(0x1019, 0xf000, 0x2000,
		      "ECS/PC chips", STAC_ECS_202),
	{} /* terminator */
};

static unsigned int ref927x_pin_configs[14] = {
	0x02214020, 0x02a19080, 0x0181304e, 0x01014010,
	0x01a19040, 0x01011012, 0x01016011, 0x0101201f, 
	0x183301f0, 0x18a001f0, 0x18a001f0, 0x01442070,
	0x01c42190, 0x40000100,
};

static unsigned int d965_3st_pin_configs[14] = {
	0x0221401f, 0x02a19120, 0x40000100, 0x01014011,
	0x01a19021, 0x01813024, 0x40000100, 0x40000100,
	0x40000100, 0x40000100, 0x40000100, 0x40000100,
	0x40000100, 0x40000100
};

static unsigned int d965_5st_pin_configs[14] = {
	0x02214020, 0x02a19080, 0x0181304e, 0x01014010,
	0x01a19040, 0x01011012, 0x01016011, 0x40000100,
	0x40000100, 0x40000100, 0x40000100, 0x01442070,
	0x40000100, 0x40000100
};

static unsigned int d965_5st_no_fp_pin_configs[14] = {
	0x40000100, 0x40000100, 0x0181304e, 0x01014010,
	0x01a19040, 0x01011012, 0x01016011, 0x40000100,
	0x40000100, 0x40000100, 0x40000100, 0x01442070,
	0x40000100, 0x40000100
};

static unsigned int dell_3st_pin_configs[14] = {
	0x02211230, 0x02a11220, 0x01a19040, 0x01114210,
	0x01111212, 0x01116211, 0x01813050, 0x01112214,
	0x403003fa, 0x90a60040, 0x90a60040, 0x404003fb,
	0x40c003fc, 0x40000100
};

static unsigned int *stac927x_brd_tbl[STAC_927X_MODELS] = {
	[STAC_D965_REF_NO_JD] = ref927x_pin_configs,
	[STAC_D965_REF]  = ref927x_pin_configs,
	[STAC_D965_3ST]  = d965_3st_pin_configs,
	[STAC_D965_5ST]  = d965_5st_pin_configs,
	[STAC_D965_5ST_NO_FP]  = d965_5st_no_fp_pin_configs,
	[STAC_DELL_3ST]  = dell_3st_pin_configs,
	[STAC_DELL_BIOS] = NULL,
};

static const char *stac927x_models[STAC_927X_MODELS] = {
	[STAC_927X_AUTO]	= "auto",
	[STAC_D965_REF_NO_JD]	= "ref-no-jd",
	[STAC_D965_REF]		= "ref",
	[STAC_D965_3ST]		= "3stack",
	[STAC_D965_5ST]		= "5stack",
	[STAC_D965_5ST_NO_FP]	= "5stack-no-fp",
	[STAC_DELL_3ST]		= "dell-3stack",
	[STAC_DELL_BIOS]	= "dell-bios",
};

static struct snd_pci_quirk stac927x_cfg_tbl[] = {
	/* SigmaTel reference board */
	SND_PCI_QUIRK(PCI_VENDOR_ID_INTEL, 0x2668,
		      "DFI LanParty", STAC_D965_REF),
	SND_PCI_QUIRK(PCI_VENDOR_ID_DFI, 0x3101,
		      "DFI LanParty", STAC_D965_REF),
	 /* Intel 946 based systems */
	SND_PCI_QUIRK(PCI_VENDOR_ID_INTEL, 0x3d01, "Intel D946", STAC_D965_3ST),
	SND_PCI_QUIRK(PCI_VENDOR_ID_INTEL, 0xa301, "Intel D946", STAC_D965_3ST),
	/* 965 based 3 stack systems */
	SND_PCI_QUIRK_MASK(PCI_VENDOR_ID_INTEL, 0xff00, 0x2100,
			   "Intel D965", STAC_D965_3ST),
	SND_PCI_QUIRK_MASK(PCI_VENDOR_ID_INTEL, 0xff00, 0x2000,
			   "Intel D965", STAC_D965_3ST),
	/* Dell 3 stack systems */
	SND_PCI_QUIRK(PCI_VENDOR_ID_DELL,  0x01f7, "Dell XPS M1730", STAC_DELL_3ST),
	SND_PCI_QUIRK(PCI_VENDOR_ID_DELL,  0x01dd, "Dell Dimension E520", STAC_DELL_3ST),
	SND_PCI_QUIRK(PCI_VENDOR_ID_DELL,  0x01ed, "Dell     ", STAC_DELL_3ST),
	SND_PCI_QUIRK(PCI_VENDOR_ID_DELL,  0x01f4, "Dell     ", STAC_DELL_3ST),
	/* Dell 3 stack systems with verb table in BIOS */
	SND_PCI_QUIRK(PCI_VENDOR_ID_DELL,  0x01f3, "Dell Inspiron 1420", STAC_DELL_BIOS),
	SND_PCI_QUIRK(PCI_VENDOR_ID_DELL,  0x0227, "Dell Vostro 1400  ", STAC_DELL_BIOS),
	SND_PCI_QUIRK(PCI_VENDOR_ID_DELL,  0x022e, "Dell     ", STAC_DELL_BIOS),
	SND_PCI_QUIRK(PCI_VENDOR_ID_DELL,  0x022f, "Dell Inspiron 1525", STAC_DELL_BIOS),
	SND_PCI_QUIRK(PCI_VENDOR_ID_DELL,  0x0242, "Dell     ", STAC_DELL_BIOS),
	SND_PCI_QUIRK(PCI_VENDOR_ID_DELL,  0x0243, "Dell     ", STAC_DELL_BIOS),
	SND_PCI_QUIRK(PCI_VENDOR_ID_DELL,  0x02ff, "Dell     ", STAC_DELL_BIOS),
	SND_PCI_QUIRK(PCI_VENDOR_ID_DELL,  0x0209, "Dell XPS 1330", STAC_DELL_BIOS),
	/* 965 based 5 stack systems */
	SND_PCI_QUIRK_MASK(PCI_VENDOR_ID_INTEL, 0xff00, 0x2300,
			   "Intel D965", STAC_D965_5ST),
	SND_PCI_QUIRK_MASK(PCI_VENDOR_ID_INTEL, 0xff00, 0x2500,
			   "Intel D965", STAC_D965_5ST),
	{} /* terminator */
};

static unsigned int ref9205_pin_configs[12] = {
	0x40000100, 0x40000100, 0x01016011, 0x01014010,
	0x01813122, 0x01a19021, 0x01019020, 0x40000100,
	0x90a000f0, 0x90a000f0, 0x01441030, 0x01c41030
};

/*
    STAC 9205 pin configs for
    102801F1
    102801F2
    102801FC
    102801FD
    10280204
    1028021F
    10280228 (Dell Vostro 1500)
*/
static unsigned int dell_9205_m42_pin_configs[12] = {
	0x0321101F, 0x03A11020, 0x400003FA, 0x90170310,
	0x400003FB, 0x400003FC, 0x400003FD, 0x40F000F9,
	0x90A60330, 0x400003FF, 0x0144131F, 0x40C003FE,
};

/*
    STAC 9205 pin configs for
    102801F9
    102801FA
    102801FE
    102801FF (Dell Precision M4300)
    10280206
    10280200
    10280201
*/
static unsigned int dell_9205_m43_pin_configs[12] = {
	0x0321101f, 0x03a11020, 0x90a70330, 0x90170310,
	0x400000fe, 0x400000ff, 0x400000fd, 0x40f000f9,
	0x400000fa, 0x400000fc, 0x0144131f, 0x40c003f8,
};

static unsigned int dell_9205_m44_pin_configs[12] = {
	0x0421101f, 0x04a11020, 0x400003fa, 0x90170310,
	0x400003fb, 0x400003fc, 0x400003fd, 0x400003f9,
	0x90a60330, 0x400003ff, 0x01441340, 0x40c003fe,
};

static unsigned int *stac9205_brd_tbl[STAC_9205_MODELS] = {
	[STAC_9205_REF] = ref9205_pin_configs,
	[STAC_9205_DELL_M42] = dell_9205_m42_pin_configs,
	[STAC_9205_DELL_M43] = dell_9205_m43_pin_configs,
	[STAC_9205_DELL_M44] = dell_9205_m44_pin_configs,
	[STAC_9205_EAPD] = NULL,
};

static const char *stac9205_models[STAC_9205_MODELS] = {
	[STAC_9205_AUTO] = "auto",
	[STAC_9205_REF] = "ref",
	[STAC_9205_DELL_M42] = "dell-m42",
	[STAC_9205_DELL_M43] = "dell-m43",
	[STAC_9205_DELL_M44] = "dell-m44",
	[STAC_9205_EAPD] = "eapd",
};

static struct snd_pci_quirk stac9205_cfg_tbl[] = {
	/* SigmaTel reference board */
	SND_PCI_QUIRK(PCI_VENDOR_ID_INTEL, 0x2668,
		      "DFI LanParty", STAC_9205_REF),
	SND_PCI_QUIRK(PCI_VENDOR_ID_INTEL, 0xfb30,
		      "SigmaTel", STAC_9205_REF),
	SND_PCI_QUIRK(PCI_VENDOR_ID_DFI, 0x3101,
		      "DFI LanParty", STAC_9205_REF),
	/* Dell */
	SND_PCI_QUIRK(PCI_VENDOR_ID_DELL, 0x01f1,
		      "unknown Dell", STAC_9205_DELL_M42),
	SND_PCI_QUIRK(PCI_VENDOR_ID_DELL, 0x01f2,
		      "unknown Dell", STAC_9205_DELL_M42),
	SND_PCI_QUIRK(PCI_VENDOR_ID_DELL, 0x01f8,
		      "Dell Precision", STAC_9205_DELL_M43),
	SND_PCI_QUIRK(PCI_VENDOR_ID_DELL, 0x01f9,
		      "Dell Precision", STAC_9205_DELL_M43),
	SND_PCI_QUIRK(PCI_VENDOR_ID_DELL, 0x01fa,
		      "Dell Precision", STAC_9205_DELL_M43),
	SND_PCI_QUIRK(PCI_VENDOR_ID_DELL, 0x01fc,
		      "unknown Dell", STAC_9205_DELL_M42),
	SND_PCI_QUIRK(PCI_VENDOR_ID_DELL, 0x01fd,
		      "unknown Dell", STAC_9205_DELL_M42),
	SND_PCI_QUIRK(PCI_VENDOR_ID_DELL, 0x01fe,
		      "Dell Precision", STAC_9205_DELL_M43),
	SND_PCI_QUIRK(PCI_VENDOR_ID_DELL, 0x01ff,
		      "Dell Precision M4300", STAC_9205_DELL_M43),
	SND_PCI_QUIRK(PCI_VENDOR_ID_DELL, 0x0204,
		      "unknown Dell", STAC_9205_DELL_M42),
	SND_PCI_QUIRK(PCI_VENDOR_ID_DELL, 0x0206,
		      "Dell Precision", STAC_9205_DELL_M43),
	SND_PCI_QUIRK(PCI_VENDOR_ID_DELL, 0x021b,
		      "Dell Precision", STAC_9205_DELL_M43),
	SND_PCI_QUIRK(PCI_VENDOR_ID_DELL, 0x021c,
		      "Dell Precision", STAC_9205_DELL_M43),
	SND_PCI_QUIRK(PCI_VENDOR_ID_DELL, 0x021f,
		      "Dell Inspiron", STAC_9205_DELL_M44),
	SND_PCI_QUIRK(PCI_VENDOR_ID_DELL, 0x0228,
		      "Dell Vostro 1500", STAC_9205_DELL_M42),
	/* Gateway */
	SND_PCI_QUIRK(0x107b, 0x0560, "Gateway T6834c", STAC_9205_EAPD),
	SND_PCI_QUIRK(0x107b, 0x0565, "Gateway T1616", STAC_9205_EAPD),
	{} /* terminator */
};

static void stac92xx_set_config_regs(struct hda_codec *codec,
				     unsigned int *pincfgs)
{
	int i;
	struct sigmatel_spec *spec = codec->spec;

	if (!pincfgs)
		return;

	for (i = 0; i < spec->num_pins; i++)
		if (spec->pin_nids[i] && pincfgs[i])
			snd_hda_codec_set_pincfg(codec, spec->pin_nids[i],
						 pincfgs[i]);
}

/*
 * Analog playback callbacks
 */
static int stac92xx_playback_pcm_open(struct hda_pcm_stream *hinfo,
				      struct hda_codec *codec,
				      struct snd_pcm_substream *substream)
{
	struct sigmatel_spec *spec = codec->spec;
	if (spec->stream_delay)
		msleep(spec->stream_delay);
	return snd_hda_multi_out_analog_open(codec, &spec->multiout, substream,
					     hinfo);
}

static int stac92xx_playback_pcm_prepare(struct hda_pcm_stream *hinfo,
					 struct hda_codec *codec,
					 unsigned int stream_tag,
					 unsigned int format,
					 struct snd_pcm_substream *substream)
{
	struct sigmatel_spec *spec = codec->spec;
	return snd_hda_multi_out_analog_prepare(codec, &spec->multiout, stream_tag, format, substream);
}

static int stac92xx_playback_pcm_cleanup(struct hda_pcm_stream *hinfo,
					struct hda_codec *codec,
					struct snd_pcm_substream *substream)
{
	struct sigmatel_spec *spec = codec->spec;
	return snd_hda_multi_out_analog_cleanup(codec, &spec->multiout);
}

/*
 * Digital playback callbacks
 */
static int stac92xx_dig_playback_pcm_open(struct hda_pcm_stream *hinfo,
					  struct hda_codec *codec,
					  struct snd_pcm_substream *substream)
{
	struct sigmatel_spec *spec = codec->spec;
	return snd_hda_multi_out_dig_open(codec, &spec->multiout);
}

static int stac92xx_dig_playback_pcm_close(struct hda_pcm_stream *hinfo,
					   struct hda_codec *codec,
					   struct snd_pcm_substream *substream)
{
	struct sigmatel_spec *spec = codec->spec;
	return snd_hda_multi_out_dig_close(codec, &spec->multiout);
}

static int stac92xx_dig_playback_pcm_prepare(struct hda_pcm_stream *hinfo,
					 struct hda_codec *codec,
					 unsigned int stream_tag,
					 unsigned int format,
					 struct snd_pcm_substream *substream)
{
	struct sigmatel_spec *spec = codec->spec;
	return snd_hda_multi_out_dig_prepare(codec, &spec->multiout,
					     stream_tag, format, substream);
}

static int stac92xx_dig_playback_pcm_cleanup(struct hda_pcm_stream *hinfo,
					struct hda_codec *codec,
					struct snd_pcm_substream *substream)
{
	struct sigmatel_spec *spec = codec->spec;
	return snd_hda_multi_out_dig_cleanup(codec, &spec->multiout);
}


/*
 * Analog capture callbacks
 */
static int stac92xx_capture_pcm_prepare(struct hda_pcm_stream *hinfo,
					struct hda_codec *codec,
					unsigned int stream_tag,
					unsigned int format,
					struct snd_pcm_substream *substream)
{
	struct sigmatel_spec *spec = codec->spec;
	hda_nid_t nid = spec->adc_nids[substream->number];

	if (spec->powerdown_adcs) {
		msleep(40);
		snd_hda_codec_write(codec, nid, 0,
			AC_VERB_SET_POWER_STATE, AC_PWRST_D0);
	}
	snd_hda_codec_setup_stream(codec, nid, stream_tag, 0, format);
	return 0;
}

static int stac92xx_capture_pcm_cleanup(struct hda_pcm_stream *hinfo,
					struct hda_codec *codec,
					struct snd_pcm_substream *substream)
{
	struct sigmatel_spec *spec = codec->spec;
	hda_nid_t nid = spec->adc_nids[substream->number];

	snd_hda_codec_cleanup_stream(codec, nid);
	if (spec->powerdown_adcs)
		snd_hda_codec_write(codec, nid, 0,
			AC_VERB_SET_POWER_STATE, AC_PWRST_D3);
	return 0;
}

static struct hda_pcm_stream stac92xx_pcm_digital_playback = {
	.substreams = 1,
	.channels_min = 2,
	.channels_max = 2,
	/* NID is set in stac92xx_build_pcms */
	.ops = {
		.open = stac92xx_dig_playback_pcm_open,
		.close = stac92xx_dig_playback_pcm_close,
		.prepare = stac92xx_dig_playback_pcm_prepare,
		.cleanup = stac92xx_dig_playback_pcm_cleanup
	},
};

static struct hda_pcm_stream stac92xx_pcm_digital_capture = {
	.substreams = 1,
	.channels_min = 2,
	.channels_max = 2,
	/* NID is set in stac92xx_build_pcms */
};

static struct hda_pcm_stream stac92xx_pcm_analog_playback = {
	.substreams = 1,
	.channels_min = 2,
	.channels_max = 8,
	.nid = 0x02, /* NID to query formats and rates */
	.ops = {
		.open = stac92xx_playback_pcm_open,
		.prepare = stac92xx_playback_pcm_prepare,
		.cleanup = stac92xx_playback_pcm_cleanup
	},
};

static struct hda_pcm_stream stac92xx_pcm_analog_alt_playback = {
	.substreams = 1,
	.channels_min = 2,
	.channels_max = 2,
	.nid = 0x06, /* NID to query formats and rates */
	.ops = {
		.open = stac92xx_playback_pcm_open,
		.prepare = stac92xx_playback_pcm_prepare,
		.cleanup = stac92xx_playback_pcm_cleanup
	},
};

static struct hda_pcm_stream stac92xx_pcm_analog_capture = {
	.channels_min = 2,
	.channels_max = 2,
	/* NID + .substreams is set in stac92xx_build_pcms */
	.ops = {
		.prepare = stac92xx_capture_pcm_prepare,
		.cleanup = stac92xx_capture_pcm_cleanup
	},
};

static int stac92xx_build_pcms(struct hda_codec *codec)
{
	struct sigmatel_spec *spec = codec->spec;
	struct hda_pcm *info = spec->pcm_rec;

	codec->num_pcms = 1;
	codec->pcm_info = info;

	info->name = "STAC92xx Analog";
	info->stream[SNDRV_PCM_STREAM_PLAYBACK] = stac92xx_pcm_analog_playback;
	info->stream[SNDRV_PCM_STREAM_PLAYBACK].nid =
		spec->multiout.dac_nids[0];
	info->stream[SNDRV_PCM_STREAM_CAPTURE] = stac92xx_pcm_analog_capture;
	info->stream[SNDRV_PCM_STREAM_CAPTURE].nid = spec->adc_nids[0];
	info->stream[SNDRV_PCM_STREAM_CAPTURE].substreams = spec->num_adcs;

	if (spec->alt_switch) {
		codec->num_pcms++;
		info++;
		info->name = "STAC92xx Analog Alt";
		info->stream[SNDRV_PCM_STREAM_PLAYBACK] = stac92xx_pcm_analog_alt_playback;
	}

	if (spec->multiout.dig_out_nid || spec->dig_in_nid) {
		codec->num_pcms++;
		info++;
		info->name = "STAC92xx Digital";
		info->pcm_type = spec->autocfg.dig_out_type[0];
		if (spec->multiout.dig_out_nid) {
			info->stream[SNDRV_PCM_STREAM_PLAYBACK] = stac92xx_pcm_digital_playback;
			info->stream[SNDRV_PCM_STREAM_PLAYBACK].nid = spec->multiout.dig_out_nid;
		}
		if (spec->dig_in_nid) {
			info->stream[SNDRV_PCM_STREAM_CAPTURE] = stac92xx_pcm_digital_capture;
			info->stream[SNDRV_PCM_STREAM_CAPTURE].nid = spec->dig_in_nid;
		}
	}

	return 0;
}

static unsigned int stac92xx_get_default_vref(struct hda_codec *codec,
					hda_nid_t nid)
{
	unsigned int pincap = snd_hda_query_pin_caps(codec, nid);
	pincap = (pincap & AC_PINCAP_VREF) >> AC_PINCAP_VREF_SHIFT;
	if (pincap & AC_PINCAP_VREF_100)
		return AC_PINCTL_VREF_100;
	if (pincap & AC_PINCAP_VREF_80)
		return AC_PINCTL_VREF_80;
	if (pincap & AC_PINCAP_VREF_50)
		return AC_PINCTL_VREF_50;
	if (pincap & AC_PINCAP_VREF_GRD)
		return AC_PINCTL_VREF_GRD;
	return 0;
}

static void stac92xx_auto_set_pinctl(struct hda_codec *codec, hda_nid_t nid, int pin_type)

{
	snd_hda_codec_write_cache(codec, nid, 0,
				  AC_VERB_SET_PIN_WIDGET_CONTROL, pin_type);
}

#define stac92xx_hp_switch_info		snd_ctl_boolean_mono_info

static int stac92xx_hp_switch_get(struct snd_kcontrol *kcontrol,
			struct snd_ctl_elem_value *ucontrol)
{
	struct hda_codec *codec = snd_kcontrol_chip(kcontrol);
	struct sigmatel_spec *spec = codec->spec;

	ucontrol->value.integer.value[0] = !!spec->hp_switch;
	return 0;
}

static void stac_issue_unsol_event(struct hda_codec *codec, hda_nid_t nid);

static int stac92xx_hp_switch_put(struct snd_kcontrol *kcontrol,
			struct snd_ctl_elem_value *ucontrol)
{
	struct hda_codec *codec = snd_kcontrol_chip(kcontrol);
	struct sigmatel_spec *spec = codec->spec;
	int nid = kcontrol->private_value;
 
	spec->hp_switch = ucontrol->value.integer.value[0] ? nid : 0;

	/* check to be sure that the ports are upto date with
	 * switch changes
	 */
	stac_issue_unsol_event(codec, nid);

	return 1;
}

static int stac92xx_dc_bias_info(struct snd_kcontrol *kcontrol,
				struct snd_ctl_elem_info *uinfo)
{
	int i;
	static char *texts[] = {
		"Mic In", "Line In", "Line Out"
	};

	struct hda_codec *codec = snd_kcontrol_chip(kcontrol);
	struct sigmatel_spec *spec = codec->spec;
	hda_nid_t nid = kcontrol->private_value;

	if (nid == spec->mic_switch || nid == spec->line_switch)
		i = 3;
	else
		i = 2;

	uinfo->type = SNDRV_CTL_ELEM_TYPE_ENUMERATED;
	uinfo->value.enumerated.items = i;
	uinfo->count = 1;
	if (uinfo->value.enumerated.item >= i)
		uinfo->value.enumerated.item = i-1;
	strcpy(uinfo->value.enumerated.name,
		texts[uinfo->value.enumerated.item]);

	return 0;
}

static int stac92xx_dc_bias_get(struct snd_kcontrol *kcontrol,
				struct snd_ctl_elem_value *ucontrol)
{
	struct hda_codec *codec = snd_kcontrol_chip(kcontrol);
	hda_nid_t nid = kcontrol->private_value;
	unsigned int vref = stac92xx_vref_get(codec, nid);

	if (vref == stac92xx_get_default_vref(codec, nid))
		ucontrol->value.enumerated.item[0] = 0;
	else if (vref == AC_PINCTL_VREF_GRD)
		ucontrol->value.enumerated.item[0] = 1;
	else if (vref == AC_PINCTL_VREF_HIZ)
		ucontrol->value.enumerated.item[0] = 2;

	return 0;
}

static int stac92xx_dc_bias_put(struct snd_kcontrol *kcontrol,
				struct snd_ctl_elem_value *ucontrol)
{
	struct hda_codec *codec = snd_kcontrol_chip(kcontrol);
	unsigned int new_vref = 0;
	int error;
	hda_nid_t nid = kcontrol->private_value;

	if (ucontrol->value.enumerated.item[0] == 0)
		new_vref = stac92xx_get_default_vref(codec, nid);
	else if (ucontrol->value.enumerated.item[0] == 1)
		new_vref = AC_PINCTL_VREF_GRD;
	else if (ucontrol->value.enumerated.item[0] == 2)
		new_vref = AC_PINCTL_VREF_HIZ;
	else
		return 0;

	if (new_vref != stac92xx_vref_get(codec, nid)) {
		error = stac92xx_vref_set(codec, nid, new_vref);
		return error;
	}

	return 0;
}

static int stac92xx_io_switch_info(struct snd_kcontrol *kcontrol,
				struct snd_ctl_elem_info *uinfo)
{
	static char *texts[2];
	struct hda_codec *codec = snd_kcontrol_chip(kcontrol);
	struct sigmatel_spec *spec = codec->spec;

	if (kcontrol->private_value == spec->line_switch)
		texts[0] = "Line In";
	else
		texts[0] = "Mic In";
	texts[1] = "Line Out";
	uinfo->type = SNDRV_CTL_ELEM_TYPE_ENUMERATED;
	uinfo->value.enumerated.items = 2;
	uinfo->count = 1;

	if (uinfo->value.enumerated.item >= 2)
		uinfo->value.enumerated.item = 1;
	strcpy(uinfo->value.enumerated.name,
		texts[uinfo->value.enumerated.item]);

	return 0;
}

static int stac92xx_io_switch_get(struct snd_kcontrol *kcontrol, struct snd_ctl_elem_value *ucontrol)
{
	struct hda_codec *codec = snd_kcontrol_chip(kcontrol);
	struct sigmatel_spec *spec = codec->spec;
	hda_nid_t nid = kcontrol->private_value;
	int io_idx = (nid == spec->mic_switch) ? 1 : 0;

	ucontrol->value.enumerated.item[0] = spec->io_switch[io_idx];
	return 0;
}

static int stac92xx_io_switch_put(struct snd_kcontrol *kcontrol, struct snd_ctl_elem_value *ucontrol)
{
        struct hda_codec *codec = snd_kcontrol_chip(kcontrol);
	struct sigmatel_spec *spec = codec->spec;
	hda_nid_t nid = kcontrol->private_value;
	int io_idx = (nid == spec->mic_switch) ? 1 : 0;
	unsigned short val = !!ucontrol->value.enumerated.item[0];

	spec->io_switch[io_idx] = val;

	if (val)
		stac92xx_auto_set_pinctl(codec, nid, AC_PINCTL_OUT_EN);
	else {
		unsigned int pinctl = AC_PINCTL_IN_EN;
		if (io_idx) /* set VREF for mic */
			pinctl |= stac92xx_get_default_vref(codec, nid);
		stac92xx_auto_set_pinctl(codec, nid, pinctl);
	}

	/* check the auto-mute again: we need to mute/unmute the speaker
	 * appropriately according to the pin direction
	 */
	if (spec->hp_detect)
		stac_issue_unsol_event(codec, nid);

        return 1;
}

#define stac92xx_clfe_switch_info snd_ctl_boolean_mono_info

static int stac92xx_clfe_switch_get(struct snd_kcontrol *kcontrol,
		struct snd_ctl_elem_value *ucontrol)
{
	struct hda_codec *codec = snd_kcontrol_chip(kcontrol);
	struct sigmatel_spec *spec = codec->spec;

	ucontrol->value.integer.value[0] = spec->clfe_swap;
	return 0;
}

static int stac92xx_clfe_switch_put(struct snd_kcontrol *kcontrol,
		struct snd_ctl_elem_value *ucontrol)
{
	struct hda_codec *codec = snd_kcontrol_chip(kcontrol);
	struct sigmatel_spec *spec = codec->spec;
	hda_nid_t nid = kcontrol->private_value & 0xff;
	unsigned int val = !!ucontrol->value.integer.value[0];

	if (spec->clfe_swap == val)
		return 0;

	spec->clfe_swap = val;

	snd_hda_codec_write_cache(codec, nid, 0, AC_VERB_SET_EAPD_BTLENABLE,
		spec->clfe_swap ? 0x4 : 0x0);

	return 1;
}

#define STAC_CODEC_HP_SWITCH(xname) \
	{ .iface = SNDRV_CTL_ELEM_IFACE_MIXER, \
	  .name = xname, \
	  .index = 0, \
	  .info = stac92xx_hp_switch_info, \
	  .get = stac92xx_hp_switch_get, \
	  .put = stac92xx_hp_switch_put, \
	}

#define STAC_CODEC_IO_SWITCH(xname, xpval) \
	{ .iface = SNDRV_CTL_ELEM_IFACE_MIXER, \
	  .name = xname, \
	  .index = 0, \
          .info = stac92xx_io_switch_info, \
          .get = stac92xx_io_switch_get, \
          .put = stac92xx_io_switch_put, \
          .private_value = xpval, \
	}

#define STAC_CODEC_CLFE_SWITCH(xname, xpval) \
	{ .iface = SNDRV_CTL_ELEM_IFACE_MIXER, \
	  .name = xname, \
	  .index = 0, \
	  .info = stac92xx_clfe_switch_info, \
	  .get = stac92xx_clfe_switch_get, \
	  .put = stac92xx_clfe_switch_put, \
	  .private_value = xpval, \
	}

enum {
	STAC_CTL_WIDGET_VOL,
	STAC_CTL_WIDGET_MUTE,
	STAC_CTL_WIDGET_MONO_MUX,
	STAC_CTL_WIDGET_HP_SWITCH,
	STAC_CTL_WIDGET_IO_SWITCH,
	STAC_CTL_WIDGET_CLFE_SWITCH,
	STAC_CTL_WIDGET_DC_BIAS
};

static struct snd_kcontrol_new stac92xx_control_templates[] = {
	HDA_CODEC_VOLUME(NULL, 0, 0, 0),
	HDA_CODEC_MUTE(NULL, 0, 0, 0),
	STAC_MONO_MUX,
	STAC_CODEC_HP_SWITCH(NULL),
	STAC_CODEC_IO_SWITCH(NULL, 0),
	STAC_CODEC_CLFE_SWITCH(NULL, 0),
	DC_BIAS(NULL, 0, 0),
};

/* add dynamic controls */
static struct snd_kcontrol_new *
stac_control_new(struct sigmatel_spec *spec,
		 struct snd_kcontrol_new *ktemp,
		 const char *name)
{
	struct snd_kcontrol_new *knew;

	snd_array_init(&spec->kctls, sizeof(*knew), 32);
	knew = snd_array_new(&spec->kctls);
	if (!knew)
		return NULL;
	*knew = *ktemp;
	knew->name = kstrdup(name, GFP_KERNEL);
	if (!knew->name) {
		/* roolback */
		memset(knew, 0, sizeof(*knew));
		spec->kctls.alloced--;
		return NULL;
	}
	return knew;
}

static int stac92xx_add_control_temp(struct sigmatel_spec *spec,
				     struct snd_kcontrol_new *ktemp,
				     int idx, const char *name,
				     unsigned long val)
{
	struct snd_kcontrol_new *knew = stac_control_new(spec, ktemp, name);
	if (!knew)
		return -ENOMEM;
	knew->index = idx;
	knew->private_value = val;
	return 0;
}

static inline int stac92xx_add_control_idx(struct sigmatel_spec *spec,
					   int type, int idx, const char *name,
					   unsigned long val)
{
	return stac92xx_add_control_temp(spec,
					 &stac92xx_control_templates[type],
					 idx, name, val);
}


/* add dynamic controls */
static inline int stac92xx_add_control(struct sigmatel_spec *spec, int type,
				       const char *name, unsigned long val)
{
	return stac92xx_add_control_idx(spec, type, 0, name, val);
}

static struct snd_kcontrol_new stac_input_src_temp = {
	.iface = SNDRV_CTL_ELEM_IFACE_MIXER,
	.name = "Input Source",
	.info = stac92xx_mux_enum_info,
	.get = stac92xx_mux_enum_get,
	.put = stac92xx_mux_enum_put,
};

static inline int stac92xx_add_jack_mode_control(struct hda_codec *codec,
						hda_nid_t nid, int idx)
{
	int def_conf = snd_hda_codec_get_pincfg(codec, nid);
	int control = 0;
	struct sigmatel_spec *spec = codec->spec;
	char name[22];

	if (!((get_defcfg_connect(def_conf)) & AC_JACK_PORT_FIXED)) {
		if (stac92xx_get_default_vref(codec, nid) == AC_PINCTL_VREF_GRD
			&& nid == spec->line_switch)
			control = STAC_CTL_WIDGET_IO_SWITCH;
		else if (snd_hda_query_pin_caps(codec, nid)
			& (AC_PINCAP_VREF_GRD << AC_PINCAP_VREF_SHIFT))
			control = STAC_CTL_WIDGET_DC_BIAS;
		else if (nid == spec->mic_switch)
			control = STAC_CTL_WIDGET_IO_SWITCH;
	}

	if (control) {
		strcpy(name, auto_pin_cfg_labels[idx]);
		return stac92xx_add_control(codec->spec, control,
					strcat(name, " Jack Mode"), nid);
	}

	return 0;
}

static int stac92xx_add_input_source(struct sigmatel_spec *spec)
{
	struct snd_kcontrol_new *knew;
	struct hda_input_mux *imux = &spec->private_imux;

	if (spec->auto_mic)
		return 0; /* no need for input source */
	if (!spec->num_adcs || imux->num_items <= 1)
		return 0; /* no need for input source control */
	knew = stac_control_new(spec, &stac_input_src_temp,
				stac_input_src_temp.name);
	if (!knew)
		return -ENOMEM;
	knew->count = spec->num_adcs;
	return 0;
}

/* check whether the line-input can be used as line-out */
static hda_nid_t check_line_out_switch(struct hda_codec *codec)
{
	struct sigmatel_spec *spec = codec->spec;
	struct auto_pin_cfg *cfg = &spec->autocfg;
	hda_nid_t nid;
	unsigned int pincap;

	if (cfg->line_out_type != AUTO_PIN_LINE_OUT)
		return 0;
	nid = cfg->input_pins[AUTO_PIN_LINE];
	pincap = snd_hda_query_pin_caps(codec, nid);
	if (pincap & AC_PINCAP_OUT)
		return nid;
	return 0;
}

/* check whether the mic-input can be used as line-out */
static hda_nid_t check_mic_out_switch(struct hda_codec *codec)
{
	struct sigmatel_spec *spec = codec->spec;
	struct auto_pin_cfg *cfg = &spec->autocfg;
	unsigned int def_conf, pincap;
	unsigned int mic_pin;

	if (cfg->line_out_type != AUTO_PIN_LINE_OUT)
		return 0;
	mic_pin = AUTO_PIN_MIC;
	for (;;) {
		hda_nid_t nid = cfg->input_pins[mic_pin];
		def_conf = snd_hda_codec_get_pincfg(codec, nid);
		/* some laptops have an internal analog microphone
		 * which can't be used as a output */
		if (get_defcfg_connect(def_conf) != AC_JACK_PORT_FIXED) {
			pincap = snd_hda_query_pin_caps(codec, nid);
			if (pincap & AC_PINCAP_OUT)
				return nid;
		}
		if (mic_pin == AUTO_PIN_MIC)
			mic_pin = AUTO_PIN_FRONT_MIC;
		else
			break;
	}
	return 0;
}

static int is_in_dac_nids(struct sigmatel_spec *spec, hda_nid_t nid)
{
	int i;
	
	for (i = 0; i < spec->multiout.num_dacs; i++) {
		if (spec->multiout.dac_nids[i] == nid)
			return 1;
	}

	return 0;
}

static int check_all_dac_nids(struct sigmatel_spec *spec, hda_nid_t nid)
{
	int i;
	if (is_in_dac_nids(spec, nid))
		return 1;
	for (i = 0; i < spec->autocfg.hp_outs; i++)
		if (spec->hp_dacs[i] == nid)
			return 1;
	for (i = 0; i < spec->autocfg.speaker_outs; i++)
		if (spec->speaker_dacs[i] == nid)
			return 1;
	return 0;
}

static hda_nid_t get_unassigned_dac(struct hda_codec *codec, hda_nid_t nid)
{
	struct sigmatel_spec *spec = codec->spec;
	int j, conn_len;
	hda_nid_t conn[HDA_MAX_CONNECTIONS];
	unsigned int wcaps, wtype;

	conn_len = snd_hda_get_connections(codec, nid, conn,
					   HDA_MAX_CONNECTIONS);
	for (j = 0; j < conn_len; j++) {
		wcaps = get_wcaps(codec, conn[j]);
		wtype = get_wcaps_type(wcaps);
		/* we check only analog outputs */
		if (wtype != AC_WID_AUD_OUT || (wcaps & AC_WCAP_DIGITAL))
			continue;
		/* if this route has a free DAC, assign it */
		if (!check_all_dac_nids(spec, conn[j])) {
			if (conn_len > 1) {
				/* select this DAC in the pin's input mux */
				snd_hda_codec_write_cache(codec, nid, 0,
						  AC_VERB_SET_CONNECT_SEL, j);
			}
			return conn[j];
		}
	}
	/* if all DACs are already assigned, connect to the primary DAC */
	if (conn_len > 1) {
		for (j = 0; j < conn_len; j++) {
			if (conn[j] == spec->multiout.dac_nids[0]) {
				snd_hda_codec_write_cache(codec, nid, 0,
						  AC_VERB_SET_CONNECT_SEL, j);
				break;
			}
		}
	}
	return 0;
}

static int add_spec_dacs(struct sigmatel_spec *spec, hda_nid_t nid);
static int add_spec_extra_dacs(struct sigmatel_spec *spec, hda_nid_t nid);

/*
 * Fill in the dac_nids table from the parsed pin configuration
 * This function only works when every pin in line_out_pins[]
 * contains atleast one DAC in its connection list. Some 92xx
 * codecs are not connected directly to a DAC, such as the 9200
 * and 9202/925x. For those, dac_nids[] must be hard-coded.
 */
static int stac92xx_auto_fill_dac_nids(struct hda_codec *codec)
{
	struct sigmatel_spec *spec = codec->spec;
	struct auto_pin_cfg *cfg = &spec->autocfg;
	int i;
	hda_nid_t nid, dac;
	
	for (i = 0; i < cfg->line_outs; i++) {
		nid = cfg->line_out_pins[i];
		dac = get_unassigned_dac(codec, nid);
		if (!dac) {
			if (spec->multiout.num_dacs > 0) {
				/* we have already working output pins,
				 * so let's drop the broken ones again
				 */
				cfg->line_outs = spec->multiout.num_dacs;
				break;
			}
			/* error out, no available DAC found */
			snd_printk(KERN_ERR
				   "%s: No available DAC for pin 0x%x\n",
				   __func__, nid);
			return -ENODEV;
		}
		add_spec_dacs(spec, dac);
	}

	for (i = 0; i < cfg->hp_outs; i++) {
		nid = cfg->hp_pins[i];
		dac = get_unassigned_dac(codec, nid);
		if (dac) {
			if (!spec->multiout.hp_nid)
				spec->multiout.hp_nid = dac;
			else
				add_spec_extra_dacs(spec, dac);
		}
		spec->hp_dacs[i] = dac;
	}

	for (i = 0; i < cfg->speaker_outs; i++) {
		nid = cfg->speaker_pins[i];
		dac = get_unassigned_dac(codec, nid);
		if (dac)
			add_spec_extra_dacs(spec, dac);
		spec->speaker_dacs[i] = dac;
	}

	/* add line-in as output */
	nid = check_line_out_switch(codec);
	if (nid) {
		dac = get_unassigned_dac(codec, nid);
		if (dac) {
			snd_printdd("STAC: Add line-in 0x%x as output %d\n",
				    nid, cfg->line_outs);
			cfg->line_out_pins[cfg->line_outs] = nid;
			cfg->line_outs++;
			spec->line_switch = nid;
			add_spec_dacs(spec, dac);
		}
	}
	/* add mic as output */
	nid = check_mic_out_switch(codec);
	if (nid) {
		dac = get_unassigned_dac(codec, nid);
		if (dac) {
			snd_printdd("STAC: Add mic-in 0x%x as output %d\n",
				    nid, cfg->line_outs);
			cfg->line_out_pins[cfg->line_outs] = nid;
			cfg->line_outs++;
			spec->mic_switch = nid;
			add_spec_dacs(spec, dac);
		}
	}

	snd_printd("stac92xx: dac_nids=%d (0x%x/0x%x/0x%x/0x%x/0x%x)\n",
		   spec->multiout.num_dacs,
		   spec->multiout.dac_nids[0],
		   spec->multiout.dac_nids[1],
		   spec->multiout.dac_nids[2],
		   spec->multiout.dac_nids[3],
		   spec->multiout.dac_nids[4]);

	return 0;
}

/* create volume control/switch for the given prefx type */
static int create_controls_idx(struct hda_codec *codec, const char *pfx,
			       int idx, hda_nid_t nid, int chs)
{
	struct sigmatel_spec *spec = codec->spec;
	char name[32];
	int err;

	if (!spec->check_volume_offset) {
		unsigned int caps, step, nums, db_scale;
		caps = query_amp_caps(codec, nid, HDA_OUTPUT);
		step = (caps & AC_AMPCAP_STEP_SIZE) >>
			AC_AMPCAP_STEP_SIZE_SHIFT;
		step = (step + 1) * 25; /* in .01dB unit */
		nums = (caps & AC_AMPCAP_NUM_STEPS) >>
			AC_AMPCAP_NUM_STEPS_SHIFT;
		db_scale = nums * step;
		/* if dB scale is over -64dB, and finer enough,
		 * let's reduce it to half
		 */
		if (db_scale > 6400 && nums >= 0x1f)
			spec->volume_offset = nums / 2;
		spec->check_volume_offset = 1;
	}

	sprintf(name, "%s Playback Volume", pfx);
	err = stac92xx_add_control_idx(spec, STAC_CTL_WIDGET_VOL, idx, name,
		HDA_COMPOSE_AMP_VAL_OFS(nid, chs, 0, HDA_OUTPUT,
					spec->volume_offset));
	if (err < 0)
		return err;
	sprintf(name, "%s Playback Switch", pfx);
	err = stac92xx_add_control_idx(spec, STAC_CTL_WIDGET_MUTE, idx, name,
				   HDA_COMPOSE_AMP_VAL(nid, chs, 0, HDA_OUTPUT));
	if (err < 0)
		return err;
	return 0;
}

#define create_controls(codec, pfx, nid, chs) \
	create_controls_idx(codec, pfx, 0, nid, chs)

static int add_spec_dacs(struct sigmatel_spec *spec, hda_nid_t nid)
{
	if (spec->multiout.num_dacs > 4) {
		printk(KERN_WARNING "stac92xx: No space for DAC 0x%x\n", nid);
		return 1;
	} else {
		spec->multiout.dac_nids[spec->multiout.num_dacs] = nid;
		spec->multiout.num_dacs++;
	}
	return 0;
}

static int add_spec_extra_dacs(struct sigmatel_spec *spec, hda_nid_t nid)
{
	int i;
	for (i = 0; i < ARRAY_SIZE(spec->multiout.extra_out_nid); i++) {
		if (!spec->multiout.extra_out_nid[i]) {
			spec->multiout.extra_out_nid[i] = nid;
			return 0;
		}
	}
	printk(KERN_WARNING "stac92xx: No space for extra DAC 0x%x\n", nid);
	return 1;
}

/* Create output controls
 * The mixer elements are named depending on the given type (AUTO_PIN_XXX_OUT)
 */
static int create_multi_out_ctls(struct hda_codec *codec, int num_outs,
				 const hda_nid_t *pins,
				 const hda_nid_t *dac_nids,
				 int type)
{
	struct sigmatel_spec *spec = codec->spec;
	static const char *chname[4] = {
		"Front", "Surround", NULL /*CLFE*/, "Side"
	};
	hda_nid_t nid;
	int i, err;
	unsigned int wid_caps;

	for (i = 0; i < num_outs && i < ARRAY_SIZE(chname); i++) {
		if (type == AUTO_PIN_HP_OUT && !spec->hp_detect) {
			wid_caps = get_wcaps(codec, pins[i]);
			if (wid_caps & AC_WCAP_UNSOL_CAP)
				spec->hp_detect = 1;
		}
		nid = dac_nids[i];
		if (!nid)
			continue;
		if (type != AUTO_PIN_HP_OUT && i == 2) {
			/* Center/LFE */
			err = create_controls(codec, "Center", nid, 1);
			if (err < 0)
				return err;
			err = create_controls(codec, "LFE", nid, 2);
			if (err < 0)
				return err;

			wid_caps = get_wcaps(codec, nid);

			if (wid_caps & AC_WCAP_LR_SWAP) {
				err = stac92xx_add_control(spec,
					STAC_CTL_WIDGET_CLFE_SWITCH,
					"Swap Center/LFE Playback Switch", nid);

				if (err < 0)
					return err;
			}

		} else {
			const char *name;
			int idx;
			switch (type) {
			case AUTO_PIN_HP_OUT:
				name = "Headphone";
				idx = i;
				break;
			case AUTO_PIN_SPEAKER_OUT:
				name = "Speaker";
				idx = i;
				break;
			default:
				name = chname[i];
				idx = 0;
				break;
			}
			err = create_controls_idx(codec, name, idx, nid, 3);
			if (err < 0)
				return err;
		}
	}
	return 0;
}

static int stac92xx_add_capvol_ctls(struct hda_codec *codec, unsigned long vol,
				    unsigned long sw, int idx)
{
	int err;
	err = stac92xx_add_control_idx(codec->spec, STAC_CTL_WIDGET_VOL, idx,
				       "Capture Volume", vol);
	if (err < 0)
		return err;
	err = stac92xx_add_control_idx(codec->spec, STAC_CTL_WIDGET_MUTE, idx,
				       "Capture Switch", sw);
	if (err < 0)
		return err;
	return 0;
}

/* add playback controls from the parsed DAC table */
static int stac92xx_auto_create_multi_out_ctls(struct hda_codec *codec,
					       const struct auto_pin_cfg *cfg)
{
	struct sigmatel_spec *spec = codec->spec;
	hda_nid_t nid;
	int err;
	int idx;

	err = create_multi_out_ctls(codec, cfg->line_outs, cfg->line_out_pins,
				    spec->multiout.dac_nids,
				    cfg->line_out_type);
	if (err < 0)
		return err;

	if (cfg->hp_outs > 1 && cfg->line_out_type == AUTO_PIN_LINE_OUT) {
		err = stac92xx_add_control(spec,
			STAC_CTL_WIDGET_HP_SWITCH,
			"Headphone as Line Out Switch",
			cfg->hp_pins[cfg->hp_outs - 1]);
		if (err < 0)
			return err;
	}

	for (idx = AUTO_PIN_MIC; idx <= AUTO_PIN_FRONT_LINE; idx++) {
		nid = cfg->input_pins[idx];
		if (nid) {
			err = stac92xx_add_jack_mode_control(codec, nid, idx);
			if (err < 0)
				return err;
		}
	}

	return 0;
}

/* add playback controls for Speaker and HP outputs */
static int stac92xx_auto_create_hp_ctls(struct hda_codec *codec,
					struct auto_pin_cfg *cfg)
{
	struct sigmatel_spec *spec = codec->spec;
	int err;

	err = create_multi_out_ctls(codec, cfg->hp_outs, cfg->hp_pins,
				    spec->hp_dacs, AUTO_PIN_HP_OUT);
	if (err < 0)
		return err;

	err = create_multi_out_ctls(codec, cfg->speaker_outs, cfg->speaker_pins,
				    spec->speaker_dacs, AUTO_PIN_SPEAKER_OUT);
	if (err < 0)
		return err;

	return 0;
}

/* labels for mono mux outputs */
static const char *stac92xx_mono_labels[4] = {
	"DAC0", "DAC1", "Mixer", "DAC2"
};

/* create mono mux for mono out on capable codecs */
static int stac92xx_auto_create_mono_output_ctls(struct hda_codec *codec)
{
	struct sigmatel_spec *spec = codec->spec;
	struct hda_input_mux *mono_mux = &spec->private_mono_mux;
	int i, num_cons;
	hda_nid_t con_lst[ARRAY_SIZE(stac92xx_mono_labels)];

	num_cons = snd_hda_get_connections(codec,
				spec->mono_nid,
				con_lst,
				HDA_MAX_NUM_INPUTS);
	if (num_cons <= 0 || num_cons > ARRAY_SIZE(stac92xx_mono_labels))
		return -EINVAL;

	for (i = 0; i < num_cons; i++) {
		mono_mux->items[mono_mux->num_items].label =
					stac92xx_mono_labels[i];
		mono_mux->items[mono_mux->num_items].index = i;
		mono_mux->num_items++;
	}

	return stac92xx_add_control(spec, STAC_CTL_WIDGET_MONO_MUX,
				"Mono Mux", spec->mono_nid);
}

/* create PC beep volume controls */
static int stac92xx_auto_create_beep_ctls(struct hda_codec *codec,
						hda_nid_t nid)
{
	struct sigmatel_spec *spec = codec->spec;
	u32 caps = query_amp_caps(codec, nid, HDA_OUTPUT);
	int err;

	/* check for mute support for the the amp */
	if ((caps & AC_AMPCAP_MUTE) >> AC_AMPCAP_MUTE_SHIFT) {
		err = stac92xx_add_control(spec, STAC_CTL_WIDGET_MUTE,
			"PC Beep Playback Switch",
			HDA_COMPOSE_AMP_VAL(nid, 1, 0, HDA_OUTPUT));
			if (err < 0)
				return err;
	}

	/* check to see if there is volume support for the amp */
	if ((caps & AC_AMPCAP_NUM_STEPS) >> AC_AMPCAP_NUM_STEPS_SHIFT) {
		err = stac92xx_add_control(spec, STAC_CTL_WIDGET_VOL,
			"PC Beep Playback Volume",
			HDA_COMPOSE_AMP_VAL(nid, 1, 0, HDA_OUTPUT));
			if (err < 0)
				return err;
	}
	return 0;
}

#ifdef CONFIG_SND_HDA_INPUT_BEEP
#define stac92xx_dig_beep_switch_info snd_ctl_boolean_mono_info

static int stac92xx_dig_beep_switch_get(struct snd_kcontrol *kcontrol,
					struct snd_ctl_elem_value *ucontrol)
{
	struct hda_codec *codec = snd_kcontrol_chip(kcontrol);
	ucontrol->value.integer.value[0] = codec->beep->enabled;
	return 0;
}

static int stac92xx_dig_beep_switch_put(struct snd_kcontrol *kcontrol,
					struct snd_ctl_elem_value *ucontrol)
{
	struct hda_codec *codec = snd_kcontrol_chip(kcontrol);
	int enabled = !!ucontrol->value.integer.value[0];
	if (codec->beep->enabled != enabled) {
		codec->beep->enabled = enabled;
		return 1;
	}
	return 0;
}

static struct snd_kcontrol_new stac92xx_dig_beep_ctrl = {
	.iface = SNDRV_CTL_ELEM_IFACE_MIXER,
	.info = stac92xx_dig_beep_switch_info,
	.get = stac92xx_dig_beep_switch_get,
	.put = stac92xx_dig_beep_switch_put,
};

static int stac92xx_beep_switch_ctl(struct hda_codec *codec)
{
	return stac92xx_add_control_temp(codec->spec, &stac92xx_dig_beep_ctrl,
					 0, "PC Beep Playback Switch", 0);
}
#endif

static int stac92xx_auto_create_mux_input_ctls(struct hda_codec *codec)
{
	struct sigmatel_spec *spec = codec->spec;
	int i, j, err = 0;

	for (i = 0; i < spec->num_muxes; i++) {
		hda_nid_t nid;
		unsigned int wcaps;
		unsigned long val;

		nid = spec->mux_nids[i];
		wcaps = get_wcaps(codec, nid);
		if (!(wcaps & AC_WCAP_OUT_AMP))
			continue;

		/* check whether already the same control was created as
		 * normal Capture Volume.
		 */
		val = HDA_COMPOSE_AMP_VAL(nid, 3, 0, HDA_OUTPUT);
		for (j = 0; j < spec->num_caps; j++) {
			if (spec->capvols[j] == val)
				break;
		}
		if (j < spec->num_caps)
			continue;

		err = stac92xx_add_control_idx(spec, STAC_CTL_WIDGET_VOL, i,
					       "Mux Capture Volume", val);
		if (err < 0)
			return err;
	}
	return 0;
};

static const char *stac92xx_spdif_labels[3] = {
	"Digital Playback", "Analog Mux 1", "Analog Mux 2",
};

static int stac92xx_auto_create_spdif_mux_ctls(struct hda_codec *codec)
{
	struct sigmatel_spec *spec = codec->spec;
	struct hda_input_mux *spdif_mux = &spec->private_smux;
	const char **labels = spec->spdif_labels;
	int i, num_cons;
	hda_nid_t con_lst[HDA_MAX_NUM_INPUTS];

	num_cons = snd_hda_get_connections(codec,
				spec->smux_nids[0],
				con_lst,
				HDA_MAX_NUM_INPUTS);
	if (num_cons <= 0)
		return -EINVAL;

	if (!labels)
		labels = stac92xx_spdif_labels;

	for (i = 0; i < num_cons; i++) {
		spdif_mux->items[spdif_mux->num_items].label = labels[i];
		spdif_mux->items[spdif_mux->num_items].index = i;
		spdif_mux->num_items++;
	}

	return 0;
}

/* labels for dmic mux inputs */
static const char *stac92xx_dmic_labels[5] = {
	"Analog Inputs", "Digital Mic 1", "Digital Mic 2",
	"Digital Mic 3", "Digital Mic 4"
};

static int get_connection_index(struct hda_codec *codec, hda_nid_t mux,
				hda_nid_t nid)
{
	hda_nid_t conn[HDA_MAX_NUM_INPUTS];
	int i, nums;

	nums = snd_hda_get_connections(codec, mux, conn, ARRAY_SIZE(conn));
	for (i = 0; i < nums; i++)
		if (conn[i] == nid)
			return i;
	return -1;
}

/* create a volume assigned to the given pin (only if supported) */
/* return 1 if the volume control is created */
static int create_elem_capture_vol(struct hda_codec *codec, hda_nid_t nid,
				   const char *label, int direction)
{
	unsigned int caps, nums;
	char name[32];
	int err;

	if (direction == HDA_OUTPUT)
		caps = AC_WCAP_OUT_AMP;
	else
		caps = AC_WCAP_IN_AMP;
	if (!(get_wcaps(codec, nid) & caps))
		return 0;
	caps = query_amp_caps(codec, nid, direction);
	nums = (caps & AC_AMPCAP_NUM_STEPS) >> AC_AMPCAP_NUM_STEPS_SHIFT;
	if (!nums)
		return 0;
	snprintf(name, sizeof(name), "%s Capture Volume", label);
	err = stac92xx_add_control(codec->spec, STAC_CTL_WIDGET_VOL, name,
				    HDA_COMPOSE_AMP_VAL(nid, 3, 0, direction));
	if (err < 0)
		return err;
	return 1;
}

/* create playback/capture controls for input pins on dmic capable codecs */
static int stac92xx_auto_create_dmic_input_ctls(struct hda_codec *codec,
						const struct auto_pin_cfg *cfg)
{
	struct sigmatel_spec *spec = codec->spec;
	struct hda_input_mux *imux = &spec->private_imux;
	struct hda_input_mux *dimux = &spec->private_dimux;
	int err, i, active_mics;
	unsigned int def_conf;

	dimux->items[dimux->num_items].label = stac92xx_dmic_labels[0];
	dimux->items[dimux->num_items].index = 0;
	dimux->num_items++;

	active_mics = 0;
	for (i = 0; i < spec->num_dmics; i++) {
		/* check the validity: sometimes it's a dead vendor-spec node */
		if (get_wcaps_type(get_wcaps(codec, spec->dmic_nids[i]))
		    != AC_WID_PIN)
			continue;
		def_conf = snd_hda_codec_get_pincfg(codec, spec->dmic_nids[i]);
		if (get_defcfg_connect(def_conf) != AC_JACK_PORT_NONE)
			active_mics++;
	}

	for (i = 0; i < spec->num_dmics; i++) {
		hda_nid_t nid;
		int index;
		const char *label;

		nid = spec->dmic_nids[i];
		if (get_wcaps_type(get_wcaps(codec, nid)) != AC_WID_PIN)
			continue;
		def_conf = snd_hda_codec_get_pincfg(codec, nid);
		if (get_defcfg_connect(def_conf) == AC_JACK_PORT_NONE)
			continue;

		index = get_connection_index(codec, spec->dmux_nids[0], nid);
		if (index < 0)
			continue;

		if (active_mics == 1)
			label = "Digital Mic";
		else
			label = stac92xx_dmic_labels[dimux->num_items];

		err = create_elem_capture_vol(codec, nid, label, HDA_INPUT);
		if (err < 0)
			return err;
		if (!err) {
			err = create_elem_capture_vol(codec, nid, label,
						      HDA_OUTPUT);
			if (err < 0)
				return err;
		}

		dimux->items[dimux->num_items].label = label;
		dimux->items[dimux->num_items].index = index;
		dimux->num_items++;
		if (snd_hda_get_bool_hint(codec, "separate_dmux") != 1) {
			imux->items[imux->num_items].label = label;
			imux->items[imux->num_items].index = index;
			imux->num_items++;
		}
<<<<<<< HEAD
=======
	}

	return 0;
}

static int check_mic_pin(struct hda_codec *codec, hda_nid_t nid,
			 hda_nid_t *fixed, hda_nid_t *ext)
{
	unsigned int cfg;

	if (!nid)
		return 0;
	cfg = snd_hda_codec_get_pincfg(codec, nid);
	switch (get_defcfg_connect(cfg)) {
	case AC_JACK_PORT_FIXED:
		if (*fixed)
			return 1; /* already occupied */
		*fixed = nid;
		break;
	case AC_JACK_PORT_COMPLEX:
		if (*ext)
			return 1; /* already occupied */
		*ext = nid;
		break;
>>>>>>> 7fa9742b
	}
	return 0;
}

static int set_mic_route(struct hda_codec *codec,
			 struct sigmatel_mic_route *mic,
			 hda_nid_t pin)
{
	struct sigmatel_spec *spec = codec->spec;
	struct auto_pin_cfg *cfg = &spec->autocfg;
	int i;

	mic->pin = pin;
	for (i = AUTO_PIN_MIC; i <= AUTO_PIN_FRONT_MIC; i++)
		if (pin == cfg->input_pins[i])
			break;
	if (i <= AUTO_PIN_FRONT_MIC) {
		/* analog pin */
		i = get_connection_index(codec, spec->mux_nids[0], pin);
		if (i < 0)
			return -1;
		mic->mux_idx = i;
		mic->dmux_idx = -1;
		if (spec->dmux_nids)
			mic->dmux_idx = get_connection_index(codec,
							     spec->dmux_nids[0],
							     spec->mux_nids[0]);
	}  else if (spec->dmux_nids) {
		/* digital pin */
		i = get_connection_index(codec, spec->dmux_nids[0], pin);
		if (i < 0)
			return -1;
		mic->dmux_idx = i;
		mic->mux_idx = -1;
		if (spec->mux_nids)
			mic->mux_idx = get_connection_index(codec,
							    spec->mux_nids[0],
							    spec->dmux_nids[0]);
	}
	return 0;
}

<<<<<<< HEAD
static int check_mic_pin(struct hda_codec *codec, hda_nid_t nid,
			 hda_nid_t *fixed, hda_nid_t *ext)
{
	unsigned int cfg;

	if (!nid)
		return 0;
	cfg = snd_hda_codec_get_pincfg(codec, nid);
	switch (get_defcfg_connect(cfg)) {
	case AC_JACK_PORT_FIXED:
		if (*fixed)
			return 1; /* already occupied */
		*fixed = nid;
		break;
	case AC_JACK_PORT_COMPLEX:
		if (*ext)
			return 1; /* already occupied */
		*ext = nid;
		break;
	}
	return 0;
}

static int set_mic_route(struct hda_codec *codec,
			 struct sigmatel_mic_route *mic,
			 hda_nid_t pin)
{
	struct sigmatel_spec *spec = codec->spec;
	struct auto_pin_cfg *cfg = &spec->autocfg;
	int i;

	mic->pin = pin;
	for (i = AUTO_PIN_MIC; i <= AUTO_PIN_FRONT_MIC; i++)
		if (pin == cfg->input_pins[i])
			break;
	if (i <= AUTO_PIN_FRONT_MIC) {
		/* analog pin */
		mic->dmux_idx = 0;
		i = get_connection_index(codec, spec->mux_nids[0], pin);
		if (i < 0)
			return -1;
		mic->mux_idx = i;
	}  else if (spec->dmux_nids) {
		/* digital pin */
		mic->mux_idx = 0;
		i = get_connection_index(codec, spec->dmux_nids[0], pin);
		if (i < 0)
			return -1;
		mic->dmux_idx = i;
	}
	return 0;
}

=======
>>>>>>> 7fa9742b
/* return non-zero if the device is for automatic mic switch */
static int stac_check_auto_mic(struct hda_codec *codec)
{
	struct sigmatel_spec *spec = codec->spec;
	struct auto_pin_cfg *cfg = &spec->autocfg;
	hda_nid_t fixed, ext;
	int i;

	for (i = AUTO_PIN_LINE; i < AUTO_PIN_LAST; i++) {
		if (cfg->input_pins[i])
			return 0; /* must be exclusively mics */
	}
	fixed = ext = 0;
	for (i = AUTO_PIN_MIC; i <= AUTO_PIN_FRONT_MIC; i++)
		if (check_mic_pin(codec, cfg->input_pins[i], &fixed, &ext))
			return 0;
	for (i = 0; i < spec->num_dmics; i++)
		if (check_mic_pin(codec, spec->dmic_nids[i], &fixed, &ext))
			return 0;
	if (!fixed || !ext)
		return 0;
	if (!(get_wcaps(codec, ext) & AC_WCAP_UNSOL_CAP))
		return 0; /* no unsol support */
	if (set_mic_route(codec, &spec->ext_mic, ext) ||
	    set_mic_route(codec, &spec->int_mic, fixed))
		return 0; /* something is wrong */
	return 1;
}

/* create playback/capture controls for input pins */
static int stac92xx_auto_create_analog_input_ctls(struct hda_codec *codec, const struct auto_pin_cfg *cfg)
{
	struct sigmatel_spec *spec = codec->spec;
	struct hda_input_mux *imux = &spec->private_imux;
	int i, j;

	for (i = 0; i < AUTO_PIN_LAST; i++) {
		hda_nid_t nid = cfg->input_pins[i];
		int index, err;

		if (!nid)
			continue;
		index = -1;
		for (j = 0; j < spec->num_muxes; j++) {
			index = get_connection_index(codec, spec->mux_nids[j],
						     nid);
			if (index >= 0)
				break;
		}
		if (index < 0)
			continue;

		err = create_elem_capture_vol(codec, nid,
					      auto_pin_cfg_labels[i],
					      HDA_INPUT);
		if (err < 0)
			return err;

		imux->items[imux->num_items].label = auto_pin_cfg_labels[i];
		imux->items[imux->num_items].index = index;
		imux->num_items++;
	}
	spec->num_analog_muxes = imux->num_items;

	if (imux->num_items) {
		/*
		 * Set the current input for the muxes.
		 * The STAC9221 has two input muxes with identical source
		 * NID lists.  Hopefully this won't get confused.
		 */
		for (i = 0; i < spec->num_muxes; i++) {
			snd_hda_codec_write_cache(codec, spec->mux_nids[i], 0,
						  AC_VERB_SET_CONNECT_SEL,
						  imux->items[0].index);
		}
	}

	return 0;
}

static void stac92xx_auto_init_multi_out(struct hda_codec *codec)
{
	struct sigmatel_spec *spec = codec->spec;
	int i;

	for (i = 0; i < spec->autocfg.line_outs; i++) {
		hda_nid_t nid = spec->autocfg.line_out_pins[i];
		stac92xx_auto_set_pinctl(codec, nid, AC_PINCTL_OUT_EN);
	}
}

static void stac92xx_auto_init_hp_out(struct hda_codec *codec)
{
	struct sigmatel_spec *spec = codec->spec;
	int i;

	for (i = 0; i < spec->autocfg.hp_outs; i++) {
		hda_nid_t pin;
		pin = spec->autocfg.hp_pins[i];
		if (pin) /* connect to front */
			stac92xx_auto_set_pinctl(codec, pin, AC_PINCTL_OUT_EN | AC_PINCTL_HP_EN);
	}
	for (i = 0; i < spec->autocfg.speaker_outs; i++) {
		hda_nid_t pin;
		pin = spec->autocfg.speaker_pins[i];
		if (pin) /* connect to front */
			stac92xx_auto_set_pinctl(codec, pin, AC_PINCTL_OUT_EN);
	}
}

static int stac92xx_parse_auto_config(struct hda_codec *codec, hda_nid_t dig_out, hda_nid_t dig_in)
{
	struct sigmatel_spec *spec = codec->spec;
	int hp_swap = 0;
	int i, err;

	if ((err = snd_hda_parse_pin_def_config(codec,
						&spec->autocfg,
						spec->dmic_nids)) < 0)
		return err;
	if (! spec->autocfg.line_outs)
		return 0; /* can't find valid pin config */

	/* If we have no real line-out pin and multiple hp-outs, HPs should
	 * be set up as multi-channel outputs.
	 */
	if (spec->autocfg.line_out_type == AUTO_PIN_SPEAKER_OUT &&
	    spec->autocfg.hp_outs > 1) {
		/* Copy hp_outs to line_outs, backup line_outs in
		 * speaker_outs so that the following routines can handle
		 * HP pins as primary outputs.
		 */
		snd_printdd("stac92xx: Enabling multi-HPs workaround\n");
		memcpy(spec->autocfg.speaker_pins, spec->autocfg.line_out_pins,
		       sizeof(spec->autocfg.line_out_pins));
		spec->autocfg.speaker_outs = spec->autocfg.line_outs;
		memcpy(spec->autocfg.line_out_pins, spec->autocfg.hp_pins,
		       sizeof(spec->autocfg.hp_pins));
		spec->autocfg.line_outs = spec->autocfg.hp_outs;
		spec->autocfg.line_out_type = AUTO_PIN_HP_OUT;
		spec->autocfg.hp_outs = 0;
		hp_swap = 1;
	}
	if (spec->autocfg.mono_out_pin) {
		int dir = get_wcaps(codec, spec->autocfg.mono_out_pin) &
			(AC_WCAP_OUT_AMP | AC_WCAP_IN_AMP);
		u32 caps = query_amp_caps(codec,
				spec->autocfg.mono_out_pin, dir);
		hda_nid_t conn_list[1];

		/* get the mixer node and then the mono mux if it exists */
		if (snd_hda_get_connections(codec,
				spec->autocfg.mono_out_pin, conn_list, 1) &&
				snd_hda_get_connections(codec, conn_list[0],
				conn_list, 1) > 0) {

				int wcaps = get_wcaps(codec, conn_list[0]);
				int wid_type = get_wcaps_type(wcaps);
				/* LR swap check, some stac925x have a mux that
 				 * changes the DACs output path instead of the
 				 * mono-mux path.
 				 */
				if (wid_type == AC_WID_AUD_SEL &&
						!(wcaps & AC_WCAP_LR_SWAP))
					spec->mono_nid = conn_list[0];
		}
		if (dir) {
			hda_nid_t nid = spec->autocfg.mono_out_pin;

			/* most mono outs have a least a mute/unmute switch */
			dir = (dir & AC_WCAP_OUT_AMP) ? HDA_OUTPUT : HDA_INPUT;
			err = stac92xx_add_control(spec, STAC_CTL_WIDGET_MUTE,
				"Mono Playback Switch",
				HDA_COMPOSE_AMP_VAL(nid, 1, 0, dir));
			if (err < 0)
				return err;
			/* check for volume support for the amp */
			if ((caps & AC_AMPCAP_NUM_STEPS)
					>> AC_AMPCAP_NUM_STEPS_SHIFT) {
				err = stac92xx_add_control(spec,
					STAC_CTL_WIDGET_VOL,
					"Mono Playback Volume",
				HDA_COMPOSE_AMP_VAL(nid, 1, 0, dir));
				if (err < 0)
					return err;
			}
		}

		stac92xx_auto_set_pinctl(codec, spec->autocfg.mono_out_pin,
					 AC_PINCTL_OUT_EN);
	}

	if (!spec->multiout.num_dacs) {
		err = stac92xx_auto_fill_dac_nids(codec);
		if (err < 0)
			return err;
		err = stac92xx_auto_create_multi_out_ctls(codec,
							  &spec->autocfg);
		if (err < 0)
			return err;
	}

	/* setup analog beep controls */
	if (spec->anabeep_nid > 0) {
		err = stac92xx_auto_create_beep_ctls(codec,
			spec->anabeep_nid);
		if (err < 0)
			return err;
	}

	/* setup digital beep controls and input device */
#ifdef CONFIG_SND_HDA_INPUT_BEEP
	if (spec->digbeep_nid > 0) {
		hda_nid_t nid = spec->digbeep_nid;
		unsigned int caps;

		err = stac92xx_auto_create_beep_ctls(codec, nid);
		if (err < 0)
			return err;
		err = snd_hda_attach_beep_device(codec, nid);
		if (err < 0)
			return err;
		/* IDT/STAC codecs have linear beep tone parameter */
		codec->beep->linear_tone = 1;
		/* if no beep switch is available, make its own one */
		caps = query_amp_caps(codec, nid, HDA_OUTPUT);
		if (codec->beep &&
		    !((caps & AC_AMPCAP_MUTE) >> AC_AMPCAP_MUTE_SHIFT)) {
			err = stac92xx_beep_switch_ctl(codec);
			if (err < 0)
				return err;
		}
	}
#endif

	err = stac92xx_auto_create_hp_ctls(codec, &spec->autocfg);
	if (err < 0)
		return err;

	/* All output parsing done, now restore the swapped hp pins */
	if (hp_swap) {
		memcpy(spec->autocfg.hp_pins, spec->autocfg.line_out_pins,
		       sizeof(spec->autocfg.hp_pins));
		spec->autocfg.hp_outs = spec->autocfg.line_outs;
		spec->autocfg.line_out_type = AUTO_PIN_HP_OUT;
		spec->autocfg.line_outs = 0;
	}

	if (stac_check_auto_mic(codec)) {
		spec->auto_mic = 1;
		/* only one capture for auto-mic */
		spec->num_adcs = 1;
		spec->num_caps = 1;
		spec->num_muxes = 1;
	}

	for (i = 0; i < spec->num_caps; i++) {
		err = stac92xx_add_capvol_ctls(codec, spec->capvols[i],
					       spec->capsws[i], i);
		if (err < 0)
			return err;
	}

	err = stac92xx_auto_create_analog_input_ctls(codec, &spec->autocfg);
	if (err < 0)
		return err;

	if (spec->mono_nid > 0) {
		err = stac92xx_auto_create_mono_output_ctls(codec);
		if (err < 0)
			return err;
	}
	if (spec->num_dmics > 0 && !spec->dinput_mux)
		if ((err = stac92xx_auto_create_dmic_input_ctls(codec,
						&spec->autocfg)) < 0)
			return err;
	if (spec->num_muxes > 0) {
		err = stac92xx_auto_create_mux_input_ctls(codec);
		if (err < 0)
			return err;
	}
	if (spec->num_smuxes > 0) {
		err = stac92xx_auto_create_spdif_mux_ctls(codec);
		if (err < 0)
			return err;
	}

	err = stac92xx_add_input_source(spec);
	if (err < 0)
		return err;

	spec->multiout.max_channels = spec->multiout.num_dacs * 2;
	if (spec->multiout.max_channels > 2)
		spec->surr_switch = 1;

	if (spec->autocfg.dig_outs)
		spec->multiout.dig_out_nid = dig_out;
	if (dig_in && spec->autocfg.dig_in_pin)
		spec->dig_in_nid = dig_in;

	if (spec->kctls.list)
		spec->mixers[spec->num_mixers++] = spec->kctls.list;

	spec->input_mux = &spec->private_imux;
	if (!spec->dinput_mux)
		spec->dinput_mux = &spec->private_dimux;
	spec->sinput_mux = &spec->private_smux;
	spec->mono_mux = &spec->private_mono_mux;
	return 1;
}

/* add playback controls for HP output */
static int stac9200_auto_create_hp_ctls(struct hda_codec *codec,
					struct auto_pin_cfg *cfg)
{
	struct sigmatel_spec *spec = codec->spec;
	hda_nid_t pin = cfg->hp_pins[0];
	unsigned int wid_caps;

	if (! pin)
		return 0;

	wid_caps = get_wcaps(codec, pin);
	if (wid_caps & AC_WCAP_UNSOL_CAP)
		spec->hp_detect = 1;

	return 0;
}

/* add playback controls for LFE output */
static int stac9200_auto_create_lfe_ctls(struct hda_codec *codec,
					struct auto_pin_cfg *cfg)
{
	struct sigmatel_spec *spec = codec->spec;
	int err;
	hda_nid_t lfe_pin = 0x0;
	int i;

	/*
	 * search speaker outs and line outs for a mono speaker pin
	 * with an amp.  If one is found, add LFE controls
	 * for it.
	 */
	for (i = 0; i < spec->autocfg.speaker_outs && lfe_pin == 0x0; i++) {
		hda_nid_t pin = spec->autocfg.speaker_pins[i];
		unsigned int wcaps = get_wcaps(codec, pin);
		wcaps &= (AC_WCAP_STEREO | AC_WCAP_OUT_AMP);
		if (wcaps == AC_WCAP_OUT_AMP)
			/* found a mono speaker with an amp, must be lfe */
			lfe_pin = pin;
	}

	/* if speaker_outs is 0, then speakers may be in line_outs */
	if (lfe_pin == 0 && spec->autocfg.speaker_outs == 0) {
		for (i = 0; i < spec->autocfg.line_outs && lfe_pin == 0x0; i++) {
			hda_nid_t pin = spec->autocfg.line_out_pins[i];
			unsigned int defcfg;
			defcfg = snd_hda_codec_get_pincfg(codec, pin);
			if (get_defcfg_device(defcfg) == AC_JACK_SPEAKER) {
				unsigned int wcaps = get_wcaps(codec, pin);
				wcaps &= (AC_WCAP_STEREO | AC_WCAP_OUT_AMP);
				if (wcaps == AC_WCAP_OUT_AMP)
					/* found a mono speaker with an amp,
					   must be lfe */
					lfe_pin = pin;
			}
		}
	}

	if (lfe_pin) {
		err = create_controls(codec, "LFE", lfe_pin, 1);
		if (err < 0)
			return err;
	}

	return 0;
}

static int stac9200_parse_auto_config(struct hda_codec *codec)
{
	struct sigmatel_spec *spec = codec->spec;
	int err;

	if ((err = snd_hda_parse_pin_def_config(codec, &spec->autocfg, NULL)) < 0)
		return err;

	if ((err = stac92xx_auto_create_analog_input_ctls(codec, &spec->autocfg)) < 0)
		return err;

	if ((err = stac9200_auto_create_hp_ctls(codec, &spec->autocfg)) < 0)
		return err;

	if ((err = stac9200_auto_create_lfe_ctls(codec, &spec->autocfg)) < 0)
		return err;

	if (spec->num_muxes > 0) {
		err = stac92xx_auto_create_mux_input_ctls(codec);
		if (err < 0)
			return err;
	}

	err = stac92xx_add_input_source(spec);
	if (err < 0)
		return err;

	if (spec->autocfg.dig_outs)
		spec->multiout.dig_out_nid = 0x05;
	if (spec->autocfg.dig_in_pin)
		spec->dig_in_nid = 0x04;

	if (spec->kctls.list)
		spec->mixers[spec->num_mixers++] = spec->kctls.list;

	spec->input_mux = &spec->private_imux;
	spec->dinput_mux = &spec->private_dimux;

	return 1;
}

/*
 * Early 2006 Intel Macintoshes with STAC9220X5 codecs seem to have a
 * funky external mute control using GPIO pins.
 */

static void stac_gpio_set(struct hda_codec *codec, unsigned int mask,
			  unsigned int dir_mask, unsigned int data)
{
	unsigned int gpiostate, gpiomask, gpiodir;

	gpiostate = snd_hda_codec_read(codec, codec->afg, 0,
				       AC_VERB_GET_GPIO_DATA, 0);
	gpiostate = (gpiostate & ~dir_mask) | (data & dir_mask);

	gpiomask = snd_hda_codec_read(codec, codec->afg, 0,
				      AC_VERB_GET_GPIO_MASK, 0);
	gpiomask |= mask;

	gpiodir = snd_hda_codec_read(codec, codec->afg, 0,
				     AC_VERB_GET_GPIO_DIRECTION, 0);
	gpiodir |= dir_mask;

	/* Configure GPIOx as CMOS */
	snd_hda_codec_write(codec, codec->afg, 0, 0x7e7, 0);

	snd_hda_codec_write(codec, codec->afg, 0,
			    AC_VERB_SET_GPIO_MASK, gpiomask);
	snd_hda_codec_read(codec, codec->afg, 0,
			   AC_VERB_SET_GPIO_DIRECTION, gpiodir); /* sync */

	msleep(1);

	snd_hda_codec_read(codec, codec->afg, 0,
			   AC_VERB_SET_GPIO_DATA, gpiostate); /* sync */
}

#ifdef CONFIG_SND_HDA_INPUT_JACK
static void stac92xx_free_jack_priv(struct snd_jack *jack)
{
	struct sigmatel_jack *jacks = jack->private_data;
	jacks->nid = 0;
	jacks->jack = NULL;
}
#endif

static int stac92xx_add_jack(struct hda_codec *codec,
		hda_nid_t nid, int type)
{
#ifdef CONFIG_SND_HDA_INPUT_JACK
	struct sigmatel_spec *spec = codec->spec;
	struct sigmatel_jack *jack;
	int def_conf = snd_hda_codec_get_pincfg(codec, nid);
	int connectivity = get_defcfg_connect(def_conf);
	char name[32];
	int err;

	if (connectivity && connectivity != AC_JACK_PORT_FIXED)
		return 0;

	snd_array_init(&spec->jacks, sizeof(*jack), 32);
	jack = snd_array_new(&spec->jacks);
	if (!jack)
		return -ENOMEM;
	jack->nid = nid;
	jack->type = type;

	snprintf(name, sizeof(name), "%s at %s %s Jack",
		snd_hda_get_jack_type(def_conf),
		snd_hda_get_jack_connectivity(def_conf),
		snd_hda_get_jack_location(def_conf));

	err = snd_jack_new(codec->bus->card, name, type, &jack->jack);
	if (err < 0) {
		jack->nid = 0;
		return err;
	}
	jack->jack->private_data = jack;
	jack->jack->private_free = stac92xx_free_jack_priv;
#endif
	return 0;
}

static int stac_add_event(struct sigmatel_spec *spec, hda_nid_t nid,
			  unsigned char type, int data)
{
	struct sigmatel_event *event;

	snd_array_init(&spec->events, sizeof(*event), 32);
	event = snd_array_new(&spec->events);
	if (!event)
		return -ENOMEM;
	event->nid = nid;
	event->type = type;
	event->tag = spec->events.used;
	event->data = data;

	return event->tag;
}

static struct sigmatel_event *stac_get_event(struct hda_codec *codec,
					     hda_nid_t nid)
{
	struct sigmatel_spec *spec = codec->spec;
	struct sigmatel_event *event = spec->events.list;
	int i;

	for (i = 0; i < spec->events.used; i++, event++) {
		if (event->nid == nid)
			return event;
	}
	return NULL;
}

static struct sigmatel_event *stac_get_event_from_tag(struct hda_codec *codec,
						      unsigned char tag)
{
	struct sigmatel_spec *spec = codec->spec;
	struct sigmatel_event *event = spec->events.list;
	int i;

	for (i = 0; i < spec->events.used; i++, event++) {
		if (event->tag == tag)
			return event;
	}
	return NULL;
}

/* check if given nid is a valid pin and no other events are assigned
 * to it.  If OK, assign the event, set the unsol flag, and returns 1.
 * Otherwise, returns zero.
 */
static int enable_pin_detect(struct hda_codec *codec, hda_nid_t nid,
			     unsigned int type)
{
	struct sigmatel_event *event;
	int tag;

	if (!(get_wcaps(codec, nid) & AC_WCAP_UNSOL_CAP))
		return 0;
	event = stac_get_event(codec, nid);
	if (event) {
		if (event->type != type)
			return 0;
		tag = event->tag;
	} else {
		tag = stac_add_event(codec->spec, nid, type, 0);
		if (tag < 0)
			return 0;
	}
	snd_hda_codec_write_cache(codec, nid, 0,
				  AC_VERB_SET_UNSOLICITED_ENABLE,
				  AC_USRSP_EN | tag);
	return 1;
}

static int is_nid_hp_pin(struct auto_pin_cfg *cfg, hda_nid_t nid)
{
	int i;
	for (i = 0; i < cfg->hp_outs; i++)
		if (cfg->hp_pins[i] == nid)
			return 1; /* nid is a HP-Out */

	return 0; /* nid is not a HP-Out */
};

static void stac92xx_power_down(struct hda_codec *codec)
{
	struct sigmatel_spec *spec = codec->spec;

	/* power down inactive DACs */
	hda_nid_t *dac;
	for (dac = spec->dac_list; *dac; dac++)
		if (!check_all_dac_nids(spec, *dac))
			snd_hda_codec_write(codec, *dac, 0,
					AC_VERB_SET_POWER_STATE, AC_PWRST_D3);
}

static void stac_toggle_power_map(struct hda_codec *codec, hda_nid_t nid,
				  int enable);

/* override some hints from the hwdep entry */
static void stac_store_hints(struct hda_codec *codec)
{
	struct sigmatel_spec *spec = codec->spec;
	const char *p;
	int val;

	val = snd_hda_get_bool_hint(codec, "hp_detect");
	if (val >= 0)
		spec->hp_detect = val;
	p = snd_hda_get_hint(codec, "gpio_mask");
	if (p) {
		spec->gpio_mask = simple_strtoul(p, NULL, 0);
		spec->eapd_mask = spec->gpio_dir = spec->gpio_data =
			spec->gpio_mask;
	}
	p = snd_hda_get_hint(codec, "gpio_dir");
	if (p)
		spec->gpio_dir = simple_strtoul(p, NULL, 0) & spec->gpio_mask;
	p = snd_hda_get_hint(codec, "gpio_data");
	if (p)
		spec->gpio_data = simple_strtoul(p, NULL, 0) & spec->gpio_mask;
	p = snd_hda_get_hint(codec, "eapd_mask");
	if (p)
		spec->eapd_mask = simple_strtoul(p, NULL, 0) & spec->gpio_mask;
	val = snd_hda_get_bool_hint(codec, "eapd_switch");
	if (val >= 0)
		spec->eapd_switch = val;
}

static int stac92xx_init(struct hda_codec *codec)
{
	struct sigmatel_spec *spec = codec->spec;
	struct auto_pin_cfg *cfg = &spec->autocfg;
	unsigned int gpio;
	int i;

	snd_hda_sequence_write(codec, spec->init);

	/* power down adcs initially */
	if (spec->powerdown_adcs)
		for (i = 0; i < spec->num_adcs; i++)
			snd_hda_codec_write(codec,
				spec->adc_nids[i], 0,
				AC_VERB_SET_POWER_STATE, AC_PWRST_D3);

	/* override some hints */
	stac_store_hints(codec);

	/* set up GPIO */
	gpio = spec->gpio_data;
	/* turn on EAPD statically when spec->eapd_switch isn't set.
	 * otherwise, unsol event will turn it on/off dynamically
	 */
	if (!spec->eapd_switch)
		gpio |= spec->eapd_mask;
	stac_gpio_set(codec, spec->gpio_mask, spec->gpio_dir, gpio);

	/* set up pins */
	if (spec->hp_detect) {
		/* Enable unsolicited responses on the HP widget */
		for (i = 0; i < cfg->hp_outs; i++) {
			hda_nid_t nid = cfg->hp_pins[i];
			enable_pin_detect(codec, nid, STAC_HP_EVENT);
		}
		if (cfg->line_out_type == AUTO_PIN_LINE_OUT &&
		    cfg->speaker_outs > 0) {
			/* enable pin-detect for line-outs as well */
			for (i = 0; i < cfg->line_outs; i++) {
				hda_nid_t nid = cfg->line_out_pins[i];
				enable_pin_detect(codec, nid, STAC_LO_EVENT);
			}
		}

		/* force to enable the first line-out; the others are set up
		 * in unsol_event
		 */
		stac92xx_auto_set_pinctl(codec, spec->autocfg.line_out_pins[0],
				AC_PINCTL_OUT_EN);
		/* fake event to set up pins */
		if (cfg->hp_pins[0])
			stac_issue_unsol_event(codec, cfg->hp_pins[0]);
		else if (cfg->line_out_pins[0])
			stac_issue_unsol_event(codec, cfg->line_out_pins[0]);
	} else {
		stac92xx_auto_init_multi_out(codec);
		stac92xx_auto_init_hp_out(codec);
		for (i = 0; i < cfg->hp_outs; i++)
			stac_toggle_power_map(codec, cfg->hp_pins[i], 1);
	}
	if (spec->auto_mic) {
		/* initialize connection to analog input */
		if (spec->dmux_nids)
			snd_hda_codec_write_cache(codec, spec->dmux_nids[0], 0,
					  AC_VERB_SET_CONNECT_SEL, 0);
		if (enable_pin_detect(codec, spec->ext_mic.pin, STAC_MIC_EVENT))
			stac_issue_unsol_event(codec, spec->ext_mic.pin);
	}
	for (i = 0; i < AUTO_PIN_LAST; i++) {
		hda_nid_t nid = cfg->input_pins[i];
		if (nid) {
			unsigned int pinctl, conf;
			if (i == AUTO_PIN_MIC || i == AUTO_PIN_FRONT_MIC) {
				/* for mic pins, force to initialize */
				pinctl = stac92xx_get_default_vref(codec, nid);
				pinctl |= AC_PINCTL_IN_EN;
				stac92xx_auto_set_pinctl(codec, nid, pinctl);
			} else {
				pinctl = snd_hda_codec_read(codec, nid, 0,
					AC_VERB_GET_PIN_WIDGET_CONTROL, 0);
				/* if PINCTL already set then skip */
				/* Also, if both INPUT and OUTPUT are set,
				 * it must be a BIOS bug; need to override, too
				 */
				if (!(pinctl & AC_PINCTL_IN_EN) ||
				    (pinctl & AC_PINCTL_OUT_EN)) {
					pinctl &= ~AC_PINCTL_OUT_EN;
					pinctl |= AC_PINCTL_IN_EN;
					stac92xx_auto_set_pinctl(codec, nid,
								 pinctl);
				}
			}
			conf = snd_hda_codec_get_pincfg(codec, nid);
			if (get_defcfg_connect(conf) != AC_JACK_PORT_FIXED) {
				if (enable_pin_detect(codec, nid,
						      STAC_INSERT_EVENT))
					stac_issue_unsol_event(codec, nid);
			}
		}
	}
	for (i = 0; i < spec->num_dmics; i++)
		stac92xx_auto_set_pinctl(codec, spec->dmic_nids[i],
					AC_PINCTL_IN_EN);
	if (cfg->dig_out_pins[0])
		stac92xx_auto_set_pinctl(codec, cfg->dig_out_pins[0],
					 AC_PINCTL_OUT_EN);
	if (cfg->dig_in_pin)
		stac92xx_auto_set_pinctl(codec, cfg->dig_in_pin,
					 AC_PINCTL_IN_EN);
	for (i = 0; i < spec->num_pwrs; i++)  {
		hda_nid_t nid = spec->pwr_nids[i];
		int pinctl, def_conf;

		/* power on when no jack detection is available */
		if (!spec->hp_detect) {
			stac_toggle_power_map(codec, nid, 1);
			continue;
		}

		if (is_nid_hp_pin(cfg, nid))
			continue; /* already has an unsol event */

		pinctl = snd_hda_codec_read(codec, nid, 0,
					    AC_VERB_GET_PIN_WIDGET_CONTROL, 0);
		/* outputs are only ports capable of power management
		 * any attempts on powering down a input port cause the
		 * referenced VREF to act quirky.
		 */
		if (pinctl & AC_PINCTL_IN_EN) {
			stac_toggle_power_map(codec, nid, 1);
			continue;
		}
		def_conf = snd_hda_codec_get_pincfg(codec, nid);
		def_conf = get_defcfg_connect(def_conf);
		/* skip any ports that don't have jacks since presence
 		 * detection is useless */
		if (def_conf != AC_JACK_PORT_COMPLEX) {
			if (def_conf != AC_JACK_PORT_NONE)
				stac_toggle_power_map(codec, nid, 1);
			continue;
		}
		if (enable_pin_detect(codec, nid, STAC_PWR_EVENT))
			stac_issue_unsol_event(codec, nid);
	}
	if (spec->dac_list)
		stac92xx_power_down(codec);
	return 0;
}

static void stac92xx_free_jacks(struct hda_codec *codec)
{
#ifdef CONFIG_SND_HDA_INPUT_JACK
	/* free jack instances manually when clearing/reconfiguring */
	struct sigmatel_spec *spec = codec->spec;
	if (!codec->bus->shutdown && spec->jacks.list) {
		struct sigmatel_jack *jacks = spec->jacks.list;
		int i;
		for (i = 0; i < spec->jacks.used; i++, jacks++) {
			if (jacks->jack)
				snd_device_free(codec->bus->card, jacks->jack);
		}
	}
	snd_array_free(&spec->jacks);
#endif
}

static void stac92xx_free_kctls(struct hda_codec *codec)
{
	struct sigmatel_spec *spec = codec->spec;

	if (spec->kctls.list) {
		struct snd_kcontrol_new *kctl = spec->kctls.list;
		int i;
		for (i = 0; i < spec->kctls.used; i++)
			kfree(kctl[i].name);
	}
	snd_array_free(&spec->kctls);
}

static void stac92xx_free(struct hda_codec *codec)
{
	struct sigmatel_spec *spec = codec->spec;

	if (! spec)
		return;

	stac92xx_free_jacks(codec);
	snd_array_free(&spec->events);

	kfree(spec);
	snd_hda_detach_beep_device(codec);
}

static void stac92xx_set_pinctl(struct hda_codec *codec, hda_nid_t nid,
				unsigned int flag)
{
	unsigned int old_ctl, pin_ctl;

	pin_ctl = snd_hda_codec_read(codec, nid,
			0, AC_VERB_GET_PIN_WIDGET_CONTROL, 0x00);

	if (pin_ctl & AC_PINCTL_IN_EN) {
		/*
		 * we need to check the current set-up direction of
		 * shared input pins since they can be switched via
		 * "xxx as Output" mixer switch
		 */
		struct sigmatel_spec *spec = codec->spec;
		if (nid == spec->line_switch || nid == spec->mic_switch)
			return;
	}

	old_ctl = pin_ctl;
	/* if setting pin direction bits, clear the current
	   direction bits first */
	if (flag & (AC_PINCTL_IN_EN | AC_PINCTL_OUT_EN))
		pin_ctl &= ~(AC_PINCTL_IN_EN | AC_PINCTL_OUT_EN);
	
	pin_ctl |= flag;
	if (old_ctl != pin_ctl)
		snd_hda_codec_write_cache(codec, nid, 0,
					  AC_VERB_SET_PIN_WIDGET_CONTROL,
					  pin_ctl);
}

static void stac92xx_reset_pinctl(struct hda_codec *codec, hda_nid_t nid,
				  unsigned int flag)
{
	unsigned int pin_ctl = snd_hda_codec_read(codec, nid,
			0, AC_VERB_GET_PIN_WIDGET_CONTROL, 0x00);
	if (pin_ctl & flag)
		snd_hda_codec_write_cache(codec, nid, 0,
					  AC_VERB_SET_PIN_WIDGET_CONTROL,
					  pin_ctl & ~flag);
}

static int get_pin_presence(struct hda_codec *codec, hda_nid_t nid)
{
	if (!nid)
		return 0;
	if (snd_hda_codec_read(codec, nid, 0, AC_VERB_GET_PIN_SENSE, 0x00)
	    & (1 << 31))
		return 1;
	return 0;
}

static void stac92xx_line_out_detect(struct hda_codec *codec,
				     int presence)
{
	struct sigmatel_spec *spec = codec->spec;
	struct auto_pin_cfg *cfg = &spec->autocfg;
	int i;

	for (i = 0; i < cfg->line_outs; i++) {
		if (presence)
			break;
		presence = get_pin_presence(codec, cfg->line_out_pins[i]);
		if (presence) {
			unsigned int pinctl;
			pinctl = snd_hda_codec_read(codec,
						    cfg->line_out_pins[i], 0,
					    AC_VERB_GET_PIN_WIDGET_CONTROL, 0);
			if (pinctl & AC_PINCTL_IN_EN)
				presence = 0; /* mic- or line-input */
		}
	}

	if (presence) {
		/* disable speakers */
		for (i = 0; i < cfg->speaker_outs; i++)
			stac92xx_reset_pinctl(codec, cfg->speaker_pins[i],
						AC_PINCTL_OUT_EN);
		if (spec->eapd_mask && spec->eapd_switch)
			stac_gpio_set(codec, spec->gpio_mask,
				spec->gpio_dir, spec->gpio_data &
				~spec->eapd_mask);
	} else {
		/* enable speakers */
		for (i = 0; i < cfg->speaker_outs; i++)
			stac92xx_set_pinctl(codec, cfg->speaker_pins[i],
						AC_PINCTL_OUT_EN);
		if (spec->eapd_mask && spec->eapd_switch)
			stac_gpio_set(codec, spec->gpio_mask,
				spec->gpio_dir, spec->gpio_data |
				spec->eapd_mask);
	}
} 

/* return non-zero if the hp-pin of the given array index isn't
 * a jack-detection target
 */
static int no_hp_sensing(struct sigmatel_spec *spec, int i)
{
	struct auto_pin_cfg *cfg = &spec->autocfg;

	/* ignore sensing of shared line and mic jacks */
	if (cfg->hp_pins[i] == spec->line_switch)
		return 1;
	if (cfg->hp_pins[i] == spec->mic_switch)
		return 1;
	/* ignore if the pin is set as line-out */
	if (cfg->hp_pins[i] == spec->hp_switch)
		return 1;
	return 0;
}

static void stac92xx_hp_detect(struct hda_codec *codec)
{
	struct sigmatel_spec *spec = codec->spec;
	struct auto_pin_cfg *cfg = &spec->autocfg;
	int i, presence;

	presence = 0;
	if (spec->gpio_mute)
		presence = !(snd_hda_codec_read(codec, codec->afg, 0,
			AC_VERB_GET_GPIO_DATA, 0) & spec->gpio_mute);

	for (i = 0; i < cfg->hp_outs; i++) {
		if (presence)
			break;
		if (no_hp_sensing(spec, i))
			continue;
		presence = get_pin_presence(codec, cfg->hp_pins[i]);
		if (presence) {
			unsigned int pinctl;
			pinctl = snd_hda_codec_read(codec, cfg->hp_pins[i], 0,
					    AC_VERB_GET_PIN_WIDGET_CONTROL, 0);
			if (pinctl & AC_PINCTL_IN_EN)
				presence = 0; /* mic- or line-input */
		}
	}

	if (presence) {
		/* disable lineouts */
		if (spec->hp_switch)
			stac92xx_reset_pinctl(codec, spec->hp_switch,
					      AC_PINCTL_OUT_EN);
		for (i = 0; i < cfg->line_outs; i++)
			stac92xx_reset_pinctl(codec, cfg->line_out_pins[i],
						AC_PINCTL_OUT_EN);
	} else {
		/* enable lineouts */
		if (spec->hp_switch)
			stac92xx_set_pinctl(codec, spec->hp_switch,
					    AC_PINCTL_OUT_EN);
		for (i = 0; i < cfg->line_outs; i++)
			stac92xx_set_pinctl(codec, cfg->line_out_pins[i],
						AC_PINCTL_OUT_EN);
	}
	stac92xx_line_out_detect(codec, presence);
	/* toggle hp outs */
	for (i = 0; i < cfg->hp_outs; i++) {
		unsigned int val = AC_PINCTL_OUT_EN | AC_PINCTL_HP_EN;
		if (no_hp_sensing(spec, i))
			continue;
		if (presence)
			stac92xx_set_pinctl(codec, cfg->hp_pins[i], val);
#if 0 /* FIXME */
/* Resetting the pinctl like below may lead to (a sort of) regressions
 * on some devices since they use the HP pin actually for line/speaker
 * outs although the default pin config shows a different pin (that is
 * wrong and useless).
 *
 * So, it's basically a problem of default pin configs, likely a BIOS issue.
 * But, disabling the code below just works around it, and I'm too tired of
 * bug reports with such devices... 
 */
		else
			stac92xx_reset_pinctl(codec, cfg->hp_pins[i], val);
#endif /* FIXME */
	}
} 

static void stac_toggle_power_map(struct hda_codec *codec, hda_nid_t nid,
				  int enable)
{
	struct sigmatel_spec *spec = codec->spec;
	unsigned int idx, val;

	for (idx = 0; idx < spec->num_pwrs; idx++) {
		if (spec->pwr_nids[idx] == nid)
			break;
	}
	if (idx >= spec->num_pwrs)
		return;

	/* several codecs have two power down bits */
	if (spec->pwr_mapping)
		idx = spec->pwr_mapping[idx];
	else
		idx = 1 << idx;

	val = snd_hda_codec_read(codec, codec->afg, 0, 0x0fec, 0x0) & 0xff;
	if (enable)
		val &= ~idx;
	else
		val |= idx;

	/* power down unused output ports */
	snd_hda_codec_write(codec, codec->afg, 0, 0x7ec, val);
}

static void stac92xx_pin_sense(struct hda_codec *codec, hda_nid_t nid)
{
	stac_toggle_power_map(codec, nid, get_pin_presence(codec, nid));
}

static void stac92xx_report_jack(struct hda_codec *codec, hda_nid_t nid)
{
	struct sigmatel_spec *spec = codec->spec;
	struct sigmatel_jack *jacks = spec->jacks.list;

	if (jacks) {
		int i;
		for (i = 0; i < spec->jacks.used; i++) {
			if (jacks->nid == nid) {
				unsigned int pin_ctl =
					snd_hda_codec_read(codec, nid,
					0, AC_VERB_GET_PIN_WIDGET_CONTROL,
					 0x00);
				int type = jacks->type;
				if (type == (SND_JACK_LINEOUT
						| SND_JACK_HEADPHONE))
					type = (pin_ctl & AC_PINCTL_HP_EN)
					? SND_JACK_HEADPHONE : SND_JACK_LINEOUT;
				snd_jack_report(jacks->jack,
					get_pin_presence(codec, nid)
					? type : 0);
			}
			jacks++;
		}
	}
}

static void stac92xx_mic_detect(struct hda_codec *codec)
{
	struct sigmatel_spec *spec = codec->spec;
	struct sigmatel_mic_route *mic;

	if (get_pin_presence(codec, spec->ext_mic.pin))
		mic = &spec->ext_mic;
	else
		mic = &spec->int_mic;
<<<<<<< HEAD
	if (mic->dmux_idx)
		snd_hda_codec_write_cache(codec, spec->dmux_nids[0], 0,
					  AC_VERB_SET_CONNECT_SEL,
					  mic->dmux_idx);
	else
=======
	if (mic->dmux_idx >= 0)
		snd_hda_codec_write_cache(codec, spec->dmux_nids[0], 0,
					  AC_VERB_SET_CONNECT_SEL,
					  mic->dmux_idx);
	if (mic->mux_idx >= 0)
>>>>>>> 7fa9742b
		snd_hda_codec_write_cache(codec, spec->mux_nids[0], 0,
					  AC_VERB_SET_CONNECT_SEL,
					  mic->mux_idx);
}

static void stac_issue_unsol_event(struct hda_codec *codec, hda_nid_t nid)
{
	struct sigmatel_event *event = stac_get_event(codec, nid);
	if (!event)
		return;
	codec->patch_ops.unsol_event(codec, (unsigned)event->tag << 26);
}

static void stac92xx_unsol_event(struct hda_codec *codec, unsigned int res)
{
	struct sigmatel_spec *spec = codec->spec;
	struct sigmatel_event *event;
	int tag, data;

	tag = (res >> 26) & 0x7f;
	event = stac_get_event_from_tag(codec, tag);
	if (!event)
		return;

	switch (event->type) {
	case STAC_HP_EVENT:
	case STAC_LO_EVENT:
		stac92xx_hp_detect(codec);
		break;
	case STAC_MIC_EVENT:
		stac92xx_mic_detect(codec);
		break;
	}

	switch (event->type) {
	case STAC_HP_EVENT:
	case STAC_LO_EVENT:
	case STAC_MIC_EVENT:
	case STAC_INSERT_EVENT:
	case STAC_PWR_EVENT:
		if (spec->num_pwrs > 0)
			stac92xx_pin_sense(codec, event->nid);
		stac92xx_report_jack(codec, event->nid);

		switch (codec->subsystem_id) {
		case 0x103c308f:
			if (event->nid == 0xb) {
				int pin = AC_PINCTL_IN_EN;

				if (get_pin_presence(codec, 0xa)
						&& get_pin_presence(codec, 0xb))
					pin |= AC_PINCTL_VREF_80;
				if (!get_pin_presence(codec, 0xb))
					pin |= AC_PINCTL_VREF_80;

				/* toggle VREF state based on mic + hp pin
				 * status
				 */
				stac92xx_auto_set_pinctl(codec, 0x0a, pin);
			}
		}
		break;
	case STAC_VREF_EVENT:
		data = snd_hda_codec_read(codec, codec->afg, 0,
					  AC_VERB_GET_GPIO_DATA, 0);
		/* toggle VREF state based on GPIOx status */
		snd_hda_codec_write(codec, codec->afg, 0, 0x7e0,
				    !!(data & (1 << event->data)));
		break;
	}
}

#ifdef CONFIG_PROC_FS
static void stac92hd_proc_hook(struct snd_info_buffer *buffer,
			       struct hda_codec *codec, hda_nid_t nid)
{
	if (nid == codec->afg)
		snd_iprintf(buffer, "Power-Map: 0x%02x\n", 
			    snd_hda_codec_read(codec, nid, 0, 0x0fec, 0x0));
}

static void analog_loop_proc_hook(struct snd_info_buffer *buffer,
				  struct hda_codec *codec,
				  unsigned int verb)
{
	snd_iprintf(buffer, "Analog Loopback: 0x%02x\n",
		    snd_hda_codec_read(codec, codec->afg, 0, verb, 0));
}

/* stac92hd71bxx, stac92hd73xx */
static void stac92hd7x_proc_hook(struct snd_info_buffer *buffer,
				 struct hda_codec *codec, hda_nid_t nid)
{
	stac92hd_proc_hook(buffer, codec, nid);
	if (nid == codec->afg)
		analog_loop_proc_hook(buffer, codec, 0xfa0);
}

static void stac9205_proc_hook(struct snd_info_buffer *buffer,
			       struct hda_codec *codec, hda_nid_t nid)
{
	if (nid == codec->afg)
		analog_loop_proc_hook(buffer, codec, 0xfe0);
}

static void stac927x_proc_hook(struct snd_info_buffer *buffer,
			       struct hda_codec *codec, hda_nid_t nid)
{
	if (nid == codec->afg)
		analog_loop_proc_hook(buffer, codec, 0xfeb);
}
#else
#define stac92hd_proc_hook	NULL
#define stac92hd7x_proc_hook	NULL
#define stac9205_proc_hook	NULL
#define stac927x_proc_hook	NULL
#endif

#ifdef SND_HDA_NEEDS_RESUME
static int stac92xx_resume(struct hda_codec *codec)
{
	struct sigmatel_spec *spec = codec->spec;

	stac92xx_init(codec);
	snd_hda_codec_resume_amp(codec);
	snd_hda_codec_resume_cache(codec);
	/* fake event to set up pins again to override cached values */
	if (spec->hp_detect) {
		if (spec->autocfg.hp_pins[0])
			stac_issue_unsol_event(codec, spec->autocfg.hp_pins[0]);
		else if (spec->autocfg.line_out_pins[0])
			stac_issue_unsol_event(codec,
					       spec->autocfg.line_out_pins[0]);
	}
	return 0;
}

/*
 * using power check for controlling mute led of HP notebooks
 * check for mute state only on Speakers (nid = 0x10)
 *
 * For this feature CONFIG_SND_HDA_POWER_SAVE is needed, otherwise
 * the LED is NOT working properly !
 *
 * Changed name to reflect that it now works for any designated
 * model, not just HP HDX.
 */

#ifdef CONFIG_SND_HDA_POWER_SAVE
static int stac92xx_hp_check_power_status(struct hda_codec *codec,
					      hda_nid_t nid)
{
	struct sigmatel_spec *spec = codec->spec;

	if (nid == 0x10) {
		if (snd_hda_codec_amp_read(codec, nid, 0, HDA_OUTPUT, 0) &
		    HDA_AMP_MUTE)
			spec->gpio_data &= ~spec->gpio_led; /* orange */
		else
			spec->gpio_data |= spec->gpio_led; /* white */

		stac_gpio_set(codec, spec->gpio_mask,
			      spec->gpio_dir,
			      spec->gpio_data);
	}

	return 0;
}
#endif

static int stac92xx_suspend(struct hda_codec *codec, pm_message_t state)
{
	struct sigmatel_spec *spec = codec->spec;
	int i;
	hda_nid_t nid;

	/* reset each pin before powering down DAC/ADC to avoid click noise */
	nid = codec->start_nid;
	for (i = 0; i < codec->num_nodes; i++, nid++) {
		unsigned int wcaps = get_wcaps(codec, nid);
		unsigned int wid_type = get_wcaps_type(wcaps);
		if (wid_type == AC_WID_PIN)
			snd_hda_codec_read(codec, nid, 0,
				AC_VERB_SET_PIN_WIDGET_CONTROL, 0);
	}

	if (spec->eapd_mask)
		stac_gpio_set(codec, spec->gpio_mask,
				spec->gpio_dir, spec->gpio_data &
				~spec->eapd_mask);
	return 0;
}
#endif

static struct hda_codec_ops stac92xx_patch_ops = {
	.build_controls = stac92xx_build_controls,
	.build_pcms = stac92xx_build_pcms,
	.init = stac92xx_init,
	.free = stac92xx_free,
	.unsol_event = stac92xx_unsol_event,
#ifdef SND_HDA_NEEDS_RESUME
	.suspend = stac92xx_suspend,
	.resume = stac92xx_resume,
#endif
};

static int patch_stac9200(struct hda_codec *codec)
{
	struct sigmatel_spec *spec;
	int err;

	spec  = kzalloc(sizeof(*spec), GFP_KERNEL);
	if (spec == NULL)
		return -ENOMEM;

	codec->spec = spec;
	spec->num_pins = ARRAY_SIZE(stac9200_pin_nids);
	spec->pin_nids = stac9200_pin_nids;
	spec->board_config = snd_hda_check_board_config(codec, STAC_9200_MODELS,
							stac9200_models,
							stac9200_cfg_tbl);
	if (spec->board_config < 0)
		snd_printdd(KERN_INFO "hda_codec: %s: BIOS auto-probing.\n",
			    codec->chip_name);
	else
		stac92xx_set_config_regs(codec,
					 stac9200_brd_tbl[spec->board_config]);

	spec->multiout.max_channels = 2;
	spec->multiout.num_dacs = 1;
	spec->multiout.dac_nids = stac9200_dac_nids;
	spec->adc_nids = stac9200_adc_nids;
	spec->mux_nids = stac9200_mux_nids;
	spec->num_muxes = 1;
	spec->num_dmics = 0;
	spec->num_adcs = 1;
	spec->num_pwrs = 0;

	if (spec->board_config == STAC_9200_M4 ||
	    spec->board_config == STAC_9200_M4_2 ||
	    spec->board_config == STAC_9200_OQO)
		spec->init = stac9200_eapd_init;
	else
		spec->init = stac9200_core_init;
	spec->mixer = stac9200_mixer;

	if (spec->board_config == STAC_9200_PANASONIC) {
		spec->gpio_mask = spec->gpio_dir = 0x09;
		spec->gpio_data = 0x00;
	}

	err = stac9200_parse_auto_config(codec);
	if (err < 0) {
		stac92xx_free(codec);
		return err;
	}

	/* CF-74 has no headphone detection, and the driver should *NOT*
	 * do detection and HP/speaker toggle because the hardware does it.
	 */
	if (spec->board_config == STAC_9200_PANASONIC)
		spec->hp_detect = 0;

	codec->patch_ops = stac92xx_patch_ops;

	return 0;
}

static int patch_stac925x(struct hda_codec *codec)
{
	struct sigmatel_spec *spec;
	int err;

	spec  = kzalloc(sizeof(*spec), GFP_KERNEL);
	if (spec == NULL)
		return -ENOMEM;

	codec->spec = spec;
	spec->num_pins = ARRAY_SIZE(stac925x_pin_nids);
	spec->pin_nids = stac925x_pin_nids;

	/* Check first for codec ID */
	spec->board_config = snd_hda_check_board_codec_sid_config(codec,
							STAC_925x_MODELS,
							stac925x_models,
							stac925x_codec_id_cfg_tbl);

	/* Now checks for PCI ID, if codec ID is not found */
	if (spec->board_config < 0)
		spec->board_config = snd_hda_check_board_config(codec,
							STAC_925x_MODELS,
							stac925x_models,
							stac925x_cfg_tbl);
 again:
	if (spec->board_config < 0)
		snd_printdd(KERN_INFO "hda_codec: %s: BIOS auto-probing.\n",
			    codec->chip_name);
	else
		stac92xx_set_config_regs(codec,
					 stac925x_brd_tbl[spec->board_config]);

	spec->multiout.max_channels = 2;
	spec->multiout.num_dacs = 1;
	spec->multiout.dac_nids = stac925x_dac_nids;
	spec->adc_nids = stac925x_adc_nids;
	spec->mux_nids = stac925x_mux_nids;
	spec->num_muxes = 1;
	spec->num_adcs = 1;
	spec->num_pwrs = 0;
	switch (codec->vendor_id) {
	case 0x83847632: /* STAC9202  */
	case 0x83847633: /* STAC9202D */
	case 0x83847636: /* STAC9251  */
	case 0x83847637: /* STAC9251D */
		spec->num_dmics = STAC925X_NUM_DMICS;
		spec->dmic_nids = stac925x_dmic_nids;
		spec->num_dmuxes = ARRAY_SIZE(stac925x_dmux_nids);
		spec->dmux_nids = stac925x_dmux_nids;
		break;
	default:
		spec->num_dmics = 0;
		break;
	}

	spec->init = stac925x_core_init;
	spec->mixer = stac925x_mixer;
	spec->num_caps = 1;
	spec->capvols = stac925x_capvols;
	spec->capsws = stac925x_capsws;

	err = stac92xx_parse_auto_config(codec, 0x8, 0x7);
	if (!err) {
		if (spec->board_config < 0) {
			printk(KERN_WARNING "hda_codec: No auto-config is "
			       "available, default to model=ref\n");
			spec->board_config = STAC_925x_REF;
			goto again;
		}
		err = -EINVAL;
	}
	if (err < 0) {
		stac92xx_free(codec);
		return err;
	}

	codec->patch_ops = stac92xx_patch_ops;

	return 0;
}

static int patch_stac92hd73xx(struct hda_codec *codec)
{
	struct sigmatel_spec *spec;
	hda_nid_t conn[STAC92HD73_DAC_COUNT + 2];
	int err = 0;
	int num_dacs;

	spec  = kzalloc(sizeof(*spec), GFP_KERNEL);
	if (spec == NULL)
		return -ENOMEM;

	codec->spec = spec;
	codec->slave_dig_outs = stac92hd73xx_slave_dig_outs;
	spec->num_pins = ARRAY_SIZE(stac92hd73xx_pin_nids);
	spec->pin_nids = stac92hd73xx_pin_nids;
	spec->board_config = snd_hda_check_board_config(codec,
							STAC_92HD73XX_MODELS,
							stac92hd73xx_models,
							stac92hd73xx_cfg_tbl);
	/* check codec subsystem id if not found */
	if (spec->board_config < 0)
		spec->board_config =
			snd_hda_check_board_codec_sid_config(codec,
				STAC_92HD73XX_MODELS, stac92hd73xx_models,
				stac92hd73xx_codec_id_cfg_tbl);
again:
	if (spec->board_config < 0)
		snd_printdd(KERN_INFO "hda_codec: %s: BIOS auto-probing.\n",
			    codec->chip_name);
	else
		stac92xx_set_config_regs(codec,
				stac92hd73xx_brd_tbl[spec->board_config]);

	num_dacs = snd_hda_get_connections(codec, 0x0a,
			conn, STAC92HD73_DAC_COUNT + 2) - 1;

	if (num_dacs < 3 || num_dacs > 5) {
		printk(KERN_WARNING "hda_codec: Could not determine "
		       "number of channels defaulting to DAC count\n");
		num_dacs = STAC92HD73_DAC_COUNT;
	}
	spec->init = stac92hd73xx_core_init;
	switch (num_dacs) {
	case 0x3: /* 6 Channel */
		spec->aloopback_ctl = stac92hd73xx_6ch_loopback;
		break;
	case 0x4: /* 8 Channel */
		spec->aloopback_ctl = stac92hd73xx_8ch_loopback;
		break;
	case 0x5: /* 10 Channel */
		spec->aloopback_ctl = stac92hd73xx_10ch_loopback;
		break;
	}
	spec->multiout.dac_nids = spec->dac_nids;

	spec->aloopback_mask = 0x01;
	spec->aloopback_shift = 8;

	spec->digbeep_nid = 0x1c;
	spec->mux_nids = stac92hd73xx_mux_nids;
	spec->adc_nids = stac92hd73xx_adc_nids;
	spec->dmic_nids = stac92hd73xx_dmic_nids;
	spec->dmux_nids = stac92hd73xx_dmux_nids;
	spec->smux_nids = stac92hd73xx_smux_nids;

	spec->num_muxes = ARRAY_SIZE(stac92hd73xx_mux_nids);
	spec->num_adcs = ARRAY_SIZE(stac92hd73xx_adc_nids);
	spec->num_dmuxes = ARRAY_SIZE(stac92hd73xx_dmux_nids);

	spec->num_caps = STAC92HD73XX_NUM_CAPS;
	spec->capvols = stac92hd73xx_capvols;
	spec->capsws = stac92hd73xx_capsws;

	switch (spec->board_config) {
	case STAC_DELL_EQ:
		spec->init = dell_eq_core_init;
		/* fallthru */
	case STAC_DELL_M6_AMIC:
	case STAC_DELL_M6_DMIC:
	case STAC_DELL_M6_BOTH:
		spec->num_smuxes = 0;
		spec->eapd_switch = 0;

		switch (spec->board_config) {
		case STAC_DELL_M6_AMIC: /* Analog Mics */
			snd_hda_codec_set_pincfg(codec, 0x0b, 0x90A70170);
			spec->num_dmics = 0;
			break;
		case STAC_DELL_M6_DMIC: /* Digital Mics */
			snd_hda_codec_set_pincfg(codec, 0x13, 0x90A60160);
			spec->num_dmics = 1;
			break;
		case STAC_DELL_M6_BOTH: /* Both */
			snd_hda_codec_set_pincfg(codec, 0x0b, 0x90A70170);
			snd_hda_codec_set_pincfg(codec, 0x13, 0x90A60160);
			spec->num_dmics = 1;
			break;
		}
		break;
	case STAC_ALIENWARE_M17X:
		spec->num_dmics = STAC92HD73XX_NUM_DMICS;
		spec->num_smuxes = ARRAY_SIZE(stac92hd73xx_smux_nids);
		spec->eapd_switch = 0;
		break;
	default:
		spec->num_dmics = STAC92HD73XX_NUM_DMICS;
		spec->num_smuxes = ARRAY_SIZE(stac92hd73xx_smux_nids);
		spec->eapd_switch = 1;
		break;
	}
	if (spec->board_config != STAC_92HD73XX_REF) {
		/* GPIO0 High = Enable EAPD */
		spec->eapd_mask = spec->gpio_mask = spec->gpio_dir = 0x1;
		spec->gpio_data = 0x01;
	}

	spec->num_pwrs = ARRAY_SIZE(stac92hd73xx_pwr_nids);
	spec->pwr_nids = stac92hd73xx_pwr_nids;

	err = stac92xx_parse_auto_config(codec, 0x25, 0x27);

	if (!err) {
		if (spec->board_config < 0) {
			printk(KERN_WARNING "hda_codec: No auto-config is "
			       "available, default to model=ref\n");
			spec->board_config = STAC_92HD73XX_REF;
			goto again;
		}
		err = -EINVAL;
	}

	if (err < 0) {
		stac92xx_free(codec);
		return err;
	}

	if (spec->board_config == STAC_92HD73XX_NO_JD)
		spec->hp_detect = 0;

	codec->patch_ops = stac92xx_patch_ops;

	codec->proc_widget_hook = stac92hd7x_proc_hook;

	return 0;
}

static int patch_stac92hd83xxx(struct hda_codec *codec)
{
	struct sigmatel_spec *spec;
	hda_nid_t conn[STAC92HD83_DAC_COUNT + 1];
	int err;
	int num_dacs;
	hda_nid_t nid;

	spec  = kzalloc(sizeof(*spec), GFP_KERNEL);
	if (spec == NULL)
		return -ENOMEM;

	codec->spec = spec;
	codec->slave_dig_outs = stac92hd83xxx_slave_dig_outs;
	spec->digbeep_nid = 0x21;
	spec->mux_nids = stac92hd83xxx_mux_nids;
	spec->num_muxes = ARRAY_SIZE(stac92hd83xxx_mux_nids);
	spec->adc_nids = stac92hd83xxx_adc_nids;
	spec->num_adcs = ARRAY_SIZE(stac92hd83xxx_adc_nids);
	spec->pwr_nids = stac92hd83xxx_pwr_nids;
	spec->pwr_mapping = stac92hd83xxx_pwr_mapping;
	spec->num_pwrs = ARRAY_SIZE(stac92hd83xxx_pwr_nids);
	spec->multiout.dac_nids = spec->dac_nids;

	spec->init = stac92hd83xxx_core_init;
	spec->num_pins = ARRAY_SIZE(stac92hd83xxx_pin_nids);
	spec->pin_nids = stac92hd83xxx_pin_nids;
	spec->num_caps = STAC92HD83XXX_NUM_CAPS;
	spec->capvols = stac92hd83xxx_capvols;
	spec->capsws = stac92hd83xxx_capsws;

	spec->board_config = snd_hda_check_board_config(codec,
							STAC_92HD83XXX_MODELS,
							stac92hd83xxx_models,
							stac92hd83xxx_cfg_tbl);
again:
	if (spec->board_config < 0)
		snd_printdd(KERN_INFO "hda_codec: %s: BIOS auto-probing.\n",
			    codec->chip_name);
	else
		stac92xx_set_config_regs(codec,
				stac92hd83xxx_brd_tbl[spec->board_config]);

	switch (codec->vendor_id) {
	case 0x111d7604:
	case 0x111d7605:
	case 0x111d76d5:
		if (spec->board_config == STAC_92HD83XXX_PWR_REF)
			break;
		spec->num_pwrs = 0;
		break;
	}

	err = stac92xx_parse_auto_config(codec, 0x1d, 0);
	if (!err) {
		if (spec->board_config < 0) {
			printk(KERN_WARNING "hda_codec: No auto-config is "
			       "available, default to model=ref\n");
			spec->board_config = STAC_92HD83XXX_REF;
			goto again;
		}
		err = -EINVAL;
	}

	if (err < 0) {
		stac92xx_free(codec);
		return err;
	}

	switch (spec->board_config) {
	case STAC_DELL_S14:
		nid = 0xf;
		break;
	default:
		nid = 0xe;
		break;
	}

	num_dacs = snd_hda_get_connections(codec, nid,
				conn, STAC92HD83_DAC_COUNT + 1) - 1;
	if (num_dacs < 0)
		num_dacs = STAC92HD83_DAC_COUNT;

	/* set port X to select the last DAC
	 */
	snd_hda_codec_write_cache(codec, nid, 0,
			AC_VERB_SET_CONNECT_SEL, num_dacs);

	codec->patch_ops = stac92xx_patch_ops;

	codec->proc_widget_hook = stac92hd_proc_hook;

	return 0;
}

/* get the pin connection (fixed, none, etc) */
static unsigned int stac_get_defcfg_connect(struct hda_codec *codec, int idx)
{
	struct sigmatel_spec *spec = codec->spec;
	unsigned int cfg;

	cfg = snd_hda_codec_get_pincfg(codec, spec->pin_nids[idx]);
	return get_defcfg_connect(cfg);
}

static int stac92hd71bxx_connected_ports(struct hda_codec *codec,
					 hda_nid_t *nids, int num_nids)
{
	struct sigmatel_spec *spec = codec->spec;
	int idx, num;
	unsigned int def_conf;

	for (num = 0; num < num_nids; num++) {
		for (idx = 0; idx < spec->num_pins; idx++)
			if (spec->pin_nids[idx] == nids[num])
				break;
		if (idx >= spec->num_pins)
			break;
		def_conf = stac_get_defcfg_connect(codec, idx);
		if (def_conf == AC_JACK_PORT_NONE)
			break;
	}
	return num;
}

static int stac92hd71bxx_connected_smuxes(struct hda_codec *codec,
					  hda_nid_t dig0pin)
{
	struct sigmatel_spec *spec = codec->spec;
	int idx;

	for (idx = 0; idx < spec->num_pins; idx++)
		if (spec->pin_nids[idx] == dig0pin)
			break;
	if ((idx + 2) >= spec->num_pins)
		return 0;

	/* dig1pin case */
	if (stac_get_defcfg_connect(codec, idx + 1) != AC_JACK_PORT_NONE)
		return 2;

	/* dig0pin + dig2pin case */
	if (stac_get_defcfg_connect(codec, idx + 2) != AC_JACK_PORT_NONE)
		return 2;
	if (stac_get_defcfg_connect(codec, idx) != AC_JACK_PORT_NONE)
		return 1;
	else
		return 0;
}

static int patch_stac92hd71bxx(struct hda_codec *codec)
{
	struct sigmatel_spec *spec;
	struct hda_verb *unmute_init = stac92hd71bxx_unmute_core_init;
	int err = 0;

	spec  = kzalloc(sizeof(*spec), GFP_KERNEL);
	if (spec == NULL)
		return -ENOMEM;

	codec->spec = spec;
	codec->patch_ops = stac92xx_patch_ops;
	spec->num_pins = STAC92HD71BXX_NUM_PINS;
	switch (codec->vendor_id) {
	case 0x111d76b6:
	case 0x111d76b7:
		spec->pin_nids = stac92hd71bxx_pin_nids_4port;
		break;
	case 0x111d7603:
	case 0x111d7608:
		/* On 92HD75Bx 0x27 isn't a pin nid */
		spec->num_pins--;
		/* fallthrough */
	default:
		spec->pin_nids = stac92hd71bxx_pin_nids_6port;
	}
	spec->num_pwrs = ARRAY_SIZE(stac92hd71bxx_pwr_nids);
	spec->board_config = snd_hda_check_board_config(codec,
							STAC_92HD71BXX_MODELS,
							stac92hd71bxx_models,
							stac92hd71bxx_cfg_tbl);
again:
	if (spec->board_config < 0)
		snd_printdd(KERN_INFO "hda_codec: %s: BIOS auto-probing.\n",
			    codec->chip_name);
	else
		stac92xx_set_config_regs(codec,
				stac92hd71bxx_brd_tbl[spec->board_config]);

	if (spec->board_config != STAC_92HD71BXX_REF) {
		/* GPIO0 = EAPD */
		spec->gpio_mask = 0x01;
		spec->gpio_dir = 0x01;
		spec->gpio_data = 0x01;
	}

	spec->dmic_nids = stac92hd71bxx_dmic_nids;
	spec->dmux_nids = stac92hd71bxx_dmux_nids;

	spec->num_caps = STAC92HD71BXX_NUM_CAPS;
	spec->capvols = stac92hd71bxx_capvols;
	spec->capsws = stac92hd71bxx_capsws;

	switch (codec->vendor_id) {
	case 0x111d76b6: /* 4 Port without Analog Mixer */
	case 0x111d76b7:
		unmute_init++;
		/* fallthru */
	case 0x111d76b4: /* 6 Port without Analog Mixer */
	case 0x111d76b5:
		spec->init = stac92hd71bxx_core_init;
		codec->slave_dig_outs = stac92hd71bxx_slave_dig_outs;
		spec->num_dmics = stac92hd71bxx_connected_ports(codec,
					stac92hd71bxx_dmic_nids,
					STAC92HD71BXX_NUM_DMICS);
		break;
	case 0x111d7608: /* 5 Port with Analog Mixer */
		switch (spec->board_config) {
		case STAC_HP_M4:
			/* Enable VREF power saving on GPIO1 detect */
			err = stac_add_event(spec, codec->afg,
					     STAC_VREF_EVENT, 0x02);
			if (err < 0)
				return err;
			snd_hda_codec_write_cache(codec, codec->afg, 0,
				AC_VERB_SET_GPIO_UNSOLICITED_RSP_MASK, 0x02);
			snd_hda_codec_write_cache(codec, codec->afg, 0,
				AC_VERB_SET_UNSOLICITED_ENABLE,
				AC_USRSP_EN | err);
			spec->gpio_mask |= 0x02;
			break;
		}
		if ((codec->revision_id & 0xf) == 0 ||
		    (codec->revision_id & 0xf) == 1)
			spec->stream_delay = 40; /* 40 milliseconds */

		/* no output amps */
		spec->num_pwrs = 0;
		/* disable VSW */
		spec->init = stac92hd71bxx_core_init;
		unmute_init++;
		snd_hda_codec_set_pincfg(codec, 0x0f, 0x40f000f0);
		snd_hda_codec_set_pincfg(codec, 0x19, 0x40f000f3);
		stac92hd71bxx_dmic_nids[STAC92HD71BXX_NUM_DMICS - 1] = 0;
		spec->num_dmics = stac92hd71bxx_connected_ports(codec,
					stac92hd71bxx_dmic_nids,
					STAC92HD71BXX_NUM_DMICS - 1);
		break;
	case 0x111d7603: /* 6 Port with Analog Mixer */
		if ((codec->revision_id & 0xf) == 1)
			spec->stream_delay = 40; /* 40 milliseconds */

		/* no output amps */
		spec->num_pwrs = 0;
		/* fallthru */
	default:
		spec->init = stac92hd71bxx_core_init;
		codec->slave_dig_outs = stac92hd71bxx_slave_dig_outs;
		spec->num_dmics = stac92hd71bxx_connected_ports(codec,
					stac92hd71bxx_dmic_nids,
					STAC92HD71BXX_NUM_DMICS);
		break;
	}

	if (get_wcaps(codec, 0xa) & AC_WCAP_IN_AMP)
		snd_hda_sequence_write_cache(codec, unmute_init);

	/* Some HP machines seem to have unstable codec communications
	 * especially with ATI fglrx driver.  For recovering from the
	 * CORB/RIRB stall, allow the BUS reset and keep always sync
	 */
	if (spec->board_config == STAC_HP_DV5) {
		codec->bus->sync_write = 1;
		codec->bus->allow_bus_reset = 1;
	}

	spec->aloopback_ctl = stac92hd71bxx_loopback;
	spec->aloopback_mask = 0x50;
	spec->aloopback_shift = 0;

	spec->powerdown_adcs = 1;
	spec->digbeep_nid = 0x26;
	spec->mux_nids = stac92hd71bxx_mux_nids;
	spec->adc_nids = stac92hd71bxx_adc_nids;
	spec->smux_nids = stac92hd71bxx_smux_nids;
	spec->pwr_nids = stac92hd71bxx_pwr_nids;

	spec->num_muxes = ARRAY_SIZE(stac92hd71bxx_mux_nids);
	spec->num_adcs = ARRAY_SIZE(stac92hd71bxx_adc_nids);
	spec->num_dmuxes = ARRAY_SIZE(stac92hd71bxx_dmux_nids);
	spec->num_smuxes = stac92hd71bxx_connected_smuxes(codec, 0x1e);

	switch (spec->board_config) {
	case STAC_HP_M4:
		/* enable internal microphone */
		snd_hda_codec_set_pincfg(codec, 0x0e, 0x01813040);
		stac92xx_auto_set_pinctl(codec, 0x0e,
			AC_PINCTL_IN_EN | AC_PINCTL_VREF_80);
		/* fallthru */
	case STAC_DELL_M4_2:
		spec->num_dmics = 0;
		spec->num_smuxes = 0;
		spec->num_dmuxes = 0;
		break;
	case STAC_DELL_M4_1:
	case STAC_DELL_M4_3:
		spec->num_dmics = 1;
		spec->num_smuxes = 0;
		spec->num_dmuxes = 1;
		break;
	case STAC_HP_DV4_1222NR:
		spec->num_dmics = 1;
		/* I don't know if it needs 1 or 2 smuxes - will wait for
		 * bug reports to fix if needed
		 */
		spec->num_smuxes = 1;
		spec->num_dmuxes = 1;
		spec->gpio_led = 0x01;
		/* fallthrough */
	case STAC_HP_DV5:
		snd_hda_codec_set_pincfg(codec, 0x0d, 0x90170010);
		stac92xx_auto_set_pinctl(codec, 0x0d, AC_PINCTL_OUT_EN);
		/* HP dv6 gives the headphone pin as a line-out.  Thus we
		 * need to set hp_detect flag here to force to enable HP
		 * detection.
		 */
		spec->hp_detect = 1;
		break;
	case STAC_HP_HDX:
		spec->num_dmics = 1;
		spec->num_dmuxes = 1;
		spec->num_smuxes = 1;
		/* orange/white mute led on GPIO3, orange=0, white=1 */
		spec->gpio_led = 0x08;
		break;
	}

#ifdef CONFIG_SND_HDA_POWER_SAVE
	if (spec->gpio_led) {
		spec->gpio_mask |= spec->gpio_led;
		spec->gpio_dir |= spec->gpio_led;
		spec->gpio_data |= spec->gpio_led;
		/* register check_power_status callback. */
		codec->patch_ops.check_power_status =
			stac92xx_hp_check_power_status;
	}
#endif	

	spec->multiout.dac_nids = spec->dac_nids;

	err = stac92xx_parse_auto_config(codec, 0x21, 0);
	if (!err) {
		if (spec->board_config < 0) {
			printk(KERN_WARNING "hda_codec: No auto-config is "
			       "available, default to model=ref\n");
			spec->board_config = STAC_92HD71BXX_REF;
			goto again;
		}
		err = -EINVAL;
	}

	if (err < 0) {
		stac92xx_free(codec);
		return err;
	}

	codec->proc_widget_hook = stac92hd7x_proc_hook;

	return 0;
}

static int patch_stac922x(struct hda_codec *codec)
{
	struct sigmatel_spec *spec;
	int err;

	spec  = kzalloc(sizeof(*spec), GFP_KERNEL);
	if (spec == NULL)
		return -ENOMEM;

	codec->spec = spec;
	spec->num_pins = ARRAY_SIZE(stac922x_pin_nids);
	spec->pin_nids = stac922x_pin_nids;
	spec->board_config = snd_hda_check_board_config(codec, STAC_922X_MODELS,
							stac922x_models,
							stac922x_cfg_tbl);
	if (spec->board_config == STAC_INTEL_MAC_AUTO) {
		spec->gpio_mask = spec->gpio_dir = 0x03;
		spec->gpio_data = 0x03;
		/* Intel Macs have all same PCI SSID, so we need to check
		 * codec SSID to distinguish the exact models
		 */
		printk(KERN_INFO "hda_codec: STAC922x, Apple subsys_id=%x\n", codec->subsystem_id);
		switch (codec->subsystem_id) {

		case 0x106b0800:
			spec->board_config = STAC_INTEL_MAC_V1;
			break;
		case 0x106b0600:
		case 0x106b0700:
			spec->board_config = STAC_INTEL_MAC_V2;
			break;
		case 0x106b0e00:
		case 0x106b0f00:
		case 0x106b1600:
		case 0x106b1700:
		case 0x106b0200:
		case 0x106b1e00:
			spec->board_config = STAC_INTEL_MAC_V3;
			break;
		case 0x106b1a00:
		case 0x00000100:
			spec->board_config = STAC_INTEL_MAC_V4;
			break;
		case 0x106b0a00:
		case 0x106b2200:
			spec->board_config = STAC_INTEL_MAC_V5;
			break;
		default:
			spec->board_config = STAC_INTEL_MAC_V3;
			break;
		}
	}

 again:
	if (spec->board_config < 0)
		snd_printdd(KERN_INFO "hda_codec: %s: BIOS auto-probing.\n",
			    codec->chip_name);
	else
		stac92xx_set_config_regs(codec,
				stac922x_brd_tbl[spec->board_config]);

	spec->adc_nids = stac922x_adc_nids;
	spec->mux_nids = stac922x_mux_nids;
	spec->num_muxes = ARRAY_SIZE(stac922x_mux_nids);
	spec->num_adcs = ARRAY_SIZE(stac922x_adc_nids);
	spec->num_dmics = 0;
	spec->num_pwrs = 0;

	spec->init = stac922x_core_init;

	spec->num_caps = STAC922X_NUM_CAPS;
	spec->capvols = stac922x_capvols;
	spec->capsws = stac922x_capsws;

	spec->multiout.dac_nids = spec->dac_nids;
	
	err = stac92xx_parse_auto_config(codec, 0x08, 0x09);
	if (!err) {
		if (spec->board_config < 0) {
			printk(KERN_WARNING "hda_codec: No auto-config is "
			       "available, default to model=ref\n");
			spec->board_config = STAC_D945_REF;
			goto again;
		}
		err = -EINVAL;
	}
	if (err < 0) {
		stac92xx_free(codec);
		return err;
	}

	codec->patch_ops = stac92xx_patch_ops;

	/* Fix Mux capture level; max to 2 */
	snd_hda_override_amp_caps(codec, 0x12, HDA_OUTPUT,
				  (0 << AC_AMPCAP_OFFSET_SHIFT) |
				  (2 << AC_AMPCAP_NUM_STEPS_SHIFT) |
				  (0x27 << AC_AMPCAP_STEP_SIZE_SHIFT) |
				  (0 << AC_AMPCAP_MUTE_SHIFT));

	return 0;
}

static int patch_stac927x(struct hda_codec *codec)
{
	struct sigmatel_spec *spec;
	int err;

	spec  = kzalloc(sizeof(*spec), GFP_KERNEL);
	if (spec == NULL)
		return -ENOMEM;

	codec->spec = spec;
	codec->slave_dig_outs = stac927x_slave_dig_outs;
	spec->num_pins = ARRAY_SIZE(stac927x_pin_nids);
	spec->pin_nids = stac927x_pin_nids;
	spec->board_config = snd_hda_check_board_config(codec, STAC_927X_MODELS,
							stac927x_models,
							stac927x_cfg_tbl);
 again:
	if (spec->board_config < 0)
		snd_printdd(KERN_INFO "hda_codec: %s: BIOS auto-probing.\n",
			    codec->chip_name);
	else
		stac92xx_set_config_regs(codec,
				stac927x_brd_tbl[spec->board_config]);

	spec->digbeep_nid = 0x23;
	spec->adc_nids = stac927x_adc_nids;
	spec->num_adcs = ARRAY_SIZE(stac927x_adc_nids);
	spec->mux_nids = stac927x_mux_nids;
	spec->num_muxes = ARRAY_SIZE(stac927x_mux_nids);
	spec->smux_nids = stac927x_smux_nids;
	spec->num_smuxes = ARRAY_SIZE(stac927x_smux_nids);
	spec->spdif_labels = stac927x_spdif_labels;
	spec->dac_list = stac927x_dac_nids;
	spec->multiout.dac_nids = spec->dac_nids;

	if (spec->board_config != STAC_D965_REF) {
		/* GPIO0 High = Enable EAPD */
		spec->eapd_mask = spec->gpio_mask = 0x01;
		spec->gpio_dir = spec->gpio_data = 0x01;
	}

	switch (spec->board_config) {
	case STAC_D965_3ST:
	case STAC_D965_5ST:
		/* GPIO0 High = Enable EAPD */
		spec->num_dmics = 0;
		spec->init = d965_core_init;
		break;
	case STAC_DELL_BIOS:
		switch (codec->subsystem_id) {
		case 0x10280209:
		case 0x1028022e:
			/* correct the device field to SPDIF out */
			snd_hda_codec_set_pincfg(codec, 0x21, 0x01442070);
			break;
		}
		/* configure the analog microphone on some laptops */
		snd_hda_codec_set_pincfg(codec, 0x0c, 0x90a79130);
		/* correct the front output jack as a hp out */
		snd_hda_codec_set_pincfg(codec, 0x0f, 0x0227011f);
		/* correct the front input jack as a mic */
		snd_hda_codec_set_pincfg(codec, 0x0e, 0x02a79130);
		/* fallthru */
	case STAC_DELL_3ST:
		if (codec->subsystem_id != 0x1028022f) {
			/* GPIO2 High = Enable EAPD */
			spec->eapd_mask = spec->gpio_mask = 0x04;
			spec->gpio_dir = spec->gpio_data = 0x04;
		}
		spec->dmic_nids = stac927x_dmic_nids;
		spec->num_dmics = STAC927X_NUM_DMICS;

		spec->init = d965_core_init;
		spec->dmux_nids = stac927x_dmux_nids;
		spec->num_dmuxes = ARRAY_SIZE(stac927x_dmux_nids);
		break;
	default:
		spec->num_dmics = 0;
		spec->init = stac927x_core_init;
		break;
	}

	spec->num_caps = STAC927X_NUM_CAPS;
	spec->capvols = stac927x_capvols;
	spec->capsws = stac927x_capsws;

	spec->num_pwrs = 0;
	spec->aloopback_ctl = stac927x_loopback;
	spec->aloopback_mask = 0x40;
	spec->aloopback_shift = 0;
	spec->eapd_switch = 1;

	err = stac92xx_parse_auto_config(codec, 0x1e, 0x20);
	if (!err) {
		if (spec->board_config < 0) {
			printk(KERN_WARNING "hda_codec: No auto-config is "
			       "available, default to model=ref\n");
			spec->board_config = STAC_D965_REF;
			goto again;
		}
		err = -EINVAL;
	}
	if (err < 0) {
		stac92xx_free(codec);
		return err;
	}

	codec->patch_ops = stac92xx_patch_ops;

	codec->proc_widget_hook = stac927x_proc_hook;

	/*
	 * !!FIXME!!
	 * The STAC927x seem to require fairly long delays for certain
	 * command sequences.  With too short delays (even if the answer
	 * is set to RIRB properly), it results in the silence output
	 * on some hardwares like Dell.
	 *
	 * The below flag enables the longer delay (see get_response
	 * in hda_intel.c).
	 */
	codec->bus->needs_damn_long_delay = 1;

	/* no jack detecion for ref-no-jd model */
	if (spec->board_config == STAC_D965_REF_NO_JD)
		spec->hp_detect = 0;

	return 0;
}

static int patch_stac9205(struct hda_codec *codec)
{
	struct sigmatel_spec *spec;
	int err;

	spec  = kzalloc(sizeof(*spec), GFP_KERNEL);
	if (spec == NULL)
		return -ENOMEM;

	codec->spec = spec;
	spec->num_pins = ARRAY_SIZE(stac9205_pin_nids);
	spec->pin_nids = stac9205_pin_nids;
	spec->board_config = snd_hda_check_board_config(codec, STAC_9205_MODELS,
							stac9205_models,
							stac9205_cfg_tbl);
 again:
	if (spec->board_config < 0)
		snd_printdd(KERN_INFO "hda_codec: %s: BIOS auto-probing.\n",
			    codec->chip_name);
	else
		stac92xx_set_config_regs(codec,
					 stac9205_brd_tbl[spec->board_config]);

	spec->digbeep_nid = 0x23;
	spec->adc_nids = stac9205_adc_nids;
	spec->num_adcs = ARRAY_SIZE(stac9205_adc_nids);
	spec->mux_nids = stac9205_mux_nids;
	spec->num_muxes = ARRAY_SIZE(stac9205_mux_nids);
	spec->smux_nids = stac9205_smux_nids;
	spec->num_smuxes = ARRAY_SIZE(stac9205_smux_nids);
	spec->dmic_nids = stac9205_dmic_nids;
	spec->num_dmics = STAC9205_NUM_DMICS;
	spec->dmux_nids = stac9205_dmux_nids;
	spec->num_dmuxes = ARRAY_SIZE(stac9205_dmux_nids);
	spec->num_pwrs = 0;

	spec->init = stac9205_core_init;
	spec->aloopback_ctl = stac9205_loopback;

	spec->num_caps = STAC9205_NUM_CAPS;
	spec->capvols = stac9205_capvols;
	spec->capsws = stac9205_capsws;

	spec->aloopback_mask = 0x40;
	spec->aloopback_shift = 0;
	/* Turn on/off EAPD per HP plugging */
	if (spec->board_config != STAC_9205_EAPD)
		spec->eapd_switch = 1;
	spec->multiout.dac_nids = spec->dac_nids;
	
	switch (spec->board_config){
	case STAC_9205_DELL_M43:
		/* Enable SPDIF in/out */
		snd_hda_codec_set_pincfg(codec, 0x1f, 0x01441030);
		snd_hda_codec_set_pincfg(codec, 0x20, 0x1c410030);

		/* Enable unsol response for GPIO4/Dock HP connection */
		err = stac_add_event(spec, codec->afg, STAC_VREF_EVENT, 0x01);
		if (err < 0)
			return err;
		snd_hda_codec_write_cache(codec, codec->afg, 0,
			AC_VERB_SET_GPIO_UNSOLICITED_RSP_MASK, 0x10);
		snd_hda_codec_write_cache(codec, codec->afg, 0,
					  AC_VERB_SET_UNSOLICITED_ENABLE,
					  AC_USRSP_EN | err);

		spec->gpio_dir = 0x0b;
		spec->eapd_mask = 0x01;
		spec->gpio_mask = 0x1b;
		spec->gpio_mute = 0x10;
		/* GPIO0 High = EAPD, GPIO1 Low = Headphone Mute,
		 * GPIO3 Low = DRM
		 */
		spec->gpio_data = 0x01;
		break;
	case STAC_9205_REF:
		/* SPDIF-In enabled */
		break;
	default:
		/* GPIO0 High = EAPD */
		spec->eapd_mask = spec->gpio_mask = spec->gpio_dir = 0x1;
		spec->gpio_data = 0x01;
		break;
	}

	err = stac92xx_parse_auto_config(codec, 0x1f, 0x20);
	if (!err) {
		if (spec->board_config < 0) {
			printk(KERN_WARNING "hda_codec: No auto-config is "
			       "available, default to model=ref\n");
			spec->board_config = STAC_9205_REF;
			goto again;
		}
		err = -EINVAL;
	}
	if (err < 0) {
		stac92xx_free(codec);
		return err;
	}

	codec->patch_ops = stac92xx_patch_ops;

	codec->proc_widget_hook = stac9205_proc_hook;

	return 0;
}

/*
 * STAC9872 hack
 */

static struct hda_verb stac9872_core_init[] = {
	{0x15, AC_VERB_SET_CONNECT_SEL, 0x1}, /* mic-sel: 0a,0d,14,02 */
	{0x15, AC_VERB_SET_AMP_GAIN_MUTE, AMP_OUT_UNMUTE}, /* Mic-in -> 0x9 */
	{}
};

static hda_nid_t stac9872_pin_nids[] = {
	0x0a, 0x0b, 0x0c, 0x0d, 0x0e, 0x0f,
	0x11, 0x13, 0x14,
};

static hda_nid_t stac9872_adc_nids[] = {
	0x8 /*,0x6*/
};

static hda_nid_t stac9872_mux_nids[] = {
	0x15
};

static unsigned long stac9872_capvols[] = {
	HDA_COMPOSE_AMP_VAL(0x09, 3, 0, HDA_INPUT),
};
#define stac9872_capsws		stac9872_capvols

static unsigned int stac9872_vaio_pin_configs[9] = {
	0x03211020, 0x411111f0, 0x411111f0, 0x03a15030,
	0x411111f0, 0x90170110, 0x411111f0, 0x411111f0,
	0x90a7013e
};

static const char *stac9872_models[STAC_9872_MODELS] = {
	[STAC_9872_AUTO] = "auto",
	[STAC_9872_VAIO] = "vaio",
};

static unsigned int *stac9872_brd_tbl[STAC_9872_MODELS] = {
	[STAC_9872_VAIO] = stac9872_vaio_pin_configs,
};

static struct snd_pci_quirk stac9872_cfg_tbl[] = {
	SND_PCI_QUIRK_MASK(0x104d, 0xfff0, 0x81e0,
			   "Sony VAIO F/S", STAC_9872_VAIO),
	{} /* terminator */
};

static int patch_stac9872(struct hda_codec *codec)
{
	struct sigmatel_spec *spec;
	int err;

	spec  = kzalloc(sizeof(*spec), GFP_KERNEL);
	if (spec == NULL)
		return -ENOMEM;
	codec->spec = spec;
	spec->num_pins = ARRAY_SIZE(stac9872_pin_nids);
	spec->pin_nids = stac9872_pin_nids;

	spec->board_config = snd_hda_check_board_config(codec, STAC_9872_MODELS,
							stac9872_models,
							stac9872_cfg_tbl);
	if (spec->board_config < 0)
		snd_printdd(KERN_INFO "hda_codec: %s: BIOS auto-probing.\n",
			    codec->chip_name);
	else
		stac92xx_set_config_regs(codec,
					 stac9872_brd_tbl[spec->board_config]);

	spec->multiout.dac_nids = spec->dac_nids;
	spec->num_adcs = ARRAY_SIZE(stac9872_adc_nids);
	spec->adc_nids = stac9872_adc_nids;
	spec->num_muxes = ARRAY_SIZE(stac9872_mux_nids);
	spec->mux_nids = stac9872_mux_nids;
	spec->init = stac9872_core_init;
	spec->num_caps = 1;
	spec->capvols = stac9872_capvols;
	spec->capsws = stac9872_capsws;

	err = stac92xx_parse_auto_config(codec, 0x10, 0x12);
	if (err < 0) {
		stac92xx_free(codec);
		return -EINVAL;
	}
	spec->input_mux = &spec->private_imux;
	codec->patch_ops = stac92xx_patch_ops;
	return 0;
}


/*
 * patch entries
 */
static struct hda_codec_preset snd_hda_preset_sigmatel[] = {
 	{ .id = 0x83847690, .name = "STAC9200", .patch = patch_stac9200 },
 	{ .id = 0x83847882, .name = "STAC9220 A1", .patch = patch_stac922x },
 	{ .id = 0x83847680, .name = "STAC9221 A1", .patch = patch_stac922x },
 	{ .id = 0x83847880, .name = "STAC9220 A2", .patch = patch_stac922x },
 	{ .id = 0x83847681, .name = "STAC9220D/9223D A2", .patch = patch_stac922x },
 	{ .id = 0x83847682, .name = "STAC9221 A2", .patch = patch_stac922x },
 	{ .id = 0x83847683, .name = "STAC9221D A2", .patch = patch_stac922x },
 	{ .id = 0x83847618, .name = "STAC9227", .patch = patch_stac927x },
 	{ .id = 0x83847619, .name = "STAC9227", .patch = patch_stac927x },
 	{ .id = 0x83847616, .name = "STAC9228", .patch = patch_stac927x },
 	{ .id = 0x83847617, .name = "STAC9228", .patch = patch_stac927x },
 	{ .id = 0x83847614, .name = "STAC9229", .patch = patch_stac927x },
 	{ .id = 0x83847615, .name = "STAC9229", .patch = patch_stac927x },
 	{ .id = 0x83847620, .name = "STAC9274", .patch = patch_stac927x },
 	{ .id = 0x83847621, .name = "STAC9274D", .patch = patch_stac927x },
 	{ .id = 0x83847622, .name = "STAC9273X", .patch = patch_stac927x },
 	{ .id = 0x83847623, .name = "STAC9273D", .patch = patch_stac927x },
 	{ .id = 0x83847624, .name = "STAC9272X", .patch = patch_stac927x },
 	{ .id = 0x83847625, .name = "STAC9272D", .patch = patch_stac927x },
 	{ .id = 0x83847626, .name = "STAC9271X", .patch = patch_stac927x },
 	{ .id = 0x83847627, .name = "STAC9271D", .patch = patch_stac927x },
 	{ .id = 0x83847628, .name = "STAC9274X5NH", .patch = patch_stac927x },
 	{ .id = 0x83847629, .name = "STAC9274D5NH", .patch = patch_stac927x },
	{ .id = 0x83847632, .name = "STAC9202",  .patch = patch_stac925x },
	{ .id = 0x83847633, .name = "STAC9202D", .patch = patch_stac925x },
	{ .id = 0x83847634, .name = "STAC9250", .patch = patch_stac925x },
	{ .id = 0x83847635, .name = "STAC9250D", .patch = patch_stac925x },
	{ .id = 0x83847636, .name = "STAC9251", .patch = patch_stac925x },
	{ .id = 0x83847637, .name = "STAC9250D", .patch = patch_stac925x },
	{ .id = 0x83847645, .name = "92HD206X", .patch = patch_stac927x },
	{ .id = 0x83847646, .name = "92HD206D", .patch = patch_stac927x },
 	/* The following does not take into account .id=0x83847661 when subsys =
 	 * 104D0C00 which is STAC9225s. Because of this, some SZ Notebooks are
 	 * currently not fully supported.
 	 */
 	{ .id = 0x83847661, .name = "CXD9872RD/K", .patch = patch_stac9872 },
 	{ .id = 0x83847662, .name = "STAC9872AK", .patch = patch_stac9872 },
 	{ .id = 0x83847664, .name = "CXD9872AKD", .patch = patch_stac9872 },
	{ .id = 0x83847698, .name = "STAC9205", .patch = patch_stac9205 },
 	{ .id = 0x838476a0, .name = "STAC9205", .patch = patch_stac9205 },
 	{ .id = 0x838476a1, .name = "STAC9205D", .patch = patch_stac9205 },
 	{ .id = 0x838476a2, .name = "STAC9204", .patch = patch_stac9205 },
 	{ .id = 0x838476a3, .name = "STAC9204D", .patch = patch_stac9205 },
 	{ .id = 0x838476a4, .name = "STAC9255", .patch = patch_stac9205 },
 	{ .id = 0x838476a5, .name = "STAC9255D", .patch = patch_stac9205 },
 	{ .id = 0x838476a6, .name = "STAC9254", .patch = patch_stac9205 },
 	{ .id = 0x838476a7, .name = "STAC9254D", .patch = patch_stac9205 },
	{ .id = 0x111d7603, .name = "92HD75B3X5", .patch = patch_stac92hd71bxx},
	{ .id = 0x111d7604, .name = "92HD83C1X5", .patch = patch_stac92hd83xxx},
	{ .id = 0x111d7605, .name = "92HD81B1X5", .patch = patch_stac92hd83xxx},
	{ .id = 0x111d76d5, .name = "92HD81B1C5", .patch = patch_stac92hd83xxx},
	{ .id = 0x111d7608, .name = "92HD75B2X5", .patch = patch_stac92hd71bxx},
	{ .id = 0x111d7674, .name = "92HD73D1X5", .patch = patch_stac92hd73xx },
	{ .id = 0x111d7675, .name = "92HD73C1X5", .patch = patch_stac92hd73xx },
	{ .id = 0x111d7676, .name = "92HD73E1X5", .patch = patch_stac92hd73xx },
	{ .id = 0x111d76b0, .name = "92HD71B8X", .patch = patch_stac92hd71bxx },
	{ .id = 0x111d76b1, .name = "92HD71B8X", .patch = patch_stac92hd71bxx },
	{ .id = 0x111d76b2, .name = "92HD71B7X", .patch = patch_stac92hd71bxx },
	{ .id = 0x111d76b3, .name = "92HD71B7X", .patch = patch_stac92hd71bxx },
	{ .id = 0x111d76b4, .name = "92HD71B6X", .patch = patch_stac92hd71bxx },
	{ .id = 0x111d76b5, .name = "92HD71B6X", .patch = patch_stac92hd71bxx },
	{ .id = 0x111d76b6, .name = "92HD71B5X", .patch = patch_stac92hd71bxx },
	{ .id = 0x111d76b7, .name = "92HD71B5X", .patch = patch_stac92hd71bxx },
	{} /* terminator */
};

MODULE_ALIAS("snd-hda-codec-id:8384*");
MODULE_ALIAS("snd-hda-codec-id:111d*");

MODULE_LICENSE("GPL");
MODULE_DESCRIPTION("IDT/Sigmatel HD-audio codec");

static struct hda_codec_preset_list sigmatel_list = {
	.preset = snd_hda_preset_sigmatel,
	.owner = THIS_MODULE,
};

static int __init patch_sigmatel_init(void)
{
	return snd_hda_add_codec_preset(&sigmatel_list);
}

static void __exit patch_sigmatel_exit(void)
{
	snd_hda_delete_codec_preset(&sigmatel_list);
}

module_init(patch_sigmatel_init)
module_exit(patch_sigmatel_exit)<|MERGE_RESOLUTION|>--- conflicted
+++ resolved
@@ -182,13 +182,8 @@
 
 struct sigmatel_mic_route {
 	hda_nid_t pin;
-<<<<<<< HEAD
-	unsigned char mux_idx;
-	unsigned char dmux_idx;
-=======
 	signed char mux_idx;
 	signed char dmux_idx;
->>>>>>> 7fa9742b
 };
 
 struct sigmatel_spec {
@@ -3432,8 +3427,6 @@
 			imux->items[imux->num_items].index = index;
 			imux->num_items++;
 		}
-<<<<<<< HEAD
-=======
 	}
 
 	return 0;
@@ -3458,7 +3451,6 @@
 			return 1; /* already occupied */
 		*ext = nid;
 		break;
->>>>>>> 7fa9742b
 	}
 	return 0;
 }
@@ -3501,62 +3493,6 @@
 	return 0;
 }
 
-<<<<<<< HEAD
-static int check_mic_pin(struct hda_codec *codec, hda_nid_t nid,
-			 hda_nid_t *fixed, hda_nid_t *ext)
-{
-	unsigned int cfg;
-
-	if (!nid)
-		return 0;
-	cfg = snd_hda_codec_get_pincfg(codec, nid);
-	switch (get_defcfg_connect(cfg)) {
-	case AC_JACK_PORT_FIXED:
-		if (*fixed)
-			return 1; /* already occupied */
-		*fixed = nid;
-		break;
-	case AC_JACK_PORT_COMPLEX:
-		if (*ext)
-			return 1; /* already occupied */
-		*ext = nid;
-		break;
-	}
-	return 0;
-}
-
-static int set_mic_route(struct hda_codec *codec,
-			 struct sigmatel_mic_route *mic,
-			 hda_nid_t pin)
-{
-	struct sigmatel_spec *spec = codec->spec;
-	struct auto_pin_cfg *cfg = &spec->autocfg;
-	int i;
-
-	mic->pin = pin;
-	for (i = AUTO_PIN_MIC; i <= AUTO_PIN_FRONT_MIC; i++)
-		if (pin == cfg->input_pins[i])
-			break;
-	if (i <= AUTO_PIN_FRONT_MIC) {
-		/* analog pin */
-		mic->dmux_idx = 0;
-		i = get_connection_index(codec, spec->mux_nids[0], pin);
-		if (i < 0)
-			return -1;
-		mic->mux_idx = i;
-	}  else if (spec->dmux_nids) {
-		/* digital pin */
-		mic->mux_idx = 0;
-		i = get_connection_index(codec, spec->dmux_nids[0], pin);
-		if (i < 0)
-			return -1;
-		mic->dmux_idx = i;
-	}
-	return 0;
-}
-
-=======
->>>>>>> 7fa9742b
 /* return non-zero if the device is for automatic mic switch */
 static int stac_check_auto_mic(struct hda_codec *codec)
 {
@@ -4629,19 +4565,11 @@
 		mic = &spec->ext_mic;
 	else
 		mic = &spec->int_mic;
-<<<<<<< HEAD
-	if (mic->dmux_idx)
-		snd_hda_codec_write_cache(codec, spec->dmux_nids[0], 0,
-					  AC_VERB_SET_CONNECT_SEL,
-					  mic->dmux_idx);
-	else
-=======
 	if (mic->dmux_idx >= 0)
 		snd_hda_codec_write_cache(codec, spec->dmux_nids[0], 0,
 					  AC_VERB_SET_CONNECT_SEL,
 					  mic->dmux_idx);
 	if (mic->mux_idx >= 0)
->>>>>>> 7fa9742b
 		snd_hda_codec_write_cache(codec, spec->mux_nids[0], 0,
 					  AC_VERB_SET_CONNECT_SEL,
 					  mic->mux_idx);
