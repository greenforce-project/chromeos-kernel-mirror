// SPDX-License-Identifier: GPL-2.0-or-later
/*
 *
 *  patch_hdmi.c - routines for HDMI/DisplayPort codecs
 *
 *  Copyright(c) 2008-2010 Intel Corporation. All rights reserved.
 *  Copyright (c) 2006 ATI Technologies Inc.
 *  Copyright (c) 2008 NVIDIA Corp.  All rights reserved.
 *  Copyright (c) 2008 Wei Ni <wni@nvidia.com>
 *  Copyright (c) 2013 Anssi Hannula <anssi.hannula@iki.fi>
 *
 *  Authors:
 *			Wu Fengguang <wfg@linux.intel.com>
 *
 *  Maintained by:
 *			Wu Fengguang <wfg@linux.intel.com>
 */

#include <linux/init.h>
#include <linux/delay.h>
#include <linux/pci.h>
#include <linux/slab.h>
#include <linux/module.h>
#include <linux/pm_runtime.h>
#include <sound/core.h>
#include <sound/jack.h>
#include <sound/asoundef.h>
#include <sound/tlv.h>
#include <sound/hdaudio.h>
#include <sound/hda_i915.h>
#include <sound/hda_chmap.h>
#include <sound/hda_codec.h>
#include "hda_local.h"
#include "hda_jack.h"
#include "hda_controller.h"

static bool static_hdmi_pcm;
module_param(static_hdmi_pcm, bool, 0644);
MODULE_PARM_DESC(static_hdmi_pcm, "Don't restrict PCM parameters per ELD info");

static bool enable_acomp = true;
module_param(enable_acomp, bool, 0444);
MODULE_PARM_DESC(enable_acomp, "Enable audio component binding (default=yes)");

static bool enable_silent_stream =
IS_ENABLED(CONFIG_SND_HDA_INTEL_HDMI_SILENT_STREAM);
module_param(enable_silent_stream, bool, 0644);
MODULE_PARM_DESC(enable_silent_stream, "Enable Silent Stream for HDMI devices");

struct hdmi_spec_per_cvt {
	hda_nid_t cvt_nid;
	int assigned;
	unsigned int channels_min;
	unsigned int channels_max;
	u32 rates;
	u64 formats;
	unsigned int maxbps;
};

/* max. connections to a widget */
#define HDA_MAX_CONNECTIONS	32

struct hdmi_spec_per_pin {
	hda_nid_t pin_nid;
	int dev_id;
	/* pin idx, different device entries on the same pin use the same idx */
	int pin_nid_idx;
	int num_mux_nids;
	hda_nid_t mux_nids[HDA_MAX_CONNECTIONS];
	int mux_idx;
	hda_nid_t cvt_nid;

	struct hda_codec *codec;
	struct hdmi_eld sink_eld;
	struct mutex lock;
	struct delayed_work work;
	struct hdmi_pcm *pcm; /* pointer to spec->pcm_rec[n] dynamically*/
	int pcm_idx; /* which pcm is attached. -1 means no pcm is attached */
	int repoll_count;
	bool setup; /* the stream has been set up by prepare callback */
	bool silent_stream;
	int channels; /* current number of channels */
	bool non_pcm;
	bool chmap_set;		/* channel-map override by ALSA API? */
	unsigned char chmap[8]; /* ALSA API channel-map */
#ifdef CONFIG_SND_PROC_FS
	struct snd_info_entry *proc_entry;
#endif
};

/* operations used by generic code that can be overridden by patches */
struct hdmi_ops {
	int (*pin_get_eld)(struct hda_codec *codec, hda_nid_t pin_nid,
			   int dev_id, unsigned char *buf, int *eld_size);

	void (*pin_setup_infoframe)(struct hda_codec *codec, hda_nid_t pin_nid,
				    int dev_id,
				    int ca, int active_channels, int conn_type);

	/* enable/disable HBR (HD passthrough) */
	int (*pin_hbr_setup)(struct hda_codec *codec, hda_nid_t pin_nid,
			     int dev_id, bool hbr);

	int (*setup_stream)(struct hda_codec *codec, hda_nid_t cvt_nid,
			    hda_nid_t pin_nid, int dev_id, u32 stream_tag,
			    int format);

	void (*pin_cvt_fixup)(struct hda_codec *codec,
			      struct hdmi_spec_per_pin *per_pin,
			      hda_nid_t cvt_nid);
};

struct hdmi_pcm {
	struct hda_pcm *pcm;
	struct snd_jack *jack;
	struct snd_kcontrol *eld_ctl;
};

enum {
	SILENT_STREAM_OFF = 0,
	SILENT_STREAM_KAE,	/* use standard HDA Keep-Alive */
	SILENT_STREAM_I915,	/* Intel i915 extension */
};

struct hdmi_spec {
	struct hda_codec *codec;
	int num_cvts;
	struct snd_array cvts; /* struct hdmi_spec_per_cvt */
	hda_nid_t cvt_nids[4]; /* only for haswell fix */

	/*
	 * num_pins is the number of virtual pins
	 * for example, there are 3 pins, and each pin
	 * has 4 device entries, then the num_pins is 12
	 */
	int num_pins;
	/*
	 * num_nids is the number of real pins
	 * In the above example, num_nids is 3
	 */
	int num_nids;
	/*
	 * dev_num is the number of device entries
	 * on each pin.
	 * In the above example, dev_num is 4
	 */
	int dev_num;
	struct snd_array pins; /* struct hdmi_spec_per_pin */
	struct hdmi_pcm pcm_rec[16];
	struct mutex pcm_lock;
	struct mutex bind_lock; /* for audio component binding */
	/* pcm_bitmap means which pcms have been assigned to pins*/
	unsigned long pcm_bitmap;
	int pcm_used;	/* counter of pcm_rec[] */
	/* bitmap shows whether the pcm is opened in user space
	 * bit 0 means the first playback PCM (PCM3);
	 * bit 1 means the second playback PCM, and so on.
	 */
	unsigned long pcm_in_use;

	struct hdmi_eld temp_eld;
	struct hdmi_ops ops;

	bool dyn_pin_out;
	bool dyn_pcm_assign;
	bool dyn_pcm_no_legacy;
<<<<<<< HEAD
=======
	bool nv_dp_workaround; /* workaround DP audio infoframe for Nvidia */

>>>>>>> 014862ee
	bool intel_hsw_fixup;	/* apply Intel platform-specific fixups */
	/*
	 * Non-generic VIA/NVIDIA specific
	 */
	struct hda_multi_out multiout;
	struct hda_pcm_stream pcm_playback;

	bool use_acomp_notifier; /* use eld_notify callback for hotplug */
	bool acomp_registered; /* audio component registered in this driver */
	bool force_connect; /* force connectivity */
	struct drm_audio_component_audio_ops drm_audio_ops;
	int (*port2pin)(struct hda_codec *, int); /* reverse port/pin mapping */

	struct hdac_chmap chmap;
	hda_nid_t vendor_nid;
	const int *port_map;
	int port_num;
	int silent_stream_type;
};

#ifdef CONFIG_SND_HDA_COMPONENT
static inline bool codec_has_acomp(struct hda_codec *codec)
{
	struct hdmi_spec *spec = codec->spec;
	return spec->use_acomp_notifier;
}
#else
#define codec_has_acomp(codec)	false
#endif

struct hdmi_audio_infoframe {
	u8 type; /* 0x84 */
	u8 ver;  /* 0x01 */
	u8 len;  /* 0x0a */

	u8 checksum;

	u8 CC02_CT47;	/* CC in bits 0:2, CT in 4:7 */
	u8 SS01_SF24;
	u8 CXT04;
	u8 CA;
	u8 LFEPBL01_LSV36_DM_INH7;
};

struct dp_audio_infoframe {
	u8 type; /* 0x84 */
	u8 len;  /* 0x1b */
	u8 ver;  /* 0x11 << 2 */

	u8 CC02_CT47;	/* match with HDMI infoframe from this on */
	u8 SS01_SF24;
	u8 CXT04;
	u8 CA;
	u8 LFEPBL01_LSV36_DM_INH7;
};

union audio_infoframe {
	struct hdmi_audio_infoframe hdmi;
	struct dp_audio_infoframe dp;
	u8 bytes[0];
};

/*
 * HDMI routines
 */

#define get_pin(spec, idx) \
	((struct hdmi_spec_per_pin *)snd_array_elem(&spec->pins, idx))
#define get_cvt(spec, idx) \
	((struct hdmi_spec_per_cvt  *)snd_array_elem(&spec->cvts, idx))
/* obtain hdmi_pcm object assigned to idx */
#define get_hdmi_pcm(spec, idx)	(&(spec)->pcm_rec[idx])
/* obtain hda_pcm object assigned to idx */
#define get_pcm_rec(spec, idx)	(get_hdmi_pcm(spec, idx)->pcm)

static int pin_id_to_pin_index(struct hda_codec *codec,
			       hda_nid_t pin_nid, int dev_id)
{
	struct hdmi_spec *spec = codec->spec;
	int pin_idx;
	struct hdmi_spec_per_pin *per_pin;

	/*
	 * (dev_id == -1) means it is NON-MST pin
	 * return the first virtual pin on this port
	 */
	if (dev_id == -1)
		dev_id = 0;

	for (pin_idx = 0; pin_idx < spec->num_pins; pin_idx++) {
		per_pin = get_pin(spec, pin_idx);
		if ((per_pin->pin_nid == pin_nid) &&
			(per_pin->dev_id == dev_id))
			return pin_idx;
	}

	codec_warn(codec, "HDMI: pin NID 0x%x not registered\n", pin_nid);
	return -EINVAL;
}

static int hinfo_to_pcm_index(struct hda_codec *codec,
			struct hda_pcm_stream *hinfo)
{
	struct hdmi_spec *spec = codec->spec;
	int pcm_idx;

	for (pcm_idx = 0; pcm_idx < spec->pcm_used; pcm_idx++)
		if (get_pcm_rec(spec, pcm_idx)->stream == hinfo)
			return pcm_idx;

	codec_warn(codec, "HDMI: hinfo %p not tied to a PCM\n", hinfo);
	return -EINVAL;
}

static int hinfo_to_pin_index(struct hda_codec *codec,
			      struct hda_pcm_stream *hinfo)
{
	struct hdmi_spec *spec = codec->spec;
	struct hdmi_spec_per_pin *per_pin;
	int pin_idx;

	for (pin_idx = 0; pin_idx < spec->num_pins; pin_idx++) {
		per_pin = get_pin(spec, pin_idx);
		if (per_pin->pcm &&
			per_pin->pcm->pcm->stream == hinfo)
			return pin_idx;
	}

	codec_dbg(codec, "HDMI: hinfo %p (pcm %d) not registered\n", hinfo,
		  hinfo_to_pcm_index(codec, hinfo));
	return -EINVAL;
}

static struct hdmi_spec_per_pin *pcm_idx_to_pin(struct hdmi_spec *spec,
						int pcm_idx)
{
	int i;
	struct hdmi_spec_per_pin *per_pin;

	for (i = 0; i < spec->num_pins; i++) {
		per_pin = get_pin(spec, i);
		if (per_pin->pcm_idx == pcm_idx)
			return per_pin;
	}
	return NULL;
}

static int cvt_nid_to_cvt_index(struct hda_codec *codec, hda_nid_t cvt_nid)
{
	struct hdmi_spec *spec = codec->spec;
	int cvt_idx;

	for (cvt_idx = 0; cvt_idx < spec->num_cvts; cvt_idx++)
		if (get_cvt(spec, cvt_idx)->cvt_nid == cvt_nid)
			return cvt_idx;

	codec_warn(codec, "HDMI: cvt NID 0x%x not registered\n", cvt_nid);
	return -EINVAL;
}

static int hdmi_eld_ctl_info(struct snd_kcontrol *kcontrol,
			struct snd_ctl_elem_info *uinfo)
{
	struct hda_codec *codec = snd_kcontrol_chip(kcontrol);
	struct hdmi_spec *spec = codec->spec;
	struct hdmi_spec_per_pin *per_pin;
	struct hdmi_eld *eld;
	int pcm_idx;

	uinfo->type = SNDRV_CTL_ELEM_TYPE_BYTES;

	pcm_idx = kcontrol->private_value;
	mutex_lock(&spec->pcm_lock);
	per_pin = pcm_idx_to_pin(spec, pcm_idx);
	if (!per_pin) {
		/* no pin is bound to the pcm */
		uinfo->count = 0;
		goto unlock;
	}
	eld = &per_pin->sink_eld;
	uinfo->count = eld->eld_valid ? eld->eld_size : 0;

 unlock:
	mutex_unlock(&spec->pcm_lock);
	return 0;
}

static int hdmi_eld_ctl_get(struct snd_kcontrol *kcontrol,
			struct snd_ctl_elem_value *ucontrol)
{
	struct hda_codec *codec = snd_kcontrol_chip(kcontrol);
	struct hdmi_spec *spec = codec->spec;
	struct hdmi_spec_per_pin *per_pin;
	struct hdmi_eld *eld;
	int pcm_idx;
	int err = 0;

	pcm_idx = kcontrol->private_value;
	mutex_lock(&spec->pcm_lock);
	per_pin = pcm_idx_to_pin(spec, pcm_idx);
	if (!per_pin) {
		/* no pin is bound to the pcm */
		memset(ucontrol->value.bytes.data, 0,
		       ARRAY_SIZE(ucontrol->value.bytes.data));
		goto unlock;
	}

	eld = &per_pin->sink_eld;
	if (eld->eld_size > ARRAY_SIZE(ucontrol->value.bytes.data) ||
	    eld->eld_size > ELD_MAX_SIZE) {
		snd_BUG();
		err = -EINVAL;
		goto unlock;
	}

	memset(ucontrol->value.bytes.data, 0,
	       ARRAY_SIZE(ucontrol->value.bytes.data));
	if (eld->eld_valid)
		memcpy(ucontrol->value.bytes.data, eld->eld_buffer,
		       eld->eld_size);

 unlock:
	mutex_unlock(&spec->pcm_lock);
	return err;
}

static const struct snd_kcontrol_new eld_bytes_ctl = {
	.access = SNDRV_CTL_ELEM_ACCESS_READ | SNDRV_CTL_ELEM_ACCESS_VOLATILE |
		SNDRV_CTL_ELEM_ACCESS_SKIP_CHECK,
	.iface = SNDRV_CTL_ELEM_IFACE_PCM,
	.name = "ELD",
	.info = hdmi_eld_ctl_info,
	.get = hdmi_eld_ctl_get,
};

static int hdmi_create_eld_ctl(struct hda_codec *codec, int pcm_idx,
			int device)
{
	struct snd_kcontrol *kctl;
	struct hdmi_spec *spec = codec->spec;
	int err;

	kctl = snd_ctl_new1(&eld_bytes_ctl, codec);
	if (!kctl)
		return -ENOMEM;
	kctl->private_value = pcm_idx;
	kctl->id.device = device;

	/* no pin nid is associated with the kctl now
	 * tbd: associate pin nid to eld ctl later
	 */
	err = snd_hda_ctl_add(codec, 0, kctl);
	if (err < 0)
		return err;

	get_hdmi_pcm(spec, pcm_idx)->eld_ctl = kctl;
	return 0;
}

#ifdef BE_PARANOID
static void hdmi_get_dip_index(struct hda_codec *codec, hda_nid_t pin_nid,
				int *packet_index, int *byte_index)
{
	int val;

	val = snd_hda_codec_read(codec, pin_nid, 0,
				 AC_VERB_GET_HDMI_DIP_INDEX, 0);

	*packet_index = val >> 5;
	*byte_index = val & 0x1f;
}
#endif

static void hdmi_set_dip_index(struct hda_codec *codec, hda_nid_t pin_nid,
				int packet_index, int byte_index)
{
	int val;

	val = (packet_index << 5) | (byte_index & 0x1f);

	snd_hda_codec_write(codec, pin_nid, 0, AC_VERB_SET_HDMI_DIP_INDEX, val);
}

static void hdmi_write_dip_byte(struct hda_codec *codec, hda_nid_t pin_nid,
				unsigned char val)
{
	snd_hda_codec_write(codec, pin_nid, 0, AC_VERB_SET_HDMI_DIP_DATA, val);
}

static void hdmi_init_pin(struct hda_codec *codec, hda_nid_t pin_nid)
{
	struct hdmi_spec *spec = codec->spec;
	int pin_out;

	/* Unmute */
	if (get_wcaps(codec, pin_nid) & AC_WCAP_OUT_AMP)
		snd_hda_codec_write(codec, pin_nid, 0,
				AC_VERB_SET_AMP_GAIN_MUTE, AMP_OUT_UNMUTE);

	if (spec->dyn_pin_out)
		/* Disable pin out until stream is active */
		pin_out = 0;
	else
		/* Enable pin out: some machines with GM965 gets broken output
		 * when the pin is disabled or changed while using with HDMI
		 */
		pin_out = PIN_OUT;

	snd_hda_codec_write(codec, pin_nid, 0,
			    AC_VERB_SET_PIN_WIDGET_CONTROL, pin_out);
}

/*
 * ELD proc files
 */

#ifdef CONFIG_SND_PROC_FS
static void print_eld_info(struct snd_info_entry *entry,
			   struct snd_info_buffer *buffer)
{
	struct hdmi_spec_per_pin *per_pin = entry->private_data;

	mutex_lock(&per_pin->lock);
	snd_hdmi_print_eld_info(&per_pin->sink_eld, buffer);
	mutex_unlock(&per_pin->lock);
}

static void write_eld_info(struct snd_info_entry *entry,
			   struct snd_info_buffer *buffer)
{
	struct hdmi_spec_per_pin *per_pin = entry->private_data;

	mutex_lock(&per_pin->lock);
	snd_hdmi_write_eld_info(&per_pin->sink_eld, buffer);
	mutex_unlock(&per_pin->lock);
}

static int eld_proc_new(struct hdmi_spec_per_pin *per_pin, int index)
{
	char name[32];
	struct hda_codec *codec = per_pin->codec;
	struct snd_info_entry *entry;
	int err;

	snprintf(name, sizeof(name), "eld#%d.%d", codec->addr, index);
	err = snd_card_proc_new(codec->card, name, &entry);
	if (err < 0)
		return err;

	snd_info_set_text_ops(entry, per_pin, print_eld_info);
	entry->c.text.write = write_eld_info;
	entry->mode |= 0200;
	per_pin->proc_entry = entry;

	return 0;
}

static void eld_proc_free(struct hdmi_spec_per_pin *per_pin)
{
	if (!per_pin->codec->bus->shutdown) {
		snd_info_free_entry(per_pin->proc_entry);
		per_pin->proc_entry = NULL;
	}
}
#else
static inline int eld_proc_new(struct hdmi_spec_per_pin *per_pin,
			       int index)
{
	return 0;
}
static inline void eld_proc_free(struct hdmi_spec_per_pin *per_pin)
{
}
#endif

/*
 * Audio InfoFrame routines
 */

/*
 * Enable Audio InfoFrame Transmission
 */
static void hdmi_start_infoframe_trans(struct hda_codec *codec,
				       hda_nid_t pin_nid)
{
	hdmi_set_dip_index(codec, pin_nid, 0x0, 0x0);
	snd_hda_codec_write(codec, pin_nid, 0, AC_VERB_SET_HDMI_DIP_XMIT,
						AC_DIPXMIT_BEST);
}

/*
 * Disable Audio InfoFrame Transmission
 */
static void hdmi_stop_infoframe_trans(struct hda_codec *codec,
				      hda_nid_t pin_nid)
{
	hdmi_set_dip_index(codec, pin_nid, 0x0, 0x0);
	snd_hda_codec_write(codec, pin_nid, 0, AC_VERB_SET_HDMI_DIP_XMIT,
						AC_DIPXMIT_DISABLE);
}

static void hdmi_debug_dip_size(struct hda_codec *codec, hda_nid_t pin_nid)
{
#ifdef CONFIG_SND_DEBUG_VERBOSE
	int i;
	int size;

	size = snd_hdmi_get_eld_size(codec, pin_nid);
	codec_dbg(codec, "HDMI: ELD buf size is %d\n", size);

	for (i = 0; i < 8; i++) {
		size = snd_hda_codec_read(codec, pin_nid, 0,
						AC_VERB_GET_HDMI_DIP_SIZE, i);
		codec_dbg(codec, "HDMI: DIP GP[%d] buf size is %d\n", i, size);
	}
#endif
}

static void hdmi_clear_dip_buffers(struct hda_codec *codec, hda_nid_t pin_nid)
{
#ifdef BE_PARANOID
	int i, j;
	int size;
	int pi, bi;
	for (i = 0; i < 8; i++) {
		size = snd_hda_codec_read(codec, pin_nid, 0,
						AC_VERB_GET_HDMI_DIP_SIZE, i);
		if (size == 0)
			continue;

		hdmi_set_dip_index(codec, pin_nid, i, 0x0);
		for (j = 1; j < 1000; j++) {
			hdmi_write_dip_byte(codec, pin_nid, 0x0);
			hdmi_get_dip_index(codec, pin_nid, &pi, &bi);
			if (pi != i)
				codec_dbg(codec, "dip index %d: %d != %d\n",
						bi, pi, i);
			if (bi == 0) /* byte index wrapped around */
				break;
		}
		codec_dbg(codec,
			"HDMI: DIP GP[%d] buf reported size=%d, written=%d\n",
			i, size, j);
	}
#endif
}

static void hdmi_checksum_audio_infoframe(struct hdmi_audio_infoframe *hdmi_ai)
{
	u8 *bytes = (u8 *)hdmi_ai;
	u8 sum = 0;
	int i;

	hdmi_ai->checksum = 0;

	for (i = 0; i < sizeof(*hdmi_ai); i++)
		sum += bytes[i];

	hdmi_ai->checksum = -sum;
}

static void hdmi_fill_audio_infoframe(struct hda_codec *codec,
				      hda_nid_t pin_nid,
				      u8 *dip, int size)
{
	int i;

	hdmi_debug_dip_size(codec, pin_nid);
	hdmi_clear_dip_buffers(codec, pin_nid); /* be paranoid */

	hdmi_set_dip_index(codec, pin_nid, 0x0, 0x0);
	for (i = 0; i < size; i++)
		hdmi_write_dip_byte(codec, pin_nid, dip[i]);
}

static bool hdmi_infoframe_uptodate(struct hda_codec *codec, hda_nid_t pin_nid,
				    u8 *dip, int size)
{
	u8 val;
	int i;

	hdmi_set_dip_index(codec, pin_nid, 0x0, 0x0);
	if (snd_hda_codec_read(codec, pin_nid, 0, AC_VERB_GET_HDMI_DIP_XMIT, 0)
							    != AC_DIPXMIT_BEST)
		return false;

	for (i = 0; i < size; i++) {
		val = snd_hda_codec_read(codec, pin_nid, 0,
					 AC_VERB_GET_HDMI_DIP_DATA, 0);
		if (val != dip[i])
			return false;
	}

	return true;
}

static int hdmi_pin_get_eld(struct hda_codec *codec, hda_nid_t nid,
			    int dev_id, unsigned char *buf, int *eld_size)
{
	snd_hda_set_dev_select(codec, nid, dev_id);

	return snd_hdmi_get_eld(codec, nid, buf, eld_size);
}

static void hdmi_pin_setup_infoframe(struct hda_codec *codec,
				     hda_nid_t pin_nid, int dev_id,
				     int ca, int active_channels,
				     int conn_type)
{
	struct hdmi_spec *spec = codec->spec;
	union audio_infoframe ai;

	memset(&ai, 0, sizeof(ai));
	if ((conn_type == 0) || /* HDMI */
		/* Nvidia DisplayPort: Nvidia HW expects same layout as HDMI */
		(conn_type == 1 && spec->nv_dp_workaround)) {
		struct hdmi_audio_infoframe *hdmi_ai = &ai.hdmi;

		if (conn_type == 0) { /* HDMI */
			hdmi_ai->type		= 0x84;
			hdmi_ai->ver		= 0x01;
			hdmi_ai->len		= 0x0a;
		} else {/* Nvidia DP */
			hdmi_ai->type		= 0x84;
			hdmi_ai->ver		= 0x1b;
			hdmi_ai->len		= 0x11 << 2;
		}
		hdmi_ai->CC02_CT47	= active_channels - 1;
		hdmi_ai->CA		= ca;
		hdmi_checksum_audio_infoframe(hdmi_ai);
	} else if (conn_type == 1) { /* DisplayPort */
		struct dp_audio_infoframe *dp_ai = &ai.dp;

		dp_ai->type		= 0x84;
		dp_ai->len		= 0x1b;
		dp_ai->ver		= 0x11 << 2;
		dp_ai->CC02_CT47	= active_channels - 1;
		dp_ai->CA		= ca;
	} else {
		codec_dbg(codec, "HDMI: unknown connection type at pin NID 0x%x\n", pin_nid);
		return;
	}

	snd_hda_set_dev_select(codec, pin_nid, dev_id);

	/*
	 * sizeof(ai) is used instead of sizeof(*hdmi_ai) or
	 * sizeof(*dp_ai) to avoid partial match/update problems when
	 * the user switches between HDMI/DP monitors.
	 */
	if (!hdmi_infoframe_uptodate(codec, pin_nid, ai.bytes,
					sizeof(ai))) {
		codec_dbg(codec, "%s: pin NID=0x%x channels=%d ca=0x%02x\n",
			  __func__, pin_nid, active_channels, ca);
		hdmi_stop_infoframe_trans(codec, pin_nid);
		hdmi_fill_audio_infoframe(codec, pin_nid,
					    ai.bytes, sizeof(ai));
		hdmi_start_infoframe_trans(codec, pin_nid);
	}
}

static void hdmi_setup_audio_infoframe(struct hda_codec *codec,
				       struct hdmi_spec_per_pin *per_pin,
				       bool non_pcm)
{
	struct hdmi_spec *spec = codec->spec;
	struct hdac_chmap *chmap = &spec->chmap;
	hda_nid_t pin_nid = per_pin->pin_nid;
	int dev_id = per_pin->dev_id;
	int channels = per_pin->channels;
	int active_channels;
	struct hdmi_eld *eld;
	int ca;

	if (!channels)
		return;

	snd_hda_set_dev_select(codec, pin_nid, dev_id);

	/* some HW (e.g. HSW+) needs reprogramming the amp at each time */
	if (get_wcaps(codec, pin_nid) & AC_WCAP_OUT_AMP)
		snd_hda_codec_write(codec, pin_nid, 0,
					    AC_VERB_SET_AMP_GAIN_MUTE,
					    AMP_OUT_UNMUTE);

	eld = &per_pin->sink_eld;

	ca = snd_hdac_channel_allocation(&codec->core,
			eld->info.spk_alloc, channels,
			per_pin->chmap_set, non_pcm, per_pin->chmap);

	active_channels = snd_hdac_get_active_channels(ca);

	chmap->ops.set_channel_count(&codec->core, per_pin->cvt_nid,
						active_channels);

	/*
	 * always configure channel mapping, it may have been changed by the
	 * user in the meantime
	 */
	snd_hdac_setup_channel_mapping(&spec->chmap,
				pin_nid, non_pcm, ca, channels,
				per_pin->chmap, per_pin->chmap_set);

	spec->ops.pin_setup_infoframe(codec, pin_nid, dev_id,
				      ca, active_channels, eld->info.conn_type);

	per_pin->non_pcm = non_pcm;
}

/*
 * Unsolicited events
 */

static void hdmi_present_sense(struct hdmi_spec_per_pin *per_pin, int repoll);

static void check_presence_and_report(struct hda_codec *codec, hda_nid_t nid,
				      int dev_id)
{
	struct hdmi_spec *spec = codec->spec;
	int pin_idx = pin_id_to_pin_index(codec, nid, dev_id);

	if (pin_idx < 0)
		return;
	mutex_lock(&spec->pcm_lock);
	hdmi_present_sense(get_pin(spec, pin_idx), 1);
	mutex_unlock(&spec->pcm_lock);
}

static void jack_callback(struct hda_codec *codec,
			  struct hda_jack_callback *jack)
{
	/* stop polling when notification is enabled */
	if (codec_has_acomp(codec))
		return;

	check_presence_and_report(codec, jack->nid, jack->dev_id);
}

static void hdmi_intrinsic_event(struct hda_codec *codec, unsigned int res,
				 struct hda_jack_tbl *jack)
{
	jack->jack_dirty = 1;

	codec_dbg(codec,
		"HDMI hot plug event: Codec=%d NID=0x%x Device=%d Inactive=%d Presence_Detect=%d ELD_Valid=%d\n",
		codec->addr, jack->nid, jack->dev_id, !!(res & AC_UNSOL_RES_IA),
		!!(res & AC_UNSOL_RES_PD), !!(res & AC_UNSOL_RES_ELDV));

	check_presence_and_report(codec, jack->nid, jack->dev_id);
}

static void hdmi_non_intrinsic_event(struct hda_codec *codec, unsigned int res)
{
	int tag = res >> AC_UNSOL_RES_TAG_SHIFT;
	int subtag = (res & AC_UNSOL_RES_SUBTAG) >> AC_UNSOL_RES_SUBTAG_SHIFT;
	int cp_state = !!(res & AC_UNSOL_RES_CP_STATE);
	int cp_ready = !!(res & AC_UNSOL_RES_CP_READY);

	codec_info(codec,
		"HDMI CP event: CODEC=%d TAG=%d SUBTAG=0x%x CP_STATE=%d CP_READY=%d\n",
		codec->addr,
		tag,
		subtag,
		cp_state,
		cp_ready);

	/* TODO */
	if (cp_state) {
		;
	}
	if (cp_ready) {
		;
	}
}


static void hdmi_unsol_event(struct hda_codec *codec, unsigned int res)
{
	int tag = res >> AC_UNSOL_RES_TAG_SHIFT;
	int subtag = (res & AC_UNSOL_RES_SUBTAG) >> AC_UNSOL_RES_SUBTAG_SHIFT;
	struct hda_jack_tbl *jack;

	if (codec_has_acomp(codec))
		return;

	if (codec->dp_mst) {
		int dev_entry =
			(res & AC_UNSOL_RES_DE) >> AC_UNSOL_RES_DE_SHIFT;

		jack = snd_hda_jack_tbl_get_from_tag(codec, tag, dev_entry);
	} else {
		jack = snd_hda_jack_tbl_get_from_tag(codec, tag, 0);
	}

	if (!jack) {
		codec_dbg(codec, "Unexpected HDMI event tag 0x%x\n", tag);
		return;
	}

	if (subtag == 0)
		hdmi_intrinsic_event(codec, res, jack);
	else
		hdmi_non_intrinsic_event(codec, res);
}

static void haswell_verify_D0(struct hda_codec *codec,
		hda_nid_t cvt_nid, hda_nid_t nid)
{
	int pwr;

	/* For Haswell, the converter 1/2 may keep in D3 state after bootup,
	 * thus pins could only choose converter 0 for use. Make sure the
	 * converters are in correct power state */
	if (!snd_hda_check_power_state(codec, cvt_nid, AC_PWRST_D0))
		snd_hda_codec_write(codec, cvt_nid, 0, AC_VERB_SET_POWER_STATE, AC_PWRST_D0);

	if (!snd_hda_check_power_state(codec, nid, AC_PWRST_D0)) {
		snd_hda_codec_write(codec, nid, 0, AC_VERB_SET_POWER_STATE,
				    AC_PWRST_D0);
		msleep(40);
		pwr = snd_hda_codec_read(codec, nid, 0, AC_VERB_GET_POWER_STATE, 0);
		pwr = (pwr & AC_PWRST_ACTUAL) >> AC_PWRST_ACTUAL_SHIFT;
		codec_dbg(codec, "Haswell HDMI audio: Power for NID 0x%x is now D%d\n", nid, pwr);
	}
}

/*
 * Callbacks
 */

/* HBR should be Non-PCM, 8 channels */
#define is_hbr_format(format) \
	((format & AC_FMT_TYPE_NON_PCM) && (format & AC_FMT_CHAN_MASK) == 7)

static int hdmi_pin_hbr_setup(struct hda_codec *codec, hda_nid_t pin_nid,
			      int dev_id, bool hbr)
{
	int pinctl, new_pinctl;

	if (snd_hda_query_pin_caps(codec, pin_nid) & AC_PINCAP_HBR) {
		snd_hda_set_dev_select(codec, pin_nid, dev_id);
		pinctl = snd_hda_codec_read(codec, pin_nid, 0,
					    AC_VERB_GET_PIN_WIDGET_CONTROL, 0);

		if (pinctl < 0)
			return hbr ? -EINVAL : 0;

		new_pinctl = pinctl & ~AC_PINCTL_EPT;
		if (hbr)
			new_pinctl |= AC_PINCTL_EPT_HBR;
		else
			new_pinctl |= AC_PINCTL_EPT_NATIVE;

		codec_dbg(codec,
			  "hdmi_pin_hbr_setup: NID=0x%x, %spinctl=0x%x\n",
			    pin_nid,
			    pinctl == new_pinctl ? "" : "new-",
			    new_pinctl);

		if (pinctl != new_pinctl)
			snd_hda_codec_write(codec, pin_nid, 0,
					    AC_VERB_SET_PIN_WIDGET_CONTROL,
					    new_pinctl);
	} else if (hbr)
		return -EINVAL;

	return 0;
}

static int hdmi_setup_stream(struct hda_codec *codec, hda_nid_t cvt_nid,
			      hda_nid_t pin_nid, int dev_id,
			      u32 stream_tag, int format)
{
	struct hdmi_spec *spec = codec->spec;
	unsigned int param;
	int err;

	err = spec->ops.pin_hbr_setup(codec, pin_nid, dev_id,
				      is_hbr_format(format));

	if (err) {
		codec_dbg(codec, "hdmi_setup_stream: HBR is not supported\n");
		return err;
	}

	if (spec->intel_hsw_fixup) {

		/*
		 * on recent platforms IEC Coding Type is required for HBR
		 * support, read current Digital Converter settings and set
		 * ICT bitfield if needed.
		 */
		param = snd_hda_codec_read(codec, cvt_nid, 0,
					   AC_VERB_GET_DIGI_CONVERT_1, 0);

		param = (param >> 16) & ~(AC_DIG3_ICT);

		/* on recent platforms ICT mode is required for HBR support */
		if (is_hbr_format(format))
			param |= 0x1;

		snd_hda_codec_write(codec, cvt_nid, 0,
				    AC_VERB_SET_DIGI_CONVERT_3, param);
	}

	snd_hda_codec_setup_stream(codec, cvt_nid, stream_tag, 0, format);
	return 0;
}

/* Try to find an available converter
 * If pin_idx is less then zero, just try to find an available converter.
 * Otherwise, try to find an available converter and get the cvt mux index
 * of the pin.
 */
static int hdmi_choose_cvt(struct hda_codec *codec,
			   int pin_idx, int *cvt_id)
{
	struct hdmi_spec *spec = codec->spec;
	struct hdmi_spec_per_pin *per_pin;
	struct hdmi_spec_per_cvt *per_cvt = NULL;
	int cvt_idx, mux_idx = 0;

	/* pin_idx < 0 means no pin will be bound to the converter */
	if (pin_idx < 0)
		per_pin = NULL;
	else
		per_pin = get_pin(spec, pin_idx);

	if (per_pin && per_pin->silent_stream) {
		cvt_idx = cvt_nid_to_cvt_index(codec, per_pin->cvt_nid);
		if (cvt_id)
			*cvt_id = cvt_idx;
		return 0;
	}

	/* Dynamically assign converter to stream */
	for (cvt_idx = 0; cvt_idx < spec->num_cvts; cvt_idx++) {
		per_cvt = get_cvt(spec, cvt_idx);

		/* Must not already be assigned */
		if (per_cvt->assigned)
			continue;
		if (per_pin == NULL)
			break;
		/* Must be in pin's mux's list of converters */
		for (mux_idx = 0; mux_idx < per_pin->num_mux_nids; mux_idx++)
			if (per_pin->mux_nids[mux_idx] == per_cvt->cvt_nid)
				break;
		/* Not in mux list */
		if (mux_idx == per_pin->num_mux_nids)
			continue;
		break;
	}

	/* No free converters */
	if (cvt_idx == spec->num_cvts)
		return -EBUSY;

	if (per_pin != NULL)
		per_pin->mux_idx = mux_idx;

	if (cvt_id)
		*cvt_id = cvt_idx;

	return 0;
}

/* Assure the pin select the right convetor */
static void intel_verify_pin_cvt_connect(struct hda_codec *codec,
			struct hdmi_spec_per_pin *per_pin)
{
	hda_nid_t pin_nid = per_pin->pin_nid;
	int mux_idx, curr;

	mux_idx = per_pin->mux_idx;
	curr = snd_hda_codec_read(codec, pin_nid, 0,
					  AC_VERB_GET_CONNECT_SEL, 0);
	if (curr != mux_idx)
		snd_hda_codec_write_cache(codec, pin_nid, 0,
					    AC_VERB_SET_CONNECT_SEL,
					    mux_idx);
}

/* get the mux index for the converter of the pins
 * converter's mux index is the same for all pins on Intel platform
 */
static int intel_cvt_id_to_mux_idx(struct hdmi_spec *spec,
			hda_nid_t cvt_nid)
{
	int i;

	for (i = 0; i < spec->num_cvts; i++)
		if (spec->cvt_nids[i] == cvt_nid)
			return i;
	return -EINVAL;
}

/* Intel HDMI workaround to fix audio routing issue:
 * For some Intel display codecs, pins share the same connection list.
 * So a conveter can be selected by multiple pins and playback on any of these
 * pins will generate sound on the external display, because audio flows from
 * the same converter to the display pipeline. Also muting one pin may make
 * other pins have no sound output.
 * So this function assures that an assigned converter for a pin is not selected
 * by any other pins.
 */
static void intel_not_share_assigned_cvt(struct hda_codec *codec,
					 hda_nid_t pin_nid,
					 int dev_id, int mux_idx)
{
	struct hdmi_spec *spec = codec->spec;
	hda_nid_t nid;
	int cvt_idx, curr;
	struct hdmi_spec_per_cvt *per_cvt;
	struct hdmi_spec_per_pin *per_pin;
	int pin_idx;

	/* configure the pins connections */
	for (pin_idx = 0; pin_idx < spec->num_pins; pin_idx++) {
		int dev_id_saved;
		int dev_num;

		per_pin = get_pin(spec, pin_idx);
		/*
		 * pin not connected to monitor
		 * no need to operate on it
		 */
		if (!per_pin->pcm)
			continue;

		if ((per_pin->pin_nid == pin_nid) &&
			(per_pin->dev_id == dev_id))
			continue;

		/*
		 * if per_pin->dev_id >= dev_num,
		 * snd_hda_get_dev_select() will fail,
		 * and the following operation is unpredictable.
		 * So skip this situation.
		 */
		dev_num = snd_hda_get_num_devices(codec, per_pin->pin_nid) + 1;
		if (per_pin->dev_id >= dev_num)
			continue;

		nid = per_pin->pin_nid;

		/*
		 * Calling this function should not impact
		 * on the device entry selection
		 * So let's save the dev id for each pin,
		 * and restore it when return
		 */
		dev_id_saved = snd_hda_get_dev_select(codec, nid);
		snd_hda_set_dev_select(codec, nid, per_pin->dev_id);
		curr = snd_hda_codec_read(codec, nid, 0,
					  AC_VERB_GET_CONNECT_SEL, 0);
		if (curr != mux_idx) {
			snd_hda_set_dev_select(codec, nid, dev_id_saved);
			continue;
		}


		/* choose an unassigned converter. The conveters in the
		 * connection list are in the same order as in the codec.
		 */
		for (cvt_idx = 0; cvt_idx < spec->num_cvts; cvt_idx++) {
			per_cvt = get_cvt(spec, cvt_idx);
			if (!per_cvt->assigned) {
				codec_dbg(codec,
					  "choose cvt %d for pin NID 0x%x\n",
					  cvt_idx, nid);
				snd_hda_codec_write_cache(codec, nid, 0,
					    AC_VERB_SET_CONNECT_SEL,
					    cvt_idx);
				break;
			}
		}
		snd_hda_set_dev_select(codec, nid, dev_id_saved);
	}
}

/* A wrapper of intel_not_share_asigned_cvt() */
static void intel_not_share_assigned_cvt_nid(struct hda_codec *codec,
			hda_nid_t pin_nid, int dev_id, hda_nid_t cvt_nid)
{
	int mux_idx;
	struct hdmi_spec *spec = codec->spec;

	/* On Intel platform, the mapping of converter nid to
	 * mux index of the pins are always the same.
	 * The pin nid may be 0, this means all pins will not
	 * share the converter.
	 */
	mux_idx = intel_cvt_id_to_mux_idx(spec, cvt_nid);
	if (mux_idx >= 0)
		intel_not_share_assigned_cvt(codec, pin_nid, dev_id, mux_idx);
}

/* skeleton caller of pin_cvt_fixup ops */
static void pin_cvt_fixup(struct hda_codec *codec,
			  struct hdmi_spec_per_pin *per_pin,
			  hda_nid_t cvt_nid)
{
	struct hdmi_spec *spec = codec->spec;

	if (spec->ops.pin_cvt_fixup)
		spec->ops.pin_cvt_fixup(codec, per_pin, cvt_nid);
}

/* called in hdmi_pcm_open when no pin is assigned to the PCM
 * in dyn_pcm_assign mode.
 */
static int hdmi_pcm_open_no_pin(struct hda_pcm_stream *hinfo,
			 struct hda_codec *codec,
			 struct snd_pcm_substream *substream)
{
	struct hdmi_spec *spec = codec->spec;
	struct snd_pcm_runtime *runtime = substream->runtime;
	int cvt_idx, pcm_idx;
	struct hdmi_spec_per_cvt *per_cvt = NULL;
	int err;

	pcm_idx = hinfo_to_pcm_index(codec, hinfo);
	if (pcm_idx < 0)
		return -EINVAL;

	err = hdmi_choose_cvt(codec, -1, &cvt_idx);
	if (err)
		return err;

	per_cvt = get_cvt(spec, cvt_idx);
	per_cvt->assigned = 1;
	hinfo->nid = per_cvt->cvt_nid;

	pin_cvt_fixup(codec, NULL, per_cvt->cvt_nid);

	set_bit(pcm_idx, &spec->pcm_in_use);
	/* todo: setup spdif ctls assign */

	/* Initially set the converter's capabilities */
	hinfo->channels_min = per_cvt->channels_min;
	hinfo->channels_max = per_cvt->channels_max;
	hinfo->rates = per_cvt->rates;
	hinfo->formats = per_cvt->formats;
	hinfo->maxbps = per_cvt->maxbps;

	/* Store the updated parameters */
	runtime->hw.channels_min = hinfo->channels_min;
	runtime->hw.channels_max = hinfo->channels_max;
	runtime->hw.formats = hinfo->formats;
	runtime->hw.rates = hinfo->rates;

	snd_pcm_hw_constraint_step(substream->runtime, 0,
				   SNDRV_PCM_HW_PARAM_CHANNELS, 2);
	return 0;
}

/*
 * HDA PCM callbacks
 */
static int hdmi_pcm_open(struct hda_pcm_stream *hinfo,
			 struct hda_codec *codec,
			 struct snd_pcm_substream *substream)
{
	struct hdmi_spec *spec = codec->spec;
	struct snd_pcm_runtime *runtime = substream->runtime;
	int pin_idx, cvt_idx, pcm_idx;
	struct hdmi_spec_per_pin *per_pin;
	struct hdmi_eld *eld;
	struct hdmi_spec_per_cvt *per_cvt = NULL;
	int err;

	/* Validate hinfo */
	pcm_idx = hinfo_to_pcm_index(codec, hinfo);
	if (pcm_idx < 0)
		return -EINVAL;

	mutex_lock(&spec->pcm_lock);
	pin_idx = hinfo_to_pin_index(codec, hinfo);
	if (!spec->dyn_pcm_assign) {
		if (snd_BUG_ON(pin_idx < 0)) {
			err = -EINVAL;
			goto unlock;
		}
	} else {
		/* no pin is assigned to the PCM
		 * PA need pcm open successfully when probe
		 */
		if (pin_idx < 0) {
			err = hdmi_pcm_open_no_pin(hinfo, codec, substream);
			goto unlock;
		}
	}

	err = hdmi_choose_cvt(codec, pin_idx, &cvt_idx);
	if (err < 0)
		goto unlock;

	per_cvt = get_cvt(spec, cvt_idx);
	/* Claim converter */
	per_cvt->assigned = 1;

	set_bit(pcm_idx, &spec->pcm_in_use);
	per_pin = get_pin(spec, pin_idx);
	per_pin->cvt_nid = per_cvt->cvt_nid;
	hinfo->nid = per_cvt->cvt_nid;

	/* flip stripe flag for the assigned stream if supported */
	if (get_wcaps(codec, per_cvt->cvt_nid) & AC_WCAP_STRIPE)
		azx_stream(get_azx_dev(substream))->stripe = 1;

	snd_hda_set_dev_select(codec, per_pin->pin_nid, per_pin->dev_id);
	snd_hda_codec_write_cache(codec, per_pin->pin_nid, 0,
			    AC_VERB_SET_CONNECT_SEL,
			    per_pin->mux_idx);

	/* configure unused pins to choose other converters */
	pin_cvt_fixup(codec, per_pin, 0);

	snd_hda_spdif_ctls_assign(codec, pcm_idx, per_cvt->cvt_nid);

	/* Initially set the converter's capabilities */
	hinfo->channels_min = per_cvt->channels_min;
	hinfo->channels_max = per_cvt->channels_max;
	hinfo->rates = per_cvt->rates;
	hinfo->formats = per_cvt->formats;
	hinfo->maxbps = per_cvt->maxbps;

	eld = &per_pin->sink_eld;
	/* Restrict capabilities by ELD if this isn't disabled */
	if (!static_hdmi_pcm && eld->eld_valid) {
		snd_hdmi_eld_update_pcm_info(&eld->info, hinfo);
		if (hinfo->channels_min > hinfo->channels_max ||
		    !hinfo->rates || !hinfo->formats) {
			per_cvt->assigned = 0;
			hinfo->nid = 0;
			snd_hda_spdif_ctls_unassign(codec, pcm_idx);
			err = -ENODEV;
			goto unlock;
		}
	}

	/* Store the updated parameters */
	runtime->hw.channels_min = hinfo->channels_min;
	runtime->hw.channels_max = hinfo->channels_max;
	runtime->hw.formats = hinfo->formats;
	runtime->hw.rates = hinfo->rates;

	snd_pcm_hw_constraint_step(substream->runtime, 0,
				   SNDRV_PCM_HW_PARAM_CHANNELS, 2);
 unlock:
	mutex_unlock(&spec->pcm_lock);
	return err;
}

/*
 * HDA/HDMI auto parsing
 */
static int hdmi_read_pin_conn(struct hda_codec *codec, int pin_idx)
{
	struct hdmi_spec *spec = codec->spec;
	struct hdmi_spec_per_pin *per_pin = get_pin(spec, pin_idx);
	hda_nid_t pin_nid = per_pin->pin_nid;
	int dev_id = per_pin->dev_id;
	int conns;

	if (!(get_wcaps(codec, pin_nid) & AC_WCAP_CONN_LIST)) {
		codec_warn(codec,
			   "HDMI: pin NID 0x%x wcaps %#x does not support connection list\n",
			   pin_nid, get_wcaps(codec, pin_nid));
		return -EINVAL;
	}

	snd_hda_set_dev_select(codec, pin_nid, dev_id);

	if (spec->intel_hsw_fixup) {
		conns = spec->num_cvts;
		memcpy(per_pin->mux_nids, spec->cvt_nids,
		       sizeof(hda_nid_t) * conns);
	} else {
		conns = snd_hda_get_raw_connections(codec, pin_nid,
						    per_pin->mux_nids,
						    HDA_MAX_CONNECTIONS);
	}

	/* all the device entries on the same pin have the same conn list */
	per_pin->num_mux_nids = conns;

	return 0;
}

static int hdmi_find_pcm_slot(struct hdmi_spec *spec,
			      struct hdmi_spec_per_pin *per_pin)
{
	int i;

	/* on the new machines, try to assign the pcm slot dynamically,
	 * not use the preferred fixed map (legacy way) anymore.
	 */
	if (spec->dyn_pcm_no_legacy)
		goto last_try;

	/*
	 * generic_hdmi_build_pcms() may allocate extra PCMs on some
	 * platforms (with maximum of 'num_nids + dev_num - 1')
	 *
	 * The per_pin of pin_nid_idx=n and dev_id=m prefers to get pcm-n
	 * if m==0. This guarantees that dynamic pcm assignments are compatible
	 * with the legacy static per_pin-pcm assignment that existed in the
	 * days before DP-MST.
	 *
	 * Intel DP-MST prefers this legacy behavior for compatibility, too.
	 *
	 * per_pin of m!=0 prefers to get pcm=(num_nids + (m - 1)).
	 */

	if (per_pin->dev_id == 0 || spec->intel_hsw_fixup) {
		if (!test_bit(per_pin->pin_nid_idx, &spec->pcm_bitmap))
			return per_pin->pin_nid_idx;
	} else {
		i = spec->num_nids + (per_pin->dev_id - 1);
		if (i < spec->pcm_used && !(test_bit(i, &spec->pcm_bitmap)))
			return i;
	}

	/* have a second try; check the area over num_nids */
	for (i = spec->num_nids; i < spec->pcm_used; i++) {
		if (!test_bit(i, &spec->pcm_bitmap))
			return i;
	}

 last_try:
	/* the last try; check the empty slots in pins */
	for (i = 0; i < spec->pcm_used; i++) {
		if (!test_bit(i, &spec->pcm_bitmap))
			return i;
	}
	return -EBUSY;
}

static void hdmi_attach_hda_pcm(struct hdmi_spec *spec,
				struct hdmi_spec_per_pin *per_pin)
{
	int idx;

	/* pcm already be attached to the pin */
	if (per_pin->pcm)
		return;
	idx = hdmi_find_pcm_slot(spec, per_pin);
	if (idx == -EBUSY)
		return;
	per_pin->pcm_idx = idx;
	per_pin->pcm = get_hdmi_pcm(spec, idx);
	set_bit(idx, &spec->pcm_bitmap);
}

static void hdmi_detach_hda_pcm(struct hdmi_spec *spec,
				struct hdmi_spec_per_pin *per_pin)
{
	int idx;

	/* pcm already be detached from the pin */
	if (!per_pin->pcm)
		return;
	idx = per_pin->pcm_idx;
	per_pin->pcm_idx = -1;
	per_pin->pcm = NULL;
	if (idx >= 0 && idx < spec->pcm_used)
		clear_bit(idx, &spec->pcm_bitmap);
}

static int hdmi_get_pin_cvt_mux(struct hdmi_spec *spec,
		struct hdmi_spec_per_pin *per_pin, hda_nid_t cvt_nid)
{
	int mux_idx;

	for (mux_idx = 0; mux_idx < per_pin->num_mux_nids; mux_idx++)
		if (per_pin->mux_nids[mux_idx] == cvt_nid)
			break;
	return mux_idx;
}

static bool check_non_pcm_per_cvt(struct hda_codec *codec, hda_nid_t cvt_nid);

static void hdmi_pcm_setup_pin(struct hdmi_spec *spec,
			   struct hdmi_spec_per_pin *per_pin)
{
	struct hda_codec *codec = per_pin->codec;
	struct hda_pcm *pcm;
	struct hda_pcm_stream *hinfo;
	struct snd_pcm_substream *substream;
	int mux_idx;
	bool non_pcm;

	if (per_pin->pcm_idx >= 0 && per_pin->pcm_idx < spec->pcm_used)
		pcm = get_pcm_rec(spec, per_pin->pcm_idx);
	else
		return;
	if (!pcm->pcm)
		return;
	if (!test_bit(per_pin->pcm_idx, &spec->pcm_in_use))
		return;

	/* hdmi audio only uses playback and one substream */
	hinfo = pcm->stream;
	substream = pcm->pcm->streams[0].substream;

	per_pin->cvt_nid = hinfo->nid;

	mux_idx = hdmi_get_pin_cvt_mux(spec, per_pin, hinfo->nid);
	if (mux_idx < per_pin->num_mux_nids) {
		snd_hda_set_dev_select(codec, per_pin->pin_nid,
				   per_pin->dev_id);
		snd_hda_codec_write_cache(codec, per_pin->pin_nid, 0,
				AC_VERB_SET_CONNECT_SEL,
				mux_idx);
	}
	snd_hda_spdif_ctls_assign(codec, per_pin->pcm_idx, hinfo->nid);

	non_pcm = check_non_pcm_per_cvt(codec, hinfo->nid);
	if (substream->runtime)
		per_pin->channels = substream->runtime->channels;
	per_pin->setup = true;
	per_pin->mux_idx = mux_idx;

	hdmi_setup_audio_infoframe(codec, per_pin, non_pcm);
}

static void hdmi_pcm_reset_pin(struct hdmi_spec *spec,
			   struct hdmi_spec_per_pin *per_pin)
{
	if (per_pin->pcm_idx >= 0 && per_pin->pcm_idx < spec->pcm_used)
		snd_hda_spdif_ctls_unassign(per_pin->codec, per_pin->pcm_idx);

	per_pin->chmap_set = false;
	memset(per_pin->chmap, 0, sizeof(per_pin->chmap));

	per_pin->setup = false;
	per_pin->channels = 0;
}

static struct snd_jack *pin_idx_to_pcm_jack(struct hda_codec *codec,
					    struct hdmi_spec_per_pin *per_pin)
{
	struct hdmi_spec *spec = codec->spec;

	if (per_pin->pcm_idx >= 0)
		return spec->pcm_rec[per_pin->pcm_idx].jack;
	else
		return NULL;
}

/* update per_pin ELD from the given new ELD;
 * setup info frame and notification accordingly
 * also notify ELD kctl and report jack status changes
 */
static void update_eld(struct hda_codec *codec,
		       struct hdmi_spec_per_pin *per_pin,
		       struct hdmi_eld *eld,
		       int repoll)
{
	struct hdmi_eld *pin_eld = &per_pin->sink_eld;
	struct hdmi_spec *spec = codec->spec;
	struct snd_jack *pcm_jack;
	bool old_eld_valid = pin_eld->eld_valid;
	bool eld_changed;
	int pcm_idx;

	if (eld->eld_valid) {
		if (eld->eld_size <= 0 ||
		    snd_hdmi_parse_eld(codec, &eld->info, eld->eld_buffer,
				       eld->eld_size) < 0) {
			eld->eld_valid = false;
			if (repoll) {
				schedule_delayed_work(&per_pin->work,
						      msecs_to_jiffies(300));
				return;
			}
		}
	}

	if (!eld->eld_valid || eld->eld_size <= 0) {
		eld->eld_valid = false;
		eld->eld_size = 0;
	}

	/* for monitor disconnection, save pcm_idx firstly */
	pcm_idx = per_pin->pcm_idx;

	/*
	 * pcm_idx >=0 before update_eld() means it is in monitor
	 * disconnected event. Jack must be fetched before update_eld().
	 */
	pcm_jack = pin_idx_to_pcm_jack(codec, per_pin);

	if (spec->dyn_pcm_assign) {
		if (eld->eld_valid) {
			hdmi_attach_hda_pcm(spec, per_pin);
			hdmi_pcm_setup_pin(spec, per_pin);
		} else {
			hdmi_pcm_reset_pin(spec, per_pin);
			hdmi_detach_hda_pcm(spec, per_pin);
		}
	}
	/* if pcm_idx == -1, it means this is in monitor connection event
	 * we can get the correct pcm_idx now.
	 */
	if (pcm_idx == -1)
		pcm_idx = per_pin->pcm_idx;
	if (!pcm_jack)
		pcm_jack = pin_idx_to_pcm_jack(codec, per_pin);

	if (eld->eld_valid)
		snd_hdmi_show_eld(codec, &eld->info);

	eld_changed = (pin_eld->eld_valid != eld->eld_valid);
	eld_changed |= (pin_eld->monitor_present != eld->monitor_present);
	if (!eld_changed && eld->eld_valid && pin_eld->eld_valid)
		if (pin_eld->eld_size != eld->eld_size ||
		    memcmp(pin_eld->eld_buffer, eld->eld_buffer,
			   eld->eld_size) != 0)
			eld_changed = true;

	if (eld_changed) {
		pin_eld->monitor_present = eld->monitor_present;
		pin_eld->eld_valid = eld->eld_valid;
		pin_eld->eld_size = eld->eld_size;
		if (eld->eld_valid)
			memcpy(pin_eld->eld_buffer, eld->eld_buffer,
			       eld->eld_size);
		pin_eld->info = eld->info;
	}

	/*
	 * Re-setup pin and infoframe. This is needed e.g. when
	 * - sink is first plugged-in
	 * - transcoder can change during stream playback on Haswell
	 *   and this can make HW reset converter selection on a pin.
	 */
	if (eld->eld_valid && !old_eld_valid && per_pin->setup) {
		pin_cvt_fixup(codec, per_pin, 0);
		hdmi_setup_audio_infoframe(codec, per_pin, per_pin->non_pcm);
	}

	if (eld_changed && pcm_idx >= 0)
		snd_ctl_notify(codec->card,
			       SNDRV_CTL_EVENT_MASK_VALUE |
			       SNDRV_CTL_EVENT_MASK_INFO,
			       &get_hdmi_pcm(spec, pcm_idx)->eld_ctl->id);

	if (eld_changed && pcm_jack)
		snd_jack_report(pcm_jack,
				(eld->monitor_present && eld->eld_valid) ?
				SND_JACK_AVOUT : 0);
}

/* update ELD and jack state via HD-audio verbs */
static void hdmi_present_sense_via_verbs(struct hdmi_spec_per_pin *per_pin,
					 int repoll)
{
	struct hda_codec *codec = per_pin->codec;
	struct hdmi_spec *spec = codec->spec;
	struct hdmi_eld *eld = &spec->temp_eld;
	struct device *dev = hda_codec_dev(codec);
	hda_nid_t pin_nid = per_pin->pin_nid;
	int dev_id = per_pin->dev_id;
	/*
	 * Always execute a GetPinSense verb here, even when called from
	 * hdmi_intrinsic_event; for some NVIDIA HW, the unsolicited
	 * response's PD bit is not the real PD value, but indicates that
	 * the real PD value changed. An older version of the HD-audio
	 * specification worked this way. Hence, we just ignore the data in
	 * the unsolicited response to avoid custom WARs.
	 */
	int present;
	int ret;

#ifdef	CONFIG_PM
	if (dev->power.runtime_status == RPM_SUSPENDING)
		return;
#endif

	ret = snd_hda_power_up_pm(codec);
	if (ret < 0 && pm_runtime_suspended(dev))
		goto out;

	present = snd_hda_jack_pin_sense(codec, pin_nid, dev_id);

	mutex_lock(&per_pin->lock);
	eld->monitor_present = !!(present & AC_PINSENSE_PRESENCE);
	if (eld->monitor_present)
		eld->eld_valid  = !!(present & AC_PINSENSE_ELDV);
	else
		eld->eld_valid = false;

	codec_dbg(codec,
		"HDMI status: Codec=%d NID=0x%x Presence_Detect=%d ELD_Valid=%d\n",
		codec->addr, pin_nid, eld->monitor_present, eld->eld_valid);

	if (eld->eld_valid) {
		if (spec->ops.pin_get_eld(codec, pin_nid, dev_id,
					  eld->eld_buffer, &eld->eld_size) < 0)
			eld->eld_valid = false;
	}

	update_eld(codec, per_pin, eld, repoll);
	mutex_unlock(&per_pin->lock);
 out:
	snd_hda_power_down_pm(codec);
}

#define I915_SILENT_RATE		48000
#define I915_SILENT_CHANNELS		2
#define I915_SILENT_FORMAT		SNDRV_PCM_FORMAT_S16_LE
#define I915_SILENT_FORMAT_BITS	16
#define I915_SILENT_FMT_MASK		0xf

static void silent_stream_enable_i915(struct hda_codec *codec,
				      struct hdmi_spec_per_pin *per_pin)
{
	unsigned int format;

	snd_hdac_sync_audio_rate(&codec->core, per_pin->pin_nid,
				 per_pin->dev_id, I915_SILENT_RATE);

	/* trigger silent stream generation in hw */
	format = snd_hdac_calc_stream_format(I915_SILENT_RATE, I915_SILENT_CHANNELS,
					     I915_SILENT_FORMAT, I915_SILENT_FORMAT_BITS, 0);
	snd_hda_codec_setup_stream(codec, per_pin->cvt_nid,
				   I915_SILENT_FMT_MASK, I915_SILENT_FMT_MASK, format);
	usleep_range(100, 200);
	snd_hda_codec_setup_stream(codec, per_pin->cvt_nid, I915_SILENT_FMT_MASK, 0, format);

	per_pin->channels = I915_SILENT_CHANNELS;
	hdmi_setup_audio_infoframe(codec, per_pin, per_pin->non_pcm);
}

static void silent_stream_set_kae(struct hda_codec *codec,
				  struct hdmi_spec_per_pin *per_pin,
				  bool enable)
{
	unsigned int param;

	codec_dbg(codec, "HDMI: KAE %d cvt-NID=0x%x\n", enable, per_pin->cvt_nid);

	param = snd_hda_codec_read(codec, per_pin->cvt_nid, 0, AC_VERB_GET_DIGI_CONVERT_1, 0);
	param = (param >> 16) & 0xff;

	if (enable)
		param |= AC_DIG3_KAE;
	else
		param &= ~AC_DIG3_KAE;

	snd_hda_codec_write(codec, per_pin->cvt_nid, 0, AC_VERB_SET_DIGI_CONVERT_3, param);
}

static void silent_stream_enable(struct hda_codec *codec,
				 struct hdmi_spec_per_pin *per_pin)
{
	struct hdmi_spec *spec = codec->spec;
	struct hdmi_spec_per_cvt *per_cvt;
	int cvt_idx, pin_idx, err;
	int keep_power = 0;

	/*
	 * Power-up will call hdmi_present_sense, so the PM calls
	 * have to be done without mutex held.
	 */

	err = snd_hda_power_up_pm(codec);
	if (err < 0 && err != -EACCES) {
		codec_err(codec,
			  "Failed to power up codec for silent stream enable ret=[%d]\n", err);
		snd_hda_power_down_pm(codec);
		return;
	}

	mutex_lock(&per_pin->lock);

	if (per_pin->setup) {
		codec_dbg(codec, "hdmi: PCM already open, no silent stream\n");
		err = -EBUSY;
		goto unlock_out;
	}

	pin_idx = pin_id_to_pin_index(codec, per_pin->pin_nid, per_pin->dev_id);
	err = hdmi_choose_cvt(codec, pin_idx, &cvt_idx);
	if (err) {
		codec_err(codec, "hdmi: no free converter to enable silent mode\n");
		goto unlock_out;
	}

	per_cvt = get_cvt(spec, cvt_idx);
	per_cvt->assigned = 1;
	per_pin->cvt_nid = per_cvt->cvt_nid;
	per_pin->silent_stream = true;

	codec_dbg(codec, "hdmi: enabling silent stream pin-NID=0x%x cvt-NID=0x%x\n",
		  per_pin->pin_nid, per_cvt->cvt_nid);

	snd_hda_set_dev_select(codec, per_pin->pin_nid, per_pin->dev_id);
	snd_hda_codec_write_cache(codec, per_pin->pin_nid, 0,
				  AC_VERB_SET_CONNECT_SEL,
				  per_pin->mux_idx);

	/* configure unused pins to choose other converters */
	pin_cvt_fixup(codec, per_pin, 0);

	switch (spec->silent_stream_type) {
	case SILENT_STREAM_KAE:
		silent_stream_set_kae(codec, per_pin, true);
		break;
	case SILENT_STREAM_I915:
		silent_stream_enable_i915(codec, per_pin);
		keep_power = 1;
		break;
	default:
		break;
	}

 unlock_out:
	mutex_unlock(&per_pin->lock);

	if (err || !keep_power)
		snd_hda_power_down_pm(codec);
}

static void silent_stream_disable(struct hda_codec *codec,
				  struct hdmi_spec_per_pin *per_pin)
{
	struct hdmi_spec *spec = codec->spec;
	struct hdmi_spec_per_cvt *per_cvt;
	int cvt_idx, err;

	err = snd_hda_power_up_pm(codec);
	if (err < 0 && err != -EACCES) {
		codec_err(codec,
			  "Failed to power up codec for silent stream disable ret=[%d]\n",
			  err);
		snd_hda_power_down_pm(codec);
		return;
	}

	mutex_lock(&per_pin->lock);
	if (!per_pin->silent_stream)
		goto unlock_out;

	codec_dbg(codec, "HDMI: disable silent stream on pin-NID=0x%x cvt-NID=0x%x\n",
		  per_pin->pin_nid, per_pin->cvt_nid);

	cvt_idx = cvt_nid_to_cvt_index(codec, per_pin->cvt_nid);
	if (cvt_idx >= 0 && cvt_idx < spec->num_cvts) {
		per_cvt = get_cvt(spec, cvt_idx);
		per_cvt->assigned = 0;
	}

	if (spec->silent_stream_type == SILENT_STREAM_I915) {
		/* release ref taken in silent_stream_enable() */
		snd_hda_power_down_pm(codec);
	} else if (spec->silent_stream_type == SILENT_STREAM_KAE) {
		silent_stream_set_kae(codec, per_pin, false);
	}

	per_pin->cvt_nid = 0;
	per_pin->silent_stream = false;

 unlock_out:
	mutex_unlock(&per_pin->lock);

	snd_hda_power_down_pm(codec);
}

/* update ELD and jack state via audio component */
static void sync_eld_via_acomp(struct hda_codec *codec,
			       struct hdmi_spec_per_pin *per_pin)
{
	struct hdmi_spec *spec = codec->spec;
	struct hdmi_eld *eld = &spec->temp_eld;
	bool monitor_prev, monitor_next;

	mutex_lock(&per_pin->lock);
	eld->monitor_present = false;
	monitor_prev = per_pin->sink_eld.monitor_present;
	eld->eld_size = snd_hdac_acomp_get_eld(&codec->core, per_pin->pin_nid,
				      per_pin->dev_id, &eld->monitor_present,
				      eld->eld_buffer, ELD_MAX_SIZE);
	eld->eld_valid = (eld->eld_size > 0);
	update_eld(codec, per_pin, eld, 0);
	monitor_next = per_pin->sink_eld.monitor_present;
	mutex_unlock(&per_pin->lock);

	if (spec->silent_stream_type) {
		if (!monitor_prev && monitor_next)
			silent_stream_enable(codec, per_pin);
		else if (monitor_prev && !monitor_next)
			silent_stream_disable(codec, per_pin);
	}
}

static void hdmi_present_sense(struct hdmi_spec_per_pin *per_pin, int repoll)
{
	struct hda_codec *codec = per_pin->codec;

	if (!codec_has_acomp(codec))
		hdmi_present_sense_via_verbs(per_pin, repoll);
	else
		sync_eld_via_acomp(codec, per_pin);
}

static void hdmi_repoll_eld(struct work_struct *work)
{
	struct hdmi_spec_per_pin *per_pin =
	container_of(to_delayed_work(work), struct hdmi_spec_per_pin, work);
	struct hda_codec *codec = per_pin->codec;
	struct hdmi_spec *spec = codec->spec;
	struct hda_jack_tbl *jack;

	jack = snd_hda_jack_tbl_get_mst(codec, per_pin->pin_nid,
					per_pin->dev_id);
	if (jack)
		jack->jack_dirty = 1;

	if (per_pin->repoll_count++ > 6)
		per_pin->repoll_count = 0;

	mutex_lock(&spec->pcm_lock);
	hdmi_present_sense(per_pin, per_pin->repoll_count);
	mutex_unlock(&spec->pcm_lock);
}

static int hdmi_add_pin(struct hda_codec *codec, hda_nid_t pin_nid)
{
	struct hdmi_spec *spec = codec->spec;
	unsigned int caps, config;
	int pin_idx;
	struct hdmi_spec_per_pin *per_pin;
	int err;
	int dev_num, i;

	caps = snd_hda_query_pin_caps(codec, pin_nid);
	if (!(caps & (AC_PINCAP_HDMI | AC_PINCAP_DP)))
		return 0;

	/*
	 * For DP MST audio, Configuration Default is the same for
	 * all device entries on the same pin
	 */
	config = snd_hda_codec_get_pincfg(codec, pin_nid);
	if (get_defcfg_connect(config) == AC_JACK_PORT_NONE &&
	    !spec->force_connect)
		return 0;

	/*
	 * To simplify the implementation, malloc all
	 * the virtual pins in the initialization statically
	 */
	if (spec->intel_hsw_fixup) {
		/*
		 * On Intel platforms, device entries count returned
		 * by AC_PAR_DEVLIST_LEN is dynamic, and depends on
		 * the type of receiver that is connected. Allocate pin
		 * structures based on worst case.
		 */
		dev_num = spec->dev_num;
	} else if (spec->dyn_pcm_assign && codec->dp_mst) {
		dev_num = snd_hda_get_num_devices(codec, pin_nid) + 1;
		/*
		 * spec->dev_num is the maxinum number of device entries
		 * among all the pins
		 */
		spec->dev_num = (spec->dev_num > dev_num) ?
			spec->dev_num : dev_num;
	} else {
		/*
		 * If the platform doesn't support DP MST,
		 * manually set dev_num to 1. This means
		 * the pin has only one device entry.
		 */
		dev_num = 1;
		spec->dev_num = 1;
	}

	for (i = 0; i < dev_num; i++) {
		pin_idx = spec->num_pins;
		per_pin = snd_array_new(&spec->pins);

		if (!per_pin)
			return -ENOMEM;

		if (spec->dyn_pcm_assign) {
			per_pin->pcm = NULL;
			per_pin->pcm_idx = -1;
		} else {
			per_pin->pcm = get_hdmi_pcm(spec, pin_idx);
			per_pin->pcm_idx = pin_idx;
		}
		per_pin->pin_nid = pin_nid;
		per_pin->pin_nid_idx = spec->num_nids;
		per_pin->dev_id = i;
		per_pin->non_pcm = false;
		snd_hda_set_dev_select(codec, pin_nid, i);
		err = hdmi_read_pin_conn(codec, pin_idx);
		if (err < 0)
			return err;
		spec->num_pins++;
	}
	spec->num_nids++;

	return 0;
}

static int hdmi_add_cvt(struct hda_codec *codec, hda_nid_t cvt_nid)
{
	struct hdmi_spec *spec = codec->spec;
	struct hdmi_spec_per_cvt *per_cvt;
	unsigned int chans;
	int err;

	chans = get_wcaps(codec, cvt_nid);
	chans = get_wcaps_channels(chans);

	per_cvt = snd_array_new(&spec->cvts);
	if (!per_cvt)
		return -ENOMEM;

	per_cvt->cvt_nid = cvt_nid;
	per_cvt->channels_min = 2;
	if (chans <= 16) {
		per_cvt->channels_max = chans;
		if (chans > spec->chmap.channels_max)
			spec->chmap.channels_max = chans;
	}

	err = snd_hda_query_supported_pcm(codec, cvt_nid,
					  &per_cvt->rates,
					  &per_cvt->formats,
					  &per_cvt->maxbps);
	if (err < 0)
		return err;

	if (spec->num_cvts < ARRAY_SIZE(spec->cvt_nids))
		spec->cvt_nids[spec->num_cvts] = cvt_nid;
	spec->num_cvts++;

	return 0;
}

static const struct snd_pci_quirk force_connect_list[] = {
	SND_PCI_QUIRK(0x103c, 0x870f, "HP", 1),
	SND_PCI_QUIRK(0x103c, 0x871a, "HP", 1),
	SND_PCI_QUIRK(0x1462, 0xec94, "MS-7C94", 1),
	SND_PCI_QUIRK(0x8086, 0x2081, "Intel NUC 10", 1),
	{}
};

static int hdmi_parse_codec(struct hda_codec *codec)
{
	struct hdmi_spec *spec = codec->spec;
	hda_nid_t start_nid;
	unsigned int caps;
	int i, nodes;
	const struct snd_pci_quirk *q;

	nodes = snd_hda_get_sub_nodes(codec, codec->core.afg, &start_nid);
	if (!start_nid || nodes < 0) {
		codec_warn(codec, "HDMI: failed to get afg sub nodes\n");
		return -EINVAL;
	}

	q = snd_pci_quirk_lookup(codec->bus->pci, force_connect_list);

	if (q && q->value)
		spec->force_connect = true;

	/*
	 * hdmi_add_pin() assumes total amount of converters to
	 * be known, so first discover all converters
	 */
	for (i = 0; i < nodes; i++) {
		hda_nid_t nid = start_nid + i;

		caps = get_wcaps(codec, nid);

		if (!(caps & AC_WCAP_DIGITAL))
			continue;

		if (get_wcaps_type(caps) == AC_WID_AUD_OUT)
			hdmi_add_cvt(codec, nid);
	}

	/* discover audio pins */
	for (i = 0; i < nodes; i++) {
		hda_nid_t nid = start_nid + i;

		caps = get_wcaps(codec, nid);

		if (!(caps & AC_WCAP_DIGITAL))
			continue;

		if (get_wcaps_type(caps) == AC_WID_PIN)
			hdmi_add_pin(codec, nid);
	}

	return 0;
}

/*
 */
static bool check_non_pcm_per_cvt(struct hda_codec *codec, hda_nid_t cvt_nid)
{
	struct hda_spdif_out *spdif;
	bool non_pcm;

	mutex_lock(&codec->spdif_mutex);
	spdif = snd_hda_spdif_out_of_nid(codec, cvt_nid);
	/* Add sanity check to pass klockwork check.
	 * This should never happen.
	 */
	if (WARN_ON(spdif == NULL)) {
		mutex_unlock(&codec->spdif_mutex);
		return true;
	}
	non_pcm = !!(spdif->status & IEC958_AES0_NONAUDIO);
	mutex_unlock(&codec->spdif_mutex);
	return non_pcm;
}

/*
 * HDMI callbacks
 */

static int generic_hdmi_playback_pcm_prepare(struct hda_pcm_stream *hinfo,
					   struct hda_codec *codec,
					   unsigned int stream_tag,
					   unsigned int format,
					   struct snd_pcm_substream *substream)
{
	hda_nid_t cvt_nid = hinfo->nid;
	struct hdmi_spec *spec = codec->spec;
	int pin_idx;
	struct hdmi_spec_per_pin *per_pin;
	struct snd_pcm_runtime *runtime = substream->runtime;
	bool non_pcm;
	int pinctl, stripe;
	int err = 0;

	mutex_lock(&spec->pcm_lock);
	pin_idx = hinfo_to_pin_index(codec, hinfo);
	if (spec->dyn_pcm_assign && pin_idx < 0) {
		/* when dyn_pcm_assign and pcm is not bound to a pin
		 * skip pin setup and return 0 to make audio playback
		 * be ongoing
		 */
		pin_cvt_fixup(codec, NULL, cvt_nid);
		snd_hda_codec_setup_stream(codec, cvt_nid,
					stream_tag, 0, format);
		goto unlock;
	}

	if (snd_BUG_ON(pin_idx < 0)) {
		err = -EINVAL;
		goto unlock;
	}
	per_pin = get_pin(spec, pin_idx);

	/* Verify pin:cvt selections to avoid silent audio after S3.
	 * After S3, the audio driver restores pin:cvt selections
	 * but this can happen before gfx is ready and such selection
	 * is overlooked by HW. Thus multiple pins can share a same
	 * default convertor and mute control will affect each other,
	 * which can cause a resumed audio playback become silent
	 * after S3.
	 */
	pin_cvt_fixup(codec, per_pin, 0);

	/* Call sync_audio_rate to set the N/CTS/M manually if necessary */
	/* Todo: add DP1.2 MST audio support later */
	if (codec_has_acomp(codec))
		snd_hdac_sync_audio_rate(&codec->core, per_pin->pin_nid,
					 per_pin->dev_id, runtime->rate);

	non_pcm = check_non_pcm_per_cvt(codec, cvt_nid);
	mutex_lock(&per_pin->lock);
	per_pin->channels = substream->runtime->channels;
	per_pin->setup = true;

	if (get_wcaps(codec, cvt_nid) & AC_WCAP_STRIPE) {
		stripe = snd_hdac_get_stream_stripe_ctl(&codec->bus->core,
							substream);
		snd_hda_codec_write(codec, cvt_nid, 0,
				    AC_VERB_SET_STRIPE_CONTROL,
				    stripe);
	}

	hdmi_setup_audio_infoframe(codec, per_pin, non_pcm);
	mutex_unlock(&per_pin->lock);
	if (spec->dyn_pin_out) {
		snd_hda_set_dev_select(codec, per_pin->pin_nid,
				       per_pin->dev_id);
		pinctl = snd_hda_codec_read(codec, per_pin->pin_nid, 0,
					    AC_VERB_GET_PIN_WIDGET_CONTROL, 0);
		snd_hda_codec_write(codec, per_pin->pin_nid, 0,
				    AC_VERB_SET_PIN_WIDGET_CONTROL,
				    pinctl | PIN_OUT);
	}

	/* snd_hda_set_dev_select() has been called before */
	err = spec->ops.setup_stream(codec, cvt_nid, per_pin->pin_nid,
				     per_pin->dev_id, stream_tag, format);
 unlock:
	mutex_unlock(&spec->pcm_lock);
	return err;
}

static int generic_hdmi_playback_pcm_cleanup(struct hda_pcm_stream *hinfo,
					     struct hda_codec *codec,
					     struct snd_pcm_substream *substream)
{
	snd_hda_codec_cleanup_stream(codec, hinfo->nid);
	return 0;
}

static int hdmi_pcm_close(struct hda_pcm_stream *hinfo,
			  struct hda_codec *codec,
			  struct snd_pcm_substream *substream)
{
	struct hdmi_spec *spec = codec->spec;
	int cvt_idx, pin_idx, pcm_idx;
	struct hdmi_spec_per_cvt *per_cvt;
	struct hdmi_spec_per_pin *per_pin;
	int pinctl;
	int err = 0;

	mutex_lock(&spec->pcm_lock);
	if (hinfo->nid) {
		pcm_idx = hinfo_to_pcm_index(codec, hinfo);
		if (snd_BUG_ON(pcm_idx < 0)) {
			err = -EINVAL;
			goto unlock;
		}
		cvt_idx = cvt_nid_to_cvt_index(codec, hinfo->nid);
		if (snd_BUG_ON(cvt_idx < 0)) {
			err = -EINVAL;
			goto unlock;
		}
		per_cvt = get_cvt(spec, cvt_idx);
		per_cvt->assigned = 0;
		hinfo->nid = 0;

		azx_stream(get_azx_dev(substream))->stripe = 0;

		snd_hda_spdif_ctls_unassign(codec, pcm_idx);
		clear_bit(pcm_idx, &spec->pcm_in_use);
		pin_idx = hinfo_to_pin_index(codec, hinfo);
		if (spec->dyn_pcm_assign && pin_idx < 0)
			goto unlock;

		if (snd_BUG_ON(pin_idx < 0)) {
			err = -EINVAL;
			goto unlock;
		}
		per_pin = get_pin(spec, pin_idx);

		if (spec->dyn_pin_out) {
			snd_hda_set_dev_select(codec, per_pin->pin_nid,
					       per_pin->dev_id);
			pinctl = snd_hda_codec_read(codec, per_pin->pin_nid, 0,
					AC_VERB_GET_PIN_WIDGET_CONTROL, 0);
			snd_hda_codec_write(codec, per_pin->pin_nid, 0,
					    AC_VERB_SET_PIN_WIDGET_CONTROL,
					    pinctl & ~PIN_OUT);
		}

		mutex_lock(&per_pin->lock);
		per_pin->chmap_set = false;
		memset(per_pin->chmap, 0, sizeof(per_pin->chmap));

		per_pin->setup = false;
		per_pin->channels = 0;
		mutex_unlock(&per_pin->lock);
	}

unlock:
	mutex_unlock(&spec->pcm_lock);

	return err;
}

static const struct hda_pcm_ops generic_ops = {
	.open = hdmi_pcm_open,
	.close = hdmi_pcm_close,
	.prepare = generic_hdmi_playback_pcm_prepare,
	.cleanup = generic_hdmi_playback_pcm_cleanup,
};

static int hdmi_get_spk_alloc(struct hdac_device *hdac, int pcm_idx)
{
	struct hda_codec *codec = hdac_to_hda_codec(hdac);
	struct hdmi_spec *spec = codec->spec;
	struct hdmi_spec_per_pin *per_pin = pcm_idx_to_pin(spec, pcm_idx);

	if (!per_pin)
		return 0;

	return per_pin->sink_eld.info.spk_alloc;
}

static void hdmi_get_chmap(struct hdac_device *hdac, int pcm_idx,
					unsigned char *chmap)
{
	struct hda_codec *codec = hdac_to_hda_codec(hdac);
	struct hdmi_spec *spec = codec->spec;
	struct hdmi_spec_per_pin *per_pin = pcm_idx_to_pin(spec, pcm_idx);

	/* chmap is already set to 0 in caller */
	if (!per_pin)
		return;

	memcpy(chmap, per_pin->chmap, ARRAY_SIZE(per_pin->chmap));
}

static void hdmi_set_chmap(struct hdac_device *hdac, int pcm_idx,
				unsigned char *chmap, int prepared)
{
	struct hda_codec *codec = hdac_to_hda_codec(hdac);
	struct hdmi_spec *spec = codec->spec;
	struct hdmi_spec_per_pin *per_pin = pcm_idx_to_pin(spec, pcm_idx);

	if (!per_pin)
		return;
	mutex_lock(&per_pin->lock);
	per_pin->chmap_set = true;
	memcpy(per_pin->chmap, chmap, ARRAY_SIZE(per_pin->chmap));
	if (prepared)
		hdmi_setup_audio_infoframe(codec, per_pin, per_pin->non_pcm);
	mutex_unlock(&per_pin->lock);
}

static bool is_hdmi_pcm_attached(struct hdac_device *hdac, int pcm_idx)
{
	struct hda_codec *codec = hdac_to_hda_codec(hdac);
	struct hdmi_spec *spec = codec->spec;
	struct hdmi_spec_per_pin *per_pin = pcm_idx_to_pin(spec, pcm_idx);

	return per_pin ? true:false;
}

static int generic_hdmi_build_pcms(struct hda_codec *codec)
{
	struct hdmi_spec *spec = codec->spec;
	int idx, pcm_num;

	/*
	 * for non-mst mode, pcm number is the same as before
	 * for DP MST mode without extra PCM, pcm number is same
	 * for DP MST mode with extra PCMs, pcm number is
	 *  (nid number + dev_num - 1)
	 * dev_num is the device entry number in a pin
	 */

	if (spec->dyn_pcm_no_legacy && codec->mst_no_extra_pcms)
		pcm_num = spec->num_cvts;
	else if (codec->mst_no_extra_pcms)
		pcm_num = spec->num_nids;
	else
		pcm_num = spec->num_nids + spec->dev_num - 1;

	codec_dbg(codec, "hdmi: pcm_num set to %d\n", pcm_num);

	for (idx = 0; idx < pcm_num; idx++) {
		struct hda_pcm *info;
		struct hda_pcm_stream *pstr;

		info = snd_hda_codec_pcm_new(codec, "HDMI %d", idx);
		if (!info)
			return -ENOMEM;

		spec->pcm_rec[idx].pcm = info;
		spec->pcm_used++;
		info->pcm_type = HDA_PCM_TYPE_HDMI;
		info->own_chmap = true;

		pstr = &info->stream[SNDRV_PCM_STREAM_PLAYBACK];
		pstr->substreams = 1;
		pstr->ops = generic_ops;
		/* pcm number is less than 16 */
		if (spec->pcm_used >= 16)
			break;
		/* other pstr fields are set in open */
	}

	return 0;
}

static void free_hdmi_jack_priv(struct snd_jack *jack)
{
	struct hdmi_pcm *pcm = jack->private_data;

	pcm->jack = NULL;
}

static int generic_hdmi_build_jack(struct hda_codec *codec, int pcm_idx)
{
	char hdmi_str[32] = "HDMI/DP";
	struct hdmi_spec *spec = codec->spec;
	struct hdmi_spec_per_pin *per_pin = get_pin(spec, pcm_idx);
	struct snd_jack *jack;
	int pcmdev = get_pcm_rec(spec, pcm_idx)->device;
	int err;

	if (pcmdev > 0)
		sprintf(hdmi_str + strlen(hdmi_str), ",pcm=%d", pcmdev);
	if (!spec->dyn_pcm_assign &&
	    !is_jack_detectable(codec, per_pin->pin_nid))
		strncat(hdmi_str, " Phantom",
			sizeof(hdmi_str) - strlen(hdmi_str) - 1);

	err = snd_jack_new(codec->card, hdmi_str, SND_JACK_AVOUT, &jack,
			   true, false);
	if (err < 0)
		return err;

	spec->pcm_rec[pcm_idx].jack = jack;
	jack->private_data = &spec->pcm_rec[pcm_idx];
	jack->private_free = free_hdmi_jack_priv;
	return 0;
}

static int generic_hdmi_build_controls(struct hda_codec *codec)
{
	struct hdmi_spec *spec = codec->spec;
	int dev, err;
	int pin_idx, pcm_idx;

	for (pcm_idx = 0; pcm_idx < spec->pcm_used; pcm_idx++) {
		if (!get_pcm_rec(spec, pcm_idx)->pcm) {
			/* no PCM: mark this for skipping permanently */
			set_bit(pcm_idx, &spec->pcm_bitmap);
			continue;
		}

		err = generic_hdmi_build_jack(codec, pcm_idx);
		if (err < 0)
			return err;

		/* create the spdif for each pcm
		 * pin will be bound when monitor is connected
		 */
		if (spec->dyn_pcm_assign)
			err = snd_hda_create_dig_out_ctls(codec,
					  0, spec->cvt_nids[0],
					  HDA_PCM_TYPE_HDMI);
		else {
			struct hdmi_spec_per_pin *per_pin =
				get_pin(spec, pcm_idx);
			err = snd_hda_create_dig_out_ctls(codec,
						  per_pin->pin_nid,
						  per_pin->mux_nids[0],
						  HDA_PCM_TYPE_HDMI);
		}
		if (err < 0)
			return err;
		snd_hda_spdif_ctls_unassign(codec, pcm_idx);

		dev = get_pcm_rec(spec, pcm_idx)->device;
		if (dev != SNDRV_PCM_INVALID_DEVICE) {
			/* add control for ELD Bytes */
			err = hdmi_create_eld_ctl(codec, pcm_idx, dev);
			if (err < 0)
				return err;
		}
	}

	for (pin_idx = 0; pin_idx < spec->num_pins; pin_idx++) {
		struct hdmi_spec_per_pin *per_pin = get_pin(spec, pin_idx);
		struct hdmi_eld *pin_eld = &per_pin->sink_eld;

		pin_eld->eld_valid = false;
		hdmi_present_sense(per_pin, 0);
	}

	/* add channel maps */
	for (pcm_idx = 0; pcm_idx < spec->pcm_used; pcm_idx++) {
		struct hda_pcm *pcm;

		pcm = get_pcm_rec(spec, pcm_idx);
		if (!pcm || !pcm->pcm)
			break;
		err = snd_hdac_add_chmap_ctls(pcm->pcm, pcm_idx, &spec->chmap);
		if (err < 0)
			return err;
	}

	return 0;
}

static int generic_hdmi_init_per_pins(struct hda_codec *codec)
{
	struct hdmi_spec *spec = codec->spec;
	int pin_idx;

	for (pin_idx = 0; pin_idx < spec->num_pins; pin_idx++) {
		struct hdmi_spec_per_pin *per_pin = get_pin(spec, pin_idx);

		per_pin->codec = codec;
		mutex_init(&per_pin->lock);
		INIT_DELAYED_WORK(&per_pin->work, hdmi_repoll_eld);
		eld_proc_new(per_pin, pin_idx);
	}
	return 0;
}

static int generic_hdmi_init(struct hda_codec *codec)
{
	struct hdmi_spec *spec = codec->spec;
	int pin_idx;

	mutex_lock(&spec->bind_lock);
	for (pin_idx = 0; pin_idx < spec->num_pins; pin_idx++) {
		struct hdmi_spec_per_pin *per_pin = get_pin(spec, pin_idx);
		hda_nid_t pin_nid = per_pin->pin_nid;
		int dev_id = per_pin->dev_id;

		snd_hda_set_dev_select(codec, pin_nid, dev_id);
		hdmi_init_pin(codec, pin_nid);
		if (codec_has_acomp(codec))
			continue;
		snd_hda_jack_detect_enable_callback_mst(codec, pin_nid, dev_id,
							jack_callback);
	}
	mutex_unlock(&spec->bind_lock);
	return 0;
}

static void hdmi_array_init(struct hdmi_spec *spec, int nums)
{
	snd_array_init(&spec->pins, sizeof(struct hdmi_spec_per_pin), nums);
	snd_array_init(&spec->cvts, sizeof(struct hdmi_spec_per_cvt), nums);
}

static void hdmi_array_free(struct hdmi_spec *spec)
{
	snd_array_free(&spec->pins);
	snd_array_free(&spec->cvts);
}

static void generic_spec_free(struct hda_codec *codec)
{
	struct hdmi_spec *spec = codec->spec;

	if (spec) {
		hdmi_array_free(spec);
		kfree(spec);
		codec->spec = NULL;
	}
	codec->dp_mst = false;
}

static void generic_hdmi_free(struct hda_codec *codec)
{
	struct hdmi_spec *spec = codec->spec;
	int pin_idx, pcm_idx;

	if (spec->acomp_registered) {
		snd_hdac_acomp_exit(&codec->bus->core);
	} else if (codec_has_acomp(codec)) {
		snd_hdac_acomp_register_notifier(&codec->bus->core, NULL);
	}
	codec->relaxed_resume = 0;

	for (pin_idx = 0; pin_idx < spec->num_pins; pin_idx++) {
		struct hdmi_spec_per_pin *per_pin = get_pin(spec, pin_idx);
		cancel_delayed_work_sync(&per_pin->work);
		eld_proc_free(per_pin);
	}

	for (pcm_idx = 0; pcm_idx < spec->pcm_used; pcm_idx++) {
		if (spec->pcm_rec[pcm_idx].jack == NULL)
			continue;
		if (spec->dyn_pcm_assign)
			snd_device_free(codec->card,
					spec->pcm_rec[pcm_idx].jack);
		else
			spec->pcm_rec[pcm_idx].jack = NULL;
	}

	generic_spec_free(codec);
}

#ifdef CONFIG_PM
static int generic_hdmi_suspend(struct hda_codec *codec)
{
	struct hdmi_spec *spec = codec->spec;
	int pin_idx;

	for (pin_idx = 0; pin_idx < spec->num_pins; pin_idx++) {
		struct hdmi_spec_per_pin *per_pin = get_pin(spec, pin_idx);
		cancel_delayed_work_sync(&per_pin->work);
	}
	return 0;
}

static int generic_hdmi_resume(struct hda_codec *codec)
{
	struct hdmi_spec *spec = codec->spec;
	int pin_idx;

	codec->patch_ops.init(codec);
	snd_hda_regmap_sync(codec);

	for (pin_idx = 0; pin_idx < spec->num_pins; pin_idx++) {
		struct hdmi_spec_per_pin *per_pin = get_pin(spec, pin_idx);
		hdmi_present_sense(per_pin, 1);
	}
	return 0;
}
#endif

static const struct hda_codec_ops generic_hdmi_patch_ops = {
	.init			= generic_hdmi_init,
	.free			= generic_hdmi_free,
	.build_pcms		= generic_hdmi_build_pcms,
	.build_controls		= generic_hdmi_build_controls,
	.unsol_event		= hdmi_unsol_event,
#ifdef CONFIG_PM
	.suspend		= generic_hdmi_suspend,
	.resume			= generic_hdmi_resume,
#endif
};

static const struct hdmi_ops generic_standard_hdmi_ops = {
	.pin_get_eld				= hdmi_pin_get_eld,
	.pin_setup_infoframe			= hdmi_pin_setup_infoframe,
	.pin_hbr_setup				= hdmi_pin_hbr_setup,
	.setup_stream				= hdmi_setup_stream,
};

/* allocate codec->spec and assign/initialize generic parser ops */
static int alloc_generic_hdmi(struct hda_codec *codec)
{
	struct hdmi_spec *spec;

	spec = kzalloc(sizeof(*spec), GFP_KERNEL);
	if (!spec)
		return -ENOMEM;

	spec->codec = codec;
	spec->ops = generic_standard_hdmi_ops;
	spec->dev_num = 1;	/* initialize to 1 */
	mutex_init(&spec->pcm_lock);
	mutex_init(&spec->bind_lock);
	snd_hdac_register_chmap_ops(&codec->core, &spec->chmap);

	spec->chmap.ops.get_chmap = hdmi_get_chmap;
	spec->chmap.ops.set_chmap = hdmi_set_chmap;
	spec->chmap.ops.is_pcm_attached = is_hdmi_pcm_attached;
	spec->chmap.ops.get_spk_alloc = hdmi_get_spk_alloc;

	codec->spec = spec;
	hdmi_array_init(spec, 4);

	codec->patch_ops = generic_hdmi_patch_ops;

	return 0;
}

/* generic HDMI parser */
static int patch_generic_hdmi(struct hda_codec *codec)
{
	int err;

	err = alloc_generic_hdmi(codec);
	if (err < 0)
		return err;

	err = hdmi_parse_codec(codec);
	if (err < 0) {
		generic_spec_free(codec);
		return err;
	}

	generic_hdmi_init_per_pins(codec);
	return 0;
}

/*
 * generic audio component binding
 */

/* turn on / off the unsol event jack detection dynamically */
static void reprogram_jack_detect(struct hda_codec *codec, hda_nid_t nid,
				  int dev_id, bool use_acomp)
{
	struct hda_jack_tbl *tbl;

	tbl = snd_hda_jack_tbl_get_mst(codec, nid, dev_id);
	if (tbl) {
		/* clear unsol even if component notifier is used, or re-enable
		 * if notifier is cleared
		 */
		unsigned int val = use_acomp ? 0 : (AC_USRSP_EN | tbl->tag);
		snd_hda_codec_write_cache(codec, nid, 0,
					  AC_VERB_SET_UNSOLICITED_ENABLE, val);
	}
}

/* set up / clear component notifier dynamically */
static void generic_acomp_notifier_set(struct drm_audio_component *acomp,
				       bool use_acomp)
{
	struct hdmi_spec *spec;
	int i;

	spec = container_of(acomp->audio_ops, struct hdmi_spec, drm_audio_ops);
	mutex_lock(&spec->bind_lock);
	spec->use_acomp_notifier = use_acomp;
	spec->codec->relaxed_resume = use_acomp;
	spec->codec->bus->keep_power = 0;
	/* reprogram each jack detection logic depending on the notifier */
	for (i = 0; i < spec->num_pins; i++)
		reprogram_jack_detect(spec->codec,
				      get_pin(spec, i)->pin_nid,
				      get_pin(spec, i)->dev_id,
				      use_acomp);
	mutex_unlock(&spec->bind_lock);
}

/* enable / disable the notifier via master bind / unbind */
static int generic_acomp_master_bind(struct device *dev,
				     struct drm_audio_component *acomp)
{
	generic_acomp_notifier_set(acomp, true);
	return 0;
}

static void generic_acomp_master_unbind(struct device *dev,
					struct drm_audio_component *acomp)
{
	generic_acomp_notifier_set(acomp, false);
}

/* check whether both HD-audio and DRM PCI devices belong to the same bus */
static int match_bound_vga(struct device *dev, int subtype, void *data)
{
	struct hdac_bus *bus = data;
	struct pci_dev *pci, *master;

	if (!dev_is_pci(dev) || !dev_is_pci(bus->dev))
		return 0;
	master = to_pci_dev(bus->dev);
	pci = to_pci_dev(dev);
	return master->bus == pci->bus;
}

/* audio component notifier for AMD/Nvidia HDMI codecs */
static void generic_acomp_pin_eld_notify(void *audio_ptr, int port, int dev_id)
{
	struct hda_codec *codec = audio_ptr;
	struct hdmi_spec *spec = codec->spec;
	hda_nid_t pin_nid = spec->port2pin(codec, port);

	if (!pin_nid)
		return;
	if (get_wcaps_type(get_wcaps(codec, pin_nid)) != AC_WID_PIN)
		return;
	/* skip notification during system suspend (but not in runtime PM);
	 * the state will be updated at resume
	 */
	if (codec->core.dev.power.power_state.event == PM_EVENT_SUSPEND)
		return;
	/* ditto during suspend/resume process itself */
	if (snd_hdac_is_in_pm(&codec->core))
		return;

	check_presence_and_report(codec, pin_nid, dev_id);
}

/* set up the private drm_audio_ops from the template */
static void setup_drm_audio_ops(struct hda_codec *codec,
				const struct drm_audio_component_audio_ops *ops)
{
	struct hdmi_spec *spec = codec->spec;

	spec->drm_audio_ops.audio_ptr = codec;
	/* intel_audio_codec_enable() or intel_audio_codec_disable()
	 * will call pin_eld_notify with using audio_ptr pointer
	 * We need make sure audio_ptr is really setup
	 */
	wmb();
	spec->drm_audio_ops.pin2port = ops->pin2port;
	spec->drm_audio_ops.pin_eld_notify = ops->pin_eld_notify;
	spec->drm_audio_ops.master_bind = ops->master_bind;
	spec->drm_audio_ops.master_unbind = ops->master_unbind;
}

/* initialize the generic HDMI audio component */
static void generic_acomp_init(struct hda_codec *codec,
			       const struct drm_audio_component_audio_ops *ops,
			       int (*port2pin)(struct hda_codec *, int))
{
	struct hdmi_spec *spec = codec->spec;

	if (!enable_acomp) {
		codec_info(codec, "audio component disabled by module option\n");
		return;
	}

	spec->port2pin = port2pin;
	setup_drm_audio_ops(codec, ops);
	if (!snd_hdac_acomp_init(&codec->bus->core, &spec->drm_audio_ops,
				 match_bound_vga, 0)) {
		spec->acomp_registered = true;
	}
}

/*
 * Intel codec parsers and helpers
 */

#define INTEL_GET_VENDOR_VERB	0xf81
#define INTEL_SET_VENDOR_VERB	0x781
#define INTEL_EN_DP12		0x02	/* enable DP 1.2 features */
#define INTEL_EN_ALL_PIN_CVTS	0x01	/* enable 2nd & 3rd pins and convertors */

static void intel_haswell_enable_all_pins(struct hda_codec *codec,
					  bool update_tree)
{
	unsigned int vendor_param;
	struct hdmi_spec *spec = codec->spec;

	vendor_param = snd_hda_codec_read(codec, spec->vendor_nid, 0,
				INTEL_GET_VENDOR_VERB, 0);
	if (vendor_param == -1 || vendor_param & INTEL_EN_ALL_PIN_CVTS)
		return;

	vendor_param |= INTEL_EN_ALL_PIN_CVTS;
	vendor_param = snd_hda_codec_read(codec, spec->vendor_nid, 0,
				INTEL_SET_VENDOR_VERB, vendor_param);
	if (vendor_param == -1)
		return;

	if (update_tree)
		snd_hda_codec_update_widgets(codec);
}

static void intel_haswell_fixup_enable_dp12(struct hda_codec *codec)
{
	unsigned int vendor_param;
	struct hdmi_spec *spec = codec->spec;

	vendor_param = snd_hda_codec_read(codec, spec->vendor_nid, 0,
				INTEL_GET_VENDOR_VERB, 0);
	if (vendor_param == -1 || vendor_param & INTEL_EN_DP12)
		return;

	/* enable DP1.2 mode */
	vendor_param |= INTEL_EN_DP12;
	snd_hdac_regmap_add_vendor_verb(&codec->core, INTEL_SET_VENDOR_VERB);
	snd_hda_codec_write_cache(codec, spec->vendor_nid, 0,
				INTEL_SET_VENDOR_VERB, vendor_param);
}

/* Haswell needs to re-issue the vendor-specific verbs before turning to D0.
 * Otherwise you may get severe h/w communication errors.
 */
static void haswell_set_power_state(struct hda_codec *codec, hda_nid_t fg,
				unsigned int power_state)
{
	if (power_state == AC_PWRST_D0) {
		intel_haswell_enable_all_pins(codec, false);
		intel_haswell_fixup_enable_dp12(codec);
	}

	snd_hda_codec_read(codec, fg, 0, AC_VERB_SET_POWER_STATE, power_state);
	snd_hda_codec_set_power_to_all(codec, fg, power_state);
}

/* There is a fixed mapping between audio pin node and display port.
 * on SNB, IVY, HSW, BSW, SKL, BXT, KBL:
 * Pin Widget 5 - PORT B (port = 1 in i915 driver)
 * Pin Widget 6 - PORT C (port = 2 in i915 driver)
 * Pin Widget 7 - PORT D (port = 3 in i915 driver)
 *
 * on VLV, ILK:
 * Pin Widget 4 - PORT B (port = 1 in i915 driver)
 * Pin Widget 5 - PORT C (port = 2 in i915 driver)
 * Pin Widget 6 - PORT D (port = 3 in i915 driver)
 */
static int intel_base_nid(struct hda_codec *codec)
{
	switch (codec->core.vendor_id) {
	case 0x80860054: /* ILK */
	case 0x80862804: /* ILK */
	case 0x80862882: /* VLV */
		return 4;
	default:
		return 5;
	}
}

static int intel_pin2port(void *audio_ptr, int pin_nid)
{
	struct hda_codec *codec = audio_ptr;
	struct hdmi_spec *spec = codec->spec;
	int base_nid, i;

	if (!spec->port_num) {
		base_nid = intel_base_nid(codec);
		if (WARN_ON(pin_nid < base_nid || pin_nid >= base_nid + 3))
			return -1;
		return pin_nid - base_nid + 1;
	}

	/*
	 * looking for the pin number in the mapping table and return
	 * the index which indicate the port number
	 */
	for (i = 0; i < spec->port_num; i++) {
		if (pin_nid == spec->port_map[i])
			return i;
	}

	codec_info(codec, "Can't find the HDMI/DP port for pin NID 0x%x\n", pin_nid);
	return -1;
}

static int intel_port2pin(struct hda_codec *codec, int port)
{
	struct hdmi_spec *spec = codec->spec;

	if (!spec->port_num) {
		/* we assume only from port-B to port-D */
		if (port < 1 || port > 3)
			return 0;
		return port + intel_base_nid(codec) - 1;
	}

	if (port < 0 || port >= spec->port_num)
		return 0;
	return spec->port_map[port];
}

static void intel_pin_eld_notify(void *audio_ptr, int port, int pipe)
{
	struct hda_codec *codec = audio_ptr;
	int pin_nid;
	int dev_id = pipe;

	pin_nid = intel_port2pin(codec, port);
	if (!pin_nid)
		return;
	/* skip notification during system suspend (but not in runtime PM);
	 * the state will be updated at resume
	 */
	if (codec->core.dev.power.power_state.event == PM_EVENT_SUSPEND)
		return;
	/* ditto during suspend/resume process itself */
	if (snd_hdac_is_in_pm(&codec->core))
		return;

	snd_hdac_i915_set_bclk(&codec->bus->core);
	check_presence_and_report(codec, pin_nid, dev_id);
}

static const struct drm_audio_component_audio_ops intel_audio_ops = {
	.pin2port = intel_pin2port,
	.pin_eld_notify = intel_pin_eld_notify,
};

/* register i915 component pin_eld_notify callback */
static void register_i915_notifier(struct hda_codec *codec)
{
	struct hdmi_spec *spec = codec->spec;

	spec->use_acomp_notifier = true;
	spec->port2pin = intel_port2pin;
	setup_drm_audio_ops(codec, &intel_audio_ops);
	snd_hdac_acomp_register_notifier(&codec->bus->core,
					&spec->drm_audio_ops);
	/* no need for forcible resume for jack check thanks to notifier */
	codec->relaxed_resume = 1;
}

/* setup_stream ops override for HSW+ */
static int i915_hsw_setup_stream(struct hda_codec *codec, hda_nid_t cvt_nid,
				 hda_nid_t pin_nid, int dev_id, u32 stream_tag,
				 int format)
{
	haswell_verify_D0(codec, cvt_nid, pin_nid);
	return hdmi_setup_stream(codec, cvt_nid, pin_nid, dev_id,
				 stream_tag, format);
}

/* pin_cvt_fixup ops override for HSW+ and VLV+ */
static void i915_pin_cvt_fixup(struct hda_codec *codec,
			       struct hdmi_spec_per_pin *per_pin,
			       hda_nid_t cvt_nid)
{
	if (per_pin) {
		haswell_verify_D0(codec, per_pin->cvt_nid, per_pin->pin_nid);
		snd_hda_set_dev_select(codec, per_pin->pin_nid,
			       per_pin->dev_id);
		intel_verify_pin_cvt_connect(codec, per_pin);
		intel_not_share_assigned_cvt(codec, per_pin->pin_nid,
				     per_pin->dev_id, per_pin->mux_idx);
	} else {
		intel_not_share_assigned_cvt_nid(codec, 0, 0, cvt_nid);
	}
}

/* precondition and allocation for Intel codecs */
static int alloc_intel_hdmi(struct hda_codec *codec)
{
	int err;

	/* requires i915 binding */
	if (!codec->bus->core.audio_component) {
		codec_info(codec, "No i915 binding for Intel HDMI/DP codec\n");
		/* set probe_id here to prevent generic fallback binding */
		codec->probe_id = HDA_CODEC_ID_SKIP_PROBE;
		return -ENODEV;
	}

	err = alloc_generic_hdmi(codec);
	if (err < 0)
		return err;
	/* no need to handle unsol events */
	codec->patch_ops.unsol_event = NULL;
	return 0;
}

/* parse and post-process for Intel codecs */
static int parse_intel_hdmi(struct hda_codec *codec)
{
	int err, retries = 3;

	do {
		err = hdmi_parse_codec(codec);
	} while (err < 0 && retries--);

	if (err < 0) {
		generic_spec_free(codec);
		return err;
	}

	generic_hdmi_init_per_pins(codec);
	register_i915_notifier(codec);
	return 0;
}

/* Intel Haswell and onwards; audio component with eld notifier */
static int intel_hsw_common_init(struct hda_codec *codec, hda_nid_t vendor_nid,
				 const int *port_map, int port_num, int dev_num,
				 bool send_silent_stream)
{
	struct hdmi_spec *spec;
	int err;

	err = alloc_intel_hdmi(codec);
	if (err < 0)
		return err;
	spec = codec->spec;
	codec->dp_mst = true;
	spec->dyn_pcm_assign = true;
	spec->vendor_nid = vendor_nid;
	spec->port_map = port_map;
	spec->port_num = port_num;
	spec->intel_hsw_fixup = true;
	spec->dev_num = dev_num;

	intel_haswell_enable_all_pins(codec, true);
	intel_haswell_fixup_enable_dp12(codec);

	codec->display_power_control = 1;

	codec->patch_ops.set_power_state = haswell_set_power_state;
	codec->depop_delay = 0;
	codec->auto_runtime_pm = 1;

	spec->ops.setup_stream = i915_hsw_setup_stream;
	spec->ops.pin_cvt_fixup = i915_pin_cvt_fixup;

	/*
	 * Enable silent stream feature, if it is enabled via
	 * module param or Kconfig option
	 */
	if (send_silent_stream)
		spec->silent_stream_type = SILENT_STREAM_I915;

	return parse_intel_hdmi(codec);
}

static int patch_i915_hsw_hdmi(struct hda_codec *codec)
{
	return intel_hsw_common_init(codec, 0x08, NULL, 0, 3,
				     enable_silent_stream);
}

static int patch_i915_glk_hdmi(struct hda_codec *codec)
{
	/*
	 * Silent stream calls audio component .get_power() from
	 * .pin_eld_notify(). On GLK this will deadlock in i915 due
	 * to the audio vs. CDCLK workaround.
	 */
	return intel_hsw_common_init(codec, 0x0b, NULL, 0, 3, false);
}

static int patch_i915_icl_hdmi(struct hda_codec *codec)
{
	/*
	 * pin to port mapping table where the value indicate the pin number and
	 * the index indicate the port number.
	 */
	static const int map[] = {0x0, 0x4, 0x6, 0x8, 0xa, 0xb};

	return intel_hsw_common_init(codec, 0x02, map, ARRAY_SIZE(map), 3,
				     enable_silent_stream);
}

static int patch_i915_tgl_hdmi(struct hda_codec *codec)
{
	/*
	 * pin to port mapping table where the value indicate the pin number and
	 * the index indicate the port number.
	 */
	static const int map[] = {0x4, 0x6, 0x8, 0xa, 0xb, 0xc, 0xd, 0xe, 0xf};
	int ret;
<<<<<<< HEAD

	ret = intel_hsw_common_init(codec, 0x02, map, ARRAY_SIZE(map), 4,
				    enable_silent_stream);
	if (!ret) {
		struct hdmi_spec *spec = codec->spec;

		spec->dyn_pcm_no_legacy = true;
	}

	return ret;
}

static int patch_i915_adlp_hdmi(struct hda_codec *codec)
{
	struct hdmi_spec *spec;
	int res;

	res = patch_i915_tgl_hdmi(codec);
	if (!res) {
		spec = codec->spec;

		if (spec->silent_stream_type)
			spec->silent_stream_type = SILENT_STREAM_KAE;
	}

	return res;
=======

	ret = intel_hsw_common_init(codec, 0x02, map, ARRAY_SIZE(map));
	if (!ret) {
		struct hdmi_spec *spec = codec->spec;

		spec->dyn_pcm_no_legacy = true;
	}

	return ret;
>>>>>>> 014862ee
}

/* Intel Baytrail and Braswell; with eld notifier */
static int patch_i915_byt_hdmi(struct hda_codec *codec)
{
	struct hdmi_spec *spec;
	int err;

	err = alloc_intel_hdmi(codec);
	if (err < 0)
		return err;
	spec = codec->spec;

	/* For Valleyview/Cherryview, only the display codec is in the display
	 * power well and can use link_power ops to request/release the power.
	 */
	codec->display_power_control = 1;

	codec->depop_delay = 0;
	codec->auto_runtime_pm = 1;

	spec->ops.pin_cvt_fixup = i915_pin_cvt_fixup;

	return parse_intel_hdmi(codec);
}

/* Intel IronLake, SandyBridge and IvyBridge; with eld notifier */
static int patch_i915_cpt_hdmi(struct hda_codec *codec)
{
	int err;

	err = alloc_intel_hdmi(codec);
	if (err < 0)
		return err;
	return parse_intel_hdmi(codec);
}

/*
 * Shared non-generic implementations
 */

static int simple_playback_build_pcms(struct hda_codec *codec)
{
	struct hdmi_spec *spec = codec->spec;
	struct hda_pcm *info;
	unsigned int chans;
	struct hda_pcm_stream *pstr;
	struct hdmi_spec_per_cvt *per_cvt;

	per_cvt = get_cvt(spec, 0);
	chans = get_wcaps(codec, per_cvt->cvt_nid);
	chans = get_wcaps_channels(chans);

	info = snd_hda_codec_pcm_new(codec, "HDMI 0");
	if (!info)
		return -ENOMEM;
	spec->pcm_rec[0].pcm = info;
	info->pcm_type = HDA_PCM_TYPE_HDMI;
	pstr = &info->stream[SNDRV_PCM_STREAM_PLAYBACK];
	*pstr = spec->pcm_playback;
	pstr->nid = per_cvt->cvt_nid;
	if (pstr->channels_max <= 2 && chans && chans <= 16)
		pstr->channels_max = chans;

	return 0;
}

/* unsolicited event for jack sensing */
static void simple_hdmi_unsol_event(struct hda_codec *codec,
				    unsigned int res)
{
	snd_hda_jack_set_dirty_all(codec);
	snd_hda_jack_report_sync(codec);
}

/* generic_hdmi_build_jack can be used for simple_hdmi, too,
 * as long as spec->pins[] is set correctly
 */
#define simple_hdmi_build_jack	generic_hdmi_build_jack

static int simple_playback_build_controls(struct hda_codec *codec)
{
	struct hdmi_spec *spec = codec->spec;
	struct hdmi_spec_per_cvt *per_cvt;
	int err;

	per_cvt = get_cvt(spec, 0);
	err = snd_hda_create_dig_out_ctls(codec, per_cvt->cvt_nid,
					  per_cvt->cvt_nid,
					  HDA_PCM_TYPE_HDMI);
	if (err < 0)
		return err;
	return simple_hdmi_build_jack(codec, 0);
}

static int simple_playback_init(struct hda_codec *codec)
{
	struct hdmi_spec *spec = codec->spec;
	struct hdmi_spec_per_pin *per_pin = get_pin(spec, 0);
	hda_nid_t pin = per_pin->pin_nid;

	snd_hda_codec_write(codec, pin, 0,
			    AC_VERB_SET_PIN_WIDGET_CONTROL, PIN_OUT);
	/* some codecs require to unmute the pin */
	if (get_wcaps(codec, pin) & AC_WCAP_OUT_AMP)
		snd_hda_codec_write(codec, pin, 0, AC_VERB_SET_AMP_GAIN_MUTE,
				    AMP_OUT_UNMUTE);
	snd_hda_jack_detect_enable(codec, pin, per_pin->dev_id);
	return 0;
}

static void simple_playback_free(struct hda_codec *codec)
{
	struct hdmi_spec *spec = codec->spec;

	hdmi_array_free(spec);
	kfree(spec);
}

/*
 * Nvidia specific implementations
 */

#define Nv_VERB_SET_Channel_Allocation          0xF79
#define Nv_VERB_SET_Info_Frame_Checksum         0xF7A
#define Nv_VERB_SET_Audio_Protection_On         0xF98
#define Nv_VERB_SET_Audio_Protection_Off        0xF99

#define nvhdmi_master_con_nid_7x	0x04
#define nvhdmi_master_pin_nid_7x	0x05

static const hda_nid_t nvhdmi_con_nids_7x[4] = {
	/*front, rear, clfe, rear_surr */
	0x6, 0x8, 0xa, 0xc,
};

static const struct hda_verb nvhdmi_basic_init_7x_2ch[] = {
	/* set audio protect on */
	{ 0x1, Nv_VERB_SET_Audio_Protection_On, 0x1},
	/* enable digital output on pin widget */
	{ 0x5, AC_VERB_SET_PIN_WIDGET_CONTROL, PIN_OUT | 0x5 },
	{} /* terminator */
};

static const struct hda_verb nvhdmi_basic_init_7x_8ch[] = {
	/* set audio protect on */
	{ 0x1, Nv_VERB_SET_Audio_Protection_On, 0x1},
	/* enable digital output on pin widget */
	{ 0x5, AC_VERB_SET_PIN_WIDGET_CONTROL, PIN_OUT | 0x5 },
	{ 0x7, AC_VERB_SET_PIN_WIDGET_CONTROL, PIN_OUT | 0x5 },
	{ 0x9, AC_VERB_SET_PIN_WIDGET_CONTROL, PIN_OUT | 0x5 },
	{ 0xb, AC_VERB_SET_PIN_WIDGET_CONTROL, PIN_OUT | 0x5 },
	{ 0xd, AC_VERB_SET_PIN_WIDGET_CONTROL, PIN_OUT | 0x5 },
	{} /* terminator */
};

#ifdef LIMITED_RATE_FMT_SUPPORT
/* support only the safe format and rate */
#define SUPPORTED_RATES		SNDRV_PCM_RATE_48000
#define SUPPORTED_MAXBPS	16
#define SUPPORTED_FORMATS	SNDRV_PCM_FMTBIT_S16_LE
#else
/* support all rates and formats */
#define SUPPORTED_RATES \
	(SNDRV_PCM_RATE_32000 | SNDRV_PCM_RATE_44100 | SNDRV_PCM_RATE_48000 |\
	SNDRV_PCM_RATE_88200 | SNDRV_PCM_RATE_96000 | SNDRV_PCM_RATE_176400 |\
	 SNDRV_PCM_RATE_192000)
#define SUPPORTED_MAXBPS	24
#define SUPPORTED_FORMATS \
	(SNDRV_PCM_FMTBIT_S16_LE | SNDRV_PCM_FMTBIT_S32_LE)
#endif

static int nvhdmi_7x_init_2ch(struct hda_codec *codec)
{
	snd_hda_sequence_write(codec, nvhdmi_basic_init_7x_2ch);
	return 0;
}

static int nvhdmi_7x_init_8ch(struct hda_codec *codec)
{
	snd_hda_sequence_write(codec, nvhdmi_basic_init_7x_8ch);
	return 0;
}

static const unsigned int channels_2_6_8[] = {
	2, 6, 8
};

static const unsigned int channels_2_8[] = {
	2, 8
};

static const struct snd_pcm_hw_constraint_list hw_constraints_2_6_8_channels = {
	.count = ARRAY_SIZE(channels_2_6_8),
	.list = channels_2_6_8,
	.mask = 0,
};

static const struct snd_pcm_hw_constraint_list hw_constraints_2_8_channels = {
	.count = ARRAY_SIZE(channels_2_8),
	.list = channels_2_8,
	.mask = 0,
};

static int simple_playback_pcm_open(struct hda_pcm_stream *hinfo,
				    struct hda_codec *codec,
				    struct snd_pcm_substream *substream)
{
	struct hdmi_spec *spec = codec->spec;
	const struct snd_pcm_hw_constraint_list *hw_constraints_channels = NULL;

	switch (codec->preset->vendor_id) {
	case 0x10de0002:
	case 0x10de0003:
	case 0x10de0005:
	case 0x10de0006:
		hw_constraints_channels = &hw_constraints_2_8_channels;
		break;
	case 0x10de0007:
		hw_constraints_channels = &hw_constraints_2_6_8_channels;
		break;
	default:
		break;
	}

	if (hw_constraints_channels != NULL) {
		snd_pcm_hw_constraint_list(substream->runtime, 0,
				SNDRV_PCM_HW_PARAM_CHANNELS,
				hw_constraints_channels);
	} else {
		snd_pcm_hw_constraint_step(substream->runtime, 0,
					   SNDRV_PCM_HW_PARAM_CHANNELS, 2);
	}

	return snd_hda_multi_out_dig_open(codec, &spec->multiout);
}

static int simple_playback_pcm_close(struct hda_pcm_stream *hinfo,
				     struct hda_codec *codec,
				     struct snd_pcm_substream *substream)
{
	struct hdmi_spec *spec = codec->spec;
	return snd_hda_multi_out_dig_close(codec, &spec->multiout);
}

static int simple_playback_pcm_prepare(struct hda_pcm_stream *hinfo,
				       struct hda_codec *codec,
				       unsigned int stream_tag,
				       unsigned int format,
				       struct snd_pcm_substream *substream)
{
	struct hdmi_spec *spec = codec->spec;
	return snd_hda_multi_out_dig_prepare(codec, &spec->multiout,
					     stream_tag, format, substream);
}

static const struct hda_pcm_stream simple_pcm_playback = {
	.substreams = 1,
	.channels_min = 2,
	.channels_max = 2,
	.ops = {
		.open = simple_playback_pcm_open,
		.close = simple_playback_pcm_close,
		.prepare = simple_playback_pcm_prepare
	},
};

static const struct hda_codec_ops simple_hdmi_patch_ops = {
	.build_controls = simple_playback_build_controls,
	.build_pcms = simple_playback_build_pcms,
	.init = simple_playback_init,
	.free = simple_playback_free,
	.unsol_event = simple_hdmi_unsol_event,
};

static int patch_simple_hdmi(struct hda_codec *codec,
			     hda_nid_t cvt_nid, hda_nid_t pin_nid)
{
	struct hdmi_spec *spec;
	struct hdmi_spec_per_cvt *per_cvt;
	struct hdmi_spec_per_pin *per_pin;

	spec = kzalloc(sizeof(*spec), GFP_KERNEL);
	if (!spec)
		return -ENOMEM;

	spec->codec = codec;
	codec->spec = spec;
	hdmi_array_init(spec, 1);

	spec->multiout.num_dacs = 0;  /* no analog */
	spec->multiout.max_channels = 2;
	spec->multiout.dig_out_nid = cvt_nid;
	spec->num_cvts = 1;
	spec->num_pins = 1;
	per_pin = snd_array_new(&spec->pins);
	per_cvt = snd_array_new(&spec->cvts);
	if (!per_pin || !per_cvt) {
		simple_playback_free(codec);
		return -ENOMEM;
	}
	per_cvt->cvt_nid = cvt_nid;
	per_pin->pin_nid = pin_nid;
	spec->pcm_playback = simple_pcm_playback;

	codec->patch_ops = simple_hdmi_patch_ops;

	return 0;
}

static void nvhdmi_8ch_7x_set_info_frame_parameters(struct hda_codec *codec,
						    int channels)
{
	unsigned int chanmask;
	int chan = channels ? (channels - 1) : 1;

	switch (channels) {
	default:
	case 0:
	case 2:
		chanmask = 0x00;
		break;
	case 4:
		chanmask = 0x08;
		break;
	case 6:
		chanmask = 0x0b;
		break;
	case 8:
		chanmask = 0x13;
		break;
	}

	/* Set the audio infoframe channel allocation and checksum fields.  The
	 * channel count is computed implicitly by the hardware. */
	snd_hda_codec_write(codec, 0x1, 0,
			Nv_VERB_SET_Channel_Allocation, chanmask);

	snd_hda_codec_write(codec, 0x1, 0,
			Nv_VERB_SET_Info_Frame_Checksum,
			(0x71 - chan - chanmask));
}

static int nvhdmi_8ch_7x_pcm_close(struct hda_pcm_stream *hinfo,
				   struct hda_codec *codec,
				   struct snd_pcm_substream *substream)
{
	struct hdmi_spec *spec = codec->spec;
	int i;

	snd_hda_codec_write(codec, nvhdmi_master_con_nid_7x,
			0, AC_VERB_SET_CHANNEL_STREAMID, 0);
	for (i = 0; i < 4; i++) {
		/* set the stream id */
		snd_hda_codec_write(codec, nvhdmi_con_nids_7x[i], 0,
				AC_VERB_SET_CHANNEL_STREAMID, 0);
		/* set the stream format */
		snd_hda_codec_write(codec, nvhdmi_con_nids_7x[i], 0,
				AC_VERB_SET_STREAM_FORMAT, 0);
	}

	/* The audio hardware sends a channel count of 0x7 (8ch) when all the
	 * streams are disabled. */
	nvhdmi_8ch_7x_set_info_frame_parameters(codec, 8);

	return snd_hda_multi_out_dig_close(codec, &spec->multiout);
}

static int nvhdmi_8ch_7x_pcm_prepare(struct hda_pcm_stream *hinfo,
				     struct hda_codec *codec,
				     unsigned int stream_tag,
				     unsigned int format,
				     struct snd_pcm_substream *substream)
{
	int chs;
	unsigned int dataDCC2, channel_id;
	int i;
	struct hdmi_spec *spec = codec->spec;
	struct hda_spdif_out *spdif;
	struct hdmi_spec_per_cvt *per_cvt;

	mutex_lock(&codec->spdif_mutex);
	per_cvt = get_cvt(spec, 0);
	spdif = snd_hda_spdif_out_of_nid(codec, per_cvt->cvt_nid);

	chs = substream->runtime->channels;

	dataDCC2 = 0x2;

	/* turn off SPDIF once; otherwise the IEC958 bits won't be updated */
	if (codec->spdif_status_reset && (spdif->ctls & AC_DIG1_ENABLE))
		snd_hda_codec_write(codec,
				nvhdmi_master_con_nid_7x,
				0,
				AC_VERB_SET_DIGI_CONVERT_1,
				spdif->ctls & ~AC_DIG1_ENABLE & 0xff);

	/* set the stream id */
	snd_hda_codec_write(codec, nvhdmi_master_con_nid_7x, 0,
			AC_VERB_SET_CHANNEL_STREAMID, (stream_tag << 4) | 0x0);

	/* set the stream format */
	snd_hda_codec_write(codec, nvhdmi_master_con_nid_7x, 0,
			AC_VERB_SET_STREAM_FORMAT, format);

	/* turn on again (if needed) */
	/* enable and set the channel status audio/data flag */
	if (codec->spdif_status_reset && (spdif->ctls & AC_DIG1_ENABLE)) {
		snd_hda_codec_write(codec,
				nvhdmi_master_con_nid_7x,
				0,
				AC_VERB_SET_DIGI_CONVERT_1,
				spdif->ctls & 0xff);
		snd_hda_codec_write(codec,
				nvhdmi_master_con_nid_7x,
				0,
				AC_VERB_SET_DIGI_CONVERT_2, dataDCC2);
	}

	for (i = 0; i < 4; i++) {
		if (chs == 2)
			channel_id = 0;
		else
			channel_id = i * 2;

		/* turn off SPDIF once;
		 *otherwise the IEC958 bits won't be updated
		 */
		if (codec->spdif_status_reset &&
		(spdif->ctls & AC_DIG1_ENABLE))
			snd_hda_codec_write(codec,
				nvhdmi_con_nids_7x[i],
				0,
				AC_VERB_SET_DIGI_CONVERT_1,
				spdif->ctls & ~AC_DIG1_ENABLE & 0xff);
		/* set the stream id */
		snd_hda_codec_write(codec,
				nvhdmi_con_nids_7x[i],
				0,
				AC_VERB_SET_CHANNEL_STREAMID,
				(stream_tag << 4) | channel_id);
		/* set the stream format */
		snd_hda_codec_write(codec,
				nvhdmi_con_nids_7x[i],
				0,
				AC_VERB_SET_STREAM_FORMAT,
				format);
		/* turn on again (if needed) */
		/* enable and set the channel status audio/data flag */
		if (codec->spdif_status_reset &&
		(spdif->ctls & AC_DIG1_ENABLE)) {
			snd_hda_codec_write(codec,
					nvhdmi_con_nids_7x[i],
					0,
					AC_VERB_SET_DIGI_CONVERT_1,
					spdif->ctls & 0xff);
			snd_hda_codec_write(codec,
					nvhdmi_con_nids_7x[i],
					0,
					AC_VERB_SET_DIGI_CONVERT_2, dataDCC2);
		}
	}

	nvhdmi_8ch_7x_set_info_frame_parameters(codec, chs);

	mutex_unlock(&codec->spdif_mutex);
	return 0;
}

static const struct hda_pcm_stream nvhdmi_pcm_playback_8ch_7x = {
	.substreams = 1,
	.channels_min = 2,
	.channels_max = 8,
	.nid = nvhdmi_master_con_nid_7x,
	.rates = SUPPORTED_RATES,
	.maxbps = SUPPORTED_MAXBPS,
	.formats = SUPPORTED_FORMATS,
	.ops = {
		.open = simple_playback_pcm_open,
		.close = nvhdmi_8ch_7x_pcm_close,
		.prepare = nvhdmi_8ch_7x_pcm_prepare
	},
};

static int patch_nvhdmi_2ch(struct hda_codec *codec)
{
	struct hdmi_spec *spec;
	int err = patch_simple_hdmi(codec, nvhdmi_master_con_nid_7x,
				    nvhdmi_master_pin_nid_7x);
	if (err < 0)
		return err;

	codec->patch_ops.init = nvhdmi_7x_init_2ch;
	/* override the PCM rates, etc, as the codec doesn't give full list */
	spec = codec->spec;
	spec->pcm_playback.rates = SUPPORTED_RATES;
	spec->pcm_playback.maxbps = SUPPORTED_MAXBPS;
	spec->pcm_playback.formats = SUPPORTED_FORMATS;
	spec->nv_dp_workaround = true;
	return 0;
}

static int nvhdmi_7x_8ch_build_pcms(struct hda_codec *codec)
{
	struct hdmi_spec *spec = codec->spec;
	int err = simple_playback_build_pcms(codec);
	if (!err) {
		struct hda_pcm *info = get_pcm_rec(spec, 0);
		info->own_chmap = true;
	}
	return err;
}

static int nvhdmi_7x_8ch_build_controls(struct hda_codec *codec)
{
	struct hdmi_spec *spec = codec->spec;
	struct hda_pcm *info;
	struct snd_pcm_chmap *chmap;
	int err;

	err = simple_playback_build_controls(codec);
	if (err < 0)
		return err;

	/* add channel maps */
	info = get_pcm_rec(spec, 0);
	err = snd_pcm_add_chmap_ctls(info->pcm,
				     SNDRV_PCM_STREAM_PLAYBACK,
				     snd_pcm_alt_chmaps, 8, 0, &chmap);
	if (err < 0)
		return err;
	switch (codec->preset->vendor_id) {
	case 0x10de0002:
	case 0x10de0003:
	case 0x10de0005:
	case 0x10de0006:
		chmap->channel_mask = (1U << 2) | (1U << 8);
		break;
	case 0x10de0007:
		chmap->channel_mask = (1U << 2) | (1U << 6) | (1U << 8);
	}
	return 0;
}

static int patch_nvhdmi_8ch_7x(struct hda_codec *codec)
{
	struct hdmi_spec *spec;
	int err = patch_nvhdmi_2ch(codec);
	if (err < 0)
		return err;
	spec = codec->spec;
	spec->multiout.max_channels = 8;
	spec->pcm_playback = nvhdmi_pcm_playback_8ch_7x;
	codec->patch_ops.init = nvhdmi_7x_init_8ch;
	codec->patch_ops.build_pcms = nvhdmi_7x_8ch_build_pcms;
	codec->patch_ops.build_controls = nvhdmi_7x_8ch_build_controls;

	/* Initialize the audio infoframe channel mask and checksum to something
	 * valid */
	nvhdmi_8ch_7x_set_info_frame_parameters(codec, 8);

	return 0;
}

/*
 * NVIDIA codecs ignore ASP mapping for 2ch - confirmed on:
 * - 0x10de0015
 * - 0x10de0040
 */
static int nvhdmi_chmap_cea_alloc_validate_get_type(struct hdac_chmap *chmap,
		struct hdac_cea_channel_speaker_allocation *cap, int channels)
{
	if (cap->ca_index == 0x00 && channels == 2)
		return SNDRV_CTL_TLVT_CHMAP_FIXED;

	/* If the speaker allocation matches the channel count, it is OK. */
	if (cap->channels != channels)
		return -1;

	/* all channels are remappable freely */
	return SNDRV_CTL_TLVT_CHMAP_VAR;
}

static int nvhdmi_chmap_validate(struct hdac_chmap *chmap,
		int ca, int chs, unsigned char *map)
{
	if (ca == 0x00 && (map[0] != SNDRV_CHMAP_FL || map[1] != SNDRV_CHMAP_FR))
		return -EINVAL;

	return 0;
}

/* map from pin NID to port; port is 0-based */
/* for Nvidia: assume widget NID starting from 4, with step 1 (4, 5, 6, ...) */
static int nvhdmi_pin2port(void *audio_ptr, int pin_nid)
{
	return pin_nid - 4;
}

/* reverse-map from port to pin NID: see above */
static int nvhdmi_port2pin(struct hda_codec *codec, int port)
{
	return port + 4;
}

static const struct drm_audio_component_audio_ops nvhdmi_audio_ops = {
	.pin2port = nvhdmi_pin2port,
	.pin_eld_notify = generic_acomp_pin_eld_notify,
	.master_bind = generic_acomp_master_bind,
	.master_unbind = generic_acomp_master_unbind,
};

static int patch_nvhdmi(struct hda_codec *codec)
{
	struct hdmi_spec *spec;
	int err;

	err = alloc_generic_hdmi(codec);
	if (err < 0)
		return err;
	codec->dp_mst = true;

	spec = codec->spec;
	spec->dyn_pcm_assign = true;

	err = hdmi_parse_codec(codec);
	if (err < 0) {
		generic_spec_free(codec);
		return err;
	}

	generic_hdmi_init_per_pins(codec);

	spec->dyn_pin_out = true;

	spec->chmap.ops.chmap_cea_alloc_validate_get_type =
		nvhdmi_chmap_cea_alloc_validate_get_type;
	spec->chmap.ops.chmap_validate = nvhdmi_chmap_validate;
	spec->nv_dp_workaround = true;

	codec->link_down_at_suspend = 1;

	generic_acomp_init(codec, &nvhdmi_audio_ops, nvhdmi_port2pin);

	return 0;
}

static int patch_nvhdmi_legacy(struct hda_codec *codec)
{
	struct hdmi_spec *spec;
	int err;

	err = patch_generic_hdmi(codec);
	if (err)
		return err;

	spec = codec->spec;
	spec->dyn_pin_out = true;

	spec->chmap.ops.chmap_cea_alloc_validate_get_type =
		nvhdmi_chmap_cea_alloc_validate_get_type;
	spec->chmap.ops.chmap_validate = nvhdmi_chmap_validate;
	spec->nv_dp_workaround = true;

	codec->link_down_at_suspend = 1;

	return 0;
}

/*
 * The HDA codec on NVIDIA Tegra contains two scratch registers that are
 * accessed using vendor-defined verbs. These registers can be used for
 * interoperability between the HDA and HDMI drivers.
 */

/* Audio Function Group node */
#define NVIDIA_AFG_NID 0x01

/*
 * The SCRATCH0 register is used to notify the HDMI codec of changes in audio
 * format. On Tegra, bit 31 is used as a trigger that causes an interrupt to
 * be raised in the HDMI codec. The remainder of the bits is arbitrary. This
 * implementation stores the HDA format (see AC_FMT_*) in bits [15:0] and an
 * additional bit (at position 30) to signal the validity of the format.
 *
 * | 31      | 30    | 29  16 | 15   0 |
 * +---------+-------+--------+--------+
 * | TRIGGER | VALID | UNUSED | FORMAT |
 * +-----------------------------------|
 *
 * Note that for the trigger bit to take effect it needs to change value
 * (i.e. it needs to be toggled).
 */
#define NVIDIA_GET_SCRATCH0		0xfa6
#define NVIDIA_SET_SCRATCH0_BYTE0	0xfa7
#define NVIDIA_SET_SCRATCH0_BYTE1	0xfa8
#define NVIDIA_SET_SCRATCH0_BYTE2	0xfa9
#define NVIDIA_SET_SCRATCH0_BYTE3	0xfaa
#define NVIDIA_SCRATCH_TRIGGER (1 << 7)
#define NVIDIA_SCRATCH_VALID   (1 << 6)

#define NVIDIA_GET_SCRATCH1		0xfab
#define NVIDIA_SET_SCRATCH1_BYTE0	0xfac
#define NVIDIA_SET_SCRATCH1_BYTE1	0xfad
#define NVIDIA_SET_SCRATCH1_BYTE2	0xfae
#define NVIDIA_SET_SCRATCH1_BYTE3	0xfaf

/*
 * The format parameter is the HDA audio format (see AC_FMT_*). If set to 0,
 * the format is invalidated so that the HDMI codec can be disabled.
 */
static void tegra_hdmi_set_format(struct hda_codec *codec, unsigned int format)
{
	unsigned int value;

	/* bits [31:30] contain the trigger and valid bits */
	value = snd_hda_codec_read(codec, NVIDIA_AFG_NID, 0,
				   NVIDIA_GET_SCRATCH0, 0);
	value = (value >> 24) & 0xff;

	/* bits [15:0] are used to store the HDA format */
	snd_hda_codec_write(codec, NVIDIA_AFG_NID, 0,
			    NVIDIA_SET_SCRATCH0_BYTE0,
			    (format >> 0) & 0xff);
	snd_hda_codec_write(codec, NVIDIA_AFG_NID, 0,
			    NVIDIA_SET_SCRATCH0_BYTE1,
			    (format >> 8) & 0xff);

	/* bits [16:24] are unused */
	snd_hda_codec_write(codec, NVIDIA_AFG_NID, 0,
			    NVIDIA_SET_SCRATCH0_BYTE2, 0);

	/*
	 * Bit 30 signals that the data is valid and hence that HDMI audio can
	 * be enabled.
	 */
	if (format == 0)
		value &= ~NVIDIA_SCRATCH_VALID;
	else
		value |= NVIDIA_SCRATCH_VALID;

	/*
	 * Whenever the trigger bit is toggled, an interrupt is raised in the
	 * HDMI codec. The HDMI driver will use that as trigger to update its
	 * configuration.
	 */
	value ^= NVIDIA_SCRATCH_TRIGGER;

	snd_hda_codec_write(codec, NVIDIA_AFG_NID, 0,
			    NVIDIA_SET_SCRATCH0_BYTE3, value);
}

static int tegra_hdmi_pcm_prepare(struct hda_pcm_stream *hinfo,
				  struct hda_codec *codec,
				  unsigned int stream_tag,
				  unsigned int format,
				  struct snd_pcm_substream *substream)
{
	int err;

	err = generic_hdmi_playback_pcm_prepare(hinfo, codec, stream_tag,
						format, substream);
	if (err < 0)
		return err;

	/* notify the HDMI codec of the format change */
	tegra_hdmi_set_format(codec, format);

	return 0;
}

static int tegra_hdmi_pcm_cleanup(struct hda_pcm_stream *hinfo,
				  struct hda_codec *codec,
				  struct snd_pcm_substream *substream)
{
	/* invalidate the format in the HDMI codec */
	tegra_hdmi_set_format(codec, 0);

	return generic_hdmi_playback_pcm_cleanup(hinfo, codec, substream);
}

static struct hda_pcm *hda_find_pcm_by_type(struct hda_codec *codec, int type)
{
	struct hdmi_spec *spec = codec->spec;
	unsigned int i;

	for (i = 0; i < spec->num_pins; i++) {
		struct hda_pcm *pcm = get_pcm_rec(spec, i);

		if (pcm->pcm_type == type)
			return pcm;
	}

	return NULL;
}

static int tegra_hdmi_build_pcms(struct hda_codec *codec)
{
	struct hda_pcm_stream *stream;
	struct hda_pcm *pcm;
	int err;

	err = generic_hdmi_build_pcms(codec);
	if (err < 0)
		return err;

	pcm = hda_find_pcm_by_type(codec, HDA_PCM_TYPE_HDMI);
	if (!pcm)
		return -ENODEV;

	/*
	 * Override ->prepare() and ->cleanup() operations to notify the HDMI
	 * codec about format changes.
	 */
	stream = &pcm->stream[SNDRV_PCM_STREAM_PLAYBACK];
	stream->ops.prepare = tegra_hdmi_pcm_prepare;
	stream->ops.cleanup = tegra_hdmi_pcm_cleanup;

	return 0;
}

static int patch_tegra_hdmi(struct hda_codec *codec)
{
	struct hdmi_spec *spec;
	int err;

	err = patch_generic_hdmi(codec);
	if (err)
		return err;

	codec->depop_delay = 10;
	codec->patch_ops.build_pcms = tegra_hdmi_build_pcms;
	spec = codec->spec;
	spec->chmap.ops.chmap_cea_alloc_validate_get_type =
		nvhdmi_chmap_cea_alloc_validate_get_type;
	spec->chmap.ops.chmap_validate = nvhdmi_chmap_validate;
	spec->nv_dp_workaround = true;

	return 0;
}

/*
 * ATI/AMD-specific implementations
 */

#define is_amdhdmi_rev3_or_later(codec) \
	((codec)->core.vendor_id == 0x1002aa01 && \
	 ((codec)->core.revision_id & 0xff00) >= 0x0300)
#define has_amd_full_remap_support(codec) is_amdhdmi_rev3_or_later(codec)

/* ATI/AMD specific HDA pin verbs, see the AMD HDA Verbs specification */
#define ATI_VERB_SET_CHANNEL_ALLOCATION	0x771
#define ATI_VERB_SET_DOWNMIX_INFO	0x772
#define ATI_VERB_SET_MULTICHANNEL_01	0x777
#define ATI_VERB_SET_MULTICHANNEL_23	0x778
#define ATI_VERB_SET_MULTICHANNEL_45	0x779
#define ATI_VERB_SET_MULTICHANNEL_67	0x77a
#define ATI_VERB_SET_HBR_CONTROL	0x77c
#define ATI_VERB_SET_MULTICHANNEL_1	0x785
#define ATI_VERB_SET_MULTICHANNEL_3	0x786
#define ATI_VERB_SET_MULTICHANNEL_5	0x787
#define ATI_VERB_SET_MULTICHANNEL_7	0x788
#define ATI_VERB_SET_MULTICHANNEL_MODE	0x789
#define ATI_VERB_GET_CHANNEL_ALLOCATION	0xf71
#define ATI_VERB_GET_DOWNMIX_INFO	0xf72
#define ATI_VERB_GET_MULTICHANNEL_01	0xf77
#define ATI_VERB_GET_MULTICHANNEL_23	0xf78
#define ATI_VERB_GET_MULTICHANNEL_45	0xf79
#define ATI_VERB_GET_MULTICHANNEL_67	0xf7a
#define ATI_VERB_GET_HBR_CONTROL	0xf7c
#define ATI_VERB_GET_MULTICHANNEL_1	0xf85
#define ATI_VERB_GET_MULTICHANNEL_3	0xf86
#define ATI_VERB_GET_MULTICHANNEL_5	0xf87
#define ATI_VERB_GET_MULTICHANNEL_7	0xf88
#define ATI_VERB_GET_MULTICHANNEL_MODE	0xf89

/* AMD specific HDA cvt verbs */
#define ATI_VERB_SET_RAMP_RATE		0x770
#define ATI_VERB_GET_RAMP_RATE		0xf70

#define ATI_OUT_ENABLE 0x1

#define ATI_MULTICHANNEL_MODE_PAIRED	0
#define ATI_MULTICHANNEL_MODE_SINGLE	1

#define ATI_HBR_CAPABLE 0x01
#define ATI_HBR_ENABLE 0x10

static int atihdmi_pin_get_eld(struct hda_codec *codec, hda_nid_t nid,
			       int dev_id, unsigned char *buf, int *eld_size)
{
	WARN_ON(dev_id != 0);
	/* call hda_eld.c ATI/AMD-specific function */
	return snd_hdmi_get_eld_ati(codec, nid, buf, eld_size,
				    is_amdhdmi_rev3_or_later(codec));
}

static void atihdmi_pin_setup_infoframe(struct hda_codec *codec,
					hda_nid_t pin_nid, int dev_id, int ca,
					int active_channels, int conn_type)
{
	WARN_ON(dev_id != 0);
	snd_hda_codec_write(codec, pin_nid, 0, ATI_VERB_SET_CHANNEL_ALLOCATION, ca);
}

static int atihdmi_paired_swap_fc_lfe(int pos)
{
	/*
	 * ATI/AMD have automatic FC/LFE swap built-in
	 * when in pairwise mapping mode.
	 */

	switch (pos) {
		/* see channel_allocations[].speakers[] */
		case 2: return 3;
		case 3: return 2;
		default: break;
	}

	return pos;
}

static int atihdmi_paired_chmap_validate(struct hdac_chmap *chmap,
			int ca, int chs, unsigned char *map)
{
	struct hdac_cea_channel_speaker_allocation *cap;
	int i, j;

	/* check that only channel pairs need to be remapped on old pre-rev3 ATI/AMD */

	cap = snd_hdac_get_ch_alloc_from_ca(ca);
	for (i = 0; i < chs; ++i) {
		int mask = snd_hdac_chmap_to_spk_mask(map[i]);
		bool ok = false;
		bool companion_ok = false;

		if (!mask)
			continue;

		for (j = 0 + i % 2; j < 8; j += 2) {
			int chan_idx = 7 - atihdmi_paired_swap_fc_lfe(j);
			if (cap->speakers[chan_idx] == mask) {
				/* channel is in a supported position */
				ok = true;

				if (i % 2 == 0 && i + 1 < chs) {
					/* even channel, check the odd companion */
					int comp_chan_idx = 7 - atihdmi_paired_swap_fc_lfe(j + 1);
					int comp_mask_req = snd_hdac_chmap_to_spk_mask(map[i+1]);
					int comp_mask_act = cap->speakers[comp_chan_idx];

					if (comp_mask_req == comp_mask_act)
						companion_ok = true;
					else
						return -EINVAL;
				}
				break;
			}
		}

		if (!ok)
			return -EINVAL;

		if (companion_ok)
			i++; /* companion channel already checked */
	}

	return 0;
}

static int atihdmi_pin_set_slot_channel(struct hdac_device *hdac,
		hda_nid_t pin_nid, int hdmi_slot, int stream_channel)
{
	struct hda_codec *codec = hdac_to_hda_codec(hdac);
	int verb;
	int ati_channel_setup = 0;

	if (hdmi_slot > 7)
		return -EINVAL;

	if (!has_amd_full_remap_support(codec)) {
		hdmi_slot = atihdmi_paired_swap_fc_lfe(hdmi_slot);

		/* In case this is an odd slot but without stream channel, do not
		 * disable the slot since the corresponding even slot could have a
		 * channel. In case neither have a channel, the slot pair will be
		 * disabled when this function is called for the even slot. */
		if (hdmi_slot % 2 != 0 && stream_channel == 0xf)
			return 0;

		hdmi_slot -= hdmi_slot % 2;

		if (stream_channel != 0xf)
			stream_channel -= stream_channel % 2;
	}

	verb = ATI_VERB_SET_MULTICHANNEL_01 + hdmi_slot/2 + (hdmi_slot % 2) * 0x00e;

	/* ati_channel_setup format: [7..4] = stream_channel_id, [1] = mute, [0] = enable */

	if (stream_channel != 0xf)
		ati_channel_setup = (stream_channel << 4) | ATI_OUT_ENABLE;

	return snd_hda_codec_write(codec, pin_nid, 0, verb, ati_channel_setup);
}

static int atihdmi_pin_get_slot_channel(struct hdac_device *hdac,
				hda_nid_t pin_nid, int asp_slot)
{
	struct hda_codec *codec = hdac_to_hda_codec(hdac);
	bool was_odd = false;
	int ati_asp_slot = asp_slot;
	int verb;
	int ati_channel_setup;

	if (asp_slot > 7)
		return -EINVAL;

	if (!has_amd_full_remap_support(codec)) {
		ati_asp_slot = atihdmi_paired_swap_fc_lfe(asp_slot);
		if (ati_asp_slot % 2 != 0) {
			ati_asp_slot -= 1;
			was_odd = true;
		}
	}

	verb = ATI_VERB_GET_MULTICHANNEL_01 + ati_asp_slot/2 + (ati_asp_slot % 2) * 0x00e;

	ati_channel_setup = snd_hda_codec_read(codec, pin_nid, 0, verb, 0);

	if (!(ati_channel_setup & ATI_OUT_ENABLE))
		return 0xf;

	return ((ati_channel_setup & 0xf0) >> 4) + !!was_odd;
}

static int atihdmi_paired_chmap_cea_alloc_validate_get_type(
		struct hdac_chmap *chmap,
		struct hdac_cea_channel_speaker_allocation *cap,
		int channels)
{
	int c;

	/*
	 * Pre-rev3 ATI/AMD codecs operate in a paired channel mode, so
	 * we need to take that into account (a single channel may take 2
	 * channel slots if we need to carry a silent channel next to it).
	 * On Rev3+ AMD codecs this function is not used.
	 */
	int chanpairs = 0;

	/* We only produce even-numbered channel count TLVs */
	if ((channels % 2) != 0)
		return -1;

	for (c = 0; c < 7; c += 2) {
		if (cap->speakers[c] || cap->speakers[c+1])
			chanpairs++;
	}

	if (chanpairs * 2 != channels)
		return -1;

	return SNDRV_CTL_TLVT_CHMAP_PAIRED;
}

static void atihdmi_paired_cea_alloc_to_tlv_chmap(struct hdac_chmap *hchmap,
		struct hdac_cea_channel_speaker_allocation *cap,
		unsigned int *chmap, int channels)
{
	/* produce paired maps for pre-rev3 ATI/AMD codecs */
	int count = 0;
	int c;

	for (c = 7; c >= 0; c--) {
		int chan = 7 - atihdmi_paired_swap_fc_lfe(7 - c);
		int spk = cap->speakers[chan];
		if (!spk) {
			/* add N/A channel if the companion channel is occupied */
			if (cap->speakers[chan + (chan % 2 ? -1 : 1)])
				chmap[count++] = SNDRV_CHMAP_NA;

			continue;
		}

		chmap[count++] = snd_hdac_spk_to_chmap(spk);
	}

	WARN_ON(count != channels);
}

static int atihdmi_pin_hbr_setup(struct hda_codec *codec, hda_nid_t pin_nid,
				 int dev_id, bool hbr)
{
	int hbr_ctl, hbr_ctl_new;

	WARN_ON(dev_id != 0);

	hbr_ctl = snd_hda_codec_read(codec, pin_nid, 0, ATI_VERB_GET_HBR_CONTROL, 0);
	if (hbr_ctl >= 0 && (hbr_ctl & ATI_HBR_CAPABLE)) {
		if (hbr)
			hbr_ctl_new = hbr_ctl | ATI_HBR_ENABLE;
		else
			hbr_ctl_new = hbr_ctl & ~ATI_HBR_ENABLE;

		codec_dbg(codec,
			  "atihdmi_pin_hbr_setup: NID=0x%x, %shbr-ctl=0x%x\n",
				pin_nid,
				hbr_ctl == hbr_ctl_new ? "" : "new-",
				hbr_ctl_new);

		if (hbr_ctl != hbr_ctl_new)
			snd_hda_codec_write(codec, pin_nid, 0,
						ATI_VERB_SET_HBR_CONTROL,
						hbr_ctl_new);

	} else if (hbr)
		return -EINVAL;

	return 0;
}

static int atihdmi_setup_stream(struct hda_codec *codec, hda_nid_t cvt_nid,
				hda_nid_t pin_nid, int dev_id,
				u32 stream_tag, int format)
{
	if (is_amdhdmi_rev3_or_later(codec)) {
		int ramp_rate = 180; /* default as per AMD spec */
		/* disable ramp-up/down for non-pcm as per AMD spec */
		if (format & AC_FMT_TYPE_NON_PCM)
			ramp_rate = 0;

		snd_hda_codec_write(codec, cvt_nid, 0, ATI_VERB_SET_RAMP_RATE, ramp_rate);
	}

	return hdmi_setup_stream(codec, cvt_nid, pin_nid, dev_id,
				 stream_tag, format);
}


static int atihdmi_init(struct hda_codec *codec)
{
	struct hdmi_spec *spec = codec->spec;
	int pin_idx, err;

	err = generic_hdmi_init(codec);

	if (err)
		return err;

	for (pin_idx = 0; pin_idx < spec->num_pins; pin_idx++) {
		struct hdmi_spec_per_pin *per_pin = get_pin(spec, pin_idx);

		/* make sure downmix information in infoframe is zero */
		snd_hda_codec_write(codec, per_pin->pin_nid, 0, ATI_VERB_SET_DOWNMIX_INFO, 0);

		/* enable channel-wise remap mode if supported */
		if (has_amd_full_remap_support(codec))
			snd_hda_codec_write(codec, per_pin->pin_nid, 0,
					    ATI_VERB_SET_MULTICHANNEL_MODE,
					    ATI_MULTICHANNEL_MODE_SINGLE);
	}
	codec->auto_runtime_pm = 1;

	return 0;
}

/* map from pin NID to port; port is 0-based */
/* for AMD: assume widget NID starting from 3, with step 2 (3, 5, 7, ...) */
static int atihdmi_pin2port(void *audio_ptr, int pin_nid)
{
	return pin_nid / 2 - 1;
}

/* reverse-map from port to pin NID: see above */
static int atihdmi_port2pin(struct hda_codec *codec, int port)
{
	return port * 2 + 3;
}

static const struct drm_audio_component_audio_ops atihdmi_audio_ops = {
	.pin2port = atihdmi_pin2port,
	.pin_eld_notify = generic_acomp_pin_eld_notify,
	.master_bind = generic_acomp_master_bind,
	.master_unbind = generic_acomp_master_unbind,
};

static int patch_atihdmi(struct hda_codec *codec)
{
	struct hdmi_spec *spec;
	struct hdmi_spec_per_cvt *per_cvt;
	int err, cvt_idx;

	err = patch_generic_hdmi(codec);

	if (err)
		return err;

	codec->patch_ops.init = atihdmi_init;

	spec = codec->spec;

	spec->ops.pin_get_eld = atihdmi_pin_get_eld;
	spec->ops.pin_setup_infoframe = atihdmi_pin_setup_infoframe;
	spec->ops.pin_hbr_setup = atihdmi_pin_hbr_setup;
	spec->ops.setup_stream = atihdmi_setup_stream;

	spec->chmap.ops.pin_get_slot_channel = atihdmi_pin_get_slot_channel;
	spec->chmap.ops.pin_set_slot_channel = atihdmi_pin_set_slot_channel;

	if (!has_amd_full_remap_support(codec)) {
		/* override to ATI/AMD-specific versions with pairwise mapping */
		spec->chmap.ops.chmap_cea_alloc_validate_get_type =
			atihdmi_paired_chmap_cea_alloc_validate_get_type;
		spec->chmap.ops.cea_alloc_to_tlv_chmap =
				atihdmi_paired_cea_alloc_to_tlv_chmap;
		spec->chmap.ops.chmap_validate = atihdmi_paired_chmap_validate;
	}

	/* ATI/AMD converters do not advertise all of their capabilities */
	for (cvt_idx = 0; cvt_idx < spec->num_cvts; cvt_idx++) {
		per_cvt = get_cvt(spec, cvt_idx);
		per_cvt->channels_max = max(per_cvt->channels_max, 8u);
		per_cvt->rates |= SUPPORTED_RATES;
		per_cvt->formats |= SUPPORTED_FORMATS;
		per_cvt->maxbps = max(per_cvt->maxbps, 24u);
	}

	spec->chmap.channels_max = max(spec->chmap.channels_max, 8u);

	/* AMD GPUs have neither EPSS nor CLKSTOP bits, hence preventing
	 * the link-down as is.  Tell the core to allow it.
	 */
	codec->link_down_at_suspend = 1;

	generic_acomp_init(codec, &atihdmi_audio_ops, atihdmi_port2pin);

	return 0;
}

/* VIA HDMI Implementation */
#define VIAHDMI_CVT_NID	0x02	/* audio converter1 */
#define VIAHDMI_PIN_NID	0x03	/* HDMI output pin1 */

static int patch_via_hdmi(struct hda_codec *codec)
{
	return patch_simple_hdmi(codec, VIAHDMI_CVT_NID, VIAHDMI_PIN_NID);
}

/*
 * patch entries
 */
static const struct hda_device_id snd_hda_id_hdmi[] = {
HDA_CODEC_ENTRY(0x1002793c, "RS600 HDMI",	patch_atihdmi),
HDA_CODEC_ENTRY(0x10027919, "RS600 HDMI",	patch_atihdmi),
HDA_CODEC_ENTRY(0x1002791a, "RS690/780 HDMI",	patch_atihdmi),
HDA_CODEC_ENTRY(0x1002aa01, "R6xx HDMI",	patch_atihdmi),
HDA_CODEC_ENTRY(0x10951390, "SiI1390 HDMI",	patch_generic_hdmi),
HDA_CODEC_ENTRY(0x10951392, "SiI1392 HDMI",	patch_generic_hdmi),
HDA_CODEC_ENTRY(0x17e80047, "Chrontel HDMI",	patch_generic_hdmi),
HDA_CODEC_ENTRY(0x10de0001, "MCP73 HDMI",	patch_nvhdmi_2ch),
HDA_CODEC_ENTRY(0x10de0002, "MCP77/78 HDMI",	patch_nvhdmi_8ch_7x),
HDA_CODEC_ENTRY(0x10de0003, "MCP77/78 HDMI",	patch_nvhdmi_8ch_7x),
HDA_CODEC_ENTRY(0x10de0004, "GPU 04 HDMI",	patch_nvhdmi_8ch_7x),
HDA_CODEC_ENTRY(0x10de0005, "MCP77/78 HDMI",	patch_nvhdmi_8ch_7x),
HDA_CODEC_ENTRY(0x10de0006, "MCP77/78 HDMI",	patch_nvhdmi_8ch_7x),
HDA_CODEC_ENTRY(0x10de0007, "MCP79/7A HDMI",	patch_nvhdmi_8ch_7x),
HDA_CODEC_ENTRY(0x10de0008, "GPU 08 HDMI/DP",	patch_nvhdmi_legacy),
HDA_CODEC_ENTRY(0x10de0009, "GPU 09 HDMI/DP",	patch_nvhdmi_legacy),
HDA_CODEC_ENTRY(0x10de000a, "GPU 0a HDMI/DP",	patch_nvhdmi_legacy),
HDA_CODEC_ENTRY(0x10de000b, "GPU 0b HDMI/DP",	patch_nvhdmi_legacy),
HDA_CODEC_ENTRY(0x10de000c, "MCP89 HDMI",	patch_nvhdmi_legacy),
HDA_CODEC_ENTRY(0x10de000d, "GPU 0d HDMI/DP",	patch_nvhdmi_legacy),
HDA_CODEC_ENTRY(0x10de0010, "GPU 10 HDMI/DP",	patch_nvhdmi_legacy),
HDA_CODEC_ENTRY(0x10de0011, "GPU 11 HDMI/DP",	patch_nvhdmi_legacy),
HDA_CODEC_ENTRY(0x10de0012, "GPU 12 HDMI/DP",	patch_nvhdmi_legacy),
HDA_CODEC_ENTRY(0x10de0013, "GPU 13 HDMI/DP",	patch_nvhdmi_legacy),
HDA_CODEC_ENTRY(0x10de0014, "GPU 14 HDMI/DP",	patch_nvhdmi_legacy),
HDA_CODEC_ENTRY(0x10de0015, "GPU 15 HDMI/DP",	patch_nvhdmi_legacy),
HDA_CODEC_ENTRY(0x10de0016, "GPU 16 HDMI/DP",	patch_nvhdmi_legacy),
/* 17 is known to be absent */
HDA_CODEC_ENTRY(0x10de0018, "GPU 18 HDMI/DP",	patch_nvhdmi_legacy),
HDA_CODEC_ENTRY(0x10de0019, "GPU 19 HDMI/DP",	patch_nvhdmi_legacy),
HDA_CODEC_ENTRY(0x10de001a, "GPU 1a HDMI/DP",	patch_nvhdmi_legacy),
HDA_CODEC_ENTRY(0x10de001b, "GPU 1b HDMI/DP",	patch_nvhdmi_legacy),
HDA_CODEC_ENTRY(0x10de001c, "GPU 1c HDMI/DP",	patch_nvhdmi_legacy),
HDA_CODEC_ENTRY(0x10de0020, "Tegra30 HDMI",	patch_tegra_hdmi),
HDA_CODEC_ENTRY(0x10de0022, "Tegra114 HDMI",	patch_tegra_hdmi),
HDA_CODEC_ENTRY(0x10de0028, "Tegra124 HDMI",	patch_tegra_hdmi),
HDA_CODEC_ENTRY(0x10de0029, "Tegra210 HDMI/DP",	patch_tegra_hdmi),
HDA_CODEC_ENTRY(0x10de002d, "Tegra186 HDMI/DP0", patch_tegra_hdmi),
HDA_CODEC_ENTRY(0x10de002e, "Tegra186 HDMI/DP1", patch_tegra_hdmi),
HDA_CODEC_ENTRY(0x10de002f, "Tegra194 HDMI/DP2", patch_tegra_hdmi),
HDA_CODEC_ENTRY(0x10de0030, "Tegra194 HDMI/DP3", patch_tegra_hdmi),
HDA_CODEC_ENTRY(0x10de0040, "GPU 40 HDMI/DP",	patch_nvhdmi),
HDA_CODEC_ENTRY(0x10de0041, "GPU 41 HDMI/DP",	patch_nvhdmi),
HDA_CODEC_ENTRY(0x10de0042, "GPU 42 HDMI/DP",	patch_nvhdmi),
HDA_CODEC_ENTRY(0x10de0043, "GPU 43 HDMI/DP",	patch_nvhdmi),
HDA_CODEC_ENTRY(0x10de0044, "GPU 44 HDMI/DP",	patch_nvhdmi),
HDA_CODEC_ENTRY(0x10de0045, "GPU 45 HDMI/DP",	patch_nvhdmi),
HDA_CODEC_ENTRY(0x10de0050, "GPU 50 HDMI/DP",	patch_nvhdmi),
HDA_CODEC_ENTRY(0x10de0051, "GPU 51 HDMI/DP",	patch_nvhdmi),
HDA_CODEC_ENTRY(0x10de0052, "GPU 52 HDMI/DP",	patch_nvhdmi),
HDA_CODEC_ENTRY(0x10de0060, "GPU 60 HDMI/DP",	patch_nvhdmi),
HDA_CODEC_ENTRY(0x10de0061, "GPU 61 HDMI/DP",	patch_nvhdmi),
HDA_CODEC_ENTRY(0x10de0062, "GPU 62 HDMI/DP",	patch_nvhdmi),
HDA_CODEC_ENTRY(0x10de0067, "MCP67 HDMI",	patch_nvhdmi_2ch),
HDA_CODEC_ENTRY(0x10de0070, "GPU 70 HDMI/DP",	patch_nvhdmi),
HDA_CODEC_ENTRY(0x10de0071, "GPU 71 HDMI/DP",	patch_nvhdmi),
HDA_CODEC_ENTRY(0x10de0072, "GPU 72 HDMI/DP",	patch_nvhdmi),
HDA_CODEC_ENTRY(0x10de0073, "GPU 73 HDMI/DP",	patch_nvhdmi),
HDA_CODEC_ENTRY(0x10de0074, "GPU 74 HDMI/DP",	patch_nvhdmi),
HDA_CODEC_ENTRY(0x10de0076, "GPU 76 HDMI/DP",	patch_nvhdmi),
HDA_CODEC_ENTRY(0x10de007b, "GPU 7b HDMI/DP",	patch_nvhdmi),
HDA_CODEC_ENTRY(0x10de007c, "GPU 7c HDMI/DP",	patch_nvhdmi),
HDA_CODEC_ENTRY(0x10de007d, "GPU 7d HDMI/DP",	patch_nvhdmi),
HDA_CODEC_ENTRY(0x10de007e, "GPU 7e HDMI/DP",	patch_nvhdmi),
HDA_CODEC_ENTRY(0x10de0080, "GPU 80 HDMI/DP",	patch_nvhdmi),
HDA_CODEC_ENTRY(0x10de0081, "GPU 81 HDMI/DP",	patch_nvhdmi),
HDA_CODEC_ENTRY(0x10de0082, "GPU 82 HDMI/DP",	patch_nvhdmi),
HDA_CODEC_ENTRY(0x10de0083, "GPU 83 HDMI/DP",	patch_nvhdmi),
HDA_CODEC_ENTRY(0x10de0084, "GPU 84 HDMI/DP",	patch_nvhdmi),
HDA_CODEC_ENTRY(0x10de0090, "GPU 90 HDMI/DP",	patch_nvhdmi),
HDA_CODEC_ENTRY(0x10de0091, "GPU 91 HDMI/DP",	patch_nvhdmi),
HDA_CODEC_ENTRY(0x10de0092, "GPU 92 HDMI/DP",	patch_nvhdmi),
HDA_CODEC_ENTRY(0x10de0093, "GPU 93 HDMI/DP",	patch_nvhdmi),
HDA_CODEC_ENTRY(0x10de0094, "GPU 94 HDMI/DP",	patch_nvhdmi),
HDA_CODEC_ENTRY(0x10de0095, "GPU 95 HDMI/DP",	patch_nvhdmi),
HDA_CODEC_ENTRY(0x10de0097, "GPU 97 HDMI/DP",	patch_nvhdmi),
HDA_CODEC_ENTRY(0x10de0098, "GPU 98 HDMI/DP",	patch_nvhdmi),
HDA_CODEC_ENTRY(0x10de0099, "GPU 99 HDMI/DP",	patch_nvhdmi),
HDA_CODEC_ENTRY(0x10de009a, "GPU 9a HDMI/DP",	patch_nvhdmi),
HDA_CODEC_ENTRY(0x10de009d, "GPU 9d HDMI/DP",	patch_nvhdmi),
HDA_CODEC_ENTRY(0x10de009e, "GPU 9e HDMI/DP",	patch_nvhdmi),
HDA_CODEC_ENTRY(0x10de009f, "GPU 9f HDMI/DP",	patch_nvhdmi),
HDA_CODEC_ENTRY(0x10de00a0, "GPU a0 HDMI/DP",	patch_nvhdmi),
HDA_CODEC_ENTRY(0x10de8001, "MCP73 HDMI",	patch_nvhdmi_2ch),
HDA_CODEC_ENTRY(0x10de8067, "MCP67/68 HDMI",	patch_nvhdmi_2ch),
HDA_CODEC_ENTRY(0x11069f80, "VX900 HDMI/DP",	patch_via_hdmi),
HDA_CODEC_ENTRY(0x11069f81, "VX900 HDMI/DP",	patch_via_hdmi),
HDA_CODEC_ENTRY(0x11069f84, "VX11 HDMI/DP",	patch_generic_hdmi),
HDA_CODEC_ENTRY(0x11069f85, "VX11 HDMI/DP",	patch_generic_hdmi),
HDA_CODEC_ENTRY(0x80860054, "IbexPeak HDMI",	patch_i915_cpt_hdmi),
HDA_CODEC_ENTRY(0x80862800, "Geminilake HDMI",	patch_i915_glk_hdmi),
HDA_CODEC_ENTRY(0x80862801, "Bearlake HDMI",	patch_generic_hdmi),
HDA_CODEC_ENTRY(0x80862802, "Cantiga HDMI",	patch_generic_hdmi),
HDA_CODEC_ENTRY(0x80862803, "Eaglelake HDMI",	patch_generic_hdmi),
HDA_CODEC_ENTRY(0x80862804, "IbexPeak HDMI",	patch_i915_cpt_hdmi),
HDA_CODEC_ENTRY(0x80862805, "CougarPoint HDMI",	patch_i915_cpt_hdmi),
HDA_CODEC_ENTRY(0x80862806, "PantherPoint HDMI", patch_i915_cpt_hdmi),
HDA_CODEC_ENTRY(0x80862807, "Haswell HDMI",	patch_i915_hsw_hdmi),
HDA_CODEC_ENTRY(0x80862808, "Broadwell HDMI",	patch_i915_hsw_hdmi),
HDA_CODEC_ENTRY(0x80862809, "Skylake HDMI",	patch_i915_hsw_hdmi),
HDA_CODEC_ENTRY(0x8086280a, "Broxton HDMI",	patch_i915_hsw_hdmi),
HDA_CODEC_ENTRY(0x8086280b, "Kabylake HDMI",	patch_i915_hsw_hdmi),
HDA_CODEC_ENTRY(0x8086280c, "Cannonlake HDMI",	patch_i915_glk_hdmi),
HDA_CODEC_ENTRY(0x8086280d, "Geminilake HDMI",	patch_i915_glk_hdmi),
HDA_CODEC_ENTRY(0x8086280f, "Icelake HDMI",	patch_i915_icl_hdmi),
HDA_CODEC_ENTRY(0x80862812, "Tigerlake HDMI",	patch_i915_tgl_hdmi),
HDA_CODEC_ENTRY(0x80862814, "DG1 HDMI",	patch_i915_tgl_hdmi),
HDA_CODEC_ENTRY(0x80862815, "Alderlake HDMI",	patch_i915_tgl_hdmi),
HDA_CODEC_ENTRY(0x80862816, "Rocketlake HDMI",	patch_i915_tgl_hdmi),
HDA_CODEC_ENTRY(0x80862818, "Raptorlake HDMI",	patch_i915_tgl_hdmi),
HDA_CODEC_ENTRY(0x80862819, "DG2 HDMI",	patch_i915_adlp_hdmi),
HDA_CODEC_ENTRY(0x8086281a, "Jasperlake HDMI",	patch_i915_icl_hdmi),
HDA_CODEC_ENTRY(0x8086281b, "Elkhartlake HDMI",	patch_i915_icl_hdmi),
HDA_CODEC_ENTRY(0x8086281c, "Alderlake-P HDMI", patch_i915_adlp_hdmi),
HDA_CODEC_ENTRY(0x8086281f, "Raptorlake-P HDMI",	patch_i915_adlp_hdmi),
HDA_CODEC_ENTRY(0x80862880, "CedarTrail HDMI",	patch_generic_hdmi),
HDA_CODEC_ENTRY(0x80862882, "Valleyview2 HDMI",	patch_i915_byt_hdmi),
HDA_CODEC_ENTRY(0x80862883, "Braswell HDMI",	patch_i915_byt_hdmi),
HDA_CODEC_ENTRY(0x808629fb, "Crestline HDMI",	patch_generic_hdmi),
/* special ID for generic HDMI */
HDA_CODEC_ENTRY(HDA_CODEC_ID_GENERIC_HDMI, "Generic HDMI", patch_generic_hdmi),
{} /* terminator */
};
MODULE_DEVICE_TABLE(hdaudio, snd_hda_id_hdmi);

MODULE_LICENSE("GPL");
MODULE_DESCRIPTION("HDMI HD-audio codec");
MODULE_ALIAS("snd-hda-codec-intelhdmi");
MODULE_ALIAS("snd-hda-codec-nvhdmi");
MODULE_ALIAS("snd-hda-codec-atihdmi");

static struct hda_codec_driver hdmi_driver = {
	.id = snd_hda_id_hdmi,
};

module_hda_codec_driver(hdmi_driver);<|MERGE_RESOLUTION|>--- conflicted
+++ resolved
@@ -164,11 +164,8 @@
 	bool dyn_pin_out;
 	bool dyn_pcm_assign;
 	bool dyn_pcm_no_legacy;
-<<<<<<< HEAD
-=======
 	bool nv_dp_workaround; /* workaround DP audio infoframe for Nvidia */
 
->>>>>>> 014862ee
 	bool intel_hsw_fixup;	/* apply Intel platform-specific fixups */
 	/*
 	 * Non-generic VIA/NVIDIA specific
@@ -3098,7 +3095,6 @@
 	 */
 	static const int map[] = {0x4, 0x6, 0x8, 0xa, 0xb, 0xc, 0xd, 0xe, 0xf};
 	int ret;
-<<<<<<< HEAD
 
 	ret = intel_hsw_common_init(codec, 0x02, map, ARRAY_SIZE(map), 4,
 				    enable_silent_stream);
@@ -3125,17 +3121,6 @@
 	}
 
 	return res;
-=======
-
-	ret = intel_hsw_common_init(codec, 0x02, map, ARRAY_SIZE(map));
-	if (!ret) {
-		struct hdmi_spec *spec = codec->spec;
-
-		spec->dyn_pcm_no_legacy = true;
-	}
-
-	return ret;
->>>>>>> 014862ee
 }
 
 /* Intel Baytrail and Braswell; with eld notifier */
