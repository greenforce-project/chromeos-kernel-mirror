--- conflicted
+++ resolved
@@ -168,13 +168,10 @@
 	bool dyn_pin_out;
 	bool dyn_pcm_assign;
 	bool dyn_pcm_no_legacy;
-<<<<<<< HEAD
 	/* hdmi interrupt trigger control flag for Nvidia codec */
 	bool hdmi_intr_trig_ctrl;
-=======
 	bool nv_dp_workaround; /* workaround DP audio infoframe for Nvidia */
 
->>>>>>> c68173b2
 	bool intel_hsw_fixup;	/* apply Intel platform-specific fixups */
 	/*
 	 * Non-generic VIA/NVIDIA specific
