--- conflicted
+++ resolved
@@ -810,13 +810,8 @@
 		size_t padding_size, aligned_size;
 
 		aligned_size = iova_align(iovad, size);
-<<<<<<< HEAD
-		phys = swiotlb_tbl_map_single(dev, phys, size,
-					      aligned_size, dir, attrs);
-=======
 		phys = swiotlb_tbl_map_single(dev, phys, size, aligned_size,
 					      iova_mask(iovad), dir, attrs);
->>>>>>> 06f50ca8
 
 		if (phys == DMA_MAPPING_ERROR)
 			return DMA_MAPPING_ERROR;
