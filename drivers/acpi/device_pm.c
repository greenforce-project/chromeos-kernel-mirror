/*
 * drivers/acpi/device_pm.c - ACPI device power management routines.
 *
 * Copyright (C) 2012, Intel Corp.
 * Author: Rafael J. Wysocki <rafael.j.wysocki@intel.com>
 *
 * ~~~~~~~~~~~~~~~~~~~~~~~~~~~~~~~~~~~~~~~~~~~~~~~~~~~~~~~~~~~~~~~~~~~~~~~~~~~
 *
 *  This program is free software; you can redistribute it and/or modify
 *  it under the terms of the GNU General Public License version 2 as published
 *  by the Free Software Foundation.
 *
 *  This program is distributed in the hope that it will be useful, but
 *  WITHOUT ANY WARRANTY; without even the implied warranty of
 *  MERCHANTABILITY or FITNESS FOR A PARTICULAR PURPOSE.  See the GNU
 *  General Public License for more details.
 *
 * ~~~~~~~~~~~~~~~~~~~~~~~~~~~~~~~~~~~~~~~~~~~~~~~~~~~~~~~~~~~~~~~~~~~~~~~~~~~
 */

#include <linux/acpi.h>
#include <linux/export.h>
#include <linux/mutex.h>
#include <linux/pm_qos.h>
#include <linux/pm_domain.h>
#include <linux/pm_runtime.h>
#include <linux/suspend.h>

#include "internal.h"

#define _COMPONENT	ACPI_POWER_COMPONENT
ACPI_MODULE_NAME("device_pm");

/**
 * acpi_power_state_string - String representation of ACPI device power state.
 * @state: ACPI device power state to return the string representation of.
 */
const char *acpi_power_state_string(int state)
{
	switch (state) {
	case ACPI_STATE_D0:
		return "D0";
	case ACPI_STATE_D1:
		return "D1";
	case ACPI_STATE_D2:
		return "D2";
	case ACPI_STATE_D3_HOT:
		return "D3hot";
	case ACPI_STATE_D3_COLD:
		return "D3cold";
	default:
		return "(unknown)";
	}
}

/**
 * acpi_device_get_power - Get power state of an ACPI device.
 * @device: Device to get the power state of.
 * @state: Place to store the power state of the device.
 *
 * This function does not update the device's power.state field, but it may
 * update its parent's power.state field (when the parent's power state is
 * unknown and the device's power state turns out to be D0).
 */
int acpi_device_get_power(struct acpi_device *device, int *state)
{
	int result = ACPI_STATE_UNKNOWN;

	if (!device || !state)
		return -EINVAL;

	if (!device->flags.power_manageable) {
		/* TBD: Non-recursive algorithm for walking up hierarchy. */
		*state = device->parent ?
			device->parent->power.state : ACPI_STATE_D0;
		goto out;
	}

	/*
	 * Get the device's power state from power resources settings and _PSC,
	 * if available.
	 */
	if (device->power.flags.power_resources) {
		int error = acpi_power_get_inferred_state(device, &result);
		if (error)
			return error;
	}
	if (device->power.flags.explicit_get) {
		acpi_handle handle = device->handle;
		unsigned long long psc;
		acpi_status status;

		status = acpi_evaluate_integer(handle, "_PSC", NULL, &psc);
		if (ACPI_FAILURE(status))
			return -ENODEV;

		/*
		 * The power resources settings may indicate a power state
		 * shallower than the actual power state of the device, because
		 * the same power resources may be referenced by other devices.
		 *
		 * For systems predating ACPI 4.0 we assume that D3hot is the
		 * deepest state that can be supported.
		 */
		if (psc > result && psc < ACPI_STATE_D3_COLD)
			result = psc;
		else if (result == ACPI_STATE_UNKNOWN)
			result = psc > ACPI_STATE_D2 ? ACPI_STATE_D3_HOT : psc;
	}

	/*
	 * If we were unsure about the device parent's power state up to this
	 * point, the fact that the device is in D0 implies that the parent has
	 * to be in D0 too, except if ignore_parent is set.
	 */
	if (!device->power.flags.ignore_parent && device->parent
	    && device->parent->power.state == ACPI_STATE_UNKNOWN
	    && result == ACPI_STATE_D0)
		device->parent->power.state = ACPI_STATE_D0;

	*state = result;

 out:
	ACPI_DEBUG_PRINT((ACPI_DB_INFO, "Device [%s] power state is %s\n",
			  device->pnp.bus_id, acpi_power_state_string(*state)));

	return 0;
}

static int acpi_dev_pm_explicit_set(struct acpi_device *adev, int state)
{
	if (adev->power.states[state].flags.explicit_set) {
		char method[5] = { '_', 'P', 'S', '0' + state, '\0' };
		acpi_status status;

		status = acpi_evaluate_object(adev->handle, method, NULL, NULL);
		if (ACPI_FAILURE(status))
			return -ENODEV;
	}
	return 0;
}

/**
 * acpi_device_set_power - Set power state of an ACPI device.
 * @device: Device to set the power state of.
 * @state: New power state to set.
 *
 * Callers must ensure that the device is power manageable before using this
 * function.
 */
int acpi_device_set_power(struct acpi_device *device, int state)
{
	int target_state = state;
	int result = 0;

	if (!device || !device->flags.power_manageable
	    || (state < ACPI_STATE_D0) || (state > ACPI_STATE_D3_COLD))
		return -EINVAL;

	/* Make sure this is a valid target state */

	if (state == device->power.state) {
		ACPI_DEBUG_PRINT((ACPI_DB_INFO, "Device [%s] already in %s\n",
				  device->pnp.bus_id,
				  acpi_power_state_string(state)));
		return 0;
	}

	if (state == ACPI_STATE_D3_COLD) {
		/*
		 * For transitions to D3cold we need to execute _PS3 and then
		 * possibly drop references to the power resources in use.
		 */
		state = ACPI_STATE_D3_HOT;
		/* If _PR3 is not available, use D3hot as the target state. */
		if (!device->power.states[ACPI_STATE_D3_COLD].flags.valid)
			target_state = state;
	} else if (!device->power.states[state].flags.valid) {
		dev_warn(&device->dev, "Power state %s not supported\n",
			 acpi_power_state_string(state));
		return -ENODEV;
	}

	if (!device->power.flags.ignore_parent &&
	    device->parent && (state < device->parent->power.state)) {
		dev_warn(&device->dev,
			 "Cannot transition to power state %s for parent in %s\n",
			 acpi_power_state_string(state),
			 acpi_power_state_string(device->parent->power.state));
		return -ENODEV;
	}

	/*
	 * Transition Power
	 * ----------------
	 * In accordance with ACPI 6, _PSx is executed before manipulating power
	 * resources, unless the target state is D0, in which case _PS0 is
	 * supposed to be executed after turning the power resources on.
	 */
	if (state > ACPI_STATE_D0) {
		/*
		 * According to ACPI 6, devices cannot go from lower-power
		 * (deeper) states to higher-power (shallower) states.
		 */
		if (state < device->power.state) {
			dev_warn(&device->dev, "Cannot transition from %s to %s\n",
				 acpi_power_state_string(device->power.state),
				 acpi_power_state_string(state));
			return -ENODEV;
		}

		result = acpi_dev_pm_explicit_set(device, state);
		if (result)
			goto end;

		if (device->power.flags.power_resources)
			result = acpi_power_transition(device, target_state);
	} else {
		if (device->power.flags.power_resources) {
			result = acpi_power_transition(device, ACPI_STATE_D0);
			if (result)
				goto end;
		}
		result = acpi_dev_pm_explicit_set(device, ACPI_STATE_D0);
	}

 end:
	if (result) {
		dev_warn(&device->dev, "Failed to change power state to %s\n",
			 acpi_power_state_string(state));
	} else {
		device->power.state = target_state;
		ACPI_DEBUG_PRINT((ACPI_DB_INFO,
				  "Device [%s] transitioned to %s\n",
				  device->pnp.bus_id,
				  acpi_power_state_string(state)));
	}

	return result;
}
EXPORT_SYMBOL(acpi_device_set_power);

int acpi_bus_set_power(acpi_handle handle, int state)
{
	struct acpi_device *device;
	int result;

	result = acpi_bus_get_device(handle, &device);
	if (result)
		return result;

	return acpi_device_set_power(device, state);
}
EXPORT_SYMBOL(acpi_bus_set_power);

int acpi_bus_init_power(struct acpi_device *device)
{
	int state;
	int result;

	if (!device)
		return -EINVAL;

	device->power.state = ACPI_STATE_UNKNOWN;
	if (!acpi_device_is_present(device)) {
		device->flags.initialized = false;
		return -ENXIO;
	}

	result = acpi_device_get_power(device, &state);
	if (result)
		return result;

	if (state < ACPI_STATE_D3_COLD && device->power.flags.power_resources) {
		/* Reference count the power resources. */
		result = acpi_power_on_resources(device, state);
		if (result)
			return result;

		if (state == ACPI_STATE_D0) {
			/*
			 * If _PSC is not present and the state inferred from
			 * power resources appears to be D0, it still may be
			 * necessary to execute _PS0 at this point, because
			 * another device using the same power resources may
			 * have been put into D0 previously and that's why we
			 * see D0 here.
			 */
			result = acpi_dev_pm_explicit_set(device, state);
			if (result)
				return result;
		}
	} else if (state == ACPI_STATE_UNKNOWN) {
		/*
		 * No power resources and missing _PSC?  Cross fingers and make
		 * it D0 in hope that this is what the BIOS put the device into.
		 * [We tried to force D0 here by executing _PS0, but that broke
		 * Toshiba P870-303 in a nasty way.]
		 */
		state = ACPI_STATE_D0;
	}
	device->power.state = state;
	return 0;
}

/**
 * acpi_device_fix_up_power - Force device with missing _PSC into D0.
 * @device: Device object whose power state is to be fixed up.
 *
 * Devices without power resources and _PSC, but having _PS0 and _PS3 defined,
 * are assumed to be put into D0 by the BIOS.  However, in some cases that may
 * not be the case and this function should be used then.
 */
int acpi_device_fix_up_power(struct acpi_device *device)
{
	int ret = 0;

	if (!device->power.flags.power_resources
	    && !device->power.flags.explicit_get
	    && device->power.state == ACPI_STATE_D0)
		ret = acpi_dev_pm_explicit_set(device, ACPI_STATE_D0);

	return ret;
}
EXPORT_SYMBOL_GPL(acpi_device_fix_up_power);

int acpi_device_update_power(struct acpi_device *device, int *state_p)
{
	int state;
	int result;

	if (device->power.state == ACPI_STATE_UNKNOWN) {
		result = acpi_bus_init_power(device);
		if (!result && state_p)
			*state_p = device->power.state;

		return result;
	}

	result = acpi_device_get_power(device, &state);
	if (result)
		return result;

	if (state == ACPI_STATE_UNKNOWN) {
		state = ACPI_STATE_D0;
		result = acpi_device_set_power(device, state);
		if (result)
			return result;
	} else {
		if (device->power.flags.power_resources) {
			/*
			 * We don't need to really switch the state, bu we need
			 * to update the power resources' reference counters.
			 */
			result = acpi_power_transition(device, state);
			if (result)
				return result;
		}
		device->power.state = state;
	}
	if (state_p)
		*state_p = state;

	return 0;
}
EXPORT_SYMBOL_GPL(acpi_device_update_power);

int acpi_bus_update_power(acpi_handle handle, int *state_p)
{
	struct acpi_device *device;
	int result;

	result = acpi_bus_get_device(handle, &device);
	return result ? result : acpi_device_update_power(device, state_p);
}
EXPORT_SYMBOL_GPL(acpi_bus_update_power);

bool acpi_bus_power_manageable(acpi_handle handle)
{
	struct acpi_device *device;
	int result;

	result = acpi_bus_get_device(handle, &device);
	return result ? false : device->flags.power_manageable;
}
EXPORT_SYMBOL(acpi_bus_power_manageable);

#ifdef CONFIG_PM
static DEFINE_MUTEX(acpi_pm_notifier_lock);
static DEFINE_MUTEX(acpi_pm_notifier_install_lock);

void acpi_pm_wakeup_event(struct device *dev)
{
	pm_wakeup_dev_event(dev, 0, acpi_s2idle_wakeup());
}
EXPORT_SYMBOL_GPL(acpi_pm_wakeup_event);

static void acpi_pm_notify_handler(acpi_handle handle, u32 val, void *not_used)
{
	struct acpi_device *adev;

	if (val != ACPI_NOTIFY_DEVICE_WAKE)
		return;

	acpi_handle_debug(handle, "Wake notify\n");

	adev = acpi_bus_get_acpi_device(handle);
	if (!adev)
		return;

	mutex_lock(&acpi_pm_notifier_lock);

	if (adev->wakeup.flags.notifier_present) {
		pm_wakeup_ws_event(adev->wakeup.ws, 0, acpi_s2idle_wakeup());
		if (adev->wakeup.context.func) {
			acpi_handle_debug(handle, "Running %pF for %s\n",
					  adev->wakeup.context.func,
					  dev_name(adev->wakeup.context.dev));
			adev->wakeup.context.func(&adev->wakeup.context);
		}
	}

	mutex_unlock(&acpi_pm_notifier_lock);

	acpi_bus_put_acpi_device(adev);
}

/**
 * acpi_add_pm_notifier - Register PM notify handler for given ACPI device.
 * @adev: ACPI device to add the notify handler for.
 * @dev: Device to generate a wakeup event for while handling the notification.
 * @func: Work function to execute when handling the notification.
 *
 * NOTE: @adev need not be a run-wake or wakeup device to be a valid source of
 * PM wakeup events.  For example, wakeup events may be generated for bridges
 * if one of the devices below the bridge is signaling wakeup, even if the
 * bridge itself doesn't have a wakeup GPE associated with it.
 */
acpi_status acpi_add_pm_notifier(struct acpi_device *adev, struct device *dev,
			void (*func)(struct acpi_device_wakeup_context *context))
{
	acpi_status status = AE_ALREADY_EXISTS;

	if (!dev && !func)
		return AE_BAD_PARAMETER;

	mutex_lock(&acpi_pm_notifier_install_lock);

	if (adev->wakeup.flags.notifier_present)
		goto out;

	status = acpi_install_notify_handler(adev->handle, ACPI_SYSTEM_NOTIFY,
					     acpi_pm_notify_handler, NULL);
	if (ACPI_FAILURE(status))
		goto out;

	mutex_lock(&acpi_pm_notifier_lock);
	adev->wakeup.ws = wakeup_source_register(&adev->dev,
						 dev_name(&adev->dev));
	adev->wakeup.context.dev = dev;
	adev->wakeup.context.func = func;
	adev->wakeup.flags.notifier_present = true;
	mutex_unlock(&acpi_pm_notifier_lock);

 out:
	mutex_unlock(&acpi_pm_notifier_install_lock);
	return status;
}

/**
 * acpi_remove_pm_notifier - Unregister PM notifier from given ACPI device.
 * @adev: ACPI device to remove the notifier from.
 */
acpi_status acpi_remove_pm_notifier(struct acpi_device *adev)
{
	acpi_status status = AE_BAD_PARAMETER;

	mutex_lock(&acpi_pm_notifier_install_lock);

	if (!adev->wakeup.flags.notifier_present)
		goto out;

	status = acpi_remove_notify_handler(adev->handle,
					    ACPI_SYSTEM_NOTIFY,
					    acpi_pm_notify_handler);
	if (ACPI_FAILURE(status))
		goto out;

	mutex_lock(&acpi_pm_notifier_lock);
	adev->wakeup.context.func = NULL;
	adev->wakeup.context.dev = NULL;
	wakeup_source_unregister(adev->wakeup.ws);
	adev->wakeup.flags.notifier_present = false;
	mutex_unlock(&acpi_pm_notifier_lock);

 out:
	mutex_unlock(&acpi_pm_notifier_install_lock);
	return status;
}

bool acpi_bus_can_wakeup(acpi_handle handle)
{
	struct acpi_device *device;
	int result;

	result = acpi_bus_get_device(handle, &device);
	return result ? false : device->wakeup.flags.valid;
}
EXPORT_SYMBOL(acpi_bus_can_wakeup);

bool acpi_pm_device_can_wakeup(struct device *dev)
{
	struct acpi_device *adev = ACPI_COMPANION(dev);

	return adev ? acpi_device_can_wakeup(adev) : false;
}

/**
 * acpi_dev_pm_get_state - Get preferred power state of ACPI device.
 * @dev: Device whose preferred target power state to return.
 * @adev: ACPI device node corresponding to @dev.
 * @target_state: System state to match the resultant device state.
 * @d_min_p: Location to store the highest power state available to the device.
 * @d_max_p: Location to store the lowest power state available to the device.
 *
 * Find the lowest power (highest number) and highest power (lowest number) ACPI
 * device power states that the device can be in while the system is in the
 * state represented by @target_state.  Store the integer numbers representing
 * those stats in the memory locations pointed to by @d_max_p and @d_min_p,
 * respectively.
 *
 * Callers must ensure that @dev and @adev are valid pointers and that @adev
 * actually corresponds to @dev before using this function.
 *
 * Returns 0 on success or -ENODATA when one of the ACPI methods fails or
 * returns a value that doesn't make sense.  The memory locations pointed to by
 * @d_max_p and @d_min_p are only modified on success.
 */
static int acpi_dev_pm_get_state(struct device *dev, struct acpi_device *adev,
				 u32 target_state, int *d_min_p, int *d_max_p)
{
	char method[] = { '_', 'S', '0' + target_state, 'D', '\0' };
	acpi_handle handle = adev->handle;
	unsigned long long ret;
	int d_min, d_max;
	bool wakeup = false;
	acpi_status status;

	/*
	 * If the system state is S0, the lowest power state the device can be
	 * in is D3cold, unless the device has _S0W and is supposed to signal
	 * wakeup, in which case the return value of _S0W has to be used as the
	 * lowest power state available to the device.
	 */
	d_min = ACPI_STATE_D0;
	d_max = ACPI_STATE_D3_COLD;

	/*
	 * If present, _SxD methods return the minimum D-state (highest power
	 * state) we can use for the corresponding S-states.  Otherwise, the
	 * minimum D-state is D0 (ACPI 3.x).
	 */
	if (target_state > ACPI_STATE_S0) {
		/*
		 * We rely on acpi_evaluate_integer() not clobbering the integer
		 * provided if AE_NOT_FOUND is returned.
		 */
		ret = d_min;
		status = acpi_evaluate_integer(handle, method, NULL, &ret);
		if ((ACPI_FAILURE(status) && status != AE_NOT_FOUND)
		    || ret > ACPI_STATE_D3_COLD)
			return -ENODATA;

		/*
		 * We need to handle legacy systems where D3hot and D3cold are
		 * the same and 3 is returned in both cases, so fall back to
		 * D3cold if D3hot is not a valid state.
		 */
		if (!adev->power.states[ret].flags.valid) {
			if (ret == ACPI_STATE_D3_HOT)
				ret = ACPI_STATE_D3_COLD;
			else
				return -ENODATA;
		}
		d_min = ret;
		wakeup = device_may_wakeup(dev) && adev->wakeup.flags.valid
			&& adev->wakeup.sleep_state >= target_state;
	} else if (dev_pm_qos_flags(dev, PM_QOS_FLAG_REMOTE_WAKEUP) !=
			PM_QOS_FLAGS_NONE) {
		wakeup = adev->wakeup.flags.valid;
	}

	/*
	 * If _PRW says we can wake up the system from the target sleep state,
	 * the D-state returned by _SxD is sufficient for that (we assume a
	 * wakeup-aware driver if wake is set).  Still, if _SxW exists
	 * (ACPI 3.x), it should return the maximum (lowest power) D-state that
	 * can wake the system.  _S0W may be valid, too.
	 */
	if (wakeup) {
		method[3] = 'W';
		status = acpi_evaluate_integer(handle, method, NULL, &ret);
		if (status == AE_NOT_FOUND) {
			if (target_state > ACPI_STATE_S0)
				d_max = d_min;
		} else if (ACPI_SUCCESS(status) && ret <= ACPI_STATE_D3_COLD) {
			/* Fall back to D3cold if ret is not a valid state. */
			if (!adev->power.states[ret].flags.valid)
				ret = ACPI_STATE_D3_COLD;

			d_max = ret > d_min ? ret : d_min;
		} else {
			return -ENODATA;
		}
	}

	if (d_min_p)
		*d_min_p = d_min;

	if (d_max_p)
		*d_max_p = d_max;

	return 0;
}

/**
 * acpi_pm_device_sleep_state - Get preferred power state of ACPI device.
 * @dev: Device whose preferred target power state to return.
 * @d_min_p: Location to store the upper limit of the allowed states range.
 * @d_max_in: Deepest low-power state to take into consideration.
 * Return value: Preferred power state of the device on success, -ENODEV
 * if there's no 'struct acpi_device' for @dev, -EINVAL if @d_max_in is
 * incorrect, or -ENODATA on ACPI method failure.
 *
 * The caller must ensure that @dev is valid before using this function.
 */
int acpi_pm_device_sleep_state(struct device *dev, int *d_min_p, int d_max_in)
{
	struct acpi_device *adev;
	int ret, d_min, d_max;

	if (d_max_in < ACPI_STATE_D0 || d_max_in > ACPI_STATE_D3_COLD)
		return -EINVAL;

	if (d_max_in > ACPI_STATE_D2) {
		enum pm_qos_flags_status stat;

		stat = dev_pm_qos_flags(dev, PM_QOS_FLAG_NO_POWER_OFF);
		if (stat == PM_QOS_FLAGS_ALL)
			d_max_in = ACPI_STATE_D2;
	}

	adev = ACPI_COMPANION(dev);
	if (!adev) {
		dev_dbg(dev, "ACPI companion missing in %s!\n", __func__);
		return -ENODEV;
	}

	ret = acpi_dev_pm_get_state(dev, adev, acpi_target_system_state(),
				    &d_min, &d_max);
	if (ret)
		return ret;

	if (d_max_in < d_min)
		return -EINVAL;

	if (d_max > d_max_in) {
		for (d_max = d_max_in; d_max > d_min; d_max--) {
			if (adev->power.states[d_max].flags.valid)
				break;
		}
	}

	if (d_min_p)
		*d_min_p = d_min;

	return d_max;
}
EXPORT_SYMBOL(acpi_pm_device_sleep_state);

/**
 * acpi_pm_notify_work_func - ACPI devices wakeup notification work function.
 * @context: Device wakeup context.
 */
static void acpi_pm_notify_work_func(struct acpi_device_wakeup_context *context)
{
	struct device *dev = context->dev;

	if (dev) {
		pm_wakeup_event(dev, 0);
		pm_request_resume(dev);
	}
}

static DEFINE_MUTEX(acpi_wakeup_lock);

static int __acpi_device_wakeup_enable(struct acpi_device *adev,
				       u32 target_state, int max_count)
{
	struct acpi_device_wakeup *wakeup = &adev->wakeup;
	acpi_status status;
	int error = 0;

	mutex_lock(&acpi_wakeup_lock);

	if (wakeup->enable_count >= max_count)
		goto out;

	if (wakeup->enable_count > 0)
		goto inc;

	error = acpi_enable_wakeup_device_power(adev, target_state);
	if (error)
		goto out;

	status = acpi_enable_gpe(wakeup->gpe_device, wakeup->gpe_number);
	if (ACPI_FAILURE(status)) {
		acpi_disable_wakeup_device_power(adev);
		error = -EIO;
		goto out;
	}

inc:
	wakeup->enable_count++;

out:
	mutex_unlock(&acpi_wakeup_lock);
	return error;
}

/**
 * acpi_device_wakeup_enable - Enable wakeup functionality for device.
 * @adev: ACPI device to enable wakeup functionality for.
 * @target_state: State the system is transitioning into.
 *
 * Enable the GPE associated with @adev so that it can generate wakeup signals
 * for the device in response to external (remote) events and enable wakeup
 * power for it.
 *
 * Callers must ensure that @adev is a valid ACPI device node before executing
 * this function.
 */
static int acpi_device_wakeup_enable(struct acpi_device *adev, u32 target_state)
{
	return __acpi_device_wakeup_enable(adev, target_state, 1);
}

/**
 * acpi_device_wakeup_disable - Disable wakeup functionality for device.
 * @adev: ACPI device to disable wakeup functionality for.
 *
 * Disable the GPE associated with @adev and disable wakeup power for it.
 *
 * Callers must ensure that @adev is a valid ACPI device node before executing
 * this function.
 */
static void acpi_device_wakeup_disable(struct acpi_device *adev)
{
	struct acpi_device_wakeup *wakeup = &adev->wakeup;

	mutex_lock(&acpi_wakeup_lock);

	if (!wakeup->enable_count)
		goto out;

	acpi_disable_gpe(wakeup->gpe_device, wakeup->gpe_number);
	acpi_disable_wakeup_device_power(adev);

	wakeup->enable_count--;

out:
	mutex_unlock(&acpi_wakeup_lock);
}

static int __acpi_pm_set_device_wakeup(struct device *dev, bool enable,
				       int max_count)
{
	struct acpi_device *adev;
	int error;

	adev = ACPI_COMPANION(dev);
	if (!adev) {
		dev_dbg(dev, "ACPI companion missing in %s!\n", __func__);
		return -ENODEV;
	}

	if (!acpi_device_can_wakeup(adev))
		return -EINVAL;

	if (!enable) {
		acpi_device_wakeup_disable(adev);
		dev_dbg(dev, "Wakeup disabled by ACPI\n");
		return 0;
	}

	error = __acpi_device_wakeup_enable(adev, acpi_target_system_state(),
					    max_count);
	if (!error)
		dev_dbg(dev, "Wakeup enabled by ACPI\n");

	return error;
}

/**
 * acpi_pm_set_device_wakeup - Enable/disable remote wakeup for given device.
 * @dev: Device to enable/disable to generate wakeup events.
 * @enable: Whether to enable or disable the wakeup functionality.
 */
int acpi_pm_set_device_wakeup(struct device *dev, bool enable)
{
	return __acpi_pm_set_device_wakeup(dev, enable, 1);
}
EXPORT_SYMBOL_GPL(acpi_pm_set_device_wakeup);

/**
 * acpi_pm_set_bridge_wakeup - Enable/disable remote wakeup for given bridge.
 * @dev: Bridge device to enable/disable to generate wakeup events.
 * @enable: Whether to enable or disable the wakeup functionality.
 */
int acpi_pm_set_bridge_wakeup(struct device *dev, bool enable)
{
	return __acpi_pm_set_device_wakeup(dev, enable, INT_MAX);
}
EXPORT_SYMBOL_GPL(acpi_pm_set_bridge_wakeup);

/**
 * acpi_dev_pm_low_power - Put ACPI device into a low-power state.
 * @dev: Device to put into a low-power state.
 * @adev: ACPI device node corresponding to @dev.
 * @system_state: System state to choose the device state for.
 */
static int acpi_dev_pm_low_power(struct device *dev, struct acpi_device *adev,
				 u32 system_state)
{
	int ret, state;

	if (!acpi_device_power_manageable(adev))
		return 0;

	ret = acpi_dev_pm_get_state(dev, adev, system_state, NULL, &state);
	return ret ? ret : acpi_device_set_power(adev, state);
}

/**
 * acpi_dev_pm_full_power - Put ACPI device into the full-power state.
 * @adev: ACPI device node to put into the full-power state.
 */
static int acpi_dev_pm_full_power(struct acpi_device *adev)
{
	return acpi_device_power_manageable(adev) ?
		acpi_device_set_power(adev, ACPI_STATE_D0) : 0;
}

/**
 * acpi_dev_runtime_suspend - Put device into a low-power state using ACPI.
 * @dev: Device to put into a low-power state.
 *
 * Put the given device into a runtime low-power state using the standard ACPI
 * mechanism.  Set up remote wakeup if desired, choose the state to put the
 * device into (this checks if remote wakeup is expected to work too), and set
 * the power state of the device.
 */
int acpi_dev_runtime_suspend(struct device *dev)
{
	struct acpi_device *adev = ACPI_COMPANION(dev);
	bool remote_wakeup;
	int error;

	if (!adev)
		return 0;

	remote_wakeup = dev_pm_qos_flags(dev, PM_QOS_FLAG_REMOTE_WAKEUP) >
				PM_QOS_FLAGS_NONE;
	if (remote_wakeup) {
		error = acpi_device_wakeup_enable(adev, ACPI_STATE_S0);
		if (error)
			return -EAGAIN;
	}

	error = acpi_dev_pm_low_power(dev, adev, ACPI_STATE_S0);
	if (error && remote_wakeup)
		acpi_device_wakeup_disable(adev);

	return error;
}
EXPORT_SYMBOL_GPL(acpi_dev_runtime_suspend);

/**
 * acpi_dev_runtime_resume - Put device into the full-power state using ACPI.
 * @dev: Device to put into the full-power state.
 *
 * Put the given device into the full-power state using the standard ACPI
 * mechanism at run time.  Set the power state of the device to ACPI D0 and
 * disable remote wakeup.
 */
int acpi_dev_runtime_resume(struct device *dev)
{
	struct acpi_device *adev = ACPI_COMPANION(dev);
	int error;

	if (!adev)
		return 0;

	error = acpi_dev_pm_full_power(adev);
	acpi_device_wakeup_disable(adev);
	return error;
}
EXPORT_SYMBOL_GPL(acpi_dev_runtime_resume);

/**
 * acpi_subsys_runtime_suspend - Suspend device using ACPI.
 * @dev: Device to suspend.
 *
 * Carry out the generic runtime suspend procedure for @dev and use ACPI to put
 * it into a runtime low-power state.
 */
int acpi_subsys_runtime_suspend(struct device *dev)
{
	int ret = pm_generic_runtime_suspend(dev);
	return ret ? ret : acpi_dev_runtime_suspend(dev);
}
EXPORT_SYMBOL_GPL(acpi_subsys_runtime_suspend);

/**
 * acpi_subsys_runtime_resume - Resume device using ACPI.
 * @dev: Device to Resume.
 *
 * Use ACPI to put the given device into the full-power state and carry out the
 * generic runtime resume procedure for it.
 */
int acpi_subsys_runtime_resume(struct device *dev)
{
	int ret = acpi_dev_runtime_resume(dev);
	return ret ? ret : pm_generic_runtime_resume(dev);
}
EXPORT_SYMBOL_GPL(acpi_subsys_runtime_resume);

#ifdef CONFIG_PM_SLEEP
/**
 * acpi_dev_suspend_late - Put device into a low-power state using ACPI.
 * @dev: Device to put into a low-power state.
 *
 * Put the given device into a low-power state during system transition to a
 * sleep state using the standard ACPI mechanism.  Set up system wakeup if
 * desired, choose the state to put the device into (this checks if system
 * wakeup is expected to work too), and set the power state of the device.
 */
int acpi_dev_suspend_late(struct device *dev)
{
	struct acpi_device *adev = ACPI_COMPANION(dev);
	u32 target_state;
	bool wakeup;
	int error;

	if (!adev)
		return 0;

	target_state = acpi_target_system_state();
	wakeup = device_may_wakeup(dev) && acpi_device_can_wakeup(adev);
	if (wakeup) {
		error = acpi_device_wakeup_enable(adev, target_state);
		if (error)
			return error;
	}

	error = acpi_dev_pm_low_power(dev, adev, target_state);
	if (error && wakeup)
		acpi_device_wakeup_disable(adev);

	return error;
}
EXPORT_SYMBOL_GPL(acpi_dev_suspend_late);

/**
 * acpi_dev_resume_early - Put device into the full-power state using ACPI.
 * @dev: Device to put into the full-power state.
 *
 * Put the given device into the full-power state using the standard ACPI
 * mechanism during system transition to the working state.  Set the power
 * state of the device to ACPI D0 and disable remote wakeup.
 */
int acpi_dev_resume_early(struct device *dev)
{
	struct acpi_device *adev = ACPI_COMPANION(dev);
	int error;

	if (!adev)
		return 0;

	error = acpi_dev_pm_full_power(adev);
	acpi_device_wakeup_disable(adev);
	return error;
}
EXPORT_SYMBOL_GPL(acpi_dev_resume_early);

/**
 * acpi_subsys_prepare - Prepare device for system transition to a sleep state.
 * @dev: Device to prepare.
 */
int acpi_subsys_prepare(struct device *dev)
{
	struct acpi_device *adev = ACPI_COMPANION(dev);
	u32 sys_target;
	int ret, state;

	ret = pm_generic_prepare(dev);
	if (ret < 0)
		return ret;

	if (!adev || !pm_runtime_suspended(dev)
	    || device_may_wakeup(dev) != !!adev->wakeup.prepare_count)
		return 0;

	sys_target = acpi_target_system_state();
	if (sys_target == ACPI_STATE_S0)
		return 1;

	if (adev->power.flags.dsw_present)
		return 0;

	ret = acpi_dev_pm_get_state(dev, adev, sys_target, NULL, &state);
	return !ret && state == adev->power.state;
}
EXPORT_SYMBOL_GPL(acpi_subsys_prepare);

/**
 * acpi_subsys_suspend - Run the device driver's suspend callback.
 * @dev: Device to handle.
 *
 * Follow PCI and resume devices suspended at run time before running their
 * system suspend callbacks.
 */
int acpi_subsys_suspend(struct device *dev)
{
	pm_runtime_resume(dev);
	return pm_generic_suspend(dev);
}
EXPORT_SYMBOL_GPL(acpi_subsys_suspend);

/**
 * acpi_subsys_suspend_late - Suspend device using ACPI.
 * @dev: Device to suspend.
 *
 * Carry out the generic late suspend procedure for @dev and use ACPI to put
 * it into a low-power state during system transition into a sleep state.
 */
int acpi_subsys_suspend_late(struct device *dev)
{
	int ret = pm_generic_suspend_late(dev);
	return ret ? ret : acpi_dev_suspend_late(dev);
}
EXPORT_SYMBOL_GPL(acpi_subsys_suspend_late);

/**
 * acpi_subsys_resume_early - Resume device using ACPI.
 * @dev: Device to Resume.
 *
 * Use ACPI to put the given device into the full-power state and carry out the
 * generic early resume procedure for it during system transition into the
 * working state.
 */
int acpi_subsys_resume_early(struct device *dev)
{
	int ret = acpi_dev_resume_early(dev);
	return ret ? ret : pm_generic_resume_early(dev);
}
EXPORT_SYMBOL_GPL(acpi_subsys_resume_early);

/**
 * acpi_subsys_freeze - Run the device driver's freeze callback.
 * @dev: Device to handle.
 */
int acpi_subsys_freeze(struct device *dev)
{
	/*
	 * This used to be done in acpi_subsys_prepare() for all devices and
	 * some drivers may depend on it, so do it here.  Ideally, however,
	 * runtime-suspended devices should not be touched during freeze/thaw
	 * transitions.
	 */
	pm_runtime_resume(dev);
	return pm_generic_freeze(dev);
}
EXPORT_SYMBOL_GPL(acpi_subsys_freeze);

#endif /* CONFIG_PM_SLEEP */

static struct dev_pm_domain acpi_general_pm_domain = {
	.ops = {
		.runtime_suspend = acpi_subsys_runtime_suspend,
		.runtime_resume = acpi_subsys_runtime_resume,
#ifdef CONFIG_PM_SLEEP
		.prepare = acpi_subsys_prepare,
		.complete = pm_complete_with_resume_check,
		.suspend = acpi_subsys_suspend,
		.suspend_late = acpi_subsys_suspend_late,
		.resume_early = acpi_subsys_resume_early,
		.freeze = acpi_subsys_freeze,
		.poweroff = acpi_subsys_suspend,
		.poweroff_late = acpi_subsys_suspend_late,
		.restore_early = acpi_subsys_resume_early,
#endif
	},
};

/**
 * acpi_dev_pm_detach - Remove ACPI power management from the device.
 * @dev: Device to take care of.
 * @power_off: Whether or not to try to remove power from the device.
 *
 * Remove the device from the general ACPI PM domain and remove its wakeup
 * notifier.  If @power_off is set, additionally remove power from the device if
 * possible.
 *
 * Callers must ensure proper synchronization of this function with power
 * management callbacks.
 */
static void acpi_dev_pm_detach(struct device *dev, bool power_off)
{
	struct acpi_device *adev = ACPI_COMPANION(dev);

	if (adev && dev->pm_domain == &acpi_general_pm_domain) {
		dev_pm_domain_set(dev, NULL);
		acpi_remove_pm_notifier(adev);
		if (power_off) {
			/*
			 * If the device's PM QoS resume latency limit or flags
			 * have been exposed to user space, they have to be
			 * hidden at this point, so that they don't affect the
			 * choice of the low-power state to put the device into.
			 */
			dev_pm_qos_hide_latency_limit(dev);
			dev_pm_qos_hide_flags(dev);
			acpi_device_wakeup_disable(adev);
			acpi_dev_pm_low_power(dev, adev, ACPI_STATE_S0);
		}
	}
}

/**
 * acpi_dev_pm_attach - Prepare device for ACPI power management.
 * @dev: Device to prepare.
 * @power_on: Whether or not to power on the device.
 *
 * If @dev has a valid ACPI handle that has a valid struct acpi_device object
 * attached to it, install a wakeup notification handler for the device and
 * add it to the general ACPI PM domain.  If @power_on is set, the device will
 * be put into the ACPI D0 state before the function returns.
 *
 * This assumes that the @dev's bus type uses generic power management callbacks
 * (or doesn't use any power management callbacks at all).
 *
 * Callers must ensure proper synchronization of this function with power
 * management callbacks.
 */
int acpi_dev_pm_attach(struct device *dev, bool power_on)
{
	/*
	 * Skip devices whose ACPI companions match the device IDs below,
	 * because they require special power management handling incompatible
	 * with the generic ACPI PM domain.
	 */
	static const struct acpi_device_id special_pm_ids[] = {
		{"PNP0C0B", }, /* Generic ACPI fan */
		{"INT3404", }, /* Fan */
		{}
	};
	struct acpi_device *adev = ACPI_COMPANION(dev);

<<<<<<< HEAD
	if (!adev)
		return 0;
=======
	if (!adev || !acpi_match_device_ids(adev, special_pm_ids))
		return -ENODEV;

	if (dev->pm_domain)
		return -EEXIST;
>>>>>>> bfb9e5c0

	/*
	 * Only attach the power domain to the first device if the
	 * companion is shared by multiple. This is to prevent doing power
	 * management twice.
	 */
	if (!acpi_device_is_first_physical_node(adev, dev))
		return 0;

	acpi_add_pm_notifier(adev, dev, acpi_pm_notify_work_func);
	dev_pm_domain_set(dev, &acpi_general_pm_domain);
	if (power_on) {
		acpi_dev_pm_full_power(adev);
		acpi_device_wakeup_disable(adev);
	}

	dev->pm_domain->detach = acpi_dev_pm_detach;
	return 1;
}
EXPORT_SYMBOL_GPL(acpi_dev_pm_attach);
#endif /* CONFIG_PM */<|MERGE_RESOLUTION|>--- conflicted
+++ resolved
@@ -1167,16 +1167,8 @@
 	};
 	struct acpi_device *adev = ACPI_COMPANION(dev);
 
-<<<<<<< HEAD
-	if (!adev)
-		return 0;
-=======
 	if (!adev || !acpi_match_device_ids(adev, special_pm_ids))
 		return -ENODEV;
-
-	if (dev->pm_domain)
-		return -EEXIST;
->>>>>>> bfb9e5c0
 
 	/*
 	 * Only attach the power domain to the first device if the
