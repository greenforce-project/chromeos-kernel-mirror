--- conflicted
+++ resolved
@@ -426,8 +426,6 @@
 		},
 	},
 	{
-<<<<<<< HEAD
-=======
 		.ident = "Asus Vivobook S5402ZA",
 		.matches = {
 			DMI_MATCH(DMI_SYS_VENDOR, "ASUSTeK COMPUTER INC."),
@@ -442,15 +440,12 @@
 		},
 	},
 	{
->>>>>>> 80efc626
 		.ident = "Asus ExpertBook B1502CBA",
 		.matches = {
 			DMI_MATCH(DMI_SYS_VENDOR, "ASUSTeK COMPUTER INC."),
 			DMI_MATCH(DMI_BOARD_NAME, "B1502CBA"),
 		},
 	},
-<<<<<<< HEAD
-=======
 	{
 		.ident = "Asus ExpertBook B2402CBA",
 		.matches = {
@@ -465,7 +460,6 @@
 			DMI_MATCH(DMI_BOARD_NAME, "B2502CBA"),
 		},
 	},
->>>>>>> 80efc626
 	{ }
 };
 
