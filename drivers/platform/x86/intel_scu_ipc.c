--- conflicted
+++ resolved
@@ -460,10 +460,6 @@
 		mutex_unlock(&ipclock);
 		return PTR_ERR(scu);
 	}
-<<<<<<< HEAD
-=======
-
->>>>>>> a8d81224
 	cmdval = sub << 12 | cmd;
 	ipc_command(scu, cmdval);
 	err = intel_scu_ipc_check_status(scu);
