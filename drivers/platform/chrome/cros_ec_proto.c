/*
 * ChromeOS EC communication protocol helper functions
 *
 * Copyright (C) 2015 Google, Inc
 *
 * This software is licensed under the terms of the GNU General Public
 * License version 2, as published by the Free Software Foundation, and
 * may be copied, distributed, and modified under those terms.
 *
 * This program is distributed in the hope that it will be useful,
 * but WITHOUT ANY WARRANTY; without even the implied warranty of
 * MERCHANTABILITY or FITNESS FOR A PARTICULAR PURPOSE.  See the
 * GNU General Public License for more details.
 *
 */

#include <linux/mfd/cros_ec.h>
#include <linux/delay.h>
#include <linux/device.h>
#include <linux/module.h>
#include <linux/slab.h>
#include <asm/unaligned.h>

#define EC_COMMAND_RETRIES	50

static int prepare_packet(struct cros_ec_device *ec_dev,
			  struct cros_ec_command *msg)
{
	struct ec_host_request *request;
	u8 *out;
	int i;
	u8 csum = 0;

	BUG_ON(ec_dev->proto_version != EC_HOST_REQUEST_VERSION);
	BUG_ON(msg->outsize + sizeof(*request) > ec_dev->dout_size);

	out = ec_dev->dout;
	request = (struct ec_host_request *)out;
	request->struct_version = EC_HOST_REQUEST_VERSION;
	request->checksum = 0;
	request->command = msg->command;
	request->command_version = msg->version;
	request->reserved = 0;
	request->data_len = msg->outsize;

	for (i = 0; i < sizeof(*request); i++)
		csum += out[i];

	/* Copy data and update checksum */
	memcpy(out + sizeof(*request), msg->data, msg->outsize);
	for (i = 0; i < msg->outsize; i++)
		csum += msg->data[i];

	request->checksum = -csum;

	return sizeof(*request) + msg->outsize;
}

static int send_command(struct cros_ec_device *ec_dev,
			struct cros_ec_command *msg)
{
	int ret;
	int (*xfer_fxn)(struct cros_ec_device *ec, struct cros_ec_command *msg);

	if (ec_dev->proto_version > 2)
		xfer_fxn = ec_dev->pkt_xfer;
	else
		xfer_fxn = ec_dev->cmd_xfer;

<<<<<<< HEAD
	if (xfer_fxn == NULL) {
		/* This error can happen if a communication error happened and
=======
	if (!xfer_fxn) {
		/*
		 * This error can happen if a communication error happened and
>>>>>>> 9f31eb60
		 * the EC is trying to use protocol v2, on an underlying
		 * communication mechanism that does not support v2.
		 */
		dev_err_once(ec_dev->dev,
<<<<<<< HEAD
			"missing EC transfer API, cannot send command\n");
=======
			     "missing EC transfer API, cannot send command\n");
>>>>>>> 9f31eb60
		return -EIO;
	}

	ret = (*xfer_fxn)(ec_dev, msg);
	if (msg->result == EC_RES_IN_PROGRESS) {
		int i;
		struct cros_ec_command *status_msg;
		struct ec_response_get_comms_status *status;

		status_msg = kmalloc(sizeof(*status_msg) + sizeof(*status),
				     GFP_KERNEL);
		if (!status_msg)
			return -ENOMEM;

		status_msg->version = 0;
		status_msg->command = EC_CMD_GET_COMMS_STATUS;
		status_msg->insize = sizeof(*status);
		status_msg->outsize = 0;

		/*
		 * Query the EC's status until it's no longer busy or
		 * we encounter an error.
		 */
		for (i = 0; i < EC_COMMAND_RETRIES; i++) {
			usleep_range(10000, 11000);

			ret = (*xfer_fxn)(ec_dev, status_msg);
			if (ret == -EAGAIN)
				continue;
			if (ret < 0)
				break;

			msg->result = status_msg->result;
			if (status_msg->result != EC_RES_SUCCESS)
				break;

			status = (struct ec_response_get_comms_status *)
				 status_msg->data;
			if (!(status->flags & EC_COMMS_STATUS_PROCESSING))
				break;
		}

		kfree(status_msg);
	}

	return ret;
}

int cros_ec_prepare_tx(struct cros_ec_device *ec_dev,
		       struct cros_ec_command *msg)
{
	u8 *out;
	u8 csum;
	int i;

	if (ec_dev->proto_version > 2)
		return prepare_packet(ec_dev, msg);

	BUG_ON(msg->outsize > EC_PROTO2_MAX_PARAM_SIZE);
	out = ec_dev->dout;
	out[0] = EC_CMD_VERSION0 + msg->version;
	out[1] = msg->command;
	out[2] = msg->outsize;
	csum = out[0] + out[1] + out[2];
	for (i = 0; i < msg->outsize; i++)
		csum += out[EC_MSG_TX_HEADER_BYTES + i] = msg->data[i];
	out[EC_MSG_TX_HEADER_BYTES + msg->outsize] = csum;

	return EC_MSG_TX_PROTO_BYTES + msg->outsize;
}
EXPORT_SYMBOL(cros_ec_prepare_tx);

int cros_ec_check_result(struct cros_ec_device *ec_dev,
			 struct cros_ec_command *msg)
{
	switch (msg->result) {
	case EC_RES_SUCCESS:
		return 0;
	case EC_RES_IN_PROGRESS:
		dev_dbg(ec_dev->dev, "command 0x%02x in progress\n",
			msg->command);
		return -EAGAIN;
	default:
		dev_dbg(ec_dev->dev, "command 0x%02x returned %d\n",
			msg->command, msg->result);
		return 0;
	}
}
EXPORT_SYMBOL(cros_ec_check_result);

/*
 * cros_ec_get_host_event_wake_mask
 *
 * Get the mask of host events that cause wake from suspend.
 *
 * @ec_dev: EC device to call
 * @msg: message structure to use
 * @mask: result when function returns >=0.
 *
 * LOCKING:
 * the caller has ec_dev->lock mutex, or the caller knows there is
 * no other command in progress.
 */
static int cros_ec_get_host_event_wake_mask(struct cros_ec_device *ec_dev,
					    struct cros_ec_command *msg,
					    uint32_t *mask)
{
	struct ec_response_host_event_mask *r;
	int ret;

	msg->command = EC_CMD_HOST_EVENT_GET_WAKE_MASK;
	msg->version = 0;
	msg->outsize = 0;
	msg->insize = sizeof(*r);

	ret = send_command(ec_dev, msg);
	if (ret > 0) {
		r = (struct ec_response_host_event_mask *)msg->data;
		*mask = r->mask;
	}

	return ret;
}

static int cros_ec_host_command_proto_query(struct cros_ec_device *ec_dev,
					    int devidx,
					    struct cros_ec_command *msg)
{
	/*
	 * Try using v3+ to query for supported protocols. If this
	 * command fails, fall back to v2. Returns the highest protocol
	 * supported by the EC.
	 * Also sets the max request/response/passthru size.
	 */
	int ret;

	if (!ec_dev->pkt_xfer)
		return -EPROTONOSUPPORT;

	memset(msg, 0, sizeof(*msg));
	msg->command = EC_CMD_PASSTHRU_OFFSET(devidx) | EC_CMD_GET_PROTOCOL_INFO;
	msg->insize = sizeof(struct ec_response_get_protocol_info);

	ret = send_command(ec_dev, msg);

	if (ret < 0) {
		dev_dbg(ec_dev->dev,
			"failed to check for EC[%d] protocol version: %d\n",
			devidx, ret);
		return ret;
	}

	if (devidx > 0 && msg->result == EC_RES_INVALID_COMMAND)
		return -ENODEV;
	else if (msg->result != EC_RES_SUCCESS)
		return msg->result;

	return 0;
}

static int cros_ec_host_command_proto_query_v2(struct cros_ec_device *ec_dev)
{
	struct cros_ec_command *msg;
	struct ec_params_hello *hello_params;
	struct ec_response_hello *hello_response;
	int ret;
	int len = max(sizeof(*hello_params), sizeof(*hello_response));

	msg = kmalloc(sizeof(*msg) + len, GFP_KERNEL);
	if (!msg)
		return -ENOMEM;

	msg->version = 0;
	msg->command = EC_CMD_HELLO;
	hello_params = (struct ec_params_hello *)msg->data;
	msg->outsize = sizeof(*hello_params);
	hello_response = (struct ec_response_hello *)msg->data;
	msg->insize = sizeof(*hello_response);

	hello_params->in_data = 0xa0b0c0d0;

	ret = send_command(ec_dev, msg);

	if (ret < 0) {
		dev_dbg(ec_dev->dev,
			"EC failed to respond to v2 hello: %d\n",
			ret);
		goto exit;
	} else if (msg->result != EC_RES_SUCCESS) {
		dev_err(ec_dev->dev,
			"EC responded to v2 hello with error: %d\n",
			msg->result);
		ret = msg->result;
		goto exit;
	} else if (hello_response->out_data != 0xa1b2c3d4) {
		dev_err(ec_dev->dev,
			"EC responded to v2 hello with bad result: %u\n",
			hello_response->out_data);
		ret = -EBADMSG;
		goto exit;
	}

	ret = 0;

 exit:
	kfree(msg);
	return ret;
}

/*
 * cros_ec_get_host_command_version_mask
 *
 * Get the version mask of a given command.
 *
 * @ec_dev: EC device to call
 * @msg: message structure to use
 * @cmd: command to get the version of.
 * @mask: result when function returns 0.
 *
 * @return 0 on success, error code otherwise
 *
 * LOCKING:
 * the caller has ec_dev->lock mutex or the caller knows there is
 * no other command in progress.
 */
static int cros_ec_get_host_command_version_mask(struct cros_ec_device *ec_dev,
	u16 cmd, u32 *mask)
{
	struct ec_params_get_cmd_versions *pver;
	struct ec_response_get_cmd_versions *rver;
	struct cros_ec_command *msg;
	int ret;

	msg = kmalloc(sizeof(*msg) + max(sizeof(*rver), sizeof(*pver)),
		      GFP_KERNEL);
	if (!msg)
		return -ENOMEM;

	msg->version = 0;
	msg->command = EC_CMD_GET_CMD_VERSIONS;
	msg->insize = sizeof(*rver);
	msg->outsize = sizeof(*pver);

	pver = (struct ec_params_get_cmd_versions *)msg->data;
	pver->cmd = cmd;

	ret = send_command(ec_dev, msg);
	if (ret > 0) {
		rver = (struct ec_response_get_cmd_versions *)msg->data;
		*mask = rver->version_mask;
	}

	kfree(msg);

	return ret;
}

int cros_ec_query_all(struct cros_ec_device *ec_dev)
{
	struct device *dev = ec_dev->dev;
	struct cros_ec_command *proto_msg;
	struct ec_response_get_protocol_info *proto_info;
	u32 ver_mask = 0;
	int ret;

	proto_msg = kzalloc(sizeof(*proto_msg) + sizeof(*proto_info),
			    GFP_KERNEL);
	if (!proto_msg)
		return -ENOMEM;

	/* First try sending with proto v3. */
	ec_dev->proto_version = 3;
	ret = cros_ec_host_command_proto_query(ec_dev, 0, proto_msg);

	if (ret == 0) {
		proto_info = (struct ec_response_get_protocol_info *)
			proto_msg->data;
		ec_dev->max_request = proto_info->max_request_packet_size -
			sizeof(struct ec_host_request);
		ec_dev->max_response = proto_info->max_response_packet_size -
			sizeof(struct ec_host_response);
		ec_dev->proto_version =
			min(EC_HOST_REQUEST_VERSION,
					fls(proto_info->protocol_versions) - 1);
		dev_dbg(ec_dev->dev,
			"using proto v%u\n",
			ec_dev->proto_version);

		ec_dev->din_size = ec_dev->max_response +
			sizeof(struct ec_host_response) +
			EC_MAX_RESPONSE_OVERHEAD;
		ec_dev->dout_size = ec_dev->max_request +
			sizeof(struct ec_host_request) +
			EC_MAX_REQUEST_OVERHEAD;

		/*
		 * Check for PD
		 */
		ret = cros_ec_host_command_proto_query(ec_dev, 1, proto_msg);

		if (ret) {
			dev_dbg(ec_dev->dev, "no PD chip found: %d\n", ret);
			ec_dev->max_passthru = 0;
		} else {
			dev_dbg(ec_dev->dev, "found PD chip\n");
			ec_dev->max_passthru =
				proto_info->max_request_packet_size -
				sizeof(struct ec_host_request);
		}
	} else {
		/* Try querying with a v2 hello message. */
		ec_dev->proto_version = 2;
		ret = cros_ec_host_command_proto_query_v2(ec_dev);

		if (ret == 0) {
			/* V2 hello succeeded. */
			dev_dbg(ec_dev->dev, "falling back to proto v2\n");

			ec_dev->max_request = EC_PROTO2_MAX_PARAM_SIZE;
			ec_dev->max_response = EC_PROTO2_MAX_PARAM_SIZE;
			ec_dev->max_passthru = 0;
			ec_dev->pkt_xfer = NULL;
			ec_dev->din_size = EC_PROTO2_MSG_BYTES;
			ec_dev->dout_size = EC_PROTO2_MSG_BYTES;
		} else {
			/*
			 * It's possible for a test to occur too early when
			 * the EC isn't listening. If this happens, we'll
			 * test later when the first command is run.
			 */
			ec_dev->proto_version = EC_PROTO_VERSION_UNKNOWN;
			dev_dbg(ec_dev->dev, "EC query failed: %d\n", ret);
			goto exit;
		}
	}

	devm_kfree(dev, ec_dev->din);
	devm_kfree(dev, ec_dev->dout);

	ec_dev->din = devm_kzalloc(dev, ec_dev->din_size, GFP_KERNEL);
	if (!ec_dev->din) {
		ret = -ENOMEM;
		goto exit;
	}

	ec_dev->dout = devm_kzalloc(dev, ec_dev->dout_size, GFP_KERNEL);
	if (!ec_dev->dout) {
		devm_kfree(dev, ec_dev->din);
		ret = -ENOMEM;
		goto exit;
	}

	/* Probe if MKBP event is supported */
	ret = cros_ec_get_host_command_version_mask(ec_dev,
						    EC_CMD_GET_NEXT_EVENT,
						    &ver_mask);
	if (ret < 0 || ver_mask == 0) {
		ec_dev->mkbp_event_supported = 0;
		dev_info(ec_dev->dev, "MKBP not supported\n");
	} else {
		ec_dev->mkbp_event_supported = fls(ver_mask);
		dev_info(ec_dev->dev, "MKBP support version %u\n",
			ec_dev->mkbp_event_supported - 1);
	}

	/* Probe if host sleep v1 is supported for S0ix failure detection. */
	ret = cros_ec_get_host_command_version_mask(ec_dev,
						    EC_CMD_HOST_SLEEP_EVENT,
						    &ver_mask);
	ec_dev->host_sleep_v1 = (ret >= 0 && (ver_mask & EC_VER_MASK(1)));

	/*
	 * Get host event wake mask, assume all events are wake events
	 * if unavailable.
	 */
	ret = cros_ec_get_host_event_wake_mask(ec_dev, proto_msg,
					       &ec_dev->host_event_wake_mask);
	if (ret < 0)
		ec_dev->host_event_wake_mask = U32_MAX;

	ret = 0;

exit:
	kfree(proto_msg);
	return ret;
}
EXPORT_SYMBOL(cros_ec_query_all);

int cros_ec_cmd_xfer(struct cros_ec_device *ec_dev,
		     struct cros_ec_command *msg)
{
	int ret;

	mutex_lock(&ec_dev->lock);
	if (ec_dev->proto_version == EC_PROTO_VERSION_UNKNOWN) {
		ret = cros_ec_query_all(ec_dev);
		if (ret) {
			dev_err(ec_dev->dev,
				"EC version unknown and query failed; aborting command\n");
			mutex_unlock(&ec_dev->lock);
			return ret;
		}
	}

	if (msg->insize > ec_dev->max_response) {
		dev_dbg(ec_dev->dev, "clamping message receive buffer\n");
		msg->insize = ec_dev->max_response;
	}

	if (msg->command < EC_CMD_PASSTHRU_OFFSET(1)) {
		if (msg->outsize > ec_dev->max_request) {
			dev_err(ec_dev->dev,
				"request of size %u is too big (max: %u)\n",
				msg->outsize,
				ec_dev->max_request);
			mutex_unlock(&ec_dev->lock);
			return -EMSGSIZE;
		}
	} else {
		if (msg->outsize > ec_dev->max_passthru) {
			dev_err(ec_dev->dev,
				"passthru rq of size %u is too big (max: %u)\n",
				msg->outsize,
				ec_dev->max_passthru);
			mutex_unlock(&ec_dev->lock);
			return -EMSGSIZE;
		}
	}
	ret = send_command(ec_dev, msg);
	mutex_unlock(&ec_dev->lock);

	return ret;
}
EXPORT_SYMBOL(cros_ec_cmd_xfer);

int cros_ec_cmd_xfer_status(struct cros_ec_device *ec_dev,
			    struct cros_ec_command *msg)
{
	int ret;

	ret = cros_ec_cmd_xfer(ec_dev, msg);
	if (ret < 0) {
		dev_err(ec_dev->dev, "Command xfer error (err:%d)\n", ret);
	} else if (msg->result != EC_RES_SUCCESS) {
		dev_dbg(ec_dev->dev, "Command result (err: %d)\n", msg->result);
		return -EPROTO;
	}

	return ret;
}
EXPORT_SYMBOL(cros_ec_cmd_xfer_status);

static int get_next_event_xfer(struct cros_ec_device *ec_dev,
			       struct cros_ec_command *msg,
			       struct ec_response_get_next_event_v1 *event,
			       int version, uint32_t size)
{
	int ret;

	msg->version = version;
	msg->command = EC_CMD_GET_NEXT_EVENT;
	msg->insize = size;
	msg->outsize = 0;

	ret = cros_ec_cmd_xfer(ec_dev, msg);
	if (ret > 0) {
		ec_dev->event_size = ret - 1;
		ec_dev->event_data = *event;
	}

	return ret;
}

static int get_next_event(struct cros_ec_device *ec_dev)
{
	struct {
		struct cros_ec_command msg;
		struct ec_response_get_next_event_v1 event;
	} __packed buf;
	struct cros_ec_command *msg = &buf.msg;
	struct ec_response_get_next_event_v1 *event = &buf.event;
	const int cmd_version = ec_dev->mkbp_event_supported - 1;

	BUILD_BUG_ON(sizeof(union ec_response_get_next_data_v1) != 16);

	memset(&buf, 0, sizeof(buf));

	if (ec_dev->suspended) {
		dev_dbg(ec_dev->dev, "Device suspended.\n");
		return -EHOSTDOWN;
	}

	if (cmd_version == 0)
		return get_next_event_xfer(ec_dev, msg, event, 0,
				  sizeof(struct ec_response_get_next_event));

	return get_next_event_xfer(ec_dev, msg, event, cmd_version,
				sizeof(struct ec_response_get_next_event_v1));
}

static int get_keyboard_state_event(struct cros_ec_device *ec_dev)
{
	u8 buffer[sizeof(struct cros_ec_command) +
		  sizeof(ec_dev->event_data.data)];
	struct cros_ec_command *msg = (struct cros_ec_command *)&buffer;

	msg->version = 0;
	msg->command = EC_CMD_MKBP_STATE;
	msg->insize = sizeof(ec_dev->event_data.data);
	msg->outsize = 0;

	ec_dev->event_size = cros_ec_cmd_xfer(ec_dev, msg);
	ec_dev->event_data.event_type = EC_MKBP_EVENT_KEY_MATRIX;
	memcpy(&ec_dev->event_data.data, msg->data,
	       sizeof(ec_dev->event_data.data));

	return ec_dev->event_size;
}

int cros_ec_get_next_event(struct cros_ec_device *ec_dev, bool *wake_event)
{
	u8 event_type;
	u32 host_event;
	int ret;

	if (!ec_dev->mkbp_event_supported) {
		ret = get_keyboard_state_event(ec_dev);
		if (ret <= 0)
			return ret;

		if (wake_event)
			*wake_event = true;

		return ret;
	}

	ret = get_next_event(ec_dev);
	if (ret <= 0)
		return ret;

	if (wake_event) {
		event_type =
			ec_dev->event_data.event_type & EC_MKBP_EVENT_TYPE_MASK;
		host_event = cros_ec_get_host_event(ec_dev);

		/*
		 * Sensor events need to be parsed by the sensor sub-device.
		 * Defer them, and don't report the wakeup here.
		 */
		if (event_type == EC_MKBP_EVENT_SENSOR_FIFO)
			*wake_event = false;
		/* Masked host-events should not count as wake events. */
		else if (host_event &&
			 !(host_event & ec_dev->host_event_wake_mask))
			*wake_event = false;
		/* Consider all other events as wake events. */
		else
			*wake_event = true;
	}

	return ret;
}
EXPORT_SYMBOL(cros_ec_get_next_event);

u32 cros_ec_get_host_event(struct cros_ec_device *ec_dev)
{
	u32 host_event;
	const u8 event_type =
		ec_dev->event_data.event_type & EC_MKBP_EVENT_TYPE_MASK;

	BUG_ON(!ec_dev->mkbp_event_supported);

	if (event_type != EC_MKBP_EVENT_HOST_EVENT)
		return 0;

	if (ec_dev->event_size != sizeof(host_event)) {
		dev_warn(ec_dev->dev, "Invalid host event size\n");
		return 0;
	}

	host_event = get_unaligned_le32(&ec_dev->event_data.data.host_event);

	return host_event;
}
EXPORT_SYMBOL(cros_ec_get_host_event);<|MERGE_RESOLUTION|>--- conflicted
+++ resolved
@@ -67,23 +67,14 @@
 	else
 		xfer_fxn = ec_dev->cmd_xfer;
 
-<<<<<<< HEAD
-	if (xfer_fxn == NULL) {
-		/* This error can happen if a communication error happened and
-=======
 	if (!xfer_fxn) {
 		/*
 		 * This error can happen if a communication error happened and
->>>>>>> 9f31eb60
 		 * the EC is trying to use protocol v2, on an underlying
 		 * communication mechanism that does not support v2.
 		 */
 		dev_err_once(ec_dev->dev,
-<<<<<<< HEAD
-			"missing EC transfer API, cannot send command\n");
-=======
 			     "missing EC transfer API, cannot send command\n");
->>>>>>> 9f31eb60
 		return -EIO;
 	}
 
