// SPDX-License-Identifier: (GPL-2.0 OR BSD-3-Clause)
// Copyright(c) 2015-17 Intel Corporation.

#include <linux/acpi.h>
#include <linux/delay.h>
#include <linux/mod_devicetable.h>
#include <linux/pm_runtime.h>
#include <linux/soundwire/sdw_registers.h>
#include <linux/soundwire/sdw.h>
#include <linux/soundwire/sdw_type.h>
#include "bus.h"
#include "sysfs_local.h"

static DEFINE_IDA(sdw_ida);

static int sdw_get_id(struct sdw_bus *bus)
{
	int rc = ida_alloc(&sdw_ida, GFP_KERNEL);

	if (rc < 0)
		return rc;

	bus->id = rc;
	return 0;
}

/**
 * sdw_bus_master_add() - add a bus Master instance
 * @bus: bus instance
 * @parent: parent device
 * @fwnode: firmware node handle
 *
 * Initializes the bus instance, read properties and create child
 * devices.
 */
int sdw_bus_master_add(struct sdw_bus *bus, struct device *parent,
		       struct fwnode_handle *fwnode)
{
	struct sdw_master_prop *prop = NULL;
	int ret;

	if (!parent) {
		pr_err("SoundWire parent device is not set\n");
		return -ENODEV;
	}

	ret = sdw_get_id(bus);
	if (ret < 0) {
		dev_err(parent, "Failed to get bus id\n");
		return ret;
	}

	ret = sdw_master_device_add(bus, parent, fwnode);
	if (ret < 0) {
		dev_err(parent, "Failed to add master device at link %d\n",
			bus->link_id);
		return ret;
	}

	if (!bus->ops) {
		dev_err(bus->dev, "SoundWire Bus ops are not set\n");
		return -EINVAL;
	}

	if (!bus->compute_params) {
		dev_err(bus->dev,
			"Bandwidth allocation not configured, compute_params no set\n");
		return -EINVAL;
	}

	mutex_init(&bus->msg_lock);
	mutex_init(&bus->bus_lock);
	INIT_LIST_HEAD(&bus->slaves);
	INIT_LIST_HEAD(&bus->m_rt_list);

	/*
	 * Initialize multi_link flag
	 * TODO: populate this flag by reading property from FW node
	 */
	bus->multi_link = false;
	if (bus->ops->read_prop) {
		ret = bus->ops->read_prop(bus);
		if (ret < 0) {
			dev_err(bus->dev,
				"Bus read properties failed:%d\n", ret);
			return ret;
		}
	}

	sdw_bus_debugfs_init(bus);

	/*
	 * Device numbers in SoundWire are 0 through 15. Enumeration device
	 * number (0), Broadcast device number (15), Group numbers (12 and
	 * 13) and Master device number (14) are not used for assignment so
	 * mask these and other higher bits.
	 */

	/* Set higher order bits */
	*bus->assigned = ~GENMASK(SDW_BROADCAST_DEV_NUM, SDW_ENUM_DEV_NUM);

	/* Set enumuration device number and broadcast device number */
	set_bit(SDW_ENUM_DEV_NUM, bus->assigned);
	set_bit(SDW_BROADCAST_DEV_NUM, bus->assigned);

	/* Set group device numbers and master device number */
	set_bit(SDW_GROUP12_DEV_NUM, bus->assigned);
	set_bit(SDW_GROUP13_DEV_NUM, bus->assigned);
	set_bit(SDW_MASTER_DEV_NUM, bus->assigned);

	/*
	 * SDW is an enumerable bus, but devices can be powered off. So,
	 * they won't be able to report as present.
	 *
	 * Create Slave devices based on Slaves described in
	 * the respective firmware (ACPI/DT)
	 */
	if (IS_ENABLED(CONFIG_ACPI) && ACPI_HANDLE(bus->dev))
		ret = sdw_acpi_find_slaves(bus);
	else if (IS_ENABLED(CONFIG_OF) && bus->dev->of_node)
		ret = sdw_of_find_slaves(bus);
	else
		ret = -ENOTSUPP; /* No ACPI/DT so error out */

	if (ret < 0) {
		dev_err(bus->dev, "Finding slaves failed:%d\n", ret);
		return ret;
	}

	/*
	 * Initialize clock values based on Master properties. The max
	 * frequency is read from max_clk_freq property. Current assumption
	 * is that the bus will start at highest clock frequency when
	 * powered on.
	 *
	 * Default active bank will be 0 as out of reset the Slaves have
	 * to start with bank 0 (Table 40 of Spec)
	 */
	prop = &bus->prop;
	bus->params.max_dr_freq = prop->max_clk_freq * SDW_DOUBLE_RATE_FACTOR;
	bus->params.curr_dr_freq = bus->params.max_dr_freq;
	bus->params.curr_bank = SDW_BANK0;
	bus->params.next_bank = SDW_BANK1;

	return 0;
}
EXPORT_SYMBOL(sdw_bus_master_add);

static int sdw_delete_slave(struct device *dev, void *data)
{
	struct sdw_slave *slave = dev_to_sdw_dev(dev);
	struct sdw_bus *bus = slave->bus;

	pm_runtime_disable(dev);

	sdw_slave_debugfs_exit(slave);

	mutex_lock(&bus->bus_lock);

	if (slave->dev_num) /* clear dev_num if assigned */
		clear_bit(slave->dev_num, bus->assigned);

	list_del_init(&slave->node);
	mutex_unlock(&bus->bus_lock);

	device_unregister(dev);
	return 0;
}

/**
 * sdw_bus_master_delete() - delete the bus master instance
 * @bus: bus to be deleted
 *
 * Remove the instance, delete the child devices.
 */
void sdw_bus_master_delete(struct sdw_bus *bus)
{
	device_for_each_child(bus->dev, NULL, sdw_delete_slave);
	sdw_master_device_del(bus);

	sdw_bus_debugfs_exit(bus);
	ida_free(&sdw_ida, bus->id);
}
EXPORT_SYMBOL(sdw_bus_master_delete);

/*
 * SDW IO Calls
 */

static inline int find_response_code(enum sdw_command_response resp)
{
	switch (resp) {
	case SDW_CMD_OK:
		return 0;

	case SDW_CMD_IGNORED:
		return -ENODATA;

	case SDW_CMD_TIMEOUT:
		return -ETIMEDOUT;

	default:
		return -EIO;
	}
}

static inline int do_transfer(struct sdw_bus *bus, struct sdw_msg *msg)
{
	int retry = bus->prop.err_threshold;
	enum sdw_command_response resp;
	int ret = 0, i;

	for (i = 0; i <= retry; i++) {
		resp = bus->ops->xfer_msg(bus, msg);
		ret = find_response_code(resp);

		/* if cmd is ok or ignored return */
		if (ret == 0 || ret == -ENODATA)
			return ret;
	}

	return ret;
}

static inline int do_transfer_defer(struct sdw_bus *bus,
				    struct sdw_msg *msg,
				    struct sdw_defer *defer)
{
	int retry = bus->prop.err_threshold;
	enum sdw_command_response resp;
	int ret = 0, i;

	defer->msg = msg;
	defer->length = msg->len;
	init_completion(&defer->complete);

	for (i = 0; i <= retry; i++) {
		resp = bus->ops->xfer_msg_defer(bus, msg, defer);
		ret = find_response_code(resp);
		/* if cmd is ok or ignored return */
		if (ret == 0 || ret == -ENODATA)
			return ret;
	}

	return ret;
}

static int sdw_reset_page(struct sdw_bus *bus, u16 dev_num)
{
	int retry = bus->prop.err_threshold;
	enum sdw_command_response resp;
	int ret = 0, i;

	for (i = 0; i <= retry; i++) {
		resp = bus->ops->reset_page_addr(bus, dev_num);
		ret = find_response_code(resp);
		/* if cmd is ok or ignored return */
		if (ret == 0 || ret == -ENODATA)
			return ret;
	}

	return ret;
}

static int sdw_transfer_unlocked(struct sdw_bus *bus, struct sdw_msg *msg)
{
	int ret;

	ret = do_transfer(bus, msg);
	if (ret != 0 && ret != -ENODATA)
		dev_err(bus->dev, "trf on Slave %d failed:%d %s addr %x count %d\n",
			msg->dev_num, ret,
			(msg->flags & SDW_MSG_FLAG_WRITE) ? "write" : "read",
			msg->addr, msg->len);

	if (msg->page)
		sdw_reset_page(bus, msg->dev_num);

	return ret;
}

/**
 * sdw_transfer() - Synchronous transfer message to a SDW Slave device
 * @bus: SDW bus
 * @msg: SDW message to be xfered
 */
int sdw_transfer(struct sdw_bus *bus, struct sdw_msg *msg)
{
	int ret;

	mutex_lock(&bus->msg_lock);

	ret = sdw_transfer_unlocked(bus, msg);

	mutex_unlock(&bus->msg_lock);

	return ret;
}

/**
 * sdw_show_ping_status() - Direct report of PING status, to be used by Peripheral drivers
 * @bus: SDW bus
 * @sync_delay: Delay before reading status
 */
void sdw_show_ping_status(struct sdw_bus *bus, bool sync_delay)
{
	u32 status;

	if (!bus->ops->read_ping_status)
		return;

	/*
	 * wait for peripheral to sync if desired. 10-15ms should be more than
	 * enough in most cases.
	 */
	if (sync_delay)
		usleep_range(10000, 15000);

	mutex_lock(&bus->msg_lock);

	status = bus->ops->read_ping_status(bus);

	mutex_unlock(&bus->msg_lock);

	if (!status)
		dev_warn(bus->dev, "%s: no peripherals attached\n", __func__);
	else
		dev_dbg(bus->dev, "PING status: %#x\n", status);
}
EXPORT_SYMBOL(sdw_show_ping_status);

/**
 * sdw_transfer_defer() - Asynchronously transfer message to a SDW Slave device
 * @bus: SDW bus
 * @msg: SDW message to be xfered
 * @defer: Defer block for signal completion
 *
 * Caller needs to hold the msg_lock lock while calling this
 */
int sdw_transfer_defer(struct sdw_bus *bus, struct sdw_msg *msg,
		       struct sdw_defer *defer)
{
	int ret;

	if (!bus->ops->xfer_msg_defer)
		return -ENOTSUPP;

	ret = do_transfer_defer(bus, msg, defer);
	if (ret != 0 && ret != -ENODATA)
		dev_err(bus->dev, "Defer trf on Slave %d failed:%d\n",
			msg->dev_num, ret);

	if (msg->page)
		sdw_reset_page(bus, msg->dev_num);

	return ret;
}

int sdw_fill_msg(struct sdw_msg *msg, struct sdw_slave *slave,
		 u32 addr, size_t count, u16 dev_num, u8 flags, u8 *buf)
{
	memset(msg, 0, sizeof(*msg));
	msg->addr = addr; /* addr is 16 bit and truncated here */
	msg->len = count;
	msg->dev_num = dev_num;
	msg->flags = flags;
	msg->buf = buf;

	if (addr < SDW_REG_NO_PAGE) /* no paging area */
		return 0;

	if (addr >= SDW_REG_MAX) { /* illegal addr */
		pr_err("SDW: Invalid address %x passed\n", addr);
		return -EINVAL;
	}

	if (addr < SDW_REG_OPTIONAL_PAGE) { /* 32k but no page */
		if (slave && !slave->prop.paging_support)
			return 0;
		/* no need for else as that will fall-through to paging */
	}

	/* paging mandatory */
	if (dev_num == SDW_ENUM_DEV_NUM || dev_num == SDW_BROADCAST_DEV_NUM) {
		pr_err("SDW: Invalid device for paging :%d\n", dev_num);
		return -EINVAL;
	}

	if (!slave) {
		pr_err("SDW: No slave for paging addr\n");
		return -EINVAL;
	}

	if (!slave->prop.paging_support) {
		dev_err(&slave->dev,
			"address %x needs paging but no support\n", addr);
		return -EINVAL;
	}

	msg->addr_page1 = FIELD_GET(SDW_SCP_ADDRPAGE1_MASK, addr);
	msg->addr_page2 = FIELD_GET(SDW_SCP_ADDRPAGE2_MASK, addr);
	msg->addr |= BIT(15);
	msg->page = true;

	return 0;
}

/*
 * Read/Write IO functions.
 * no_pm versions can only be called by the bus, e.g. while enumerating or
 * handling suspend-resume sequences.
 * all clients need to use the pm versions
 */

static int
sdw_nread_no_pm(struct sdw_slave *slave, u32 addr, size_t count, u8 *val)
{
	struct sdw_msg msg;
	int ret;

	ret = sdw_fill_msg(&msg, slave, addr, count,
			   slave->dev_num, SDW_MSG_FLAG_READ, val);
	if (ret < 0)
		return ret;

	ret = sdw_transfer(slave->bus, &msg);
	if (slave->is_mockup_device)
		ret = 0;
	return ret;
}

static int
sdw_nwrite_no_pm(struct sdw_slave *slave, u32 addr, size_t count, const u8 *val)
{
	struct sdw_msg msg;
	int ret;

	ret = sdw_fill_msg(&msg, slave, addr, count,
			   slave->dev_num, SDW_MSG_FLAG_WRITE, (u8 *)val);
	if (ret < 0)
		return ret;

	ret = sdw_transfer(slave->bus, &msg);
	if (slave->is_mockup_device)
		ret = 0;
	return ret;
}

int sdw_write_no_pm(struct sdw_slave *slave, u32 addr, u8 value)
{
	return sdw_nwrite_no_pm(slave, addr, 1, &value);
}
EXPORT_SYMBOL(sdw_write_no_pm);

static int
sdw_bread_no_pm(struct sdw_bus *bus, u16 dev_num, u32 addr)
{
	struct sdw_msg msg;
	u8 buf;
	int ret;

	ret = sdw_fill_msg(&msg, NULL, addr, 1, dev_num,
			   SDW_MSG_FLAG_READ, &buf);
	if (ret < 0)
		return ret;

	ret = sdw_transfer(bus, &msg);
	if (ret < 0)
		return ret;

	return buf;
}

static int
sdw_bwrite_no_pm(struct sdw_bus *bus, u16 dev_num, u32 addr, u8 value)
{
	struct sdw_msg msg;
	int ret;

	ret = sdw_fill_msg(&msg, NULL, addr, 1, dev_num,
			   SDW_MSG_FLAG_WRITE, &value);
	if (ret < 0)
		return ret;

	return sdw_transfer(bus, &msg);
}

int sdw_bread_no_pm_unlocked(struct sdw_bus *bus, u16 dev_num, u32 addr)
{
	struct sdw_msg msg;
	u8 buf;
	int ret;

	ret = sdw_fill_msg(&msg, NULL, addr, 1, dev_num,
			   SDW_MSG_FLAG_READ, &buf);
	if (ret < 0)
		return ret;

	ret = sdw_transfer_unlocked(bus, &msg);
	if (ret < 0)
		return ret;

	return buf;
}
EXPORT_SYMBOL(sdw_bread_no_pm_unlocked);

int sdw_bwrite_no_pm_unlocked(struct sdw_bus *bus, u16 dev_num, u32 addr, u8 value)
{
	struct sdw_msg msg;
	int ret;

	ret = sdw_fill_msg(&msg, NULL, addr, 1, dev_num,
			   SDW_MSG_FLAG_WRITE, &value);
	if (ret < 0)
		return ret;

	return sdw_transfer_unlocked(bus, &msg);
}
EXPORT_SYMBOL(sdw_bwrite_no_pm_unlocked);

int sdw_read_no_pm(struct sdw_slave *slave, u32 addr)
{
	u8 buf;
	int ret;

	ret = sdw_nread_no_pm(slave, addr, 1, &buf);
	if (ret < 0)
		return ret;
	else
		return buf;
}
EXPORT_SYMBOL(sdw_read_no_pm);

int sdw_update_no_pm(struct sdw_slave *slave, u32 addr, u8 mask, u8 val)
{
	int tmp;

	tmp = sdw_read_no_pm(slave, addr);
	if (tmp < 0)
		return tmp;

	tmp = (tmp & ~mask) | val;
	return sdw_write_no_pm(slave, addr, tmp);
}
EXPORT_SYMBOL(sdw_update_no_pm);

/* Read-Modify-Write Slave register */
int sdw_update(struct sdw_slave *slave, u32 addr, u8 mask, u8 val)
{
	int tmp;

	tmp = sdw_read(slave, addr);
	if (tmp < 0)
		return tmp;

	tmp = (tmp & ~mask) | val;
	return sdw_write(slave, addr, tmp);
}
EXPORT_SYMBOL(sdw_update);

/**
 * sdw_nread() - Read "n" contiguous SDW Slave registers
 * @slave: SDW Slave
 * @addr: Register address
 * @count: length
 * @val: Buffer for values to be read
 */
int sdw_nread(struct sdw_slave *slave, u32 addr, size_t count, u8 *val)
{
	int ret;

	ret = pm_runtime_resume_and_get(&slave->dev);
	if (ret < 0 && ret != -EACCES)
		return ret;

	ret = sdw_nread_no_pm(slave, addr, count, val);

	pm_runtime_mark_last_busy(&slave->dev);
	pm_runtime_put(&slave->dev);

	return ret;
}
EXPORT_SYMBOL(sdw_nread);

/**
 * sdw_nwrite() - Write "n" contiguous SDW Slave registers
 * @slave: SDW Slave
 * @addr: Register address
 * @count: length
 * @val: Buffer for values to be written
 */
int sdw_nwrite(struct sdw_slave *slave, u32 addr, size_t count, const u8 *val)
{
	int ret;

	ret = pm_runtime_resume_and_get(&slave->dev);
	if (ret < 0 && ret != -EACCES)
		return ret;

	ret = sdw_nwrite_no_pm(slave, addr, count, val);

	pm_runtime_mark_last_busy(&slave->dev);
	pm_runtime_put(&slave->dev);

	return ret;
}
EXPORT_SYMBOL(sdw_nwrite);

/**
 * sdw_read() - Read a SDW Slave register
 * @slave: SDW Slave
 * @addr: Register address
 */
int sdw_read(struct sdw_slave *slave, u32 addr)
{
	u8 buf;
	int ret;

	ret = sdw_nread(slave, addr, 1, &buf);
	if (ret < 0)
		return ret;

	return buf;
}
EXPORT_SYMBOL(sdw_read);

/**
 * sdw_write() - Write a SDW Slave register
 * @slave: SDW Slave
 * @addr: Register address
 * @value: Register value
 */
int sdw_write(struct sdw_slave *slave, u32 addr, u8 value)
{
	return sdw_nwrite(slave, addr, 1, &value);
}
EXPORT_SYMBOL(sdw_write);

/*
 * SDW alert handling
 */

/* called with bus_lock held */
static struct sdw_slave *sdw_get_slave(struct sdw_bus *bus, int i)
{
	struct sdw_slave *slave;

	list_for_each_entry(slave, &bus->slaves, node) {
		if (slave->dev_num == i)
			return slave;
	}

	return NULL;
}

int sdw_compare_devid(struct sdw_slave *slave, struct sdw_slave_id id)
{
	if (slave->id.mfg_id != id.mfg_id ||
	    slave->id.part_id != id.part_id ||
	    slave->id.class_id != id.class_id ||
	    (slave->id.unique_id != SDW_IGNORED_UNIQUE_ID &&
	     slave->id.unique_id != id.unique_id))
		return -ENODEV;

	return 0;
}
EXPORT_SYMBOL(sdw_compare_devid);

/* called with bus_lock held */
static int sdw_get_device_num(struct sdw_slave *slave)
{
	int bit;

	bit = find_first_zero_bit(slave->bus->assigned, SDW_MAX_DEVICES);
	if (bit == SDW_MAX_DEVICES) {
		bit = -ENODEV;
		goto err;
	}

	/*
	 * Do not update dev_num in Slave data structure here,
	 * Update once program dev_num is successful
	 */
	set_bit(bit, slave->bus->assigned);

err:
	return bit;
}

static int sdw_assign_device_num(struct sdw_slave *slave)
{
	struct sdw_bus *bus = slave->bus;
	int ret, dev_num;
	bool new_device = false;

	/* check first if device number is assigned, if so reuse that */
	if (!slave->dev_num) {
		if (!slave->dev_num_sticky) {
			mutex_lock(&slave->bus->bus_lock);
			dev_num = sdw_get_device_num(slave);
			mutex_unlock(&slave->bus->bus_lock);
			if (dev_num < 0) {
				dev_err(bus->dev, "Get dev_num failed: %d\n",
					dev_num);
				return dev_num;
			}
			slave->dev_num = dev_num;
			slave->dev_num_sticky = dev_num;
			new_device = true;
		} else {
			slave->dev_num = slave->dev_num_sticky;
		}
	}

	if (!new_device)
		dev_dbg(bus->dev,
			"Slave already registered, reusing dev_num:%d\n",
			slave->dev_num);

	/* Clear the slave->dev_num to transfer message on device 0 */
	dev_num = slave->dev_num;
	slave->dev_num = 0;

	ret = sdw_write_no_pm(slave, SDW_SCP_DEVNUMBER, dev_num);
	if (ret < 0) {
		dev_err(bus->dev, "Program device_num %d failed: %d\n",
			dev_num, ret);
		return ret;
	}

	/* After xfer of msg, restore dev_num */
	slave->dev_num = slave->dev_num_sticky;

	return 0;
}

void sdw_extract_slave_id(struct sdw_bus *bus,
			  u64 addr, struct sdw_slave_id *id)
{
	dev_dbg(bus->dev, "SDW Slave Addr: %llx\n", addr);

	id->sdw_version = SDW_VERSION(addr);
	id->unique_id = SDW_UNIQUE_ID(addr);
	id->mfg_id = SDW_MFG_ID(addr);
	id->part_id = SDW_PART_ID(addr);
	id->class_id = SDW_CLASS_ID(addr);

	dev_dbg(bus->dev,
		"SDW Slave class_id 0x%02x, mfg_id 0x%04x, part_id 0x%04x, unique_id 0x%x, version 0x%x\n",
		id->class_id, id->mfg_id, id->part_id, id->unique_id, id->sdw_version);
}
EXPORT_SYMBOL(sdw_extract_slave_id);

static int sdw_program_device_num(struct sdw_bus *bus)
{
	u8 buf[SDW_NUM_DEV_ID_REGISTERS] = {0};
	struct sdw_slave *slave, *_s;
	struct sdw_slave_id id;
	struct sdw_msg msg;
	bool found;
	int count = 0, ret;
	u64 addr;

	/* No Slave, so use raw xfer api */
	ret = sdw_fill_msg(&msg, NULL, SDW_SCP_DEVID_0,
			   SDW_NUM_DEV_ID_REGISTERS, 0, SDW_MSG_FLAG_READ, buf);
	if (ret < 0)
		return ret;

	do {
		ret = sdw_transfer(bus, &msg);
		if (ret == -ENODATA) { /* end of device id reads */
			dev_dbg(bus->dev, "No more devices to enumerate\n");
			ret = 0;
			break;
		}
		if (ret < 0) {
			dev_err(bus->dev, "DEVID read fail:%d\n", ret);
			break;
		}

		/*
		 * Construct the addr and extract. Cast the higher shift
		 * bits to avoid truncation due to size limit.
		 */
		addr = buf[5] | (buf[4] << 8) | (buf[3] << 16) |
			((u64)buf[2] << 24) | ((u64)buf[1] << 32) |
			((u64)buf[0] << 40);

		sdw_extract_slave_id(bus, addr, &id);

		found = false;
		/* Now compare with entries */
		list_for_each_entry_safe(slave, _s, &bus->slaves, node) {
			if (sdw_compare_devid(slave, id) == 0) {
				found = true;

				/*
				 * Assign a new dev_num to this Slave and
				 * not mark it present. It will be marked
				 * present after it reports ATTACHED on new
				 * dev_num
				 */
				ret = sdw_assign_device_num(slave);
				if (ret < 0) {
					dev_err(bus->dev,
						"Assign dev_num failed:%d\n",
						ret);
					return ret;
				}

				break;
			}
		}

		if (!found) {
			/* TODO: Park this device in Group 13 */

			/*
			 * add Slave device even if there is no platform
			 * firmware description. There will be no driver probe
			 * but the user/integration will be able to see the
			 * device, enumeration status and device number in sysfs
			 */
			sdw_slave_add(bus, &id, NULL);

			dev_err(bus->dev, "Slave Entry not found\n");
		}

		count++;

		/*
		 * Check till error out or retry (count) exhausts.
		 * Device can drop off and rejoin during enumeration
		 * so count till twice the bound.
		 */

	} while (ret == 0 && count < (SDW_MAX_DEVICES * 2));

	return ret;
}

static void sdw_modify_slave_status(struct sdw_slave *slave,
				    enum sdw_slave_status status)
{
	struct sdw_bus *bus = slave->bus;

	mutex_lock(&bus->bus_lock);

	dev_vdbg(bus->dev,
		 "%s: changing status slave %d status %d new status %d\n",
		 __func__, slave->dev_num, slave->status, status);

	if (status == SDW_SLAVE_UNATTACHED) {
		dev_dbg(&slave->dev,
			"%s: initializing enumeration and init completion for Slave %d\n",
			__func__, slave->dev_num);

		reinit_completion(&slave->enumeration_complete);
		reinit_completion(&slave->initialization_complete);

	} else if ((status == SDW_SLAVE_ATTACHED) &&
		   (slave->status == SDW_SLAVE_UNATTACHED)) {
		dev_dbg(&slave->dev,
			"%s: signaling enumeration completion for Slave %d\n",
			__func__, slave->dev_num);

		complete_all(&slave->enumeration_complete);
	}
	slave->status = status;
	mutex_unlock(&bus->bus_lock);
}

static int sdw_slave_clk_stop_callback(struct sdw_slave *slave,
				       enum sdw_clk_stop_mode mode,
				       enum sdw_clk_stop_type type)
{
	int ret = 0;

	mutex_lock(&slave->sdw_dev_lock);

	if (slave->probed)  {
		struct device *dev = &slave->dev;
		struct sdw_driver *drv = drv_to_sdw_driver(dev->driver);

		if (drv->ops && drv->ops->clk_stop)
			ret = drv->ops->clk_stop(slave, mode, type);
	}

	mutex_unlock(&slave->sdw_dev_lock);

	return ret;
}

static int sdw_slave_clk_stop_prepare(struct sdw_slave *slave,
				      enum sdw_clk_stop_mode mode,
				      bool prepare)
{
	bool wake_en;
	u32 val = 0;
	int ret;

	wake_en = slave->prop.wake_capable;

	if (prepare) {
		val = SDW_SCP_SYSTEMCTRL_CLK_STP_PREP;

		if (mode == SDW_CLK_STOP_MODE1)
			val |= SDW_SCP_SYSTEMCTRL_CLK_STP_MODE1;

		if (wake_en)
			val |= SDW_SCP_SYSTEMCTRL_WAKE_UP_EN;
	} else {
		ret = sdw_read_no_pm(slave, SDW_SCP_SYSTEMCTRL);
		if (ret < 0) {
			if (ret != -ENODATA)
				dev_err(&slave->dev, "SDW_SCP_SYSTEMCTRL read failed:%d\n", ret);
			return ret;
		}
		val = ret;
		val &= ~(SDW_SCP_SYSTEMCTRL_CLK_STP_PREP);
	}

	ret = sdw_write_no_pm(slave, SDW_SCP_SYSTEMCTRL, val);

	if (ret < 0 && ret != -ENODATA)
		dev_err(&slave->dev, "SDW_SCP_SYSTEMCTRL write failed:%d\n", ret);

	return ret;
}

static int sdw_bus_wait_for_clk_prep_deprep(struct sdw_bus *bus, u16 dev_num)
{
	int retry = bus->clk_stop_timeout;
	int val;

	do {
		val = sdw_bread_no_pm(bus, dev_num, SDW_SCP_STAT);
		if (val < 0) {
			if (val != -ENODATA)
				dev_err(bus->dev, "SDW_SCP_STAT bread failed:%d\n", val);
			return val;
		}
		val &= SDW_SCP_STAT_CLK_STP_NF;
		if (!val) {
			dev_dbg(bus->dev, "clock stop prep/de-prep done slave:%d\n",
				dev_num);
			return 0;
		}

		usleep_range(1000, 1500);
		retry--;
	} while (retry);

	dev_err(bus->dev, "clock stop prep/de-prep failed slave:%d\n",
		dev_num);

	return -ETIMEDOUT;
}

/**
 * sdw_bus_prep_clk_stop: prepare Slave(s) for clock stop
 *
 * @bus: SDW bus instance
 *
 * Query Slave for clock stop mode and prepare for that mode.
 */
int sdw_bus_prep_clk_stop(struct sdw_bus *bus)
{
	bool simple_clk_stop = true;
	struct sdw_slave *slave;
	bool is_slave = false;
	int ret = 0;

	/*
	 * In order to save on transition time, prepare
	 * each Slave and then wait for all Slave(s) to be
	 * prepared for clock stop.
	 * If one of the Slave devices has lost sync and
	 * replies with Command Ignored/-ENODATA, we continue
	 * the loop
	 */
	list_for_each_entry(slave, &bus->slaves, node) {
		if (!slave->dev_num)
			continue;

		if (slave->status != SDW_SLAVE_ATTACHED &&
		    slave->status != SDW_SLAVE_ALERT)
			continue;

		/* Identify if Slave(s) are available on Bus */
		is_slave = true;

		ret = sdw_slave_clk_stop_callback(slave,
						  SDW_CLK_STOP_MODE0,
						  SDW_CLK_PRE_PREPARE);
		if (ret < 0 && ret != -ENODATA) {
			dev_err(&slave->dev, "clock stop pre-prepare cb failed:%d\n", ret);
			return ret;
		}

		/* Only prepare a Slave device if needed */
		if (!slave->prop.simple_clk_stop_capable) {
			simple_clk_stop = false;

			ret = sdw_slave_clk_stop_prepare(slave,
							 SDW_CLK_STOP_MODE0,
							 true);
			if (ret < 0 && ret != -ENODATA) {
				dev_err(&slave->dev, "clock stop prepare failed:%d\n", ret);
				return ret;
			}
		}
	}

	/* Skip remaining clock stop preparation if no Slave is attached */
	if (!is_slave)
		return 0;

	/*
	 * Don't wait for all Slaves to be ready if they follow the simple
	 * state machine
	 */
	if (!simple_clk_stop) {
		ret = sdw_bus_wait_for_clk_prep_deprep(bus,
						       SDW_BROADCAST_DEV_NUM);
		/*
		 * if there are no Slave devices present and the reply is
		 * Command_Ignored/-ENODATA, we don't need to continue with the
		 * flow and can just return here. The error code is not modified
		 * and its handling left as an exercise for the caller.
		 */
		if (ret < 0)
			return ret;
	}

	/* Inform slaves that prep is done */
	list_for_each_entry(slave, &bus->slaves, node) {
		if (!slave->dev_num)
			continue;

		if (slave->status != SDW_SLAVE_ATTACHED &&
		    slave->status != SDW_SLAVE_ALERT)
			continue;

		ret = sdw_slave_clk_stop_callback(slave,
						  SDW_CLK_STOP_MODE0,
						  SDW_CLK_POST_PREPARE);

		if (ret < 0 && ret != -ENODATA) {
			dev_err(&slave->dev, "clock stop post-prepare cb failed:%d\n", ret);
			return ret;
		}
	}

	return 0;
}
EXPORT_SYMBOL(sdw_bus_prep_clk_stop);

/**
 * sdw_bus_clk_stop: stop bus clock
 *
 * @bus: SDW bus instance
 *
 * After preparing the Slaves for clock stop, stop the clock by broadcasting
 * write to SCP_CTRL register.
 */
int sdw_bus_clk_stop(struct sdw_bus *bus)
{
	int ret;

	/*
	 * broadcast clock stop now, attached Slaves will ACK this,
	 * unattached will ignore
	 */
	ret = sdw_bwrite_no_pm(bus, SDW_BROADCAST_DEV_NUM,
			       SDW_SCP_CTRL, SDW_SCP_CTRL_CLK_STP_NOW);
	if (ret < 0) {
		if (ret != -ENODATA)
			dev_err(bus->dev, "ClockStopNow Broadcast msg failed %d\n", ret);
		return ret;
	}

	return 0;
}
EXPORT_SYMBOL(sdw_bus_clk_stop);

/**
 * sdw_bus_exit_clk_stop: Exit clock stop mode
 *
 * @bus: SDW bus instance
 *
 * This De-prepares the Slaves by exiting Clock Stop Mode 0. For the Slaves
 * exiting Clock Stop Mode 1, they will be de-prepared after they enumerate
 * back.
 */
int sdw_bus_exit_clk_stop(struct sdw_bus *bus)
{
	bool simple_clk_stop = true;
	struct sdw_slave *slave;
	bool is_slave = false;
	int ret;

	/*
	 * In order to save on transition time, de-prepare
	 * each Slave and then wait for all Slave(s) to be
	 * de-prepared after clock resume.
	 */
	list_for_each_entry(slave, &bus->slaves, node) {
		if (!slave->dev_num)
			continue;

		if (slave->status != SDW_SLAVE_ATTACHED &&
		    slave->status != SDW_SLAVE_ALERT)
			continue;

		/* Identify if Slave(s) are available on Bus */
		is_slave = true;

		ret = sdw_slave_clk_stop_callback(slave, SDW_CLK_STOP_MODE0,
						  SDW_CLK_PRE_DEPREPARE);
		if (ret < 0)
			dev_warn(&slave->dev, "clock stop pre-deprepare cb failed:%d\n", ret);

		/* Only de-prepare a Slave device if needed */
		if (!slave->prop.simple_clk_stop_capable) {
			simple_clk_stop = false;

			ret = sdw_slave_clk_stop_prepare(slave, SDW_CLK_STOP_MODE0,
							 false);

			if (ret < 0)
				dev_warn(&slave->dev, "clock stop deprepare failed:%d\n", ret);
		}
	}

	/* Skip remaining clock stop de-preparation if no Slave is attached */
	if (!is_slave)
		return 0;

	/*
	 * Don't wait for all Slaves to be ready if they follow the simple
	 * state machine
	 */
	if (!simple_clk_stop) {
		ret = sdw_bus_wait_for_clk_prep_deprep(bus, SDW_BROADCAST_DEV_NUM);
		if (ret < 0)
			dev_warn(bus->dev, "clock stop deprepare wait failed:%d\n", ret);
	}

	list_for_each_entry(slave, &bus->slaves, node) {
		if (!slave->dev_num)
			continue;

		if (slave->status != SDW_SLAVE_ATTACHED &&
		    slave->status != SDW_SLAVE_ALERT)
			continue;

		ret = sdw_slave_clk_stop_callback(slave, SDW_CLK_STOP_MODE0,
						  SDW_CLK_POST_DEPREPARE);
		if (ret < 0)
			dev_warn(&slave->dev, "clock stop post-deprepare cb failed:%d\n", ret);
	}

	return 0;
}
EXPORT_SYMBOL(sdw_bus_exit_clk_stop);

int sdw_configure_dpn_intr(struct sdw_slave *slave,
			   int port, bool enable, int mask)
{
	u32 addr;
	int ret;
	u8 val = 0;

	if (slave->bus->params.s_data_mode != SDW_PORT_DATA_MODE_NORMAL) {
		dev_dbg(&slave->dev, "TEST FAIL interrupt %s\n",
			enable ? "on" : "off");
		mask |= SDW_DPN_INT_TEST_FAIL;
	}

	addr = SDW_DPN_INTMASK(port);

	/* Set/Clear port ready interrupt mask */
	if (enable) {
		val |= mask;
		val |= SDW_DPN_INT_PORT_READY;
	} else {
		val &= ~(mask);
		val &= ~SDW_DPN_INT_PORT_READY;
	}

	ret = sdw_update(slave, addr, (mask | SDW_DPN_INT_PORT_READY), val);
	if (ret < 0)
		dev_err(&slave->dev,
			"SDW_DPN_INTMASK write failed:%d\n", val);

	return ret;
}

static int sdw_slave_set_frequency(struct sdw_slave *slave)
{
	u32 mclk_freq = slave->bus->prop.mclk_freq;
	u32 curr_freq = slave->bus->params.curr_dr_freq >> 1;
	unsigned int scale;
	u8 scale_index;
	u8 base;
	int ret;

	/*
	 * frequency base and scale registers are required for SDCA
	 * devices. They may also be used for 1.2+/non-SDCA devices,
	 * but we will need a DisCo property to cover this case
	 */
	if (!slave->id.class_id)
		return 0;

	if (!mclk_freq) {
		dev_err(&slave->dev,
			"no bus MCLK, cannot set SDW_SCP_BUS_CLOCK_BASE\n");
		return -EINVAL;
	}

	/*
	 * map base frequency using Table 89 of SoundWire 1.2 spec.
	 * The order of the tests just follows the specification, this
	 * is not a selection between possible values or a search for
	 * the best value but just a mapping.  Only one case per platform
	 * is relevant.
	 * Some BIOS have inconsistent values for mclk_freq but a
	 * correct root so we force the mclk_freq to avoid variations.
	 */
	if (!(19200000 % mclk_freq)) {
		mclk_freq = 19200000;
		base = SDW_SCP_BASE_CLOCK_19200000_HZ;
	} else if (!(24000000 % mclk_freq)) {
		mclk_freq = 24000000;
		base = SDW_SCP_BASE_CLOCK_24000000_HZ;
	} else if (!(24576000 % mclk_freq)) {
		mclk_freq = 24576000;
		base = SDW_SCP_BASE_CLOCK_24576000_HZ;
	} else if (!(22579200 % mclk_freq)) {
		mclk_freq = 22579200;
		base = SDW_SCP_BASE_CLOCK_22579200_HZ;
	} else if (!(32000000 % mclk_freq)) {
		mclk_freq = 32000000;
		base = SDW_SCP_BASE_CLOCK_32000000_HZ;
	} else {
		dev_err(&slave->dev,
			"Unsupported clock base, mclk %d\n",
			mclk_freq);
		return -EINVAL;
	}

	if (mclk_freq % curr_freq) {
		dev_err(&slave->dev,
			"mclk %d is not multiple of bus curr_freq %d\n",
			mclk_freq, curr_freq);
		return -EINVAL;
	}

	scale = mclk_freq / curr_freq;

	/*
	 * map scale to Table 90 of SoundWire 1.2 spec - and check
	 * that the scale is a power of two and maximum 64
	 */
	scale_index = ilog2(scale);

	if (BIT(scale_index) != scale || scale_index > 6) {
		dev_err(&slave->dev,
			"No match found for scale %d, bus mclk %d curr_freq %d\n",
			scale, mclk_freq, curr_freq);
		return -EINVAL;
	}
	scale_index++;

	ret = sdw_write_no_pm(slave, SDW_SCP_BUS_CLOCK_BASE, base);
	if (ret < 0) {
		dev_err(&slave->dev,
			"SDW_SCP_BUS_CLOCK_BASE write failed:%d\n", ret);
		return ret;
	}

	/* initialize scale for both banks */
	ret = sdw_write_no_pm(slave, SDW_SCP_BUSCLOCK_SCALE_B0, scale_index);
	if (ret < 0) {
		dev_err(&slave->dev,
			"SDW_SCP_BUSCLOCK_SCALE_B0 write failed:%d\n", ret);
		return ret;
	}
	ret = sdw_write_no_pm(slave, SDW_SCP_BUSCLOCK_SCALE_B1, scale_index);
	if (ret < 0)
		dev_err(&slave->dev,
			"SDW_SCP_BUSCLOCK_SCALE_B1 write failed:%d\n", ret);

	dev_dbg(&slave->dev,
		"Configured bus base %d, scale %d, mclk %d, curr_freq %d\n",
		base, scale_index, mclk_freq, curr_freq);

	return ret;
}

static int sdw_initialize_slave(struct sdw_slave *slave)
{
	struct sdw_slave_prop *prop = &slave->prop;
	int status;
	int ret;
	u8 val;

	ret = sdw_slave_set_frequency(slave);
	if (ret < 0)
		return ret;

	if (slave->bus->prop.quirks & SDW_MASTER_QUIRKS_CLEAR_INITIAL_CLASH) {
		/* Clear bus clash interrupt before enabling interrupt mask */
		status = sdw_read_no_pm(slave, SDW_SCP_INT1);
		if (status < 0) {
			dev_err(&slave->dev,
				"SDW_SCP_INT1 (BUS_CLASH) read failed:%d\n", status);
			return status;
		}
		if (status & SDW_SCP_INT1_BUS_CLASH) {
			dev_warn(&slave->dev, "Bus clash detected before INT mask is enabled\n");
			ret = sdw_write_no_pm(slave, SDW_SCP_INT1, SDW_SCP_INT1_BUS_CLASH);
			if (ret < 0) {
				dev_err(&slave->dev,
					"SDW_SCP_INT1 (BUS_CLASH) write failed:%d\n", ret);
				return ret;
			}
		}
	}
	if ((slave->bus->prop.quirks & SDW_MASTER_QUIRKS_CLEAR_INITIAL_PARITY) &&
	    !(slave->prop.quirks & SDW_SLAVE_QUIRKS_INVALID_INITIAL_PARITY)) {
		/* Clear parity interrupt before enabling interrupt mask */
		status = sdw_read_no_pm(slave, SDW_SCP_INT1);
		if (status < 0) {
			dev_err(&slave->dev,
				"SDW_SCP_INT1 (PARITY) read failed:%d\n", status);
			return status;
		}
		if (status & SDW_SCP_INT1_PARITY) {
			dev_warn(&slave->dev, "PARITY error detected before INT mask is enabled\n");
			ret = sdw_write_no_pm(slave, SDW_SCP_INT1, SDW_SCP_INT1_PARITY);
			if (ret < 0) {
				dev_err(&slave->dev,
					"SDW_SCP_INT1 (PARITY) write failed:%d\n", ret);
				return ret;
			}
		}
	}

	/*
	 * Set SCP_INT1_MASK register, typically bus clash and
	 * implementation-defined interrupt mask. The Parity detection
	 * may not always be correct on startup so its use is
	 * device-dependent, it might e.g. only be enabled in
	 * steady-state after a couple of frames.
	 */
	val = slave->prop.scp_int1_mask;

	/* Enable SCP interrupts */
	ret = sdw_update_no_pm(slave, SDW_SCP_INTMASK1, val, val);
	if (ret < 0) {
		dev_err(&slave->dev,
			"SDW_SCP_INTMASK1 write failed:%d\n", ret);
		return ret;
	}

	/* No need to continue if DP0 is not present */
	if (!slave->prop.dp0_prop)
		return 0;

	/* Enable DP0 interrupts */
	val = prop->dp0_prop->imp_def_interrupts;
	val |= SDW_DP0_INT_PORT_READY | SDW_DP0_INT_BRA_FAILURE;

	ret = sdw_update_no_pm(slave, SDW_DP0_INTMASK, val, val);
	if (ret < 0)
		dev_err(&slave->dev,
			"SDW_DP0_INTMASK read failed:%d\n", ret);
	return ret;
}

static int sdw_handle_dp0_interrupt(struct sdw_slave *slave, u8 *slave_status)
{
	u8 clear, impl_int_mask;
	int status, status2, ret, count = 0;

	status = sdw_read_no_pm(slave, SDW_DP0_INT);
	if (status < 0) {
		dev_err(&slave->dev,
			"SDW_DP0_INT read failed:%d\n", status);
		return status;
	}

	do {
		clear = status & ~SDW_DP0_INTERRUPTS;

		if (status & SDW_DP0_INT_TEST_FAIL) {
			dev_err(&slave->dev, "Test fail for port 0\n");
			clear |= SDW_DP0_INT_TEST_FAIL;
		}

		/*
		 * Assumption: PORT_READY interrupt will be received only for
		 * ports implementing Channel Prepare state machine (CP_SM)
		 */

		if (status & SDW_DP0_INT_PORT_READY) {
			complete(&slave->port_ready[0]);
			clear |= SDW_DP0_INT_PORT_READY;
		}

		if (status & SDW_DP0_INT_BRA_FAILURE) {
			dev_err(&slave->dev, "BRA failed\n");
			clear |= SDW_DP0_INT_BRA_FAILURE;
		}

		impl_int_mask = SDW_DP0_INT_IMPDEF1 |
			SDW_DP0_INT_IMPDEF2 | SDW_DP0_INT_IMPDEF3;

		if (status & impl_int_mask) {
			clear |= impl_int_mask;
			*slave_status = clear;
		}

		/* clear the interrupts but don't touch reserved and SDCA_CASCADE fields */
		ret = sdw_write_no_pm(slave, SDW_DP0_INT, clear);
		if (ret < 0) {
			dev_err(&slave->dev,
				"SDW_DP0_INT write failed:%d\n", ret);
			return ret;
		}

		/* Read DP0 interrupt again */
		status2 = sdw_read_no_pm(slave, SDW_DP0_INT);
		if (status2 < 0) {
			dev_err(&slave->dev,
				"SDW_DP0_INT read failed:%d\n", status2);
			return status2;
		}
		/* filter to limit loop to interrupts identified in the first status read */
		status &= status2;

		count++;

		/* we can get alerts while processing so keep retrying */
	} while ((status & SDW_DP0_INTERRUPTS) && (count < SDW_READ_INTR_CLEAR_RETRY));

	if (count == SDW_READ_INTR_CLEAR_RETRY)
		dev_warn(&slave->dev, "Reached MAX_RETRY on DP0 read\n");

	return ret;
}

static int sdw_handle_port_interrupt(struct sdw_slave *slave,
				     int port, u8 *slave_status)
{
	u8 clear, impl_int_mask;
	int status, status2, ret, count = 0;
	u32 addr;

	if (port == 0)
		return sdw_handle_dp0_interrupt(slave, slave_status);

	addr = SDW_DPN_INT(port);
	status = sdw_read_no_pm(slave, addr);
	if (status < 0) {
		dev_err(&slave->dev,
			"SDW_DPN_INT read failed:%d\n", status);

		return status;
	}

	do {
		clear = status & ~SDW_DPN_INTERRUPTS;

		if (status & SDW_DPN_INT_TEST_FAIL) {
			dev_err(&slave->dev, "Test fail for port:%d\n", port);
			clear |= SDW_DPN_INT_TEST_FAIL;
		}

		/*
		 * Assumption: PORT_READY interrupt will be received only
		 * for ports implementing CP_SM.
		 */
		if (status & SDW_DPN_INT_PORT_READY) {
			complete(&slave->port_ready[port]);
			clear |= SDW_DPN_INT_PORT_READY;
		}

		impl_int_mask = SDW_DPN_INT_IMPDEF1 |
			SDW_DPN_INT_IMPDEF2 | SDW_DPN_INT_IMPDEF3;

		if (status & impl_int_mask) {
			clear |= impl_int_mask;
			*slave_status = clear;
		}

		/* clear the interrupt but don't touch reserved fields */
		ret = sdw_write_no_pm(slave, addr, clear);
		if (ret < 0) {
			dev_err(&slave->dev,
				"SDW_DPN_INT write failed:%d\n", ret);
			return ret;
		}

		/* Read DPN interrupt again */
		status2 = sdw_read_no_pm(slave, addr);
		if (status2 < 0) {
			dev_err(&slave->dev,
				"SDW_DPN_INT read failed:%d\n", status2);
			return status2;
		}
		/* filter to limit loop to interrupts identified in the first status read */
		status &= status2;

		count++;

		/* we can get alerts while processing so keep retrying */
	} while ((status & SDW_DPN_INTERRUPTS) && (count < SDW_READ_INTR_CLEAR_RETRY));

	if (count == SDW_READ_INTR_CLEAR_RETRY)
		dev_warn(&slave->dev, "Reached MAX_RETRY on port read");

	return ret;
}

static int sdw_handle_slave_alerts(struct sdw_slave *slave)
{
	struct sdw_slave_intr_status slave_intr;
	u8 clear = 0, bit, port_status[15] = {0};
	int port_num, stat, ret, count = 0;
	unsigned long port;
	bool slave_notify;
	u8 sdca_cascade = 0;
	u8 buf, buf2[2], _buf, _buf2[2];
	bool parity_check;
	bool parity_quirk;

	sdw_modify_slave_status(slave, SDW_SLAVE_ALERT);

	ret = pm_runtime_resume_and_get(&slave->dev);
	if (ret < 0 && ret != -EACCES) {
		dev_err(&slave->dev, "Failed to resume device: %d\n", ret);
		return ret;
	}

	/* Read Intstat 1, Intstat 2 and Intstat 3 registers */
	ret = sdw_read_no_pm(slave, SDW_SCP_INT1);
	if (ret < 0) {
		dev_err(&slave->dev,
			"SDW_SCP_INT1 read failed:%d\n", ret);
		goto io_err;
	}
	buf = ret;

	ret = sdw_nread_no_pm(slave, SDW_SCP_INTSTAT2, 2, buf2);
	if (ret < 0) {
		dev_err(&slave->dev,
			"SDW_SCP_INT2/3 read failed:%d\n", ret);
		goto io_err;
	}

	if (slave->prop.is_sdca) {
		ret = sdw_read_no_pm(slave, SDW_DP0_INT);
		if (ret < 0) {
			dev_err(&slave->dev,
				"SDW_DP0_INT read failed:%d\n", ret);
			goto io_err;
		}
		sdca_cascade = ret & SDW_DP0_SDCA_CASCADE;
	}

	do {
		slave_notify = false;

		/*
		 * Check parity, bus clash and Slave (impl defined)
		 * interrupt
		 */
		if (buf & SDW_SCP_INT1_PARITY) {
			parity_check = slave->prop.scp_int1_mask & SDW_SCP_INT1_PARITY;
			parity_quirk = !slave->first_interrupt_done &&
				(slave->prop.quirks & SDW_SLAVE_QUIRKS_INVALID_INITIAL_PARITY);

			if (parity_check && !parity_quirk)
				dev_err(&slave->dev, "Parity error detected\n");
			clear |= SDW_SCP_INT1_PARITY;
		}

		if (buf & SDW_SCP_INT1_BUS_CLASH) {
			if (slave->prop.scp_int1_mask & SDW_SCP_INT1_BUS_CLASH)
				dev_err(&slave->dev, "Bus clash detected\n");
			clear |= SDW_SCP_INT1_BUS_CLASH;
		}

		/*
		 * When bus clash or parity errors are detected, such errors
		 * are unlikely to be recoverable errors.
		 * TODO: In such scenario, reset bus. Make this configurable
		 * via sysfs property with bus reset being the default.
		 */

		if (buf & SDW_SCP_INT1_IMPL_DEF) {
			if (slave->prop.scp_int1_mask & SDW_SCP_INT1_IMPL_DEF) {
				dev_dbg(&slave->dev, "Slave impl defined interrupt\n");
				slave_notify = true;
			}
			clear |= SDW_SCP_INT1_IMPL_DEF;
		}

		/* the SDCA interrupts are cleared in the codec driver .interrupt_callback() */
		if (sdca_cascade)
			slave_notify = true;

		/* Check port 0 - 3 interrupts */
		port = buf & SDW_SCP_INT1_PORT0_3;

		/* To get port number corresponding to bits, shift it */
		port = FIELD_GET(SDW_SCP_INT1_PORT0_3, port);
		for_each_set_bit(bit, &port, 8) {
			sdw_handle_port_interrupt(slave, bit,
						  &port_status[bit]);
		}

		/* Check if cascade 2 interrupt is present */
		if (buf & SDW_SCP_INT1_SCP2_CASCADE) {
			port = buf2[0] & SDW_SCP_INTSTAT2_PORT4_10;
			for_each_set_bit(bit, &port, 8) {
				/* scp2 ports start from 4 */
				port_num = bit + 3;
				sdw_handle_port_interrupt(slave,
						port_num,
						&port_status[port_num]);
			}
		}

		/* now check last cascade */
		if (buf2[0] & SDW_SCP_INTSTAT2_SCP3_CASCADE) {
			port = buf2[1] & SDW_SCP_INTSTAT3_PORT11_14;
			for_each_set_bit(bit, &port, 8) {
				/* scp3 ports start from 11 */
				port_num = bit + 10;
				sdw_handle_port_interrupt(slave,
						port_num,
						&port_status[port_num]);
			}
		}

		/* Update the Slave driver */
		if (slave_notify) {
			mutex_lock(&slave->sdw_dev_lock);

			if (slave->probed) {
				struct device *dev = &slave->dev;
				struct sdw_driver *drv = drv_to_sdw_driver(dev->driver);

				if (drv->ops && drv->ops->interrupt_callback) {
					slave_intr.sdca_cascade = sdca_cascade;
					slave_intr.control_port = clear;
					memcpy(slave_intr.port, &port_status,
					       sizeof(slave_intr.port));

					drv->ops->interrupt_callback(slave, &slave_intr);
				}
			}

			mutex_unlock(&slave->sdw_dev_lock);
		}

		/* Ack interrupt */
		ret = sdw_write_no_pm(slave, SDW_SCP_INT1, clear);
		if (ret < 0) {
			dev_err(&slave->dev,
				"SDW_SCP_INT1 write failed:%d\n", ret);
			goto io_err;
		}

		/* at this point all initial interrupt sources were handled */
		slave->first_interrupt_done = true;

		/*
		 * Read status again to ensure no new interrupts arrived
		 * while servicing interrupts.
		 */
		ret = sdw_read_no_pm(slave, SDW_SCP_INT1);
		if (ret < 0) {
			dev_err(&slave->dev,
				"SDW_SCP_INT1 recheck read failed:%d\n", ret);
			goto io_err;
		}
		_buf = ret;

		ret = sdw_nread_no_pm(slave, SDW_SCP_INTSTAT2, 2, _buf2);
		if (ret < 0) {
			dev_err(&slave->dev,
				"SDW_SCP_INT2/3 recheck read failed:%d\n", ret);
			goto io_err;
		}

		if (slave->prop.is_sdca) {
			ret = sdw_read_no_pm(slave, SDW_DP0_INT);
			if (ret < 0) {
				dev_err(&slave->dev,
					"SDW_DP0_INT recheck read failed:%d\n", ret);
				goto io_err;
			}
			sdca_cascade = ret & SDW_DP0_SDCA_CASCADE;
		}

		/*
		 * Make sure no interrupts are pending, but filter to limit loop
		 * to interrupts identified in the first status read
		 */
		buf &= _buf;
		buf2[0] &= _buf2[0];
		buf2[1] &= _buf2[1];
		stat = buf || buf2[0] || buf2[1] || sdca_cascade;

		/*
		 * Exit loop if Slave is continuously in ALERT state even
		 * after servicing the interrupt multiple times.
		 */
		count++;

		/* we can get alerts while processing so keep retrying */
	} while (stat != 0 && count < SDW_READ_INTR_CLEAR_RETRY);

	if (count == SDW_READ_INTR_CLEAR_RETRY)
		dev_warn(&slave->dev, "Reached MAX_RETRY on alert read\n");

io_err:
	pm_runtime_mark_last_busy(&slave->dev);
	pm_runtime_put_autosuspend(&slave->dev);

	return ret;
}

static int sdw_update_slave_status(struct sdw_slave *slave,
				   enum sdw_slave_status status)
{
	int ret = 0;

	mutex_lock(&slave->sdw_dev_lock);

	if (slave->probed) {
		struct device *dev = &slave->dev;
		struct sdw_driver *drv = drv_to_sdw_driver(dev->driver);

		if (drv->ops && drv->ops->update_status)
			ret = drv->ops->update_status(slave, status);
	}

	mutex_unlock(&slave->sdw_dev_lock);

	return ret;
}

/**
 * sdw_handle_slave_status() - Handle Slave status
 * @bus: SDW bus instance
 * @status: Status for all Slave(s)
 */
int sdw_handle_slave_status(struct sdw_bus *bus,
			    enum sdw_slave_status status[])
{
	enum sdw_slave_status prev_status;
	struct sdw_slave *slave;
	bool attached_initializing;
	int i, ret = 0;

	/* first check if any Slaves fell off the bus */
	for (i = 1; i <= SDW_MAX_DEVICES; i++) {
		mutex_lock(&bus->bus_lock);
		if (test_bit(i, bus->assigned) == false) {
			mutex_unlock(&bus->bus_lock);
			continue;
		}
		mutex_unlock(&bus->bus_lock);

		slave = sdw_get_slave(bus, i);
		if (!slave)
			continue;

		if (status[i] == SDW_SLAVE_UNATTACHED &&
		    slave->status != SDW_SLAVE_UNATTACHED) {
			dev_warn(&slave->dev, "Slave %d state check1: UNATTACHED, status was %d\n",
				 i, slave->status);
			sdw_modify_slave_status(slave, SDW_SLAVE_UNATTACHED);
		}
	}

	if (status[0] == SDW_SLAVE_ATTACHED) {
		dev_dbg(bus->dev, "Slave attached, programming device number\n");
		ret = sdw_program_device_num(bus);
		if (ret < 0)
			dev_err(bus->dev, "Slave attach failed: %d\n", ret);
		/*
		 * programming a device number will have side effects,
		 * so we deal with other devices at a later time
		 */
		return ret;
	}

	/* Continue to check other slave statuses */
	for (i = 1; i <= SDW_MAX_DEVICES; i++) {
		mutex_lock(&bus->bus_lock);
		if (test_bit(i, bus->assigned) == false) {
			mutex_unlock(&bus->bus_lock);
			continue;
		}
		mutex_unlock(&bus->bus_lock);

		slave = sdw_get_slave(bus, i);
		if (!slave)
			continue;

		attached_initializing = false;

		switch (status[i]) {
		case SDW_SLAVE_UNATTACHED:
			if (slave->status == SDW_SLAVE_UNATTACHED)
				break;

			dev_warn(&slave->dev, "Slave %d state check2: UNATTACHED, status was %d\n",
				 i, slave->status);

			sdw_modify_slave_status(slave, SDW_SLAVE_UNATTACHED);
			break;

		case SDW_SLAVE_ALERT:
			ret = sdw_handle_slave_alerts(slave);
			if (ret < 0)
				dev_err(&slave->dev,
					"Slave %d alert handling failed: %d\n",
					i, ret);
			break;

		case SDW_SLAVE_ATTACHED:
			if (slave->status == SDW_SLAVE_ATTACHED)
				break;

			prev_status = slave->status;
			sdw_modify_slave_status(slave, SDW_SLAVE_ATTACHED);

			if (prev_status == SDW_SLAVE_ALERT)
				break;

			attached_initializing = true;

			ret = sdw_initialize_slave(slave);
			if (ret < 0)
				dev_err(&slave->dev,
					"Slave %d initialization failed: %d\n",
					i, ret);

			break;

		default:
			dev_err(&slave->dev, "Invalid slave %d status:%d\n",
				i, status[i]);
			break;
		}

		ret = sdw_update_slave_status(slave, status[i]);
		if (ret < 0)
			dev_err(&slave->dev,
				"Update Slave status failed:%d\n", ret);
		if (attached_initializing) {
			dev_dbg(&slave->dev,
				"%s: signaling initialization completion for Slave %d\n",
				__func__, slave->dev_num);

<<<<<<< HEAD
			complete(&slave->initialization_complete);
=======
			complete_all(&slave->initialization_complete);
>>>>>>> 24c4de40

			/*
			 * If the manager became pm_runtime active, the peripherals will be
			 * restarted and attach, but their pm_runtime status may remain
			 * suspended. If the 'update_slave_status' callback initiates
			 * any sort of deferred processing, this processing would not be
			 * cancelled on pm_runtime suspend.
			 * To avoid such zombie states, we queue a request to resume.
			 * This would be a no-op in case the peripheral was being resumed
			 * by e.g. the ALSA/ASoC framework.
			 */
			pm_request_resume(&slave->dev);
		}
	}

	return ret;
}
EXPORT_SYMBOL(sdw_handle_slave_status);

void sdw_clear_slave_status(struct sdw_bus *bus, u32 request)
{
	struct sdw_slave *slave;
	int i;

	/* Check all non-zero devices */
	for (i = 1; i <= SDW_MAX_DEVICES; i++) {
		mutex_lock(&bus->bus_lock);
		if (test_bit(i, bus->assigned) == false) {
			mutex_unlock(&bus->bus_lock);
			continue;
		}
		mutex_unlock(&bus->bus_lock);

		slave = sdw_get_slave(bus, i);
		if (!slave)
			continue;

		if (slave->status != SDW_SLAVE_UNATTACHED) {
			sdw_modify_slave_status(slave, SDW_SLAVE_UNATTACHED);
			slave->first_interrupt_done = false;
			sdw_update_slave_status(slave, SDW_SLAVE_UNATTACHED);
		}

		/* keep track of request, used in pm_runtime resume */
		slave->unattach_request = request;
	}
}
EXPORT_SYMBOL(sdw_clear_slave_status);<|MERGE_RESOLUTION|>--- conflicted
+++ resolved
@@ -1873,11 +1873,7 @@
 				"%s: signaling initialization completion for Slave %d\n",
 				__func__, slave->dev_num);
 
-<<<<<<< HEAD
-			complete(&slave->initialization_complete);
-=======
 			complete_all(&slave->initialization_complete);
->>>>>>> 24c4de40
 
 			/*
 			 * If the manager became pm_runtime active, the peripherals will be
