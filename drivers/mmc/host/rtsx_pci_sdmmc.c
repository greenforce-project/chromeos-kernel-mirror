--- conflicted
+++ resolved
@@ -912,14 +912,11 @@
 	if (host->prev_power_state == MMC_POWER_ON)
 		return 0;
 
-<<<<<<< HEAD
-=======
 	if (host->prev_power_state == MMC_POWER_UP) {
 		rtsx_pci_write_register(pcr, SD_BUS_STAT, SD_CLK_TOGGLE_EN, 0);
 		goto finish;
 	}
 
->>>>>>> e61686bb
 	msleep(100);
 
 	rtsx_pci_init_cmd(pcr);
@@ -946,7 +943,6 @@
 	if (err < 0)
 		return err;
 
-<<<<<<< HEAD
 	if (PCI_PID(pcr) == PID_5261) {
 		/*
 		 * If test mode is set switch to SD Express mandatorily,
@@ -971,14 +967,11 @@
 		}
 	}
 
-	host->power_state = SDMMC_POWER_ON;
-=======
 	/* send at least 74 clocks */
 	rtsx_pci_write_register(pcr, SD_BUS_STAT, SD_CLK_TOGGLE_EN, SD_CLK_TOGGLE_EN);
 
 finish:
 	host->prev_power_state = power_mode;
->>>>>>> e61686bb
 	return 0;
 }
 
