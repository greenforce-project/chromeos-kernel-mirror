// SPDX-License-Identifier: GPL-2.0-or-later
/*
 * Arasan Secure Digital Host Controller Interface.
 * Copyright (C) 2011 - 2012 Michal Simek <monstr@monstr.eu>
 * Copyright (c) 2012 Wind River Systems, Inc.
 * Copyright (C) 2013 Pengutronix e.K.
 * Copyright (C) 2013 Xilinx Inc.
 *
 * Based on sdhci-of-esdhc.c
 *
 * Copyright (c) 2007 Freescale Semiconductor, Inc.
 * Copyright (c) 2009 MontaVista Software, Inc.
 *
 * Authors: Xiaobo Xie <X.Xie@freescale.com>
 *	    Anton Vorontsov <avorontsov@ru.mvista.com>
 */

#include <linux/clk-provider.h>
#include <linux/mfd/syscon.h>
#include <linux/module.h>
#include <linux/of_device.h>
#include <linux/phy/phy.h>
#include <linux/regmap.h>
#include <linux/of.h>
#include <linux/firmware/xlnx-zynqmp.h>

#include "cqhci.h"
#include "sdhci-cqhci.h"
#include "sdhci-pltfm.h"

#define SDHCI_ARASAN_VENDOR_REGISTER	0x78

#define SDHCI_ARASAN_ITAPDLY_REGISTER	0xF0F8
#define SDHCI_ARASAN_ITAPDLY_SEL_MASK	0xFF

#define SDHCI_ARASAN_OTAPDLY_REGISTER	0xF0FC
#define SDHCI_ARASAN_OTAPDLY_SEL_MASK	0x3F

#define SDHCI_ARASAN_CQE_BASE_ADDR	0x200
#define VENDOR_ENHANCED_STROBE		BIT(0)

#define PHY_CLK_TOO_SLOW_HZ		400000

#define SDHCI_ITAPDLY_CHGWIN		0x200
#define SDHCI_ITAPDLY_ENABLE		0x100
#define SDHCI_OTAPDLY_ENABLE		0x40

/* Default settings for ZynqMP Clock Phases */
#define ZYNQMP_ICLK_PHASE {0, 63, 63, 0, 63,  0,   0, 183, 54,  0, 0}
#define ZYNQMP_OCLK_PHASE {0, 72, 60, 0, 60, 72, 135, 48, 72, 135, 0}

#define VERSAL_ICLK_PHASE {0, 132, 132, 0, 132, 0, 0, 162, 90, 0, 0}
#define VERSAL_OCLK_PHASE {0,  60, 48, 0, 48, 72, 90, 36, 60, 90, 0}

/*
 * On some SoCs the syscon area has a feature where the upper 16-bits of
 * each 32-bit register act as a write mask for the lower 16-bits.  This allows
 * atomic updates of the register without locking.  This macro is used on SoCs
 * that have that feature.
 */
#define HIWORD_UPDATE(val, mask, shift) \
		((val) << (shift) | (mask) << ((shift) + 16))

/**
 * struct sdhci_arasan_soc_ctl_field - Field used in sdhci_arasan_soc_ctl_map
 *
 * @reg:	Offset within the syscon of the register containing this field
 * @width:	Number of bits for this field
 * @shift:	Bit offset within @reg of this field (or -1 if not avail)
 */
struct sdhci_arasan_soc_ctl_field {
	u32 reg;
	u16 width;
	s16 shift;
};

/**
 * struct sdhci_arasan_soc_ctl_map - Map in syscon to corecfg registers
 *
 * @baseclkfreq:	Where to find corecfg_baseclkfreq
 * @clockmultiplier:	Where to find corecfg_clockmultiplier
 * @support64b:		Where to find SUPPORT64B bit
 * @hiword_update:	If true, use HIWORD_UPDATE to access the syscon
 *
 * It's up to the licensee of the Arsan IP block to make these available
 * somewhere if needed.  Presumably these will be scattered somewhere that's
 * accessible via the syscon API.
 */
struct sdhci_arasan_soc_ctl_map {
	struct sdhci_arasan_soc_ctl_field	baseclkfreq;
	struct sdhci_arasan_soc_ctl_field	clockmultiplier;
	struct sdhci_arasan_soc_ctl_field	support64b;
	bool					hiword_update;
};

/**
 * struct sdhci_arasan_clk_ops - Clock Operations for Arasan SD controller
 *
 * @sdcardclk_ops:	The output clock related operations
 * @sampleclk_ops:	The sample clock related operations
 */
struct sdhci_arasan_clk_ops {
	const struct clk_ops *sdcardclk_ops;
	const struct clk_ops *sampleclk_ops;
};

/**
 * struct sdhci_arasan_clk_data - Arasan Controller Clock Data.
 *
 * @sdcardclk_hw:	Struct for the clock we might provide to a PHY.
 * @sdcardclk:		Pointer to normal 'struct clock' for sdcardclk_hw.
 * @sampleclk_hw:	Struct for the clock we might provide to a PHY.
 * @sampleclk:		Pointer to normal 'struct clock' for sampleclk_hw.
 * @clk_phase_in:	Array of Input Clock Phase Delays for all speed modes
 * @clk_phase_out:	Array of Output Clock Phase Delays for all speed modes
 * @set_clk_delays:	Function pointer for setting Clock Delays
 * @clk_of_data:	Platform specific runtime clock data storage pointer
 */
struct sdhci_arasan_clk_data {
	struct clk_hw	sdcardclk_hw;
	struct clk      *sdcardclk;
	struct clk_hw	sampleclk_hw;
	struct clk      *sampleclk;
	int		clk_phase_in[MMC_TIMING_MMC_HS400 + 1];
	int		clk_phase_out[MMC_TIMING_MMC_HS400 + 1];
	void		(*set_clk_delays)(struct sdhci_host *host);
	void		*clk_of_data;
};

/**
 * struct sdhci_arasan_data - Arasan Controller Data
 *
 * @host:		Pointer to the main SDHCI host structure.
 * @clk_ahb:		Pointer to the AHB clock
 * @phy:		Pointer to the generic phy
 * @is_phy_on:		True if the PHY is on; false if not.
 * @has_cqe:		True if controller has command queuing engine.
 * @clk_data:		Struct for the Arasan Controller Clock Data.
 * @clk_ops:		Struct for the Arasan Controller Clock Operations.
 * @soc_ctl_base:	Pointer to regmap for syscon for soc_ctl registers.
 * @soc_ctl_map:	Map to get offsets into soc_ctl registers.
 * @quirks:		Arasan deviations from spec.
 */
struct sdhci_arasan_data {
	struct sdhci_host *host;
	struct clk	*clk_ahb;
	struct phy	*phy;
	bool		is_phy_on;

	bool		has_cqe;
	struct sdhci_arasan_clk_data clk_data;
	const struct sdhci_arasan_clk_ops *clk_ops;

	struct regmap	*soc_ctl_base;
	const struct sdhci_arasan_soc_ctl_map *soc_ctl_map;
	unsigned int	quirks;

/* Controller does not have CD wired and will not function normally without */
#define SDHCI_ARASAN_QUIRK_FORCE_CDTEST	BIT(0)
/* Controller immediately reports SDHCI_CLOCK_INT_STABLE after enabling the
 * internal clock even when the clock isn't stable */
#define SDHCI_ARASAN_QUIRK_CLOCK_UNSTABLE BIT(1)
/*
 * Some of the Arasan variations might not have timing requirements
 * met at 25MHz for Default Speed mode, those controllers work at
 * 19MHz instead
 */
#define SDHCI_ARASAN_QUIRK_CLOCK_25_BROKEN BIT(2)
};

struct sdhci_arasan_of_data {
	const struct sdhci_arasan_soc_ctl_map *soc_ctl_map;
	const struct sdhci_pltfm_data *pdata;
	const struct sdhci_arasan_clk_ops *clk_ops;
};

static const struct sdhci_arasan_soc_ctl_map rk3399_soc_ctl_map = {
	.baseclkfreq = { .reg = 0xf000, .width = 8, .shift = 8 },
	.clockmultiplier = { .reg = 0xf02c, .width = 8, .shift = 0},
	.hiword_update = true,
};

static const struct sdhci_arasan_soc_ctl_map intel_lgm_emmc_soc_ctl_map = {
	.baseclkfreq = { .reg = 0xa0, .width = 8, .shift = 2 },
	.clockmultiplier = { .reg = 0, .width = -1, .shift = -1 },
	.hiword_update = false,
};

static const struct sdhci_arasan_soc_ctl_map intel_lgm_sdxc_soc_ctl_map = {
	.baseclkfreq = { .reg = 0x80, .width = 8, .shift = 2 },
	.clockmultiplier = { .reg = 0, .width = -1, .shift = -1 },
	.hiword_update = false,
};

static const struct sdhci_arasan_soc_ctl_map intel_keembay_soc_ctl_map = {
	.baseclkfreq = { .reg = 0x0, .width = 8, .shift = 14 },
	.clockmultiplier = { .reg = 0x4, .width = 8, .shift = 14 },
	.support64b = { .reg = 0x4, .width = 1, .shift = 24 },
	.hiword_update = false,
};

/**
 * sdhci_arasan_syscon_write - Write to a field in soc_ctl registers
 *
 * @host:	The sdhci_host
 * @fld:	The field to write to
 * @val:	The value to write
 *
 * This function allows writing to fields in sdhci_arasan_soc_ctl_map.
 * Note that if a field is specified as not available (shift < 0) then
 * this function will silently return an error code.  It will be noisy
 * and print errors for any other (unexpected) errors.
 *
 * Return: 0 on success and error value on error
 */
static int sdhci_arasan_syscon_write(struct sdhci_host *host,
				   const struct sdhci_arasan_soc_ctl_field *fld,
				   u32 val)
{
	struct sdhci_pltfm_host *pltfm_host = sdhci_priv(host);
	struct sdhci_arasan_data *sdhci_arasan = sdhci_pltfm_priv(pltfm_host);
	struct regmap *soc_ctl_base = sdhci_arasan->soc_ctl_base;
	u32 reg = fld->reg;
	u16 width = fld->width;
	s16 shift = fld->shift;
	int ret;

	/*
	 * Silently return errors for shift < 0 so caller doesn't have
	 * to check for fields which are optional.  For fields that
	 * are required then caller needs to do something special
	 * anyway.
	 */
	if (shift < 0)
		return -EINVAL;

	if (sdhci_arasan->soc_ctl_map->hiword_update)
		ret = regmap_write(soc_ctl_base, reg,
				   HIWORD_UPDATE(val, GENMASK(width, 0),
						 shift));
	else
		ret = regmap_update_bits(soc_ctl_base, reg,
					 GENMASK(shift + width, shift),
					 val << shift);

	/* Yell about (unexpected) regmap errors */
	if (ret)
		pr_warn("%s: Regmap write fail: %d\n",
			 mmc_hostname(host->mmc), ret);

	return ret;
}

static void sdhci_arasan_set_clock(struct sdhci_host *host, unsigned int clock)
{
	struct sdhci_pltfm_host *pltfm_host = sdhci_priv(host);
	struct sdhci_arasan_data *sdhci_arasan = sdhci_pltfm_priv(pltfm_host);
	struct sdhci_arasan_clk_data *clk_data = &sdhci_arasan->clk_data;
	bool ctrl_phy = false;

	if (!IS_ERR(sdhci_arasan->phy)) {
		if (!sdhci_arasan->is_phy_on && clock <= PHY_CLK_TOO_SLOW_HZ) {
			/*
			 * If PHY off, set clock to max speed and power PHY on.
			 *
			 * Although PHY docs apparently suggest power cycling
			 * when changing the clock the PHY doesn't like to be
			 * powered on while at low speeds like those used in ID
			 * mode.  Even worse is powering the PHY on while the
			 * clock is off.
			 *
			 * To workaround the PHY limitations, the best we can
			 * do is to power it on at a faster speed and then slam
			 * through low speeds without power cycling.
			 */
			sdhci_set_clock(host, host->max_clk);
			if (phy_power_on(sdhci_arasan->phy)) {
				pr_err("%s: Cannot power on phy.\n",
				       mmc_hostname(host->mmc));
				return;
			}

			sdhci_arasan->is_phy_on = true;

			/*
			 * We'll now fall through to the below case with
			 * ctrl_phy = false (so we won't turn off/on).  The
			 * sdhci_set_clock() will set the real clock.
			 */
		} else if (clock > PHY_CLK_TOO_SLOW_HZ) {
			/*
			 * At higher clock speeds the PHY is fine being power
			 * cycled and docs say you _should_ power cycle when
			 * changing clock speeds.
			 */
			ctrl_phy = true;
		}
	}

	if (ctrl_phy && sdhci_arasan->is_phy_on) {
		phy_power_off(sdhci_arasan->phy);
		sdhci_arasan->is_phy_on = false;
	}

	if (sdhci_arasan->quirks & SDHCI_ARASAN_QUIRK_CLOCK_25_BROKEN) {
		/*
		 * Some of the Arasan variations might not have timing
		 * requirements met at 25MHz for Default Speed mode,
		 * those controllers work at 19MHz instead.
		 */
		if (clock == DEFAULT_SPEED_MAX_DTR)
			clock = (DEFAULT_SPEED_MAX_DTR * 19) / 25;
	}

	/* Set the Input and Output Clock Phase Delays */
	if (clk_data->set_clk_delays)
		clk_data->set_clk_delays(host);

	sdhci_set_clock(host, clock);

	if (sdhci_arasan->quirks & SDHCI_ARASAN_QUIRK_CLOCK_UNSTABLE)
		/*
		 * Some controllers immediately report SDHCI_CLOCK_INT_STABLE
		 * after enabling the clock even though the clock is not
		 * stable. Trying to use a clock without waiting here results
		 * in EILSEQ while detecting some older/slower cards. The
		 * chosen delay is the maximum delay from sdhci_set_clock.
		 */
		msleep(20);

	if (ctrl_phy) {
		if (phy_power_on(sdhci_arasan->phy)) {
			pr_err("%s: Cannot power on phy.\n",
			       mmc_hostname(host->mmc));
			return;
		}

		sdhci_arasan->is_phy_on = true;
	}
}

static void sdhci_arasan_hs400_enhanced_strobe(struct mmc_host *mmc,
					struct mmc_ios *ios)
{
	u32 vendor;
	struct sdhci_host *host = mmc_priv(mmc);

	vendor = sdhci_readl(host, SDHCI_ARASAN_VENDOR_REGISTER);
	if (ios->enhanced_strobe)
		vendor |= VENDOR_ENHANCED_STROBE;
	else
		vendor &= ~VENDOR_ENHANCED_STROBE;

	sdhci_writel(host, vendor, SDHCI_ARASAN_VENDOR_REGISTER);
}

static void sdhci_arasan_reset(struct sdhci_host *host, u8 mask)
{
	u8 ctrl;
	struct sdhci_pltfm_host *pltfm_host = sdhci_priv(host);
	struct sdhci_arasan_data *sdhci_arasan = sdhci_pltfm_priv(pltfm_host);

<<<<<<< HEAD
	if ((host->mmc->caps2 & MMC_CAP2_CQE) && (mask & SDHCI_RESET_ALL) &&
	    sdhci_arasan->has_cqe)
		cqhci_deactivate(host->mmc);

	sdhci_reset(host, mask);
=======
	sdhci_and_cqhci_reset(host, mask);
>>>>>>> 41217963

	if (sdhci_arasan->quirks & SDHCI_ARASAN_QUIRK_FORCE_CDTEST) {
		ctrl = sdhci_readb(host, SDHCI_HOST_CONTROL);
		ctrl |= SDHCI_CTRL_CDTEST_INS | SDHCI_CTRL_CDTEST_EN;
		sdhci_writeb(host, ctrl, SDHCI_HOST_CONTROL);
	}
}

static int sdhci_arasan_voltage_switch(struct mmc_host *mmc,
				       struct mmc_ios *ios)
{
	switch (ios->signal_voltage) {
	case MMC_SIGNAL_VOLTAGE_180:
		/*
		 * Plese don't switch to 1V8 as arasan,5.1 doesn't
		 * actually refer to this setting to indicate the
		 * signal voltage and the state machine will be broken
		 * actually if we force to enable 1V8. That's something
		 * like broken quirk but we could work around here.
		 */
		return 0;
	case MMC_SIGNAL_VOLTAGE_330:
	case MMC_SIGNAL_VOLTAGE_120:
		/* We don't support 3V3 and 1V2 */
		break;
	}

	return -EINVAL;
}

static const struct sdhci_ops sdhci_arasan_ops = {
	.set_clock = sdhci_arasan_set_clock,
	.get_max_clock = sdhci_pltfm_clk_get_max_clock,
	.get_timeout_clock = sdhci_pltfm_clk_get_max_clock,
	.set_bus_width = sdhci_set_bus_width,
	.reset = sdhci_arasan_reset,
	.set_uhs_signaling = sdhci_set_uhs_signaling,
	.set_power = sdhci_set_power_and_bus_voltage,
};

static u32 sdhci_arasan_cqhci_irq(struct sdhci_host *host, u32 intmask)
{
	int cmd_error = 0;
	int data_error = 0;

	if (!sdhci_cqe_irq(host, intmask, &cmd_error, &data_error))
		return intmask;

	cqhci_irq(host->mmc, intmask, cmd_error, data_error);

	return 0;
}

static void sdhci_arasan_dumpregs(struct mmc_host *mmc)
{
	sdhci_dumpregs(mmc_priv(mmc));
}

static void sdhci_arasan_cqe_enable(struct mmc_host *mmc)
{
	struct sdhci_host *host = mmc_priv(mmc);
	u32 reg;

	reg = sdhci_readl(host, SDHCI_PRESENT_STATE);
	while (reg & SDHCI_DATA_AVAILABLE) {
		sdhci_readl(host, SDHCI_BUFFER);
		reg = sdhci_readl(host, SDHCI_PRESENT_STATE);
	}

	sdhci_cqe_enable(mmc);
}

static const struct cqhci_host_ops sdhci_arasan_cqhci_ops = {
	.enable         = sdhci_arasan_cqe_enable,
	.disable        = sdhci_cqe_disable,
	.dumpregs       = sdhci_arasan_dumpregs,
};

static const struct sdhci_ops sdhci_arasan_cqe_ops = {
	.set_clock = sdhci_arasan_set_clock,
	.get_max_clock = sdhci_pltfm_clk_get_max_clock,
	.get_timeout_clock = sdhci_pltfm_clk_get_max_clock,
	.set_bus_width = sdhci_set_bus_width,
	.reset = sdhci_arasan_reset,
	.set_uhs_signaling = sdhci_set_uhs_signaling,
	.set_power = sdhci_set_power_and_bus_voltage,
	.irq = sdhci_arasan_cqhci_irq,
};

static const struct sdhci_pltfm_data sdhci_arasan_cqe_pdata = {
	.ops = &sdhci_arasan_cqe_ops,
	.quirks = SDHCI_QUIRK_CAP_CLOCK_BASE_BROKEN,
	.quirks2 = SDHCI_QUIRK2_PRESET_VALUE_BROKEN |
			SDHCI_QUIRK2_CLOCK_DIV_ZERO_BROKEN,
};

#ifdef CONFIG_PM_SLEEP
/**
 * sdhci_arasan_suspend - Suspend method for the driver
 * @dev:	Address of the device structure
 *
 * Put the device in a low power state.
 *
 * Return: 0 on success and error value on error
 */
static int sdhci_arasan_suspend(struct device *dev)
{
	struct sdhci_host *host = dev_get_drvdata(dev);
	struct sdhci_pltfm_host *pltfm_host = sdhci_priv(host);
	struct sdhci_arasan_data *sdhci_arasan = sdhci_pltfm_priv(pltfm_host);
	int ret;

	if (host->tuning_mode != SDHCI_TUNING_MODE_3)
		mmc_retune_needed(host->mmc);

	if (sdhci_arasan->has_cqe) {
		ret = cqhci_suspend(host->mmc);
		if (ret)
			return ret;
	}

	ret = sdhci_suspend_host(host);
	if (ret)
		return ret;

	if (!IS_ERR(sdhci_arasan->phy) && sdhci_arasan->is_phy_on) {
		ret = phy_power_off(sdhci_arasan->phy);
		if (ret) {
			dev_err(dev, "Cannot power off phy.\n");
			if (sdhci_resume_host(host))
				dev_err(dev, "Cannot resume host.\n");

			return ret;
		}
		sdhci_arasan->is_phy_on = false;
	}

	clk_disable(pltfm_host->clk);
	clk_disable(sdhci_arasan->clk_ahb);

	return 0;
}

/**
 * sdhci_arasan_resume - Resume method for the driver
 * @dev:	Address of the device structure
 *
 * Resume operation after suspend
 *
 * Return: 0 on success and error value on error
 */
static int sdhci_arasan_resume(struct device *dev)
{
	struct sdhci_host *host = dev_get_drvdata(dev);
	struct sdhci_pltfm_host *pltfm_host = sdhci_priv(host);
	struct sdhci_arasan_data *sdhci_arasan = sdhci_pltfm_priv(pltfm_host);
	int ret;

	ret = clk_enable(sdhci_arasan->clk_ahb);
	if (ret) {
		dev_err(dev, "Cannot enable AHB clock.\n");
		return ret;
	}

	ret = clk_enable(pltfm_host->clk);
	if (ret) {
		dev_err(dev, "Cannot enable SD clock.\n");
		return ret;
	}

	if (!IS_ERR(sdhci_arasan->phy) && host->mmc->actual_clock) {
		ret = phy_power_on(sdhci_arasan->phy);
		if (ret) {
			dev_err(dev, "Cannot power on phy.\n");
			return ret;
		}
		sdhci_arasan->is_phy_on = true;
	}

	ret = sdhci_resume_host(host);
	if (ret) {
		dev_err(dev, "Cannot resume host.\n");
		return ret;
	}

	if (sdhci_arasan->has_cqe)
		return cqhci_resume(host->mmc);

	return 0;
}
#endif /* ! CONFIG_PM_SLEEP */

static SIMPLE_DEV_PM_OPS(sdhci_arasan_dev_pm_ops, sdhci_arasan_suspend,
			 sdhci_arasan_resume);

/**
 * sdhci_arasan_sdcardclk_recalc_rate - Return the card clock rate
 *
 * @hw:			Pointer to the hardware clock structure.
 * @parent_rate:		The parent rate (should be rate of clk_xin).
 *
 * Return the current actual rate of the SD card clock.  This can be used
 * to communicate with out PHY.
 *
 * Return: The card clock rate.
 */
static unsigned long sdhci_arasan_sdcardclk_recalc_rate(struct clk_hw *hw,
						      unsigned long parent_rate)
{
	struct sdhci_arasan_clk_data *clk_data =
		container_of(hw, struct sdhci_arasan_clk_data, sdcardclk_hw);
	struct sdhci_arasan_data *sdhci_arasan =
		container_of(clk_data, struct sdhci_arasan_data, clk_data);
	struct sdhci_host *host = sdhci_arasan->host;

	return host->mmc->actual_clock;
}

static const struct clk_ops arasan_sdcardclk_ops = {
	.recalc_rate = sdhci_arasan_sdcardclk_recalc_rate,
};

/**
 * sdhci_arasan_sampleclk_recalc_rate - Return the sampling clock rate
 *
 * @hw:			Pointer to the hardware clock structure.
 * @parent_rate:		The parent rate (should be rate of clk_xin).
 *
 * Return the current actual rate of the sampling clock.  This can be used
 * to communicate with out PHY.
 *
 * Return: The sample clock rate.
 */
static unsigned long sdhci_arasan_sampleclk_recalc_rate(struct clk_hw *hw,
						      unsigned long parent_rate)
{
	struct sdhci_arasan_clk_data *clk_data =
		container_of(hw, struct sdhci_arasan_clk_data, sampleclk_hw);
	struct sdhci_arasan_data *sdhci_arasan =
		container_of(clk_data, struct sdhci_arasan_data, clk_data);
	struct sdhci_host *host = sdhci_arasan->host;

	return host->mmc->actual_clock;
}

static const struct clk_ops arasan_sampleclk_ops = {
	.recalc_rate = sdhci_arasan_sampleclk_recalc_rate,
};

/**
 * sdhci_zynqmp_sdcardclk_set_phase - Set the SD Output Clock Tap Delays
 *
 * @hw:			Pointer to the hardware clock structure.
 * @degrees:		The clock phase shift between 0 - 359.
 *
 * Set the SD Output Clock Tap Delays for Output path
 *
 * Return: 0 on success and error value on error
 */
static int sdhci_zynqmp_sdcardclk_set_phase(struct clk_hw *hw, int degrees)
{
	struct sdhci_arasan_clk_data *clk_data =
		container_of(hw, struct sdhci_arasan_clk_data, sdcardclk_hw);
	struct sdhci_arasan_data *sdhci_arasan =
		container_of(clk_data, struct sdhci_arasan_data, clk_data);
	struct sdhci_host *host = sdhci_arasan->host;
	const char *clk_name = clk_hw_get_name(hw);
	u32 node_id = !strcmp(clk_name, "clk_out_sd0") ? NODE_SD_0 : NODE_SD_1;
	u8 tap_delay, tap_max = 0;
	int ret;

	/* This is applicable for SDHCI_SPEC_300 and above */
	if (host->version < SDHCI_SPEC_300)
		return 0;

	switch (host->timing) {
	case MMC_TIMING_MMC_HS:
	case MMC_TIMING_SD_HS:
	case MMC_TIMING_UHS_SDR25:
	case MMC_TIMING_UHS_DDR50:
	case MMC_TIMING_MMC_DDR52:
		/* For 50MHz clock, 30 Taps are available */
		tap_max = 30;
		break;
	case MMC_TIMING_UHS_SDR50:
		/* For 100MHz clock, 15 Taps are available */
		tap_max = 15;
		break;
	case MMC_TIMING_UHS_SDR104:
	case MMC_TIMING_MMC_HS200:
		/* For 200MHz clock, 8 Taps are available */
		tap_max = 8;
	default:
		break;
	}

	tap_delay = (degrees * tap_max) / 360;

	/* Set the Clock Phase */
	ret = zynqmp_pm_set_sd_tapdelay(node_id, PM_TAPDELAY_OUTPUT, tap_delay);
	if (ret)
		pr_err("Error setting Output Tap Delay\n");

	/* Release DLL Reset */
	zynqmp_pm_sd_dll_reset(node_id, PM_DLL_RESET_RELEASE);

	return ret;
}

static const struct clk_ops zynqmp_sdcardclk_ops = {
	.recalc_rate = sdhci_arasan_sdcardclk_recalc_rate,
	.set_phase = sdhci_zynqmp_sdcardclk_set_phase,
};

/**
 * sdhci_zynqmp_sampleclk_set_phase - Set the SD Input Clock Tap Delays
 *
 * @hw:			Pointer to the hardware clock structure.
 * @degrees:		The clock phase shift between 0 - 359.
 *
 * Set the SD Input Clock Tap Delays for Input path
 *
 * Return: 0 on success and error value on error
 */
static int sdhci_zynqmp_sampleclk_set_phase(struct clk_hw *hw, int degrees)
{
	struct sdhci_arasan_clk_data *clk_data =
		container_of(hw, struct sdhci_arasan_clk_data, sampleclk_hw);
	struct sdhci_arasan_data *sdhci_arasan =
		container_of(clk_data, struct sdhci_arasan_data, clk_data);
	struct sdhci_host *host = sdhci_arasan->host;
	const char *clk_name = clk_hw_get_name(hw);
	u32 node_id = !strcmp(clk_name, "clk_in_sd0") ? NODE_SD_0 : NODE_SD_1;
	u8 tap_delay, tap_max = 0;
	int ret;

	/* This is applicable for SDHCI_SPEC_300 and above */
	if (host->version < SDHCI_SPEC_300)
		return 0;

	/* Assert DLL Reset */
	zynqmp_pm_sd_dll_reset(node_id, PM_DLL_RESET_ASSERT);

	switch (host->timing) {
	case MMC_TIMING_MMC_HS:
	case MMC_TIMING_SD_HS:
	case MMC_TIMING_UHS_SDR25:
	case MMC_TIMING_UHS_DDR50:
	case MMC_TIMING_MMC_DDR52:
		/* For 50MHz clock, 120 Taps are available */
		tap_max = 120;
		break;
	case MMC_TIMING_UHS_SDR50:
		/* For 100MHz clock, 60 Taps are available */
		tap_max = 60;
		break;
	case MMC_TIMING_UHS_SDR104:
	case MMC_TIMING_MMC_HS200:
		/* For 200MHz clock, 30 Taps are available */
		tap_max = 30;
	default:
		break;
	}

	tap_delay = (degrees * tap_max) / 360;

	/* Set the Clock Phase */
	ret = zynqmp_pm_set_sd_tapdelay(node_id, PM_TAPDELAY_INPUT, tap_delay);
	if (ret)
		pr_err("Error setting Input Tap Delay\n");

	return ret;
}

static const struct clk_ops zynqmp_sampleclk_ops = {
	.recalc_rate = sdhci_arasan_sampleclk_recalc_rate,
	.set_phase = sdhci_zynqmp_sampleclk_set_phase,
};

/**
 * sdhci_versal_sdcardclk_set_phase - Set the SD Output Clock Tap Delays
 *
 * @hw:			Pointer to the hardware clock structure.
 * @degrees:		The clock phase shift between 0 - 359.
 *
 * Set the SD Output Clock Tap Delays for Output path
 *
 * Return: 0 on success and error value on error
 */
static int sdhci_versal_sdcardclk_set_phase(struct clk_hw *hw, int degrees)
{
	struct sdhci_arasan_clk_data *clk_data =
		container_of(hw, struct sdhci_arasan_clk_data, sdcardclk_hw);
	struct sdhci_arasan_data *sdhci_arasan =
		container_of(clk_data, struct sdhci_arasan_data, clk_data);
	struct sdhci_host *host = sdhci_arasan->host;
	u8 tap_delay, tap_max = 0;

	/* This is applicable for SDHCI_SPEC_300 and above */
	if (host->version < SDHCI_SPEC_300)
		return 0;

	switch (host->timing) {
	case MMC_TIMING_MMC_HS:
	case MMC_TIMING_SD_HS:
	case MMC_TIMING_UHS_SDR25:
	case MMC_TIMING_UHS_DDR50:
	case MMC_TIMING_MMC_DDR52:
		/* For 50MHz clock, 30 Taps are available */
		tap_max = 30;
		break;
	case MMC_TIMING_UHS_SDR50:
		/* For 100MHz clock, 15 Taps are available */
		tap_max = 15;
		break;
	case MMC_TIMING_UHS_SDR104:
	case MMC_TIMING_MMC_HS200:
		/* For 200MHz clock, 8 Taps are available */
		tap_max = 8;
	default:
		break;
	}

	tap_delay = (degrees * tap_max) / 360;

	/* Set the Clock Phase */
	if (tap_delay) {
		u32 regval;

		regval = sdhci_readl(host, SDHCI_ARASAN_OTAPDLY_REGISTER);
		regval |= SDHCI_OTAPDLY_ENABLE;
		sdhci_writel(host, regval, SDHCI_ARASAN_OTAPDLY_REGISTER);
		regval &= ~SDHCI_ARASAN_OTAPDLY_SEL_MASK;
		regval |= tap_delay;
		sdhci_writel(host, regval, SDHCI_ARASAN_OTAPDLY_REGISTER);
	}

	return 0;
}

static const struct clk_ops versal_sdcardclk_ops = {
	.recalc_rate = sdhci_arasan_sdcardclk_recalc_rate,
	.set_phase = sdhci_versal_sdcardclk_set_phase,
};

/**
 * sdhci_versal_sampleclk_set_phase - Set the SD Input Clock Tap Delays
 *
 * @hw:			Pointer to the hardware clock structure.
 * @degrees:		The clock phase shift between 0 - 359.
 *
 * Set the SD Input Clock Tap Delays for Input path
 *
 * Return: 0 on success and error value on error
 */
static int sdhci_versal_sampleclk_set_phase(struct clk_hw *hw, int degrees)
{
	struct sdhci_arasan_clk_data *clk_data =
		container_of(hw, struct sdhci_arasan_clk_data, sampleclk_hw);
	struct sdhci_arasan_data *sdhci_arasan =
		container_of(clk_data, struct sdhci_arasan_data, clk_data);
	struct sdhci_host *host = sdhci_arasan->host;
	u8 tap_delay, tap_max = 0;

	/* This is applicable for SDHCI_SPEC_300 and above */
	if (host->version < SDHCI_SPEC_300)
		return 0;

	switch (host->timing) {
	case MMC_TIMING_MMC_HS:
	case MMC_TIMING_SD_HS:
	case MMC_TIMING_UHS_SDR25:
	case MMC_TIMING_UHS_DDR50:
	case MMC_TIMING_MMC_DDR52:
		/* For 50MHz clock, 120 Taps are available */
		tap_max = 120;
		break;
	case MMC_TIMING_UHS_SDR50:
		/* For 100MHz clock, 60 Taps are available */
		tap_max = 60;
		break;
	case MMC_TIMING_UHS_SDR104:
	case MMC_TIMING_MMC_HS200:
		/* For 200MHz clock, 30 Taps are available */
		tap_max = 30;
	default:
		break;
	}

	tap_delay = (degrees * tap_max) / 360;

	/* Set the Clock Phase */
	if (tap_delay) {
		u32 regval;

		regval = sdhci_readl(host, SDHCI_ARASAN_ITAPDLY_REGISTER);
		regval |= SDHCI_ITAPDLY_CHGWIN;
		sdhci_writel(host, regval, SDHCI_ARASAN_ITAPDLY_REGISTER);
		regval |= SDHCI_ITAPDLY_ENABLE;
		sdhci_writel(host, regval, SDHCI_ARASAN_ITAPDLY_REGISTER);
		regval &= ~SDHCI_ARASAN_ITAPDLY_SEL_MASK;
		regval |= tap_delay;
		sdhci_writel(host, regval, SDHCI_ARASAN_ITAPDLY_REGISTER);
		regval &= ~SDHCI_ITAPDLY_CHGWIN;
		sdhci_writel(host, regval, SDHCI_ARASAN_ITAPDLY_REGISTER);
	}

	return 0;
}

static const struct clk_ops versal_sampleclk_ops = {
	.recalc_rate = sdhci_arasan_sampleclk_recalc_rate,
	.set_phase = sdhci_versal_sampleclk_set_phase,
};

static void arasan_zynqmp_dll_reset(struct sdhci_host *host, u32 deviceid)
{
	u16 clk;

	clk = sdhci_readw(host, SDHCI_CLOCK_CONTROL);
	clk &= ~(SDHCI_CLOCK_CARD_EN | SDHCI_CLOCK_INT_EN);
	sdhci_writew(host, clk, SDHCI_CLOCK_CONTROL);

	/* Issue DLL Reset */
	zynqmp_pm_sd_dll_reset(deviceid, PM_DLL_RESET_PULSE);

	clk = sdhci_readw(host, SDHCI_CLOCK_CONTROL);

	sdhci_enable_clk(host, clk);
}

static int arasan_zynqmp_execute_tuning(struct mmc_host *mmc, u32 opcode)
{
	struct sdhci_host *host = mmc_priv(mmc);
	struct sdhci_pltfm_host *pltfm_host = sdhci_priv(host);
	struct sdhci_arasan_data *sdhci_arasan = sdhci_pltfm_priv(pltfm_host);
	struct clk_hw *hw = &sdhci_arasan->clk_data.sdcardclk_hw;
	const char *clk_name = clk_hw_get_name(hw);
	u32 device_id = !strcmp(clk_name, "clk_out_sd0") ? NODE_SD_0 :
							   NODE_SD_1;
	int err;

	arasan_zynqmp_dll_reset(host, device_id);

	err = sdhci_execute_tuning(mmc, opcode);
	if (err)
		return err;

	arasan_zynqmp_dll_reset(host, device_id);

	return 0;
}

/**
 * sdhci_arasan_update_clockmultiplier - Set corecfg_clockmultiplier
 *
 * @host:		The sdhci_host
 * @value:		The value to write
 *
 * The corecfg_clockmultiplier is supposed to contain clock multiplier
 * value of programmable clock generator.
 *
 * NOTES:
 * - Many existing devices don't seem to do this and work fine.  To keep
 *   compatibility for old hardware where the device tree doesn't provide a
 *   register map, this function is a noop if a soc_ctl_map hasn't been provided
 *   for this platform.
 * - The value of corecfg_clockmultiplier should sync with that of corresponding
 *   value reading from sdhci_capability_register. So this function is called
 *   once at probe time and never called again.
 */
static void sdhci_arasan_update_clockmultiplier(struct sdhci_host *host,
						u32 value)
{
	struct sdhci_pltfm_host *pltfm_host = sdhci_priv(host);
	struct sdhci_arasan_data *sdhci_arasan = sdhci_pltfm_priv(pltfm_host);
	const struct sdhci_arasan_soc_ctl_map *soc_ctl_map =
		sdhci_arasan->soc_ctl_map;

	/* Having a map is optional */
	if (!soc_ctl_map)
		return;

	/* If we have a map, we expect to have a syscon */
	if (!sdhci_arasan->soc_ctl_base) {
		pr_warn("%s: Have regmap, but no soc-ctl-syscon\n",
			mmc_hostname(host->mmc));
		return;
	}

	sdhci_arasan_syscon_write(host, &soc_ctl_map->clockmultiplier, value);
}

/**
 * sdhci_arasan_update_baseclkfreq - Set corecfg_baseclkfreq
 *
 * @host:		The sdhci_host
 *
 * The corecfg_baseclkfreq is supposed to contain the MHz of clk_xin.  This
 * function can be used to make that happen.
 *
 * NOTES:
 * - Many existing devices don't seem to do this and work fine.  To keep
 *   compatibility for old hardware where the device tree doesn't provide a
 *   register map, this function is a noop if a soc_ctl_map hasn't been provided
 *   for this platform.
 * - It's assumed that clk_xin is not dynamic and that we use the SDHCI divider
 *   to achieve lower clock rates.  That means that this function is called once
 *   at probe time and never called again.
 */
static void sdhci_arasan_update_baseclkfreq(struct sdhci_host *host)
{
	struct sdhci_pltfm_host *pltfm_host = sdhci_priv(host);
	struct sdhci_arasan_data *sdhci_arasan = sdhci_pltfm_priv(pltfm_host);
	const struct sdhci_arasan_soc_ctl_map *soc_ctl_map =
		sdhci_arasan->soc_ctl_map;
	u32 mhz = DIV_ROUND_CLOSEST(clk_get_rate(pltfm_host->clk), 1000000);

	/* Having a map is optional */
	if (!soc_ctl_map)
		return;

	/* If we have a map, we expect to have a syscon */
	if (!sdhci_arasan->soc_ctl_base) {
		pr_warn("%s: Have regmap, but no soc-ctl-syscon\n",
			mmc_hostname(host->mmc));
		return;
	}

	sdhci_arasan_syscon_write(host, &soc_ctl_map->baseclkfreq, mhz);
}

static void sdhci_arasan_set_clk_delays(struct sdhci_host *host)
{
	struct sdhci_pltfm_host *pltfm_host = sdhci_priv(host);
	struct sdhci_arasan_data *sdhci_arasan = sdhci_pltfm_priv(pltfm_host);
	struct sdhci_arasan_clk_data *clk_data = &sdhci_arasan->clk_data;

	clk_set_phase(clk_data->sampleclk,
		      clk_data->clk_phase_in[host->timing]);
	clk_set_phase(clk_data->sdcardclk,
		      clk_data->clk_phase_out[host->timing]);
}

static void arasan_dt_read_clk_phase(struct device *dev,
				     struct sdhci_arasan_clk_data *clk_data,
				     unsigned int timing, const char *prop)
{
	struct device_node *np = dev->of_node;

	int clk_phase[2] = {0};

	/*
	 * Read Tap Delay values from DT, if the DT does not contain the
	 * Tap Values then use the pre-defined values.
	 */
	if (of_property_read_variable_u32_array(np, prop, &clk_phase[0],
						2, 0)) {
		dev_dbg(dev, "Using predefined clock phase for %s = %d %d\n",
			prop, clk_data->clk_phase_in[timing],
			clk_data->clk_phase_out[timing]);
		return;
	}

	/* The values read are Input and Output Clock Delays in order */
	clk_data->clk_phase_in[timing] = clk_phase[0];
	clk_data->clk_phase_out[timing] = clk_phase[1];
}

/**
 * arasan_dt_parse_clk_phases - Read Clock Delay values from DT
 *
 * @dev:		Pointer to our struct device.
 * @clk_data:		Pointer to the Clock Data structure
 *
 * Called at initialization to parse the values of Clock Delays.
 */
static void arasan_dt_parse_clk_phases(struct device *dev,
				       struct sdhci_arasan_clk_data *clk_data)
{
	u32 mio_bank = 0;
	int i;

	/*
	 * This has been kept as a pointer and is assigned a function here.
	 * So that different controller variants can assign their own handling
	 * function.
	 */
	clk_data->set_clk_delays = sdhci_arasan_set_clk_delays;

	if (of_device_is_compatible(dev->of_node, "xlnx,zynqmp-8.9a")) {
		u32 zynqmp_iclk_phase[MMC_TIMING_MMC_HS400 + 1] =
			ZYNQMP_ICLK_PHASE;
		u32 zynqmp_oclk_phase[MMC_TIMING_MMC_HS400 + 1] =
			ZYNQMP_OCLK_PHASE;

		of_property_read_u32(dev->of_node, "xlnx,mio-bank", &mio_bank);
		if (mio_bank == 2) {
			zynqmp_oclk_phase[MMC_TIMING_UHS_SDR104] = 90;
			zynqmp_oclk_phase[MMC_TIMING_MMC_HS200] = 90;
		}

		for (i = 0; i <= MMC_TIMING_MMC_HS400; i++) {
			clk_data->clk_phase_in[i] = zynqmp_iclk_phase[i];
			clk_data->clk_phase_out[i] = zynqmp_oclk_phase[i];
		}
	}

	if (of_device_is_compatible(dev->of_node, "xlnx,versal-8.9a")) {
		u32 versal_iclk_phase[MMC_TIMING_MMC_HS400 + 1] =
			VERSAL_ICLK_PHASE;
		u32 versal_oclk_phase[MMC_TIMING_MMC_HS400 + 1] =
			VERSAL_OCLK_PHASE;

		for (i = 0; i <= MMC_TIMING_MMC_HS400; i++) {
			clk_data->clk_phase_in[i] = versal_iclk_phase[i];
			clk_data->clk_phase_out[i] = versal_oclk_phase[i];
		}
	}

	arasan_dt_read_clk_phase(dev, clk_data, MMC_TIMING_LEGACY,
				 "clk-phase-legacy");
	arasan_dt_read_clk_phase(dev, clk_data, MMC_TIMING_MMC_HS,
				 "clk-phase-mmc-hs");
	arasan_dt_read_clk_phase(dev, clk_data, MMC_TIMING_SD_HS,
				 "clk-phase-sd-hs");
	arasan_dt_read_clk_phase(dev, clk_data, MMC_TIMING_UHS_SDR12,
				 "clk-phase-uhs-sdr12");
	arasan_dt_read_clk_phase(dev, clk_data, MMC_TIMING_UHS_SDR25,
				 "clk-phase-uhs-sdr25");
	arasan_dt_read_clk_phase(dev, clk_data, MMC_TIMING_UHS_SDR50,
				 "clk-phase-uhs-sdr50");
	arasan_dt_read_clk_phase(dev, clk_data, MMC_TIMING_UHS_SDR104,
				 "clk-phase-uhs-sdr104");
	arasan_dt_read_clk_phase(dev, clk_data, MMC_TIMING_UHS_DDR50,
				 "clk-phase-uhs-ddr50");
	arasan_dt_read_clk_phase(dev, clk_data, MMC_TIMING_MMC_DDR52,
				 "clk-phase-mmc-ddr52");
	arasan_dt_read_clk_phase(dev, clk_data, MMC_TIMING_MMC_HS200,
				 "clk-phase-mmc-hs200");
	arasan_dt_read_clk_phase(dev, clk_data, MMC_TIMING_MMC_HS400,
				 "clk-phase-mmc-hs400");
}

static const struct sdhci_pltfm_data sdhci_arasan_pdata = {
	.ops = &sdhci_arasan_ops,
	.quirks = SDHCI_QUIRK_CAP_CLOCK_BASE_BROKEN,
	.quirks2 = SDHCI_QUIRK2_PRESET_VALUE_BROKEN |
			SDHCI_QUIRK2_CLOCK_DIV_ZERO_BROKEN |
			SDHCI_QUIRK2_STOP_WITH_TC,
};

static const struct sdhci_arasan_clk_ops arasan_clk_ops = {
	.sdcardclk_ops = &arasan_sdcardclk_ops,
	.sampleclk_ops = &arasan_sampleclk_ops,
};

static struct sdhci_arasan_of_data sdhci_arasan_generic_data = {
	.pdata = &sdhci_arasan_pdata,
	.clk_ops = &arasan_clk_ops,
};

static const struct sdhci_pltfm_data sdhci_keembay_emmc_pdata = {
	.ops = &sdhci_arasan_cqe_ops,
	.quirks = SDHCI_QUIRK_CAP_CLOCK_BASE_BROKEN |
		SDHCI_QUIRK_NO_ENDATTR_IN_NOPDESC |
		SDHCI_QUIRK_NO_LED |
		SDHCI_QUIRK_32BIT_DMA_ADDR |
		SDHCI_QUIRK_32BIT_DMA_SIZE |
		SDHCI_QUIRK_32BIT_ADMA_SIZE,
	.quirks2 = SDHCI_QUIRK2_PRESET_VALUE_BROKEN |
		SDHCI_QUIRK2_CLOCK_DIV_ZERO_BROKEN |
		SDHCI_QUIRK2_CAPS_BIT63_FOR_HS400 |
		SDHCI_QUIRK2_STOP_WITH_TC |
		SDHCI_QUIRK2_BROKEN_64_BIT_DMA,
};

static const struct sdhci_pltfm_data sdhci_keembay_sd_pdata = {
	.ops = &sdhci_arasan_ops,
	.quirks = SDHCI_QUIRK_CAP_CLOCK_BASE_BROKEN |
		SDHCI_QUIRK_NO_ENDATTR_IN_NOPDESC |
		SDHCI_QUIRK_NO_LED |
		SDHCI_QUIRK_32BIT_DMA_ADDR |
		SDHCI_QUIRK_32BIT_DMA_SIZE |
		SDHCI_QUIRK_32BIT_ADMA_SIZE,
	.quirks2 = SDHCI_QUIRK2_PRESET_VALUE_BROKEN |
		SDHCI_QUIRK2_CLOCK_DIV_ZERO_BROKEN |
		SDHCI_QUIRK2_CARD_ON_NEEDS_BUS_ON |
		SDHCI_QUIRK2_STOP_WITH_TC |
		SDHCI_QUIRK2_BROKEN_64_BIT_DMA,
};

static const struct sdhci_pltfm_data sdhci_keembay_sdio_pdata = {
	.ops = &sdhci_arasan_ops,
	.quirks = SDHCI_QUIRK_CAP_CLOCK_BASE_BROKEN |
		SDHCI_QUIRK_NO_ENDATTR_IN_NOPDESC |
		SDHCI_QUIRK_NO_LED |
		SDHCI_QUIRK_32BIT_DMA_ADDR |
		SDHCI_QUIRK_32BIT_DMA_SIZE |
		SDHCI_QUIRK_32BIT_ADMA_SIZE,
	.quirks2 = SDHCI_QUIRK2_PRESET_VALUE_BROKEN |
		SDHCI_QUIRK2_CLOCK_DIV_ZERO_BROKEN |
		SDHCI_QUIRK2_HOST_OFF_CARD_ON |
		SDHCI_QUIRK2_BROKEN_64_BIT_DMA,
};

static struct sdhci_arasan_of_data sdhci_arasan_rk3399_data = {
	.soc_ctl_map = &rk3399_soc_ctl_map,
	.pdata = &sdhci_arasan_cqe_pdata,
	.clk_ops = &arasan_clk_ops,
};

static struct sdhci_arasan_of_data intel_lgm_emmc_data = {
	.soc_ctl_map = &intel_lgm_emmc_soc_ctl_map,
	.pdata = &sdhci_arasan_cqe_pdata,
	.clk_ops = &arasan_clk_ops,
};

static struct sdhci_arasan_of_data intel_lgm_sdxc_data = {
	.soc_ctl_map = &intel_lgm_sdxc_soc_ctl_map,
	.pdata = &sdhci_arasan_cqe_pdata,
	.clk_ops = &arasan_clk_ops,
};

static const struct sdhci_pltfm_data sdhci_arasan_zynqmp_pdata = {
	.ops = &sdhci_arasan_ops,
	.quirks2 = SDHCI_QUIRK2_PRESET_VALUE_BROKEN |
			SDHCI_QUIRK2_CLOCK_DIV_ZERO_BROKEN |
			SDHCI_QUIRK2_STOP_WITH_TC,
};

static const struct sdhci_arasan_clk_ops zynqmp_clk_ops = {
	.sdcardclk_ops = &zynqmp_sdcardclk_ops,
	.sampleclk_ops = &zynqmp_sampleclk_ops,
};

static struct sdhci_arasan_of_data sdhci_arasan_zynqmp_data = {
	.pdata = &sdhci_arasan_zynqmp_pdata,
	.clk_ops = &zynqmp_clk_ops,
};

static const struct sdhci_arasan_clk_ops versal_clk_ops = {
	.sdcardclk_ops = &versal_sdcardclk_ops,
	.sampleclk_ops = &versal_sampleclk_ops,
};

static struct sdhci_arasan_of_data sdhci_arasan_versal_data = {
	.pdata = &sdhci_arasan_zynqmp_pdata,
	.clk_ops = &versal_clk_ops,
};

static struct sdhci_arasan_of_data intel_keembay_emmc_data = {
	.soc_ctl_map = &intel_keembay_soc_ctl_map,
	.pdata = &sdhci_keembay_emmc_pdata,
	.clk_ops = &arasan_clk_ops,
};

static struct sdhci_arasan_of_data intel_keembay_sd_data = {
	.soc_ctl_map = &intel_keembay_soc_ctl_map,
	.pdata = &sdhci_keembay_sd_pdata,
	.clk_ops = &arasan_clk_ops,
};

static struct sdhci_arasan_of_data intel_keembay_sdio_data = {
	.soc_ctl_map = &intel_keembay_soc_ctl_map,
	.pdata = &sdhci_keembay_sdio_pdata,
	.clk_ops = &arasan_clk_ops,
};

static const struct of_device_id sdhci_arasan_of_match[] = {
	/* SoC-specific compatible strings w/ soc_ctl_map */
	{
		.compatible = "rockchip,rk3399-sdhci-5.1",
		.data = &sdhci_arasan_rk3399_data,
	},
	{
		.compatible = "intel,lgm-sdhci-5.1-emmc",
		.data = &intel_lgm_emmc_data,
	},
	{
		.compatible = "intel,lgm-sdhci-5.1-sdxc",
		.data = &intel_lgm_sdxc_data,
	},
	{
		.compatible = "intel,keembay-sdhci-5.1-emmc",
		.data = &intel_keembay_emmc_data,
	},
	{
		.compatible = "intel,keembay-sdhci-5.1-sd",
		.data = &intel_keembay_sd_data,
	},
	{
		.compatible = "intel,keembay-sdhci-5.1-sdio",
		.data = &intel_keembay_sdio_data,
	},
	/* Generic compatible below here */
	{
		.compatible = "arasan,sdhci-8.9a",
		.data = &sdhci_arasan_generic_data,
	},
	{
		.compatible = "arasan,sdhci-5.1",
		.data = &sdhci_arasan_generic_data,
	},
	{
		.compatible = "arasan,sdhci-4.9a",
		.data = &sdhci_arasan_generic_data,
	},
	{
		.compatible = "xlnx,zynqmp-8.9a",
		.data = &sdhci_arasan_zynqmp_data,
	},
	{
		.compatible = "xlnx,versal-8.9a",
		.data = &sdhci_arasan_versal_data,
	},
	{ /* sentinel */ }
};
MODULE_DEVICE_TABLE(of, sdhci_arasan_of_match);

/**
 * sdhci_arasan_register_sdcardclk - Register the sdcardclk for a PHY to use
 *
 * @sdhci_arasan:	Our private data structure.
 * @clk_xin:		Pointer to the functional clock
 * @dev:		Pointer to our struct device.
 *
 * Some PHY devices need to know what the actual card clock is.  In order for
 * them to find out, we'll provide a clock through the common clock framework
 * for them to query.
 *
 * Return: 0 on success and error value on error
 */
static int
sdhci_arasan_register_sdcardclk(struct sdhci_arasan_data *sdhci_arasan,
				struct clk *clk_xin,
				struct device *dev)
{
	struct sdhci_arasan_clk_data *clk_data = &sdhci_arasan->clk_data;
	struct device_node *np = dev->of_node;
	struct clk_init_data sdcardclk_init;
	const char *parent_clk_name;
	int ret;

	ret = of_property_read_string_index(np, "clock-output-names", 0,
					    &sdcardclk_init.name);
	if (ret) {
		dev_err(dev, "DT has #clock-cells but no clock-output-names\n");
		return ret;
	}

	parent_clk_name = __clk_get_name(clk_xin);
	sdcardclk_init.parent_names = &parent_clk_name;
	sdcardclk_init.num_parents = 1;
	sdcardclk_init.flags = CLK_GET_RATE_NOCACHE;
	sdcardclk_init.ops = sdhci_arasan->clk_ops->sdcardclk_ops;

	clk_data->sdcardclk_hw.init = &sdcardclk_init;
	clk_data->sdcardclk =
		devm_clk_register(dev, &clk_data->sdcardclk_hw);
	if (IS_ERR(clk_data->sdcardclk))
		return PTR_ERR(clk_data->sdcardclk);
	clk_data->sdcardclk_hw.init = NULL;

	ret = of_clk_add_provider(np, of_clk_src_simple_get,
				  clk_data->sdcardclk);
	if (ret)
		dev_err(dev, "Failed to add sdcard clock provider\n");

	return ret;
}

/**
 * sdhci_arasan_register_sampleclk - Register the sampleclk for a PHY to use
 *
 * @sdhci_arasan:	Our private data structure.
 * @clk_xin:		Pointer to the functional clock
 * @dev:		Pointer to our struct device.
 *
 * Some PHY devices need to know what the actual card clock is.  In order for
 * them to find out, we'll provide a clock through the common clock framework
 * for them to query.
 *
 * Return: 0 on success and error value on error
 */
static int
sdhci_arasan_register_sampleclk(struct sdhci_arasan_data *sdhci_arasan,
				struct clk *clk_xin,
				struct device *dev)
{
	struct sdhci_arasan_clk_data *clk_data = &sdhci_arasan->clk_data;
	struct device_node *np = dev->of_node;
	struct clk_init_data sampleclk_init;
	const char *parent_clk_name;
	int ret;

	ret = of_property_read_string_index(np, "clock-output-names", 1,
					    &sampleclk_init.name);
	if (ret) {
		dev_err(dev, "DT has #clock-cells but no clock-output-names\n");
		return ret;
	}

	parent_clk_name = __clk_get_name(clk_xin);
	sampleclk_init.parent_names = &parent_clk_name;
	sampleclk_init.num_parents = 1;
	sampleclk_init.flags = CLK_GET_RATE_NOCACHE;
	sampleclk_init.ops = sdhci_arasan->clk_ops->sampleclk_ops;

	clk_data->sampleclk_hw.init = &sampleclk_init;
	clk_data->sampleclk =
		devm_clk_register(dev, &clk_data->sampleclk_hw);
	if (IS_ERR(clk_data->sampleclk))
		return PTR_ERR(clk_data->sampleclk);
	clk_data->sampleclk_hw.init = NULL;

	ret = of_clk_add_provider(np, of_clk_src_simple_get,
				  clk_data->sampleclk);
	if (ret)
		dev_err(dev, "Failed to add sample clock provider\n");

	return ret;
}

/**
 * sdhci_arasan_unregister_sdclk - Undoes sdhci_arasan_register_sdclk()
 *
 * @dev:		Pointer to our struct device.
 *
 * Should be called any time we're exiting and sdhci_arasan_register_sdclk()
 * returned success.
 */
static void sdhci_arasan_unregister_sdclk(struct device *dev)
{
	struct device_node *np = dev->of_node;

	if (!of_find_property(np, "#clock-cells", NULL))
		return;

	of_clk_del_provider(dev->of_node);
}

/**
 * sdhci_arasan_update_support64b - Set SUPPORT_64B (64-bit System Bus Support)
 *
 * This should be set based on the System Address Bus.
 * 0: the Core supports only 32-bit System Address Bus.
 * 1: the Core supports 64-bit System Address Bus.
 *
 * NOTES:
 * - For Keem Bay, it is required to clear this bit. Its default value is 1'b1.
 *   Keem Bay does not support 64-bit access.
 *
 * @host:		The sdhci_host
 * @value:		The value to write
 */
static void sdhci_arasan_update_support64b(struct sdhci_host *host, u32 value)
{
	struct sdhci_pltfm_host *pltfm_host = sdhci_priv(host);
	struct sdhci_arasan_data *sdhci_arasan = sdhci_pltfm_priv(pltfm_host);
	const struct sdhci_arasan_soc_ctl_map *soc_ctl_map =
		sdhci_arasan->soc_ctl_map;

	/* Having a map is optional */
	if (!soc_ctl_map)
		return;

	/* If we have a map, we expect to have a syscon */
	if (!sdhci_arasan->soc_ctl_base) {
		pr_warn("%s: Have regmap, but no soc-ctl-syscon\n",
			mmc_hostname(host->mmc));
		return;
	}

	sdhci_arasan_syscon_write(host, &soc_ctl_map->support64b, value);
}

/**
 * sdhci_arasan_register_sdclk - Register the sdcardclk for a PHY to use
 *
 * @sdhci_arasan:	Our private data structure.
 * @clk_xin:		Pointer to the functional clock
 * @dev:		Pointer to our struct device.
 *
 * Some PHY devices need to know what the actual card clock is.  In order for
 * them to find out, we'll provide a clock through the common clock framework
 * for them to query.
 *
 * Note: without seriously re-architecting SDHCI's clock code and testing on
 * all platforms, there's no way to create a totally beautiful clock here
 * with all clock ops implemented.  Instead, we'll just create a clock that can
 * be queried and set the CLK_GET_RATE_NOCACHE attribute to tell common clock
 * framework that we're doing things behind its back.  This should be sufficient
 * to create nice clean device tree bindings and later (if needed) we can try
 * re-architecting SDHCI if we see some benefit to it.
 *
 * Return: 0 on success and error value on error
 */
static int sdhci_arasan_register_sdclk(struct sdhci_arasan_data *sdhci_arasan,
				       struct clk *clk_xin,
				       struct device *dev)
{
	struct device_node *np = dev->of_node;
	u32 num_clks = 0;
	int ret;

	/* Providing a clock to the PHY is optional; no error if missing */
	if (of_property_read_u32(np, "#clock-cells", &num_clks) < 0)
		return 0;

	ret = sdhci_arasan_register_sdcardclk(sdhci_arasan, clk_xin, dev);
	if (ret)
		return ret;

	if (num_clks) {
		ret = sdhci_arasan_register_sampleclk(sdhci_arasan, clk_xin,
						      dev);
		if (ret) {
			sdhci_arasan_unregister_sdclk(dev);
			return ret;
		}
	}

	return 0;
}

static int sdhci_arasan_add_host(struct sdhci_arasan_data *sdhci_arasan,
				 struct device_node *np)
{
	struct sdhci_host *host = sdhci_arasan->host;
	struct cqhci_host *cq_host;
	bool dma64;
	int ret;

	if (!sdhci_arasan->has_cqe)
		return sdhci_add_host(host);

	ret = sdhci_setup_host(host);
	if (ret)
		return ret;

	cq_host = devm_kzalloc(host->mmc->parent,
			       sizeof(*cq_host), GFP_KERNEL);
	if (!cq_host) {
		ret = -ENOMEM;
		goto cleanup;
	}

	cq_host->mmio = host->ioaddr + SDHCI_ARASAN_CQE_BASE_ADDR;
	cq_host->ops = &sdhci_arasan_cqhci_ops;

	dma64 = host->flags & SDHCI_USE_64_BIT_DMA;
	if (dma64)
		cq_host->caps |= CQHCI_TASK_DESC_SZ_128;

	host->mmc->caps2 |= MMC_CAP2_CQE;
	if (!of_property_read_bool(np, "disable-cqe-dcmd"))
		host->mmc->caps2 |= MMC_CAP2_CQE_DCMD;

	ret = cqhci_init(cq_host, host->mmc, dma64);
	if (ret)
		goto cleanup;

	ret = __sdhci_add_host(host);
	if (ret)
		goto cleanup;

	return 0;

cleanup:
	sdhci_cleanup_host(host);
	return ret;
}

static int sdhci_arasan_probe(struct platform_device *pdev)
{
	int ret;
	const struct of_device_id *match;
	struct device_node *node;
	struct clk *clk_xin;
	struct sdhci_host *host;
	struct sdhci_pltfm_host *pltfm_host;
	struct sdhci_arasan_data *sdhci_arasan;
	struct device_node *np = pdev->dev.of_node;
	const struct sdhci_arasan_of_data *data;

	match = of_match_node(sdhci_arasan_of_match, pdev->dev.of_node);
	data = match->data;
	host = sdhci_pltfm_init(pdev, data->pdata, sizeof(*sdhci_arasan));

	if (IS_ERR(host))
		return PTR_ERR(host);

	pltfm_host = sdhci_priv(host);
	sdhci_arasan = sdhci_pltfm_priv(pltfm_host);
	sdhci_arasan->host = host;

	sdhci_arasan->soc_ctl_map = data->soc_ctl_map;
	sdhci_arasan->clk_ops = data->clk_ops;

	node = of_parse_phandle(pdev->dev.of_node, "arasan,soc-ctl-syscon", 0);
	if (node) {
		sdhci_arasan->soc_ctl_base = syscon_node_to_regmap(node);
		of_node_put(node);

		if (IS_ERR(sdhci_arasan->soc_ctl_base)) {
			ret = dev_err_probe(&pdev->dev,
					    PTR_ERR(sdhci_arasan->soc_ctl_base),
					    "Can't get syscon\n");
			goto err_pltfm_free;
		}
	}

	sdhci_arasan->clk_ahb = devm_clk_get(&pdev->dev, "clk_ahb");
	if (IS_ERR(sdhci_arasan->clk_ahb)) {
		dev_err(&pdev->dev, "clk_ahb clock not found.\n");
		ret = PTR_ERR(sdhci_arasan->clk_ahb);
		goto err_pltfm_free;
	}

	clk_xin = devm_clk_get(&pdev->dev, "clk_xin");
	if (IS_ERR(clk_xin)) {
		dev_err(&pdev->dev, "clk_xin clock not found.\n");
		ret = PTR_ERR(clk_xin);
		goto err_pltfm_free;
	}

	ret = clk_prepare_enable(sdhci_arasan->clk_ahb);
	if (ret) {
		dev_err(&pdev->dev, "Unable to enable AHB clock.\n");
		goto err_pltfm_free;
	}

	ret = clk_prepare_enable(clk_xin);
	if (ret) {
		dev_err(&pdev->dev, "Unable to enable SD clock.\n");
		goto clk_dis_ahb;
	}

	sdhci_get_of_property(pdev);

	if (of_property_read_bool(np, "xlnx,fails-without-test-cd"))
		sdhci_arasan->quirks |= SDHCI_ARASAN_QUIRK_FORCE_CDTEST;

	if (of_property_read_bool(np, "xlnx,int-clock-stable-broken"))
		sdhci_arasan->quirks |= SDHCI_ARASAN_QUIRK_CLOCK_UNSTABLE;

	pltfm_host->clk = clk_xin;

	if (of_device_is_compatible(pdev->dev.of_node,
				    "rockchip,rk3399-sdhci-5.1"))
		sdhci_arasan_update_clockmultiplier(host, 0x0);

	if (of_device_is_compatible(np, "intel,keembay-sdhci-5.1-emmc") ||
	    of_device_is_compatible(np, "intel,keembay-sdhci-5.1-sd") ||
	    of_device_is_compatible(np, "intel,keembay-sdhci-5.1-sdio")) {
		sdhci_arasan_update_clockmultiplier(host, 0x0);
		sdhci_arasan_update_support64b(host, 0x0);

		host->mmc->caps |= MMC_CAP_WAIT_WHILE_BUSY;
	}

	sdhci_arasan_update_baseclkfreq(host);

	ret = sdhci_arasan_register_sdclk(sdhci_arasan, clk_xin, &pdev->dev);
	if (ret)
		goto clk_disable_all;

	if (of_device_is_compatible(np, "xlnx,zynqmp-8.9a")) {
		host->mmc_host_ops.execute_tuning =
			arasan_zynqmp_execute_tuning;

		sdhci_arasan->quirks |= SDHCI_ARASAN_QUIRK_CLOCK_25_BROKEN;
	}

	arasan_dt_parse_clk_phases(&pdev->dev, &sdhci_arasan->clk_data);

	ret = mmc_of_parse(host->mmc);
	if (ret) {
		if (ret != -EPROBE_DEFER)
			dev_err(&pdev->dev, "parsing dt failed (%d)\n", ret);
		goto unreg_clk;
	}

	sdhci_arasan->phy = ERR_PTR(-ENODEV);
	if (of_device_is_compatible(pdev->dev.of_node,
				    "arasan,sdhci-5.1")) {
		sdhci_arasan->phy = devm_phy_get(&pdev->dev,
						 "phy_arasan");
		if (IS_ERR(sdhci_arasan->phy)) {
			ret = PTR_ERR(sdhci_arasan->phy);
			dev_err(&pdev->dev, "No phy for arasan,sdhci-5.1.\n");
			goto unreg_clk;
		}

		ret = phy_init(sdhci_arasan->phy);
		if (ret < 0) {
			dev_err(&pdev->dev, "phy_init err.\n");
			goto unreg_clk;
		}

		host->mmc_host_ops.hs400_enhanced_strobe =
					sdhci_arasan_hs400_enhanced_strobe;
		host->mmc_host_ops.start_signal_voltage_switch =
					sdhci_arasan_voltage_switch;
		sdhci_arasan->has_cqe = true;
	}

	ret = sdhci_arasan_add_host(sdhci_arasan, np);
	if (ret)
		goto err_add_host;

	return 0;

err_add_host:
	if (!IS_ERR(sdhci_arasan->phy))
		phy_exit(sdhci_arasan->phy);
unreg_clk:
	sdhci_arasan_unregister_sdclk(&pdev->dev);
clk_disable_all:
	clk_disable_unprepare(clk_xin);
clk_dis_ahb:
	clk_disable_unprepare(sdhci_arasan->clk_ahb);
err_pltfm_free:
	sdhci_pltfm_free(pdev);
	return ret;
}

static int sdhci_arasan_remove(struct platform_device *pdev)
{
	int ret;
	struct sdhci_host *host = platform_get_drvdata(pdev);
	struct sdhci_pltfm_host *pltfm_host = sdhci_priv(host);
	struct sdhci_arasan_data *sdhci_arasan = sdhci_pltfm_priv(pltfm_host);
	struct clk *clk_ahb = sdhci_arasan->clk_ahb;

	if (!IS_ERR(sdhci_arasan->phy)) {
		if (sdhci_arasan->is_phy_on)
			phy_power_off(sdhci_arasan->phy);
		phy_exit(sdhci_arasan->phy);
	}

	sdhci_arasan_unregister_sdclk(&pdev->dev);

	ret = sdhci_pltfm_unregister(pdev);

	clk_disable_unprepare(clk_ahb);

	return ret;
}

static struct platform_driver sdhci_arasan_driver = {
	.driver = {
		.name = "sdhci-arasan",
		.probe_type = PROBE_PREFER_ASYNCHRONOUS,
		.of_match_table = sdhci_arasan_of_match,
		.pm = &sdhci_arasan_dev_pm_ops,
	},
	.probe = sdhci_arasan_probe,
	.remove = sdhci_arasan_remove,
};

module_platform_driver(sdhci_arasan_driver);

MODULE_DESCRIPTION("Driver for the Arasan SDHCI Controller");
MODULE_AUTHOR("Soeren Brinkmann <soren.brinkmann@xilinx.com>");
MODULE_LICENSE("GPL");<|MERGE_RESOLUTION|>--- conflicted
+++ resolved
@@ -360,15 +360,7 @@
 	struct sdhci_pltfm_host *pltfm_host = sdhci_priv(host);
 	struct sdhci_arasan_data *sdhci_arasan = sdhci_pltfm_priv(pltfm_host);
 
-<<<<<<< HEAD
-	if ((host->mmc->caps2 & MMC_CAP2_CQE) && (mask & SDHCI_RESET_ALL) &&
-	    sdhci_arasan->has_cqe)
-		cqhci_deactivate(host->mmc);
-
-	sdhci_reset(host, mask);
-=======
 	sdhci_and_cqhci_reset(host, mask);
->>>>>>> 41217963
 
 	if (sdhci_arasan->quirks & SDHCI_ARASAN_QUIRK_FORCE_CDTEST) {
 		ctrl = sdhci_readb(host, SDHCI_HOST_CONTROL);
@@ -1495,8 +1487,7 @@
 	return 0;
 }
 
-static int sdhci_arasan_add_host(struct sdhci_arasan_data *sdhci_arasan,
-				 struct device_node *np)
+static int sdhci_arasan_add_host(struct sdhci_arasan_data *sdhci_arasan)
 {
 	struct sdhci_host *host = sdhci_arasan->host;
 	struct cqhci_host *cq_host;
@@ -1523,10 +1514,6 @@
 	dma64 = host->flags & SDHCI_USE_64_BIT_DMA;
 	if (dma64)
 		cq_host->caps |= CQHCI_TASK_DESC_SZ_128;
-
-	host->mmc->caps2 |= MMC_CAP2_CQE;
-	if (!of_property_read_bool(np, "disable-cqe-dcmd"))
-		host->mmc->caps2 |= MMC_CAP2_CQE_DCMD;
 
 	ret = cqhci_init(cq_host, host->mmc, dma64);
 	if (ret)
@@ -1675,9 +1662,13 @@
 		host->mmc_host_ops.start_signal_voltage_switch =
 					sdhci_arasan_voltage_switch;
 		sdhci_arasan->has_cqe = true;
-	}
-
-	ret = sdhci_arasan_add_host(sdhci_arasan, np);
+		host->mmc->caps2 |= MMC_CAP2_CQE;
+
+		if (!of_property_read_bool(np, "disable-cqe-dcmd"))
+			host->mmc->caps2 |= MMC_CAP2_CQE_DCMD;
+	}
+
+	ret = sdhci_arasan_add_host(sdhci_arasan);
 	if (ret)
 		goto err_add_host;
 
