--- conflicted
+++ resolved
@@ -1212,11 +1212,7 @@
 	return ret;
 }
 
-<<<<<<< HEAD
-DEFINE_SIMPLE_DEV_PM_OPS(mxcmci_pm_ops, mxcmci_suspend, mxcmci_resume);
-=======
 static DEFINE_SIMPLE_DEV_PM_OPS(mxcmci_pm_ops, mxcmci_suspend, mxcmci_resume);
->>>>>>> 80efc626
 
 static struct platform_driver mxcmci_driver = {
 	.probe		= mxcmci_probe,
