#
# MMC/SD host controller drivers
#

comment "MMC/SD/SDIO Host Controller Drivers"

config MMC_ARMMMCI
	tristate "ARM AMBA Multimedia Card Interface support"
	depends on ARM_AMBA
	help
	  This selects the ARM(R) AMBA(R) PrimeCell Multimedia Card
	  Interface (PL180 and PL181) support.  If you have an ARM(R)
	  platform with a Multimedia Card slot, say Y or M here.

	  If unsure, say N.

config MMC_PXA
	tristate "Intel PXA25x/26x/27x Multimedia Card Interface support"
	depends on ARCH_PXA
	help
	  This selects the Intel(R) PXA(R) Multimedia card Interface.
	  If you have a PXA(R) platform with a Multimedia Card slot,
	  say Y or M here.

	  If unsure, say N.

config MMC_SDHCI
	tristate "Secure Digital Host Controller Interface support"
	depends on HAS_DMA
	help
	  This selects the generic Secure Digital Host Controller Interface.
	  It is used by manufacturers such as Texas Instruments(R), Ricoh(R)
	  and Toshiba(R). Most controllers found in laptops are of this type.

	  If you have a controller with this interface, say Y or M here. You
	  also need to enable an appropriate bus interface.

	  If unsure, say N.

config MMC_SDHCI_IO_ACCESSORS
	bool
	depends on MMC_SDHCI
	help
	  This is silent Kconfig symbol that is selected by the drivers that
	  need to overwrite SDHCI IO memory accessors.

config MMC_SDHCI_BIG_ENDIAN_32BIT_BYTE_SWAPPER
	bool
	select MMC_SDHCI_IO_ACCESSORS
	help
	  This option is selected by drivers running on big endian hosts
	  and performing I/O to a SDHCI controller through a bus that
	  implements a hardware byte swapper using a 32-bit datum.
	  This endian mapping mode is called "data invariance" and
	  has the effect of scrambling the addresses and formats of data
	  accessed in sizes other than the datum size.

	  This is the case for the Freescale eSDHC and Nintendo Wii SDHCI.

config MMC_SDHCI_PCI
	tristate "SDHCI support on PCI bus"
	depends on MMC_SDHCI && PCI
	help
	  This selects the PCI Secure Digital Host Controller Interface.
	  Most controllers found today are PCI devices.

	  If you have a controller with this interface, say Y or M here.

	  If unsure, say N.

config MMC_RICOH_MMC
	bool "Ricoh MMC Controller Disabler  (EXPERIMENTAL)"
	depends on MMC_SDHCI_PCI
	help
	  This adds a pci quirk to disable Ricoh MMC Controller. This
	  proprietary controller is unnecessary because the SDHCI driver
	  supports MMC cards on the SD controller, but if it is not
	  disabled, it will steal the MMC cards away - rendering them
	  useless. It is safe to select this even if you don't
	  have a Ricoh based card reader.

	  If unsure, say Y.

config MMC_SDHCI_ACPI
	tristate "SDHCI support for ACPI enumerated SDHCI controllers"
	depends on MMC_SDHCI && ACPI
	help
	  This selects support for ACPI enumerated SDHCI controllers,
	  identified by ACPI Compatibility ID PNP0D40 or specific
	  ACPI Hardware IDs.

	  If you have a controller with this interface, say Y or M here.

	  If unsure, say N.

config MMC_SDHCI_PLTFM
	tristate "SDHCI platform and OF driver helper"
	depends on MMC_SDHCI
	help
	  This selects the common helper functions support for Secure Digital
	  Host Controller Interface based platform and OF drivers.

	  If you have a controller with this interface, say Y or M here.

	  If unsure, say N.

config MMC_SDHCI_OF_ESDHC
	tristate "SDHCI OF support for the Freescale eSDHC controller"
	depends on MMC_SDHCI_PLTFM
	depends on PPC_OF
	select MMC_SDHCI_BIG_ENDIAN_32BIT_BYTE_SWAPPER
	help
	  This selects the Freescale eSDHC controller support.

	  If you have a controller with this interface, say Y or M here.

	  If unsure, say N.

config MMC_SDHCI_OF_HLWD
	tristate "SDHCI OF support for the Nintendo Wii SDHCI controllers"
	depends on MMC_SDHCI_PLTFM
	depends on PPC_OF
	select MMC_SDHCI_BIG_ENDIAN_32BIT_BYTE_SWAPPER
	help
	  This selects the Secure Digital Host Controller Interface (SDHCI)
	  found in the "Hollywood" chipset of the Nintendo Wii video game
	  console.

	  If you have a controller with this interface, say Y or M here.

	  If unsure, say N.

config MMC_SDHCI_CNS3XXX
	tristate "SDHCI support on the Cavium Networks CNS3xxx SoC"
	depends on ARCH_CNS3XXX
	depends on MMC_SDHCI_PLTFM
	help
	  This selects the SDHCI support for CNS3xxx System-on-Chip devices.

	  If you have a controller with this interface, say Y or M here.

	  If unsure, say N.

config MMC_SDHCI_ESDHC_IMX
	tristate "SDHCI support for the Freescale eSDHC/uSDHC i.MX controller"
	depends on ARCH_MXC
	depends on MMC_SDHCI_PLTFM
	select MMC_SDHCI_IO_ACCESSORS
	help
	  This selects the Freescale eSDHC/uSDHC controller support
	  found on i.MX25, i.MX35 i.MX5x and i.MX6x.

	  If you have a controller with this interface, say Y or M here.

	  If unsure, say N.

config MMC_SDHCI_DOVE
	tristate "SDHCI support on Marvell's Dove SoC"
	depends on ARCH_DOVE
	depends on MMC_SDHCI_PLTFM
	select MMC_SDHCI_IO_ACCESSORS
	help
	  This selects the Secure Digital Host Controller Interface in
	  Marvell's Dove SoC.

	  If you have a controller with this interface, say Y or M here.

	  If unsure, say N.

config MMC_SDHCI_TEGRA
	tristate "SDHCI platform support for the Tegra SD/MMC Controller"
	depends on ARCH_TEGRA
	depends on MMC_SDHCI_PLTFM
	select MMC_SDHCI_IO_ACCESSORS
	help
	  This selects the Tegra SD/MMC controller. If you have a Tegra
	  platform with SD or MMC devices, say Y or M here.

	  If unsure, say N.

config MMC_SDHCI_S3C
	tristate "SDHCI support on Samsung S3C SoC"
	depends on MMC_SDHCI && PLAT_SAMSUNG
	help
	  This selects the Secure Digital Host Controller Interface (SDHCI)
	  often referrered to as the HSMMC block in some of the Samsung S3C
	  range of SoC.

	  Note, due to the problems with DMA, the DMA support is only
	  available with CONFIG_EXPERIMENTAL is selected.

	  If you have a controller with this interface, say Y or M here.

	  If unsure, say N.

config MMC_SDHCI_PXAV3
	tristate "Marvell MMP2 SD Host Controller support (PXAV3)"
	depends on CLKDEV_LOOKUP
	select MMC_SDHCI
	select MMC_SDHCI_PLTFM
	default CPU_MMP2
	help
	  This selects the Marvell(R) PXAV3 SD Host Controller.
	  If you have a MMP2 platform with SD Host Controller
	  and a card slot, say Y or M here.

	  If unsure, say N.

config MMC_SDHCI_PXAV2
	tristate "Marvell PXA9XX SD Host Controller support (PXAV2)"
	depends on CLKDEV_LOOKUP
	select MMC_SDHCI
	select MMC_SDHCI_PLTFM
	default CPU_PXA910
	help
	  This selects the Marvell(R) PXAV2 SD Host Controller.
	  If you have a PXA9XX platform with SD Host Controller
	  and a card slot, say Y or M here.

	  If unsure, say N.

config MMC_SDHCI_SPEAR
	tristate "SDHCI support on ST SPEAr platform"
	depends on MMC_SDHCI && PLAT_SPEAR
	help
	  This selects the Secure Digital Host Controller Interface (SDHCI)
	  often referrered to as the HSMMC block in some of the ST SPEAR range
	  of SoC

	  If you have a controller with this interface, say Y or M here.

	  If unsure, say N.

config MMC_SDHCI_S3C_DMA
	bool "DMA support on S3C SDHCI"
	depends on MMC_SDHCI_S3C && EXPERIMENTAL
	help
	  Enable DMA support on the Samsung S3C SDHCI glue. The DMA
	  has proved to be problematic if the controller encounters
	  certain errors, and thus should be treated with care.

	  YMMV.

config MMC_OMAP
	tristate "TI OMAP Multimedia Card Interface support"
	depends on ARCH_OMAP
	select TPS65010 if MACH_OMAP_H2
	help
	  This selects the TI OMAP Multimedia card Interface.
	  If you have an OMAP board with a Multimedia Card slot,
	  say Y or M here.

	  If unsure, say N.

config MMC_OMAP_HS
	tristate "TI OMAP High Speed Multimedia Card Interface support"
	depends on SOC_OMAP2430 || ARCH_OMAP3 || ARCH_OMAP4
	help
	  This selects the TI OMAP High Speed Multimedia card Interface.
	  If you have an OMAP2430 or OMAP3 board or OMAP4 board with a
	  Multimedia Card slot, say Y or M here.

	  If unsure, say N.

config MMC_WBSD
	tristate "Winbond W83L51xD SD/MMC Card Interface support"
	depends on ISA_DMA_API
	help
	  This selects the Winbond(R) W83L51xD Secure digital and
          Multimedia card Interface.
	  If you have a machine with a integrated W83L518D or W83L519D
	  SD/MMC card reader, say Y or M here.

	  If unsure, say N.

config MMC_AU1X
	tristate "Alchemy AU1XX0 MMC Card Interface support"
	depends on MIPS_ALCHEMY
	help
	  This selects the AMD Alchemy(R) Multimedia card interface.
	  If you have a Alchemy platform with a MMC slot, say Y or M here.

	  If unsure, say N.

config MMC_ATMELMCI
	tristate "Atmel SD/MMC Driver (Multimedia Card Interface)"
	depends on AVR32 || ARCH_AT91
	help
	  This selects the Atmel Multimedia Card Interface driver. If
	  you have an AT32 (AVR32) or AT91 platform with a Multimedia
	  Card slot, say Y or M here.

	  If unsure, say N.

config MMC_ATMELMCI_DMA
	bool "Atmel MCI DMA support"
	depends on MMC_ATMELMCI && (AVR32 || ARCH_AT91SAM9G45) && DMA_ENGINE
	help
	  Say Y here to have the Atmel MCI driver use a DMA engine to
	  do data transfers and thus increase the throughput and
	  reduce the CPU utilization.

	  If unsure, say N.

config MMC_MSM
	tristate "Qualcomm SDCC Controller Support"
	depends on MMC && ARCH_MSM
	help
	  This provides support for the SD/MMC cell found in the
	  MSM and QSD SOCs from Qualcomm. The controller also has
	  support for SDIO devices.

config MMC_MXC
	tristate "Freescale i.MX21/27/31 Multimedia Card Interface support"
	depends on ARCH_MXC
	help
	  This selects the Freescale i.MX21, i.MX27 and i.MX31 Multimedia card
	  Interface. If you have a i.MX platform with a Multimedia Card slot,
	  say Y or M here.

	  If unsure, say N.

config MMC_MXS
	tristate "Freescale MXS Multimedia Card Interface support"
	depends on ARCH_MXS && MXS_DMA
	help
	  This selects the Freescale SSP MMC controller found on MXS based
	  platforms like mx23/28.

	  If unsure, say N.

config MMC_TIFM_SD
	tristate "TI Flash Media MMC/SD Interface support  (EXPERIMENTAL)"
	depends on EXPERIMENTAL && PCI
	select TIFM_CORE
	help
	  Say Y here if you want to be able to access MMC/SD cards with
	  the Texas Instruments(R) Flash Media card reader, found in many
	  laptops.
	  This option 'selects' (turns on, enables) 'TIFM_CORE', but you
	  probably also need appropriate card reader host adapter, such as
	  'Misc devices: TI Flash Media PCI74xx/PCI76xx host adapter support
	  (TIFM_7XX1)'.

          To compile this driver as a module, choose M here: the
	  module will be called tifm_sd.

config MMC_MVSDIO
	tristate "Marvell MMC/SD/SDIO host driver"
	depends on PLAT_ORION
	---help---
	  This selects the Marvell SDIO host driver.
	  SDIO may currently be found on the Kirkwood 88F6281 and 88F6192
	  SoC controllers.

	  To compile this driver as a module, choose M here: the
	  module will be called mvsdio.

config MMC_DAVINCI
        tristate "TI DAVINCI Multimedia Card Interface support"
        depends on ARCH_DAVINCI
        help
          This selects the TI DAVINCI Multimedia card Interface.
          If you have an DAVINCI board with a Multimedia Card slot,
          say Y or M here.  If unsure, say N.

config MMC_SPI
	tristate "MMC/SD/SDIO over SPI"
	depends on SPI_MASTER && !HIGHMEM && HAS_DMA
	select CRC7
	select CRC_ITU_T
	help
	  Some systems access MMC/SD/SDIO cards using a SPI controller
	  instead of using a "native" MMC/SD/SDIO controller.  This has a
	  disadvantage of being relatively high overhead, but a compensating
	  advantage of working on many systems without dedicated MMC/SD/SDIO
	  controllers.

	  If unsure, or if your system has no SPI master driver, say N.

config MMC_S3C
	tristate "Samsung S3C SD/MMC Card Interface support"
	depends on ARCH_S3C24XX
	help
	  This selects a driver for the MCI interface found in
          Samsung's S3C2410, S3C2412, S3C2440, S3C2442 CPUs.
	  If you have a board based on one of those and a MMC/SD
	  slot, say Y or M here.

	  If unsure, say N.

config MMC_S3C_HW_SDIO_IRQ
       bool "Hardware support for SDIO IRQ"
       depends on MMC_S3C
       help
         Enable the hardware support for SDIO interrupts instead of using
	 the generic polling code.

choice
	prompt "Samsung S3C SD/MMC transfer code"
	depends on MMC_S3C

config MMC_S3C_PIO
	bool "Use PIO transfers only"
	help
	  Use PIO to transfer data between memory and the hardware.

	  PIO is slower than DMA as it requires CPU instructions to
	  move the data. This has been the traditional default for
	  the S3C MCI driver.

config MMC_S3C_DMA
	bool "Use DMA transfers only (EXPERIMENTAL)"
	depends on EXPERIMENTAL
	help
	  Use DMA to transfer data between memory and the hardare.

	  Currently, the DMA support in this driver seems to not be
	  working properly and needs to be debugged before this
	  option is useful.

config MMC_S3C_PIODMA
	bool "Support for both PIO and DMA (EXPERIMENTAL)"
	help
	  Compile both the PIO and DMA transfer routines into the
	  driver and let the platform select at run-time which one
	  is best.

	  See notes for the DMA option.

endchoice

config MMC_SDRICOH_CS
	tristate "MMC/SD driver for Ricoh Bay1Controllers (EXPERIMENTAL)"
	depends on EXPERIMENTAL && PCI && PCMCIA
	help
	  Say Y here if your Notebook reports a Ricoh Bay1Controller PCMCIA
	  card whenever you insert a MMC or SD card into the card slot.

	  To compile this driver as a module, choose M here: the
	  module will be called sdricoh_cs.

config MMC_TMIO_CORE
	tristate

config MMC_TMIO
	tristate "Toshiba Mobile IO Controller (TMIO) MMC/SD function support"
	depends on MFD_TMIO || MFD_ASIC3
	select MMC_TMIO_CORE
	help
	  This provides support for the SD/MMC cell found in TC6393XB,
	  T7L66XB and also HTC ASIC3

config MMC_SDHI
	tristate "SH-Mobile SDHI SD/SDIO controller support"
	depends on SUPERH || ARCH_SHMOBILE
	select MMC_TMIO_CORE
	help
	  This provides support for the SDHI SD/SDIO controller found in
	  SuperH and ARM SH-Mobile SoCs

config MMC_CB710
	tristate "ENE CB710 MMC/SD Interface support"
	depends on PCI
	select CB710_CORE
	help
	  This option enables support for MMC/SD part of ENE CB710/720 Flash
	  memory card reader found in some laptops (ie. some versions of
	  HP Compaq nx9500).

	  This driver can also be built as a module. If so, the module
	  will be called cb710-mmc.

config MMC_VIA_SDMMC
	tristate "VIA SD/MMC Card Reader Driver"
	depends on PCI
	help
	  This selects the VIA SD/MMC Card Reader driver, say Y or M here.
	  VIA provides one multi-functional card reader which integrated into
	  some motherboards manufactured by VIA. This card reader supports
	  SD/MMC/SDHC.
	  If you have a controller with this interface, say Y or M here.

	  If unsure, say N.

config SDH_BFIN
	tristate "Blackfin Secure Digital Host support"
	depends on (BF54x && !BF544) || (BF51x && !BF512)
	help
	  If you say yes here you will get support for the Blackfin on-chip
	  Secure Digital Host interface.  This includes support for MMC and
	  SD cards.

	  To compile this driver as a module, choose M here: the
	  module will be called bfin_sdh.

	  If unsure, say N.

config SDH_BFIN_MISSING_CMD_PULLUP_WORKAROUND
	bool "Blackfin EZkit Missing SDH_CMD Pull Up Resistor Workaround"
	depends on SDH_BFIN
	help
	  If you say yes here SD-Cards may work on the EZkit.

config MMC_DW
	tristate "Synopsys DesignWare Memory Card Interface"
	depends on ARM
	help
	  This selects support for the Synopsys DesignWare Mobile Storage IP
	  block, this provides host support for SD and MMC interfaces, in both
	  PIO and external DMA modes.

config MMC_DW_IDMAC
	bool "Internal DMAC interface"
	depends on MMC_DW
	help
	  This selects support for the internal DMAC block within the Synopsys
	  Designware Mobile Storage IP block. This disables the external DMA
	  interface.

config MMC_DW_PLTFM
	tristate "Synopsys Designware MCI Support as platform device"
	depends on MMC_DW
	default y
	help
	  This selects the common helper functions support for Host Controller
	  Interface based platform driver. Please select this option if the IP
	  is present as a platform device. This is the common interface for the
	  Synopsys Designware IP.

	  If you have a controller with this interface, say Y or M here.

	  If unsure, say Y.

config MMC_DW_EXYNOS
	tristate "Exynos specific extentions for Synopsys DW Memory Card Interface"
	depends on MMC_DW
	select MMC_DW_PLTFM
	help
	  This selects support for Samsung Exynos SoC specific extensions to the
	  Synopsys DesignWare Memory Card Interface driver. Select this option
	  for platforms based on Exynos4 and Exynos5 SoC's.

config MMC_DW_PCI
	tristate "Synopsys Designware MCI support on PCI bus"
	depends on MMC_DW && PCI
	help
	  This selects the PCI bus for the Synopsys Designware Mobile Storage IP.
	  Select this option if the IP is present on PCI platform.

	  If you have a controller with this interface, say Y or M here.

	  If unsure, say N.

config MMC_SH_MMCIF
	tristate "SuperH Internal MMCIF support"
	depends on MMC_BLOCK && (SUPERH || ARCH_SHMOBILE)
	help
	  This selects the MMC Host Interface controller (MMCIF).

	  This driver supports MMCIF in sh7724/sh7757/sh7372.

config MMC_JZ4740
	tristate "JZ4740 SD/Multimedia Card Interface support"
	depends on MACH_JZ4740
	help
	  This selects support for the SD/MMC controller on Ingenic JZ4740
	  SoCs.
	  If you have a board based on such a SoC and with a SD/MMC slot,
	  say Y or M here.

config MMC_VUB300
	tristate "VUB300 USB to SDIO/SD/MMC Host Controller support"
	depends on USB
	help
	  This selects support for Elan Digital Systems' VUB300 chip.

	  The VUB300 is a USB-SDIO Host Controller Interface chip
	  that enables the host computer to use SDIO/SD/MMC cards
	  via a USB 2.0 or USB 1.1 host.

	  The VUB300 chip will be found in both physically separate
	  USB to SDIO/SD/MMC adapters and embedded on some motherboards.

	  The VUB300 chip supports SD and MMC memory cards in addition
	  to single and multifunction SDIO cards.

	  Some SDIO cards will need a firmware file to be loaded and
	  sent to VUB300 chip in order to achieve better data throughput.
	  Download these "Offload Pseudocode" from Elan Digital Systems'
	  web-site http://www.elandigitalsystems.com/support/downloads.php
	  and put them in /lib/firmware. Note that without these additional
	  firmware files the VUB300 chip will still function, but not at
	  the best obtainable data rate.

	  To compile this mmc host controller driver as a module,
	  choose M here: the module will be called vub300.

	  If you have a computer with an embedded VUB300 chip
	  or if you intend connecting a USB adapter based on a
	  VUB300 chip say Y or M here.

config MMC_USHC
	tristate "USB SD Host Controller (USHC) support"
	depends on USB
	help
	  This selects support for USB SD Host Controllers based on
	  the Cypress Astoria chip with firmware compliant with CSR's
	  USB SD Host Controller specification (CS-118793-SP).

	  CSR boards with this device include: USB<>SDIO (M1985v2),
	  and Ultrasira.

	  Note: These controllers only support SDIO cards and do not
	  support MMC or SD memory cards.

<<<<<<< HEAD
config MMC_WMT
	tristate "Wondermedia SD/MMC Host Controller support"
	depends on ARCH_VT8500
	default y
	help
	  This selects support for the SD/MMC Host Controller on
	  Wondermedia WM8505/WM8650 based SoCs.

	  To compile this driver as a module, choose M here: the
	  module will be called wmt-sdmmc.
=======
config MMC_REALTEK_PCI
	tristate "Realtek PCI-E SD/MMC Card Interface Driver"
	depends on MFD_RTSX_PCI
	help
	  Say Y here to include driver code to support SD/MMC card interface
	  of Realtek PCI-E card reader
>>>>>>> 70e78c40
<|MERGE_RESOLUTION|>--- conflicted
+++ resolved
@@ -614,7 +614,6 @@
 	  Note: These controllers only support SDIO cards and do not
 	  support MMC or SD memory cards.
 
-<<<<<<< HEAD
 config MMC_WMT
 	tristate "Wondermedia SD/MMC Host Controller support"
 	depends on ARCH_VT8500
@@ -625,11 +624,10 @@
 
 	  To compile this driver as a module, choose M here: the
 	  module will be called wmt-sdmmc.
-=======
+
 config MMC_REALTEK_PCI
 	tristate "Realtek PCI-E SD/MMC Card Interface Driver"
 	depends on MFD_RTSX_PCI
 	help
 	  Say Y here to include driver code to support SD/MMC card interface
-	  of Realtek PCI-E card reader
->>>>>>> 70e78c40
+	  of Realtek PCI-E card reader