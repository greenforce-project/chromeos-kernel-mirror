--- conflicted
+++ resolved
@@ -750,13 +750,8 @@
 	}
 
 	xor_dev->clk = devm_clk_get(&pdev->dev, NULL);
-<<<<<<< HEAD
 	if (PTR_ERR(xor_dev->clk) == -EPROBE_DEFER) {
-		ret = EPROBE_DEFER;
-=======
-	if (IS_ERR(xor_dev->clk) && PTR_ERR(xor_dev->clk) == -EPROBE_DEFER) {
 		ret = -EPROBE_DEFER;
->>>>>>> f53660ec
 		goto disable_reg_clk;
 	}
 	if (!IS_ERR(xor_dev->clk)) {
