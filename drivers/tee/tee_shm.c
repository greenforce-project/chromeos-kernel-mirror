/*
 * Copyright (c) 2015-2017, 2019-2021 Linaro Limited
 *
 * This software is licensed under the terms of the GNU General Public
 * License version 2, as published by the Free Software Foundation, and
 * may be copied, distributed, and modified under those terms.
 *
 * This program is distributed in the hope that it will be useful,
 * but WITHOUT ANY WARRANTY; without even the implied warranty of
 * MERCHANTABILITY or FITNESS FOR A PARTICULAR PURPOSE.  See the
 * GNU General Public License for more details.
 *
 */
#include <linux/anon_inodes.h>
#include <linux/device.h>
#include <linux/idr.h>
#include <linux/mm.h>
#include <linux/sched.h>
#include <linux/slab.h>
#include <linux/tee_drv.h>
#include "tee_private.h"

static void tee_shm_release(struct tee_device *teedev, struct tee_shm *shm)
{
	struct tee_shm_pool_mgr *poolm;

	if (shm->flags & TEE_SHM_DMA_BUF)
		poolm = &teedev->pool->dma_buf_mgr;
	else
		poolm = &teedev->pool->private_mgr;

	poolm->ops->free(poolm, shm);
	kfree(shm);

	tee_device_put(teedev);
}

<<<<<<< HEAD
static struct sg_table *tee_shm_op_map_dma_buf(struct dma_buf_attachment
			*attach, enum dma_data_direction dir)
{
	return NULL;
}

static void tee_shm_op_unmap_dma_buf(struct dma_buf_attachment *attach,
				     struct sg_table *table,
				     enum dma_data_direction dir)
{
}

static void tee_shm_op_release(struct dma_buf *dmabuf)
{
	struct tee_shm *shm = dmabuf->priv;

	tee_shm_release(shm);
}

static void *tee_shm_op_map(struct dma_buf *dmabuf, unsigned long pgnum)
{
	return NULL;
}

static int tee_shm_op_mmap(struct dma_buf *dmabuf, struct vm_area_struct *vma)
{
	struct tee_shm *shm = dmabuf->priv;
	size_t size = vma->vm_end - vma->vm_start;

	return remap_pfn_range(vma, vma->vm_start, shm->paddr >> PAGE_SHIFT,
			       size, vma->vm_page_prot);
}

static const struct dma_buf_ops tee_shm_dma_buf_ops = {
	.map_dma_buf = tee_shm_op_map_dma_buf,
	.unmap_dma_buf = tee_shm_op_unmap_dma_buf,
	.release = tee_shm_op_release,
	.map = tee_shm_op_map,
	.mmap = tee_shm_op_mmap,
};

=======
>>>>>>> bfdef05c
/**
 * tee_shm_alloc() - Allocate shared memory
 * @ctx:	Context that allocates the shared memory
 * @size:	Requested size of shared memory
 * @flags:	Flags setting properties for the requested shared memory.
 *
 * Memory allocated as global shared memory is automatically freed when the
 * TEE file pointer is closed. The @flags field uses the bits defined by
 * TEE_SHM_* in <linux/tee_drv.h>. TEE_SHM_MAPPED must currently always be
 * set. If TEE_SHM_DMA_BUF global shared memory will be allocated and
 * associated with a dma-buf handle, else driver private memory.
 */
struct tee_shm *tee_shm_alloc(struct tee_context *ctx, size_t size, u32 flags)
{
	struct tee_device *teedev = ctx->teedev;
	struct tee_shm_pool_mgr *poolm = NULL;
	struct tee_shm *shm;
	void *ret;
	int rc;

	if (!(flags & TEE_SHM_MAPPED)) {
		dev_err(teedev->dev.parent,
			"only mapped allocations supported\n");
		return ERR_PTR(-EINVAL);
	}

	if ((flags & ~(TEE_SHM_MAPPED | TEE_SHM_DMA_BUF))) {
		dev_err(teedev->dev.parent, "invalid shm flags 0x%x", flags);
		return ERR_PTR(-EINVAL);
	}

	if (!tee_device_get(teedev))
		return ERR_PTR(-EINVAL);

	if (!teedev->pool) {
		/* teedev has been detached from driver */
		ret = ERR_PTR(-EINVAL);
		goto err_dev_put;
	}

	shm = kzalloc(sizeof(*shm), GFP_KERNEL);
	if (!shm) {
		ret = ERR_PTR(-ENOMEM);
		goto err_dev_put;
	}

	refcount_set(&shm->refcount, 1);
	shm->flags = flags;
	shm->teedev = teedev;
	shm->ctx = ctx;
	if (flags & TEE_SHM_DMA_BUF)
		poolm = &teedev->pool->dma_buf_mgr;
	else
		poolm = &teedev->pool->private_mgr;

	rc = poolm->ops->alloc(poolm, shm, size);
	if (rc) {
		ret = ERR_PTR(rc);
		goto err_kfree;
	}

	mutex_lock(&teedev->mutex);
	shm->id = idr_alloc(&teedev->idr, shm, 1, 0, GFP_KERNEL);
	mutex_unlock(&teedev->mutex);
	if (shm->id < 0) {
		ret = ERR_PTR(shm->id);
		goto err_pool_free;
	}

	mutex_lock(&teedev->mutex);
	list_add_tail(&shm->link, &ctx->list_shm);
	mutex_unlock(&teedev->mutex);

	return shm;
err_pool_free:
	poolm->ops->free(poolm, shm);
err_kfree:
	kfree(shm);
err_dev_put:
	tee_device_put(teedev);
	return ret;
}
EXPORT_SYMBOL_GPL(tee_shm_alloc);

static int tee_shm_fop_release(struct inode *inode, struct file *filp)
{
	tee_shm_put(filp->private_data);
	return 0;
}

static int tee_shm_fop_mmap(struct file *filp, struct vm_area_struct *vma)
{
	struct tee_shm *shm = filp->private_data;
	size_t size = vma->vm_end - vma->vm_start;

	/* check for overflowing the buffer's size */
	if (vma->vm_pgoff + vma_pages(vma) > shm->size >> PAGE_SHIFT)
		return -EINVAL;

	return remap_pfn_range(vma, vma->vm_start, shm->paddr >> PAGE_SHIFT,
			       size, vma->vm_page_prot);
}

static const struct file_operations tee_shm_fops = {
	.owner = THIS_MODULE,
	.release = tee_shm_fop_release,
	.mmap = tee_shm_fop_mmap,
};

/**
 * tee_shm_get_fd() - Increase reference count and return file descriptor
 * @shm:	Shared memory handle
 * @returns user space file descriptor to shared memory
 */
int tee_shm_get_fd(struct tee_shm *shm)
{
	u32 req_flags = TEE_SHM_MAPPED | TEE_SHM_DMA_BUF;
	int fd;

	if ((shm->flags & req_flags) != req_flags)
		return -EINVAL;

	/* matched by tee_shm_put() in tee_shm_op_release() */
	refcount_inc(&shm->refcount);
	fd = anon_inode_getfd("tee_shm", &tee_shm_fops, shm, O_RDWR);
	if (fd < 0)
		tee_shm_put(shm);
	return fd;
}

/**
 * tee_shm_free() - Free shared memory
 * @shm:	Handle to shared memory to free
 */
void tee_shm_free(struct tee_shm *shm)
{
	tee_shm_put(shm);
}
EXPORT_SYMBOL_GPL(tee_shm_free);

/**
 * tee_shm_va2pa() - Get physical address of a virtual address
 * @shm:	Shared memory handle
 * @va:		Virtual address to tranlsate
 * @pa:		Returned physical address
 * @returns 0 on success and < 0 on failure
 */
int tee_shm_va2pa(struct tee_shm *shm, void *va, phys_addr_t *pa)
{
	/* Check that we're in the range of the shm */
	if ((char *)va < (char *)shm->kaddr)
		return -EINVAL;
	if ((char *)va >= ((char *)shm->kaddr + shm->size))
		return -EINVAL;

	return tee_shm_get_pa(
			shm, (unsigned long)va - (unsigned long)shm->kaddr, pa);
}
EXPORT_SYMBOL_GPL(tee_shm_va2pa);

/**
 * tee_shm_pa2va() - Get virtual address of a physical address
 * @shm:	Shared memory handle
 * @pa:		Physical address to tranlsate
 * @va:		Returned virtual address
 * @returns 0 on success and < 0 on failure
 */
int tee_shm_pa2va(struct tee_shm *shm, phys_addr_t pa, void **va)
{
	/* Check that we're in the range of the shm */
	if (pa < shm->paddr)
		return -EINVAL;
	if (pa >= (shm->paddr + shm->size))
		return -EINVAL;

	if (va) {
		void *v = tee_shm_get_va(shm, pa - shm->paddr);

		if (IS_ERR(v))
			return PTR_ERR(v);
		*va = v;
	}
	return 0;
}
EXPORT_SYMBOL_GPL(tee_shm_pa2va);

/**
 * tee_shm_get_va() - Get virtual address of a shared memory plus an offset
 * @shm:	Shared memory handle
 * @offs:	Offset from start of this shared memory
 * @returns virtual address of the shared memory + offs if offs is within
 *	the bounds of this shared memory, else an ERR_PTR
 */
void *tee_shm_get_va(struct tee_shm *shm, size_t offs)
{
	if (offs >= shm->size)
		return ERR_PTR(-EINVAL);
	return (char *)shm->kaddr + offs;
}
EXPORT_SYMBOL_GPL(tee_shm_get_va);

/**
 * tee_shm_get_pa() - Get physical address of a shared memory plus an offset
 * @shm:	Shared memory handle
 * @offs:	Offset from start of this shared memory
 * @pa:		Physical address to return
 * @returns 0 if offs is within the bounds of this shared memory, else an
 *	error code.
 */
int tee_shm_get_pa(struct tee_shm *shm, size_t offs, phys_addr_t *pa)
{
	if (offs >= shm->size)
		return -EINVAL;
	if (pa)
		*pa = shm->paddr + offs;
	return 0;
}
EXPORT_SYMBOL_GPL(tee_shm_get_pa);

/**
 * tee_shm_get_from_id() - Find shared memory object and increase reference
 * count
 * @ctx:	Context owning the shared memory
 * @id:		Id of shared memory object
 * @returns a pointer to 'struct tee_shm' on success or an ERR_PTR on failure
 */
struct tee_shm *tee_shm_get_from_id(struct tee_context *ctx, int id)
{
	struct tee_device *teedev;
	struct tee_shm *shm;

	if (!ctx)
		return ERR_PTR(-EINVAL);

	teedev = ctx->teedev;
	mutex_lock(&teedev->mutex);
	shm = idr_find(&teedev->idr, id);
	/*
	 * If the tee_shm was found in the IDR it must have a refcount
	 * larger than 0 due to the guarantee in tee_shm_put() below. So
	 * it's safe to use refcount_inc().
	 */
	if (!shm || shm->ctx != ctx)
		shm = ERR_PTR(-EINVAL);
	else
		refcount_inc(&shm->refcount);
	mutex_unlock(&teedev->mutex);
	return shm;
}
EXPORT_SYMBOL_GPL(tee_shm_get_from_id);

/**
 * tee_shm_get_id() - Get id of a shared memory object
 * @shm:	Shared memory handle
 * @returns id
 */
int tee_shm_get_id(struct tee_shm *shm)
{
	return shm->id;
}
EXPORT_SYMBOL_GPL(tee_shm_get_id);

/**
 * tee_shm_put() - Decrease reference count on a shared memory handle
 * @shm:	Shared memory handle
 */
void tee_shm_put(struct tee_shm *shm)
{
	struct tee_device *teedev = shm->teedev;
	bool do_release = false;

	mutex_lock(&teedev->mutex);
	if (refcount_dec_and_test(&shm->refcount)) {
		/*
		 * refcount has reached 0, we must now remove it from the
		 * IDR before releasing the mutex.  This will guarantee
		 * that the refcount_inc() in tee_shm_get_from_id() never
		 * starts from 0.
		 */
		if (shm->ctx)
			list_del(&shm->link);
		do_release = true;
	}
	mutex_unlock(&teedev->mutex);

	if (do_release)
		tee_shm_release(teedev, shm);
}
EXPORT_SYMBOL_GPL(tee_shm_put);<|MERGE_RESOLUTION|>--- conflicted
+++ resolved
@@ -35,50 +35,6 @@
 	tee_device_put(teedev);
 }
 
-<<<<<<< HEAD
-static struct sg_table *tee_shm_op_map_dma_buf(struct dma_buf_attachment
-			*attach, enum dma_data_direction dir)
-{
-	return NULL;
-}
-
-static void tee_shm_op_unmap_dma_buf(struct dma_buf_attachment *attach,
-				     struct sg_table *table,
-				     enum dma_data_direction dir)
-{
-}
-
-static void tee_shm_op_release(struct dma_buf *dmabuf)
-{
-	struct tee_shm *shm = dmabuf->priv;
-
-	tee_shm_release(shm);
-}
-
-static void *tee_shm_op_map(struct dma_buf *dmabuf, unsigned long pgnum)
-{
-	return NULL;
-}
-
-static int tee_shm_op_mmap(struct dma_buf *dmabuf, struct vm_area_struct *vma)
-{
-	struct tee_shm *shm = dmabuf->priv;
-	size_t size = vma->vm_end - vma->vm_start;
-
-	return remap_pfn_range(vma, vma->vm_start, shm->paddr >> PAGE_SHIFT,
-			       size, vma->vm_page_prot);
-}
-
-static const struct dma_buf_ops tee_shm_dma_buf_ops = {
-	.map_dma_buf = tee_shm_op_map_dma_buf,
-	.unmap_dma_buf = tee_shm_op_unmap_dma_buf,
-	.release = tee_shm_op_release,
-	.map = tee_shm_op_map,
-	.mmap = tee_shm_op_mmap,
-};
-
-=======
->>>>>>> bfdef05c
 /**
  * tee_shm_alloc() - Allocate shared memory
  * @ctx:	Context that allocates the shared memory
