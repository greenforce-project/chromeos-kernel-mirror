/* SPDX-License-Identifier: GPL-2.0 */
#ifndef DRIVERS_PCI_H
#define DRIVERS_PCI_H

#include <linux/pci.h>

/* Number of possible devfns: 0.0 to 1f.7 inclusive */
#define MAX_NR_DEVFNS 256

#define PCI_FIND_CAP_TTL	48

#define PCI_VSEC_ID_INTEL_TBT	0x1234	/* Thunderbolt */

extern const unsigned char pcie_link_speed[];
extern bool pci_early_dump;

bool pcie_cap_has_lnkctl(const struct pci_dev *dev);
bool pcie_cap_has_rtctl(const struct pci_dev *dev);

/* Functions internal to the PCI core code */

int pci_create_sysfs_dev_files(struct pci_dev *pdev);
void pci_remove_sysfs_dev_files(struct pci_dev *pdev);
#if !defined(CONFIG_DMI) && !defined(CONFIG_ACPI)
static inline void pci_create_firmware_label_files(struct pci_dev *pdev)
{ return; }
static inline void pci_remove_firmware_label_files(struct pci_dev *pdev)
{ return; }
#else
void pci_create_firmware_label_files(struct pci_dev *pdev);
void pci_remove_firmware_label_files(struct pci_dev *pdev);
#endif
void pci_cleanup_rom(struct pci_dev *dev);

enum pci_mmap_api {
	PCI_MMAP_SYSFS,	/* mmap on /sys/bus/pci/devices/<BDF>/resource<N> */
	PCI_MMAP_PROCFS	/* mmap on /proc/bus/pci/<BDF> */
};
int pci_mmap_fits(struct pci_dev *pdev, int resno, struct vm_area_struct *vmai,
		  enum pci_mmap_api mmap_api);

int pci_probe_reset_function(struct pci_dev *dev);
int pci_bridge_secondary_bus_reset(struct pci_dev *dev);
int pci_bus_error_reset(struct pci_dev *dev);

#define PCI_PM_D2_DELAY         200	/* usec; see PCIe r4.0, sec 5.9.1 */
#define PCI_PM_D3HOT_WAIT       10	/* msec */
#define PCI_PM_D3COLD_WAIT      100	/* msec */

/*
 * Following exit from Conventional Reset, devices must be ready within 1 sec
 * (PCIe r6.0 sec 6.6.1).  A D3cold to D0 transition implies a Conventional
 * Reset (PCIe r6.0 sec 5.8).
 */
#define PCI_RESET_WAIT		1000	/* msec */
/*
 * Devices may extend the 1 sec period through Request Retry Status completions
 * (PCIe r6.0 sec 2.3.1).  The spec does not provide an upper limit, but 60 sec
 * ought to be enough for any device to become responsive.
 */
#define PCIE_RESET_READY_POLL_MS 60000	/* msec */

/**
 * struct pci_platform_pm_ops - Firmware PM callbacks
 *
 * @bridge_d3: Does the bridge allow entering into D3
 *
 * @is_manageable: returns 'true' if given device is power manageable by the
 *		   platform firmware
 *
 * @set_state: invokes the platform firmware to set the device's power state
 *
 * @get_state: queries the platform firmware for a device's current power state
 *
 * @refresh_state: asks the platform to refresh the device's power state data
 *
 * @choose_state: returns PCI power state of given device preferred by the
 *		  platform; to be used during system-wide transitions from a
 *		  sleeping state to the working state and vice versa
 *
 * @set_wakeup: enables/disables wakeup capability for the device
 *
 * @need_resume: returns 'true' if the given device (which is currently
 *		 suspended) needs to be resumed to be configured for system
 *		 wakeup.
 *
 * If given platform is generally capable of power managing PCI devices, all of
 * these callbacks are mandatory.
 */
struct pci_platform_pm_ops {
	bool (*bridge_d3)(struct pci_dev *dev);
	bool (*is_manageable)(struct pci_dev *dev);
	int (*set_state)(struct pci_dev *dev, pci_power_t state);
	pci_power_t (*get_state)(struct pci_dev *dev);
	void (*refresh_state)(struct pci_dev *dev);
	pci_power_t (*choose_state)(struct pci_dev *dev);
	int (*set_wakeup)(struct pci_dev *dev, bool enable);
	bool (*need_resume)(struct pci_dev *dev);
};

int pci_set_platform_pm(const struct pci_platform_pm_ops *ops);
void pci_update_current_state(struct pci_dev *dev, pci_power_t state);
void pci_refresh_power_state(struct pci_dev *dev);
int pci_power_up(struct pci_dev *dev);
void pci_disable_enabled_device(struct pci_dev *dev);
int pci_finish_runtime_suspend(struct pci_dev *dev);
void pcie_clear_device_status(struct pci_dev *dev);
void pcie_clear_root_pme_status(struct pci_dev *dev);
bool pci_check_pme_status(struct pci_dev *dev);
void pci_pme_wakeup_bus(struct pci_bus *bus);
int __pci_pme_wakeup(struct pci_dev *dev, void *ign);
void pci_pme_restore(struct pci_dev *dev);
bool pci_dev_need_resume(struct pci_dev *dev);
void pci_dev_adjust_pme(struct pci_dev *dev);
void pci_dev_complete_resume(struct pci_dev *pci_dev);
void pci_config_pm_runtime_get(struct pci_dev *dev);
void pci_config_pm_runtime_put(struct pci_dev *dev);
void pci_pm_init(struct pci_dev *dev);
void pci_ea_init(struct pci_dev *dev);
void pci_allocate_cap_save_buffers(struct pci_dev *dev);
void pci_free_cap_save_buffers(struct pci_dev *dev);
bool pci_bridge_d3_possible(struct pci_dev *dev);
void pci_bridge_d3_update(struct pci_dev *dev);
<<<<<<< HEAD
void pci_bridge_wait_for_secondary_bus(struct pci_dev *dev);
void pci_bridge_reconfigure_ltr(struct pci_dev *dev);
=======
int pci_bridge_wait_for_secondary_bus(struct pci_dev *dev, char *reset_type,
				      int timeout);
>>>>>>> ca9787bd

static inline void pci_wakeup_event(struct pci_dev *dev)
{
	/* Wait 100 ms before the system can be put into a sleep state. */
	pm_wakeup_event(&dev->dev, 100);
}

static inline bool pci_has_subordinate(struct pci_dev *pci_dev)
{
	return !!(pci_dev->subordinate);
}

static inline bool pci_power_manageable(struct pci_dev *pci_dev)
{
	/*
	 * Currently we allow normal PCI devices and PCI bridges transition
	 * into D3 if their bridge_d3 is set.
	 */
	return !pci_has_subordinate(pci_dev) || pci_dev->bridge_d3;
}

static inline bool pcie_downstream_port(const struct pci_dev *dev)
{
	int type = pci_pcie_type(dev);

	return type == PCI_EXP_TYPE_ROOT_PORT ||
	       type == PCI_EXP_TYPE_DOWNSTREAM ||
	       type == PCI_EXP_TYPE_PCIE_BRIDGE;
}

int pci_vpd_init(struct pci_dev *dev);
void pci_vpd_release(struct pci_dev *dev);
void pcie_vpd_create_sysfs_dev_files(struct pci_dev *dev);
void pcie_vpd_remove_sysfs_dev_files(struct pci_dev *dev);

/* PCI Virtual Channel */
int pci_save_vc_state(struct pci_dev *dev);
void pci_restore_vc_state(struct pci_dev *dev);
void pci_allocate_vc_save_buffers(struct pci_dev *dev);

/* PCI /proc functions */
#ifdef CONFIG_PROC_FS
int pci_proc_attach_device(struct pci_dev *dev);
int pci_proc_detach_device(struct pci_dev *dev);
int pci_proc_detach_bus(struct pci_bus *bus);
#else
static inline int pci_proc_attach_device(struct pci_dev *dev) { return 0; }
static inline int pci_proc_detach_device(struct pci_dev *dev) { return 0; }
static inline int pci_proc_detach_bus(struct pci_bus *bus) { return 0; }
#endif

/* Functions for PCI Hotplug drivers to use */
int pci_hp_add_bridge(struct pci_dev *dev);

#ifdef HAVE_PCI_LEGACY
void pci_create_legacy_files(struct pci_bus *bus);
void pci_remove_legacy_files(struct pci_bus *bus);
#else
static inline void pci_create_legacy_files(struct pci_bus *bus) { return; }
static inline void pci_remove_legacy_files(struct pci_bus *bus) { return; }
#endif

/* Lock for read/write access to pci device and bus lists */
extern struct rw_semaphore pci_bus_sem;
extern struct mutex pci_slot_mutex;

extern raw_spinlock_t pci_lock;

extern unsigned int pci_pm_d3hot_delay;

#ifdef CONFIG_PCI_MSI
void pci_no_msi(void);
#else
static inline void pci_no_msi(void) { }
#endif

static inline void pci_msi_set_enable(struct pci_dev *dev, int enable)
{
	u16 control;

	pci_read_config_word(dev, dev->msi_cap + PCI_MSI_FLAGS, &control);
	control &= ~PCI_MSI_FLAGS_ENABLE;
	if (enable)
		control |= PCI_MSI_FLAGS_ENABLE;
	pci_write_config_word(dev, dev->msi_cap + PCI_MSI_FLAGS, control);
}

static inline void pci_msix_clear_and_set_ctrl(struct pci_dev *dev, u16 clear, u16 set)
{
	u16 ctrl;

	pci_read_config_word(dev, dev->msix_cap + PCI_MSIX_FLAGS, &ctrl);
	ctrl &= ~clear;
	ctrl |= set;
	pci_write_config_word(dev, dev->msix_cap + PCI_MSIX_FLAGS, ctrl);
}

void pci_realloc_get_opt(char *);

static inline int pci_no_d1d2(struct pci_dev *dev)
{
	unsigned int parent_dstates = 0;

	if (dev->bus->self)
		parent_dstates = dev->bus->self->no_d1d2;
	return (dev->no_d1d2 || parent_dstates);

}
extern const struct attribute_group *pci_dev_groups[];
extern const struct attribute_group *pcibus_groups[];
extern const struct device_type pci_dev_type;
extern const struct attribute_group *pci_bus_groups[];

extern unsigned long pci_hotplug_io_size;
extern unsigned long pci_hotplug_mmio_size;
extern unsigned long pci_hotplug_mmio_pref_size;
extern unsigned long pci_hotplug_bus_size;

/**
 * pci_match_one_device - Tell if a PCI device structure has a matching
 *			  PCI device id structure
 * @id: single PCI device id structure to match
 * @dev: the PCI device structure to match against
 *
 * Returns the matching pci_device_id structure or %NULL if there is no match.
 */
static inline const struct pci_device_id *
pci_match_one_device(const struct pci_device_id *id, const struct pci_dev *dev)
{
	if ((id->vendor == PCI_ANY_ID || id->vendor == dev->vendor) &&
	    (id->device == PCI_ANY_ID || id->device == dev->device) &&
	    (id->subvendor == PCI_ANY_ID || id->subvendor == dev->subsystem_vendor) &&
	    (id->subdevice == PCI_ANY_ID || id->subdevice == dev->subsystem_device) &&
	    !((id->class ^ dev->class) & id->class_mask))
		return id;
	return NULL;
}

/* PCI slot sysfs helper code */
#define to_pci_slot(s) container_of(s, struct pci_slot, kobj)

extern struct kset *pci_slots_kset;

struct pci_slot_attribute {
	struct attribute attr;
	ssize_t (*show)(struct pci_slot *, char *);
	ssize_t (*store)(struct pci_slot *, const char *, size_t);
};
#define to_pci_slot_attr(s) container_of(s, struct pci_slot_attribute, attr)

enum pci_bar_type {
	pci_bar_unknown,	/* Standard PCI BAR probe */
	pci_bar_io,		/* An I/O port BAR */
	pci_bar_mem32,		/* A 32-bit memory BAR */
	pci_bar_mem64,		/* A 64-bit memory BAR */
};

struct device *pci_get_host_bridge_device(struct pci_dev *dev);
void pci_put_host_bridge_device(struct device *dev);

int pci_configure_extended_tags(struct pci_dev *dev, void *ign);
bool pci_bus_read_dev_vendor_id(struct pci_bus *bus, int devfn, u32 *pl,
				int crs_timeout);
bool pci_bus_generic_read_dev_vendor_id(struct pci_bus *bus, int devfn, u32 *pl,
					int crs_timeout);
int pci_idt_bus_quirk(struct pci_bus *bus, int devfn, u32 *pl, int crs_timeout);

int pci_setup_device(struct pci_dev *dev);
int __pci_read_base(struct pci_dev *dev, enum pci_bar_type type,
		    struct resource *res, unsigned int reg);
void pci_configure_ari(struct pci_dev *dev);
void __pci_bus_size_bridges(struct pci_bus *bus,
			struct list_head *realloc_head);
void __pci_bus_assign_resources(const struct pci_bus *bus,
				struct list_head *realloc_head,
				struct list_head *fail_head);
bool pci_bus_clip_resource(struct pci_dev *dev, int idx);

void pci_reassigndev_resource_alignment(struct pci_dev *dev);
void pci_disable_bridge_window(struct pci_dev *dev);
struct pci_bus *pci_bus_get(struct pci_bus *bus);
void pci_bus_put(struct pci_bus *bus);

/* PCIe link information from Link Capabilities 2 */
#define PCIE_LNKCAP2_SLS2SPEED(lnkcap2) \
	((lnkcap2) & PCI_EXP_LNKCAP2_SLS_32_0GB ? PCIE_SPEED_32_0GT : \
	 (lnkcap2) & PCI_EXP_LNKCAP2_SLS_16_0GB ? PCIE_SPEED_16_0GT : \
	 (lnkcap2) & PCI_EXP_LNKCAP2_SLS_8_0GB ? PCIE_SPEED_8_0GT : \
	 (lnkcap2) & PCI_EXP_LNKCAP2_SLS_5_0GB ? PCIE_SPEED_5_0GT : \
	 (lnkcap2) & PCI_EXP_LNKCAP2_SLS_2_5GB ? PCIE_SPEED_2_5GT : \
	 PCI_SPEED_UNKNOWN)

/* PCIe speed to Mb/s reduced by encoding overhead */
#define PCIE_SPEED2MBS_ENC(speed) \
	((speed) == PCIE_SPEED_32_0GT ? 32000*128/130 : \
	 (speed) == PCIE_SPEED_16_0GT ? 16000*128/130 : \
	 (speed) == PCIE_SPEED_8_0GT  ?  8000*128/130 : \
	 (speed) == PCIE_SPEED_5_0GT  ?  5000*8/10 : \
	 (speed) == PCIE_SPEED_2_5GT  ?  2500*8/10 : \
	 0)

const char *pci_speed_string(enum pci_bus_speed speed);
enum pci_bus_speed pcie_get_speed_cap(struct pci_dev *dev);
enum pcie_link_width pcie_get_width_cap(struct pci_dev *dev);
u32 pcie_bandwidth_capable(struct pci_dev *dev, enum pci_bus_speed *speed,
			   enum pcie_link_width *width);
void __pcie_print_link_status(struct pci_dev *dev, bool verbose);
void pcie_report_downtraining(struct pci_dev *dev);
void pcie_update_link_speed(struct pci_bus *bus, u16 link_status);

/* Single Root I/O Virtualization */
struct pci_sriov {
	int		pos;		/* Capability position */
	int		nres;		/* Number of resources */
	u32		cap;		/* SR-IOV Capabilities */
	u16		ctrl;		/* SR-IOV Control */
	u16		total_VFs;	/* Total VFs associated with the PF */
	u16		initial_VFs;	/* Initial VFs associated with the PF */
	u16		num_VFs;	/* Number of VFs available */
	u16		offset;		/* First VF Routing ID offset */
	u16		stride;		/* Following VF stride */
	u16		vf_device;	/* VF device ID */
	u32		pgsz;		/* Page size for BAR alignment */
	u8		link;		/* Function Dependency Link */
	u8		max_VF_buses;	/* Max buses consumed by VFs */
	u16		driver_max_VFs;	/* Max num VFs driver supports */
	struct pci_dev	*dev;		/* Lowest numbered PF */
	struct pci_dev	*self;		/* This PF */
	u32		class;		/* VF device */
	u8		hdr_type;	/* VF header type */
	u16		subsystem_vendor; /* VF subsystem vendor */
	u16		subsystem_device; /* VF subsystem device */
	resource_size_t	barsz[PCI_SRIOV_NUM_BARS];	/* VF BAR size */
	bool		drivers_autoprobe; /* Auto probing of VFs by driver */
};

/**
 * pci_dev_set_io_state - Set the new error state if possible.
 *
 * @dev - pci device to set new error_state
 * @new - the state we want dev to be in
 *
 * If the device is experiencing perm_failure, it has to remain in that state.
 * Any other transition is allowed.
 *
 * Returns true if state has been changed to the requested state.
 */
static inline bool pci_dev_set_io_state(struct pci_dev *dev,
					pci_channel_state_t new)
{
	pci_channel_state_t old;

	switch (new) {
	case pci_channel_io_perm_failure:
		xchg(&dev->error_state, pci_channel_io_perm_failure);
		return true;
	case pci_channel_io_frozen:
		old = cmpxchg(&dev->error_state, pci_channel_io_normal,
			      pci_channel_io_frozen);
		return old != pci_channel_io_perm_failure;
	case pci_channel_io_normal:
		old = cmpxchg(&dev->error_state, pci_channel_io_frozen,
			      pci_channel_io_normal);
		return old != pci_channel_io_perm_failure;
	default:
		return false;
	}
}

static inline int pci_dev_set_disconnected(struct pci_dev *dev, void *unused)
{
	pci_dev_set_io_state(dev, pci_channel_io_perm_failure);

	return 0;
}

static inline bool pci_dev_is_disconnected(const struct pci_dev *dev)
{
	return dev->error_state == pci_channel_io_perm_failure;
}

/* pci_dev priv_flags */
#define PCI_DEV_ADDED 0
#define PCI_DPC_RECOVERED 1
#define PCI_DPC_RECOVERING 2

static inline void pci_dev_assign_added(struct pci_dev *dev, bool added)
{
	assign_bit(PCI_DEV_ADDED, &dev->priv_flags, added);
}

static inline bool pci_dev_is_added(const struct pci_dev *dev)
{
	return test_bit(PCI_DEV_ADDED, &dev->priv_flags);
}

#ifdef CONFIG_PCIEAER
#include <linux/aer.h>

#define AER_MAX_MULTI_ERR_DEVICES	5	/* Not likely to have more */

struct aer_err_info {
	struct pci_dev *dev[AER_MAX_MULTI_ERR_DEVICES];
	int error_dev_num;

	unsigned int id:16;

	unsigned int severity:2;	/* 0:NONFATAL | 1:FATAL | 2:COR */
	unsigned int __pad1:5;
	unsigned int multi_error_valid:1;

	unsigned int first_error:5;
	unsigned int __pad2:2;
	unsigned int tlp_header_valid:1;

	unsigned int status;		/* COR/UNCOR Error Status */
	unsigned int mask;		/* COR/UNCOR Error Mask */
	struct aer_header_log_regs tlp;	/* TLP Header */
};

int aer_get_device_error_info(struct pci_dev *dev, struct aer_err_info *info);
void aer_print_error(struct pci_dev *dev, struct aer_err_info *info);
#endif	/* CONFIG_PCIEAER */

#ifdef CONFIG_PCIE_DPC
void pci_save_dpc_state(struct pci_dev *dev);
void pci_restore_dpc_state(struct pci_dev *dev);
void pci_dpc_init(struct pci_dev *pdev);
void dpc_process_error(struct pci_dev *pdev);
pci_ers_result_t dpc_reset_link(struct pci_dev *pdev);
bool pci_dpc_recovered(struct pci_dev *pdev);
#else
static inline void pci_save_dpc_state(struct pci_dev *dev) {}
static inline void pci_restore_dpc_state(struct pci_dev *dev) {}
static inline void pci_dpc_init(struct pci_dev *pdev) {}
static inline bool pci_dpc_recovered(struct pci_dev *pdev) { return false; }
#endif

#ifdef CONFIG_PCI_ATS
/* Address Translation Service */
void pci_ats_init(struct pci_dev *dev);
void pci_restore_ats_state(struct pci_dev *dev);
#else
static inline void pci_ats_init(struct pci_dev *d) { }
static inline void pci_restore_ats_state(struct pci_dev *dev) { }
#endif /* CONFIG_PCI_ATS */

#ifdef CONFIG_PCI_PRI
void pci_pri_init(struct pci_dev *dev);
void pci_restore_pri_state(struct pci_dev *pdev);
#else
static inline void pci_pri_init(struct pci_dev *dev) { }
static inline void pci_restore_pri_state(struct pci_dev *pdev) { }
#endif

#ifdef CONFIG_PCI_PASID
void pci_pasid_init(struct pci_dev *dev);
void pci_restore_pasid_state(struct pci_dev *pdev);
#else
static inline void pci_pasid_init(struct pci_dev *dev) { }
static inline void pci_restore_pasid_state(struct pci_dev *pdev) { }
#endif

#ifdef CONFIG_PCI_IOV
int pci_iov_init(struct pci_dev *dev);
void pci_iov_release(struct pci_dev *dev);
void pci_iov_remove(struct pci_dev *dev);
void pci_iov_update_resource(struct pci_dev *dev, int resno);
resource_size_t pci_sriov_resource_alignment(struct pci_dev *dev, int resno);
void pci_restore_iov_state(struct pci_dev *dev);
int pci_iov_bus_range(struct pci_bus *bus);
extern const struct attribute_group sriov_dev_attr_group;
#else
static inline int pci_iov_init(struct pci_dev *dev)
{
	return -ENODEV;
}
static inline void pci_iov_release(struct pci_dev *dev)

{
}
static inline void pci_iov_remove(struct pci_dev *dev)
{
}
static inline void pci_restore_iov_state(struct pci_dev *dev)
{
}
static inline int pci_iov_bus_range(struct pci_bus *bus)
{
	return 0;
}

#endif /* CONFIG_PCI_IOV */

unsigned long pci_cardbus_resource_alignment(struct resource *);

static inline resource_size_t pci_resource_alignment(struct pci_dev *dev,
						     struct resource *res)
{
#ifdef CONFIG_PCI_IOV
	int resno = res - dev->resource;

	if (resno >= PCI_IOV_RESOURCES && resno <= PCI_IOV_RESOURCE_END)
		return pci_sriov_resource_alignment(dev, resno);
#endif
	if (dev->class >> 8 == PCI_CLASS_BRIDGE_CARDBUS)
		return pci_cardbus_resource_alignment(res);
	return resource_alignment(res);
}

void pci_acs_init(struct pci_dev *dev);
#ifdef CONFIG_PCI_QUIRKS
int pci_dev_specific_acs_enabled(struct pci_dev *dev, u16 acs_flags);
int pci_dev_specific_enable_acs(struct pci_dev *dev);
int pci_dev_specific_disable_acs_redir(struct pci_dev *dev);
#else
static inline int pci_dev_specific_acs_enabled(struct pci_dev *dev,
					       u16 acs_flags)
{
	return -ENOTTY;
}
static inline int pci_dev_specific_enable_acs(struct pci_dev *dev)
{
	return -ENOTTY;
}
static inline int pci_dev_specific_disable_acs_redir(struct pci_dev *dev)
{
	return -ENOTTY;
}
#endif

/* PCI error reporting and recovery */
pci_ers_result_t pcie_do_recovery(struct pci_dev *dev,
		pci_channel_state_t state,
		pci_ers_result_t (*reset_subordinates)(struct pci_dev *pdev));

bool pcie_wait_for_link(struct pci_dev *pdev, bool active);
#ifdef CONFIG_PCIEASPM
void pcie_aspm_init_link_state(struct pci_dev *pdev);
void pcie_aspm_exit_link_state(struct pci_dev *pdev);
void pcie_aspm_pm_state_change(struct pci_dev *pdev);
void pcie_aspm_powersave_config_link(struct pci_dev *pdev);
void pcie_save_aspm_control(struct pci_dev *dev);
void pcie_restore_aspm_control(struct pci_dev *dev);
void pcie_disable_aspm(struct pci_dev *pdev);
#else
static inline void pcie_aspm_init_link_state(struct pci_dev *pdev) { }
static inline void pcie_aspm_exit_link_state(struct pci_dev *pdev) { }
static inline void pcie_aspm_pm_state_change(struct pci_dev *pdev) { }
static inline void pcie_aspm_powersave_config_link(struct pci_dev *pdev) { }
static inline void pcie_save_aspm_control(struct pci_dev *dev) { }
static inline void pcie_restore_aspm_control(struct pci_dev *dev) { }
static inline void pcie_disable_aspm(struct pci_dev *pdev) { }
#endif

#ifdef CONFIG_PCIE_ECRC
void pcie_set_ecrc_checking(struct pci_dev *dev);
void pcie_ecrc_get_policy(char *str);
#else
static inline void pcie_set_ecrc_checking(struct pci_dev *dev) { }
static inline void pcie_ecrc_get_policy(char *str) { }
#endif

#ifdef CONFIG_PCIE_PTM
void pci_ptm_init(struct pci_dev *dev);
#else
static inline void pci_ptm_init(struct pci_dev *dev) { }
#endif

struct pci_dev_reset_methods {
	u16 vendor;
	u16 device;
	int (*reset)(struct pci_dev *dev, int probe);
};

#ifdef CONFIG_PCI_QUIRKS
int pci_dev_specific_reset(struct pci_dev *dev, int probe);
#else
static inline int pci_dev_specific_reset(struct pci_dev *dev, int probe)
{
	return -ENOTTY;
}
#endif

#if defined(CONFIG_PCI_QUIRKS) && defined(CONFIG_ARM64)
int acpi_get_rc_resources(struct device *dev, const char *hid, u16 segment,
			  struct resource *res);
#else
static inline int acpi_get_rc_resources(struct device *dev, const char *hid,
					u16 segment, struct resource *res)
{
	return -ENODEV;
}
#endif

int pci_rebar_get_current_size(struct pci_dev *pdev, int bar);
int pci_rebar_set_size(struct pci_dev *pdev, int bar, int size);
static inline u64 pci_rebar_size_to_bytes(int size)
{
	return 1ULL << (size + 20);
}

struct device_node;

#ifdef CONFIG_OF
int of_pci_parse_bus_range(struct device_node *node, struct resource *res);
int of_get_pci_domain_nr(struct device_node *node);
int of_pci_get_max_link_speed(struct device_node *node);
void pci_set_of_node(struct pci_dev *dev);
void pci_release_of_node(struct pci_dev *dev);
void pci_set_bus_of_node(struct pci_bus *bus);
void pci_release_bus_of_node(struct pci_bus *bus);

int devm_of_pci_bridge_init(struct device *dev, struct pci_host_bridge *bridge);

#else
static inline int
of_pci_parse_bus_range(struct device_node *node, struct resource *res)
{
	return -EINVAL;
}

static inline int
of_get_pci_domain_nr(struct device_node *node)
{
	return -1;
}

static inline int
of_pci_get_max_link_speed(struct device_node *node)
{
	return -EINVAL;
}

static inline void pci_set_of_node(struct pci_dev *dev) { }
static inline void pci_release_of_node(struct pci_dev *dev) { }
static inline void pci_set_bus_of_node(struct pci_bus *bus) { }
static inline void pci_release_bus_of_node(struct pci_bus *bus) { }

static inline int devm_of_pci_bridge_init(struct device *dev, struct pci_host_bridge *bridge)
{
	return 0;
}

#endif /* CONFIG_OF */

#ifdef CONFIG_PCIEAER
void pci_no_aer(void);
void pci_aer_init(struct pci_dev *dev);
void pci_aer_exit(struct pci_dev *dev);
extern const struct attribute_group aer_stats_attr_group;
void pci_aer_clear_fatal_status(struct pci_dev *dev);
int pci_aer_clear_status(struct pci_dev *dev);
int pci_aer_raw_clear_status(struct pci_dev *dev);
#else
static inline void pci_no_aer(void) { }
static inline void pci_aer_init(struct pci_dev *d) { }
static inline void pci_aer_exit(struct pci_dev *d) { }
static inline void pci_aer_clear_fatal_status(struct pci_dev *dev) { }
static inline int pci_aer_clear_status(struct pci_dev *dev) { return -EINVAL; }
static inline int pci_aer_raw_clear_status(struct pci_dev *dev) { return -EINVAL; }
#endif

#ifdef CONFIG_ACPI
int pci_acpi_program_hp_params(struct pci_dev *dev);
#else
static inline int pci_acpi_program_hp_params(struct pci_dev *dev)
{
	return -ENODEV;
}
#endif

#ifdef CONFIG_PCIEASPM
extern const struct attribute_group aspm_ctrl_attr_group;
#endif

bool pci_drv_allowed_for_untrusted_devs(struct device_driver *drvr);
bool pci_allowed_to_attach(struct pci_driver *drv, struct pci_dev *dev);
void pci_dev_restore(struct pci_dev *dev);
void pci_dev_save_and_disable(struct pci_dev *dev);

#endif /* DRIVERS_PCI_H */<|MERGE_RESOLUTION|>--- conflicted
+++ resolved
@@ -121,13 +121,9 @@
 void pci_free_cap_save_buffers(struct pci_dev *dev);
 bool pci_bridge_d3_possible(struct pci_dev *dev);
 void pci_bridge_d3_update(struct pci_dev *dev);
-<<<<<<< HEAD
-void pci_bridge_wait_for_secondary_bus(struct pci_dev *dev);
-void pci_bridge_reconfigure_ltr(struct pci_dev *dev);
-=======
 int pci_bridge_wait_for_secondary_bus(struct pci_dev *dev, char *reset_type,
 				      int timeout);
->>>>>>> ca9787bd
+void pci_bridge_reconfigure_ltr(struct pci_dev *dev);
 
 static inline void pci_wakeup_event(struct pci_dev *dev)
 {
