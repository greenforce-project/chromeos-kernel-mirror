--- conflicted
+++ resolved
@@ -1338,14 +1338,11 @@
 	struct device *device = &dev->device;
 	struct pci_dev *port = dev->port;
 
-<<<<<<< HEAD
-=======
 	BUILD_BUG_ON(ARRAY_SIZE(aer_correctable_error_string) <
 		     AER_MAX_TYPEOF_COR_ERRS);
 	BUILD_BUG_ON(ARRAY_SIZE(aer_uncorrectable_error_string) <
 		     AER_MAX_TYPEOF_UNCOR_ERRS);
 
->>>>>>> af5dbd43
 	/* Limit to Root Ports or Root Complex Event Collectors */
 	if ((pci_pcie_type(port) != PCI_EXP_TYPE_RC_EC) &&
 	    (pci_pcie_type(port) != PCI_EXP_TYPE_ROOT_PORT))
@@ -1440,7 +1437,6 @@
 }
 
 static struct pcie_port_service_driver aerdriver = {
-<<<<<<< HEAD
 	.name			= "aer",
 	.port_type		= PCIE_ANY_PORT,
 	.service		= PCIE_PORT_SERVICE_AER,
@@ -1450,14 +1446,6 @@
 	.runtime_suspend	= aer_suspend,
 	.runtime_resume		= aer_resume,
 	.remove			= aer_remove,
-=======
-	.name		= "aer",
-	.port_type	= PCIE_ANY_PORT,
-	.service	= PCIE_PORT_SERVICE_AER,
-
-	.probe		= aer_probe,
-	.remove		= aer_remove,
->>>>>>> af5dbd43
 };
 
 /**
