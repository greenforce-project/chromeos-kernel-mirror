--- conflicted
+++ resolved
@@ -1143,7 +1143,7 @@
 			return -ENOTTY;
 		}
 
-		if (delay > 1000)
+		if (delay > PCI_RESET_WAIT)
 			pci_info(dev, "not ready %dms after %s; waiting\n",
 				 delay - 1, reset_type);
 
@@ -1152,7 +1152,7 @@
 		pci_read_config_dword(dev, PCI_COMMAND, &id);
 	}
 
-	if (delay > 1000)
+	if (delay > PCI_RESET_WAIT)
 		pci_info(dev, "ready %dms after %s\n", delay - 1,
 			 reset_type);
 
@@ -4505,50 +4505,6 @@
 }
 EXPORT_SYMBOL(pci_wait_for_pending_transaction);
 
-<<<<<<< HEAD
-=======
-static int pci_dev_wait(struct pci_dev *dev, char *reset_type, int timeout)
-{
-	int delay = 1;
-	u32 id;
-
-	/*
-	 * After reset, the device should not silently discard config
-	 * requests, but it may still indicate that it needs more time by
-	 * responding to them with CRS completions.  The Root Port will
-	 * generally synthesize ~0 data to complete the read (except when
-	 * CRS SV is enabled and the read was for the Vendor ID; in that
-	 * case it synthesizes 0x0001 data).
-	 *
-	 * Wait for the device to return a non-CRS completion.  Read the
-	 * Command register instead of Vendor ID so we don't have to
-	 * contend with the CRS SV value.
-	 */
-	pci_read_config_dword(dev, PCI_COMMAND, &id);
-	while (id == ~0) {
-		if (delay > timeout) {
-			pci_warn(dev, "not ready %dms after %s; giving up\n",
-				 delay - 1, reset_type);
-			return -ENOTTY;
-		}
-
-		if (delay > PCI_RESET_WAIT)
-			pci_info(dev, "not ready %dms after %s; waiting\n",
-				 delay - 1, reset_type);
-
-		msleep(delay);
-		delay *= 2;
-		pci_read_config_dword(dev, PCI_COMMAND, &id);
-	}
-
-	if (delay > PCI_RESET_WAIT)
-		pci_info(dev, "ready %dms after %s\n", delay - 1,
-			 reset_type);
-
-	return 0;
-}
-
->>>>>>> 6849d8c4
 /**
  * pcie_has_flr - check if a device supports function level resets
  * @dev: device to check
