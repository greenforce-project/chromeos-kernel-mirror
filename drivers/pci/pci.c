--- conflicted
+++ resolved
@@ -820,9 +820,6 @@
 			return 1;
 	}
 
-	if (dev->bus->self)
-		pcie_aspm_pm_state_change(dev->bus->self);
-
 	return 0;
 }
 
@@ -1031,129 +1028,6 @@
 }
 
 /**
-<<<<<<< HEAD
-=======
- * pci_raw_set_power_state - Use PCI PM registers to set the power state of
- *			     given PCI device
- * @dev: PCI device to handle.
- * @state: PCI power state (D0, D1, D2, D3hot) to put the device into.
- *
- * RETURN VALUE:
- * -EINVAL if the requested state is invalid.
- * -EIO if device does not support PCI PM or its PM capabilities register has a
- * wrong version, or device doesn't support the requested state.
- * 0 if device already is in the requested state.
- * 0 if device's power state has been successfully changed.
- */
-static int pci_raw_set_power_state(struct pci_dev *dev, pci_power_t state)
-{
-	u16 pmcsr;
-	bool need_restore = false;
-
-	/* Check if we're already there */
-	if (dev->current_state == state)
-		return 0;
-
-	if (!dev->pm_cap)
-		return -EIO;
-
-	if (state < PCI_D0 || state > PCI_D3hot)
-		return -EINVAL;
-
-	/*
-	 * Validate transition: We can enter D0 from any state, but if
-	 * we're already in a low-power state, we can only go deeper.  E.g.,
-	 * we can go from D1 to D3, but we can't go directly from D3 to D1;
-	 * we'd have to go from D3 to D0, then to D1.
-	 */
-	if (state != PCI_D0 && dev->current_state <= PCI_D3cold
-	    && dev->current_state > state) {
-		pci_err(dev, "invalid power transition (from %s to %s)\n",
-			pci_power_name(dev->current_state),
-			pci_power_name(state));
-		return -EINVAL;
-	}
-
-	/* Check if this device supports the desired state */
-	if ((state == PCI_D1 && !dev->d1_support)
-	   || (state == PCI_D2 && !dev->d2_support))
-		return -EIO;
-
-	pci_read_config_word(dev, dev->pm_cap + PCI_PM_CTRL, &pmcsr);
-	if (pmcsr == (u16) ~0) {
-		pci_err(dev, "can't change power state from %s to %s (config space inaccessible)\n",
-			pci_power_name(dev->current_state),
-			pci_power_name(state));
-		return -EIO;
-	}
-
-	/*
-	 * If we're (effectively) in D3, force entire word to 0.
-	 * This doesn't affect PME_Status, disables PME_En, and
-	 * sets PowerState to 0.
-	 */
-	switch (dev->current_state) {
-	case PCI_D0:
-	case PCI_D1:
-	case PCI_D2:
-		pmcsr &= ~PCI_PM_CTRL_STATE_MASK;
-		pmcsr |= state;
-		break;
-	case PCI_D3hot:
-	case PCI_D3cold:
-	case PCI_UNKNOWN: /* Boot-up */
-		if ((pmcsr & PCI_PM_CTRL_STATE_MASK) == PCI_D3hot
-		 && !(pmcsr & PCI_PM_CTRL_NO_SOFT_RESET))
-			need_restore = true;
-		fallthrough;	/* force to D0 */
-	default:
-		pmcsr = 0;
-		break;
-	}
-
-	/* Enter specified state */
-	pci_write_config_word(dev, dev->pm_cap + PCI_PM_CTRL, pmcsr);
-
-	/*
-	 * Mandatory power management transition delays; see PCI PM 1.1
-	 * 5.6.1 table 18
-	 */
-	if (state == PCI_D3hot || dev->current_state == PCI_D3hot)
-		pci_dev_d3_sleep(dev);
-	else if (state == PCI_D2 || dev->current_state == PCI_D2)
-		udelay(PCI_PM_D2_DELAY);
-
-	pci_read_config_word(dev, dev->pm_cap + PCI_PM_CTRL, &pmcsr);
-	dev->current_state = (pmcsr & PCI_PM_CTRL_STATE_MASK);
-	if (dev->current_state != state)
-		pci_info_ratelimited(dev, "refused to change power state from %s to %s\n",
-			 pci_power_name(dev->current_state),
-			 pci_power_name(state));
-
-	/*
-	 * According to section 5.4.1 of the "PCI BUS POWER MANAGEMENT
-	 * INTERFACE SPECIFICATION, REV. 1.2", a device transitioning
-	 * from D3hot to D0 _may_ perform an internal reset, thereby
-	 * going to "D0 Uninitialized" rather than "D0 Initialized".
-	 * For example, at least some versions of the 3c905B and the
-	 * 3c556B exhibit this behaviour.
-	 *
-	 * At least some laptop BIOSen (e.g. the Thinkpad T21) leave
-	 * devices in a D3hot state at boot.  Consequently, we need to
-	 * restore at least the BARs so that the device will be
-	 * accessible to its driver.
-	 */
-	if (need_restore)
-		pci_restore_bars(dev);
-
-	if (dev->bus->self)
-		pcie_aspm_pm_state_change(dev->bus->self);
-
-	return 0;
-}
-
-/**
->>>>>>> ddcaf499
  * pci_update_current_state - Read power state of given device and cache it
  * @dev: PCI device to handle.
  * @state: State to cache in case the device doesn't have the PM capability
@@ -1390,6 +1264,9 @@
 		pci_restore_bars(dev);
 	}
 
+	if (dev->bus->self)
+		pcie_aspm_pm_state_change(dev->bus->self);
+
 	return 0;
 }
 
@@ -1483,6 +1360,9 @@
 		pci_info_ratelimited(dev, "Refused to change power state from %s to %s\n",
 				     pci_power_name(dev->current_state),
 				     pci_power_name(state));
+
+	if (dev->bus->self)
+		pcie_aspm_pm_state_change(dev->bus->self);
 
 	return 0;
 }
