--- conflicted
+++ resolved
@@ -193,12 +193,8 @@
 	if (!partner)
 		return;
 
-<<<<<<< HEAD
-	adev = &partner->adev;
-=======
 	adev = &altmode->adev;
 	partner_adev = &partner->adev;
->>>>>>> b060cfd3
 
 	if (is_typec_plug(adev->dev.parent)) {
 		struct typec_plug *plug = to_typec_plug(adev->dev.parent);
@@ -465,7 +461,8 @@
 {
 	struct altmode *alt = to_altmode(to_typec_altmode(dev));
 
-	typec_altmode_put_partner(alt);
+	if (!is_typec_port(dev->parent))
+		typec_altmode_put_partner(alt);
 
 	altmode_id_remove(alt->adev.dev.parent, alt->id);
 	kfree(alt);
