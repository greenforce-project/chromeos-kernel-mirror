// SPDX-License-Identifier: GPL-2.0
/*
 * Driver for Intel PMC USB mux control
 *
 * Copyright (C) 2020 Intel Corporation
 * Author: Heikki Krogerus <heikki.krogerus@linux.intel.com>
 */

#include <linux/acpi.h>
#include <linux/module.h>
#include <linux/platform_device.h>
#include <linux/property.h>
#include <linux/usb/pd.h>
#include <linux/usb/role.h>
#include <linux/usb/typec_mux.h>
#include <linux/usb/typec_dp.h>
#include <linux/usb/typec_tbt.h>

#include <asm/intel_scu_ipc.h>

#define PMC_USBC_CMD		0xa7

/* Response status bits */
#define PMC_USB_RESP_STATUS_FAILURE	BIT(0)
#define PMC_USB_RESP_STATUS_FATAL	BIT(1)

/* "Usage" OOB Message field values */
enum {
	PMC_USB_CONNECT,
	PMC_USB_DISCONNECT,
	PMC_USB_SAFE_MODE,
	PMC_USB_ALT_MODE,
	PMC_USB_DP_HPD,
};

#define PMC_USB_MSG_USB2_PORT_SHIFT	0
#define PMC_USB_MSG_USB3_PORT_SHIFT	4
#define PMC_USB_MSG_UFP_SHIFT		4
#define PMC_USB_MSG_ORI_HSL_SHIFT	5
#define PMC_USB_MSG_ORI_AUX_SHIFT	6

/* Alt Mode Request */
struct altmode_req {
	u8 usage;
	u8 mode_type;
	u8 mode_id;
	u8 reserved;
	u32 mode_data;
} __packed;

#define PMC_USB_MODE_TYPE_SHIFT		4

enum {
	PMC_USB_MODE_TYPE_USB,
	PMC_USB_MODE_TYPE_DP,
	PMC_USB_MODE_TYPE_TBT,
};

/* Common Mode Data bits */
#define PMC_USB_ALTMODE_ACTIVE_CABLE	BIT(2)

#define PMC_USB_ALTMODE_ORI_SHIFT	1
#define PMC_USB_ALTMODE_UFP_SHIFT	3

/* DP specific Mode Data bits */
#define PMC_USB_ALTMODE_DP_MODE_SHIFT	8

/* TBT specific Mode Data bits */
#define PMC_USB_ALTMODE_TBT_TYPE	BIT(17)
#define PMC_USB_ALTMODE_CABLE_TYPE	BIT(18)
#define PMC_USB_ALTMODE_ACTIVE_LINK	BIT(20)
#define PMC_USB_ALTMODE_FORCE_LSR	BIT(23)
#define PMC_USB_ALTMODE_CABLE_SPD(_s_)	(((_s_) & GENMASK(2, 0)) << 25)
#define   PMC_USB_ALTMODE_CABLE_USB31	1
#define   PMC_USB_ALTMODE_CABLE_10GPS	2
#define   PMC_USB_ALTMODE_CABLE_20GPS	3
#define PMC_USB_ALTMODE_TBT_GEN(_g_)	(((_g_) & GENMASK(1, 0)) << 28)

/* Display HPD Request bits */
#define PMC_USB_DP_HPD_LVL		BIT(4)
#define PMC_USB_DP_HPD_IRQ		BIT(5)

/*
 * Input Output Manager (IOM) PORT STATUS
 */
#define IOM_PORT_STATUS_ACTIVITY_TYPE_MASK		GENMASK(9, 6)
#define IOM_PORT_STATUS_ACTIVITY_TYPE_SHIFT		6
#define IOM_PORT_STATUS_ACTIVITY_TYPE_USB		0x03
/* activity type: Safe Mode */
#define IOM_PORT_STATUS_ACTIVITY_TYPE_SAFE_MODE		0x04
/* activity type: Display Port */
#define IOM_PORT_STATUS_ACTIVITY_TYPE_DP		0x05
/* activity type: Display Port Multi Function Device */
#define IOM_PORT_STATUS_ACTIVITY_TYPE_DP_MFD		0x06
/* activity type: Thunderbolt */
#define IOM_PORT_STATUS_ACTIVITY_TYPE_TBT		0x07
#define IOM_PORT_STATUS_ACTIVITY_TYPE_ALT_MODE_USB	0x0c
#define IOM_PORT_STATUS_ACTIVITY_TYPE_ALT_MODE_TBT_USB	0x0d
/* Upstream Facing Port Information */
#define IOM_PORT_STATUS_UFP				BIT(10)
/* Display Port Hot Plug Detect status */
#define IOM_PORT_STATUS_DHPD_HPD_STATUS_MASK		GENMASK(13, 12)
#define IOM_PORT_STATUS_DHPD_HPD_STATUS_SHIFT		12
#define IOM_PORT_STATUS_DHPD_HPD_STATUS_ASSERT		0x01
#define IOM_PORT_STATUS_DHPD_HPD_SOURCE_TBT		BIT(14)
#define IOM_PORT_STATUS_CONNECTED			BIT(31)

#define IOM_PORT_ACTIVITY_IS(_status_, _type_)				\
	((((_status_) & IOM_PORT_STATUS_ACTIVITY_TYPE_MASK) >>		\
	  IOM_PORT_STATUS_ACTIVITY_TYPE_SHIFT) ==			\
	 (IOM_PORT_STATUS_ACTIVITY_TYPE_##_type_))

#define IOM_PORT_HPD_ASSERTED(_status_)					\
	((((_status_) & IOM_PORT_STATUS_DHPD_HPD_STATUS_MASK) >>	\
	  IOM_PORT_STATUS_DHPD_HPD_STATUS_SHIFT) &			\
	 IOM_PORT_STATUS_DHPD_HPD_STATUS_ASSERT)

struct pmc_usb;

struct pmc_usb_port {
	int num;
	u32 iom_status;
	struct pmc_usb *pmc;
	struct typec_mux_dev *typec_mux;
	struct typec_switch_dev *typec_sw;
	struct usb_role_switch *usb_sw;

	enum typec_orientation orientation;
	enum usb_role role;

	u8 usb2_port;
	u8 usb3_port;

	enum typec_orientation sbu_orientation;
	enum typec_orientation hsl_orientation;
};

struct pmc_usb {
	u8 num_ports;
	struct device *dev;
	struct intel_scu_ipc_dev *ipc;
	struct pmc_usb_port *port;
	struct acpi_device *iom_adev;
	void __iomem *iom_base;
	u32 iom_port_status_offset;
};

static void update_port_status(struct pmc_usb_port *port)
{
	u8 port_num;

	/* SoC expects the USB Type-C port numbers to start with 0 */
	port_num = port->usb3_port - 1;

	port->iom_status = readl(port->pmc->iom_base +
				 port->pmc->iom_port_status_offset +
				 port_num * sizeof(u32));
}

static int sbu_orientation(struct pmc_usb_port *port)
{
	if (port->sbu_orientation)
		return port->sbu_orientation - 1;

	return port->orientation - 1;
}

static int hsl_orientation(struct pmc_usb_port *port)
{
	if (port->hsl_orientation)
		return port->hsl_orientation - 1;

	return port->orientation - 1;
}

static int pmc_usb_send_command(struct intel_scu_ipc_dev *ipc, u8 *msg, u32 len)
{
	u8 response[4];
	u8 status_res;
	int ret;

	/*
	 * Error bit will always be 0 with the USBC command.
	 * Status can be checked from the response message if the
	 * function intel_scu_ipc_dev_command succeeds.
	 */
	ret = intel_scu_ipc_dev_command(ipc, PMC_USBC_CMD, 0, msg,
					len, response, sizeof(response));

	if (ret)
		return ret;

	status_res = (msg[0] & 0xf) < PMC_USB_SAFE_MODE ?
		     response[2] : response[1];

	if (status_res & PMC_USB_RESP_STATUS_FAILURE) {
		if (status_res & PMC_USB_RESP_STATUS_FATAL)
			return -EIO;

		return -EBUSY;
	}

	return 0;
}

static int pmc_usb_command(struct pmc_usb_port *port, u8 *msg, u32 len)
{
	int retry_count = 3;
	int ret;

	/*
	 * If PMC is busy then retry the command once again
	 */
	while (retry_count--) {
		ret = pmc_usb_send_command(port->pmc->ipc, msg, len);
		if (ret != -EBUSY)
			break;
	}

	return ret;
}

static int
pmc_usb_mux_dp_hpd(struct pmc_usb_port *port, struct typec_displayport_data *dp)
{
	u8 msg[2] = { };
	int ret;

	msg[0] = PMC_USB_DP_HPD;
	msg[0] |= port->usb3_port << PMC_USB_MSG_USB3_PORT_SHIFT;

	/* Configure HPD first if HPD,IRQ comes together */
	if (!IOM_PORT_HPD_ASSERTED(port->iom_status) &&
	    dp->status & DP_STATUS_IRQ_HPD &&
	    dp->status & DP_STATUS_HPD_STATE) {
		msg[1] = PMC_USB_DP_HPD_LVL;
		ret = pmc_usb_command(port, msg, sizeof(msg));
		if (ret)
			return ret;
	}

	if (dp->status & DP_STATUS_IRQ_HPD)
		msg[1] = PMC_USB_DP_HPD_IRQ;

	if (dp->status & DP_STATUS_HPD_STATE)
		msg[1] |= PMC_USB_DP_HPD_LVL;

	return pmc_usb_command(port, msg, sizeof(msg));
}

static int
pmc_usb_mux_dp(struct pmc_usb_port *port, struct typec_mux_state *state)
{
	struct typec_displayport_data *data = state->data;
	struct altmode_req req = { };
	int ret;

	if (IOM_PORT_ACTIVITY_IS(port->iom_status, DP) ||
	    IOM_PORT_ACTIVITY_IS(port->iom_status, DP_MFD)) {
		if (IOM_PORT_HPD_ASSERTED(port->iom_status) &&
		    (!(data->status & DP_STATUS_IRQ_HPD) &&
		     data->status & DP_STATUS_HPD_STATE))
			return 0;

		return pmc_usb_mux_dp_hpd(port, state->data);
	}

	req.usage = PMC_USB_ALT_MODE;
	req.usage |= port->usb3_port << PMC_USB_MSG_USB3_PORT_SHIFT;
	req.mode_type = PMC_USB_MODE_TYPE_DP << PMC_USB_MODE_TYPE_SHIFT;

	req.mode_data = (port->orientation - 1) << PMC_USB_ALTMODE_ORI_SHIFT;
	req.mode_data |= (port->role - 1) << PMC_USB_ALTMODE_UFP_SHIFT;

	req.mode_data |= (state->mode - TYPEC_STATE_MODAL) <<
			 PMC_USB_ALTMODE_DP_MODE_SHIFT;

	ret = pmc_usb_command(port, (void *)&req, sizeof(req));
	if (ret)
		return ret;

	if (data->status & (DP_STATUS_IRQ_HPD | DP_STATUS_HPD_STATE))
		return pmc_usb_mux_dp_hpd(port, state->data);

	return 0;
}

static int
pmc_usb_mux_tbt(struct pmc_usb_port *port, struct typec_mux_state *state)
{
	struct typec_thunderbolt_data *data = state->data;
	u8 cable_rounded = TBT_CABLE_ROUNDED_SUPPORT(data->cable_mode);
	u8 cable_speed = TBT_CABLE_SPEED(data->cable_mode);
	struct altmode_req req = { };

	if (IOM_PORT_ACTIVITY_IS(port->iom_status, TBT) ||
	    IOM_PORT_ACTIVITY_IS(port->iom_status, ALT_MODE_TBT_USB))
		return 0;

	req.usage = PMC_USB_ALT_MODE;
	req.usage |= port->usb3_port << PMC_USB_MSG_USB3_PORT_SHIFT;
	req.mode_type = PMC_USB_MODE_TYPE_TBT << PMC_USB_MODE_TYPE_SHIFT;

	req.mode_data = (port->orientation - 1) << PMC_USB_ALTMODE_ORI_SHIFT;
	req.mode_data |= (port->role - 1) << PMC_USB_ALTMODE_UFP_SHIFT;

	if (TBT_ADAPTER(data->device_mode) == TBT_ADAPTER_TBT3)
		req.mode_data |= PMC_USB_ALTMODE_TBT_TYPE;

	if (data->cable_mode & TBT_CABLE_OPTICAL)
		req.mode_data |= PMC_USB_ALTMODE_CABLE_TYPE;

	if (data->cable_mode & TBT_CABLE_LINK_TRAINING)
		req.mode_data |= PMC_USB_ALTMODE_ACTIVE_LINK;

	if (data->enter_vdo & TBT_ENTER_MODE_ACTIVE_CABLE)
		req.mode_data |= PMC_USB_ALTMODE_ACTIVE_CABLE;

	req.mode_data |= PMC_USB_ALTMODE_CABLE_SPD(cable_speed);

	req.mode_data |= PMC_USB_ALTMODE_TBT_GEN(cable_rounded);

	return pmc_usb_command(port, (void *)&req, sizeof(req));
}

static int
pmc_usb_mux_usb4(struct pmc_usb_port *port, struct typec_mux_state *state)
{
	struct enter_usb_data *data = state->data;
	struct altmode_req req = { };
	u8 cable_speed;

	if (IOM_PORT_ACTIVITY_IS(port->iom_status, TBT) ||
	    IOM_PORT_ACTIVITY_IS(port->iom_status, ALT_MODE_TBT_USB))
		return 0;

	req.usage = PMC_USB_ALT_MODE;
	req.usage |= port->usb3_port << PMC_USB_MSG_USB3_PORT_SHIFT;
	req.mode_type = PMC_USB_MODE_TYPE_TBT << PMC_USB_MODE_TYPE_SHIFT;

	/* USB4 Mode */
	req.mode_data = PMC_USB_ALTMODE_FORCE_LSR;

	if (data->active_link_training)
		req.mode_data |= PMC_USB_ALTMODE_ACTIVE_LINK;

	req.mode_data |= (port->orientation - 1) << PMC_USB_ALTMODE_ORI_SHIFT;
	req.mode_data |= (port->role - 1) << PMC_USB_ALTMODE_UFP_SHIFT;

	switch ((data->eudo & EUDO_CABLE_TYPE_MASK) >> EUDO_CABLE_TYPE_SHIFT) {
	case EUDO_CABLE_TYPE_PASSIVE:
		break;
	case EUDO_CABLE_TYPE_OPTICAL:
		req.mode_data |= PMC_USB_ALTMODE_CABLE_TYPE;
		fallthrough;
	default:
		req.mode_data |= PMC_USB_ALTMODE_ACTIVE_CABLE;

		/* Configure data rate to rounded in the case of Active TBT3
		 * and USB4 cables.
		 */
		req.mode_data |= PMC_USB_ALTMODE_TBT_GEN(1);
		break;
	}

	cable_speed = (data->eudo & EUDO_CABLE_SPEED_MASK) >> EUDO_CABLE_SPEED_SHIFT;
	req.mode_data |= PMC_USB_ALTMODE_CABLE_SPD(cable_speed);

	return pmc_usb_command(port, (void *)&req, sizeof(req));
}

static int pmc_usb_mux_safe_state(struct pmc_usb_port *port,
				  struct typec_mux_state *state)
{
	u8 msg;

	if (IOM_PORT_ACTIVITY_IS(port->iom_status, SAFE_MODE))
		return 0;

	if ((IOM_PORT_ACTIVITY_IS(port->iom_status, DP) ||
	     IOM_PORT_ACTIVITY_IS(port->iom_status, DP_MFD)) &&
	     state->alt && state->alt->svid == USB_TYPEC_DP_SID)
		return 0;

	if ((IOM_PORT_ACTIVITY_IS(port->iom_status, TBT) ||
	     IOM_PORT_ACTIVITY_IS(port->iom_status, ALT_MODE_TBT_USB)) &&
	     state->alt && state->alt->svid == USB_TYPEC_TBT_SID)
		return 0;

	msg = PMC_USB_SAFE_MODE;
	msg |= port->usb3_port << PMC_USB_MSG_USB3_PORT_SHIFT;

	return pmc_usb_command(port, &msg, sizeof(msg));
}

static int pmc_usb_disconnect(struct pmc_usb_port *port)
{
	struct typec_displayport_data data = { };
	u8 msg[2];

	if (!(port->iom_status & IOM_PORT_STATUS_CONNECTED))
		return 0;

	/* Clear DisplayPort HPD if it's still asserted. */
	if (IOM_PORT_HPD_ASSERTED(port->iom_status))
		pmc_usb_mux_dp_hpd(port, &data);

	msg[0] = PMC_USB_DISCONNECT;
	msg[0] |= port->usb3_port << PMC_USB_MSG_USB3_PORT_SHIFT;

	msg[1] = port->usb2_port << PMC_USB_MSG_USB2_PORT_SHIFT;

	return pmc_usb_command(port, msg, sizeof(msg));
}

static int pmc_usb_connect(struct pmc_usb_port *port, enum usb_role role)
{
	u8 ufp = role == USB_ROLE_DEVICE ? 1 : 0;
	u8 msg[2];
	int ret;

	if (port->orientation == TYPEC_ORIENTATION_NONE)
		return -EINVAL;

	if (port->iom_status & IOM_PORT_STATUS_CONNECTED) {
		if (port->role == role || port->role == USB_ROLE_NONE)
			return 0;

		/* Role swap */
		ret = pmc_usb_disconnect(port);
		if (ret)
			return ret;
	}

	msg[0] = PMC_USB_CONNECT;
	msg[0] |= port->usb3_port << PMC_USB_MSG_USB3_PORT_SHIFT;

	msg[1] = port->usb2_port << PMC_USB_MSG_USB2_PORT_SHIFT;
	msg[1] |= ufp << PMC_USB_MSG_UFP_SHIFT;
	msg[1] |= hsl_orientation(port) << PMC_USB_MSG_ORI_HSL_SHIFT;
	msg[1] |= sbu_orientation(port) << PMC_USB_MSG_ORI_AUX_SHIFT;

	return pmc_usb_command(port, msg, sizeof(msg));
}

static int
pmc_usb_mux_set(struct typec_mux_dev *mux, struct typec_mux_state *state)
{
	struct pmc_usb_port *port = typec_mux_get_drvdata(mux);

	update_port_status(port);

	if (port->orientation == TYPEC_ORIENTATION_NONE || port->role == USB_ROLE_NONE)
		return 0;

	if (state->mode == TYPEC_STATE_SAFE)
		return pmc_usb_mux_safe_state(port, state);
	if (state->mode == TYPEC_STATE_USB)
		return pmc_usb_connect(port, port->role);

	if (state->alt) {
		switch (state->alt->svid) {
		case USB_TYPEC_TBT_SID:
			return pmc_usb_mux_tbt(port, state);
		case USB_TYPEC_DP_SID:
			return pmc_usb_mux_dp(port, state);
		}
	} else {
		switch (state->mode) {
		case TYPEC_MODE_USB2:
			/* REVISIT: Try with usb3_port set to 0? */
			break;
		case TYPEC_MODE_USB3:
			return pmc_usb_connect(port, port->role);
		case TYPEC_MODE_USB4:
			return pmc_usb_mux_usb4(port, state);
		}
	}

	return -EOPNOTSUPP;
}

static int pmc_usb_set_orientation(struct typec_switch_dev *sw,
				   enum typec_orientation orientation)
{
	struct pmc_usb_port *port = typec_switch_get_drvdata(sw);

	update_port_status(port);

	port->orientation = orientation;

	return 0;
}

static int pmc_usb_set_role(struct usb_role_switch *sw, enum usb_role role)
{
	struct pmc_usb_port *port = usb_role_switch_get_drvdata(sw);
	int ret;

	update_port_status(port);

	if (role == USB_ROLE_NONE)
		ret = pmc_usb_disconnect(port);
	else
		ret = pmc_usb_connect(port, role);

	port->role = role;

	return ret;
}

static int pmc_usb_register_port(struct pmc_usb *pmc, int index,
				 struct fwnode_handle *fwnode)
{
	struct pmc_usb_port *port = &pmc->port[index];
	struct usb_role_switch_desc desc = { };
	struct typec_switch_desc sw_desc = { };
	struct typec_mux_desc mux_desc = { };
	const char *str;
	int ret;

	ret = fwnode_property_read_u8(fwnode, "usb2-port-number", &port->usb2_port);
	if (ret)
		return ret;

	ret = fwnode_property_read_u8(fwnode, "usb3-port-number", &port->usb3_port);
	if (ret)
		return ret;

	ret = fwnode_property_read_string(fwnode, "sbu-orientation", &str);
	if (!ret)
		port->sbu_orientation = typec_find_orientation(str);

	ret = fwnode_property_read_string(fwnode, "hsl-orientation", &str);
	if (!ret)
		port->hsl_orientation = typec_find_orientation(str);

	port->num = index;
	port->pmc = pmc;

	sw_desc.fwnode = fwnode;
	sw_desc.drvdata = port;
	sw_desc.name = fwnode_get_name(fwnode);
	sw_desc.set = pmc_usb_set_orientation;

	port->typec_sw = typec_switch_register(pmc->dev, &sw_desc);
	if (IS_ERR(port->typec_sw))
		return PTR_ERR(port->typec_sw);

	mux_desc.fwnode = fwnode;
	mux_desc.drvdata = port;
	mux_desc.name = fwnode_get_name(fwnode);
	mux_desc.set = pmc_usb_mux_set;

	port->typec_mux = typec_mux_register(pmc->dev, &mux_desc);
	if (IS_ERR(port->typec_mux)) {
		ret = PTR_ERR(port->typec_mux);
		goto err_unregister_switch;
	}

	desc.fwnode = fwnode;
	desc.driver_data = port;
	desc.name = fwnode_get_name(fwnode);
	desc.set = pmc_usb_set_role;

	port->usb_sw = usb_role_switch_register(pmc->dev, &desc);
	if (IS_ERR(port->usb_sw)) {
		ret = PTR_ERR(port->usb_sw);
		goto err_unregister_mux;
	}

	return 0;

err_unregister_mux:
	typec_mux_unregister(port->typec_mux);

err_unregister_switch:
	typec_switch_unregister(port->typec_sw);

	return ret;
}

/* IOM ACPI IDs and IOM_PORT_STATUS_OFFSET */
static const struct acpi_device_id iom_acpi_ids[] = {
	/* TigerLake */
	{ "INTC1072", 0x560, },

	/* AlderLake */
	{ "INTC1079", 0x160, },

	/* Meteor Lake */
	{ "INTC107A", 0x160, },
	{}
};

static int pmc_usb_probe_iom(struct pmc_usb *pmc)
{
	struct list_head resource_list;
	struct resource_entry *rentry;
	static const struct acpi_device_id *dev_id;
	struct acpi_device *adev = NULL;
	int ret;

	for (dev_id = &iom_acpi_ids[0]; dev_id->id[0]; dev_id++) {
		if (acpi_dev_present(dev_id->id, NULL, -1)) {
			pmc->iom_port_status_offset = (u32)dev_id->driver_data;
			adev = acpi_dev_get_first_match_dev(dev_id->id, NULL, -1);
			break;
		}
	}

	if (!adev)
		return -ENODEV;

	INIT_LIST_HEAD(&resource_list);
	ret = acpi_dev_get_memory_resources(adev, &resource_list);
<<<<<<< HEAD
	if (ret < 0)
=======
	if (ret < 0) {
		acpi_dev_put(adev);
>>>>>>> abddfcf7
		return ret;
	}

	rentry = list_first_entry_or_null(&resource_list, struct resource_entry, node);
	if (rentry)
		pmc->iom_base = devm_ioremap_resource(pmc->dev, rentry->res);

	acpi_dev_free_resource_list(&resource_list);

	if (!pmc->iom_base) {
		acpi_dev_put(adev);
		return -ENOMEM;
	}

	if (IS_ERR(pmc->iom_base)) {
		acpi_dev_put(adev);
		return PTR_ERR(pmc->iom_base);
	}

	pmc->iom_adev = adev;

	return 0;
}

static int pmc_usb_probe(struct platform_device *pdev)
{
	struct fwnode_handle *fwnode = NULL;
	struct pmc_usb *pmc;
	int i = 0;
	int ret;

	pmc = devm_kzalloc(&pdev->dev, sizeof(*pmc), GFP_KERNEL);
	if (!pmc)
		return -ENOMEM;

	device_for_each_child_node(&pdev->dev, fwnode)
		pmc->num_ports++;

	/* The IOM microcontroller has a limitation of max 4 ports. */
	if (pmc->num_ports > 4) {
		dev_err(&pdev->dev, "driver limited to 4 ports\n");
		return -ERANGE;
	}

	pmc->port = devm_kcalloc(&pdev->dev, pmc->num_ports,
				 sizeof(struct pmc_usb_port), GFP_KERNEL);
	if (!pmc->port)
		return -ENOMEM;

	pmc->ipc = devm_intel_scu_ipc_dev_get(&pdev->dev);
	if (!pmc->ipc)
		return -ENODEV;

	pmc->dev = &pdev->dev;

	ret = pmc_usb_probe_iom(pmc);
	if (ret)
		return ret;

	/*
	 * For every physical USB connector (USB2 and USB3 combo) there is a
	 * child ACPI device node under the PMC mux ACPI device object.
	 */
	for (i = 0; i < pmc->num_ports; i++) {
		fwnode = device_get_next_child_node(pmc->dev, fwnode);
		if (!fwnode)
			break;

		ret = pmc_usb_register_port(pmc, i, fwnode);
		if (ret) {
			fwnode_handle_put(fwnode);
			goto err_remove_ports;
		}
	}

	platform_set_drvdata(pdev, pmc);

	return 0;

err_remove_ports:
	for (i = 0; i < pmc->num_ports; i++) {
		typec_switch_unregister(pmc->port[i].typec_sw);
		typec_mux_unregister(pmc->port[i].typec_mux);
		usb_role_switch_unregister(pmc->port[i].usb_sw);
	}

	acpi_dev_put(pmc->iom_adev);

	return ret;
}

static int pmc_usb_remove(struct platform_device *pdev)
{
	struct pmc_usb *pmc = platform_get_drvdata(pdev);
	int i;

	for (i = 0; i < pmc->num_ports; i++) {
		typec_switch_unregister(pmc->port[i].typec_sw);
		typec_mux_unregister(pmc->port[i].typec_mux);
		usb_role_switch_unregister(pmc->port[i].usb_sw);
	}

	acpi_dev_put(pmc->iom_adev);

	return 0;
}

static const struct acpi_device_id pmc_usb_acpi_ids[] = {
	{ "INTC105C", },
	{ }
};
MODULE_DEVICE_TABLE(acpi, pmc_usb_acpi_ids);

static struct platform_driver pmc_usb_driver = {
	.driver = {
		.name = "intel_pmc_usb",
		.acpi_match_table = ACPI_PTR(pmc_usb_acpi_ids),
	},
	.probe = pmc_usb_probe,
	.remove = pmc_usb_remove,
};

module_platform_driver(pmc_usb_driver);

MODULE_AUTHOR("Heikki Krogerus <heikki.krogerus@linux.intel.com>");
MODULE_LICENSE("GPL v2");
MODULE_DESCRIPTION("Intel PMC USB mux control");<|MERGE_RESOLUTION|>--- conflicted
+++ resolved
@@ -614,12 +614,8 @@
 
 	INIT_LIST_HEAD(&resource_list);
 	ret = acpi_dev_get_memory_resources(adev, &resource_list);
-<<<<<<< HEAD
-	if (ret < 0)
-=======
 	if (ret < 0) {
 		acpi_dev_put(adev);
->>>>>>> abddfcf7
 		return ret;
 	}
 
