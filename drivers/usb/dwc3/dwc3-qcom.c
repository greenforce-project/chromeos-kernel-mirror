--- conflicted
+++ resolved
@@ -203,7 +203,6 @@
 	return 0;
 }
 
-<<<<<<< HEAD
 static int dwc3_qcom_interconnect_enable(struct dwc3_qcom *qcom)
 {
 	int ret;
@@ -292,14 +291,14 @@
 {
 	icc_put(qcom->icc_path_ddr);
 	icc_put(qcom->icc_path_apps);
-=======
+}
+
 /* Only usable in contexts where the role can not change. */
 static bool dwc3_qcom_is_host(struct dwc3_qcom *qcom)
 {
 	struct dwc3 *dwc = platform_get_drvdata(qcom->dwc3);
 
 	return dwc->xhci;
->>>>>>> 7e173970
 }
 
 static void dwc3_qcom_disable_interrupts(struct dwc3_qcom *qcom)
