--- conflicted
+++ resolved
@@ -3985,11 +3985,7 @@
 static bool usb_device_may_initiate_lpm(struct usb_device *udev,
 					enum usb3_link_state state)
 {
-<<<<<<< HEAD
-	unsigned long long sel;		/* us */
-=======
 	unsigned int sel;		/* us */
->>>>>>> ce4d1565
 	int i, j;
 
 	if (state == USB3_LPM_U1)
@@ -4107,10 +4103,6 @@
 			 */
 			usb_set_lpm_timeout(udev, state, 0);
 			hcd->driver->disable_usb3_lpm_timeout(hcd, udev, state);
-<<<<<<< HEAD
-		}
-	}
-=======
 			return;
 		}
 	}
@@ -4119,7 +4111,6 @@
 		udev->usb3_lpm_u1_enabled = 1;
 	else if (state == USB3_LPM_U2)
 		udev->usb3_lpm_u2_enabled = 1;
->>>>>>> ce4d1565
 }
 /*
  * Disable the hub-initiated U1/U2 idle timeouts, and disable device-initiated
