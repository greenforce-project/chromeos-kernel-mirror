--- conflicted
+++ resolved
@@ -194,54 +194,32 @@
 	unsigned int total_mel;
 
 	/*
-<<<<<<< HEAD
-	 * 1, Time to transition path from host to device into U0.
-	 * MEL for parent already contains the delay up to parent, so only add
-	 * the exit latency for the last link (slower one), and the hub header
-	 * decode latency. See USB 3.1 section C 2.2.1
-	 * store MEL in nanoseconds
-=======
 	 * tMEL1. time to transition path from host to device into U0.
 	 * MEL for parent already contains the delay up to parent, so only add
 	 * the exit latency for the last link (pick the slower exit latency),
 	 * and the hub header decode latency. See USB 3.1 section C 2.2.1
 	 * Store MEL in nanoseconds
->>>>>>> a89b48fe
 	 */
 	total_mel = hub_lpm_params->mel +
 		max(udev_exit_latency, hub_exit_latency) * 1000 +
 		hub->descriptor->u.ss.bHubHdrDecLat * 100;
 
 	/*
-<<<<<<< HEAD
-	 * 2. Time to submit PING packet. Sum of tTPTransmissionDelay for
-	 * each link + wHubDelay for each hub. Add only for last link.
-	 * Step 4, the time for PING_RESPONSE to traverse upstream is similar.
-=======
 	 * tMEL2. Time to submit PING packet. Sum of tTPTransmissionDelay for
 	 * each link + wHubDelay for each hub. Add only for last link.
 	 * tMEL4, the time for PING_RESPONSE to traverse upstream is similar.
->>>>>>> a89b48fe
 	 * Multiply by 2 to include it as well.
 	 */
 	total_mel += (__le16_to_cpu(hub->descriptor->u.ss.wHubDelay) +
 		      USB_TP_TRANSMISSION_DELAY) * 2;
 
 	/*
-<<<<<<< HEAD
-	 * 3, tPingResponse. Time taken by device to generate PING_RESPONSE
-	 * after receiving PING. Also add 2100ns as stated in USB 3.1 C 1.5.2.4 to
-	 * cover the delay if the PING_RESPONSE is queued behind a Max Packet Size DP.
-	 * Note these delays should be added only once for the entire path, so add them
-	 * to the MEL of the device connected to the roothub.
-=======
 	 * tMEL3, tPingResponse. Time taken by device to generate PING_RESPONSE
 	 * after receiving PING. Also add 2100ns as stated in USB 3.1 C 1.5.2.4
 	 * to cover the delay if the PING_RESPONSE is queued behind a Max Packet
 	 * Size DP.
 	 * Note these delays should be added only once for the entire path, so
 	 * add them to the MEL of the device connected to the roothub.
->>>>>>> a89b48fe
 	 */
 	if (!hub->hdev->parent)
 		total_mel += USB_PING_RESPONSE_TIME + 2100;
@@ -4023,11 +4001,7 @@
 static bool usb_device_may_initiate_lpm(struct usb_device *udev,
 					enum usb3_link_state state)
 {
-<<<<<<< HEAD
-	unsigned long long sel;		/* us */
-=======
 	unsigned int sel;		/* us */
->>>>>>> a89b48fe
 	int i, j;
 
 	if (state == USB3_LPM_U1)
@@ -4145,10 +4119,6 @@
 			 */
 			usb_set_lpm_timeout(udev, state, 0);
 			hcd->driver->disable_usb3_lpm_timeout(hcd, udev, state);
-<<<<<<< HEAD
-		}
-	}
-=======
 			return;
 		}
 	}
@@ -4157,7 +4127,6 @@
 		udev->usb3_lpm_u1_enabled = 1;
 	else if (state == USB3_LPM_U2)
 		udev->usb3_lpm_u2_enabled = 1;
->>>>>>> a89b48fe
 }
 /*
  * Disable the hub-initiated U1/U2 idle timeouts, and disable device-initiated
