--- conflicted
+++ resolved
@@ -59,10 +59,7 @@
 #define PCI_DEVICE_ID_INTEL_TIGER_LAKE_XHCI		0x9a13
 #define PCI_DEVICE_ID_INTEL_MAPLE_RIDGE_XHCI		0x1138
 #define PCI_DEVICE_ID_INTEL_ALDER_LAKE_PCH_XHCI		0x51ed
-<<<<<<< HEAD
 #define PCI_DEVICE_ID_INTEL_ALDER_LAKE_N_PCH_XHCI	0x54ed
-=======
->>>>>>> 793d8378
 
 #define PCI_DEVICE_ID_AMD_RENOIR_XHCI			0x1639
 #define PCI_DEVICE_ID_AMD_PROMONTORYA_4			0x43b9
@@ -251,12 +248,8 @@
 		xhci->quirks |= XHCI_MISSING_CAS;
 
 	if (pdev->vendor == PCI_VENDOR_ID_INTEL &&
-<<<<<<< HEAD
 	    (pdev->device == PCI_DEVICE_ID_INTEL_ALDER_LAKE_PCH_XHCI ||
 	     pdev->device == PCI_DEVICE_ID_INTEL_ALDER_LAKE_N_PCH_XHCI))
-=======
-	    pdev->device == PCI_DEVICE_ID_INTEL_ALDER_LAKE_PCH_XHCI)
->>>>>>> 793d8378
 		xhci->quirks |= XHCI_RESET_TO_DEFAULT;
 
 	if (pdev->vendor == PCI_VENDOR_ID_INTEL &&
