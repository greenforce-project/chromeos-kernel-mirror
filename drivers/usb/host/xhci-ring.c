// SPDX-License-Identifier: GPL-2.0
/*
 * xHCI host controller driver
 *
 * Copyright (C) 2008 Intel Corp.
 *
 * Author: Sarah Sharp
 * Some code borrowed from the Linux EHCI driver.
 */

/*
 * Ring initialization rules:
 * 1. Each segment is initialized to zero, except for link TRBs.
 * 2. Ring cycle state = 0.  This represents Producer Cycle State (PCS) or
 *    Consumer Cycle State (CCS), depending on ring function.
 * 3. Enqueue pointer = dequeue pointer = address of first TRB in the segment.
 *
 * Ring behavior rules:
 * 1. A ring is empty if enqueue == dequeue.  This means there will always be at
 *    least one free TRB in the ring.  This is useful if you want to turn that
 *    into a link TRB and expand the ring.
 * 2. When incrementing an enqueue or dequeue pointer, if the next TRB is a
 *    link TRB, then load the pointer with the address in the link TRB.  If the
 *    link TRB had its toggle bit set, you may need to update the ring cycle
 *    state (see cycle bit rules).  You may have to do this multiple times
 *    until you reach a non-link TRB.
 * 3. A ring is full if enqueue++ (for the definition of increment above)
 *    equals the dequeue pointer.
 *
 * Cycle bit rules:
 * 1. When a consumer increments a dequeue pointer and encounters a toggle bit
 *    in a link TRB, it must toggle the ring cycle state.
 * 2. When a producer increments an enqueue pointer and encounters a toggle bit
 *    in a link TRB, it must toggle the ring cycle state.
 *
 * Producer rules:
 * 1. Check if ring is full before you enqueue.
 * 2. Write the ring cycle state to the cycle bit in the TRB you're enqueuing.
 *    Update enqueue pointer between each write (which may update the ring
 *    cycle state).
 * 3. Notify consumer.  If SW is producer, it rings the doorbell for command
 *    and endpoint rings.  If HC is the producer for the event ring,
 *    and it generates an interrupt according to interrupt modulation rules.
 *
 * Consumer rules:
 * 1. Check if TRB belongs to you.  If the cycle bit == your ring cycle state,
 *    the TRB is owned by the consumer.
 * 2. Update dequeue pointer (which may update the ring cycle state) and
 *    continue processing TRBs until you reach a TRB which is not owned by you.
 * 3. Notify the producer.  SW is the consumer for the event ring, and it
 *   updates event ring dequeue pointer.  HC is the consumer for the command and
 *   endpoint rings; it generates events on the event ring for these.
 */

#include <linux/scatterlist.h>
#include <linux/slab.h>
#include <linux/dma-mapping.h>
#include "xhci.h"
#include "xhci-trace.h"

/*
 * Returns zero if the TRB isn't in this segment, otherwise it returns the DMA
 * address of the TRB.
 */
dma_addr_t xhci_trb_virt_to_dma(struct xhci_segment *seg,
		union xhci_trb *trb)
{
	unsigned long segment_offset;

	if (!seg || !trb || trb < seg->trbs)
		return 0;
	/* offset in TRBs */
	segment_offset = trb - seg->trbs;
	if (segment_offset >= TRBS_PER_SEGMENT)
		return 0;
	return seg->dma + (segment_offset * sizeof(*trb));
}

static bool trb_is_noop(union xhci_trb *trb)
{
	return TRB_TYPE_NOOP_LE32(trb->generic.field[3]);
}

static bool trb_is_link(union xhci_trb *trb)
{
	return TRB_TYPE_LINK_LE32(trb->link.control);
}

static bool last_trb_on_seg(struct xhci_segment *seg, union xhci_trb *trb)
{
	return trb == &seg->trbs[TRBS_PER_SEGMENT - 1];
}

static bool last_trb_on_ring(struct xhci_ring *ring,
			struct xhci_segment *seg, union xhci_trb *trb)
{
	return last_trb_on_seg(seg, trb) && (seg->next == ring->first_seg);
}

static bool link_trb_toggles_cycle(union xhci_trb *trb)
{
	return le32_to_cpu(trb->link.control) & LINK_TOGGLE;
}

static bool last_td_in_urb(struct xhci_td *td)
{
	struct urb_priv *urb_priv = td->urb->hcpriv;

	return urb_priv->num_tds_done == urb_priv->num_tds;
}

static void inc_td_cnt(struct urb *urb)
{
	struct urb_priv *urb_priv = urb->hcpriv;

	urb_priv->num_tds_done++;
}

static void trb_to_noop(union xhci_trb *trb, u32 noop_type)
{
	if (trb_is_link(trb)) {
		/* unchain chained link TRBs */
		trb->link.control &= cpu_to_le32(~TRB_CHAIN);
	} else {
		trb->generic.field[0] = 0;
		trb->generic.field[1] = 0;
		trb->generic.field[2] = 0;
		/* Preserve only the cycle bit of this TRB */
		trb->generic.field[3] &= cpu_to_le32(TRB_CYCLE);
		trb->generic.field[3] |= cpu_to_le32(TRB_TYPE(noop_type));
	}
}

/* Updates trb to point to the next TRB in the ring, and updates seg if the next
 * TRB is in a new segment.  This does not skip over link TRBs, and it does not
 * effect the ring dequeue or enqueue pointers.
 */
static void next_trb(struct xhci_hcd *xhci,
		struct xhci_ring *ring,
		struct xhci_segment **seg,
		union xhci_trb **trb)
{
	if (trb_is_link(*trb)) {
		*seg = (*seg)->next;
		*trb = ((*seg)->trbs);
	} else {
		(*trb)++;
	}
}

/*
 * See Cycle bit rules. SW is the consumer for the event ring only.
 * Don't make a ring full of link TRBs.  That would be dumb and this would loop.
 */
void inc_deq(struct xhci_hcd *xhci, struct xhci_ring *ring)
{
	/* event ring doesn't have link trbs, check for last trb */
	if (ring->type == TYPE_EVENT) {
		if (!last_trb_on_seg(ring->deq_seg, ring->dequeue)) {
			ring->dequeue++;
			goto out;
		}
		if (last_trb_on_ring(ring, ring->deq_seg, ring->dequeue))
			ring->cycle_state ^= 1;
		ring->deq_seg = ring->deq_seg->next;
		ring->dequeue = ring->deq_seg->trbs;
		goto out;
	}

	/* All other rings have link trbs */
	if (!trb_is_link(ring->dequeue)) {
		ring->dequeue++;
		ring->num_trbs_free++;
	}
	while (trb_is_link(ring->dequeue)) {
		ring->deq_seg = ring->deq_seg->next;
		ring->dequeue = ring->deq_seg->trbs;
	}

out:
	trace_xhci_inc_deq(ring);

	return;
}

/*
 * See Cycle bit rules. SW is the consumer for the event ring only.
 * Don't make a ring full of link TRBs.  That would be dumb and this would loop.
 *
 * If we've just enqueued a TRB that is in the middle of a TD (meaning the
 * chain bit is set), then set the chain bit in all the following link TRBs.
 * If we've enqueued the last TRB in a TD, make sure the following link TRBs
 * have their chain bit cleared (so that each Link TRB is a separate TD).
 *
 * Section 6.4.4.1 of the 0.95 spec says link TRBs cannot have the chain bit
 * set, but other sections talk about dealing with the chain bit set.  This was
 * fixed in the 0.96 specification errata, but we have to assume that all 0.95
 * xHCI hardware can't handle the chain bit being cleared on a link TRB.
 *
 * @more_trbs_coming:	Will you enqueue more TRBs before calling
 *			prepare_transfer()?
 */
static void inc_enq(struct xhci_hcd *xhci, struct xhci_ring *ring,
			bool more_trbs_coming)
{
	u32 chain;
	union xhci_trb *next;

	chain = le32_to_cpu(ring->enqueue->generic.field[3]) & TRB_CHAIN;
	/* If this is not event ring, there is one less usable TRB */
	if (!trb_is_link(ring->enqueue))
		ring->num_trbs_free--;
	next = ++(ring->enqueue);

	/* Update the dequeue pointer further if that was a link TRB */
	while (trb_is_link(next)) {

		/*
		 * If the caller doesn't plan on enqueueing more TDs before
		 * ringing the doorbell, then we don't want to give the link TRB
		 * to the hardware just yet. We'll give the link TRB back in
		 * prepare_ring() just before we enqueue the TD at the top of
		 * the ring.
		 */
		if (!chain && !more_trbs_coming)
			break;

		/* If we're not dealing with 0.95 hardware or isoc rings on
		 * AMD 0.96 host, carry over the chain bit of the previous TRB
		 * (which may mean the chain bit is cleared).
		 */
		if (!(ring->type == TYPE_ISOC &&
		      (xhci->quirks & XHCI_AMD_0x96_HOST)) &&
		    !xhci_link_trb_quirk(xhci)) {
			next->link.control &= cpu_to_le32(~TRB_CHAIN);
			next->link.control |= cpu_to_le32(chain);
		}
		/* Give this link TRB to the hardware */
		wmb();
		next->link.control ^= cpu_to_le32(TRB_CYCLE);

		/* Toggle the cycle bit after the last ring segment. */
		if (link_trb_toggles_cycle(next))
			ring->cycle_state ^= 1;

		ring->enq_seg = ring->enq_seg->next;
		ring->enqueue = ring->enq_seg->trbs;
		next = ring->enqueue;
	}

	trace_xhci_inc_enq(ring);
}

/*
 * Check to see if there's room to enqueue num_trbs on the ring and make sure
 * enqueue pointer will not advance into dequeue segment. See rules above.
 */
static inline int room_on_ring(struct xhci_hcd *xhci, struct xhci_ring *ring,
		unsigned int num_trbs)
{
	int num_trbs_in_deq_seg;

	if (ring->num_trbs_free < num_trbs)
		return 0;

	if (ring->type != TYPE_COMMAND && ring->type != TYPE_EVENT) {
		num_trbs_in_deq_seg = ring->dequeue - ring->deq_seg->trbs;
		if (ring->num_trbs_free < num_trbs + num_trbs_in_deq_seg)
			return 0;
	}

	return 1;
}

/* Ring the host controller doorbell after placing a command on the ring */
void xhci_ring_cmd_db(struct xhci_hcd *xhci)
{
	if (!(xhci->cmd_ring_state & CMD_RING_STATE_RUNNING))
		return;

	xhci_dbg(xhci, "// Ding dong!\n");
	writel(DB_VALUE_HOST, &xhci->dba->doorbell[0]);
	/* Flush PCI posted writes */
	readl(&xhci->dba->doorbell[0]);
}

static bool xhci_mod_cmd_timer(struct xhci_hcd *xhci, unsigned long delay)
{
	return mod_delayed_work(system_wq, &xhci->cmd_timer, delay);
}

static struct xhci_command *xhci_next_queued_cmd(struct xhci_hcd *xhci)
{
	return list_first_entry_or_null(&xhci->cmd_list, struct xhci_command,
					cmd_list);
}

/*
 * Turn all commands on command ring with status set to "aborted" to no-op trbs.
 * If there are other commands waiting then restart the ring and kick the timer.
 * This must be called with command ring stopped and xhci->lock held.
 */
static void xhci_handle_stopped_cmd_ring(struct xhci_hcd *xhci,
					 struct xhci_command *cur_cmd)
{
	struct xhci_command *i_cmd;

	/* Turn all aborted commands in list to no-ops, then restart */
	list_for_each_entry(i_cmd, &xhci->cmd_list, cmd_list) {

		if (i_cmd->status != COMP_COMMAND_ABORTED)
			continue;

		i_cmd->status = COMP_COMMAND_RING_STOPPED;

		xhci_dbg(xhci, "Turn aborted command %p to no-op\n",
			 i_cmd->command_trb);

		trb_to_noop(i_cmd->command_trb, TRB_CMD_NOOP);

		/*
		 * caller waiting for completion is called when command
		 *  completion event is received for these no-op commands
		 */
	}

	xhci->cmd_ring_state = CMD_RING_STATE_RUNNING;

	/* ring command ring doorbell to restart the command ring */
	if ((xhci->cmd_ring->dequeue != xhci->cmd_ring->enqueue) &&
	    !(xhci->xhc_state & XHCI_STATE_DYING)) {
		xhci->current_cmd = cur_cmd;
		xhci_mod_cmd_timer(xhci, XHCI_CMD_DEFAULT_TIMEOUT);
		xhci_ring_cmd_db(xhci);
	}
}

/* Must be called with xhci->lock held, releases and aquires lock back */
static int xhci_abort_cmd_ring(struct xhci_hcd *xhci, unsigned long flags)
{
	u64 temp_64;
	int ret;

	xhci_dbg(xhci, "Abort command ring\n");

	reinit_completion(&xhci->cmd_ring_stop_completion);

	temp_64 = xhci_read_64(xhci, &xhci->op_regs->cmd_ring);
	xhci_write_64(xhci, temp_64 | CMD_RING_ABORT,
			&xhci->op_regs->cmd_ring);

	/* Section 4.6.1.2 of xHCI 1.0 spec says software should also time the
	 * completion of the Command Abort operation. If CRR is not negated in 5
	 * seconds then driver handles it as if host died (-ENODEV).
	 * In the future we should distinguish between -ENODEV and -ETIMEDOUT
	 * and try to recover a -ETIMEDOUT with a host controller reset.
	 */
	ret = xhci_handshake(&xhci->op_regs->cmd_ring,
			CMD_RING_RUNNING, 0, 5 * 1000 * 1000);
	if (ret < 0) {
		xhci_err(xhci, "Abort failed to stop command ring: %d\n", ret);
		xhci_halt(xhci);
		xhci_hc_died(xhci);
		return ret;
	}
	/*
	 * Writing the CMD_RING_ABORT bit should cause a cmd completion event,
	 * however on some host hw the CMD_RING_RUNNING bit is correctly cleared
	 * but the completion event in never sent. Wait 2 secs (arbitrary
	 * number) to handle those cases after negation of CMD_RING_RUNNING.
	 */
	spin_unlock_irqrestore(&xhci->lock, flags);
	ret = wait_for_completion_timeout(&xhci->cmd_ring_stop_completion,
					  msecs_to_jiffies(2000));
	spin_lock_irqsave(&xhci->lock, flags);
	if (!ret) {
		xhci_dbg(xhci, "No stop event for abort, ring start fail?\n");
		xhci_cleanup_command_queue(xhci);
	} else {
		xhci_handle_stopped_cmd_ring(xhci, xhci_next_queued_cmd(xhci));
	}
	return 0;
}

void xhci_ring_ep_doorbell(struct xhci_hcd *xhci,
		unsigned int slot_id,
		unsigned int ep_index,
		unsigned int stream_id)
{
	__le32 __iomem *db_addr = &xhci->dba->doorbell[slot_id];
	struct xhci_virt_ep *ep = &xhci->devs[slot_id]->eps[ep_index];
	unsigned int ep_state = ep->ep_state;

	/* Don't ring the doorbell for this endpoint if there are pending
	 * cancellations because we don't want to interrupt processing.
	 * We don't want to restart any stream rings if there's a set dequeue
	 * pointer command pending because the device can choose to start any
	 * stream once the endpoint is on the HW schedule.
	 */
	if ((ep_state & EP_STOP_CMD_PENDING) || (ep_state & SET_DEQ_PENDING) ||
	    (ep_state & EP_HALTED) || (ep_state & EP_CLEARING_TT))
		return;
	writel(DB_VALUE(ep_index, stream_id), db_addr);
	/* The CPU has better things to do at this point than wait for a
	 * write-posting flush.  It'll get there soon enough.
	 */
}

/* Ring the doorbell for any rings with pending URBs */
static void ring_doorbell_for_active_rings(struct xhci_hcd *xhci,
		unsigned int slot_id,
		unsigned int ep_index)
{
	unsigned int stream_id;
	struct xhci_virt_ep *ep;

	ep = &xhci->devs[slot_id]->eps[ep_index];

	/* A ring has pending URBs if its TD list is not empty */
	if (!(ep->ep_state & EP_HAS_STREAMS)) {
		if (ep->ring && !(list_empty(&ep->ring->td_list)))
			xhci_ring_ep_doorbell(xhci, slot_id, ep_index, 0);
		return;
	}

	for (stream_id = 1; stream_id < ep->stream_info->num_streams;
			stream_id++) {
		struct xhci_stream_info *stream_info = ep->stream_info;
		if (!list_empty(&stream_info->stream_rings[stream_id]->td_list))
			xhci_ring_ep_doorbell(xhci, slot_id, ep_index,
						stream_id);
	}
}

<<<<<<< HEAD
void xhci_ring_doorbell_for_active_rings(struct xhci_hcd *xhci,
		unsigned int slot_id,
		unsigned int ep_index)
{
	ring_doorbell_for_active_rings(xhci, slot_id, ep_index);
=======
static struct xhci_virt_ep *xhci_get_virt_ep(struct xhci_hcd *xhci,
					     unsigned int slot_id,
					     unsigned int ep_index)
{
	if (slot_id == 0 || slot_id >= MAX_HC_SLOTS) {
		xhci_warn(xhci, "Invalid slot_id %u\n", slot_id);
		return NULL;
	}
	if (ep_index >= EP_CTX_PER_DEV) {
		xhci_warn(xhci, "Invalid endpoint index %u\n", ep_index);
		return NULL;
	}
	if (!xhci->devs[slot_id]) {
		xhci_warn(xhci, "No xhci virt device for slot_id %u\n", slot_id);
		return NULL;
	}

	return &xhci->devs[slot_id]->eps[ep_index];
>>>>>>> a89b48fe
}

/* Get the right ring for the given slot_id, ep_index and stream_id.
 * If the endpoint supports streams, boundary check the URB's stream ID.
 * If the endpoint doesn't support streams, return the singular endpoint ring.
 */
struct xhci_ring *xhci_triad_to_transfer_ring(struct xhci_hcd *xhci,
		unsigned int slot_id, unsigned int ep_index,
		unsigned int stream_id)
{
	struct xhci_virt_ep *ep;

	ep = xhci_get_virt_ep(xhci, slot_id, ep_index);
	if (!ep)
		return NULL;

	/* Common case: no streams */
	if (!(ep->ep_state & EP_HAS_STREAMS))
		return ep->ring;

	if (stream_id == 0) {
		xhci_warn(xhci,
				"WARN: Slot ID %u, ep index %u has streams, "
				"but URB has no stream ID.\n",
				slot_id, ep_index);
		return NULL;
	}

	if (stream_id < ep->stream_info->num_streams)
		return ep->stream_info->stream_rings[stream_id];

	xhci_warn(xhci,
			"WARN: Slot ID %u, ep index %u has "
			"stream IDs 1 to %u allocated, "
			"but stream ID %u is requested.\n",
			slot_id, ep_index,
			ep->stream_info->num_streams - 1,
			stream_id);
	return NULL;
}


/*
 * Get the hw dequeue pointer xHC stopped on, either directly from the
 * endpoint context, or if streams are in use from the stream context.
 * The returned hw_dequeue contains the lowest four bits with cycle state
 * and possbile stream context type.
 */
static u64 xhci_get_hw_deq(struct xhci_hcd *xhci, struct xhci_virt_device *vdev,
			   unsigned int ep_index, unsigned int stream_id)
{
	struct xhci_ep_ctx *ep_ctx;
	struct xhci_stream_ctx *st_ctx;
	struct xhci_virt_ep *ep;

	ep = &vdev->eps[ep_index];

	if (ep->ep_state & EP_HAS_STREAMS) {
		st_ctx = &ep->stream_info->stream_ctx_array[stream_id];
		return le64_to_cpu(st_ctx->stream_ring);
	}
	ep_ctx = xhci_get_ep_ctx(xhci, vdev->out_ctx, ep_index);
	return le64_to_cpu(ep_ctx->deq);
}

/*
 * Move the xHC's endpoint ring dequeue pointer past cur_td.
 * Record the new state of the xHC's endpoint ring dequeue segment,
 * dequeue pointer, stream id, and new consumer cycle state in state.
 * Update our internal representation of the ring's dequeue pointer.
 *
 * We do this in three jumps:
 *  - First we update our new ring state to be the same as when the xHC stopped.
 *  - Then we traverse the ring to find the segment that contains
 *    the last TRB in the TD.  We toggle the xHC's new cycle state when we pass
 *    any link TRBs with the toggle cycle bit set.
 *  - Finally we move the dequeue state one TRB further, toggling the cycle bit
 *    if we've moved it past a link TRB with the toggle cycle bit set.
 *
 * Some of the uses of xhci_generic_trb are grotty, but if they're done
 * with correct __le32 accesses they should work fine.  Only users of this are
 * in here.
 */
void xhci_find_new_dequeue_state(struct xhci_hcd *xhci,
		unsigned int slot_id, unsigned int ep_index,
		unsigned int stream_id, struct xhci_td *cur_td,
		struct xhci_dequeue_state *state)
{
	struct xhci_virt_device *dev = xhci->devs[slot_id];
	struct xhci_virt_ep *ep = &dev->eps[ep_index];
	struct xhci_ring *ep_ring;
	struct xhci_segment *new_seg;
	union xhci_trb *new_deq;
	dma_addr_t addr;
	u64 hw_dequeue;
	bool cycle_found = false;
	bool td_last_trb_found = false;

	ep_ring = xhci_triad_to_transfer_ring(xhci, slot_id,
			ep_index, stream_id);
	if (!ep_ring) {
		xhci_warn(xhci, "WARN can't find new dequeue state "
				"for invalid stream ID %u.\n",
				stream_id);
		return;
	}
	/* Dig out the cycle state saved by the xHC during the stop ep cmd */
	xhci_dbg_trace(xhci, trace_xhci_dbg_cancel_urb,
			"Finding endpoint context");

	hw_dequeue = xhci_get_hw_deq(xhci, dev, ep_index, stream_id);
	new_seg = ep_ring->deq_seg;
	new_deq = ep_ring->dequeue;
	state->new_cycle_state = hw_dequeue & 0x1;
	state->stream_id = stream_id;

	/*
	 * We want to find the pointer, segment and cycle state of the new trb
	 * (the one after current TD's last_trb). We know the cycle state at
	 * hw_dequeue, so walk the ring until both hw_dequeue and last_trb are
	 * found.
	 */
	do {
		if (!cycle_found && xhci_trb_virt_to_dma(new_seg, new_deq)
		    == (dma_addr_t)(hw_dequeue & ~0xf)) {
			cycle_found = true;
			if (td_last_trb_found)
				break;
		}
		if (new_deq == cur_td->last_trb)
			td_last_trb_found = true;

		if (cycle_found && trb_is_link(new_deq) &&
		    link_trb_toggles_cycle(new_deq))
			state->new_cycle_state ^= 0x1;

		next_trb(xhci, ep_ring, &new_seg, &new_deq);

		/* Search wrapped around, bail out */
		if (new_deq == ep->ring->dequeue) {
			xhci_err(xhci, "Error: Failed finding new dequeue state\n");
			state->new_deq_seg = NULL;
			state->new_deq_ptr = NULL;
			return;
		}

	} while (!cycle_found || !td_last_trb_found);

	state->new_deq_seg = new_seg;
	state->new_deq_ptr = new_deq;

	/* Don't update the ring cycle state for the producer (us). */
	xhci_dbg_trace(xhci, trace_xhci_dbg_cancel_urb,
			"Cycle state = 0x%x", state->new_cycle_state);

	xhci_dbg_trace(xhci, trace_xhci_dbg_cancel_urb,
			"New dequeue segment = %p (virtual)",
			state->new_deq_seg);
	addr = xhci_trb_virt_to_dma(state->new_deq_seg, state->new_deq_ptr);
	xhci_dbg_trace(xhci, trace_xhci_dbg_cancel_urb,
			"New dequeue pointer = 0x%llx (DMA)",
			(unsigned long long) addr);
}

/* flip_cycle means flip the cycle bit of all but the first and last TRB.
 * (The last TRB actually points to the ring enqueue pointer, which is not part
 * of this TD.)  This is used to remove partially enqueued isoc TDs from a ring.
 */
static void td_to_noop(struct xhci_hcd *xhci, struct xhci_ring *ep_ring,
		       struct xhci_td *td, bool flip_cycle)
{
	struct xhci_segment *seg	= td->start_seg;
	union xhci_trb *trb		= td->first_trb;

	while (1) {
		trb_to_noop(trb, TRB_TR_NOOP);

		/* flip cycle if asked to */
		if (flip_cycle && trb != td->first_trb && trb != td->last_trb)
			trb->generic.field[3] ^= cpu_to_le32(TRB_CYCLE);

		if (trb == td->last_trb)
			break;

		next_trb(xhci, ep_ring, &seg, &trb);
	}
}

static void xhci_stop_watchdog_timer_in_irq(struct xhci_hcd *xhci,
		struct xhci_virt_ep *ep)
{
	ep->ep_state &= ~EP_STOP_CMD_PENDING;
	/* Can't del_timer_sync in interrupt */
	del_timer(&ep->stop_cmd_timer);
}

/*
 * Must be called with xhci->lock held in interrupt context,
 * releases and re-acquires xhci->lock
 */
static void xhci_giveback_urb_in_irq(struct xhci_hcd *xhci,
				     struct xhci_td *cur_td, int status)
{
	struct urb	*urb		= cur_td->urb;
	struct urb_priv	*urb_priv	= urb->hcpriv;
	struct usb_hcd	*hcd		= bus_to_hcd(urb->dev->bus);

	if (usb_pipetype(urb->pipe) == PIPE_ISOCHRONOUS) {
		xhci_to_hcd(xhci)->self.bandwidth_isoc_reqs--;
		if (xhci_to_hcd(xhci)->self.bandwidth_isoc_reqs	== 0) {
			if (xhci->quirks & XHCI_AMD_PLL_FIX)
				usb_amd_quirk_pll_enable();
		}
	}
	xhci_urb_free_priv(urb_priv);
	usb_hcd_unlink_urb_from_ep(hcd, urb);
	spin_unlock(&xhci->lock);
	trace_xhci_urb_giveback(urb);
	usb_hcd_giveback_urb(hcd, urb, status);
	spin_lock(&xhci->lock);
}

static void xhci_unmap_td_bounce_buffer(struct xhci_hcd *xhci,
		struct xhci_ring *ring, struct xhci_td *td)
{
	struct device *dev = xhci_to_hcd(xhci)->self.controller;
	struct xhci_segment *seg = td->bounce_seg;
	struct urb *urb = td->urb;
	size_t len;

	if (!ring || !seg || !urb)
		return;

	if (usb_urb_dir_out(urb)) {
		dma_unmap_single(dev, seg->bounce_dma, ring->bounce_buf_len,
				 DMA_TO_DEVICE);
		return;
	}

	dma_unmap_single(dev, seg->bounce_dma, ring->bounce_buf_len,
			 DMA_FROM_DEVICE);
	/* for in tranfers we need to copy the data from bounce to sg */
	if (urb->num_sgs) {
		len = sg_pcopy_from_buffer(urb->sg, urb->num_sgs, seg->bounce_buf,
					   seg->bounce_len, seg->bounce_offs);
		if (len != seg->bounce_len)
			xhci_warn(xhci, "WARN Wrong bounce buffer read length: %zu != %d\n",
				  len, seg->bounce_len);
	} else {
		memcpy(urb->transfer_buffer + seg->bounce_offs, seg->bounce_buf,
		       seg->bounce_len);
	}
	seg->bounce_len = 0;
	seg->bounce_offs = 0;
}

/*
 * When we get a command completion for a Stop Endpoint Command, we need to
 * unlink any cancelled TDs from the ring.  There are two ways to do that:
 *
 *  1. If the HW was in the middle of processing the TD that needs to be
 *     cancelled, then we must move the ring's dequeue pointer past the last TRB
 *     in the TD with a Set Dequeue Pointer Command.
 *  2. Otherwise, we turn all the TRBs in the TD into No-op TRBs (with the chain
 *     bit cleared) so that the HW will skip over them.
 */
static void xhci_handle_cmd_stop_ep(struct xhci_hcd *xhci, int slot_id,
		union xhci_trb *trb, struct xhci_event_cmd *event)
{
	unsigned int ep_index;
	struct xhci_ring *ep_ring;
	struct xhci_virt_ep *ep;
	struct xhci_td *cur_td = NULL;
	struct xhci_td *last_unlinked_td;
	struct xhci_ep_ctx *ep_ctx;
	struct xhci_virt_device *vdev;
	u64 hw_deq;
	struct xhci_dequeue_state deq_state;

	if (unlikely(TRB_TO_SUSPEND_PORT(le32_to_cpu(trb->generic.field[3])))) {
		if (!xhci->devs[slot_id])
			xhci_warn(xhci, "Stop endpoint command "
				"completion for disabled slot %u\n",
				slot_id);
		return;
	}

	memset(&deq_state, 0, sizeof(deq_state));
	ep_index = TRB_TO_EP_INDEX(le32_to_cpu(trb->generic.field[3]));

	ep = xhci_get_virt_ep(xhci, slot_id, ep_index);
	if (!ep)
		return;

	vdev = xhci->devs[slot_id];
	ep_ctx = xhci_get_ep_ctx(xhci, vdev->out_ctx, ep_index);
	trace_xhci_handle_cmd_stop_ep(ep_ctx);

	last_unlinked_td = list_last_entry(&ep->cancelled_td_list,
			struct xhci_td, cancelled_td_list);

	if (list_empty(&ep->cancelled_td_list)) {
		xhci_stop_watchdog_timer_in_irq(xhci, ep);
		ring_doorbell_for_active_rings(xhci, slot_id, ep_index);
		return;
	}

	/* Fix up the ep ring first, so HW stops executing cancelled TDs.
	 * We have the xHCI lock, so nothing can modify this list until we drop
	 * it.  We're also in the event handler, so we can't get re-interrupted
	 * if another Stop Endpoint command completes
	 */
	list_for_each_entry(cur_td, &ep->cancelled_td_list, cancelled_td_list) {
		xhci_dbg_trace(xhci, trace_xhci_dbg_cancel_urb,
				"Removing canceled TD starting at 0x%llx (dma).",
				(unsigned long long)xhci_trb_virt_to_dma(
					cur_td->start_seg, cur_td->first_trb));
		ep_ring = xhci_urb_to_transfer_ring(xhci, cur_td->urb);
		if (!ep_ring) {
			/* This shouldn't happen unless a driver is mucking
			 * with the stream ID after submission.  This will
			 * leave the TD on the hardware ring, and the hardware
			 * will try to execute it, and may access a buffer
			 * that has already been freed.  In the best case, the
			 * hardware will execute it, and the event handler will
			 * ignore the completion event for that TD, since it was
			 * removed from the td_list for that endpoint.  In
			 * short, don't muck with the stream ID after
			 * submission.
			 */
			xhci_warn(xhci, "WARN Cancelled URB %p "
					"has invalid stream ID %u.\n",
					cur_td->urb,
					cur_td->urb->stream_id);
			goto remove_finished_td;
		}
		/*
		 * If we stopped on the TD we need to cancel, then we have to
		 * move the xHC endpoint ring dequeue pointer past this TD.
		 */
		hw_deq = xhci_get_hw_deq(xhci, vdev, ep_index,
					 cur_td->urb->stream_id);
		hw_deq &= ~0xf;

		if (trb_in_td(xhci, cur_td->start_seg, cur_td->first_trb,
			      cur_td->last_trb, hw_deq, false)) {
			xhci_find_new_dequeue_state(xhci, slot_id, ep_index,
						    cur_td->urb->stream_id,
						    cur_td, &deq_state);
		} else {
			td_to_noop(xhci, ep_ring, cur_td, false);
		}

remove_finished_td:
		/*
		 * The event handler won't see a completion for this TD anymore,
		 * so remove it from the endpoint ring's TD list.  Keep it in
		 * the cancelled TD list for URB completion later.
		 */
		list_del_init(&cur_td->td_list);
	}

	xhci_stop_watchdog_timer_in_irq(xhci, ep);

	/* If necessary, queue a Set Transfer Ring Dequeue Pointer command */
	if (deq_state.new_deq_ptr && deq_state.new_deq_seg) {
		xhci_queue_new_dequeue_state(xhci, slot_id, ep_index,
					     &deq_state);
		xhci_ring_cmd_db(xhci);
	} else {
		/* Otherwise ring the doorbell(s) to restart queued transfers */
		ring_doorbell_for_active_rings(xhci, slot_id, ep_index);
	}

	/*
	 * Drop the lock and complete the URBs in the cancelled TD list.
	 * New TDs to be cancelled might be added to the end of the list before
	 * we can complete all the URBs for the TDs we already unlinked.
	 * So stop when we've completed the URB for the last TD we unlinked.
	 */
	do {
		cur_td = list_first_entry(&ep->cancelled_td_list,
				struct xhci_td, cancelled_td_list);
		list_del_init(&cur_td->cancelled_td_list);

		/* Clean up the cancelled URB */
		/* Doesn't matter what we pass for status, since the core will
		 * just overwrite it (because the URB has been unlinked).
		 */
		ep_ring = xhci_urb_to_transfer_ring(xhci, cur_td->urb);
		xhci_unmap_td_bounce_buffer(xhci, ep_ring, cur_td);
		inc_td_cnt(cur_td->urb);
		if (last_td_in_urb(cur_td))
			xhci_giveback_urb_in_irq(xhci, cur_td, 0);

		/* Stop processing the cancelled list if the watchdog timer is
		 * running.
		 */
		if (xhci->xhc_state & XHCI_STATE_DYING)
			return;
	} while (cur_td != last_unlinked_td);

	/* Return to the event handler with xhci->lock re-acquired */
}

static void xhci_kill_ring_urbs(struct xhci_hcd *xhci, struct xhci_ring *ring)
{
	struct xhci_td *cur_td;
	struct xhci_td *tmp;

	list_for_each_entry_safe(cur_td, tmp, &ring->td_list, td_list) {
		list_del_init(&cur_td->td_list);

		if (!list_empty(&cur_td->cancelled_td_list))
			list_del_init(&cur_td->cancelled_td_list);

		xhci_unmap_td_bounce_buffer(xhci, ring, cur_td);

		inc_td_cnt(cur_td->urb);
		if (last_td_in_urb(cur_td))
			xhci_giveback_urb_in_irq(xhci, cur_td, -ESHUTDOWN);
	}
}

static void xhci_kill_endpoint_urbs(struct xhci_hcd *xhci,
		int slot_id, int ep_index)
{
	struct xhci_td *cur_td;
	struct xhci_td *tmp;
	struct xhci_virt_ep *ep;
	struct xhci_ring *ring;

	ep = &xhci->devs[slot_id]->eps[ep_index];
	if ((ep->ep_state & EP_HAS_STREAMS) ||
			(ep->ep_state & EP_GETTING_NO_STREAMS)) {
		int stream_id;

		for (stream_id = 1; stream_id < ep->stream_info->num_streams;
				stream_id++) {
			ring = ep->stream_info->stream_rings[stream_id];
			if (!ring)
				continue;

			xhci_dbg_trace(xhci, trace_xhci_dbg_cancel_urb,
					"Killing URBs for slot ID %u, ep index %u, stream %u",
					slot_id, ep_index, stream_id);
			xhci_kill_ring_urbs(xhci, ring);
		}
	} else {
		ring = ep->ring;
		if (!ring)
			return;
		xhci_dbg_trace(xhci, trace_xhci_dbg_cancel_urb,
				"Killing URBs for slot ID %u, ep index %u",
				slot_id, ep_index);
		xhci_kill_ring_urbs(xhci, ring);
	}

	list_for_each_entry_safe(cur_td, tmp, &ep->cancelled_td_list,
			cancelled_td_list) {
		list_del_init(&cur_td->cancelled_td_list);
		inc_td_cnt(cur_td->urb);

		if (last_td_in_urb(cur_td))
			xhci_giveback_urb_in_irq(xhci, cur_td, -ESHUTDOWN);
	}
}

/*
 * host controller died, register read returns 0xffffffff
 * Complete pending commands, mark them ABORTED.
 * URBs need to be given back as usb core might be waiting with device locks
 * held for the URBs to finish during device disconnect, blocking host remove.
 *
 * Call with xhci->lock held.
 * lock is relased and re-acquired while giving back urb.
 */
void xhci_hc_died(struct xhci_hcd *xhci)
{
	int i, j;

	if (xhci->xhc_state & XHCI_STATE_DYING)
		return;

	xhci_err(xhci, "xHCI host controller not responding, assume dead\n");
	xhci->xhc_state |= XHCI_STATE_DYING;

	xhci_cleanup_command_queue(xhci);

	/* return any pending urbs, remove may be waiting for them */
	for (i = 0; i <= HCS_MAX_SLOTS(xhci->hcs_params1); i++) {
		if (!xhci->devs[i])
			continue;
		for (j = 0; j < 31; j++)
			xhci_kill_endpoint_urbs(xhci, i, j);
	}

	/* inform usb core hc died if PCI remove isn't already handling it */
	if (!(xhci->xhc_state & XHCI_STATE_REMOVING))
		usb_hc_died(xhci_to_hcd(xhci));
}

/* Watchdog timer function for when a stop endpoint command fails to complete.
 * In this case, we assume the host controller is broken or dying or dead.  The
 * host may still be completing some other events, so we have to be careful to
 * let the event ring handler and the URB dequeueing/enqueueing functions know
 * through xhci->state.
 *
 * The timer may also fire if the host takes a very long time to respond to the
 * command, and the stop endpoint command completion handler cannot delete the
 * timer before the timer function is called.  Another endpoint cancellation may
 * sneak in before the timer function can grab the lock, and that may queue
 * another stop endpoint command and add the timer back.  So we cannot use a
 * simple flag to say whether there is a pending stop endpoint command for a
 * particular endpoint.
 *
 * Instead we use a combination of that flag and checking if a new timer is
 * pending.
 */
void xhci_stop_endpoint_command_watchdog(struct timer_list *t)
{
	struct xhci_virt_ep *ep = from_timer(ep, t, stop_cmd_timer);
	struct xhci_hcd *xhci = ep->xhci;
	unsigned long flags;

	spin_lock_irqsave(&xhci->lock, flags);

	/* bail out if cmd completed but raced with stop ep watchdog timer.*/
	if (!(ep->ep_state & EP_STOP_CMD_PENDING) ||
	    timer_pending(&ep->stop_cmd_timer)) {
		spin_unlock_irqrestore(&xhci->lock, flags);
		xhci_dbg(xhci, "Stop EP timer raced with cmd completion, exit");
		return;
	}

	xhci_warn(xhci, "xHCI host not responding to stop endpoint command.\n");
	ep->ep_state &= ~EP_STOP_CMD_PENDING;

	xhci_halt(xhci);

	/*
	 * handle a stop endpoint cmd timeout as if host died (-ENODEV).
	 * In the future we could distinguish between -ENODEV and -ETIMEDOUT
	 * and try to recover a -ETIMEDOUT with a host controller reset
	 */
	xhci_hc_died(xhci);

	spin_unlock_irqrestore(&xhci->lock, flags);
	xhci_dbg_trace(xhci, trace_xhci_dbg_cancel_urb,
			"xHCI host controller is dead.");
}

static void update_ring_for_set_deq_completion(struct xhci_hcd *xhci,
		struct xhci_virt_device *dev,
		struct xhci_ring *ep_ring,
		unsigned int ep_index)
{
	union xhci_trb *dequeue_temp;
	int num_trbs_free_temp;
	bool revert = false;

	num_trbs_free_temp = ep_ring->num_trbs_free;
	dequeue_temp = ep_ring->dequeue;

	/* If we get two back-to-back stalls, and the first stalled transfer
	 * ends just before a link TRB, the dequeue pointer will be left on
	 * the link TRB by the code in the while loop.  So we have to update
	 * the dequeue pointer one segment further, or we'll jump off
	 * the segment into la-la-land.
	 */
	if (trb_is_link(ep_ring->dequeue)) {
		ep_ring->deq_seg = ep_ring->deq_seg->next;
		ep_ring->dequeue = ep_ring->deq_seg->trbs;
	}

	while (ep_ring->dequeue != dev->eps[ep_index].queued_deq_ptr) {
		/* We have more usable TRBs */
		ep_ring->num_trbs_free++;
		ep_ring->dequeue++;
		if (trb_is_link(ep_ring->dequeue)) {
			if (ep_ring->dequeue ==
					dev->eps[ep_index].queued_deq_ptr)
				break;
			ep_ring->deq_seg = ep_ring->deq_seg->next;
			ep_ring->dequeue = ep_ring->deq_seg->trbs;
		}
		if (ep_ring->dequeue == dequeue_temp) {
			revert = true;
			break;
		}
	}

	if (revert) {
		xhci_dbg(xhci, "Unable to find new dequeue pointer\n");
		ep_ring->num_trbs_free = num_trbs_free_temp;
	}
}

/*
 * When we get a completion for a Set Transfer Ring Dequeue Pointer command,
 * we need to clear the set deq pending flag in the endpoint ring state, so that
 * the TD queueing code can ring the doorbell again.  We also need to ring the
 * endpoint doorbell to restart the ring, but only if there aren't more
 * cancellations pending.
 */
static void xhci_handle_cmd_set_deq(struct xhci_hcd *xhci, int slot_id,
		union xhci_trb *trb, u32 cmd_comp_code)
{
	unsigned int ep_index;
	unsigned int stream_id;
	struct xhci_ring *ep_ring;
	struct xhci_virt_device *dev;
	struct xhci_virt_ep *ep;
	struct xhci_ep_ctx *ep_ctx;
	struct xhci_slot_ctx *slot_ctx;

	ep_index = TRB_TO_EP_INDEX(le32_to_cpu(trb->generic.field[3]));
	stream_id = TRB_TO_STREAM_ID(le32_to_cpu(trb->generic.field[2]));
	ep = xhci_get_virt_ep(xhci, slot_id, ep_index);
	if (!ep)
		return;

	dev = xhci->devs[slot_id];
	ep_ring = xhci_stream_id_to_ring(dev, ep_index, stream_id);
	if (!ep_ring) {
		xhci_warn(xhci, "WARN Set TR deq ptr command for freed stream ID %u\n",
				stream_id);
		/* XXX: Harmless??? */
		goto cleanup;
	}

	ep_ctx = xhci_get_ep_ctx(xhci, dev->out_ctx, ep_index);
	slot_ctx = xhci_get_slot_ctx(xhci, dev->out_ctx);
	trace_xhci_handle_cmd_set_deq(slot_ctx);
	trace_xhci_handle_cmd_set_deq_ep(ep_ctx);

	if (cmd_comp_code != COMP_SUCCESS) {
		unsigned int ep_state;
		unsigned int slot_state;

		switch (cmd_comp_code) {
		case COMP_TRB_ERROR:
			xhci_warn(xhci, "WARN Set TR Deq Ptr cmd invalid because of stream ID configuration\n");
			break;
		case COMP_CONTEXT_STATE_ERROR:
			xhci_warn(xhci, "WARN Set TR Deq Ptr cmd failed due to incorrect slot or ep state.\n");
			ep_state = GET_EP_CTX_STATE(ep_ctx);
			slot_state = le32_to_cpu(slot_ctx->dev_state);
			slot_state = GET_SLOT_STATE(slot_state);
			xhci_dbg_trace(xhci, trace_xhci_dbg_cancel_urb,
					"Slot state = %u, EP state = %u",
					slot_state, ep_state);
			break;
		case COMP_SLOT_NOT_ENABLED_ERROR:
			xhci_warn(xhci, "WARN Set TR Deq Ptr cmd failed because slot %u was not enabled.\n",
					slot_id);
			break;
		default:
			xhci_warn(xhci, "WARN Set TR Deq Ptr cmd with unknown completion code of %u.\n",
					cmd_comp_code);
			break;
		}
		/* OK what do we do now?  The endpoint state is hosed, and we
		 * should never get to this point if the synchronization between
		 * queueing, and endpoint state are correct.  This might happen
		 * if the device gets disconnected after we've finished
		 * cancelling URBs, which might not be an error...
		 */
	} else {
		u64 deq;
		/* 4.6.10 deq ptr is written to the stream ctx for streams */
		if (ep->ep_state & EP_HAS_STREAMS) {
			struct xhci_stream_ctx *ctx =
				&ep->stream_info->stream_ctx_array[stream_id];
			deq = le64_to_cpu(ctx->stream_ring) & SCTX_DEQ_MASK;
		} else {
			deq = le64_to_cpu(ep_ctx->deq) & ~EP_CTX_CYCLE_MASK;
		}
		xhci_dbg_trace(xhci, trace_xhci_dbg_cancel_urb,
			"Successful Set TR Deq Ptr cmd, deq = @%08llx", deq);
		if (xhci_trb_virt_to_dma(ep->queued_deq_seg,
					 ep->queued_deq_ptr) == deq) {
			/* Update the ring's dequeue segment and dequeue pointer
			 * to reflect the new position.
			 */
			update_ring_for_set_deq_completion(xhci, dev,
				ep_ring, ep_index);
		} else {
			xhci_warn(xhci, "Mismatch between completed Set TR Deq Ptr command & xHCI internal state.\n");
			xhci_warn(xhci, "ep deq seg = %p, deq ptr = %p\n",
				  ep->queued_deq_seg, ep->queued_deq_ptr);
		}
	}

cleanup:
	ep->ep_state &= ~SET_DEQ_PENDING;
	ep->queued_deq_seg = NULL;
	ep->queued_deq_ptr = NULL;
	/* Restart any rings with pending URBs */
	ring_doorbell_for_active_rings(xhci, slot_id, ep_index);
}

static void xhci_handle_cmd_reset_ep(struct xhci_hcd *xhci, int slot_id,
		union xhci_trb *trb, u32 cmd_comp_code)
{
	struct xhci_virt_device *vdev;
	struct xhci_virt_ep *ep;
	struct xhci_ep_ctx *ep_ctx;
	unsigned int ep_index;

	ep_index = TRB_TO_EP_INDEX(le32_to_cpu(trb->generic.field[3]));
	ep = xhci_get_virt_ep(xhci, slot_id, ep_index);
	if (!ep)
		return;

	vdev = xhci->devs[slot_id];
	ep_ctx = xhci_get_ep_ctx(xhci, vdev->out_ctx, ep_index);
	trace_xhci_handle_cmd_reset_ep(ep_ctx);

	/* This command will only fail if the endpoint wasn't halted,
	 * but we don't care.
	 */
	xhci_dbg_trace(xhci, trace_xhci_dbg_reset_ep,
		"Ignoring reset ep completion code of %u", cmd_comp_code);

	/* HW with the reset endpoint quirk needs to have a configure endpoint
	 * command complete before the endpoint can be used.  Queue that here
	 * because the HW can't handle two commands being queued in a row.
	 */
	if (xhci->quirks & XHCI_RESET_EP_QUIRK) {
		struct xhci_command *command;

		command = xhci_alloc_command(xhci, false, GFP_ATOMIC);
		if (!command)
			return;

		xhci_dbg_trace(xhci, trace_xhci_dbg_quirks,
				"Queueing configure endpoint command");
		xhci_queue_configure_endpoint(xhci, command,
				xhci->devs[slot_id]->in_ctx->dma, slot_id,
				false);
		xhci_ring_cmd_db(xhci);
	} else {
		/* Clear our internal halted state */
		ep->ep_state &= ~EP_HALTED;
	}

	/* if this was a soft reset, then restart */
	if ((le32_to_cpu(trb->generic.field[3])) & TRB_TSP)
		ring_doorbell_for_active_rings(xhci, slot_id, ep_index);
}

static void xhci_handle_cmd_enable_slot(struct xhci_hcd *xhci, int slot_id,
		struct xhci_command *command, u32 cmd_comp_code)
{
	if (cmd_comp_code == COMP_SUCCESS)
		command->slot_id = slot_id;
	else
		command->slot_id = 0;
}

static void xhci_handle_cmd_disable_slot(struct xhci_hcd *xhci, int slot_id)
{
	struct xhci_virt_device *virt_dev;
	struct xhci_slot_ctx *slot_ctx;

	virt_dev = xhci->devs[slot_id];
	if (!virt_dev)
		return;

	slot_ctx = xhci_get_slot_ctx(xhci, virt_dev->out_ctx);
	trace_xhci_handle_cmd_disable_slot(slot_ctx);

	if (xhci->quirks & XHCI_EP_LIMIT_QUIRK)
		/* Delete default control endpoint resources */
		xhci_free_device_endpoint_resources(xhci, virt_dev, true);
	xhci_free_virt_device(xhci, slot_id);
}

static void xhci_handle_cmd_config_ep(struct xhci_hcd *xhci, int slot_id,
		struct xhci_event_cmd *event, u32 cmd_comp_code)
{
	struct xhci_virt_device *virt_dev;
	struct xhci_input_control_ctx *ctrl_ctx;
	struct xhci_ep_ctx *ep_ctx;
	unsigned int ep_index;
	unsigned int ep_state;
	u32 add_flags, drop_flags;

	/*
	 * Configure endpoint commands can come from the USB core
	 * configuration or alt setting changes, or because the HW
	 * needed an extra configure endpoint command after a reset
	 * endpoint command or streams were being configured.
	 * If the command was for a halted endpoint, the xHCI driver
	 * is not waiting on the configure endpoint command.
	 */
	virt_dev = xhci->devs[slot_id];
	ctrl_ctx = xhci_get_input_control_ctx(virt_dev->in_ctx);
	if (!ctrl_ctx) {
		xhci_warn(xhci, "Could not get input context, bad type.\n");
		return;
	}

	add_flags = le32_to_cpu(ctrl_ctx->add_flags);
	drop_flags = le32_to_cpu(ctrl_ctx->drop_flags);
	/* Input ctx add_flags are the endpoint index plus one */
	ep_index = xhci_last_valid_endpoint(add_flags) - 1;

	ep_ctx = xhci_get_ep_ctx(xhci, virt_dev->out_ctx, ep_index);
	trace_xhci_handle_cmd_config_ep(ep_ctx);

	/* A usb_set_interface() call directly after clearing a halted
	 * condition may race on this quirky hardware.  Not worth
	 * worrying about, since this is prototype hardware.  Not sure
	 * if this will work for streams, but streams support was
	 * untested on this prototype.
	 */
	if (xhci->quirks & XHCI_RESET_EP_QUIRK &&
			ep_index != (unsigned int) -1 &&
			add_flags - SLOT_FLAG == drop_flags) {
		ep_state = virt_dev->eps[ep_index].ep_state;
		if (!(ep_state & EP_HALTED))
			return;
		xhci_dbg_trace(xhci, trace_xhci_dbg_quirks,
				"Completed config ep cmd - "
				"last ep index = %d, state = %d",
				ep_index, ep_state);
		/* Clear internal halted state and restart ring(s) */
		virt_dev->eps[ep_index].ep_state &= ~EP_HALTED;
		ring_doorbell_for_active_rings(xhci, slot_id, ep_index);
		return;
	}
	return;
}

static void xhci_handle_cmd_addr_dev(struct xhci_hcd *xhci, int slot_id)
{
	struct xhci_virt_device *vdev;
	struct xhci_slot_ctx *slot_ctx;

	vdev = xhci->devs[slot_id];
	slot_ctx = xhci_get_slot_ctx(xhci, vdev->out_ctx);
	trace_xhci_handle_cmd_addr_dev(slot_ctx);
}

static void xhci_handle_cmd_reset_dev(struct xhci_hcd *xhci, int slot_id,
		struct xhci_event_cmd *event)
{
	struct xhci_virt_device *vdev;
	struct xhci_slot_ctx *slot_ctx;

	vdev = xhci->devs[slot_id];
	slot_ctx = xhci_get_slot_ctx(xhci, vdev->out_ctx);
	trace_xhci_handle_cmd_reset_dev(slot_ctx);

	xhci_dbg(xhci, "Completed reset device command.\n");
	if (!xhci->devs[slot_id])
		xhci_warn(xhci, "Reset device command completion "
				"for disabled slot %u\n", slot_id);
}

static void xhci_handle_cmd_nec_get_fw(struct xhci_hcd *xhci,
		struct xhci_event_cmd *event)
{
	if (!(xhci->quirks & XHCI_NEC_HOST)) {
		xhci_warn(xhci, "WARN NEC_GET_FW command on non-NEC host\n");
		return;
	}
	xhci_dbg_trace(xhci, trace_xhci_dbg_quirks,
			"NEC firmware version %2x.%02x",
			NEC_FW_MAJOR(le32_to_cpu(event->status)),
			NEC_FW_MINOR(le32_to_cpu(event->status)));
}

static void xhci_complete_del_and_free_cmd(struct xhci_command *cmd, u32 status)
{
	list_del(&cmd->cmd_list);

	if (cmd->completion) {
		cmd->status = status;
		complete(cmd->completion);
	} else {
		kfree(cmd);
	}
}

void xhci_cleanup_command_queue(struct xhci_hcd *xhci)
{
	struct xhci_command *cur_cmd, *tmp_cmd;
	xhci->current_cmd = NULL;
	list_for_each_entry_safe(cur_cmd, tmp_cmd, &xhci->cmd_list, cmd_list)
		xhci_complete_del_and_free_cmd(cur_cmd, COMP_COMMAND_ABORTED);
}

void xhci_handle_command_timeout(struct work_struct *work)
{
	struct xhci_hcd *xhci;
	unsigned long flags;
	u64 hw_ring_state;

	xhci = container_of(to_delayed_work(work), struct xhci_hcd, cmd_timer);

	spin_lock_irqsave(&xhci->lock, flags);

	/*
	 * If timeout work is pending, or current_cmd is NULL, it means we
	 * raced with command completion. Command is handled so just return.
	 */
	if (!xhci->current_cmd || delayed_work_pending(&xhci->cmd_timer)) {
		spin_unlock_irqrestore(&xhci->lock, flags);
		return;
	}
	/* mark this command to be cancelled */
	xhci->current_cmd->status = COMP_COMMAND_ABORTED;

	/* Make sure command ring is running before aborting it */
	hw_ring_state = xhci_read_64(xhci, &xhci->op_regs->cmd_ring);
	if (hw_ring_state == ~(u64)0) {
		xhci_hc_died(xhci);
		goto time_out_completed;
	}

	if ((xhci->cmd_ring_state & CMD_RING_STATE_RUNNING) &&
	    (hw_ring_state & CMD_RING_RUNNING))  {
		/* Prevent new doorbell, and start command abort */
		xhci->cmd_ring_state = CMD_RING_STATE_ABORTED;
		xhci_dbg(xhci, "Command timeout\n");
		xhci_abort_cmd_ring(xhci, flags);
		goto time_out_completed;
	}

	/* host removed. Bail out */
	if (xhci->xhc_state & XHCI_STATE_REMOVING) {
		xhci_dbg(xhci, "host removed, ring start fail?\n");
		xhci_cleanup_command_queue(xhci);

		goto time_out_completed;
	}

	/* command timeout on stopped ring, ring can't be aborted */
	xhci_dbg(xhci, "Command timeout on stopped ring\n");
	xhci_handle_stopped_cmd_ring(xhci, xhci->current_cmd);

time_out_completed:
	spin_unlock_irqrestore(&xhci->lock, flags);
	return;
}

static void handle_cmd_completion(struct xhci_hcd *xhci,
		struct xhci_event_cmd *event)
{
	int slot_id = TRB_TO_SLOT_ID(le32_to_cpu(event->flags));
	u64 cmd_dma;
	dma_addr_t cmd_dequeue_dma;
	u32 cmd_comp_code;
	union xhci_trb *cmd_trb;
	struct xhci_command *cmd;
	u32 cmd_type;

	cmd_dma = le64_to_cpu(event->cmd_trb);
	cmd_trb = xhci->cmd_ring->dequeue;

	trace_xhci_handle_command(xhci->cmd_ring, &cmd_trb->generic);

	cmd_dequeue_dma = xhci_trb_virt_to_dma(xhci->cmd_ring->deq_seg,
			cmd_trb);
	/*
	 * Check whether the completion event is for our internal kept
	 * command.
	 */
	if (!cmd_dequeue_dma || cmd_dma != (u64)cmd_dequeue_dma) {
		xhci_warn(xhci,
			  "ERROR mismatched command completion event\n");
		return;
	}

	cmd = list_first_entry(&xhci->cmd_list, struct xhci_command, cmd_list);

	cancel_delayed_work(&xhci->cmd_timer);

	cmd_comp_code = GET_COMP_CODE(le32_to_cpu(event->status));

	/* If CMD ring stopped we own the trbs between enqueue and dequeue */
	if (cmd_comp_code == COMP_COMMAND_RING_STOPPED) {
		complete_all(&xhci->cmd_ring_stop_completion);
		return;
	}

	if (cmd->command_trb != xhci->cmd_ring->dequeue) {
		xhci_err(xhci,
			 "Command completion event does not match command\n");
		return;
	}

	/*
	 * Host aborted the command ring, check if the current command was
	 * supposed to be aborted, otherwise continue normally.
	 * The command ring is stopped now, but the xHC will issue a Command
	 * Ring Stopped event which will cause us to restart it.
	 */
	if (cmd_comp_code == COMP_COMMAND_ABORTED) {
		xhci->cmd_ring_state = CMD_RING_STATE_STOPPED;
		if (cmd->status == COMP_COMMAND_ABORTED) {
			if (xhci->current_cmd == cmd)
				xhci->current_cmd = NULL;
			goto event_handled;
		}
	}

	cmd_type = TRB_FIELD_TO_TYPE(le32_to_cpu(cmd_trb->generic.field[3]));
	switch (cmd_type) {
	case TRB_ENABLE_SLOT:
		xhci_handle_cmd_enable_slot(xhci, slot_id, cmd, cmd_comp_code);
		break;
	case TRB_DISABLE_SLOT:
		xhci_handle_cmd_disable_slot(xhci, slot_id);
		break;
	case TRB_CONFIG_EP:
		if (!cmd->completion)
			xhci_handle_cmd_config_ep(xhci, slot_id, event,
						  cmd_comp_code);
		break;
	case TRB_EVAL_CONTEXT:
		break;
	case TRB_ADDR_DEV:
		xhci_handle_cmd_addr_dev(xhci, slot_id);
		break;
	case TRB_STOP_RING:
		WARN_ON(slot_id != TRB_TO_SLOT_ID(
				le32_to_cpu(cmd_trb->generic.field[3])));
		if (!cmd->completion)
			xhci_handle_cmd_stop_ep(xhci, slot_id, cmd_trb, event);
		break;
	case TRB_SET_DEQ:
		WARN_ON(slot_id != TRB_TO_SLOT_ID(
				le32_to_cpu(cmd_trb->generic.field[3])));
		xhci_handle_cmd_set_deq(xhci, slot_id, cmd_trb, cmd_comp_code);
		break;
	case TRB_CMD_NOOP:
		/* Is this an aborted command turned to NO-OP? */
		if (cmd->status == COMP_COMMAND_RING_STOPPED)
			cmd_comp_code = COMP_COMMAND_RING_STOPPED;
		break;
	case TRB_RESET_EP:
		WARN_ON(slot_id != TRB_TO_SLOT_ID(
				le32_to_cpu(cmd_trb->generic.field[3])));
		xhci_handle_cmd_reset_ep(xhci, slot_id, cmd_trb, cmd_comp_code);
		break;
	case TRB_RESET_DEV:
		/* SLOT_ID field in reset device cmd completion event TRB is 0.
		 * Use the SLOT_ID from the command TRB instead (xhci 4.6.11)
		 */
		slot_id = TRB_TO_SLOT_ID(
				le32_to_cpu(cmd_trb->generic.field[3]));
		xhci_handle_cmd_reset_dev(xhci, slot_id, event);
		break;
	case TRB_NEC_GET_FW:
		xhci_handle_cmd_nec_get_fw(xhci, event);
		break;
	default:
		/* Skip over unknown commands on the event ring */
		xhci_info(xhci, "INFO unknown command type %d\n", cmd_type);
		break;
	}

	/* restart timer if this wasn't the last command */
	if (!list_is_singular(&xhci->cmd_list)) {
		xhci->current_cmd = list_first_entry(&cmd->cmd_list,
						struct xhci_command, cmd_list);
		xhci_mod_cmd_timer(xhci, XHCI_CMD_DEFAULT_TIMEOUT);
	} else if (xhci->current_cmd == cmd) {
		xhci->current_cmd = NULL;
	}

event_handled:
	xhci_complete_del_and_free_cmd(cmd, cmd_comp_code);

	inc_deq(xhci, xhci->cmd_ring);
}

static void handle_vendor_event(struct xhci_hcd *xhci,
		union xhci_trb *event)
{
	u32 trb_type;

	trb_type = TRB_FIELD_TO_TYPE(le32_to_cpu(event->generic.field[3]));
	xhci_dbg(xhci, "Vendor specific event TRB type = %u\n", trb_type);
	if (trb_type == TRB_NEC_CMD_COMP && (xhci->quirks & XHCI_NEC_HOST))
		handle_cmd_completion(xhci, &event->event_cmd);
}

static void handle_device_notification(struct xhci_hcd *xhci,
		union xhci_trb *event)
{
	u32 slot_id;
	struct usb_device *udev;

	slot_id = TRB_TO_SLOT_ID(le32_to_cpu(event->generic.field[3]));
	if (!xhci->devs[slot_id]) {
		xhci_warn(xhci, "Device Notification event for "
				"unused slot %u\n", slot_id);
		return;
	}

	xhci_dbg(xhci, "Device Wake Notification event for slot ID %u\n",
			slot_id);
	udev = xhci->devs[slot_id]->udev;
	if (udev && udev->parent)
		usb_wakeup_notification(udev->parent, udev->portnum);
}

/*
 * Quirk hanlder for errata seen on Cavium ThunderX2 processor XHCI
 * Controller.
 * As per ThunderX2errata-129 USB 2 device may come up as USB 1
 * If a connection to a USB 1 device is followed by another connection
 * to a USB 2 device.
 *
 * Reset the PHY after the USB device is disconnected if device speed
 * is less than HCD_USB3.
 * Retry the reset sequence max of 4 times checking the PLL lock status.
 *
 */
static void xhci_cavium_reset_phy_quirk(struct xhci_hcd *xhci)
{
	struct usb_hcd *hcd = xhci_to_hcd(xhci);
	u32 pll_lock_check;
	u32 retry_count = 4;

	do {
		/* Assert PHY reset */
		writel(0x6F, hcd->regs + 0x1048);
		udelay(10);
		/* De-assert the PHY reset */
		writel(0x7F, hcd->regs + 0x1048);
		udelay(200);
		pll_lock_check = readl(hcd->regs + 0x1070);
	} while (!(pll_lock_check & 0x1) && --retry_count);
}

static void handle_port_status(struct xhci_hcd *xhci,
		union xhci_trb *event)
{
	struct usb_hcd *hcd;
	u32 port_id;
	u32 portsc, cmd_reg;
	int max_ports;
	int slot_id;
	unsigned int hcd_portnum;
	struct xhci_bus_state *bus_state;
	bool bogus_port_status = false;
	struct xhci_port *port;

	/* Port status change events always have a successful completion code */
	if (GET_COMP_CODE(le32_to_cpu(event->generic.field[2])) != COMP_SUCCESS)
		xhci_warn(xhci,
			  "WARN: xHC returned failed port status event\n");

	port_id = GET_PORT_ID(le32_to_cpu(event->generic.field[0]));
	xhci_dbg(xhci, "Port Status Change Event for port %d\n", port_id);

	max_ports = HCS_MAX_PORTS(xhci->hcs_params1);
	if ((port_id <= 0) || (port_id > max_ports)) {
		xhci_warn(xhci, "Invalid port id %d\n", port_id);
		inc_deq(xhci, xhci->event_ring);
		return;
	}

	port = &xhci->hw_ports[port_id - 1];
	if (!port || !port->rhub || port->hcd_portnum == DUPLICATE_ENTRY) {
		xhci_warn(xhci, "Event for invalid port %u\n", port_id);
		bogus_port_status = true;
		goto cleanup;
	}

	/* We might get interrupts after shared_hcd is removed */
	if (port->rhub == &xhci->usb3_rhub && xhci->shared_hcd == NULL) {
		xhci_dbg(xhci, "ignore port event for removed USB3 hcd\n");
		bogus_port_status = true;
		goto cleanup;
	}

	hcd = port->rhub->hcd;
	bus_state = &xhci->bus_state[hcd_index(hcd)];
	hcd_portnum = port->hcd_portnum;
	portsc = readl(port->addr);

	trace_xhci_handle_port_status(hcd_portnum, portsc);

	if (hcd->state == HC_STATE_SUSPENDED) {
		xhci_dbg(xhci, "resume root hub\n");
		usb_hcd_resume_root_hub(hcd);
	}

	if (hcd->speed >= HCD_USB3 &&
	    (portsc & PORT_PLS_MASK) == XDEV_INACTIVE) {
		slot_id = xhci_find_slot_id_by_port(hcd, xhci, hcd_portnum + 1);
		if (slot_id && xhci->devs[slot_id])
			xhci->devs[slot_id]->flags |= VDEV_PORT_ERROR;
	}

	if ((portsc & PORT_PLC) && (portsc & PORT_PLS_MASK) == XDEV_RESUME) {
		xhci_dbg(xhci, "port resume event for port %d\n", port_id);

		cmd_reg = readl(&xhci->op_regs->command);
		if (!(cmd_reg & CMD_RUN)) {
			xhci_warn(xhci, "xHC is not running.\n");
			goto cleanup;
		}

		if (DEV_SUPERSPEED_ANY(portsc)) {
			xhci_dbg(xhci, "remote wake SS port %d\n", port_id);
			/* Set a flag to say the port signaled remote wakeup,
			 * so we can tell the difference between the end of
			 * device and host initiated resume.
			 */
			bus_state->port_remote_wakeup |= 1 << hcd_portnum;
			xhci_test_and_clear_bit(xhci, port, PORT_PLC);
			xhci_set_link_state(xhci, port, XDEV_U0);
			usb_hcd_start_port_resume(&hcd->self, hcd_portnum);
			/* Need to wait until the next link state change
			 * indicates the device is actually in U0.
			 */
			bogus_port_status = true;
			goto cleanup;
		} else if (!test_bit(hcd_portnum, &bus_state->resuming_ports)) {
			xhci_dbg(xhci, "resume HS port %d\n", port_id);
			bus_state->resume_done[hcd_portnum] = jiffies +
				msecs_to_jiffies(USB_RESUME_TIMEOUT);
			set_bit(hcd_portnum, &bus_state->resuming_ports);
			/* Do the rest in GetPortStatus after resume time delay.
			 * Avoid polling roothub status before that so that a
			 * usb device auto-resume latency around ~40ms.
			 */
			set_bit(HCD_FLAG_POLL_RH, &hcd->flags);
			mod_timer(&hcd->rh_timer,
				  bus_state->resume_done[hcd_portnum]);
			usb_hcd_start_port_resume(&hcd->self, hcd_portnum);
			bogus_port_status = true;
		}
	}

	if ((portsc & PORT_PLC) &&
	    DEV_SUPERSPEED_ANY(portsc) &&
	    ((portsc & PORT_PLS_MASK) == XDEV_U0 ||
	     (portsc & PORT_PLS_MASK) == XDEV_U1 ||
	     (portsc & PORT_PLS_MASK) == XDEV_U2)) {
		xhci_dbg(xhci, "resume SS port %d finished\n", port_id);
		/* We've just brought the device into U0/1/2 through either the
		 * Resume state after a device remote wakeup, or through the
		 * U3Exit state after a host-initiated resume.  If it's a device
		 * initiated remote wake, don't pass up the link state change,
		 * so the roothub behavior is consistent with external
		 * USB 3.0 hub behavior.
		 */
		slot_id = xhci_find_slot_id_by_port(hcd, xhci, hcd_portnum + 1);
		if (slot_id && xhci->devs[slot_id])
			xhci_ring_device(xhci, slot_id);
		if (bus_state->port_remote_wakeup & (1 << hcd_portnum)) {
			xhci_test_and_clear_bit(xhci, port, PORT_PLC);
			usb_wakeup_notification(hcd->self.root_hub,
					hcd_portnum + 1);
			bogus_port_status = true;
			goto cleanup;
		}
	}

	/*
	 * Check to see if xhci-hub.c is waiting on RExit to U0 transition (or
	 * RExit to a disconnect state).  If so, let the the driver know it's
	 * out of the RExit state.
	 */
	if (!DEV_SUPERSPEED_ANY(portsc) && hcd->speed < HCD_USB3 &&
			test_and_clear_bit(hcd_portnum,
				&bus_state->rexit_ports)) {
		complete(&bus_state->rexit_done[hcd_portnum]);
		bogus_port_status = true;
		goto cleanup;
	}

	if (hcd->speed < HCD_USB3) {
		xhci_test_and_clear_bit(xhci, port, PORT_PLC);
		if ((xhci->quirks & XHCI_RESET_PLL_ON_DISCONNECT) &&
		    (portsc & PORT_CSC) && !(portsc & PORT_CONNECT))
			xhci_cavium_reset_phy_quirk(xhci);
	}

cleanup:
	/* Update event ring dequeue pointer before dropping the lock */
	inc_deq(xhci, xhci->event_ring);

	/* Don't make the USB core poll the roothub if we got a bad port status
	 * change event.  Besides, at that point we can't tell which roothub
	 * (USB 2.0 or USB 3.0) to kick.
	 */
	if (bogus_port_status)
		return;

	/*
	 * xHCI port-status-change events occur when the "or" of all the
	 * status-change bits in the portsc register changes from 0 to 1.
	 * New status changes won't cause an event if any other change
	 * bits are still set.  When an event occurs, switch over to
	 * polling to avoid losing status changes.
	 */
	xhci_dbg(xhci, "%s: starting port polling.\n", __func__);
	set_bit(HCD_FLAG_POLL_RH, &hcd->flags);
	spin_unlock(&xhci->lock);
	/* Pass this up to the core */
	usb_hcd_poll_rh_status(hcd);
	spin_lock(&xhci->lock);
}

/*
 * This TD is defined by the TRBs starting at start_trb in start_seg and ending
 * at end_trb, which may be in another segment.  If the suspect DMA address is a
 * TRB in this TD, this function returns that TRB's segment.  Otherwise it
 * returns 0.
 */
struct xhci_segment *trb_in_td(struct xhci_hcd *xhci,
		struct xhci_segment *start_seg,
		union xhci_trb	*start_trb,
		union xhci_trb	*end_trb,
		dma_addr_t	suspect_dma,
		bool		debug)
{
	dma_addr_t start_dma;
	dma_addr_t end_seg_dma;
	dma_addr_t end_trb_dma;
	struct xhci_segment *cur_seg;

	start_dma = xhci_trb_virt_to_dma(start_seg, start_trb);
	cur_seg = start_seg;

	do {
		if (start_dma == 0)
			return NULL;
		/* We may get an event for a Link TRB in the middle of a TD */
		end_seg_dma = xhci_trb_virt_to_dma(cur_seg,
				&cur_seg->trbs[TRBS_PER_SEGMENT - 1]);
		/* If the end TRB isn't in this segment, this is set to 0 */
		end_trb_dma = xhci_trb_virt_to_dma(cur_seg, end_trb);

		if (debug)
			xhci_warn(xhci,
				"Looking for event-dma %016llx trb-start %016llx trb-end %016llx seg-start %016llx seg-end %016llx\n",
				(unsigned long long)suspect_dma,
				(unsigned long long)start_dma,
				(unsigned long long)end_trb_dma,
				(unsigned long long)cur_seg->dma,
				(unsigned long long)end_seg_dma);

		if (end_trb_dma > 0) {
			/* The end TRB is in this segment, so suspect should be here */
			if (start_dma <= end_trb_dma) {
				if (suspect_dma >= start_dma && suspect_dma <= end_trb_dma)
					return cur_seg;
			} else {
				/* Case for one segment with
				 * a TD wrapped around to the top
				 */
				if ((suspect_dma >= start_dma &&
							suspect_dma <= end_seg_dma) ||
						(suspect_dma >= cur_seg->dma &&
						 suspect_dma <= end_trb_dma))
					return cur_seg;
			}
			return NULL;
		} else {
			/* Might still be somewhere in this segment */
			if (suspect_dma >= start_dma && suspect_dma <= end_seg_dma)
				return cur_seg;
		}
		cur_seg = cur_seg->next;
		start_dma = xhci_trb_virt_to_dma(cur_seg, &cur_seg->trbs[0]);
	} while (cur_seg != start_seg);

	return NULL;
}

static void xhci_clear_hub_tt_buffer(struct xhci_hcd *xhci, struct xhci_td *td,
		struct xhci_virt_ep *ep)
{
	/*
	 * As part of low/full-speed endpoint-halt processing
	 * we must clear the TT buffer (USB 2.0 specification 11.17.5).
	 */
	if (td->urb->dev->tt && !usb_pipeint(td->urb->pipe) &&
	    (td->urb->dev->tt->hub != xhci_to_hcd(xhci)->self.root_hub) &&
	    !(ep->ep_state & EP_CLEARING_TT)) {
		ep->ep_state |= EP_CLEARING_TT;
		td->urb->ep->hcpriv = td->urb->dev;
		if (usb_hub_clear_tt_buffer(td->urb))
			ep->ep_state &= ~EP_CLEARING_TT;
	}
}

static void xhci_cleanup_halted_endpoint(struct xhci_hcd *xhci,
		unsigned int slot_id, unsigned int ep_index,
		unsigned int stream_id, struct xhci_td *td,
		enum xhci_ep_reset_type reset_type)
{
	struct xhci_virt_ep *ep = &xhci->devs[slot_id]->eps[ep_index];
	struct xhci_command *command;

	/*
	 * Avoid resetting endpoint if link is inactive. Can cause host hang.
	 * Device will be reset soon to recover the link so don't do anything
	 */
	if (xhci->devs[slot_id]->flags & VDEV_PORT_ERROR)
		return;

	command = xhci_alloc_command(xhci, false, GFP_ATOMIC);
	if (!command)
		return;

	ep->ep_state |= EP_HALTED;

	xhci_queue_reset_ep(xhci, command, slot_id, ep_index, reset_type);

	if (reset_type == EP_HARD_RESET) {
		ep->ep_state |= EP_HARD_CLEAR_TOGGLE;
		xhci_cleanup_stalled_ring(xhci, ep_index, stream_id, td);
	}
	xhci_ring_cmd_db(xhci);
}

/* Check if an error has halted the endpoint ring.  The class driver will
 * cleanup the halt for a non-default control endpoint if we indicate a stall.
 * However, a babble and other errors also halt the endpoint ring, and the class
 * driver won't clear the halt in that case, so we need to issue a Set Transfer
 * Ring Dequeue Pointer command manually.
 */
static int xhci_requires_manual_halt_cleanup(struct xhci_hcd *xhci,
		struct xhci_ep_ctx *ep_ctx,
		unsigned int trb_comp_code)
{
	/* TRB completion codes that may require a manual halt cleanup */
	if (trb_comp_code == COMP_USB_TRANSACTION_ERROR ||
			trb_comp_code == COMP_BABBLE_DETECTED_ERROR ||
			trb_comp_code == COMP_SPLIT_TRANSACTION_ERROR)
		/* The 0.95 spec says a babbling control endpoint
		 * is not halted. The 0.96 spec says it is.  Some HW
		 * claims to be 0.95 compliant, but it halts the control
		 * endpoint anyway.  Check if a babble halted the
		 * endpoint.
		 */
		if (GET_EP_CTX_STATE(ep_ctx) == EP_STATE_HALTED)
			return 1;

	return 0;
}

int xhci_is_vendor_info_code(struct xhci_hcd *xhci, unsigned int trb_comp_code)
{
	if (trb_comp_code >= 224 && trb_comp_code <= 255) {
		/* Vendor defined "informational" completion code,
		 * treat as not-an-error.
		 */
		xhci_dbg(xhci, "Vendor defined info completion code %u\n",
				trb_comp_code);
		xhci_dbg(xhci, "Treating code as success.\n");
		return 1;
	}
	return 0;
}

static int xhci_td_cleanup(struct xhci_hcd *xhci, struct xhci_td *td,
		struct xhci_ring *ep_ring, int *status)
{
	struct urb *urb = NULL;

	/* Clean up the endpoint's TD list */
	urb = td->urb;

	/* if a bounce buffer was used to align this td then unmap it */
	xhci_unmap_td_bounce_buffer(xhci, ep_ring, td);

	/* Do one last check of the actual transfer length.
	 * If the host controller said we transferred more data than the buffer
	 * length, urb->actual_length will be a very big number (since it's
	 * unsigned).  Play it safe and say we didn't transfer anything.
	 */
	if (urb->actual_length > urb->transfer_buffer_length) {
		xhci_warn(xhci, "URB req %u and actual %u transfer length mismatch\n",
			  urb->transfer_buffer_length, urb->actual_length);
		urb->actual_length = 0;
		*status = 0;
	}
	list_del_init(&td->td_list);
	/* Was this TD slated to be cancelled but completed anyway? */
	if (!list_empty(&td->cancelled_td_list))
		list_del_init(&td->cancelled_td_list);

	inc_td_cnt(urb);
	/* Giveback the urb when all the tds are completed */
	if (last_td_in_urb(td)) {
		if ((urb->actual_length != urb->transfer_buffer_length &&
		     (urb->transfer_flags & URB_SHORT_NOT_OK)) ||
		    (*status != 0 && !usb_endpoint_xfer_isoc(&urb->ep->desc)))
			xhci_dbg(xhci, "Giveback URB %p, len = %d, expected = %d, status = %d\n",
				 urb, urb->actual_length,
				 urb->transfer_buffer_length, *status);

		/* set isoc urb status to 0 just as EHCI, UHCI, and OHCI */
		if (usb_pipetype(urb->pipe) == PIPE_ISOCHRONOUS)
			*status = 0;
		xhci_giveback_urb_in_irq(xhci, td, *status);
	}

	return 0;
}

static int finish_td(struct xhci_hcd *xhci, struct xhci_td *td,
	struct xhci_transfer_event *event,
	struct xhci_virt_ep *ep, int *status)
{
	struct xhci_virt_device *xdev;
	struct xhci_ep_ctx *ep_ctx;
	struct xhci_ring *ep_ring;
	unsigned int slot_id;
	u32 trb_comp_code;
	int ep_index;

	slot_id = TRB_TO_SLOT_ID(le32_to_cpu(event->flags));
	xdev = xhci->devs[slot_id];
	ep_index = TRB_TO_EP_ID(le32_to_cpu(event->flags)) - 1;
	ep_ring = xhci_dma_to_transfer_ring(ep, le64_to_cpu(event->buffer));
	ep_ctx = xhci_get_ep_ctx(xhci, xdev->out_ctx, ep_index);
	trb_comp_code = GET_COMP_CODE(le32_to_cpu(event->transfer_len));

	if (trb_comp_code == COMP_STOPPED_LENGTH_INVALID ||
			trb_comp_code == COMP_STOPPED ||
			trb_comp_code == COMP_STOPPED_SHORT_PACKET) {
		/* The Endpoint Stop Command completion will take care of any
		 * stopped TDs.  A stopped TD may be restarted, so don't update
		 * the ring dequeue pointer or take this TD off any lists yet.
		 */
		return 0;
	}
	if (trb_comp_code == COMP_STALL_ERROR ||
		xhci_requires_manual_halt_cleanup(xhci, ep_ctx,
						trb_comp_code)) {
		/*
		 * xhci internal endpoint state will go to a "halt" state for
		 * any stall, including default control pipe protocol stall.
		 * To clear the host side halt we need to issue a reset endpoint
		 * command, followed by a set dequeue command to move past the
		 * TD.
		 * Class drivers clear the device side halt from a functional
		 * stall later. Hub TT buffer should only be cleared for FS/LS
		 * devices behind HS hubs for functional stalls.
		 */
		if ((ep_index != 0) || (trb_comp_code != COMP_STALL_ERROR))
			xhci_clear_hub_tt_buffer(xhci, td, ep);
		xhci_cleanup_halted_endpoint(xhci, slot_id, ep_index,
					ep_ring->stream_id, td, EP_HARD_RESET);
	} else {
		/* Update ring dequeue pointer */
		while (ep_ring->dequeue != td->last_trb)
			inc_deq(xhci, ep_ring);
		inc_deq(xhci, ep_ring);
	}

	return xhci_td_cleanup(xhci, td, ep_ring, status);
}

/* sum trb lengths from ring dequeue up to stop_trb, _excluding_ stop_trb */
static int sum_trb_lengths(struct xhci_hcd *xhci, struct xhci_ring *ring,
			   union xhci_trb *stop_trb)
{
	u32 sum;
	union xhci_trb *trb = ring->dequeue;
	struct xhci_segment *seg = ring->deq_seg;

	for (sum = 0; trb != stop_trb; next_trb(xhci, ring, &seg, &trb)) {
		if (!trb_is_noop(trb) && !trb_is_link(trb))
			sum += TRB_LEN(le32_to_cpu(trb->generic.field[2]));
	}
	return sum;
}

/*
 * Process control tds, update urb status and actual_length.
 */
static int process_ctrl_td(struct xhci_hcd *xhci, struct xhci_td *td,
	union xhci_trb *ep_trb, struct xhci_transfer_event *event,
	struct xhci_virt_ep *ep, int *status)
{
	struct xhci_virt_device *xdev;
	unsigned int slot_id;
	int ep_index;
	struct xhci_ep_ctx *ep_ctx;
	u32 trb_comp_code;
	u32 remaining, requested;
	u32 trb_type;

	trb_type = TRB_FIELD_TO_TYPE(le32_to_cpu(ep_trb->generic.field[3]));
	slot_id = TRB_TO_SLOT_ID(le32_to_cpu(event->flags));
	xdev = xhci->devs[slot_id];
	ep_index = TRB_TO_EP_ID(le32_to_cpu(event->flags)) - 1;
	ep_ctx = xhci_get_ep_ctx(xhci, xdev->out_ctx, ep_index);
	trb_comp_code = GET_COMP_CODE(le32_to_cpu(event->transfer_len));
	requested = td->urb->transfer_buffer_length;
	remaining = EVENT_TRB_LEN(le32_to_cpu(event->transfer_len));

	switch (trb_comp_code) {
	case COMP_SUCCESS:
		if (trb_type != TRB_STATUS) {
			xhci_warn(xhci, "WARN: Success on ctrl %s TRB without IOC set?\n",
				  (trb_type == TRB_DATA) ? "data" : "setup");
			*status = -ESHUTDOWN;
			break;
		}
		*status = 0;
		break;
	case COMP_SHORT_PACKET:
		*status = 0;
		break;
	case COMP_STOPPED_SHORT_PACKET:
		if (trb_type == TRB_DATA || trb_type == TRB_NORMAL)
			td->urb->actual_length = remaining;
		else
			xhci_warn(xhci, "WARN: Stopped Short Packet on ctrl setup or status TRB\n");
		goto finish_td;
	case COMP_STOPPED:
		switch (trb_type) {
		case TRB_SETUP:
			td->urb->actual_length = 0;
			goto finish_td;
		case TRB_DATA:
		case TRB_NORMAL:
			td->urb->actual_length = requested - remaining;
			goto finish_td;
		case TRB_STATUS:
			td->urb->actual_length = requested;
			goto finish_td;
		default:
			xhci_warn(xhci, "WARN: unexpected TRB Type %d\n",
				  trb_type);
			goto finish_td;
		}
	case COMP_STOPPED_LENGTH_INVALID:
		goto finish_td;
	default:
		if (!xhci_requires_manual_halt_cleanup(xhci,
						       ep_ctx, trb_comp_code))
			break;
		xhci_dbg(xhci, "TRB error %u, halted endpoint index = %u\n",
			 trb_comp_code, ep_index);
		/* else fall through */
	case COMP_STALL_ERROR:
		/* Did we transfer part of the data (middle) phase? */
		if (trb_type == TRB_DATA || trb_type == TRB_NORMAL)
			td->urb->actual_length = requested - remaining;
		else if (!td->urb_length_set)
			td->urb->actual_length = 0;
		goto finish_td;
	}

	/* stopped at setup stage, no data transferred */
	if (trb_type == TRB_SETUP)
		goto finish_td;

	/*
	 * if on data stage then update the actual_length of the URB and flag it
	 * as set, so it won't be overwritten in the event for the last TRB.
	 */
	if (trb_type == TRB_DATA ||
		trb_type == TRB_NORMAL) {
		td->urb_length_set = true;
		td->urb->actual_length = requested - remaining;
		xhci_dbg(xhci, "Waiting for status stage event\n");
		return 0;
	}

	/* at status stage */
	if (!td->urb_length_set)
		td->urb->actual_length = requested;

finish_td:
	return finish_td(xhci, td, event, ep, status);
}

/*
 * Process isochronous tds, update urb packet status and actual_length.
 */
static int process_isoc_td(struct xhci_hcd *xhci, struct xhci_td *td,
	union xhci_trb *ep_trb, struct xhci_transfer_event *event,
	struct xhci_virt_ep *ep, int *status)
{
	struct xhci_ring *ep_ring;
	struct urb_priv *urb_priv;
	int idx;
	struct usb_iso_packet_descriptor *frame;
	u32 trb_comp_code;
	bool sum_trbs_for_length = false;
	u32 remaining, requested, ep_trb_len;
	int short_framestatus;

	ep_ring = xhci_dma_to_transfer_ring(ep, le64_to_cpu(event->buffer));
	trb_comp_code = GET_COMP_CODE(le32_to_cpu(event->transfer_len));
	urb_priv = td->urb->hcpriv;
	idx = urb_priv->num_tds_done;
	frame = &td->urb->iso_frame_desc[idx];
	requested = frame->length;
	remaining = EVENT_TRB_LEN(le32_to_cpu(event->transfer_len));
	ep_trb_len = TRB_LEN(le32_to_cpu(ep_trb->generic.field[2]));
	short_framestatus = td->urb->transfer_flags & URB_SHORT_NOT_OK ?
		-EREMOTEIO : 0;

	/* handle completion code */
	switch (trb_comp_code) {
	case COMP_SUCCESS:
		if (remaining) {
			frame->status = short_framestatus;
			if (xhci->quirks & XHCI_TRUST_TX_LENGTH)
				sum_trbs_for_length = true;
			break;
		}
		frame->status = 0;
		break;
	case COMP_SHORT_PACKET:
		frame->status = short_framestatus;
		sum_trbs_for_length = true;
		break;
	case COMP_BANDWIDTH_OVERRUN_ERROR:
		frame->status = -ECOMM;
		break;
	case COMP_ISOCH_BUFFER_OVERRUN:
	case COMP_BABBLE_DETECTED_ERROR:
		frame->status = -EOVERFLOW;
		break;
	case COMP_INCOMPATIBLE_DEVICE_ERROR:
	case COMP_STALL_ERROR:
		frame->status = -EPROTO;
		break;
	case COMP_USB_TRANSACTION_ERROR:
		frame->status = -EPROTO;
		if (ep_trb != td->last_trb)
			return 0;
		break;
	case COMP_STOPPED:
		sum_trbs_for_length = true;
		break;
	case COMP_STOPPED_SHORT_PACKET:
		/* field normally containing residue now contains tranferred */
		frame->status = short_framestatus;
		requested = remaining;
		break;
	case COMP_STOPPED_LENGTH_INVALID:
		requested = 0;
		remaining = 0;
		break;
	default:
		sum_trbs_for_length = true;
		frame->status = -1;
		break;
	}

	if (sum_trbs_for_length)
		frame->actual_length = sum_trb_lengths(xhci, ep_ring, ep_trb) +
			ep_trb_len - remaining;
	else
		frame->actual_length = requested;

	td->urb->actual_length += frame->actual_length;

	return finish_td(xhci, td, event, ep, status);
}

static int skip_isoc_td(struct xhci_hcd *xhci, struct xhci_td *td,
			struct xhci_transfer_event *event,
			struct xhci_virt_ep *ep, int *status)
{
	struct xhci_ring *ep_ring;
	struct urb_priv *urb_priv;
	struct usb_iso_packet_descriptor *frame;
	int idx;

	ep_ring = xhci_dma_to_transfer_ring(ep, le64_to_cpu(event->buffer));
	urb_priv = td->urb->hcpriv;
	idx = urb_priv->num_tds_done;
	frame = &td->urb->iso_frame_desc[idx];

	/* The transfer is partly done. */
	frame->status = -EXDEV;

	/* calc actual length */
	frame->actual_length = 0;

	/* Update ring dequeue pointer */
	while (ep_ring->dequeue != td->last_trb)
		inc_deq(xhci, ep_ring);
	inc_deq(xhci, ep_ring);

	return xhci_td_cleanup(xhci, td, ep_ring, status);
}

/*
 * Process bulk and interrupt tds, update urb status and actual_length.
 */
static int process_bulk_intr_td(struct xhci_hcd *xhci, struct xhci_td *td,
	union xhci_trb *ep_trb, struct xhci_transfer_event *event,
	struct xhci_virt_ep *ep, int *status)
{
	struct xhci_slot_ctx *slot_ctx;
	struct xhci_ring *ep_ring;
	u32 trb_comp_code;
	u32 remaining, requested, ep_trb_len;
	unsigned int slot_id;
	int ep_index;

	slot_id = TRB_TO_SLOT_ID(le32_to_cpu(event->flags));
	slot_ctx = xhci_get_slot_ctx(xhci, xhci->devs[slot_id]->out_ctx);
	ep_index = TRB_TO_EP_ID(le32_to_cpu(event->flags)) - 1;
	ep_ring = xhci_dma_to_transfer_ring(ep, le64_to_cpu(event->buffer));
	trb_comp_code = GET_COMP_CODE(le32_to_cpu(event->transfer_len));
	remaining = EVENT_TRB_LEN(le32_to_cpu(event->transfer_len));
	ep_trb_len = TRB_LEN(le32_to_cpu(ep_trb->generic.field[2]));
	requested = td->urb->transfer_buffer_length;

	switch (trb_comp_code) {
	case COMP_SUCCESS:
		ep_ring->err_count = 0;
		/* handle success with untransferred data as short packet */
		if (ep_trb != td->last_trb || remaining) {
			xhci_warn(xhci, "WARN Successful completion on short TX\n");
			xhci_dbg(xhci, "ep %#x - asked for %d bytes, %d bytes untransferred\n",
				 td->urb->ep->desc.bEndpointAddress,
				 requested, remaining);
		}
		*status = 0;
		break;
	case COMP_SHORT_PACKET:
		xhci_dbg(xhci, "ep %#x - asked for %d bytes, %d bytes untransferred\n",
			 td->urb->ep->desc.bEndpointAddress,
			 requested, remaining);
		*status = 0;
		break;
	case COMP_STOPPED_SHORT_PACKET:
		td->urb->actual_length = remaining;
		goto finish_td;
	case COMP_STOPPED_LENGTH_INVALID:
		/* stopped on ep trb with invalid length, exclude it */
		ep_trb_len	= 0;
		remaining	= 0;
		break;
	case COMP_USB_TRANSACTION_ERROR:
		if ((ep_ring->err_count++ > MAX_SOFT_RETRY) ||
		    le32_to_cpu(slot_ctx->tt_info) & TT_SLOT)
			break;
		*status = 0;
		xhci_cleanup_halted_endpoint(xhci, slot_id, ep_index,
					ep_ring->stream_id, td, EP_SOFT_RESET);
		return 0;
	default:
		/* do nothing */
		break;
	}

	if (ep_trb == td->last_trb)
		td->urb->actual_length = requested - remaining;
	else
		td->urb->actual_length =
			sum_trb_lengths(xhci, ep_ring, ep_trb) +
			ep_trb_len - remaining;
finish_td:
	if (remaining > requested) {
		xhci_warn(xhci, "bad transfer trb length %d in event trb\n",
			  remaining);
		td->urb->actual_length = 0;
	}
	return finish_td(xhci, td, event, ep, status);
}

/*
 * If this function returns an error condition, it means it got a Transfer
 * event with a corrupted Slot ID, Endpoint ID, or TRB DMA address.
 * At this point, the host controller is probably hosed and should be reset.
 */
static int handle_tx_event(struct xhci_hcd *xhci,
		struct xhci_transfer_event *event)
{
	struct xhci_virt_device *xdev;
	struct xhci_virt_ep *ep;
	struct xhci_ring *ep_ring;
	unsigned int slot_id;
	int ep_index;
	struct xhci_td *td = NULL;
	dma_addr_t ep_trb_dma;
	struct xhci_segment *ep_seg;
	union xhci_trb *ep_trb;
	int status = -EINPROGRESS;
	struct xhci_ep_ctx *ep_ctx;
	struct list_head *tmp;
	u32 trb_comp_code;
	int td_num = 0;
	bool handling_skipped_tds = false;

	slot_id = TRB_TO_SLOT_ID(le32_to_cpu(event->flags));
	ep_index = TRB_TO_EP_ID(le32_to_cpu(event->flags)) - 1;
	trb_comp_code = GET_COMP_CODE(le32_to_cpu(event->transfer_len));
	ep_trb_dma = le64_to_cpu(event->buffer);

	ep = xhci_get_virt_ep(xhci, slot_id, ep_index);
	if (!ep) {
		xhci_err(xhci, "ERROR Invalid Transfer event\n");
		goto err_out;
	}

	xdev = xhci->devs[slot_id];
	ep_ring = xhci_dma_to_transfer_ring(ep, ep_trb_dma);
	ep_ctx = xhci_get_ep_ctx(xhci, xdev->out_ctx, ep_index);

	if (GET_EP_CTX_STATE(ep_ctx) == EP_STATE_DISABLED) {
		xhci_err(xhci,
			 "ERROR Transfer event for disabled endpoint slot %u ep %u\n",
			  slot_id, ep_index);
		goto err_out;
	}

	/* Some transfer events don't always point to a trb, see xhci 4.17.4 */
	if (!ep_ring) {
		switch (trb_comp_code) {
		case COMP_STALL_ERROR:
		case COMP_USB_TRANSACTION_ERROR:
		case COMP_INVALID_STREAM_TYPE_ERROR:
		case COMP_INVALID_STREAM_ID_ERROR:
			xhci_cleanup_halted_endpoint(xhci, slot_id, ep_index, 0,
						     NULL, EP_SOFT_RESET);
			goto cleanup;
		case COMP_RING_UNDERRUN:
		case COMP_RING_OVERRUN:
		case COMP_STOPPED_LENGTH_INVALID:
			goto cleanup;
		default:
			xhci_err(xhci, "ERROR Transfer event for unknown stream ring slot %u ep %u\n",
				 slot_id, ep_index);
			goto err_out;
		}
	}

	/* Count current td numbers if ep->skip is set */
	if (ep->skip) {
		list_for_each(tmp, &ep_ring->td_list)
			td_num++;
	}

	/* Look for common error cases */
	switch (trb_comp_code) {
	/* Skip codes that require special handling depending on
	 * transfer type
	 */
	case COMP_SUCCESS:
		if (EVENT_TRB_LEN(le32_to_cpu(event->transfer_len)) == 0)
			break;
		if (xhci->quirks & XHCI_TRUST_TX_LENGTH ||
		    ep_ring->last_td_was_short)
			trb_comp_code = COMP_SHORT_PACKET;
		else
			xhci_warn_ratelimited(xhci,
					      "WARN Successful completion on short TX for slot %u ep %u: needs XHCI_TRUST_TX_LENGTH quirk?\n",
					      slot_id, ep_index);
	case COMP_SHORT_PACKET:
		break;
	/* Completion codes for endpoint stopped state */
	case COMP_STOPPED:
		xhci_dbg(xhci, "Stopped on Transfer TRB for slot %u ep %u\n",
			 slot_id, ep_index);
		break;
	case COMP_STOPPED_LENGTH_INVALID:
		xhci_dbg(xhci,
			 "Stopped on No-op or Link TRB for slot %u ep %u\n",
			 slot_id, ep_index);
		break;
	case COMP_STOPPED_SHORT_PACKET:
		xhci_dbg(xhci,
			 "Stopped with short packet transfer detected for slot %u ep %u\n",
			 slot_id, ep_index);
		break;
	/* Completion codes for endpoint halted state */
	case COMP_STALL_ERROR:
		xhci_dbg(xhci, "Stalled endpoint for slot %u ep %u\n", slot_id,
			 ep_index);
		ep->ep_state |= EP_HALTED;
		status = -EPIPE;
		break;
	case COMP_SPLIT_TRANSACTION_ERROR:
	case COMP_USB_TRANSACTION_ERROR:
		xhci_dbg(xhci, "Transfer error for slot %u ep %u on endpoint\n",
			 slot_id, ep_index);
		status = -EPROTO;
		break;
	case COMP_BABBLE_DETECTED_ERROR:
		xhci_dbg(xhci, "Babble error for slot %u ep %u on endpoint\n",
			 slot_id, ep_index);
		status = -EOVERFLOW;
		break;
	/* Completion codes for endpoint error state */
	case COMP_TRB_ERROR:
		xhci_warn(xhci,
			  "WARN: TRB error for slot %u ep %u on endpoint\n",
			  slot_id, ep_index);
		status = -EILSEQ;
		break;
	/* completion codes not indicating endpoint state change */
	case COMP_DATA_BUFFER_ERROR:
		xhci_warn(xhci,
			  "WARN: HC couldn't access mem fast enough for slot %u ep %u\n",
			  slot_id, ep_index);
		status = -ENOSR;
		break;
	case COMP_BANDWIDTH_OVERRUN_ERROR:
		xhci_warn(xhci,
			  "WARN: bandwidth overrun event for slot %u ep %u on endpoint\n",
			  slot_id, ep_index);
		break;
	case COMP_ISOCH_BUFFER_OVERRUN:
		xhci_warn(xhci,
			  "WARN: buffer overrun event for slot %u ep %u on endpoint",
			  slot_id, ep_index);
		break;
	case COMP_RING_UNDERRUN:
		/*
		 * When the Isoch ring is empty, the xHC will generate
		 * a Ring Overrun Event for IN Isoch endpoint or Ring
		 * Underrun Event for OUT Isoch endpoint.
		 */
		xhci_dbg(xhci, "underrun event on endpoint\n");
		if (!list_empty(&ep_ring->td_list))
			xhci_dbg(xhci, "Underrun Event for slot %d ep %d "
					"still with TDs queued?\n",
				 TRB_TO_SLOT_ID(le32_to_cpu(event->flags)),
				 ep_index);
		goto cleanup;
	case COMP_RING_OVERRUN:
		xhci_dbg(xhci, "overrun event on endpoint\n");
		if (!list_empty(&ep_ring->td_list))
			xhci_dbg(xhci, "Overrun Event for slot %d ep %d "
					"still with TDs queued?\n",
				 TRB_TO_SLOT_ID(le32_to_cpu(event->flags)),
				 ep_index);
		goto cleanup;
	case COMP_MISSED_SERVICE_ERROR:
		/*
		 * When encounter missed service error, one or more isoc tds
		 * may be missed by xHC.
		 * Set skip flag of the ep_ring; Complete the missed tds as
		 * short transfer when process the ep_ring next time.
		 */
		ep->skip = true;
		xhci_dbg(xhci,
			 "Miss service interval error for slot %u ep %u, set skip flag\n",
			 slot_id, ep_index);
		goto cleanup;
	case COMP_NO_PING_RESPONSE_ERROR:
		ep->skip = true;
		xhci_dbg(xhci,
			 "No Ping response error for slot %u ep %u, Skip one Isoc TD\n",
			 slot_id, ep_index);
		goto cleanup;

	case COMP_INCOMPATIBLE_DEVICE_ERROR:
		/* needs disable slot command to recover */
		xhci_warn(xhci,
			  "WARN: detect an incompatible device for slot %u ep %u",
			  slot_id, ep_index);
		status = -EPROTO;
		break;
	default:
		if (xhci_is_vendor_info_code(xhci, trb_comp_code)) {
			status = 0;
			break;
		}
		xhci_warn(xhci,
			  "ERROR Unknown event condition %u for slot %u ep %u , HC probably busted\n",
			  trb_comp_code, slot_id, ep_index);
		goto cleanup;
	}

	do {
		/* This TRB should be in the TD at the head of this ring's
		 * TD list.
		 */
		if (list_empty(&ep_ring->td_list)) {
			/*
			 * Don't print wanings if it's due to a stopped endpoint
			 * generating an extra completion event if the device
			 * was suspended. Or, a event for the last TRB of a
			 * short TD we already got a short event for.
			 * The short TD is already removed from the TD list.
			 */

			if (!(trb_comp_code == COMP_STOPPED ||
			      trb_comp_code == COMP_STOPPED_LENGTH_INVALID ||
			      ep_ring->last_td_was_short)) {
				xhci_warn(xhci, "WARN Event TRB for slot %d ep %d with no TDs queued?\n",
						TRB_TO_SLOT_ID(le32_to_cpu(event->flags)),
						ep_index);
			}
			if (ep->skip) {
				ep->skip = false;
				xhci_dbg(xhci, "td_list is empty while skip flag set. Clear skip flag for slot %u ep %u.\n",
					 slot_id, ep_index);
			}
			goto cleanup;
		}

		/* We've skipped all the TDs on the ep ring when ep->skip set */
		if (ep->skip && td_num == 0) {
			ep->skip = false;
			xhci_dbg(xhci, "All tds on the ep_ring skipped. Clear skip flag for slot %u ep %u.\n",
				 slot_id, ep_index);
			goto cleanup;
		}

		td = list_first_entry(&ep_ring->td_list, struct xhci_td,
				      td_list);
		if (ep->skip)
			td_num--;

		/* Is this a TRB in the currently executing TD? */
		ep_seg = trb_in_td(xhci, ep_ring->deq_seg, ep_ring->dequeue,
				td->last_trb, ep_trb_dma, false);

		/*
		 * Skip the Force Stopped Event. The event_trb(event_dma) of FSE
		 * is not in the current TD pointed by ep_ring->dequeue because
		 * that the hardware dequeue pointer still at the previous TRB
		 * of the current TD. The previous TRB maybe a Link TD or the
		 * last TRB of the previous TD. The command completion handle
		 * will take care the rest.
		 */
		if (!ep_seg && (trb_comp_code == COMP_STOPPED ||
			   trb_comp_code == COMP_STOPPED_LENGTH_INVALID)) {
			goto cleanup;
		}

		if (!ep_seg) {
			if (!ep->skip ||
			    !usb_endpoint_xfer_isoc(&td->urb->ep->desc)) {
				/* Some host controllers give a spurious
				 * successful event after a short transfer.
				 * Ignore it.
				 */
				if ((xhci->quirks & XHCI_SPURIOUS_SUCCESS) &&
						ep_ring->last_td_was_short) {
					ep_ring->last_td_was_short = false;
					goto cleanup;
				}
				/* HC is busted, give up! */
				xhci_err(xhci,
					"ERROR Transfer event TRB DMA ptr not "
					"part of current TD ep_index %d "
					"comp_code %u\n", ep_index,
					trb_comp_code);
				trb_in_td(xhci, ep_ring->deq_seg,
					  ep_ring->dequeue, td->last_trb,
					  ep_trb_dma, true);
				return -ESHUTDOWN;
			}

			skip_isoc_td(xhci, td, event, ep, &status);
			goto cleanup;
		}
		if (trb_comp_code == COMP_SHORT_PACKET)
			ep_ring->last_td_was_short = true;
		else
			ep_ring->last_td_was_short = false;

		if (ep->skip) {
			xhci_dbg(xhci,
				 "Found td. Clear skip flag for slot %u ep %u.\n",
				 slot_id, ep_index);
			ep->skip = false;
		}

		ep_trb = &ep_seg->trbs[(ep_trb_dma - ep_seg->dma) /
						sizeof(*ep_trb)];

		trace_xhci_handle_transfer(ep_ring,
				(struct xhci_generic_trb *) ep_trb);

		/*
		 * No-op TRB could trigger interrupts in a case where
		 * a URB was killed and a STALL_ERROR happens right
		 * after the endpoint ring stopped. Reset the halted
		 * endpoint. Otherwise, the endpoint remains stalled
		 * indefinitely.
		 */
		if (trb_is_noop(ep_trb)) {
			if (trb_comp_code == COMP_STALL_ERROR ||
			    xhci_requires_manual_halt_cleanup(xhci, ep_ctx,
							      trb_comp_code))
				xhci_cleanup_halted_endpoint(xhci, slot_id,
							     ep_index,
							     ep_ring->stream_id,
							     td, EP_HARD_RESET);
			goto cleanup;
		}

		/* update the urb's actual_length and give back to the core */
		if (usb_endpoint_xfer_control(&td->urb->ep->desc))
			process_ctrl_td(xhci, td, ep_trb, event, ep, &status);
		else if (usb_endpoint_xfer_isoc(&td->urb->ep->desc))
			process_isoc_td(xhci, td, ep_trb, event, ep, &status);
		else
			process_bulk_intr_td(xhci, td, ep_trb, event, ep,
					     &status);
cleanup:
		handling_skipped_tds = ep->skip &&
			trb_comp_code != COMP_MISSED_SERVICE_ERROR &&
			trb_comp_code != COMP_NO_PING_RESPONSE_ERROR;

		/*
		 * Do not update event ring dequeue pointer if we're in a loop
		 * processing missed tds.
		 */
		if (!handling_skipped_tds)
			inc_deq(xhci, xhci->event_ring);

	/*
	 * If ep->skip is set, it means there are missed tds on the
	 * endpoint ring need to take care of.
	 * Process them as short transfer until reach the td pointed by
	 * the event.
	 */
	} while (handling_skipped_tds);

	return 0;

err_out:
	xhci_err(xhci, "@%016llx %08x %08x %08x %08x\n",
		 (unsigned long long) xhci_trb_virt_to_dma(
			 xhci->event_ring->deq_seg,
			 xhci->event_ring->dequeue),
		 lower_32_bits(le64_to_cpu(event->buffer)),
		 upper_32_bits(le64_to_cpu(event->buffer)),
		 le32_to_cpu(event->transfer_len),
		 le32_to_cpu(event->flags));
	return -ENODEV;
}

/*
 * This function handles all OS-owned events on the event ring.  It may drop
 * xhci->lock between event processing (e.g. to pass up port status changes).
 * Returns >0 for "possibly more events to process" (caller should call again),
 * otherwise 0 if done.  In future, <0 returns should indicate error code.
 */
static int xhci_handle_event(struct xhci_hcd *xhci)
{
	union xhci_trb *event;
	int update_ptrs = 1;
	int ret;

	/* Event ring hasn't been allocated yet. */
	if (!xhci->event_ring || !xhci->event_ring->dequeue) {
		xhci_err(xhci, "ERROR event ring not ready\n");
		return -ENOMEM;
	}

	event = xhci->event_ring->dequeue;
	/* Does the HC or OS own the TRB? */
	if ((le32_to_cpu(event->event_cmd.flags) & TRB_CYCLE) !=
	    xhci->event_ring->cycle_state)
		return 0;

	trace_xhci_handle_event(xhci->event_ring, &event->generic);

	/*
	 * Barrier between reading the TRB_CYCLE (valid) flag above and any
	 * speculative reads of the event's flags/data below.
	 */
	rmb();
	/* FIXME: Handle more event types. */
	switch (le32_to_cpu(event->event_cmd.flags) & TRB_TYPE_BITMASK) {
	case TRB_TYPE(TRB_COMPLETION):
		handle_cmd_completion(xhci, &event->event_cmd);
		break;
	case TRB_TYPE(TRB_PORT_STATUS):
		handle_port_status(xhci, event);
		update_ptrs = 0;
		break;
	case TRB_TYPE(TRB_TRANSFER):
		ret = handle_tx_event(xhci, &event->trans_event);
		if (ret >= 0)
			update_ptrs = 0;
		break;
	case TRB_TYPE(TRB_DEV_NOTE):
		handle_device_notification(xhci, event);
		break;
	default:
		if ((le32_to_cpu(event->event_cmd.flags) & TRB_TYPE_BITMASK) >=
		    TRB_TYPE(48))
			handle_vendor_event(xhci, event);
		else
			xhci_warn(xhci, "ERROR unknown event type %d\n",
				  TRB_FIELD_TO_TYPE(
				  le32_to_cpu(event->event_cmd.flags)));
	}
	/* Any of the above functions may drop and re-acquire the lock, so check
	 * to make sure a watchdog timer didn't mark the host as non-responsive.
	 */
	if (xhci->xhc_state & XHCI_STATE_DYING) {
		xhci_dbg(xhci, "xHCI host dying, returning from "
				"event handler.\n");
		return 0;
	}

	if (update_ptrs)
		/* Update SW event ring dequeue pointer */
		inc_deq(xhci, xhci->event_ring);

	/* Are there more items on the event ring?  Caller will call us again to
	 * check.
	 */
	return 1;
}

/*
 * Update Event Ring Dequeue Pointer:
 * - When all events have finished
 * - To avoid "Event Ring Full Error" condition
 */
static void xhci_update_erst_dequeue(struct xhci_hcd *xhci,
		union xhci_trb *event_ring_deq)
{
	u64 temp_64;
	dma_addr_t deq;

	temp_64 = xhci_read_64(xhci, &xhci->ir_set->erst_dequeue);
	/* If necessary, update the HW's version of the event ring deq ptr. */
	if (event_ring_deq != xhci->event_ring->dequeue) {
		deq = xhci_trb_virt_to_dma(xhci->event_ring->deq_seg,
				xhci->event_ring->dequeue);
		if (deq == 0)
			xhci_warn(xhci, "WARN something wrong with SW event ring dequeue ptr\n");
		/*
		 * Per 4.9.4, Software writes to the ERDP register shall
		 * always advance the Event Ring Dequeue Pointer value.
		 */
		if ((temp_64 & (u64) ~ERST_PTR_MASK) ==
				((u64) deq & (u64) ~ERST_PTR_MASK))
			return;

		/* Update HC event ring dequeue pointer */
		temp_64 &= ERST_PTR_MASK;
		temp_64 |= ((u64) deq & (u64) ~ERST_PTR_MASK);
	}

	/* Clear the event handler busy flag (RW1C) */
	temp_64 |= ERST_EHB;
	xhci_write_64(xhci, temp_64, &xhci->ir_set->erst_dequeue);
}

/*
 * xHCI spec says we can get an interrupt, and if the HC has an error condition,
 * we might get bad data out of the event ring.  Section 4.10.2.7 has a list of
 * indicators of an event TRB error, but we check the status *first* to be safe.
 */
irqreturn_t xhci_irq(struct usb_hcd *hcd)
{
	struct xhci_hcd *xhci = hcd_to_xhci(hcd);
	union xhci_trb *event_ring_deq;
	irqreturn_t ret = IRQ_NONE;
	unsigned long flags;
	u64 temp_64;
	u32 status;
	int event_loop = 0;

	spin_lock_irqsave(&xhci->lock, flags);
	/* Check if the xHC generated the interrupt, or the irq is shared */
	status = readl(&xhci->op_regs->status);
	if (status == ~(u32)0) {
		xhci_hc_died(xhci);
		ret = IRQ_HANDLED;
		goto out;
	}

	if (!(status & STS_EINT))
		goto out;

	if (status & STS_FATAL) {
		xhci_warn(xhci, "WARNING: Host System Error\n");
		xhci_halt(xhci);
		ret = IRQ_HANDLED;
		goto out;
	}

	/*
	 * Clear the op reg interrupt status first,
	 * so we can receive interrupts from other MSI-X interrupters.
	 * Write 1 to clear the interrupt status.
	 */
	status |= STS_EINT;
	writel(status, &xhci->op_regs->status);

	if (!hcd->msi_enabled) {
		u32 irq_pending;
		irq_pending = readl(&xhci->ir_set->irq_pending);
		irq_pending |= IMAN_IP;
		writel(irq_pending, &xhci->ir_set->irq_pending);
	}

	if (xhci->xhc_state & XHCI_STATE_DYING ||
	    xhci->xhc_state & XHCI_STATE_HALTED) {
		xhci_dbg(xhci, "xHCI dying, ignoring interrupt. "
				"Shouldn't IRQs be disabled?\n");
		/* Clear the event handler busy flag (RW1C);
		 * the event ring should be empty.
		 */
		temp_64 = xhci_read_64(xhci, &xhci->ir_set->erst_dequeue);
		xhci_write_64(xhci, temp_64 | ERST_EHB,
				&xhci->ir_set->erst_dequeue);
		ret = IRQ_HANDLED;
		goto out;
	}

	event_ring_deq = xhci->event_ring->dequeue;
	/* FIXME this should be a delayed service routine
	 * that clears the EHB.
	 */
	while (xhci_handle_event(xhci) > 0) {
		if (event_loop++ < TRBS_PER_SEGMENT / 2)
			continue;
		xhci_update_erst_dequeue(xhci, event_ring_deq);
		event_loop = 0;
	}

	xhci_update_erst_dequeue(xhci, event_ring_deq);
	ret = IRQ_HANDLED;

out:
	spin_unlock_irqrestore(&xhci->lock, flags);

	return ret;
}

irqreturn_t xhci_msi_irq(int irq, void *hcd)
{
	return xhci_irq(hcd);
}

/****		Endpoint Ring Operations	****/

/*
 * Generic function for queueing a TRB on a ring.
 * The caller must have checked to make sure there's room on the ring.
 *
 * @more_trbs_coming:	Will you enqueue more TRBs before calling
 *			prepare_transfer()?
 */
static void queue_trb(struct xhci_hcd *xhci, struct xhci_ring *ring,
		bool more_trbs_coming,
		u32 field1, u32 field2, u32 field3, u32 field4)
{
	struct xhci_generic_trb *trb;

	trb = &ring->enqueue->generic;
	trb->field[0] = cpu_to_le32(field1);
	trb->field[1] = cpu_to_le32(field2);
	trb->field[2] = cpu_to_le32(field3);
	/* make sure TRB is fully written before giving it to the controller */
	wmb();
	trb->field[3] = cpu_to_le32(field4);

	trace_xhci_queue_trb(ring, trb);

	inc_enq(xhci, ring, more_trbs_coming);
}

/*
 * Does various checks on the endpoint ring, and makes it ready to queue num_trbs.
 * FIXME allocate segments if the ring is full.
 */
static int prepare_ring(struct xhci_hcd *xhci, struct xhci_ring *ep_ring,
		u32 ep_state, unsigned int num_trbs, gfp_t mem_flags)
{
	unsigned int num_trbs_needed;

	/* Make sure the endpoint has been added to xHC schedule */
	switch (ep_state) {
	case EP_STATE_DISABLED:
		/*
		 * USB core changed config/interfaces without notifying us,
		 * or hardware is reporting the wrong state.
		 */
		xhci_warn(xhci, "WARN urb submitted to disabled ep\n");
		return -ENOENT;
	case EP_STATE_ERROR:
		xhci_warn(xhci, "WARN waiting for error on ep to be cleared\n");
		/* FIXME event handling code for error needs to clear it */
		/* XXX not sure if this should be -ENOENT or not */
		return -EINVAL;
	case EP_STATE_HALTED:
		xhci_dbg(xhci, "WARN halted endpoint, queueing URB anyway.\n");
	case EP_STATE_STOPPED:
	case EP_STATE_RUNNING:
		break;
	default:
		xhci_err(xhci, "ERROR unknown endpoint state for ep\n");
		/*
		 * FIXME issue Configure Endpoint command to try to get the HC
		 * back into a known state.
		 */
		return -EINVAL;
	}

	while (1) {
		if (room_on_ring(xhci, ep_ring, num_trbs))
			break;

		if (ep_ring == xhci->cmd_ring) {
			xhci_err(xhci, "Do not support expand command ring\n");
			return -ENOMEM;
		}

		xhci_dbg_trace(xhci, trace_xhci_dbg_ring_expansion,
				"ERROR no room on ep ring, try ring expansion");
		num_trbs_needed = num_trbs - ep_ring->num_trbs_free;
		if (xhci_ring_expansion(xhci, ep_ring, num_trbs_needed,
					mem_flags)) {
			xhci_err(xhci, "Ring expansion failed\n");
			return -ENOMEM;
		}
	}

	while (trb_is_link(ep_ring->enqueue)) {
		/* If we're not dealing with 0.95 hardware or isoc rings
		 * on AMD 0.96 host, clear the chain bit.
		 */
		if (!xhci_link_trb_quirk(xhci) &&
		    !(ep_ring->type == TYPE_ISOC &&
		      (xhci->quirks & XHCI_AMD_0x96_HOST)))
			ep_ring->enqueue->link.control &=
				cpu_to_le32(~TRB_CHAIN);
		else
			ep_ring->enqueue->link.control |=
				cpu_to_le32(TRB_CHAIN);

		wmb();
		ep_ring->enqueue->link.control ^= cpu_to_le32(TRB_CYCLE);

		/* Toggle the cycle bit after the last ring segment. */
		if (link_trb_toggles_cycle(ep_ring->enqueue))
			ep_ring->cycle_state ^= 1;

		ep_ring->enq_seg = ep_ring->enq_seg->next;
		ep_ring->enqueue = ep_ring->enq_seg->trbs;
	}
	return 0;
}

static int prepare_transfer(struct xhci_hcd *xhci,
		struct xhci_virt_device *xdev,
		unsigned int ep_index,
		unsigned int stream_id,
		unsigned int num_trbs,
		struct urb *urb,
		unsigned int td_index,
		gfp_t mem_flags)
{
	int ret;
	struct urb_priv *urb_priv;
	struct xhci_td	*td;
	struct xhci_ring *ep_ring;
	struct xhci_ep_ctx *ep_ctx = xhci_get_ep_ctx(xhci, xdev->out_ctx, ep_index);

	ep_ring = xhci_stream_id_to_ring(xdev, ep_index, stream_id);
	if (!ep_ring) {
		xhci_dbg(xhci, "Can't prepare ring for bad stream ID %u\n",
				stream_id);
		return -EINVAL;
	}

	ret = prepare_ring(xhci, ep_ring, GET_EP_CTX_STATE(ep_ctx),
			   num_trbs, mem_flags);
	if (ret)
		return ret;

	urb_priv = urb->hcpriv;
	td = &urb_priv->td[td_index];

	INIT_LIST_HEAD(&td->td_list);
	INIT_LIST_HEAD(&td->cancelled_td_list);

	if (td_index == 0) {
		ret = usb_hcd_link_urb_to_ep(bus_to_hcd(urb->dev->bus), urb);
		if (unlikely(ret))
			return ret;
	}

	td->urb = urb;
	/* Add this TD to the tail of the endpoint ring's TD list */
	list_add_tail(&td->td_list, &ep_ring->td_list);
	td->start_seg = ep_ring->enq_seg;
	td->first_trb = ep_ring->enqueue;

	return 0;
}

unsigned int count_trbs(u64 addr, u64 len)
{
	unsigned int num_trbs;

	num_trbs = DIV_ROUND_UP(len + (addr & (TRB_MAX_BUFF_SIZE - 1)),
			TRB_MAX_BUFF_SIZE);
	if (num_trbs == 0)
		num_trbs++;

	return num_trbs;
}

static inline unsigned int count_trbs_needed(struct urb *urb)
{
	return count_trbs(urb->transfer_dma, urb->transfer_buffer_length);
}

static unsigned int count_sg_trbs_needed(struct urb *urb)
{
	struct scatterlist *sg;
	unsigned int i, len, full_len, num_trbs = 0;

	full_len = urb->transfer_buffer_length;

	for_each_sg(urb->sg, sg, urb->num_mapped_sgs, i) {
		len = sg_dma_len(sg);
		num_trbs += count_trbs(sg_dma_address(sg), len);
		len = min_t(unsigned int, len, full_len);
		full_len -= len;
		if (full_len == 0)
			break;
	}

	return num_trbs;
}

static unsigned int count_isoc_trbs_needed(struct urb *urb, int i)
{
	u64 addr, len;

	addr = (u64) (urb->transfer_dma + urb->iso_frame_desc[i].offset);
	len = urb->iso_frame_desc[i].length;

	return count_trbs(addr, len);
}

static void check_trb_math(struct urb *urb, int running_total)
{
	if (unlikely(running_total != urb->transfer_buffer_length))
		dev_err(&urb->dev->dev, "%s - ep %#x - Miscalculated tx length, "
				"queued %#x (%d), asked for %#x (%d)\n",
				__func__,
				urb->ep->desc.bEndpointAddress,
				running_total, running_total,
				urb->transfer_buffer_length,
				urb->transfer_buffer_length);
}

static void giveback_first_trb(struct xhci_hcd *xhci, int slot_id,
		unsigned int ep_index, unsigned int stream_id, int start_cycle,
		struct xhci_generic_trb *start_trb)
{
	/*
	 * Pass all the TRBs to the hardware at once and make sure this write
	 * isn't reordered.
	 */
	wmb();
	if (start_cycle)
		start_trb->field[3] |= cpu_to_le32(start_cycle);
	else
		start_trb->field[3] &= cpu_to_le32(~TRB_CYCLE);
	xhci_ring_ep_doorbell(xhci, slot_id, ep_index, stream_id);
}

static void check_interval(struct xhci_hcd *xhci, struct urb *urb,
						struct xhci_ep_ctx *ep_ctx)
{
	int xhci_interval;
	int ep_interval;

	xhci_interval = EP_INTERVAL_TO_UFRAMES(le32_to_cpu(ep_ctx->ep_info));
	ep_interval = urb->interval;

	/* Convert to microframes */
	if (urb->dev->speed == USB_SPEED_LOW ||
			urb->dev->speed == USB_SPEED_FULL)
		ep_interval *= 8;

	/* FIXME change this to a warning and a suggestion to use the new API
	 * to set the polling interval (once the API is added).
	 */
	if (xhci_interval != ep_interval) {
		dev_dbg_ratelimited(&urb->dev->dev,
				"Driver uses different interval (%d microframe%s) than xHCI (%d microframe%s)\n",
				ep_interval, ep_interval == 1 ? "" : "s",
				xhci_interval, xhci_interval == 1 ? "" : "s");
		urb->interval = xhci_interval;
		/* Convert back to frames for LS/FS devices */
		if (urb->dev->speed == USB_SPEED_LOW ||
				urb->dev->speed == USB_SPEED_FULL)
			urb->interval /= 8;
	}
}

/*
 * xHCI uses normal TRBs for both bulk and interrupt.  When the interrupt
 * endpoint is to be serviced, the xHC will consume (at most) one TD.  A TD
 * (comprised of sg list entries) can take several service intervals to
 * transmit.
 */
int xhci_queue_intr_tx(struct xhci_hcd *xhci, gfp_t mem_flags,
		struct urb *urb, int slot_id, unsigned int ep_index)
{
	struct xhci_ep_ctx *ep_ctx;

	ep_ctx = xhci_get_ep_ctx(xhci, xhci->devs[slot_id]->out_ctx, ep_index);
	check_interval(xhci, urb, ep_ctx);

	return xhci_queue_bulk_tx(xhci, mem_flags, urb, slot_id, ep_index);
}

/*
 * For xHCI 1.0 host controllers, TD size is the number of max packet sized
 * packets remaining in the TD (*not* including this TRB).
 *
 * Total TD packet count = total_packet_count =
 *     DIV_ROUND_UP(TD size in bytes / wMaxPacketSize)
 *
 * Packets transferred up to and including this TRB = packets_transferred =
 *     rounddown(total bytes transferred including this TRB / wMaxPacketSize)
 *
 * TD size = total_packet_count - packets_transferred
 *
 * For xHCI 0.96 and older, TD size field should be the remaining bytes
 * including this TRB, right shifted by 10
 *
 * For all hosts it must fit in bits 21:17, so it can't be bigger than 31.
 * This is taken care of in the TRB_TD_SIZE() macro
 *
 * The last TRB in a TD must have the TD size set to zero.
 */
static u32 xhci_td_remainder(struct xhci_hcd *xhci, int transferred,
			      int trb_buff_len, unsigned int td_total_len,
			      struct urb *urb, bool more_trbs_coming)
{
	u32 maxp, total_packet_count;

	/* MTK xHCI 0.96 contains some features from 1.0 */
	if (xhci->hci_version < 0x100 && !(xhci->quirks & XHCI_MTK_HOST))
		return ((td_total_len - transferred) >> 10);

	/* One TRB with a zero-length data packet. */
	if (!more_trbs_coming || (transferred == 0 && trb_buff_len == 0) ||
	    trb_buff_len == td_total_len)
		return 0;

	/* for MTK xHCI 0.96, TD size include this TRB, but not in 1.x */
	if ((xhci->quirks & XHCI_MTK_HOST) && (xhci->hci_version < 0x100))
		trb_buff_len = 0;

	maxp = usb_endpoint_maxp(&urb->ep->desc);
	total_packet_count = DIV_ROUND_UP(td_total_len, maxp);

	/* Queueing functions don't count the current TRB into transferred */
	return (total_packet_count - ((transferred + trb_buff_len) / maxp));
}


static int xhci_align_td(struct xhci_hcd *xhci, struct urb *urb, u32 enqd_len,
			 u32 *trb_buff_len, struct xhci_segment *seg)
{
	struct device *dev = xhci_to_hcd(xhci)->self.controller;
	unsigned int unalign;
	unsigned int max_pkt;
	u32 new_buff_len;
	size_t len;

	max_pkt = usb_endpoint_maxp(&urb->ep->desc);
	unalign = (enqd_len + *trb_buff_len) % max_pkt;

	/* we got lucky, last normal TRB data on segment is packet aligned */
	if (unalign == 0)
		return 0;

	xhci_dbg(xhci, "Unaligned %d bytes, buff len %d\n",
		 unalign, *trb_buff_len);

	/* is the last nornal TRB alignable by splitting it */
	if (*trb_buff_len > unalign) {
		*trb_buff_len -= unalign;
		xhci_dbg(xhci, "split align, new buff len %d\n", *trb_buff_len);
		return 0;
	}

	/*
	 * We want enqd_len + trb_buff_len to sum up to a number aligned to
	 * number which is divisible by the endpoint's wMaxPacketSize. IOW:
	 * (size of currently enqueued TRBs + remainder) % wMaxPacketSize == 0.
	 */
	new_buff_len = max_pkt - (enqd_len % max_pkt);

	if (new_buff_len > (urb->transfer_buffer_length - enqd_len))
		new_buff_len = (urb->transfer_buffer_length - enqd_len);

	/* create a max max_pkt sized bounce buffer pointed to by last trb */
	if (usb_urb_dir_out(urb)) {
		if (urb->num_sgs) {
			len = sg_pcopy_to_buffer(urb->sg, urb->num_sgs,
						 seg->bounce_buf, new_buff_len, enqd_len);
			if (len != new_buff_len)
				xhci_warn(xhci, "WARN Wrong bounce buffer write length: %zu != %d\n",
					  len, new_buff_len);
		} else {
			memcpy(seg->bounce_buf, urb->transfer_buffer + enqd_len, new_buff_len);
		}

		seg->bounce_dma = dma_map_single(dev, seg->bounce_buf,
						 max_pkt, DMA_TO_DEVICE);
	} else {
		seg->bounce_dma = dma_map_single(dev, seg->bounce_buf,
						 max_pkt, DMA_FROM_DEVICE);
	}

	if (dma_mapping_error(dev, seg->bounce_dma)) {
		/* try without aligning. Some host controllers survive */
		xhci_warn(xhci, "Failed mapping bounce buffer, not aligning\n");
		return 0;
	}
	*trb_buff_len = new_buff_len;
	seg->bounce_len = new_buff_len;
	seg->bounce_offs = enqd_len;

	xhci_dbg(xhci, "Bounce align, new buff len %d\n", *trb_buff_len);

	return 1;
}

/* This is very similar to what ehci-q.c qtd_fill() does */
int xhci_queue_bulk_tx(struct xhci_hcd *xhci, gfp_t mem_flags,
		struct urb *urb, int slot_id, unsigned int ep_index)
{
	struct xhci_ring *ring;
	struct urb_priv *urb_priv;
	struct xhci_td *td;
	struct xhci_generic_trb *start_trb;
	struct scatterlist *sg = NULL;
	bool more_trbs_coming = true;
	bool need_zero_pkt = false;
	bool first_trb = true;
	unsigned int num_trbs;
	unsigned int start_cycle, num_sgs = 0;
	unsigned int enqd_len, block_len, trb_buff_len, full_len;
	int sent_len, ret;
	u32 field, length_field, remainder;
	u64 addr, send_addr;

	ring = xhci_urb_to_transfer_ring(xhci, urb);
	if (!ring)
		return -EINVAL;

	full_len = urb->transfer_buffer_length;
	/* If we have scatter/gather list, we use it. */
	if (urb->num_sgs) {
		num_sgs = urb->num_mapped_sgs;
		sg = urb->sg;
		addr = (u64) sg_dma_address(sg);
		block_len = sg_dma_len(sg);
		num_trbs = count_sg_trbs_needed(urb);
	} else {
		num_trbs = count_trbs_needed(urb);
		addr = (u64) urb->transfer_dma;
		block_len = full_len;
	}
	ret = prepare_transfer(xhci, xhci->devs[slot_id],
			ep_index, urb->stream_id,
			num_trbs, urb, 0, mem_flags);
	if (unlikely(ret < 0))
		return ret;

	urb_priv = urb->hcpriv;

	/* Deal with URB_ZERO_PACKET - need one more td/trb */
	if (urb->transfer_flags & URB_ZERO_PACKET && urb_priv->num_tds > 1)
		need_zero_pkt = true;

	td = &urb_priv->td[0];

	/*
	 * Don't give the first TRB to the hardware (by toggling the cycle bit)
	 * until we've finished creating all the other TRBs.  The ring's cycle
	 * state may change as we enqueue the other TRBs, so save it too.
	 */
	start_trb = &ring->enqueue->generic;
	start_cycle = ring->cycle_state;
	send_addr = addr;

	/* Queue the TRBs, even if they are zero-length */
	for (enqd_len = 0; first_trb || enqd_len < full_len;
			enqd_len += trb_buff_len) {
		field = TRB_TYPE(TRB_NORMAL);

		/* TRB buffer should not cross 64KB boundaries */
		trb_buff_len = TRB_BUFF_LEN_UP_TO_BOUNDARY(addr);
		trb_buff_len = min_t(unsigned int, trb_buff_len, block_len);

		if (enqd_len + trb_buff_len > full_len)
			trb_buff_len = full_len - enqd_len;

		/* Don't change the cycle bit of the first TRB until later */
		if (first_trb) {
			first_trb = false;
			if (start_cycle == 0)
				field |= TRB_CYCLE;
		} else
			field |= ring->cycle_state;

		/* Chain all the TRBs together; clear the chain bit in the last
		 * TRB to indicate it's the last TRB in the chain.
		 */
		if (enqd_len + trb_buff_len < full_len) {
			field |= TRB_CHAIN;
			if (trb_is_link(ring->enqueue + 1)) {
				if (xhci_align_td(xhci, urb, enqd_len,
						  &trb_buff_len,
						  ring->enq_seg)) {
					send_addr = ring->enq_seg->bounce_dma;
					/* assuming TD won't span 2 segs */
					td->bounce_seg = ring->enq_seg;
				}
			}
		}
		if (enqd_len + trb_buff_len >= full_len) {
			field &= ~TRB_CHAIN;
			field |= TRB_IOC;
			more_trbs_coming = false;
			td->last_trb = ring->enqueue;
		}

		/* Only set interrupt on short packet for IN endpoints */
		if (usb_urb_dir_in(urb))
			field |= TRB_ISP;

		/* Set the TRB length, TD size, and interrupter fields. */
		remainder = xhci_td_remainder(xhci, enqd_len, trb_buff_len,
					      full_len, urb, more_trbs_coming);

		length_field = TRB_LEN(trb_buff_len) |
			TRB_TD_SIZE(remainder) |
			TRB_INTR_TARGET(0);

		queue_trb(xhci, ring, more_trbs_coming | need_zero_pkt,
				lower_32_bits(send_addr),
				upper_32_bits(send_addr),
				length_field,
				field);

		addr += trb_buff_len;
		sent_len = trb_buff_len;

		while (sg && sent_len >= block_len) {
			/* New sg entry */
			--num_sgs;
			sent_len -= block_len;
			sg = sg_next(sg);
			if (num_sgs != 0 && sg) {
				block_len = sg_dma_len(sg);
				addr = (u64) sg_dma_address(sg);
				addr += sent_len;
			}
		}
		block_len -= sent_len;
		send_addr = addr;
	}

	if (need_zero_pkt) {
		ret = prepare_transfer(xhci, xhci->devs[slot_id],
				       ep_index, urb->stream_id,
				       1, urb, 1, mem_flags);
		urb_priv->td[1].last_trb = ring->enqueue;
		field = TRB_TYPE(TRB_NORMAL) | ring->cycle_state | TRB_IOC;
		queue_trb(xhci, ring, 0, 0, 0, TRB_INTR_TARGET(0), field);
	}

	check_trb_math(urb, enqd_len);
	giveback_first_trb(xhci, slot_id, ep_index, urb->stream_id,
			start_cycle, start_trb);
	return 0;
}

/* Caller must have locked xhci->lock */
int xhci_queue_ctrl_tx(struct xhci_hcd *xhci, gfp_t mem_flags,
		struct urb *urb, int slot_id, unsigned int ep_index)
{
	struct xhci_ring *ep_ring;
	int num_trbs;
	int ret;
	struct usb_ctrlrequest *setup;
	struct xhci_generic_trb *start_trb;
	int start_cycle;
	u32 field;
	struct urb_priv *urb_priv;
	struct xhci_td *td;

	ep_ring = xhci_urb_to_transfer_ring(xhci, urb);
	if (!ep_ring)
		return -EINVAL;

	/*
	 * Need to copy setup packet into setup TRB, so we can't use the setup
	 * DMA address.
	 */
	if (!urb->setup_packet)
		return -EINVAL;

	/* 1 TRB for setup, 1 for status */
	num_trbs = 2;
	/*
	 * Don't need to check if we need additional event data and normal TRBs,
	 * since data in control transfers will never get bigger than 16MB
	 * XXX: can we get a buffer that crosses 64KB boundaries?
	 */
	if (urb->transfer_buffer_length > 0)
		num_trbs++;
	ret = prepare_transfer(xhci, xhci->devs[slot_id],
			ep_index, urb->stream_id,
			num_trbs, urb, 0, mem_flags);
	if (ret < 0)
		return ret;

	urb_priv = urb->hcpriv;
	td = &urb_priv->td[0];

	/*
	 * Don't give the first TRB to the hardware (by toggling the cycle bit)
	 * until we've finished creating all the other TRBs.  The ring's cycle
	 * state may change as we enqueue the other TRBs, so save it too.
	 */
	start_trb = &ep_ring->enqueue->generic;
	start_cycle = ep_ring->cycle_state;

	/* Queue setup TRB - see section 6.4.1.2.1 */
	/* FIXME better way to translate setup_packet into two u32 fields? */
	setup = (struct usb_ctrlrequest *) urb->setup_packet;
	field = 0;
	field |= TRB_IDT | TRB_TYPE(TRB_SETUP);
	if (start_cycle == 0)
		field |= 0x1;

	/* xHCI 1.0/1.1 6.4.1.2.1: Transfer Type field */
	if ((xhci->hci_version >= 0x100) || (xhci->quirks & XHCI_MTK_HOST)) {
		if (urb->transfer_buffer_length > 0) {
			if (setup->bRequestType & USB_DIR_IN)
				field |= TRB_TX_TYPE(TRB_DATA_IN);
			else
				field |= TRB_TX_TYPE(TRB_DATA_OUT);
		}
	}

	queue_trb(xhci, ep_ring, true,
		  setup->bRequestType | setup->bRequest << 8 | le16_to_cpu(setup->wValue) << 16,
		  le16_to_cpu(setup->wIndex) | le16_to_cpu(setup->wLength) << 16,
		  TRB_LEN(8) | TRB_INTR_TARGET(0),
		  /* Immediate data in pointer */
		  field);

	/* If there's data, queue data TRBs */
	/* Only set interrupt on short packet for IN endpoints */
	if (usb_urb_dir_in(urb))
		field = TRB_ISP | TRB_TYPE(TRB_DATA);
	else
		field = TRB_TYPE(TRB_DATA);

	if (urb->transfer_buffer_length > 0) {
		u32 length_field, remainder;

		remainder = xhci_td_remainder(xhci, 0,
				urb->transfer_buffer_length,
				urb->transfer_buffer_length,
				urb, 1);
		length_field = TRB_LEN(urb->transfer_buffer_length) |
				TRB_TD_SIZE(remainder) |
				TRB_INTR_TARGET(0);
		if (setup->bRequestType & USB_DIR_IN)
			field |= TRB_DIR_IN;
		queue_trb(xhci, ep_ring, true,
				lower_32_bits(urb->transfer_dma),
				upper_32_bits(urb->transfer_dma),
				length_field,
				field | ep_ring->cycle_state);
	}

	/* Save the DMA address of the last TRB in the TD */
	td->last_trb = ep_ring->enqueue;

	/* Queue status TRB - see Table 7 and sections 4.11.2.2 and 6.4.1.2.3 */
	/* If the device sent data, the status stage is an OUT transfer */
	if (urb->transfer_buffer_length > 0 && setup->bRequestType & USB_DIR_IN)
		field = 0;
	else
		field = TRB_DIR_IN;
	queue_trb(xhci, ep_ring, false,
			0,
			0,
			TRB_INTR_TARGET(0),
			/* Event on completion */
			field | TRB_IOC | TRB_TYPE(TRB_STATUS) | ep_ring->cycle_state);

	giveback_first_trb(xhci, slot_id, ep_index, 0,
			start_cycle, start_trb);
	return 0;
}

/*
 * The transfer burst count field of the isochronous TRB defines the number of
 * bursts that are required to move all packets in this TD.  Only SuperSpeed
 * devices can burst up to bMaxBurst number of packets per service interval.
 * This field is zero based, meaning a value of zero in the field means one
 * burst.  Basically, for everything but SuperSpeed devices, this field will be
 * zero.  Only xHCI 1.0 host controllers support this field.
 */
static unsigned int xhci_get_burst_count(struct xhci_hcd *xhci,
		struct urb *urb, unsigned int total_packet_count)
{
	unsigned int max_burst;

	if (xhci->hci_version < 0x100 || urb->dev->speed < USB_SPEED_SUPER)
		return 0;

	max_burst = urb->ep->ss_ep_comp.bMaxBurst;
	return DIV_ROUND_UP(total_packet_count, max_burst + 1) - 1;
}

/*
 * Returns the number of packets in the last "burst" of packets.  This field is
 * valid for all speeds of devices.  USB 2.0 devices can only do one "burst", so
 * the last burst packet count is equal to the total number of packets in the
 * TD.  SuperSpeed endpoints can have up to 3 bursts.  All but the last burst
 * must contain (bMaxBurst + 1) number of packets, but the last burst can
 * contain 1 to (bMaxBurst + 1) packets.
 */
static unsigned int xhci_get_last_burst_packet_count(struct xhci_hcd *xhci,
		struct urb *urb, unsigned int total_packet_count)
{
	unsigned int max_burst;
	unsigned int residue;

	if (xhci->hci_version < 0x100)
		return 0;

	if (urb->dev->speed >= USB_SPEED_SUPER) {
		/* bMaxBurst is zero based: 0 means 1 packet per burst */
		max_burst = urb->ep->ss_ep_comp.bMaxBurst;
		residue = total_packet_count % (max_burst + 1);
		/* If residue is zero, the last burst contains (max_burst + 1)
		 * number of packets, but the TLBPC field is zero-based.
		 */
		if (residue == 0)
			return max_burst;
		return residue - 1;
	}
	if (total_packet_count == 0)
		return 0;
	return total_packet_count - 1;
}

/*
 * Calculates Frame ID field of the isochronous TRB identifies the
 * target frame that the Interval associated with this Isochronous
 * Transfer Descriptor will start on. Refer to 4.11.2.5 in 1.1 spec.
 *
 * Returns actual frame id on success, negative value on error.
 */
static int xhci_get_isoc_frame_id(struct xhci_hcd *xhci,
		struct urb *urb, int index)
{
	int start_frame, ist, ret = 0;
	int start_frame_id, end_frame_id, current_frame_id;

	if (urb->dev->speed == USB_SPEED_LOW ||
			urb->dev->speed == USB_SPEED_FULL)
		start_frame = urb->start_frame + index * urb->interval;
	else
		start_frame = (urb->start_frame + index * urb->interval) >> 3;

	/* Isochronous Scheduling Threshold (IST, bits 0~3 in HCSPARAMS2):
	 *
	 * If bit [3] of IST is cleared to '0', software can add a TRB no
	 * later than IST[2:0] Microframes before that TRB is scheduled to
	 * be executed.
	 * If bit [3] of IST is set to '1', software can add a TRB no later
	 * than IST[2:0] Frames before that TRB is scheduled to be executed.
	 */
	ist = HCS_IST(xhci->hcs_params2) & 0x7;
	if (HCS_IST(xhci->hcs_params2) & (1 << 3))
		ist <<= 3;

	/* Software shall not schedule an Isoch TD with a Frame ID value that
	 * is less than the Start Frame ID or greater than the End Frame ID,
	 * where:
	 *
	 * End Frame ID = (Current MFINDEX register value + 895 ms.) MOD 2048
	 * Start Frame ID = (Current MFINDEX register value + IST + 1) MOD 2048
	 *
	 * Both the End Frame ID and Start Frame ID values are calculated
	 * in microframes. When software determines the valid Frame ID value;
	 * The End Frame ID value should be rounded down to the nearest Frame
	 * boundary, and the Start Frame ID value should be rounded up to the
	 * nearest Frame boundary.
	 */
	current_frame_id = readl(&xhci->run_regs->microframe_index);
	start_frame_id = roundup(current_frame_id + ist + 1, 8);
	end_frame_id = rounddown(current_frame_id + 895 * 8, 8);

	start_frame &= 0x7ff;
	start_frame_id = (start_frame_id >> 3) & 0x7ff;
	end_frame_id = (end_frame_id >> 3) & 0x7ff;

	xhci_dbg(xhci, "%s: index %d, reg 0x%x start_frame_id 0x%x, end_frame_id 0x%x, start_frame 0x%x\n",
		 __func__, index, readl(&xhci->run_regs->microframe_index),
		 start_frame_id, end_frame_id, start_frame);

	if (start_frame_id < end_frame_id) {
		if (start_frame > end_frame_id ||
				start_frame < start_frame_id)
			ret = -EINVAL;
	} else if (start_frame_id > end_frame_id) {
		if ((start_frame > end_frame_id &&
				start_frame < start_frame_id))
			ret = -EINVAL;
	} else {
			ret = -EINVAL;
	}

	if (index == 0) {
		if (ret == -EINVAL || start_frame == start_frame_id) {
			start_frame = start_frame_id + 1;
			if (urb->dev->speed == USB_SPEED_LOW ||
					urb->dev->speed == USB_SPEED_FULL)
				urb->start_frame = start_frame;
			else
				urb->start_frame = start_frame << 3;
			ret = 0;
		}
	}

	if (ret) {
		xhci_warn(xhci, "Frame ID %d (reg %d, index %d) beyond range (%d, %d)\n",
				start_frame, current_frame_id, index,
				start_frame_id, end_frame_id);
		xhci_warn(xhci, "Ignore frame ID field, use SIA bit instead\n");
		return ret;
	}

	return start_frame;
}

/* Check if we should generate event interrupt for a TD in an isoc URB */
static bool trb_block_event_intr(struct xhci_hcd *xhci, int num_tds, int i)
{
	if (xhci->hci_version < 0x100)
		return false;
	/* always generate an event interrupt for the last TD */
	if (i == num_tds - 1)
		return false;
	/*
	 * If AVOID_BEI is set the host handles full event rings poorly,
	 * generate an event at least every 8th TD to clear the event ring
	 */
	if (i && xhci->quirks & XHCI_AVOID_BEI)
		return !!(i % 8);

	return true;
}

/* This is for isoc transfer */
static int xhci_queue_isoc_tx(struct xhci_hcd *xhci, gfp_t mem_flags,
		struct urb *urb, int slot_id, unsigned int ep_index)
{
	struct xhci_ring *ep_ring;
	struct urb_priv *urb_priv;
	struct xhci_td *td;
	int num_tds, trbs_per_td;
	struct xhci_generic_trb *start_trb;
	bool first_trb;
	int start_cycle;
	u32 field, length_field;
	int running_total, trb_buff_len, td_len, td_remain_len, ret;
	u64 start_addr, addr;
	int i, j;
	bool more_trbs_coming;
	struct xhci_virt_ep *xep;
	int frame_id;

	xep = &xhci->devs[slot_id]->eps[ep_index];
	ep_ring = xhci->devs[slot_id]->eps[ep_index].ring;

	num_tds = urb->number_of_packets;
	if (num_tds < 1) {
		xhci_dbg(xhci, "Isoc URB with zero packets?\n");
		return -EINVAL;
	}
	start_addr = (u64) urb->transfer_dma;
	start_trb = &ep_ring->enqueue->generic;
	start_cycle = ep_ring->cycle_state;

	urb_priv = urb->hcpriv;
	/* Queue the TRBs for each TD, even if they are zero-length */
	for (i = 0; i < num_tds; i++) {
		unsigned int total_pkt_count, max_pkt;
		unsigned int burst_count, last_burst_pkt_count;
		u32 sia_frame_id;

		first_trb = true;
		running_total = 0;
		addr = start_addr + urb->iso_frame_desc[i].offset;
		td_len = urb->iso_frame_desc[i].length;
		td_remain_len = td_len;
		max_pkt = usb_endpoint_maxp(&urb->ep->desc);
		total_pkt_count = DIV_ROUND_UP(td_len, max_pkt);

		/* A zero-length transfer still involves at least one packet. */
		if (total_pkt_count == 0)
			total_pkt_count++;
		burst_count = xhci_get_burst_count(xhci, urb, total_pkt_count);
		last_burst_pkt_count = xhci_get_last_burst_packet_count(xhci,
							urb, total_pkt_count);

		trbs_per_td = count_isoc_trbs_needed(urb, i);

		ret = prepare_transfer(xhci, xhci->devs[slot_id], ep_index,
				urb->stream_id, trbs_per_td, urb, i, mem_flags);
		if (ret < 0) {
			if (i == 0)
				return ret;
			goto cleanup;
		}
		td = &urb_priv->td[i];

		/* use SIA as default, if frame id is used overwrite it */
		sia_frame_id = TRB_SIA;
		if (!(urb->transfer_flags & URB_ISO_ASAP) &&
		    HCC_CFC(xhci->hcc_params)) {
			frame_id = xhci_get_isoc_frame_id(xhci, urb, i);
			if (frame_id >= 0)
				sia_frame_id = TRB_FRAME_ID(frame_id);
		}
		/*
		 * Set isoc specific data for the first TRB in a TD.
		 * Prevent HW from getting the TRBs by keeping the cycle state
		 * inverted in the first TDs isoc TRB.
		 */
		field = TRB_TYPE(TRB_ISOC) |
			TRB_TLBPC(last_burst_pkt_count) |
			sia_frame_id |
			(i ? ep_ring->cycle_state : !start_cycle);

		/* xhci 1.1 with ETE uses TD_Size field for TBC, old is Rsvdz */
		if (!xep->use_extended_tbc)
			field |= TRB_TBC(burst_count);

		/* fill the rest of the TRB fields, and remaining normal TRBs */
		for (j = 0; j < trbs_per_td; j++) {
			u32 remainder = 0;

			/* only first TRB is isoc, overwrite otherwise */
			if (!first_trb)
				field = TRB_TYPE(TRB_NORMAL) |
					ep_ring->cycle_state;

			/* Only set interrupt on short packet for IN EPs */
			if (usb_urb_dir_in(urb))
				field |= TRB_ISP;

			/* Set the chain bit for all except the last TRB  */
			if (j < trbs_per_td - 1) {
				more_trbs_coming = true;
				field |= TRB_CHAIN;
			} else {
				more_trbs_coming = false;
				td->last_trb = ep_ring->enqueue;
				field |= TRB_IOC;
				if (trb_block_event_intr(xhci, num_tds, i))
					field |= TRB_BEI;
			}
			/* Calculate TRB length */
			trb_buff_len = TRB_BUFF_LEN_UP_TO_BOUNDARY(addr);
			if (trb_buff_len > td_remain_len)
				trb_buff_len = td_remain_len;

			/* Set the TRB length, TD size, & interrupter fields. */
			remainder = xhci_td_remainder(xhci, running_total,
						   trb_buff_len, td_len,
						   urb, more_trbs_coming);

			length_field = TRB_LEN(trb_buff_len) |
				TRB_INTR_TARGET(0);

			/* xhci 1.1 with ETE uses TD Size field for TBC */
			if (first_trb && xep->use_extended_tbc)
				length_field |= TRB_TD_SIZE_TBC(burst_count);
			else
				length_field |= TRB_TD_SIZE(remainder);
			first_trb = false;

			queue_trb(xhci, ep_ring, more_trbs_coming,
				lower_32_bits(addr),
				upper_32_bits(addr),
				length_field,
				field);
			running_total += trb_buff_len;

			addr += trb_buff_len;
			td_remain_len -= trb_buff_len;
		}

		/* Check TD length */
		if (running_total != td_len) {
			xhci_err(xhci, "ISOC TD length unmatch\n");
			ret = -EINVAL;
			goto cleanup;
		}
	}

	/* store the next frame id */
	if (HCC_CFC(xhci->hcc_params))
		xep->next_frame_id = urb->start_frame + num_tds * urb->interval;

	if (xhci_to_hcd(xhci)->self.bandwidth_isoc_reqs == 0) {
		if (xhci->quirks & XHCI_AMD_PLL_FIX)
			usb_amd_quirk_pll_disable();
	}
	xhci_to_hcd(xhci)->self.bandwidth_isoc_reqs++;

	giveback_first_trb(xhci, slot_id, ep_index, urb->stream_id,
			start_cycle, start_trb);
	return 0;
cleanup:
	/* Clean up a partially enqueued isoc transfer. */

	for (i--; i >= 0; i--)
		list_del_init(&urb_priv->td[i].td_list);

	/* Use the first TD as a temporary variable to turn the TDs we've queued
	 * into No-ops with a software-owned cycle bit. That way the hardware
	 * won't accidentally start executing bogus TDs when we partially
	 * overwrite them.  td->first_trb and td->start_seg are already set.
	 */
	urb_priv->td[0].last_trb = ep_ring->enqueue;
	/* Every TRB except the first & last will have its cycle bit flipped. */
	td_to_noop(xhci, ep_ring, &urb_priv->td[0], true);

	/* Reset the ring enqueue back to the first TRB and its cycle bit. */
	ep_ring->enqueue = urb_priv->td[0].first_trb;
	ep_ring->enq_seg = urb_priv->td[0].start_seg;
	ep_ring->cycle_state = start_cycle;
	ep_ring->num_trbs_free = ep_ring->num_trbs_free_temp;
	usb_hcd_unlink_urb_from_ep(bus_to_hcd(urb->dev->bus), urb);
	return ret;
}

/*
 * Check transfer ring to guarantee there is enough room for the urb.
 * Update ISO URB start_frame and interval.
 * Update interval as xhci_queue_intr_tx does. Use xhci frame_index to
 * update urb->start_frame if URB_ISO_ASAP is set in transfer_flags or
 * Contiguous Frame ID is not supported by HC.
 */
int xhci_queue_isoc_tx_prepare(struct xhci_hcd *xhci, gfp_t mem_flags,
		struct urb *urb, int slot_id, unsigned int ep_index)
{
	struct xhci_virt_device *xdev;
	struct xhci_ring *ep_ring;
	struct xhci_ep_ctx *ep_ctx;
	int start_frame;
	int num_tds, num_trbs, i;
	int ret;
	struct xhci_virt_ep *xep;
	int ist;

	xdev = xhci->devs[slot_id];
	xep = &xhci->devs[slot_id]->eps[ep_index];
	ep_ring = xdev->eps[ep_index].ring;
	ep_ctx = xhci_get_ep_ctx(xhci, xdev->out_ctx, ep_index);

	num_trbs = 0;
	num_tds = urb->number_of_packets;
	for (i = 0; i < num_tds; i++)
		num_trbs += count_isoc_trbs_needed(urb, i);

	/* Check the ring to guarantee there is enough room for the whole urb.
	 * Do not insert any td of the urb to the ring if the check failed.
	 */
	ret = prepare_ring(xhci, ep_ring, GET_EP_CTX_STATE(ep_ctx),
			   num_trbs, mem_flags);
	if (ret)
		return ret;

	/*
	 * Check interval value. This should be done before we start to
	 * calculate the start frame value.
	 */
	check_interval(xhci, urb, ep_ctx);

	/* Calculate the start frame and put it in urb->start_frame. */
	if (HCC_CFC(xhci->hcc_params) && !list_empty(&ep_ring->td_list)) {
		if (GET_EP_CTX_STATE(ep_ctx) ==	EP_STATE_RUNNING) {
			urb->start_frame = xep->next_frame_id;
			goto skip_start_over;
		}
	}

	start_frame = readl(&xhci->run_regs->microframe_index);
	start_frame &= 0x3fff;
	/*
	 * Round up to the next frame and consider the time before trb really
	 * gets scheduled by hardare.
	 */
	ist = HCS_IST(xhci->hcs_params2) & 0x7;
	if (HCS_IST(xhci->hcs_params2) & (1 << 3))
		ist <<= 3;
	start_frame += ist + XHCI_CFC_DELAY;
	start_frame = roundup(start_frame, 8);

	/*
	 * Round up to the next ESIT (Endpoint Service Interval Time) if ESIT
	 * is greate than 8 microframes.
	 */
	if (urb->dev->speed == USB_SPEED_LOW ||
			urb->dev->speed == USB_SPEED_FULL) {
		start_frame = roundup(start_frame, urb->interval << 3);
		urb->start_frame = start_frame >> 3;
	} else {
		start_frame = roundup(start_frame, urb->interval);
		urb->start_frame = start_frame;
	}

skip_start_over:
	ep_ring->num_trbs_free_temp = ep_ring->num_trbs_free;

	return xhci_queue_isoc_tx(xhci, mem_flags, urb, slot_id, ep_index);
}

/****		Command Ring Operations		****/

/* Generic function for queueing a command TRB on the command ring.
 * Check to make sure there's room on the command ring for one command TRB.
 * Also check that there's room reserved for commands that must not fail.
 * If this is a command that must not fail, meaning command_must_succeed = TRUE,
 * then only check for the number of reserved spots.
 * Don't decrement xhci->cmd_ring_reserved_trbs after we've queued the TRB
 * because the command event handler may want to resubmit a failed command.
 */
static int queue_command(struct xhci_hcd *xhci, struct xhci_command *cmd,
			 u32 field1, u32 field2,
			 u32 field3, u32 field4, bool command_must_succeed)
{
	int reserved_trbs = xhci->cmd_ring_reserved_trbs;
	int ret;

	if ((xhci->xhc_state & XHCI_STATE_DYING) ||
		(xhci->xhc_state & XHCI_STATE_HALTED)) {
		xhci_dbg(xhci, "xHCI dying or halted, can't queue_command\n");
		return -ESHUTDOWN;
	}

	if (!command_must_succeed)
		reserved_trbs++;

	ret = prepare_ring(xhci, xhci->cmd_ring, EP_STATE_RUNNING,
			reserved_trbs, GFP_ATOMIC);
	if (ret < 0) {
		xhci_err(xhci, "ERR: No room for command on command ring\n");
		if (command_must_succeed)
			xhci_err(xhci, "ERR: Reserved TRB counting for "
					"unfailable commands failed.\n");
		return ret;
	}

	cmd->command_trb = xhci->cmd_ring->enqueue;

	/* if there are no other commands queued we start the timeout timer */
	if (list_empty(&xhci->cmd_list)) {
		xhci->current_cmd = cmd;
		xhci_mod_cmd_timer(xhci, XHCI_CMD_DEFAULT_TIMEOUT);
	}

	list_add_tail(&cmd->cmd_list, &xhci->cmd_list);

	queue_trb(xhci, xhci->cmd_ring, false, field1, field2, field3,
			field4 | xhci->cmd_ring->cycle_state);
	return 0;
}

/* Queue a slot enable or disable request on the command ring */
int xhci_queue_slot_control(struct xhci_hcd *xhci, struct xhci_command *cmd,
		u32 trb_type, u32 slot_id)
{
	return queue_command(xhci, cmd, 0, 0, 0,
			TRB_TYPE(trb_type) | SLOT_ID_FOR_TRB(slot_id), false);
}

/* Queue an address device command TRB */
int xhci_queue_address_device(struct xhci_hcd *xhci, struct xhci_command *cmd,
		dma_addr_t in_ctx_ptr, u32 slot_id, enum xhci_setup_dev setup)
{
	return queue_command(xhci, cmd, lower_32_bits(in_ctx_ptr),
			upper_32_bits(in_ctx_ptr), 0,
			TRB_TYPE(TRB_ADDR_DEV) | SLOT_ID_FOR_TRB(slot_id)
			| (setup == SETUP_CONTEXT_ONLY ? TRB_BSR : 0), false);
}

int xhci_queue_vendor_command(struct xhci_hcd *xhci, struct xhci_command *cmd,
		u32 field1, u32 field2, u32 field3, u32 field4)
{
	return queue_command(xhci, cmd, field1, field2, field3, field4, false);
}

/* Queue a reset device command TRB */
int xhci_queue_reset_device(struct xhci_hcd *xhci, struct xhci_command *cmd,
		u32 slot_id)
{
	return queue_command(xhci, cmd, 0, 0, 0,
			TRB_TYPE(TRB_RESET_DEV) | SLOT_ID_FOR_TRB(slot_id),
			false);
}

/* Queue a configure endpoint command TRB */
int xhci_queue_configure_endpoint(struct xhci_hcd *xhci,
		struct xhci_command *cmd, dma_addr_t in_ctx_ptr,
		u32 slot_id, bool command_must_succeed)
{
	return queue_command(xhci, cmd, lower_32_bits(in_ctx_ptr),
			upper_32_bits(in_ctx_ptr), 0,
			TRB_TYPE(TRB_CONFIG_EP) | SLOT_ID_FOR_TRB(slot_id),
			command_must_succeed);
}

/* Queue an evaluate context command TRB */
int xhci_queue_evaluate_context(struct xhci_hcd *xhci, struct xhci_command *cmd,
		dma_addr_t in_ctx_ptr, u32 slot_id, bool command_must_succeed)
{
	return queue_command(xhci, cmd, lower_32_bits(in_ctx_ptr),
			upper_32_bits(in_ctx_ptr), 0,
			TRB_TYPE(TRB_EVAL_CONTEXT) | SLOT_ID_FOR_TRB(slot_id),
			command_must_succeed);
}

/*
 * Suspend is set to indicate "Stop Endpoint Command" is being issued to stop
 * activity on an endpoint that is about to be suspended.
 */
int xhci_queue_stop_endpoint(struct xhci_hcd *xhci, struct xhci_command *cmd,
			     int slot_id, unsigned int ep_index, int suspend)
{
	u32 trb_slot_id = SLOT_ID_FOR_TRB(slot_id);
	u32 trb_ep_index = EP_ID_FOR_TRB(ep_index);
	u32 type = TRB_TYPE(TRB_STOP_RING);
	u32 trb_suspend = SUSPEND_PORT_FOR_TRB(suspend);

	return queue_command(xhci, cmd, 0, 0, 0,
			trb_slot_id | trb_ep_index | type | trb_suspend, false);
}

/* Set Transfer Ring Dequeue Pointer command */
void xhci_queue_new_dequeue_state(struct xhci_hcd *xhci,
		unsigned int slot_id, unsigned int ep_index,
		struct xhci_dequeue_state *deq_state)
{
	dma_addr_t addr;
	u32 trb_slot_id = SLOT_ID_FOR_TRB(slot_id);
	u32 trb_ep_index = EP_ID_FOR_TRB(ep_index);
	u32 trb_stream_id = STREAM_ID_FOR_TRB(deq_state->stream_id);
	u32 trb_sct = 0;
	u32 type = TRB_TYPE(TRB_SET_DEQ);
	struct xhci_virt_ep *ep;
	struct xhci_command *cmd;
	int ret;

	xhci_dbg_trace(xhci, trace_xhci_dbg_cancel_urb,
		"Set TR Deq Ptr cmd, new deq seg = %p (0x%llx dma), new deq ptr = %p (0x%llx dma), new cycle = %u",
		deq_state->new_deq_seg,
		(unsigned long long)deq_state->new_deq_seg->dma,
		deq_state->new_deq_ptr,
		(unsigned long long)xhci_trb_virt_to_dma(
			deq_state->new_deq_seg, deq_state->new_deq_ptr),
		deq_state->new_cycle_state);

	addr = xhci_trb_virt_to_dma(deq_state->new_deq_seg,
				    deq_state->new_deq_ptr);
	if (addr == 0) {
		xhci_warn(xhci, "WARN Cannot submit Set TR Deq Ptr\n");
		xhci_warn(xhci, "WARN deq seg = %p, deq pt = %p\n",
			  deq_state->new_deq_seg, deq_state->new_deq_ptr);
		return;
	}
	ep = &xhci->devs[slot_id]->eps[ep_index];
	if ((ep->ep_state & SET_DEQ_PENDING)) {
		xhci_warn(xhci, "WARN Cannot submit Set TR Deq Ptr\n");
		xhci_warn(xhci, "A Set TR Deq Ptr command is pending.\n");
		return;
	}

	/* This function gets called from contexts where it cannot sleep */
	cmd = xhci_alloc_command(xhci, false, GFP_ATOMIC);
	if (!cmd)
		return;

	ep->queued_deq_seg = deq_state->new_deq_seg;
	ep->queued_deq_ptr = deq_state->new_deq_ptr;
	if (deq_state->stream_id)
		trb_sct = SCT_FOR_TRB(SCT_PRI_TR);
	ret = queue_command(xhci, cmd,
		lower_32_bits(addr) | trb_sct | deq_state->new_cycle_state,
		upper_32_bits(addr), trb_stream_id,
		trb_slot_id | trb_ep_index | type, false);
	if (ret < 0) {
		xhci_free_command(xhci, cmd);
		return;
	}

	/* Stop the TD queueing code from ringing the doorbell until
	 * this command completes.  The HC won't set the dequeue pointer
	 * if the ring is running, and ringing the doorbell starts the
	 * ring running.
	 */
	ep->ep_state |= SET_DEQ_PENDING;
}

int xhci_queue_reset_ep(struct xhci_hcd *xhci, struct xhci_command *cmd,
			int slot_id, unsigned int ep_index,
			enum xhci_ep_reset_type reset_type)
{
	u32 trb_slot_id = SLOT_ID_FOR_TRB(slot_id);
	u32 trb_ep_index = EP_ID_FOR_TRB(ep_index);
	u32 type = TRB_TYPE(TRB_RESET_EP);

	if (reset_type == EP_SOFT_RESET)
		type |= TRB_TSP;

	return queue_command(xhci, cmd, 0, 0, 0,
			trb_slot_id | trb_ep_index | type, false);
}<|MERGE_RESOLUTION|>--- conflicted
+++ resolved
@@ -432,13 +432,13 @@
 	}
 }
 
-<<<<<<< HEAD
 void xhci_ring_doorbell_for_active_rings(struct xhci_hcd *xhci,
 		unsigned int slot_id,
 		unsigned int ep_index)
 {
 	ring_doorbell_for_active_rings(xhci, slot_id, ep_index);
-=======
+}
+
 static struct xhci_virt_ep *xhci_get_virt_ep(struct xhci_hcd *xhci,
 					     unsigned int slot_id,
 					     unsigned int ep_index)
@@ -457,7 +457,6 @@
 	}
 
 	return &xhci->devs[slot_id]->eps[ep_index];
->>>>>>> a89b48fe
 }
 
 /* Get the right ring for the given slot_id, ep_index and stream_id.
