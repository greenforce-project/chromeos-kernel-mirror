--- conflicted
+++ resolved
@@ -868,15 +868,10 @@
 		urb->actual_length = 0;
 		status = 0;
 	}
-<<<<<<< HEAD
 	/* TD might be removed from td_list if we are giving back a cancelled URB */
 	if (!list_empty(&td->td_list))
 		list_del_init(&td->td_list);
 	/* Giving back a cancelled URB, or if a slated TD completed anyway */
-=======
-	list_del_init(&td->td_list);
-	/* Was this TD slated to be cancelled but completed anyway? */
->>>>>>> 3a9f1b90
 	if (!list_empty(&td->cancelled_td_list))
 		list_del_init(&td->cancelled_td_list);
 
@@ -899,7 +894,6 @@
 	return 0;
 }
 
-<<<<<<< HEAD
 
 /* Complete the cancelled URBs we unlinked from td_list. */
 static void xhci_giveback_invalidated_tds(struct xhci_virt_ep *ep)
@@ -925,8 +919,6 @@
 	}
 }
 
-=======
->>>>>>> 3a9f1b90
 static int xhci_reset_halted_ep(struct xhci_hcd *xhci, unsigned int slot_id,
 				unsigned int ep_index, enum xhci_ep_reset_type reset_type)
 {
@@ -939,13 +931,10 @@
 		goto done;
 	}
 
-<<<<<<< HEAD
 	xhci_dbg(xhci, "%s-reset ep %u, slot %u\n",
 		 (reset_type == EP_HARD_RESET) ? "Hard" : "Soft",
 		 ep_index, slot_id);
 
-=======
->>>>>>> 3a9f1b90
 	ret = xhci_queue_reset_ep(xhci, command, slot_id, ep_index, reset_type);
 done:
 	if (ret)
@@ -954,11 +943,7 @@
 	return ret;
 }
 
-<<<<<<< HEAD
 static int xhci_handle_halted_endpoint(struct xhci_hcd *xhci,
-=======
-static void xhci_handle_halted_endpoint(struct xhci_hcd *xhci,
->>>>>>> 3a9f1b90
 				struct xhci_virt_ep *ep, unsigned int stream_id,
 				struct xhci_td *td,
 				enum xhci_ep_reset_type reset_type)
@@ -971,7 +956,6 @@
 	 * Device will be reset soon to recover the link so don't do anything
 	 */
 	if (ep->vdev->flags & VDEV_PORT_ERROR)
-<<<<<<< HEAD
 		return -ENODEV;
 
 	/* add td to cancelled list and let reset ep handler take care of it */
@@ -1107,22 +1091,6 @@
 			return td;
 	}
 	return NULL;
-=======
-		return;
-
-	ep->ep_state |= EP_HALTED;
-
-	err = xhci_reset_halted_ep(xhci, slot_id, ep->ep_index, reset_type);
-	if (err)
-		return;
-
-	if (reset_type == EP_HARD_RESET) {
-		ep->ep_state |= EP_HARD_CLEAR_TOGGLE;
-		xhci_cleanup_stalled_ring(xhci, slot_id, ep->ep_index, stream_id,
-					  td);
-	}
-	xhci_ring_cmd_db(xhci);
->>>>>>> 3a9f1b90
 }
 
 /*
@@ -2223,7 +2191,6 @@
 	return 0;
 }
 
-<<<<<<< HEAD
 static int finish_td(struct xhci_hcd *xhci, struct xhci_virt_ep *ep,
 		     struct xhci_ring *ep_ring, struct xhci_td *td,
 		     u32 trb_comp_code)
@@ -2231,18 +2198,6 @@
 	struct xhci_ep_ctx *ep_ctx;
 
 	ep_ctx = xhci_get_ep_ctx(xhci, ep->vdev->out_ctx, ep->ep_index);
-=======
-static int finish_td(struct xhci_hcd *xhci, struct xhci_td *td,
-	struct xhci_transfer_event *event, struct xhci_virt_ep *ep)
-{
-	struct xhci_ep_ctx *ep_ctx;
-	struct xhci_ring *ep_ring;
-	u32 trb_comp_code;
-
-	ep_ring = xhci_dma_to_transfer_ring(ep, le64_to_cpu(event->buffer));
-	ep_ctx = xhci_get_ep_ctx(xhci, ep->vdev->out_ctx, ep->ep_index);
-	trb_comp_code = GET_COMP_CODE(le32_to_cpu(event->transfer_len));
->>>>>>> 3a9f1b90
 
 	switch (trb_comp_code) {
 	case COMP_STOPPED_LENGTH_INVALID:
@@ -2300,7 +2255,6 @@
 		 * stall later. Hub TT buffer should only be cleared for FS/LS
 		 * devices behind HS hubs for functional stalls.
 		 */
-<<<<<<< HEAD
 		if (ep->ep_index != 0)
 			xhci_clear_hub_tt_buffer(xhci, td, ep);
 
@@ -2318,20 +2272,6 @@
 	ep_ring->num_trbs_free += td->num_trbs - 1;
 	inc_deq(xhci, ep_ring);
 
-=======
-		if ((ep->ep_index != 0) || (trb_comp_code != COMP_STALL_ERROR))
-			xhci_clear_hub_tt_buffer(xhci, td, ep);
-
-		xhci_handle_halted_endpoint(xhci, ep, ep_ring->stream_id, td,
-					     EP_HARD_RESET);
-	} else {
-		/* Update ring dequeue pointer */
-		while (ep_ring->dequeue != td->last_trb)
-			inc_deq(xhci, ep_ring);
-		inc_deq(xhci, ep_ring);
-	}
-
->>>>>>> 3a9f1b90
 	return xhci_td_cleanup(xhci, td, ep_ring, td->status);
 }
 
@@ -2353,15 +2293,9 @@
 /*
  * Process control tds, update urb status and actual_length.
  */
-<<<<<<< HEAD
 static int process_ctrl_td(struct xhci_hcd *xhci, struct xhci_virt_ep *ep,
 		struct xhci_ring *ep_ring,  struct xhci_td *td,
 			   union xhci_trb *ep_trb, struct xhci_transfer_event *event)
-=======
-static int process_ctrl_td(struct xhci_hcd *xhci, struct xhci_td *td,
-	union xhci_trb *ep_trb, struct xhci_transfer_event *event,
-	struct xhci_virt_ep *ep)
->>>>>>> 3a9f1b90
 {
 	struct xhci_ep_ctx *ep_ctx;
 	u32 trb_comp_code;
@@ -2449,25 +2383,15 @@
 		td->urb->actual_length = requested;
 
 finish_td:
-<<<<<<< HEAD
 	return finish_td(xhci, ep, ep_ring, td, trb_comp_code);
-=======
-	return finish_td(xhci, td, event, ep);
->>>>>>> 3a9f1b90
 }
 
 /*
  * Process isochronous tds, update urb packet status and actual_length.
  */
-<<<<<<< HEAD
 static int process_isoc_td(struct xhci_hcd *xhci, struct xhci_virt_ep *ep,
 		struct xhci_ring *ep_ring, struct xhci_td *td,
 		union xhci_trb *ep_trb, struct xhci_transfer_event *event)
-=======
-static int process_isoc_td(struct xhci_hcd *xhci, struct xhci_td *td,
-	union xhci_trb *ep_trb, struct xhci_transfer_event *event,
-	struct xhci_virt_ep *ep)
->>>>>>> 3a9f1b90
 {
 	struct urb_priv *urb_priv;
 	int idx;
@@ -2544,11 +2468,7 @@
 
 	td->urb->actual_length += frame->actual_length;
 
-<<<<<<< HEAD
 	return finish_td(xhci, ep, ep_ring, td, trb_comp_code);
-=======
-	return finish_td(xhci, td, event, ep);
->>>>>>> 3a9f1b90
 }
 
 static int skip_isoc_td(struct xhci_hcd *xhci, struct xhci_td *td,
@@ -2569,12 +2489,7 @@
 	frame->actual_length = 0;
 
 	/* Update ring dequeue pointer */
-<<<<<<< HEAD
 	move_deq(xhci, ep->ring, td->last_trb_seg, td->last_trb);
-=======
-	while (ep->ring->dequeue != td->last_trb)
-		inc_deq(xhci, ep->ring);
->>>>>>> 3a9f1b90
 	inc_deq(xhci, ep->ring);
 
 	return xhci_td_cleanup(xhci, td, ep->ring, status);
@@ -2583,25 +2498,15 @@
 /*
  * Process bulk and interrupt tds, update urb status and actual_length.
  */
-<<<<<<< HEAD
 static int process_bulk_intr_td(struct xhci_hcd *xhci, struct xhci_virt_ep *ep,
 		struct xhci_ring *ep_ring, struct xhci_td *td,
 		union xhci_trb *ep_trb, struct xhci_transfer_event *event)
-=======
-static int process_bulk_intr_td(struct xhci_hcd *xhci, struct xhci_td *td,
-	union xhci_trb *ep_trb, struct xhci_transfer_event *event,
-	struct xhci_virt_ep *ep)
->>>>>>> 3a9f1b90
 {
 	struct xhci_slot_ctx *slot_ctx;
 	u32 trb_comp_code;
 	u32 remaining, requested, ep_trb_len;
 
 	slot_ctx = xhci_get_slot_ctx(xhci, ep->vdev->out_ctx);
-<<<<<<< HEAD
-=======
-	ep_ring = xhci_dma_to_transfer_ring(ep, le64_to_cpu(event->buffer));
->>>>>>> 3a9f1b90
 	trb_comp_code = GET_COMP_CODE(le32_to_cpu(event->transfer_len));
 	remaining = EVENT_TRB_LEN(le32_to_cpu(event->transfer_len));
 	ep_trb_len = TRB_LEN(le32_to_cpu(ep_trb->generic.field[2]));
@@ -2661,12 +2566,8 @@
 			  remaining);
 		td->urb->actual_length = 0;
 	}
-<<<<<<< HEAD
 
 	return finish_td(xhci, ep, ep_ring, td, trb_comp_code);
-=======
-	return finish_td(xhci, td, event, ep);
->>>>>>> 3a9f1b90
 }
 
 /*
@@ -2720,10 +2621,6 @@
 		case COMP_USB_TRANSACTION_ERROR:
 		case COMP_INVALID_STREAM_TYPE_ERROR:
 		case COMP_INVALID_STREAM_ID_ERROR:
-<<<<<<< HEAD
-			xhci_handle_halted_endpoint(xhci, ep, 0, NULL,
-						    EP_SOFT_RESET);
-=======
 			xhci_dbg(xhci, "Stream transaction error ep %u no id\n",
 				 ep_index);
 			if (ep->err_count++ > MAX_SOFT_RETRY)
@@ -2732,7 +2629,6 @@
 			else
 				xhci_handle_halted_endpoint(xhci, ep, 0, NULL,
 							    EP_SOFT_RESET);
->>>>>>> 3a9f1b90
 			goto cleanup;
 		case COMP_RING_UNDERRUN:
 		case COMP_RING_OVERRUN:
@@ -3019,19 +2915,11 @@
 
 		/* update the urb's actual_length and give back to the core */
 		if (usb_endpoint_xfer_control(&td->urb->ep->desc))
-<<<<<<< HEAD
 			process_ctrl_td(xhci, ep, ep_ring, td, ep_trb, event);
 		else if (usb_endpoint_xfer_isoc(&td->urb->ep->desc))
 			process_isoc_td(xhci, ep, ep_ring, td, ep_trb, event);
 		else
 			process_bulk_intr_td(xhci, ep, ep_ring, td, ep_trb, event);
-=======
-			process_ctrl_td(xhci, td, ep_trb, event, ep);
-		else if (usb_endpoint_xfer_isoc(&td->urb->ep->desc))
-			process_isoc_td(xhci, td, ep_trb, event, ep);
-		else
-			process_bulk_intr_td(xhci, td, ep_trb, event, ep);
->>>>>>> 3a9f1b90
 cleanup:
 		handling_skipped_tds = ep->skip &&
 			trb_comp_code != COMP_MISSED_SERVICE_ERROR &&
