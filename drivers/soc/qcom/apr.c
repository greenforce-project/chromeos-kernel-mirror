// SPDX-License-Identifier: GPL-2.0
// Copyright (c) 2011-2017, The Linux Foundation. All rights reserved.
// Copyright (c) 2018, Linaro Limited

#include <linux/kernel.h>
#include <linux/module.h>
#include <linux/device.h>
#include <linux/spinlock.h>
#include <linux/idr.h>
#include <linux/slab.h>
#include <linux/workqueue.h>
#include <linux/of_device.h>
#include <linux/soc/qcom/apr.h>
#include <linux/soc/qcom/pdr.h>
#include <linux/rpmsg.h>
#include <linux/of.h>

enum {
	PR_TYPE_APR = 0,
<<<<<<< HEAD
	PR_TYPE_GPR,
};

/* Some random values tbh which does not collide with static modules */
#define GPR_DYNAMIC_PORT_START	0x10000000
#define GPR_DYNAMIC_PORT_END	0x20000000

=======
};

>>>>>>> 90ffbb72
struct packet_router {
	struct rpmsg_endpoint *ch;
	struct device *dev;
	spinlock_t svcs_lock;
	spinlock_t rx_lock;
	struct idr svcs_idr;
	int dest_domain_id;
	int type;
	struct pdr_handle *pdr;
	struct workqueue_struct *rxwq;
	struct work_struct rx_work;
	struct list_head rx_list;
};

struct apr_rx_buf {
	struct list_head node;
	int len;
	uint8_t buf[];
};

/**
 * apr_send_pkt() - Send a apr message from apr device
 *
 * @adev: Pointer to previously registered apr device.
 * @pkt: Pointer to apr packet to send
 *
 * Return: Will be an negative on packet size on success.
 */
int apr_send_pkt(struct apr_device *adev, struct apr_pkt *pkt)
{
	struct packet_router *apr = dev_get_drvdata(adev->dev.parent);
	struct apr_hdr *hdr;
	unsigned long flags;
	int ret;

	spin_lock_irqsave(&adev->svc.lock, flags);

	hdr = &pkt->hdr;
	hdr->src_domain = APR_DOMAIN_APPS;
	hdr->src_svc = adev->svc.id;
	hdr->dest_domain = adev->domain_id;
	hdr->dest_svc = adev->svc.id;

	ret = rpmsg_trysend(apr->ch, pkt, hdr->pkt_size);
	spin_unlock_irqrestore(&adev->svc.lock, flags);

	return ret ? ret : hdr->pkt_size;
}
EXPORT_SYMBOL_GPL(apr_send_pkt);

void gpr_free_port(gpr_port_t *port)
{
	struct packet_router *gpr = port->pr;
	unsigned long flags;

	spin_lock_irqsave(&gpr->svcs_lock, flags);
	idr_remove(&gpr->svcs_idr, port->id);
	spin_unlock_irqrestore(&gpr->svcs_lock, flags);

	kfree(port);
}
EXPORT_SYMBOL_GPL(gpr_free_port);

gpr_port_t *gpr_alloc_port(struct apr_device *gdev, struct device *dev,
				gpr_port_cb cb,	void *priv)
{
	struct packet_router *pr = dev_get_drvdata(gdev->dev.parent);
	gpr_port_t *port;
	struct pkt_router_svc *svc;
	int id;

	port = kzalloc(sizeof(*port), GFP_KERNEL);
	if (!port)
		return ERR_PTR(-ENOMEM);

	svc = port;
	svc->callback = cb;
	svc->pr = pr;
	svc->priv = priv;
	svc->dev = dev;
	spin_lock_init(&svc->lock);

	spin_lock(&pr->svcs_lock);
	id = idr_alloc_cyclic(&pr->svcs_idr, svc, GPR_DYNAMIC_PORT_START,
			      GPR_DYNAMIC_PORT_END, GFP_ATOMIC);
	if (id < 0) {
		dev_err(dev, "Unable to allocate dynamic GPR src port\n");
		kfree(port);
		spin_unlock(&pr->svcs_lock);
		return ERR_PTR(id);
	}

	svc->id = id;
	spin_unlock(&pr->svcs_lock);

	return port;
}
EXPORT_SYMBOL_GPL(gpr_alloc_port);

static int pkt_router_send_svc_pkt(struct pkt_router_svc *svc, struct gpr_pkt *pkt)
{
	struct packet_router *pr = svc->pr;
	struct gpr_hdr *hdr;
	unsigned long flags;
	int ret;

	hdr = &pkt->hdr;

	spin_lock_irqsave(&svc->lock, flags);
	ret = rpmsg_trysend(pr->ch, pkt, hdr->pkt_size);
	spin_unlock_irqrestore(&svc->lock, flags);

	return ret ? ret : hdr->pkt_size;
}

int gpr_send_pkt(struct apr_device *gdev, struct gpr_pkt *pkt)
{
	return pkt_router_send_svc_pkt(&gdev->svc, pkt);
}
EXPORT_SYMBOL_GPL(gpr_send_pkt);

int gpr_send_port_pkt(gpr_port_t *port, struct gpr_pkt *pkt)
{
	return pkt_router_send_svc_pkt(port, pkt);
}
EXPORT_SYMBOL_GPL(gpr_send_port_pkt);

static void apr_dev_release(struct device *dev)
{
	struct apr_device *adev = to_apr_device(dev);

	kfree(adev);
}

static int apr_callback(struct rpmsg_device *rpdev, void *buf,
				  int len, void *priv, u32 addr)
{
	struct packet_router *apr = dev_get_drvdata(&rpdev->dev);
	struct apr_rx_buf *abuf;
	unsigned long flags;

	if (len <= APR_HDR_SIZE) {
		dev_err(apr->dev, "APR: Improper apr pkt received:%p %d\n",
			buf, len);
		return -EINVAL;
	}

	abuf = kzalloc(sizeof(*abuf) + len, GFP_ATOMIC);
	if (!abuf)
		return -ENOMEM;

	abuf->len = len;
	memcpy(abuf->buf, buf, len);

	spin_lock_irqsave(&apr->rx_lock, flags);
	list_add_tail(&abuf->node, &apr->rx_list);
	spin_unlock_irqrestore(&apr->rx_lock, flags);

	queue_work(apr->rxwq, &apr->rx_work);

	return 0;
}

static int apr_do_rx_callback(struct packet_router *apr, struct apr_rx_buf *abuf)
{
	uint16_t hdr_size, msg_type, ver, svc_id;
	struct pkt_router_svc *svc;
	struct apr_device *adev;
	struct apr_driver *adrv = NULL;
	struct apr_resp_pkt resp;
	struct apr_hdr *hdr;
	unsigned long flags;
	void *buf = abuf->buf;
	int len = abuf->len;

	hdr = buf;
	ver = APR_HDR_FIELD_VER(hdr->hdr_field);
	if (ver > APR_PKT_VER + 1)
		return -EINVAL;

	hdr_size = APR_HDR_FIELD_SIZE_BYTES(hdr->hdr_field);
	if (hdr_size < APR_HDR_SIZE) {
		dev_err(apr->dev, "APR: Wrong hdr size:%d\n", hdr_size);
		return -EINVAL;
	}

	if (hdr->pkt_size < APR_HDR_SIZE || hdr->pkt_size != len) {
		dev_err(apr->dev, "APR: Wrong packet size\n");
		return -EINVAL;
	}

	msg_type = APR_HDR_FIELD_MT(hdr->hdr_field);
	if (msg_type >= APR_MSG_TYPE_MAX) {
		dev_err(apr->dev, "APR: Wrong message type: %d\n", msg_type);
		return -EINVAL;
	}

	if (hdr->src_domain >= APR_DOMAIN_MAX ||
			hdr->dest_domain >= APR_DOMAIN_MAX ||
			hdr->src_svc >= APR_SVC_MAX ||
			hdr->dest_svc >= APR_SVC_MAX) {
		dev_err(apr->dev, "APR: Wrong APR header\n");
		return -EINVAL;
	}

	svc_id = hdr->dest_svc;
	spin_lock_irqsave(&apr->svcs_lock, flags);
	svc = idr_find(&apr->svcs_idr, svc_id);
	if (svc && svc->dev->driver) {
		adev = svc_to_apr_device(svc);
		adrv = to_apr_driver(adev->dev.driver);
	}
	spin_unlock_irqrestore(&apr->svcs_lock, flags);

	if (!adrv || !adev) {
		dev_err(apr->dev, "APR: service is not registered (%d)\n",
			svc_id);
		return -EINVAL;
	}

	resp.hdr = *hdr;
	resp.payload_size = hdr->pkt_size - hdr_size;

	/*
	 * NOTE: hdr_size is not same as APR_HDR_SIZE as remote can include
	 * optional headers in to apr_hdr which should be ignored
	 */
	if (resp.payload_size > 0)
		resp.payload = buf + hdr_size;

	adrv->callback(adev, &resp);
<<<<<<< HEAD

	return 0;
}

static int gpr_do_rx_callback(struct packet_router *gpr, struct apr_rx_buf *abuf)
{
	uint16_t hdr_size, ver;
	struct pkt_router_svc *svc = NULL;
	struct gpr_resp_pkt resp;
	struct gpr_hdr *hdr;
	unsigned long flags;
	void *buf = abuf->buf;
	int len = abuf->len;

	hdr = buf;
	ver = hdr->version;
	if (ver > GPR_PKT_VER + 1)
		return -EINVAL;

	hdr_size = hdr->hdr_size;
	if (hdr_size < GPR_PKT_HEADER_WORD_SIZE) {
		dev_err(gpr->dev, "GPR: Wrong hdr size:%d\n", hdr_size);
		return -EINVAL;
	}

	if (hdr->pkt_size < GPR_PKT_HEADER_BYTE_SIZE || hdr->pkt_size != len) {
		dev_err(gpr->dev, "GPR: Wrong packet size\n");
		return -EINVAL;
	}

	resp.hdr = *hdr;
	resp.payload_size = hdr->pkt_size - (hdr_size * 4);

	/*
	 * NOTE: hdr_size is not same as GPR_HDR_SIZE as remote can include
	 * optional headers in to gpr_hdr which should be ignored
	 */
	if (resp.payload_size > 0)
		resp.payload = buf + (hdr_size *  4);


	spin_lock_irqsave(&gpr->svcs_lock, flags);
	svc = idr_find(&gpr->svcs_idr, hdr->dest_port);
	spin_unlock_irqrestore(&gpr->svcs_lock, flags);

	if (!svc) {
		dev_err(gpr->dev, "GPR: Port(%x) is not registered\n",
			hdr->dest_port);
		return -EINVAL;
	}

	if (svc->callback)
		svc->callback(&resp, svc->priv, 0);
=======
>>>>>>> 90ffbb72

	return 0;
}

static void apr_rxwq(struct work_struct *work)
{
	struct packet_router *apr = container_of(work, struct packet_router, rx_work);
	struct apr_rx_buf *abuf, *b;
	unsigned long flags;

	if (!list_empty(&apr->rx_list)) {
		list_for_each_entry_safe(abuf, b, &apr->rx_list, node) {
			switch (apr->type) {
			case PR_TYPE_APR:
				apr_do_rx_callback(apr, abuf);
				break;
<<<<<<< HEAD
			case PR_TYPE_GPR:
				gpr_do_rx_callback(apr, abuf);
				break;
=======
>>>>>>> 90ffbb72
			default:
				break;
			}
			spin_lock_irqsave(&apr->rx_lock, flags);
			list_del(&abuf->node);
			spin_unlock_irqrestore(&apr->rx_lock, flags);
			kfree(abuf);
		}
	}
}

static int apr_device_match(struct device *dev, struct device_driver *drv)
{
	struct apr_device *adev = to_apr_device(dev);
	struct apr_driver *adrv = to_apr_driver(drv);
	const struct apr_device_id *id = adrv->id_table;

	/* Attempt an OF style match first */
	if (of_driver_match_device(dev, drv))
		return 1;

	if (!id)
		return 0;

	while (id->domain_id != 0 || id->svc_id != 0) {
		if (id->domain_id == adev->domain_id &&
		    id->svc_id == adev->svc.id)
			return 1;
		id++;
	}

	return 0;
}

static int apr_device_probe(struct device *dev)
{
	struct apr_device *adev = to_apr_device(dev);
	struct apr_driver *adrv = to_apr_driver(dev->driver);
	int ret;

	ret = adrv->probe(adev);
	if (!ret)
		adev->svc.callback = adrv->gpr_callback;

	return ret;
}

static void apr_device_remove(struct device *dev)
{
	struct apr_device *adev = to_apr_device(dev);
	struct apr_driver *adrv;
	struct packet_router *apr = dev_get_drvdata(adev->dev.parent);

	if (dev->driver) {
		adrv = to_apr_driver(dev->driver);
		if (adrv->remove)
			adrv->remove(adev);
		spin_lock(&apr->svcs_lock);
		idr_remove(&apr->svcs_idr, adev->svc.id);
		spin_unlock(&apr->svcs_lock);
	}
}

static int apr_uevent(struct device *dev, struct kobj_uevent_env *env)
{
	struct apr_device *adev = to_apr_device(dev);
	int ret;

	ret = of_device_uevent_modalias(dev, env);
	if (ret != -ENODEV)
		return ret;

	return add_uevent_var(env, "MODALIAS=apr:%s", adev->name);
}

struct bus_type aprbus = {
	.name		= "aprbus",
	.match		= apr_device_match,
	.probe		= apr_device_probe,
	.uevent		= apr_uevent,
	.remove		= apr_device_remove,
};
EXPORT_SYMBOL_GPL(aprbus);

static int apr_add_device(struct device *dev, struct device_node *np,
			  u32 svc_id, u32 domain_id)
{
	struct packet_router *apr = dev_get_drvdata(dev);
	struct apr_device *adev = NULL;
	struct pkt_router_svc *svc;
	int ret;

	adev = kzalloc(sizeof(*adev), GFP_KERNEL);
	if (!adev)
		return -ENOMEM;

	adev->svc_id = svc_id;
	svc = &adev->svc;

	svc->id = svc_id;
	svc->pr = apr;
	svc->priv = adev;
	svc->dev = dev;
	spin_lock_init(&svc->lock);

	adev->domain_id = domain_id;

	if (np)
		snprintf(adev->name, APR_NAME_SIZE, "%pOFn", np);

	switch (apr->type) {
	case PR_TYPE_APR:
		dev_set_name(&adev->dev, "aprsvc:%s:%x:%x", adev->name,
			     domain_id, svc_id);
		break;
<<<<<<< HEAD
	case PR_TYPE_GPR:
		dev_set_name(&adev->dev, "gprsvc:%s:%x:%x", adev->name,
			     domain_id, svc_id);
		break;
=======
>>>>>>> 90ffbb72
	default:
		break;
	}

	adev->dev.bus = &aprbus;
	adev->dev.parent = dev;
	adev->dev.of_node = np;
	adev->dev.release = apr_dev_release;
	adev->dev.driver = NULL;

	spin_lock(&apr->svcs_lock);
<<<<<<< HEAD
	idr_alloc(&apr->svcs_idr, svc, svc_id, svc_id + 1, GFP_ATOMIC);
=======
	ret = idr_alloc(&apr->svcs_idr, svc, svc_id, svc_id + 1, GFP_ATOMIC);
>>>>>>> 90ffbb72
	spin_unlock(&apr->svcs_lock);
	if (ret < 0) {
		dev_err(dev, "idr_alloc failed: %d\n", ret);
		goto out;
	}

	ret = of_property_read_string_index(np, "qcom,protection-domain",
					    1, &adev->service_path);
	if (ret < 0) {
		dev_err(dev, "Failed to read second value of qcom,protection-domain\n");
		goto out;
	}

	dev_info(dev, "Adding APR/GPR dev: %s\n", dev_name(&adev->dev));

	ret = device_register(&adev->dev);
	if (ret) {
		dev_err(dev, "device_register failed: %d\n", ret);
		put_device(&adev->dev);
	}

out:
	return ret;
}

static int of_apr_add_pd_lookups(struct device *dev)
{
	const char *service_name, *service_path;
	struct packet_router *apr = dev_get_drvdata(dev);
	struct device_node *node;
	struct pdr_service *pds;
	int ret;

	for_each_child_of_node(dev->of_node, node) {
		ret = of_property_read_string_index(node, "qcom,protection-domain",
						    0, &service_name);
		if (ret < 0)
			continue;

		ret = of_property_read_string_index(node, "qcom,protection-domain",
						    1, &service_path);
		if (ret < 0) {
			dev_err(dev, "pdr service path missing: %d\n", ret);
			of_node_put(node);
			return ret;
		}

		pds = pdr_add_lookup(apr->pdr, service_name, service_path);
		if (IS_ERR(pds) && PTR_ERR(pds) != -EALREADY) {
			dev_err(dev, "pdr add lookup failed: %ld\n", PTR_ERR(pds));
			of_node_put(node);
			return PTR_ERR(pds);
		}
	}

	return 0;
}

static void of_register_apr_devices(struct device *dev, const char *svc_path)
{
	struct packet_router *apr = dev_get_drvdata(dev);
	struct device_node *node;
	const char *service_path;
	int ret;

	for_each_child_of_node(dev->of_node, node) {
		u32 svc_id;
		u32 domain_id;

		/*
		 * This function is called with svc_path NULL during
		 * apr_probe(), in which case we register any apr devices
		 * without a qcom,protection-domain specified.
		 *
		 * Then as the protection domains becomes available
		 * (if applicable) this function is again called, but with
		 * svc_path representing the service becoming available. In
		 * this case we register any apr devices with a matching
		 * qcom,protection-domain.
		 */

		ret = of_property_read_string_index(node, "qcom,protection-domain",
						    1, &service_path);
		if (svc_path) {
			/* skip APR services that are PD independent */
			if (ret)
				continue;

			/* skip APR services whose PD paths don't match */
			if (strcmp(service_path, svc_path))
				continue;
		} else {
			/* skip APR services whose PD lookups are registered */
			if (ret == 0)
				continue;
		}

		if (of_property_read_u32(node, "reg", &svc_id))
			continue;

		domain_id = apr->dest_domain_id;

		if (apr_add_device(dev, node, svc_id, domain_id))
			dev_err(dev, "Failed to add apr %d svc\n", svc_id);
	}
}

static int apr_remove_device(struct device *dev, void *svc_path)
{
	struct apr_device *adev = to_apr_device(dev);

	if (svc_path && adev->service_path) {
		if (!strcmp(adev->service_path, (char *)svc_path))
			device_unregister(&adev->dev);
	} else {
		device_unregister(&adev->dev);
	}

	return 0;
}

static void apr_pd_status(int state, char *svc_path, void *priv)
{
	struct packet_router *apr = (struct packet_router *)priv;

	switch (state) {
	case SERVREG_SERVICE_STATE_UP:
		of_register_apr_devices(apr->dev, svc_path);
		break;
	case SERVREG_SERVICE_STATE_DOWN:
		device_for_each_child(apr->dev, svc_path, apr_remove_device);
		break;
	}
}

static int apr_probe(struct rpmsg_device *rpdev)
{
	struct device *dev = &rpdev->dev;
	struct packet_router *apr;
	int ret;

	apr = devm_kzalloc(dev, sizeof(*apr), GFP_KERNEL);
	if (!apr)
		return -ENOMEM;

	ret = of_property_read_u32(dev->of_node, "qcom,domain", &apr->dest_domain_id);
<<<<<<< HEAD

	if (of_device_is_compatible(dev->of_node, "qcom,gpr")) {
		apr->type = PR_TYPE_GPR;
	} else {
		if (ret) /* try deprecated apr-domain property */
			ret = of_property_read_u32(dev->of_node, "qcom,apr-domain",
						   &apr->dest_domain_id);
		apr->type = PR_TYPE_APR;
	}

=======
	if (ret) /* try deprecated apr-domain property */
		ret = of_property_read_u32(dev->of_node, "qcom,apr-domain",
					   &apr->dest_domain_id);
	apr->type = PR_TYPE_APR;
>>>>>>> 90ffbb72
	if (ret) {
		dev_err(dev, "Domain ID not specified in DT\n");
		return ret;
	}

	dev_set_drvdata(dev, apr);
	apr->ch = rpdev->ept;
	apr->dev = dev;
	apr->rxwq = create_singlethread_workqueue("qcom_apr_rx");
	if (!apr->rxwq) {
		dev_err(apr->dev, "Failed to start Rx WQ\n");
		return -ENOMEM;
	}
	INIT_WORK(&apr->rx_work, apr_rxwq);

	apr->pdr = pdr_handle_alloc(apr_pd_status, apr);
	if (IS_ERR(apr->pdr)) {
		dev_err(dev, "Failed to init PDR handle\n");
		ret = PTR_ERR(apr->pdr);
		goto destroy_wq;
	}

	INIT_LIST_HEAD(&apr->rx_list);
	spin_lock_init(&apr->rx_lock);
	spin_lock_init(&apr->svcs_lock);
	idr_init(&apr->svcs_idr);

	ret = of_apr_add_pd_lookups(dev);
	if (ret)
		goto handle_release;

	of_register_apr_devices(dev, NULL);

	return 0;

handle_release:
	pdr_handle_release(apr->pdr);
destroy_wq:
	destroy_workqueue(apr->rxwq);
	return ret;
}

static void apr_remove(struct rpmsg_device *rpdev)
{
	struct packet_router *apr = dev_get_drvdata(&rpdev->dev);

	pdr_handle_release(apr->pdr);
	device_for_each_child(&rpdev->dev, NULL, apr_remove_device);
	flush_workqueue(apr->rxwq);
	destroy_workqueue(apr->rxwq);
}

/*
 * __apr_driver_register() - Client driver registration with aprbus
 *
 * @drv:Client driver to be associated with client-device.
 * @owner: owning module/driver
 *
 * This API will register the client driver with the aprbus
 * It is called from the driver's module-init function.
 */
int __apr_driver_register(struct apr_driver *drv, struct module *owner)
{
	drv->driver.bus = &aprbus;
	drv->driver.owner = owner;

	return driver_register(&drv->driver);
}
EXPORT_SYMBOL_GPL(__apr_driver_register);

/*
 * apr_driver_unregister() - Undo effect of apr_driver_register
 *
 * @drv: Client driver to be unregistered
 */
void apr_driver_unregister(struct apr_driver *drv)
{
	driver_unregister(&drv->driver);
}
EXPORT_SYMBOL_GPL(apr_driver_unregister);

static const struct of_device_id pkt_router_of_match[] = {
	{ .compatible = "qcom,apr"},
	{ .compatible = "qcom,apr-v2"},
	{ .compatible = "qcom,gpr"},
	{}
};
MODULE_DEVICE_TABLE(of, pkt_router_of_match);

static struct rpmsg_driver packet_router_driver = {
	.probe = apr_probe,
	.remove = apr_remove,
	.callback = apr_callback,
	.drv = {
		.name = "qcom,apr",
		.of_match_table = pkt_router_of_match,
	},
};

static int __init apr_init(void)
{
	int ret;

	ret = bus_register(&aprbus);
	if (!ret)
		ret = register_rpmsg_driver(&packet_router_driver);
	else
		bus_unregister(&aprbus);

	return ret;
}

static void __exit apr_exit(void)
{
	bus_unregister(&aprbus);
	unregister_rpmsg_driver(&packet_router_driver);
}

subsys_initcall(apr_init);
module_exit(apr_exit);

MODULE_LICENSE("GPL v2");
MODULE_DESCRIPTION("Qualcomm APR Bus");<|MERGE_RESOLUTION|>--- conflicted
+++ resolved
@@ -17,7 +17,6 @@
 
 enum {
 	PR_TYPE_APR = 0,
-<<<<<<< HEAD
 	PR_TYPE_GPR,
 };
 
@@ -25,10 +24,6 @@
 #define GPR_DYNAMIC_PORT_START	0x10000000
 #define GPR_DYNAMIC_PORT_END	0x20000000
 
-=======
-};
-
->>>>>>> 90ffbb72
 struct packet_router {
 	struct rpmsg_endpoint *ch;
 	struct device *dev;
@@ -260,7 +255,6 @@
 		resp.payload = buf + hdr_size;
 
 	adrv->callback(adev, &resp);
-<<<<<<< HEAD
 
 	return 0;
 }
@@ -314,8 +308,6 @@
 
 	if (svc->callback)
 		svc->callback(&resp, svc->priv, 0);
-=======
->>>>>>> 90ffbb72
 
 	return 0;
 }
@@ -332,12 +324,9 @@
 			case PR_TYPE_APR:
 				apr_do_rx_callback(apr, abuf);
 				break;
-<<<<<<< HEAD
 			case PR_TYPE_GPR:
 				gpr_do_rx_callback(apr, abuf);
 				break;
-=======
->>>>>>> 90ffbb72
 			default:
 				break;
 			}
@@ -453,13 +442,10 @@
 		dev_set_name(&adev->dev, "aprsvc:%s:%x:%x", adev->name,
 			     domain_id, svc_id);
 		break;
-<<<<<<< HEAD
 	case PR_TYPE_GPR:
 		dev_set_name(&adev->dev, "gprsvc:%s:%x:%x", adev->name,
 			     domain_id, svc_id);
 		break;
-=======
->>>>>>> 90ffbb72
 	default:
 		break;
 	}
@@ -471,11 +457,7 @@
 	adev->dev.driver = NULL;
 
 	spin_lock(&apr->svcs_lock);
-<<<<<<< HEAD
-	idr_alloc(&apr->svcs_idr, svc, svc_id, svc_id + 1, GFP_ATOMIC);
-=======
 	ret = idr_alloc(&apr->svcs_idr, svc, svc_id, svc_id + 1, GFP_ATOMIC);
->>>>>>> 90ffbb72
 	spin_unlock(&apr->svcs_lock);
 	if (ret < 0) {
 		dev_err(dev, "idr_alloc failed: %d\n", ret);
@@ -622,7 +604,6 @@
 		return -ENOMEM;
 
 	ret = of_property_read_u32(dev->of_node, "qcom,domain", &apr->dest_domain_id);
-<<<<<<< HEAD
 
 	if (of_device_is_compatible(dev->of_node, "qcom,gpr")) {
 		apr->type = PR_TYPE_GPR;
@@ -633,12 +614,6 @@
 		apr->type = PR_TYPE_APR;
 	}
 
-=======
-	if (ret) /* try deprecated apr-domain property */
-		ret = of_property_read_u32(dev->of_node, "qcom,apr-domain",
-					   &apr->dest_domain_id);
-	apr->type = PR_TYPE_APR;
->>>>>>> 90ffbb72
 	if (ret) {
 		dev_err(dev, "Domain ID not specified in DT\n");
 		return ret;
