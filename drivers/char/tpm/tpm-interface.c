--- conflicted
+++ resolved
@@ -438,9 +438,7 @@
 	if (chip == NULL)
 		return -ENODEV;
 
-<<<<<<< HEAD
 	chip->is_suspended = false;
-=======
 	chip->flags &= ~TPM_CHIP_FLAG_SUSPENDED;
 
 	/*
@@ -449,7 +447,6 @@
 	 */
 	wmb();
 
->>>>>>> d2869ace
 	return 0;
 }
 EXPORT_SYMBOL_GPL(tpm_pm_resume);
