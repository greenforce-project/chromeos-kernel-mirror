--- conflicted
+++ resolved
@@ -588,23 +588,6 @@
 
 source "drivers/char/xillybus/Kconfig"
 
-<<<<<<< HEAD
-endmenu
-
-config RANDOM_TRUST_CPU
-	bool "Trust the CPU manufacturer to initialize Linux's CRNG"
-	depends on X86 || S390 || PPC
-	default n
-	help
-	Assume that CPU manufacturer (e.g., Intel or AMD for RDSEED or
-	RDRAND, IBM for the S390 and Power PC architectures) is trustworthy
-	for the purposes of initializing Linux's CRNG.  Since this is not
-	something that can be independently audited, this amounts to trusting
-	that CPU manufacturer (perhaps with the insistence or mandate
-	of a Nation State's intelligence or law enforcement agencies)
-	has not installed a hidden back door to compromise the CPU's
-	random number generation facilities.
-=======
 config RANDOM_TRUST_CPU
 	bool "Initialize RNG using CPU RNG instructions"
 	default y
@@ -642,5 +625,4 @@
 	  believe its RNG facilities may be faulty. This may also be configured
 	  at boot time with "random.trust_bootloader=on/off".
 
-endmenu
->>>>>>> f051383e
+endmenu