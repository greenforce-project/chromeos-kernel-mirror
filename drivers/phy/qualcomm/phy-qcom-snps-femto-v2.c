// SPDX-License-Identifier: GPL-2.0
/*
 * Copyright (c) 2020, The Linux Foundation. All rights reserved.
 */

#include <linux/clk.h>
#include <linux/delay.h>
#include <linux/err.h>
#include <linux/io.h>
#include <linux/kernel.h>
#include <linux/module.h>
#include <linux/of.h>
#include <linux/of_device.h>
#include <linux/phy/phy.h>
#include <linux/platform_device.h>
#include <linux/regmap.h>
#include <linux/regulator/consumer.h>
#include <linux/reset.h>
#include <linux/slab.h>

#define USB2_PHY_USB_PHY_UTMI_CTRL0		(0x3c)
#define SLEEPM					BIT(0)
#define OPMODE_MASK				GENMASK(4, 3)
#define OPMODE_NORMAL				(0x00)
#define OPMODE_NONDRIVING			BIT(3)
#define TERMSEL					BIT(5)

#define USB2_PHY_USB_PHY_UTMI_CTRL1		(0x40)
#define XCVRSEL					BIT(0)

#define USB2_PHY_USB_PHY_UTMI_CTRL5		(0x50)
#define POR					BIT(1)

#define USB2_PHY_USB_PHY_HS_PHY_CTRL_COMMON0	(0x54)
#define SIDDQ					BIT(2)
#define RETENABLEN				BIT(3)
#define FSEL_MASK				GENMASK(6, 4)
#define FSEL_DEFAULT				(0x3 << 4)

#define USB2_PHY_USB_PHY_HS_PHY_CTRL_COMMON1	(0x58)
#define VBUSVLDEXTSEL0				BIT(4)
#define PLLBTUNE				BIT(5)

#define USB2_PHY_USB_PHY_HS_PHY_CTRL_COMMON2	(0x5c)
#define VREGBYPASS				BIT(0)

#define USB2_PHY_USB_PHY_HS_PHY_CTRL1		(0x60)
#define VBUSVLDEXT0				BIT(0)

#define USB2_PHY_USB_PHY_HS_PHY_CTRL2		(0x64)
#define USB2_AUTO_RESUME			BIT(0)
#define USB2_SUSPEND_N				BIT(2)
#define USB2_SUSPEND_N_SEL			BIT(3)

#define USB2_PHY_USB_PHY_HS_PHY_OVERRIDE_X0		(0x6c)
#define USB2_PHY_USB_PHY_HS_PHY_OVERRIDE_X1		(0x70)
#define USB2_PHY_USB_PHY_HS_PHY_OVERRIDE_X2		(0x74)
#define USB2_PHY_USB_PHY_HS_PHY_OVERRIDE_X3		(0x78)
#define PARAM_OVRD_MASK				0xFF

#define USB2_PHY_USB_PHY_CFG0			(0x94)
#define UTMI_PHY_DATAPATH_CTRL_OVERRIDE_EN	BIT(0)
#define UTMI_PHY_CMN_CTRL_OVERRIDE_EN		BIT(1)

#define USB2_PHY_USB_PHY_REFCLK_CTRL		(0xa0)
#define REFCLK_SEL_MASK				GENMASK(1, 0)
#define REFCLK_SEL_DEFAULT			(0x2 << 0)

#define HS_DISCONNECT_MASK			GENMASK(2, 0)
#define SQUELCH_DETECTOR_MASK			GENMASK(7, 5)

#define HS_AMPLITUDE_MASK			GENMASK(3, 0)
#define PREEMPHASIS_DURATION_MASK		BIT(5)
#define PREEMPHASIS_AMPLITUDE_MASK		GENMASK(7, 6)

#define HS_RISE_FALL_MASK			GENMASK(1, 0)
#define HS_CROSSOVER_VOLTAGE_MASK		GENMASK(3, 2)
#define HS_OUTPUT_IMPEDANCE_MASK		GENMASK(5, 4)

#define LS_FS_OUTPUT_IMPEDANCE_MASK		GENMASK(3, 0)

static const char * const qcom_snps_hsphy_vreg_names[] = {
	"vdda-pll", "vdda33", "vdda18",
};

#define SNPS_HS_NUM_VREGS		ARRAY_SIZE(qcom_snps_hsphy_vreg_names)

struct override_param {
	s32	value;
	u8	reg_val;
};

struct override_param_map {
	const char *prop_name;
	const struct override_param *param_table;
	u8 table_size;
	u8 reg_offset;
	u8 param_mask;
};

struct phy_override_seq {
	bool	need_update;
	u8	offset;
	u8	value;
	u8	mask;
};

#define NUM_HSPHY_TUNING_PARAMS	(9)

/**
 * struct qcom_snps_hsphy - snps hs phy attributes
 *
 * @dev: device structure
 *
 * @phy: generic phy
 * @base: iomapped memory space for snps hs phy
 *
 * @num_clks: number of clocks
 * @clks: array of clocks
 * @phy_reset: phy reset control
 * @vregs: regulator supplies bulk data
 * @phy_initialized: if PHY has been initialized correctly
 * @mode: contains the current mode the PHY is in
 * @update_seq_cfg: tuning parameters for phy init
 */
struct qcom_snps_hsphy {
	struct device *dev;

	struct phy *phy;
	void __iomem *base;

	int num_clks;
	struct clk_bulk_data *clks;
	struct reset_control *phy_reset;
	struct regulator_bulk_data vregs[SNPS_HS_NUM_VREGS];

	bool phy_initialized;
	enum phy_mode mode;
	struct phy_override_seq update_seq_cfg[NUM_HSPHY_TUNING_PARAMS];
};

static int qcom_snps_hsphy_clk_init(struct qcom_snps_hsphy *hsphy)
{
	struct device *dev = hsphy->dev;

	hsphy->num_clks = 2;
	hsphy->clks = devm_kcalloc(dev, hsphy->num_clks, sizeof(*hsphy->clks), GFP_KERNEL);
	if (!hsphy->clks)
		return -ENOMEM;

	/*
	 * TODO: Currently no device tree instantiation of the PHY is using the clock.
	 * This needs to be fixed in order for this code to be able to use devm_clk_bulk_get().
	 */
	hsphy->clks[0].id = "cfg_ahb";
	hsphy->clks[0].clk = devm_clk_get_optional(dev, "cfg_ahb");
	if (IS_ERR(hsphy->clks[0].clk))
		return dev_err_probe(dev, PTR_ERR(hsphy->clks[0].clk),
				     "failed to get cfg_ahb clk\n");

	hsphy->clks[1].id = "ref";
	hsphy->clks[1].clk = devm_clk_get(dev, "ref");
	if (IS_ERR(hsphy->clks[1].clk))
		return dev_err_probe(dev, PTR_ERR(hsphy->clks[1].clk),
				     "failed to get ref clk\n");

	return 0;
}

static inline void qcom_snps_hsphy_write_mask(void __iomem *base, u32 offset,
						u32 mask, u32 val)
{
	u32 reg;

	reg = readl_relaxed(base + offset);
	reg &= ~mask;
	reg |= val & mask;
	writel_relaxed(reg, base + offset);

	/* Ensure above write is completed */
	readl_relaxed(base + offset);
}

static int qcom_snps_hsphy_suspend(struct qcom_snps_hsphy *hsphy)
{
	dev_dbg(&hsphy->phy->dev, "Suspend QCOM SNPS PHY\n");

	if (hsphy->mode == PHY_MODE_USB_HOST) {
		/* Enable auto-resume to meet remote wakeup timing */
		qcom_snps_hsphy_write_mask(hsphy->base,
					   USB2_PHY_USB_PHY_HS_PHY_CTRL2,
					   USB2_AUTO_RESUME,
					   USB2_AUTO_RESUME);
		usleep_range(500, 1000);
		qcom_snps_hsphy_write_mask(hsphy->base,
					   USB2_PHY_USB_PHY_HS_PHY_CTRL2,
					   0, USB2_AUTO_RESUME);
	}

	return 0;
}

static int qcom_snps_hsphy_resume(struct qcom_snps_hsphy *hsphy)
{
	dev_dbg(&hsphy->phy->dev, "Resume QCOM SNPS PHY, mode\n");

	return 0;
}

static int __maybe_unused qcom_snps_hsphy_runtime_suspend(struct device *dev)
{
	struct qcom_snps_hsphy *hsphy = dev_get_drvdata(dev);

	if (!hsphy->phy_initialized)
		return 0;

	qcom_snps_hsphy_suspend(hsphy);
	return 0;
}

static int __maybe_unused qcom_snps_hsphy_runtime_resume(struct device *dev)
{
	struct qcom_snps_hsphy *hsphy = dev_get_drvdata(dev);

	if (!hsphy->phy_initialized)
		return 0;

	qcom_snps_hsphy_resume(hsphy);
	return 0;
}

static int qcom_snps_hsphy_set_mode(struct phy *phy, enum phy_mode mode,
				    int submode)
{
	struct qcom_snps_hsphy *hsphy = phy_get_drvdata(phy);

	hsphy->mode = mode;
	return 0;
}

static const struct override_param hs_disconnect_sc7280[] = {
	{ -272, 0 },
	{ 0, 1 },
	{ 317, 2 },
	{ 630, 3 },
	{ 973, 4 },
	{ 1332, 5 },
	{ 1743, 6 },
	{ 2156, 7 },
};

static const struct override_param squelch_det_threshold_sc7280[] = {
	{ -2090, 7 },
	{ -1560, 6 },
	{ -1030, 5 },
	{ -530, 4 },
	{ 0, 3 },
	{ 530, 2 },
	{ 1060, 1 },
	{ 1590, 0 },
};

static const struct override_param hs_amplitude_sc7280[] = {
	{ -660, 0 },
	{ -440, 1 },
	{ -220, 2 },
	{ 0, 3 },
	{ 230, 4 },
	{ 440, 5 },
	{ 650, 6 },
	{ 890, 7 },
	{ 1110, 8 },
	{ 1330, 9 },
	{ 1560, 10 },
	{ 1780, 11 },
	{ 2000, 12 },
	{ 2220, 13 },
	{ 2430, 14 },
	{ 2670, 15 },
};

static const struct override_param preemphasis_duration_sc7280[] = {
	{ 10000, 1 },
	{ 20000, 0 },
};

static const struct override_param preemphasis_amplitude_sc7280[] = {
	{ 10000, 1 },
	{ 20000, 2 },
	{ 30000, 3 },
	{ 40000, 0 },
};

static const struct override_param hs_rise_fall_time_sc7280[] = {
	{ -4100, 3 },
	{ 0, 2 },
	{ 2810, 1 },
	{ 5430, 0 },
};

static const struct override_param hs_crossover_voltage_sc7280[] = {
	{ -31000, 1 },
	{ 0, 3 },
	{ 28000, 2 },
};

static const struct override_param hs_output_impedance_sc7280[] = {
	{ -2300000, 3 },
	{ 0, 2 },
	{ 2600000, 1 },
	{ 6100000, 0 },
};

static const struct override_param ls_fs_output_impedance_sc7280[] = {
	{ -1053, 15 },
	{ -557, 7 },
	{ 0, 3 },
	{ 612, 1 },
	{ 1310, 0 },
};

static const struct override_param_map sc7280_snps_7nm_phy[] = {
	{
		"qcom,hs-disconnect-bp",
		hs_disconnect_sc7280,
		ARRAY_SIZE(hs_disconnect_sc7280),
		USB2_PHY_USB_PHY_HS_PHY_OVERRIDE_X0,
		HS_DISCONNECT_MASK
	},
	{
		"qcom,squelch-detector-bp",
		squelch_det_threshold_sc7280,
		ARRAY_SIZE(squelch_det_threshold_sc7280),
		USB2_PHY_USB_PHY_HS_PHY_OVERRIDE_X0,
		SQUELCH_DETECTOR_MASK
	},
	{
		"qcom,hs-amplitude-bp",
		hs_amplitude_sc7280,
		ARRAY_SIZE(hs_amplitude_sc7280),
		USB2_PHY_USB_PHY_HS_PHY_OVERRIDE_X1,
		HS_AMPLITUDE_MASK
	},
	{
		"qcom,pre-emphasis-duration-bp",
		preemphasis_duration_sc7280,
		ARRAY_SIZE(preemphasis_duration_sc7280),
		USB2_PHY_USB_PHY_HS_PHY_OVERRIDE_X1,
		PREEMPHASIS_DURATION_MASK,
	},
	{
		"qcom,pre-emphasis-amplitude-bp",
		preemphasis_amplitude_sc7280,
		ARRAY_SIZE(preemphasis_amplitude_sc7280),
		USB2_PHY_USB_PHY_HS_PHY_OVERRIDE_X1,
		PREEMPHASIS_AMPLITUDE_MASK,
	},
	{
		"qcom,hs-rise-fall-time-bp",
		hs_rise_fall_time_sc7280,
		ARRAY_SIZE(hs_rise_fall_time_sc7280),
		USB2_PHY_USB_PHY_HS_PHY_OVERRIDE_X2,
		HS_RISE_FALL_MASK
	},
	{
		"qcom,hs-crossover-voltage-microvolt",
		hs_crossover_voltage_sc7280,
		ARRAY_SIZE(hs_crossover_voltage_sc7280),
		USB2_PHY_USB_PHY_HS_PHY_OVERRIDE_X2,
		HS_CROSSOVER_VOLTAGE_MASK
	},
	{
		"qcom,hs-output-impedance-micro-ohms",
		hs_output_impedance_sc7280,
		ARRAY_SIZE(hs_output_impedance_sc7280),
		USB2_PHY_USB_PHY_HS_PHY_OVERRIDE_X2,
		HS_OUTPUT_IMPEDANCE_MASK,
	},
	{
		"qcom,ls-fs-output-impedance-bp",
		ls_fs_output_impedance_sc7280,
		ARRAY_SIZE(ls_fs_output_impedance_sc7280),
		USB2_PHY_USB_PHY_HS_PHY_OVERRIDE_X3,
		LS_FS_OUTPUT_IMPEDANCE_MASK,
	},
	{},
};

static int qcom_snps_hsphy_init(struct phy *phy)
{
	struct qcom_snps_hsphy *hsphy = phy_get_drvdata(phy);
	int ret, i;

	dev_vdbg(&phy->dev, "%s(): Initializing SNPS HS phy\n", __func__);

	ret = regulator_bulk_enable(ARRAY_SIZE(hsphy->vregs), hsphy->vregs);
	if (ret)
		return ret;

	ret = clk_bulk_prepare_enable(hsphy->num_clks, hsphy->clks);
	if (ret) {
		dev_err(&phy->dev, "failed to enable clocks, %d\n", ret);
		goto poweroff_phy;
	}

	ret = reset_control_assert(hsphy->phy_reset);
	if (ret) {
		dev_err(&phy->dev, "failed to assert phy_reset, %d\n", ret);
		goto disable_clks;
	}

	usleep_range(100, 150);

	ret = reset_control_deassert(hsphy->phy_reset);
	if (ret) {
		dev_err(&phy->dev, "failed to de-assert phy_reset, %d\n", ret);
		goto disable_clks;
	}

	qcom_snps_hsphy_write_mask(hsphy->base, USB2_PHY_USB_PHY_CFG0,
					UTMI_PHY_CMN_CTRL_OVERRIDE_EN,
					UTMI_PHY_CMN_CTRL_OVERRIDE_EN);
	qcom_snps_hsphy_write_mask(hsphy->base, USB2_PHY_USB_PHY_UTMI_CTRL5,
							POR, POR);
	qcom_snps_hsphy_write_mask(hsphy->base,
					USB2_PHY_USB_PHY_HS_PHY_CTRL_COMMON0,
					FSEL_MASK, 0);
	qcom_snps_hsphy_write_mask(hsphy->base,
					USB2_PHY_USB_PHY_HS_PHY_CTRL_COMMON1,
					PLLBTUNE, PLLBTUNE);
	qcom_snps_hsphy_write_mask(hsphy->base, USB2_PHY_USB_PHY_REFCLK_CTRL,
					REFCLK_SEL_DEFAULT, REFCLK_SEL_MASK);
	qcom_snps_hsphy_write_mask(hsphy->base,
					USB2_PHY_USB_PHY_HS_PHY_CTRL_COMMON1,
					VBUSVLDEXTSEL0, VBUSVLDEXTSEL0);
	qcom_snps_hsphy_write_mask(hsphy->base, USB2_PHY_USB_PHY_HS_PHY_CTRL1,
					VBUSVLDEXT0, VBUSVLDEXT0);

	for (i = 0; i < ARRAY_SIZE(hsphy->update_seq_cfg); i++) {
		if (hsphy->update_seq_cfg[i].need_update)
			qcom_snps_hsphy_write_mask(hsphy->base,
					hsphy->update_seq_cfg[i].offset,
					hsphy->update_seq_cfg[i].mask,
					hsphy->update_seq_cfg[i].value);
	}

	qcom_snps_hsphy_write_mask(hsphy->base,
					USB2_PHY_USB_PHY_HS_PHY_CTRL_COMMON2,
					VREGBYPASS, VREGBYPASS);

	qcom_snps_hsphy_write_mask(hsphy->base, USB2_PHY_USB_PHY_HS_PHY_CTRL2,
					USB2_SUSPEND_N_SEL | USB2_SUSPEND_N,
					USB2_SUSPEND_N_SEL | USB2_SUSPEND_N);

	qcom_snps_hsphy_write_mask(hsphy->base, USB2_PHY_USB_PHY_UTMI_CTRL0,
					SLEEPM, SLEEPM);

	qcom_snps_hsphy_write_mask(hsphy->base, USB2_PHY_USB_PHY_HS_PHY_CTRL_COMMON0,
				   SIDDQ, 0);

	qcom_snps_hsphy_write_mask(hsphy->base, USB2_PHY_USB_PHY_UTMI_CTRL5,
					POR, 0);

	qcom_snps_hsphy_write_mask(hsphy->base, USB2_PHY_USB_PHY_HS_PHY_CTRL2,
					USB2_SUSPEND_N_SEL, 0);

	qcom_snps_hsphy_write_mask(hsphy->base, USB2_PHY_USB_PHY_CFG0,
					UTMI_PHY_CMN_CTRL_OVERRIDE_EN, 0);

	hsphy->phy_initialized = true;

	return 0;

disable_clks:
	clk_bulk_disable_unprepare(hsphy->num_clks, hsphy->clks);
poweroff_phy:
	regulator_bulk_disable(ARRAY_SIZE(hsphy->vregs), hsphy->vregs);

	return ret;
}

static int qcom_snps_hsphy_exit(struct phy *phy)
{
	struct qcom_snps_hsphy *hsphy = phy_get_drvdata(phy);

	reset_control_assert(hsphy->phy_reset);
	clk_bulk_disable_unprepare(hsphy->num_clks, hsphy->clks);
	regulator_bulk_disable(ARRAY_SIZE(hsphy->vregs), hsphy->vregs);
	hsphy->phy_initialized = false;

	return 0;
}

static const struct phy_ops qcom_snps_hsphy_gen_ops = {
	.init		= qcom_snps_hsphy_init,
	.exit		= qcom_snps_hsphy_exit,
	.set_mode	= qcom_snps_hsphy_set_mode,
	.owner		= THIS_MODULE,
};

static const struct of_device_id qcom_snps_hsphy_of_match_table[] = {
	{ .compatible	= "qcom,sm8150-usb-hs-phy", },
	{ .compatible	= "qcom,usb-snps-hs-5nm-phy", },
	{
		.compatible	= "qcom,usb-snps-hs-7nm-phy",
		.data		= &sc7280_snps_7nm_phy,
	},
	{ .compatible	= "qcom,usb-snps-femto-v2-phy",	},
	{ }
};
MODULE_DEVICE_TABLE(of, qcom_snps_hsphy_of_match_table);

static const struct dev_pm_ops qcom_snps_hsphy_pm_ops = {
	SET_RUNTIME_PM_OPS(qcom_snps_hsphy_runtime_suspend,
			   qcom_snps_hsphy_runtime_resume, NULL)
};

static void qcom_snps_hsphy_override_param_update_val(
			const struct override_param_map map,
			s32 dt_val, struct phy_override_seq *seq_entry)
{
	int i;

	/*
	 * Param table for each param is in increasing order
	 * of dt values. We need to iterate over the list to
	 * select the entry that matches the dt value and pick
	 * up the corresponding register value.
	 */
	for (i = 0; i < map.table_size - 1; i++) {
		if (map.param_table[i].value == dt_val)
			break;
	}

	seq_entry->need_update = true;
	seq_entry->offset = map.reg_offset;
	seq_entry->mask = map.param_mask;
	seq_entry->value = map.param_table[i].reg_val << __ffs(map.param_mask);
}

static void qcom_snps_hsphy_read_override_param_seq(struct device *dev)
{
	struct device_node *node = dev->of_node;
	s32 val;
	int ret, i;
	struct qcom_snps_hsphy *hsphy;
	const struct override_param_map *cfg = of_device_get_match_data(dev);

	if (!cfg)
		return;

	hsphy = dev_get_drvdata(dev);

	for (i = 0; cfg[i].prop_name != NULL; i++) {
		ret = of_property_read_s32(node, cfg[i].prop_name, &val);
		if (ret)
			continue;

		qcom_snps_hsphy_override_param_update_val(cfg[i], val,
					&hsphy->update_seq_cfg[i]);
		dev_dbg(&hsphy->phy->dev, "Read param: %s dt_val: %d reg_val: 0x%x\n",
			cfg[i].prop_name, val, hsphy->update_seq_cfg[i].value);

	}
}

static int qcom_snps_hsphy_probe(struct platform_device *pdev)
{
	struct device *dev = &pdev->dev;
	struct qcom_snps_hsphy *hsphy;
	struct phy_provider *phy_provider;
	struct phy *generic_phy;
	int ret, i;
	int num;

	hsphy = devm_kzalloc(dev, sizeof(*hsphy), GFP_KERNEL);
	if (!hsphy)
		return -ENOMEM;

	hsphy->dev = dev;

	hsphy->base = devm_platform_ioremap_resource(pdev, 0);
	if (IS_ERR(hsphy->base))
		return PTR_ERR(hsphy->base);

<<<<<<< HEAD
	hsphy->ref_clk = devm_clk_get(dev, "ref");
	if (IS_ERR(hsphy->ref_clk))
		return dev_err_probe(dev, PTR_ERR(hsphy->ref_clk),
				     "failed to get ref clk\n");
=======
	ret = qcom_snps_hsphy_clk_init(hsphy);
	if (ret)
		return dev_err_probe(dev, ret, "failed to initialize clocks\n");
>>>>>>> 38d4ca22

	hsphy->phy_reset = devm_reset_control_get_exclusive(&pdev->dev, NULL);
	if (IS_ERR(hsphy->phy_reset)) {
		dev_err(dev, "failed to get phy core reset\n");
		return PTR_ERR(hsphy->phy_reset);
	}

	num = ARRAY_SIZE(hsphy->vregs);
	for (i = 0; i < num; i++)
		hsphy->vregs[i].supply = qcom_snps_hsphy_vreg_names[i];

	ret = devm_regulator_bulk_get(dev, num, hsphy->vregs);
	if (ret)
		return dev_err_probe(dev, ret,
				     "failed to get regulator supplies\n");

	pm_runtime_set_active(dev);
	pm_runtime_enable(dev);
	/*
	 * Prevent runtime pm from being ON by default. Users can enable
	 * it using power/control in sysfs.
	 */
	pm_runtime_forbid(dev);

	generic_phy = devm_phy_create(dev, NULL, &qcom_snps_hsphy_gen_ops);
	if (IS_ERR(generic_phy)) {
		ret = PTR_ERR(generic_phy);
		dev_err(dev, "failed to create phy, %d\n", ret);
		return ret;
	}
	hsphy->phy = generic_phy;

	dev_set_drvdata(dev, hsphy);
	phy_set_drvdata(generic_phy, hsphy);
	qcom_snps_hsphy_read_override_param_seq(dev);

	phy_provider = devm_of_phy_provider_register(dev, of_phy_simple_xlate);
	if (!IS_ERR(phy_provider))
		dev_dbg(dev, "Registered Qcom-SNPS HS phy\n");
	else
		pm_runtime_disable(dev);

	return PTR_ERR_OR_ZERO(phy_provider);
}

static struct platform_driver qcom_snps_hsphy_driver = {
	.probe		= qcom_snps_hsphy_probe,
	.driver = {
		.name	= "qcom-snps-hs-femto-v2-phy",
		.pm = &qcom_snps_hsphy_pm_ops,
		.of_match_table = qcom_snps_hsphy_of_match_table,
	},
};

module_platform_driver(qcom_snps_hsphy_driver);

MODULE_DESCRIPTION("Qualcomm SNPS FEMTO USB HS PHY V2 driver");
MODULE_LICENSE("GPL v2");<|MERGE_RESOLUTION|>--- conflicted
+++ resolved
@@ -583,16 +583,9 @@
 	if (IS_ERR(hsphy->base))
 		return PTR_ERR(hsphy->base);
 
-<<<<<<< HEAD
-	hsphy->ref_clk = devm_clk_get(dev, "ref");
-	if (IS_ERR(hsphy->ref_clk))
-		return dev_err_probe(dev, PTR_ERR(hsphy->ref_clk),
-				     "failed to get ref clk\n");
-=======
 	ret = qcom_snps_hsphy_clk_init(hsphy);
 	if (ret)
 		return dev_err_probe(dev, ret, "failed to initialize clocks\n");
->>>>>>> 38d4ca22
 
 	hsphy->phy_reset = devm_reset_control_get_exclusive(&pdev->dev, NULL);
 	if (IS_ERR(hsphy->phy_reset)) {
