// SPDX-License-Identifier: GPL-2.0-only
/*
 *  linux/drivers/video/console/sticore.c -
 *	core code for console driver using HP's STI firmware
 *
 *	Copyright (C) 2000 Philipp Rumpf <prumpf@tux.org>
 *	Copyright (C) 2001-2020 Helge Deller <deller@gmx.de>
 *	Copyright (C) 2001-2002 Thomas Bogendoerfer <tsbogend@alpha.franken.de>
 * 
 * TODO:
 * - call STI in virtual mode rather than in real mode
 * - screen blanking with state_mgmt() in text mode STI ? 
 * - try to make it work on m68k hp workstations ;)
 * 
 */

#define pr_fmt(fmt) "%s: " fmt, KBUILD_MODNAME

#include <linux/module.h>
#include <linux/types.h>
#include <linux/kernel.h>
#include <linux/slab.h>
#include <linux/init.h>
#include <linux/pci.h>
#include <linux/font.h>

#include <asm/hardware.h>
#include <asm/page.h>
#include <asm/parisc-device.h>
#include <asm/pdc.h>
#include <asm/cacheflush.h>
#include <asm/grfioctl.h>
#include <asm/fb.h>

#include "../fbdev/sticore.h"

#define STI_DRIVERVERSION "Version 0.9c"

static struct sti_struct *default_sti __read_mostly;

/* number of STI ROMS found and their ptrs to each struct */
static int num_sti_roms __read_mostly;
static struct sti_struct *sti_roms[MAX_STI_ROMS] __read_mostly;


/* The colour indices used by STI are
 *   0 - Black
 *   1 - White
 *   2 - Red
 *   3 - Yellow/Brown
 *   4 - Green
 *   5 - Cyan
 *   6 - Blue
 *   7 - Magenta
 *
 * So we have the same colours as VGA (basically one bit each for R, G, B),
 * but have to translate them, anyway. */

static const u8 col_trans[8] = {
        0, 6, 4, 5,
        2, 7, 3, 1
};

#define c_fg(sti, c) col_trans[((c>> 8) & 7)]
#define c_bg(sti, c) col_trans[((c>>11) & 7)]
#define c_index(sti, c) ((c) & 0xff)

static const struct sti_init_flags default_init_flags = {
	.wait	= STI_WAIT, 
	.reset	= 1,
	.text	= 1, 
	.nontext = 1,
	.no_chg_bet = 1, 
	.no_chg_bei = 1, 
	.init_cmap_tx = 1,
};

static int sti_init_graph(struct sti_struct *sti)
{
	struct sti_init_inptr *inptr = &sti->sti_data->init_inptr;
	struct sti_init_inptr_ext *inptr_ext = &sti->sti_data->init_inptr_ext;
	struct sti_init_outptr *outptr = &sti->sti_data->init_outptr;
	unsigned long flags;
	int ret, err;

	spin_lock_irqsave(&sti->lock, flags);

	memset(inptr, 0, sizeof(*inptr));
	inptr->text_planes = 3; /* # of text planes (max 3 for STI) */
	memset(inptr_ext, 0, sizeof(*inptr_ext));
	inptr->ext_ptr = STI_PTR(inptr_ext);
	outptr->errno = 0;

	ret = sti_call(sti, sti->init_graph, &default_init_flags, inptr,
		outptr, sti->glob_cfg);

	if (ret >= 0)
		sti->text_planes = outptr->text_planes;
	err = outptr->errno;

	spin_unlock_irqrestore(&sti->lock, flags);

	if (ret < 0) {
		pr_err("STI init_graph failed (ret %d, errno %d)\n", ret, err);
		return -1;
	}
	
	return 0;
}

static const struct sti_conf_flags default_conf_flags = {
	.wait	= STI_WAIT,
};

static void sti_inq_conf(struct sti_struct *sti)
{
	struct sti_conf_inptr *inptr = &sti->sti_data->inq_inptr;
	struct sti_conf_outptr *outptr = &sti->sti_data->inq_outptr;
	unsigned long flags;
	s32 ret;

	outptr->ext_ptr = STI_PTR(&sti->sti_data->inq_outptr_ext);
	
	do {
		spin_lock_irqsave(&sti->lock, flags);
		memset(inptr, 0, sizeof(*inptr));
		ret = sti_call(sti, sti->inq_conf, &default_conf_flags,
			inptr, outptr, sti->glob_cfg);
		spin_unlock_irqrestore(&sti->lock, flags);
	} while (ret == 1);
}

static const struct sti_font_flags default_font_flags = {
	.wait		= STI_WAIT,
	.non_text	= 0,
};

void
sti_putc(struct sti_struct *sti, int c, int y, int x,
	 struct sti_cooked_font *font)
{
	struct sti_font_inptr *inptr = &sti->sti_data->font_inptr;
	struct sti_font_inptr inptr_default = {
		.font_start_addr = STI_PTR(font->raw),
		.index		= c_index(sti, c),
		.fg_color	= c_fg(sti, c),
		.bg_color	= c_bg(sti, c),
		.dest_x		= x * font->width,
		.dest_y		= y * font->height,
	};
	struct sti_font_outptr *outptr = &sti->sti_data->font_outptr;
	s32 ret;
	unsigned long flags;

	do {
		spin_lock_irqsave(&sti->lock, flags);
		*inptr = inptr_default;
		ret = sti_call(sti, sti->font_unpmv, &default_font_flags,
			inptr, outptr, sti->glob_cfg);
		spin_unlock_irqrestore(&sti->lock, flags);
	} while (ret == 1);
}

static const struct sti_blkmv_flags clear_blkmv_flags = {
	.wait	= STI_WAIT, 
	.color	= 1, 
	.clear	= 1, 
};

void
sti_set(struct sti_struct *sti, int src_y, int src_x,
	int height, int width, u8 color)
{
	struct sti_blkmv_inptr *inptr = &sti->sti_data->blkmv_inptr;
	struct sti_blkmv_inptr inptr_default = {
		.fg_color	= color,
		.bg_color	= color,
		.src_x		= src_x,
		.src_y		= src_y,
		.dest_x		= src_x,
		.dest_y		= src_y,
		.width		= width,
		.height		= height,
	};
	struct sti_blkmv_outptr *outptr = &sti->sti_data->blkmv_outptr;
	s32 ret;
	unsigned long flags;
	
	do {
		spin_lock_irqsave(&sti->lock, flags);
		*inptr = inptr_default;
		ret = sti_call(sti, sti->block_move, &clear_blkmv_flags,
			inptr, outptr, sti->glob_cfg);
		spin_unlock_irqrestore(&sti->lock, flags);
	} while (ret == 1);
}

void
sti_clear(struct sti_struct *sti, int src_y, int src_x,
	  int height, int width, int c, struct sti_cooked_font *font)
{
	struct sti_blkmv_inptr *inptr = &sti->sti_data->blkmv_inptr;
	struct sti_blkmv_inptr inptr_default = {
		.fg_color	= c_fg(sti, c),
		.bg_color	= c_bg(sti, c),
		.src_x		= src_x * font->width,
		.src_y		= src_y * font->height,
		.dest_x		= src_x * font->width,
		.dest_y		= src_y * font->height,
		.width		= width * font->width,
		.height		= height * font->height,
	};
	struct sti_blkmv_outptr *outptr = &sti->sti_data->blkmv_outptr;
	s32 ret;
	unsigned long flags;

	do {
		spin_lock_irqsave(&sti->lock, flags);
		*inptr = inptr_default;
		ret = sti_call(sti, sti->block_move, &clear_blkmv_flags,
			inptr, outptr, sti->glob_cfg);
		spin_unlock_irqrestore(&sti->lock, flags);
	} while (ret == 1);
}

static const struct sti_blkmv_flags default_blkmv_flags = {
	.wait = STI_WAIT, 
};

void
sti_bmove(struct sti_struct *sti, int src_y, int src_x,
	  int dst_y, int dst_x, int height, int width,
	  struct sti_cooked_font *font)
{
	struct sti_blkmv_inptr *inptr = &sti->sti_data->blkmv_inptr;
	struct sti_blkmv_inptr inptr_default = {
		.src_x		= src_x * font->width,
		.src_y		= src_y * font->height,
		.dest_x		= dst_x * font->width,
		.dest_y		= dst_y * font->height,
		.width		= width * font->width,
		.height		= height * font->height,
	};
	struct sti_blkmv_outptr *outptr = &sti->sti_data->blkmv_outptr;
	s32 ret;
	unsigned long flags;

	do {
		spin_lock_irqsave(&sti->lock, flags);
		*inptr = inptr_default;
		ret = sti_call(sti, sti->block_move, &default_blkmv_flags,
			inptr, outptr, sti->glob_cfg);
		spin_unlock_irqrestore(&sti->lock, flags);
	} while (ret == 1);
}


static void sti_flush(unsigned long start, unsigned long end)
{
	flush_icache_range(start, end);
}

static void sti_rom_copy(unsigned long base, unsigned long count, void *dest)
{
	unsigned long dest_start = (unsigned long) dest;

	/* this still needs to be revisited (see arch/parisc/mm/init.c:246) ! */
	while (count >= 4) {
		count -= 4;
		*(u32 *)dest = gsc_readl(base);
		base += 4;
		dest += 4;
	}
	while (count) {
		count--;
		*(u8 *)dest = gsc_readb(base);
		base++;
		dest++;
	}

	sti_flush(dest_start, (unsigned long)dest);
}




static char default_sti_path[21] __read_mostly;

#ifndef MODULE
static int __init sti_setup(char *str)
{
	if (str)
		strlcpy (default_sti_path, str, sizeof (default_sti_path));
	
	return 1;
}

/*	Assuming the machine has multiple STI consoles (=graphic cards) which
 *	all get detected by sticon, the user may define with the linux kernel
 *	parameter sti=<x> which of them will be the initial boot-console.
 *	<x> is a number between 0 and MAX_STI_ROMS, with 0 as the default 
 *	STI screen.
 */
__setup("sti=", sti_setup);
#endif



static char *font_name;
static int font_index,
	   font_height,
	   font_width;
#ifndef MODULE
static int sti_font_setup(char *str)
{
	/*
	 * The default font can be selected in various ways.
	 * a) sti_font=VGA8x16, sti_font=10x20, sti_font=10*20 selects
	 *    an built-in Linux framebuffer font.
	 * b) sti_font=<index>, where index is (1..x) with 1 selecting
	 *    the first HP STI ROM built-in font..
	 */

	if (*str >= '0' && *str <= '9') {
		char *x;

		if ((x = strchr(str, 'x')) || (x = strchr(str, '*'))) {
			font_height = simple_strtoul(str, NULL, 0);
			font_width = simple_strtoul(x+1, NULL, 0);
		} else {
			font_index = simple_strtoul(str, NULL, 0);
		}
	} else {
		font_name = str;	/* fb font name */
	}

	return 1;
}

/*	The optional linux kernel parameter "sti_font" defines which font
 *	should be used by the sticon driver to draw characters to the screen.
 *	Possible values are:
 *	- sti_font=<fb_fontname>:
 *		<fb_fontname> is the name of one of the linux-kernel built-in 
 *		framebuffer font names (e.g. VGA8x16, SUN22x18). 
 *		This is only available if the fonts have been statically compiled 
 *		in with e.g. the CONFIG_FONT_8x16 or CONFIG_FONT_SUN12x22 options.
 *	- sti_font=<number>	(<number> = 1,2,3,...)
 *		most STI ROMs have built-in HP specific fonts, which can be selected
 *		by giving the desired number to the sticon driver. 
 *		NOTE: This number is machine and STI ROM dependend.
 *	- sti_font=<height>x<width>  (e.g. sti_font=16x8)
 *		<height> and <width> gives hints to the height and width of the
 *		font which the user wants. The sticon driver will try to use
 *		a font with this height and width, but if no suitable font is
 *		found, sticon will use the default 8x8 font.
 */
__setup("sti_font=", sti_font_setup);
#endif


	
static void sti_dump_globcfg(struct sti_glob_cfg *glob_cfg,
			     unsigned int sti_mem_request)
{
	struct sti_glob_cfg_ext *cfg;
	
	pr_debug("%d text planes\n"
		"%4d x %4d screen resolution\n"
		"%4d x %4d offscreen\n"
		"%4d x %4d layout\n"
		"regions at %08x %08x %08x %08x\n"
		"regions at %08x %08x %08x %08x\n"
		"reent_lvl %d\n"
		"save_addr %08x\n",
		glob_cfg->text_planes,
		glob_cfg->onscreen_x, glob_cfg->onscreen_y,
		glob_cfg->offscreen_x, glob_cfg->offscreen_y,
		glob_cfg->total_x, glob_cfg->total_y,
		glob_cfg->region_ptrs[0], glob_cfg->region_ptrs[1],
		glob_cfg->region_ptrs[2], glob_cfg->region_ptrs[3],
		glob_cfg->region_ptrs[4], glob_cfg->region_ptrs[5],
		glob_cfg->region_ptrs[6], glob_cfg->region_ptrs[7],
		glob_cfg->reent_lvl,
		glob_cfg->save_addr);

	/* dump extended cfg */ 
	cfg = PTR_STI((unsigned long)glob_cfg->ext_ptr);
	pr_debug("monitor %d\n"
		"in friendly mode: %d\n"
		"power consumption %d watts\n"
		"freq ref %d\n"
		"sti_mem_addr %08x (size=%d bytes)\n",
		cfg->curr_mon,
		cfg->friendly_boot,
		cfg->power,
		cfg->freq_ref,
		cfg->sti_mem_addr, sti_mem_request);
}

static void sti_dump_outptr(struct sti_struct *sti)
{
	pr_debug("%d bits per pixel\n"
		"%d used bits\n"
		"%d planes\n"
		"attributes %08x\n",
		 sti->sti_data->inq_outptr.bits_per_pixel,
		 sti->sti_data->inq_outptr.bits_used,
		 sti->sti_data->inq_outptr.planes,
		 sti->sti_data->inq_outptr.attributes);
}

static int sti_init_glob_cfg(struct sti_struct *sti, unsigned long rom_address,
			     unsigned long hpa)
{
	struct sti_glob_cfg *glob_cfg;
	struct sti_glob_cfg_ext *glob_cfg_ext;
	void *save_addr;
	void *sti_mem_addr;
	int i, size;

	if (sti->sti_mem_request < 256)
		sti->sti_mem_request = 256; /* STI default */

	size = sizeof(struct sti_all_data) + sti->sti_mem_request - 256;

	sti->sti_data = kzalloc(size, STI_LOWMEM);
	if (!sti->sti_data)
		return -ENOMEM;

	glob_cfg	= &sti->sti_data->glob_cfg;
	glob_cfg_ext	= &sti->sti_data->glob_cfg_ext;
	save_addr	= &sti->sti_data->save_addr;
	sti_mem_addr	= &sti->sti_data->sti_mem_addr;

	glob_cfg->ext_ptr = STI_PTR(glob_cfg_ext);
	glob_cfg->save_addr = STI_PTR(save_addr);
	for (i=0; i<8; i++) {
		unsigned long newhpa, len;
	       
		if (sti->pd) {
			unsigned char offs = sti->rm_entry[i];
				
			if (offs == 0)
				continue;
			if (offs != PCI_ROM_ADDRESS &&
			    (offs < PCI_BASE_ADDRESS_0 ||
			     offs > PCI_BASE_ADDRESS_5)) {
				pr_warn("STI pci region mapping for region %d (%02x) can't be mapped\n",
					i,sti->rm_entry[i]);
				continue;
			}
			newhpa = pci_resource_start (sti->pd, (offs - PCI_BASE_ADDRESS_0) / 4);
		} else
			newhpa = (i == 0) ? rom_address : hpa;

		sti->regions_phys[i] =
			REGION_OFFSET_TO_PHYS(sti->regions[i], newhpa);
		
		len = sti->regions[i].region_desc.length * 4096;
		if (len)
			glob_cfg->region_ptrs[i] = sti->regions_phys[i];
		
		pr_debug("region #%d: phys %08lx, region_ptr %08x, len=%lukB, "
			 "btlb=%d, sysonly=%d, cache=%d, last=%d\n",
			i, sti->regions_phys[i], glob_cfg->region_ptrs[i],
			len/1024,
			sti->regions[i].region_desc.btlb,
			sti->regions[i].region_desc.sys_only,
			sti->regions[i].region_desc.cache, 
			sti->regions[i].region_desc.last);

		/* last entry reached ? */
		if (sti->regions[i].region_desc.last)
			break;
	}

	if (++i<8 && sti->regions[i].region)
		pr_warn("future ptr (0x%8x) not yet supported !\n",
			sti->regions[i].region);

	glob_cfg_ext->sti_mem_addr = STI_PTR(sti_mem_addr);

	sti->glob_cfg = glob_cfg;
	
	return 0;
}

#ifdef CONFIG_FONT_SUPPORT
static struct sti_cooked_font *
sti_select_fbfont(struct sti_cooked_rom *cooked_rom, const char *fbfont_name)
{
	const struct font_desc *fbfont = NULL;
	unsigned int size, bpc;
	void *dest;
	struct sti_rom_font *nf;
	struct sti_cooked_font *cooked_font;
	
	if (fbfont_name && strlen(fbfont_name))
		fbfont = find_font(fbfont_name);
	if (!fbfont)
		fbfont = get_default_font(1024,768, ~(u32)0, ~(u32)0);
	if (!fbfont)
		return NULL;

<<<<<<< HEAD
	pr_info("STI selected %ux%u framebuffer font %s for sticon\n",
=======
	pr_info("    using %ux%u framebuffer font %s\n",
>>>>>>> e2e52b40
			fbfont->width, fbfont->height, fbfont->name);
			
	bpc = ((fbfont->width+7)/8) * fbfont->height; 
	size = bpc * fbfont->charcount;
	size += sizeof(struct sti_rom_font);

	nf = kzalloc(size, STI_LOWMEM);
	if (!nf)
		return NULL;

	nf->first_char = 0;
	nf->last_char = fbfont->charcount - 1;
	nf->width = fbfont->width;
	nf->height = fbfont->height;
	nf->font_type = STI_FONT_HPROMAN8;
	nf->bytes_per_char = bpc;
	nf->next_font = 0;
	nf->underline_height = 1;
	nf->underline_pos = fbfont->height - nf->underline_height;

	dest = nf;
	dest += sizeof(struct sti_rom_font);
	memcpy(dest, fbfont->data, bpc * fbfont->charcount);

	cooked_font = kzalloc(sizeof(*cooked_font), GFP_KERNEL);
	if (!cooked_font) {
		kfree(nf);
		return NULL;
	}
	
	cooked_font->raw = nf;
	cooked_font->raw_ptr = nf;
	cooked_font->next_font = NULL;

	cooked_rom->font_start = cooked_font;

	return cooked_font;
}
#else
static struct sti_cooked_font *
sti_select_fbfont(struct sti_cooked_rom *cooked_rom, const char *fbfont_name)
{
	return NULL;
}
#endif

static int sti_search_font(struct sti_cooked_rom *rom, int height, int width)
{
	struct sti_cooked_font *font;
	int i = 0;

	for (font = rom->font_start; font; font = font->next_font, i++) {
		if ((font->raw->width == width) &&
		    (font->raw->height == height))
			return i;
	}
	return 0;
}

static struct sti_cooked_font *sti_select_font(struct sti_cooked_rom *rom)
{
	struct sti_cooked_font *font;
	int i;

	/* check for framebuffer-font first */
	if (!font_index) {
		font = sti_select_fbfont(rom, font_name);
		if (font)
			return font;
	}

	if (font_width && font_height)
		font_index = sti_search_font(rom,
				font_height, font_width);

	for (font = rom->font_start, i = font_index - 1;
		font && (i > 0);
		font = font->next_font, i--);

	if (font)
		return font;
	else
		return rom->font_start;
}


static void sti_dump_rom(struct sti_struct *sti)
{
	struct sti_rom *rom = sti->rom->raw;
	struct sti_cooked_font *font_start;
	int nr;

	pr_info("  id %04x-%04x, conforms to spec rev. %d.%02x\n",
		rom->graphics_id[0], 
		rom->graphics_id[1],
		rom->revno[0] >> 4, 
		rom->revno[0] & 0x0f);
	pr_debug("  supports %d monitors\n", rom->num_mons);
	pr_debug("  font start %08x\n", rom->font_start);
	pr_debug("  region list %08x\n", rom->region_list);
	pr_debug("  init_graph %08x\n", rom->init_graph);
	pr_debug("  bus support %02x\n", rom->bus_support);
	pr_debug("  ext bus support %02x\n", rom->ext_bus_support);
	pr_debug("  alternate code type %d\n", rom->alt_code_type);

	font_start = sti->rom->font_start;
	nr = 0;
	while (font_start) {
		struct sti_rom_font *f = font_start->raw;

		pr_info("    built-in font #%d: size %dx%d, chars %d-%d, bpc %d\n", ++nr,
			f->width, f->height,
			f->first_char, f->last_char, f->bytes_per_char);
		font_start = font_start->next_font;
	}
}


static int sti_cook_fonts(struct sti_cooked_rom *cooked_rom,
			  struct sti_rom *raw_rom)
{
	struct sti_rom_font *raw_font, *font_start;
	struct sti_cooked_font *cooked_font;
	
	cooked_font = kzalloc(sizeof(*cooked_font), GFP_KERNEL);
	if (!cooked_font)
		return 0;

	cooked_rom->font_start = cooked_font;

	raw_font = ((void *)raw_rom) + (raw_rom->font_start);

	font_start = raw_font;
	cooked_font->raw = raw_font;

	while (raw_font->next_font) {
		raw_font = ((void *)font_start) + (raw_font->next_font);

		cooked_font->next_font = kzalloc(sizeof(*cooked_font), GFP_KERNEL);
		if (!cooked_font->next_font)
			return 1;

		cooked_font = cooked_font->next_font;

		cooked_font->raw = raw_font;
	}

	cooked_font->next_font = NULL;
	return 1;
}

#define BMODE_RELOCATE(offset)		offset = (offset) / 4;
#define BMODE_LAST_ADDR_OFFS		0x50

void sti_font_convert_bytemode(struct sti_struct *sti, struct sti_cooked_font *f)
{
	unsigned char *n, *p, *q;
	int size = f->raw->bytes_per_char * (f->raw->last_char + 1) + sizeof(struct sti_rom_font);
	struct sti_rom_font *old_font;

	if (sti->wordmode)
		return;

	old_font = f->raw_ptr;
	n = kcalloc(4, size, STI_LOWMEM);
	f->raw_ptr = n;
	if (!n)
		return;
	p = n + 3;
	q = (unsigned char *) f->raw;
	while (size--) {
		*p = *q++;
		p += 4;
	}
	/* store new ptr to byte-mode font and delete old font */
	f->raw = (struct sti_rom_font *) (n + 3);
	kfree(old_font);
}
EXPORT_SYMBOL(sti_font_convert_bytemode);

static void sti_bmode_rom_copy(unsigned long base, unsigned long count,
			       void *dest)
{
	unsigned long dest_start = (unsigned long) dest;

	while (count) {
		count--;
		*(u8 *)dest = gsc_readl(base);
		base += 4;
		dest++;
	}

	sti_flush(dest_start, (unsigned long)dest);
}

static struct sti_rom *sti_get_bmode_rom (unsigned long address)
{
	struct sti_rom *raw;
	u32 size;
	struct sti_rom_font *raw_font, *font_start;

	sti_bmode_rom_copy(address + BMODE_LAST_ADDR_OFFS, sizeof(size), &size);

	size = (size+3) / 4;
	raw = kmalloc(size, STI_LOWMEM);
	if (raw) {
		sti_bmode_rom_copy(address, size, raw);
		memmove (&raw->res004, &raw->type[0], 0x3c);
		raw->type[3] = raw->res004;

		BMODE_RELOCATE (raw->region_list);
		BMODE_RELOCATE (raw->font_start);

		BMODE_RELOCATE (raw->init_graph);
		BMODE_RELOCATE (raw->state_mgmt);
		BMODE_RELOCATE (raw->font_unpmv);
		BMODE_RELOCATE (raw->block_move);
		BMODE_RELOCATE (raw->inq_conf);

		raw_font = ((void *)raw) + raw->font_start;
		font_start = raw_font;
		
		while (raw_font->next_font) {
			BMODE_RELOCATE (raw_font->next_font);
			raw_font = ((void *)font_start) + raw_font->next_font;
		}
	}
	return raw;
}

static struct sti_rom *sti_get_wmode_rom(unsigned long address)
{
	struct sti_rom *raw;
	unsigned long size;

	/* read the ROM size directly from the struct in ROM */ 
	size = gsc_readl(address + offsetof(struct sti_rom,last_addr));

	raw = kmalloc(size, STI_LOWMEM);
	if (raw)
		sti_rom_copy(address, size, raw);

	return raw;
}

static int sti_read_rom(int wordmode, struct sti_struct *sti,
			unsigned long address)
{
	struct sti_cooked_rom *cooked;
	struct sti_rom *raw = NULL;
	unsigned long revno;

	cooked = kmalloc(sizeof *cooked, GFP_KERNEL);
	if (!cooked)
		goto out_err;

	if (wordmode)
		raw = sti_get_wmode_rom (address);
	else
		raw = sti_get_bmode_rom (address);

	if (!raw)
		goto out_err;

	if (!sti_cook_fonts(cooked, raw)) {
		pr_warn("No font found for STI at %08lx\n", address);
		goto out_err;
	}

	if (raw->region_list)
		memcpy(sti->regions, ((void *)raw)+raw->region_list, sizeof(sti->regions));

	address = (unsigned long) STI_PTR(raw);

	pr_info("STI %s ROM supports 32 %sbit firmware functions.\n",
		wordmode ? "word mode" : "byte mode",
		raw->alt_code_type == ALT_CODE_TYPE_PA_RISC_64
		? "and 64 " : "");

	sti->font_unpmv = address + (raw->font_unpmv & 0x03ffffff);
	sti->block_move = address + (raw->block_move & 0x03ffffff);
	sti->init_graph = address + (raw->init_graph & 0x03ffffff);
	sti->inq_conf   = address + (raw->inq_conf   & 0x03ffffff);

	sti->rom = cooked;
	sti->rom->raw = raw;
	sti_dump_rom(sti);

	sti->wordmode = wordmode;
	sti->font = sti_select_font(sti->rom);
	sti->font->width = sti->font->raw->width;
	sti->font->height = sti->font->raw->height;
	sti_font_convert_bytemode(sti, sti->font);

	sti->sti_mem_request = raw->sti_mem_req;
	sti->graphics_id[0] = raw->graphics_id[0];
	sti->graphics_id[1] = raw->graphics_id[1];

	/* check if the ROM routines in this card are compatible */
	if (wordmode || sti->graphics_id[1] != 0x09A02587)
		goto ok;

	revno = (raw->revno[0] << 8) | raw->revno[1];

	switch (sti->graphics_id[0]) {
	case S9000_ID_HCRX:
		/* HyperA or HyperB ? */
		if (revno == 0x8408 || revno == 0x840b)
			goto msg_not_supported;
		break;
	case CRT_ID_THUNDER:
		if (revno == 0x8509)
			goto msg_not_supported;
		break;
	case CRT_ID_THUNDER2:
		if (revno == 0x850c)
			goto msg_not_supported;
	}
ok:
	return 1;

msg_not_supported:
	pr_warn("Sorry, this GSC/STI card is not yet supported.\n");
	pr_warn("Please see https://parisc.wiki.kernel.org/"
		"index.php/Graphics_howto for more info.\n");
	/* fall through */
out_err:
	kfree(raw);
	kfree(cooked);
	return 0;
}

static struct sti_struct *sti_try_rom_generic(unsigned long address,
					      unsigned long hpa,
					      struct pci_dev *pd)
{
	struct sti_struct *sti;
	int ok;
	u32 sig;

	if (num_sti_roms >= MAX_STI_ROMS) {
		pr_warn("maximum number of STI ROMS reached !\n");
		return NULL;
	}
	
	sti = kzalloc(sizeof(*sti), GFP_KERNEL);
	if (!sti)
		return NULL;

	spin_lock_init(&sti->lock);

test_rom:
	/* if we can't read the ROM, bail out early.  Not being able
	 * to read the hpa is okay, for romless sti */
	if (pdc_add_valid(address))
		goto out_err;

	sig = gsc_readl(address);

	/* check for a PCI ROM structure */
	if ((le32_to_cpu(sig)==0xaa55)) {
		unsigned int i, rm_offset;
		u32 *rm;
		i = gsc_readl(address+0x04);
		if (i != 1) {
			/* The ROM could have multiple architecture 
			 * dependent images (e.g. i386, parisc,...) */
			pr_warn("PCI ROM is not a STI ROM type image (0x%8x)\n", i);
			goto out_err;
		}
		
		sti->pd = pd;

		i = gsc_readl(address+0x0c);
		pr_debug("PCI ROM size (from header) = %d kB\n",
			le16_to_cpu(i>>16)*512/1024);
		rm_offset = le16_to_cpu(i & 0xffff);
		if (rm_offset) { 
			/* read 16 bytes from the pci region mapper array */
			rm = (u32*) &sti->rm_entry;
			*rm++ = gsc_readl(address+rm_offset+0x00);
			*rm++ = gsc_readl(address+rm_offset+0x04);
			*rm++ = gsc_readl(address+rm_offset+0x08);
			*rm++ = gsc_readl(address+rm_offset+0x0c);
		}

		address += le32_to_cpu(gsc_readl(address+8));
		pr_debug("sig %04x, PCI STI ROM at %08lx\n", sig, address);
		goto test_rom;
	}
	
	ok = 0;
	
	if ((sig & 0xff) == 0x01) {
		pr_debug("    byte mode ROM at %08lx, hpa at %08lx\n",
		       address, hpa);
		ok = sti_read_rom(0, sti, address);
	}

	if ((sig & 0xffff) == 0x0303) {
		pr_debug("    word mode ROM at %08lx, hpa at %08lx\n",
		       address, hpa);
		ok = sti_read_rom(1, sti, address);
	}

	if (!ok)
		goto out_err;

	if (sti_init_glob_cfg(sti, address, hpa))
		goto out_err; /* not enough memory */

	/* disable STI PCI ROM. ROM and card RAM overlap and
	 * leaving it enabled would force HPMCs
	 */
	if (sti->pd) {
		unsigned long rom_base;
		rom_base = pci_resource_start(sti->pd, PCI_ROM_RESOURCE);	
		pci_write_config_dword(sti->pd, PCI_ROM_ADDRESS, rom_base & ~PCI_ROM_ADDRESS_ENABLE);
		pr_debug("STI PCI ROM disabled\n");
	}

	if (sti_init_graph(sti))
		goto out_err;

	sti_inq_conf(sti);
	sti_dump_globcfg(sti->glob_cfg, sti->sti_mem_request);
	sti_dump_outptr(sti);
	
	pr_info("    graphics card name: %s\n",
		sti->sti_data->inq_outptr.dev_name);

	sti_roms[num_sti_roms] = sti;
	num_sti_roms++;
	
	return sti;

out_err:
	kfree(sti);
	return NULL;
}

static void sticore_check_for_default_sti(struct sti_struct *sti, char *path)
{
	pr_info("    located at [%s]\n", sti->pa_path);
	if (strcmp (path, default_sti_path) == 0)
		default_sti = sti;
}

/*
 * on newer systems PDC gives the address of the ROM 
 * in the additional address field addr[1] while on
 * older Systems the PDC stores it in page0->proc_sti 
 */
static int __init sticore_pa_init(struct parisc_device *dev)
{
	struct sti_struct *sti = NULL;
	int hpa = dev->hpa.start;

	if (dev->num_addrs && dev->addr[0])
		sti = sti_try_rom_generic(dev->addr[0], hpa, NULL);
	if (!sti)
		sti = sti_try_rom_generic(hpa, hpa, NULL);
	if (!sti)
		sti = sti_try_rom_generic(PAGE0->proc_sti, hpa, NULL);
	if (!sti)
		return 1;

	print_pa_hwpath(dev, sti->pa_path);
	sticore_check_for_default_sti(sti, sti->pa_path);
	return 0;
}


static int sticore_pci_init(struct pci_dev *pd, const struct pci_device_id *ent)
{
#ifdef CONFIG_PCI
	unsigned long fb_base, rom_base;
	unsigned int fb_len, rom_len;
	int err;
	struct sti_struct *sti;
	
	err = pci_enable_device(pd);
	if (err < 0) {
		dev_err(&pd->dev, "Cannot enable PCI device\n");
		return err;
	}

	fb_base = pci_resource_start(pd, 0);
	fb_len = pci_resource_len(pd, 0);
	rom_base = pci_resource_start(pd, PCI_ROM_RESOURCE);
	rom_len = pci_resource_len(pd, PCI_ROM_RESOURCE);
	if (rom_base) {
		pci_write_config_dword(pd, PCI_ROM_ADDRESS, rom_base | PCI_ROM_ADDRESS_ENABLE);
		pr_debug("STI PCI ROM enabled at 0x%08lx\n", rom_base);
	}

	pr_info("STI PCI graphic ROM found at %08lx (%u kB), fb at %08lx (%u MB)\n",
		rom_base, rom_len/1024, fb_base, fb_len/1024/1024);

	pr_debug("Trying PCI STI ROM at %08lx, PCI hpa at %08lx\n",
		    rom_base, fb_base);

	sti = sti_try_rom_generic(rom_base, fb_base, pd);
	if (sti) {
		print_pci_hwpath(pd, sti->pa_path);
		sticore_check_for_default_sti(sti, sti->pa_path);
	}
	
	if (!sti) {
		pr_warn("Unable to handle STI device '%s'\n", pci_name(pd));
		return -ENODEV;
	}
#endif /* CONFIG_PCI */

	return 0;
}


static void __exit sticore_pci_remove(struct pci_dev *pd)
{
	BUG();
}


static struct pci_device_id sti_pci_tbl[] = {
	{ PCI_DEVICE(PCI_VENDOR_ID_HP, PCI_DEVICE_ID_HP_VISUALIZE_EG) },
	{ PCI_DEVICE(PCI_VENDOR_ID_HP, PCI_DEVICE_ID_HP_VISUALIZE_FX6) },
	{ PCI_DEVICE(PCI_VENDOR_ID_HP, PCI_DEVICE_ID_HP_VISUALIZE_FX4) },
	{ PCI_DEVICE(PCI_VENDOR_ID_HP, PCI_DEVICE_ID_HP_VISUALIZE_FX2) },
	{ PCI_DEVICE(PCI_VENDOR_ID_HP, PCI_DEVICE_ID_HP_VISUALIZE_FXE) },
	{ 0, } /* terminate list */
};
MODULE_DEVICE_TABLE(pci, sti_pci_tbl);

static struct pci_driver pci_sti_driver = {
	.name		= "sti",
	.id_table	= sti_pci_tbl,
	.probe		= sticore_pci_init,
	.remove		= __exit_p(sticore_pci_remove),
};

static struct parisc_device_id sti_pa_tbl[] = {
	{ HPHW_FIO, HVERSION_REV_ANY_ID, HVERSION_ANY_ID, 0x00077 },
	{ HPHW_FIO, HVERSION_REV_ANY_ID, HVERSION_ANY_ID, 0x00085 },
	{ 0, }
};
MODULE_DEVICE_TABLE(parisc, sti_pa_tbl);

static struct parisc_driver pa_sti_driver __refdata = {
	.name		= "sti",
	.id_table	= sti_pa_tbl,
	.probe		= sticore_pa_init,
};


/*
 * sti_init_roms() - detects all STI ROMs and stores them in sti_roms[]
 */

static int sticore_initialized __read_mostly;

static void sti_init_roms(void)
{
	if (sticore_initialized)
		return;

	sticore_initialized = 1;

	pr_info("STI GSC/PCI core graphics driver "
			STI_DRIVERVERSION "\n");

	/* Register drivers for native & PCI cards */
	register_parisc_driver(&pa_sti_driver);
	WARN_ON(pci_register_driver(&pci_sti_driver));

	/* if we didn't find the given default sti, take the first one */
	if (!default_sti)
		default_sti = sti_roms[0];

}

/*
 * index = 0 gives default sti
 * index > 0 gives other stis in detection order
 */
struct sti_struct * sti_get_rom(unsigned int index)
{
	if (!sticore_initialized)
		sti_init_roms();

	if (index == 0)
		return default_sti;

	if (index > num_sti_roms)
		return NULL;

	return sti_roms[index-1];
}
EXPORT_SYMBOL(sti_get_rom);


int sti_call(const struct sti_struct *sti, unsigned long func,
		const void *flags, void *inptr, void *outptr,
		struct sti_glob_cfg *glob_cfg)
{
	unsigned long _flags = STI_PTR(flags);
	unsigned long _inptr = STI_PTR(inptr);
	unsigned long _outptr = STI_PTR(outptr);
	unsigned long _glob_cfg = STI_PTR(glob_cfg);
	int ret;

#ifdef CONFIG_64BIT
	/* Check for overflow when using 32bit STI on 64bit kernel. */
	if (WARN_ONCE(_flags>>32 || _inptr>>32 || _outptr>>32 || _glob_cfg>>32,
			"Out of 32bit-range pointers!"))
		return -1;
#endif

	ret = pdc_sti_call(func, _flags, _inptr, _outptr, _glob_cfg);

	return ret;
}

/* check if given fb_info is the primary device */
int fb_is_primary_device(struct fb_info *info)
{
	struct sti_struct *sti;

	sti = sti_get_rom(0);

	/* if no built-in graphics card found, allow any fb driver as default */
	if (!sti)
		return true;

	/* return true if it's the default built-in framebuffer driver */
	return (sti->info == info);
}
EXPORT_SYMBOL(fb_is_primary_device);

MODULE_AUTHOR("Philipp Rumpf, Helge Deller, Thomas Bogendoerfer");
MODULE_DESCRIPTION("Core STI driver for HP's NGLE series graphics cards in HP PARISC machines");
MODULE_LICENSE("GPL v2");
<|MERGE_RESOLUTION|>--- conflicted
+++ resolved
@@ -503,11 +503,7 @@
 	if (!fbfont)
 		return NULL;
 
-<<<<<<< HEAD
-	pr_info("STI selected %ux%u framebuffer font %s for sticon\n",
-=======
 	pr_info("    using %ux%u framebuffer font %s\n",
->>>>>>> e2e52b40
 			fbfont->width, fbfont->height, fbfont->name);
 			
 	bpc = ((fbfont->width+7)/8) * fbfont->height; 
