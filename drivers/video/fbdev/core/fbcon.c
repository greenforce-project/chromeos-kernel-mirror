--- conflicted
+++ resolved
@@ -1024,13 +1024,8 @@
 	struct vc_data **default_mode = vc->vc_display_fg;
 	struct vc_data *svc = *default_mode;
 	struct fbcon_display *t, *p = &fb_display[vc->vc_num];
-<<<<<<< HEAD
 	int logo = 1, new_rows, new_cols, rows, cols;
-	int ret;
-=======
-	int logo = 1, new_rows, new_cols, rows, cols, charcnt = 256;
 	int cap, ret;
->>>>>>> fb063a64
 
 	if (WARN_ON(info_idx == -1))
 	    return;
