--- conflicted
+++ resolved
@@ -67,10 +67,7 @@
 #define out_8(addr, val)	(void)(val)
 #define in_le32(addr)		0
 #define out_le32(addr, val)	(void)(val)
-<<<<<<< HEAD
-=======
 #ifndef pgprot_cached_wthru
->>>>>>> 3238bffa
 #define pgprot_cached_wthru(prot) (prot)
 #endif
 #else
