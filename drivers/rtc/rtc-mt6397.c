--- conflicted
+++ resolved
@@ -414,13 +414,7 @@
 {
 	struct mt6397_rtc *rtc = platform_get_drvdata(pdev);
 
-<<<<<<< HEAD
-	rtc_device_unregister(rtc->rtc_dev);
 	free_irq(rtc->irq, rtc);
-=======
-	free_irq(rtc->irq, rtc->rtc_dev);
-	irq_dispose_mapping(rtc->irq);
->>>>>>> 133a6d06
 
 	return 0;
 }
