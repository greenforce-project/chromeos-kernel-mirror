--- conflicted
+++ resolved
@@ -106,11 +106,8 @@
 	struct page		**pages;	/* for pin_user_pages_remote */
 	struct page		*fallback_page; /* if pages alloc fails */
 	int			capacity;	/* length of pages array */
-<<<<<<< HEAD
 	int			size;		/* of batch currently */
 	int			offset;		/* of next entry in pages */
-=======
->>>>>>> 62aea694
 };
 
 struct vfio_group {
@@ -473,12 +470,9 @@
 
 static void vfio_batch_init(struct vfio_batch *batch)
 {
-<<<<<<< HEAD
 	batch->size = 0;
 	batch->offset = 0;
 
-=======
->>>>>>> 62aea694
 	if (unlikely(disable_hugepages))
 		goto fallback;
 
@@ -494,7 +488,6 @@
 	batch->capacity = 1;
 }
 
-<<<<<<< HEAD
 static void vfio_batch_unpin(struct vfio_batch *batch, struct vfio_dma *dma)
 {
 	while (batch->size) {
@@ -506,8 +499,6 @@
 	}
 }
 
-=======
->>>>>>> 62aea694
 static void vfio_batch_fini(struct vfio_batch *batch)
 {
 	if (batch->capacity == VFIO_BATCH_MAX_CAPACITY)
@@ -569,8 +560,6 @@
 	ret = pin_user_pages_remote(mm, vaddr, npages, flags | FOLL_LONGTERM,
 				    pages, NULL, NULL);
 	if (ret > 0) {
-<<<<<<< HEAD
-=======
 		int i;
 
 		/*
@@ -583,7 +572,6 @@
 				unpin_user_page(pages[i]);
 		}
 
->>>>>>> 62aea694
 		*pfn = page_to_pfn(pages[0]);
 		goto done;
 	}
@@ -684,7 +672,6 @@
 	if (!mm)
 		return -ENODEV;
 
-<<<<<<< HEAD
 	if (batch->size) {
 		/* Leftover pages in batch from an earlier call. */
 		*pfn_base = page_to_pfn(batch->pages[batch->offset]);
@@ -692,28 +679,6 @@
 		rsvd = is_invalid_reserved_pfn(*pfn_base);
 	} else {
 		*pfn_base = 0;
-=======
-	ret = vaddr_get_pfns(current->mm, vaddr, 1, dma->prot, pfn_base,
-			     batch->pages);
-	if (ret < 0)
-		return ret;
-
-	pinned++;
-	rsvd = is_invalid_reserved_pfn(*pfn_base);
-
-	/*
-	 * Reserved pages aren't counted against the user, externally pinned
-	 * pages are already counted against the user.
-	 */
-	if (!rsvd && !vfio_find_vpfn(dma, iova)) {
-		if (!dma->lock_cap && current->mm->locked_vm + 1 > limit) {
-			put_pfn(*pfn_base, dma->prot);
-			pr_warn("%s: RLIMIT_MEMLOCK (%ld) exceeded\n", __func__,
-					limit << PAGE_SHIFT);
-			return -ENOMEM;
-		}
-		lock_acct++;
->>>>>>> 62aea694
 	}
 
 	while (npage) {
@@ -721,20 +686,10 @@
 			/* Empty batch, so refill it. */
 			long req_pages = min_t(long, npage, batch->capacity);
 
-<<<<<<< HEAD
 			ret = vaddr_get_pfns(mm, vaddr, req_pages, dma->prot,
 					     &pfn, batch->pages);
 			if (ret < 0)
 				goto unpin_out;
-=======
-	/* Lock all the consecutive pages from pfn_base */
-	for (vaddr += PAGE_SIZE, iova += PAGE_SIZE; pinned < npage;
-	     pinned++, vaddr += PAGE_SIZE, iova += PAGE_SIZE) {
-		ret = vaddr_get_pfns(current->mm, vaddr, 1, dma->prot, &pfn,
-				     batch->pages);
-		if (ret < 0)
-			break;
->>>>>>> 62aea694
 
 			batch->size = ret;
 			batch->offset = 0;
@@ -795,7 +750,6 @@
 	ret = vfio_lock_acct(dma, lock_acct, false);
 
 unpin_out:
-<<<<<<< HEAD
 	if (batch->size == 1 && !batch->offset) {
 		/* May be a VM_PFNMAP pfn, which the batch can't remember. */
 		put_pfn(pfn, dma->prot);
@@ -804,10 +758,6 @@
 
 	if (ret < 0) {
 		if (pinned && !rsvd) {
-=======
-	if (ret < 0) {
-		if (!rsvd) {
->>>>>>> 62aea694
 			for (pfn = *pfn_base ; pinned ; pfn++, pinned--)
 				put_pfn(pfn, dma->prot);
 		}
