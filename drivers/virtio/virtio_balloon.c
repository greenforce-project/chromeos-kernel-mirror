--- conflicted
+++ resolved
@@ -228,7 +228,11 @@
 	virtio_cread_le(vb->vdev, struct virtio_balloon_config, num_pages,
 			&num_pages);
 
-	target = num_pages;
+	/*
+	 * Aligned up to guest page size to avoid inflating and deflating
+	 * balloon endlessly.
+	 */
+	target = ALIGN(num_pages, VIRTIO_BALLOON_PAGES_PER_PAGE);
 	return target - vb->num_pages;
 }
 
@@ -509,26 +513,6 @@
 	virtqueue_kick(vq);
 }
 
-<<<<<<< HEAD
-=======
-static inline s64 towards_target(struct virtio_balloon *vb)
-{
-	s64 target;
-	u32 num_pages;
-
-	/* Legacy balloon config space is LE, unlike all other devices. */
-	virtio_cread_le(vb->vdev, struct virtio_balloon_config, num_pages,
-			&num_pages);
-
-	/*
-	 * Aligned up to guest page size to avoid inflating and deflating
-	 * balloon endlessly.
-	 */
-	target = ALIGN(num_pages, VIRTIO_BALLOON_PAGES_PER_PAGE);
-	return target - vb->num_pages;
-}
-
->>>>>>> 80529b49
 /* Gives back @num_to_return blocks of free pages to mm. */
 static unsigned long return_free_pages_to_mm(struct virtio_balloon *vb,
 					     unsigned long num_to_return)
