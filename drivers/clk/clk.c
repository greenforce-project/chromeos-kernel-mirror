/*
 * Copyright (C) 2010-2011 Canonical Ltd <jeremy.kerr@canonical.com>
 * Copyright (C) 2011-2012 Linaro Ltd <mturquette@linaro.org>
 *
 * This program is free software; you can redistribute it and/or modify
 * it under the terms of the GNU General Public License version 2 as
 * published by the Free Software Foundation.
 *
 * Standard functionality for the common clock API.  See Documentation/clk.txt
 */

#include <linux/clk.h>
#include <linux/clk-provider.h>
#include <linux/clk/clk-conf.h>
#include <linux/module.h>
#include <linux/mutex.h>
#include <linux/spinlock.h>
#include <linux/err.h>
#include <linux/list.h>
#include <linux/slab.h>
#include <linux/of.h>
#include <linux/device.h>
#include <linux/init.h>
#include <linux/pm_runtime.h>
#include <linux/sched.h>
#include <linux/clkdev.h>

#include "clk.h"

static DEFINE_SPINLOCK(enable_lock);
static DEFINE_MUTEX(prepare_lock);

static struct task_struct *prepare_owner;
static struct task_struct *enable_owner;

static int prepare_refcnt;
static int enable_refcnt;

static HLIST_HEAD(clk_root_list);
static HLIST_HEAD(clk_orphan_list);
static LIST_HEAD(clk_notifier_list);

/***    private data structures    ***/

struct clk_core {
	const char		*name;
	const struct clk_ops	*ops;
	struct clk_hw		*hw;
	struct module		*owner;
	struct device		*dev;
	struct clk_core		*parent;
	const char		**parent_names;
	struct clk_core		**parents;
	u8			num_parents;
	u8			new_parent_index;
	unsigned long		rate;
	unsigned long		req_rate;
	unsigned long		new_rate;
	struct clk_core		*new_parent;
	struct clk_core		*new_child;
	unsigned long		flags;
	bool			orphan;
	unsigned int		enable_count;
	unsigned int		prepare_count;
	unsigned int		protect_count;
	unsigned long		min_rate;
	unsigned long		max_rate;
	unsigned long		accuracy;
	int			phase;
	struct hlist_head	children;
	struct hlist_node	child_node;
	struct hlist_head	clks;
	unsigned int		notifier_count;
#ifdef CONFIG_DEBUG_FS
	struct dentry		*dentry;
	struct hlist_node	debug_node;
#endif
	struct kref		ref;
};

#define CREATE_TRACE_POINTS
#include <trace/events/clk.h>

struct clk {
	struct clk_core	*core;
	const char *dev_id;
	const char *con_id;
	unsigned long min_rate;
	unsigned long max_rate;
	unsigned int exclusive_count;
	struct hlist_node clks_node;
};

/***           runtime pm          ***/
static int clk_pm_runtime_get(struct clk_core *core)
{
	int ret = 0;

	if (!core->dev)
		return 0;

	ret = pm_runtime_get_sync(core->dev);
	return ret < 0 ? ret : 0;
}

static void clk_pm_runtime_put(struct clk_core *core)
{
	if (!core->dev)
		return;

	pm_runtime_put_sync(core->dev);
}

/***           locking             ***/
static void clk_prepare_lock(void)
{
	if (!mutex_trylock(&prepare_lock)) {
		if (prepare_owner == current) {
			prepare_refcnt++;
			return;
		}
		mutex_lock(&prepare_lock);
	}
	WARN_ON_ONCE(prepare_owner != NULL);
	WARN_ON_ONCE(prepare_refcnt != 0);
	prepare_owner = current;
	prepare_refcnt = 1;
}

static void clk_prepare_unlock(void)
{
	WARN_ON_ONCE(prepare_owner != current);
	WARN_ON_ONCE(prepare_refcnt == 0);

	if (--prepare_refcnt)
		return;
	prepare_owner = NULL;
	mutex_unlock(&prepare_lock);
}

static unsigned long clk_enable_lock(void)
	__acquires(enable_lock)
{
	unsigned long flags;

	if (!spin_trylock_irqsave(&enable_lock, flags)) {
		if (enable_owner == current) {
			enable_refcnt++;
			__acquire(enable_lock);
			return flags;
		}
		spin_lock_irqsave(&enable_lock, flags);
	}
	WARN_ON_ONCE(enable_owner != NULL);
	WARN_ON_ONCE(enable_refcnt != 0);
	enable_owner = current;
	enable_refcnt = 1;
	return flags;
}

static void clk_enable_unlock(unsigned long flags)
	__releases(enable_lock)
{
	WARN_ON_ONCE(enable_owner != current);
	WARN_ON_ONCE(enable_refcnt == 0);

	if (--enable_refcnt) {
		__release(enable_lock);
		return;
	}
	enable_owner = NULL;
	spin_unlock_irqrestore(&enable_lock, flags);
}

static bool clk_core_rate_is_protected(struct clk_core *core)
{
	return core->protect_count;
}

static bool clk_core_is_prepared(struct clk_core *core)
{
	bool ret = false;

	/*
	 * .is_prepared is optional for clocks that can prepare
	 * fall back to software usage counter if it is missing
	 */
	if (!core->ops->is_prepared)
		return core->prepare_count;

	if (!clk_pm_runtime_get(core)) {
		ret = core->ops->is_prepared(core->hw);
		clk_pm_runtime_put(core);
	}

	return ret;
}

static bool clk_core_is_enabled(struct clk_core *core)
{
	bool ret = false;

	/*
	 * .is_enabled is only mandatory for clocks that gate
	 * fall back to software usage counter if .is_enabled is missing
	 */
	if (!core->ops->is_enabled)
		return core->enable_count;

	/*
	 * Check if clock controller's device is runtime active before
	 * calling .is_enabled callback. If not, assume that clock is
	 * disabled, because we might be called from atomic context, from
	 * which pm_runtime_get() is not allowed.
	 * This function is called mainly from clk_disable_unused_subtree,
	 * which ensures proper runtime pm activation of controller before
	 * taking enable spinlock, but the below check is needed if one tries
	 * to call it from other places.
	 */
	if (core->dev) {
		pm_runtime_get_noresume(core->dev);
		if (!pm_runtime_active(core->dev)) {
			ret = false;
			goto done;
		}
	}

	ret = core->ops->is_enabled(core->hw);
done:
	clk_pm_runtime_put(core);

	return ret;
}

/***    helper functions   ***/

const char *__clk_get_name(const struct clk *clk)
{
	return !clk ? NULL : clk->core->name;
}
EXPORT_SYMBOL_GPL(__clk_get_name);

const char *clk_hw_get_name(const struct clk_hw *hw)
{
	return hw->core->name;
}
EXPORT_SYMBOL_GPL(clk_hw_get_name);

struct clk_hw *__clk_get_hw(struct clk *clk)
{
	return !clk ? NULL : clk->core->hw;
}
EXPORT_SYMBOL_GPL(__clk_get_hw);

unsigned int clk_hw_get_num_parents(const struct clk_hw *hw)
{
	return hw->core->num_parents;
}
EXPORT_SYMBOL_GPL(clk_hw_get_num_parents);

struct clk_hw *clk_hw_get_parent(const struct clk_hw *hw)
{
	return hw->core->parent ? hw->core->parent->hw : NULL;
}
EXPORT_SYMBOL_GPL(clk_hw_get_parent);

static struct clk_core *__clk_lookup_subtree(const char *name,
					     struct clk_core *core)
{
	struct clk_core *child;
	struct clk_core *ret;

	if (!strcmp(core->name, name))
		return core;

	hlist_for_each_entry(child, &core->children, child_node) {
		ret = __clk_lookup_subtree(name, child);
		if (ret)
			return ret;
	}

	return NULL;
}

static struct clk_core *clk_core_lookup(const char *name)
{
	struct clk_core *root_clk;
	struct clk_core *ret;

	if (!name)
		return NULL;

	/* search the 'proper' clk tree first */
	hlist_for_each_entry(root_clk, &clk_root_list, child_node) {
		ret = __clk_lookup_subtree(name, root_clk);
		if (ret)
			return ret;
	}

	/* if not found, then search the orphan tree */
	hlist_for_each_entry(root_clk, &clk_orphan_list, child_node) {
		ret = __clk_lookup_subtree(name, root_clk);
		if (ret)
			return ret;
	}

	return NULL;
}

static struct clk_core *clk_core_get_parent_by_index(struct clk_core *core,
							 u8 index)
{
	if (!core || index >= core->num_parents)
		return NULL;

	if (!core->parents[index])
		core->parents[index] =
				clk_core_lookup(core->parent_names[index]);

	return core->parents[index];
}

struct clk_hw *
clk_hw_get_parent_by_index(const struct clk_hw *hw, unsigned int index)
{
	struct clk_core *parent;

	parent = clk_core_get_parent_by_index(hw->core, index);

	return !parent ? NULL : parent->hw;
}
EXPORT_SYMBOL_GPL(clk_hw_get_parent_by_index);

unsigned int __clk_get_enable_count(struct clk *clk)
{
	return !clk ? 0 : clk->core->enable_count;
}

static unsigned long clk_core_get_rate_nolock(struct clk_core *core)
{
	unsigned long ret;

	if (!core) {
		ret = 0;
		goto out;
	}

	ret = core->rate;

	if (!core->num_parents)
		goto out;

	if (!core->parent)
		ret = 0;

out:
	return ret;
}

unsigned long clk_hw_get_rate(const struct clk_hw *hw)
{
	return clk_core_get_rate_nolock(hw->core);
}
EXPORT_SYMBOL_GPL(clk_hw_get_rate);

static unsigned long __clk_get_accuracy(struct clk_core *core)
{
	if (!core)
		return 0;

	return core->accuracy;
}

unsigned long __clk_get_flags(struct clk *clk)
{
	return !clk ? 0 : clk->core->flags;
}
EXPORT_SYMBOL_GPL(__clk_get_flags);

unsigned long clk_hw_get_flags(const struct clk_hw *hw)
{
	return hw->core->flags;
}
EXPORT_SYMBOL_GPL(clk_hw_get_flags);

bool clk_hw_is_prepared(const struct clk_hw *hw)
{
	return clk_core_is_prepared(hw->core);
}

bool clk_hw_rate_is_protected(const struct clk_hw *hw)
{
	return clk_core_rate_is_protected(hw->core);
}

bool clk_hw_is_enabled(const struct clk_hw *hw)
{
	return clk_core_is_enabled(hw->core);
}

bool __clk_is_enabled(struct clk *clk)
{
	if (!clk)
		return false;

	return clk_core_is_enabled(clk->core);
}
EXPORT_SYMBOL_GPL(__clk_is_enabled);

static bool mux_is_better_rate(unsigned long rate, unsigned long now,
			   unsigned long best, unsigned long flags)
{
	if (flags & CLK_MUX_ROUND_CLOSEST)
		return abs(now - rate) < abs(best - rate);

	return now <= rate && now > best;
}

int clk_mux_determine_rate_flags(struct clk_hw *hw,
				 struct clk_rate_request *req,
				 unsigned long flags)
{
	struct clk_core *core = hw->core, *parent, *best_parent = NULL;
	int i, num_parents, ret;
	unsigned long best = 0;
	struct clk_rate_request parent_req = *req;

	/* if NO_REPARENT flag set, pass through to current parent */
	if (core->flags & CLK_SET_RATE_NO_REPARENT) {
		parent = core->parent;
		if (core->flags & CLK_SET_RATE_PARENT) {
			ret = __clk_determine_rate(parent ? parent->hw : NULL,
						   &parent_req);
			if (ret)
				return ret;

			best = parent_req.rate;
		} else if (parent) {
			best = clk_core_get_rate_nolock(parent);
		} else {
			best = clk_core_get_rate_nolock(core);
		}

		goto out;
	}

	/* find the parent that can provide the fastest rate <= rate */
	num_parents = core->num_parents;
	for (i = 0; i < num_parents; i++) {
		parent = clk_core_get_parent_by_index(core, i);
		if (!parent)
			continue;

		if (core->flags & CLK_SET_RATE_PARENT) {
			parent_req = *req;
			ret = __clk_determine_rate(parent->hw, &parent_req);
			if (ret)
				continue;
		} else {
			parent_req.rate = clk_core_get_rate_nolock(parent);
		}

		if (mux_is_better_rate(req->rate, parent_req.rate,
				       best, flags)) {
			best_parent = parent;
			best = parent_req.rate;
		}
	}

	if (!best_parent)
		return -EINVAL;

out:
	if (best_parent)
		req->best_parent_hw = best_parent->hw;
	req->best_parent_rate = best;
	req->rate = best;

	return 0;
}
EXPORT_SYMBOL_GPL(clk_mux_determine_rate_flags);

struct clk *__clk_lookup(const char *name)
{
	struct clk_core *core = clk_core_lookup(name);

	return !core ? NULL : core->hw->clk;
}

static void clk_core_get_boundaries(struct clk_core *core,
				    unsigned long *min_rate,
				    unsigned long *max_rate)
{
	struct clk *clk_user;

	*min_rate = core->min_rate;
	*max_rate = core->max_rate;

	hlist_for_each_entry(clk_user, &core->clks, clks_node)
		*min_rate = max(*min_rate, clk_user->min_rate);

	hlist_for_each_entry(clk_user, &core->clks, clks_node)
		*max_rate = min(*max_rate, clk_user->max_rate);
}

void clk_hw_set_rate_range(struct clk_hw *hw, unsigned long min_rate,
			   unsigned long max_rate)
{
	hw->core->min_rate = min_rate;
	hw->core->max_rate = max_rate;
}
EXPORT_SYMBOL_GPL(clk_hw_set_rate_range);

/*
 * Helper for finding best parent to provide a given frequency. This can be used
 * directly as a determine_rate callback (e.g. for a mux), or from a more
 * complex clock that may combine a mux with other operations.
 */
int __clk_mux_determine_rate(struct clk_hw *hw,
			     struct clk_rate_request *req)
{
	return clk_mux_determine_rate_flags(hw, req, 0);
}
EXPORT_SYMBOL_GPL(__clk_mux_determine_rate);

int __clk_mux_determine_rate_closest(struct clk_hw *hw,
				     struct clk_rate_request *req)
{
	return clk_mux_determine_rate_flags(hw, req, CLK_MUX_ROUND_CLOSEST);
}
EXPORT_SYMBOL_GPL(__clk_mux_determine_rate_closest);

/***        clk api        ***/

static void clk_core_rate_unprotect(struct clk_core *core)
{
	lockdep_assert_held(&prepare_lock);

	if (!core)
		return;

	if (WARN(core->protect_count == 0,
	    "%s already unprotected\n", core->name))
		return;

	if (--core->protect_count > 0)
		return;

	clk_core_rate_unprotect(core->parent);
}

static int clk_core_rate_nuke_protect(struct clk_core *core)
{
	int ret;

	lockdep_assert_held(&prepare_lock);

	if (!core)
		return -EINVAL;

	if (core->protect_count == 0)
		return 0;

	ret = core->protect_count;
	core->protect_count = 1;
	clk_core_rate_unprotect(core);

	return ret;
}

/**
 * clk_rate_exclusive_put - release exclusivity over clock rate control
 * @clk: the clk over which the exclusivity is released
 *
 * clk_rate_exclusive_put() completes a critical section during which a clock
 * consumer cannot tolerate any other consumer making any operation on the
 * clock which could result in a rate change or rate glitch. Exclusive clocks
 * cannot have their rate changed, either directly or indirectly due to changes
 * further up the parent chain of clocks. As a result, clocks up parent chain
 * also get under exclusive control of the calling consumer.
 *
 * If exlusivity is claimed more than once on clock, even by the same consumer,
 * the rate effectively gets locked as exclusivity can't be preempted.
 *
 * Calls to clk_rate_exclusive_put() must be balanced with calls to
 * clk_rate_exclusive_get(). Calls to this function may sleep, and do not return
 * error status.
 */
void clk_rate_exclusive_put(struct clk *clk)
{
	if (!clk)
		return;

	clk_prepare_lock();

	/*
	 * if there is something wrong with this consumer protect count, stop
	 * here before messing with the provider
	 */
	if (WARN_ON(clk->exclusive_count <= 0))
		goto out;

	clk_core_rate_unprotect(clk->core);
	clk->exclusive_count--;
out:
	clk_prepare_unlock();
}
EXPORT_SYMBOL_GPL(clk_rate_exclusive_put);

static void clk_core_rate_protect(struct clk_core *core)
{
	lockdep_assert_held(&prepare_lock);

	if (!core)
		return;

	if (core->protect_count == 0)
		clk_core_rate_protect(core->parent);

	core->protect_count++;
}

static void clk_core_rate_restore_protect(struct clk_core *core, int count)
{
	lockdep_assert_held(&prepare_lock);

	if (!core)
		return;

	if (count == 0)
		return;

	clk_core_rate_protect(core);
	core->protect_count = count;
}

/**
 * clk_rate_exclusive_get - get exclusivity over the clk rate control
 * @clk: the clk over which the exclusity of rate control is requested
 *
 * clk_rate_exlusive_get() begins a critical section during which a clock
 * consumer cannot tolerate any other consumer making any operation on the
 * clock which could result in a rate change or rate glitch. Exclusive clocks
 * cannot have their rate changed, either directly or indirectly due to changes
 * further up the parent chain of clocks. As a result, clocks up parent chain
 * also get under exclusive control of the calling consumer.
 *
 * If exlusivity is claimed more than once on clock, even by the same consumer,
 * the rate effectively gets locked as exclusivity can't be preempted.
 *
 * Calls to clk_rate_exclusive_get() should be balanced with calls to
 * clk_rate_exclusive_put(). Calls to this function may sleep.
 * Returns 0 on success, -EERROR otherwise
 */
int clk_rate_exclusive_get(struct clk *clk)
{
	if (!clk)
		return 0;

	clk_prepare_lock();
	clk_core_rate_protect(clk->core);
	clk->exclusive_count++;
	clk_prepare_unlock();

	return 0;
}
EXPORT_SYMBOL_GPL(clk_rate_exclusive_get);

static void clk_core_unprepare(struct clk_core *core)
{
	lockdep_assert_held(&prepare_lock);

	if (!core)
		return;

	if (WARN(core->prepare_count == 0,
	    "%s already unprepared\n", core->name))
		return;

	if (WARN(core->prepare_count == 1 && core->flags & CLK_IS_CRITICAL,
	    "Unpreparing critical %s\n", core->name))
		return;

	if (core->flags & CLK_SET_RATE_GATE)
		clk_core_rate_unprotect(core);

	if (--core->prepare_count > 0)
		return;

	WARN(core->enable_count > 0, "Unpreparing enabled %s\n", core->name);

	trace_clk_unprepare(core);

	if (core->ops->unprepare)
		core->ops->unprepare(core->hw);

	clk_pm_runtime_put(core);

	trace_clk_unprepare_complete(core);
	clk_core_unprepare(core->parent);
}

static void clk_core_unprepare_lock(struct clk_core *core)
{
	clk_prepare_lock();
	clk_core_unprepare(core);
	clk_prepare_unlock();
}

/**
 * clk_unprepare - undo preparation of a clock source
 * @clk: the clk being unprepared
 *
 * clk_unprepare may sleep, which differentiates it from clk_disable.  In a
 * simple case, clk_unprepare can be used instead of clk_disable to gate a clk
 * if the operation may sleep.  One example is a clk which is accessed over
 * I2c.  In the complex case a clk gate operation may require a fast and a slow
 * part.  It is this reason that clk_unprepare and clk_disable are not mutually
 * exclusive.  In fact clk_disable must be called before clk_unprepare.
 */
void clk_unprepare(struct clk *clk)
{
	if (IS_ERR_OR_NULL(clk))
		return;

	clk_core_unprepare_lock(clk->core);
}
EXPORT_SYMBOL_GPL(clk_unprepare);

static int clk_core_prepare(struct clk_core *core)
{
	int ret = 0;

	lockdep_assert_held(&prepare_lock);

	if (!core)
		return 0;

	if (core->prepare_count == 0) {
		ret = clk_pm_runtime_get(core);
		if (ret)
			return ret;

		ret = clk_core_prepare(core->parent);
		if (ret)
			goto runtime_put;

		trace_clk_prepare(core);

		if (core->ops->prepare)
			ret = core->ops->prepare(core->hw);

		trace_clk_prepare_complete(core);

		if (ret)
			goto unprepare;
	}

	core->prepare_count++;

	/*
	 * CLK_SET_RATE_GATE is a special case of clock protection
	 * Instead of a consumer claiming exclusive rate control, it is
	 * actually the provider which prevents any consumer from making any
	 * operation which could result in a rate change or rate glitch while
	 * the clock is prepared.
	 */
	if (core->flags & CLK_SET_RATE_GATE)
		clk_core_rate_protect(core);

	return 0;
unprepare:
	clk_core_unprepare(core->parent);
runtime_put:
	clk_pm_runtime_put(core);
	return ret;
}

static int clk_core_prepare_lock(struct clk_core *core)
{
	int ret;

	clk_prepare_lock();
	ret = clk_core_prepare(core);
	clk_prepare_unlock();

	return ret;
}

/**
 * clk_prepare - prepare a clock source
 * @clk: the clk being prepared
 *
 * clk_prepare may sleep, which differentiates it from clk_enable.  In a simple
 * case, clk_prepare can be used instead of clk_enable to ungate a clk if the
 * operation may sleep.  One example is a clk which is accessed over I2c.  In
 * the complex case a clk ungate operation may require a fast and a slow part.
 * It is this reason that clk_prepare and clk_enable are not mutually
 * exclusive.  In fact clk_prepare must be called before clk_enable.
 * Returns 0 on success, -EERROR otherwise.
 */
int clk_prepare(struct clk *clk)
{
	if (!clk)
		return 0;

	return clk_core_prepare_lock(clk->core);
}
EXPORT_SYMBOL_GPL(clk_prepare);

static void clk_core_disable(struct clk_core *core)
{
	lockdep_assert_held(&enable_lock);

	if (!core)
		return;

	if (WARN(core->enable_count == 0, "%s already disabled\n", core->name))
		return;

	if (WARN(core->enable_count == 1 && core->flags & CLK_IS_CRITICAL,
	    "Disabling critical %s\n", core->name))
		return;

	if (--core->enable_count > 0)
		return;

	trace_clk_disable_rcuidle(core);

	if (core->ops->disable)
		core->ops->disable(core->hw);

	trace_clk_disable_complete_rcuidle(core);

	clk_core_disable(core->parent);
}

static void clk_core_disable_lock(struct clk_core *core)
{
	unsigned long flags;

	flags = clk_enable_lock();
	clk_core_disable(core);
	clk_enable_unlock(flags);
}

/**
 * clk_disable - gate a clock
 * @clk: the clk being gated
 *
 * clk_disable must not sleep, which differentiates it from clk_unprepare.  In
 * a simple case, clk_disable can be used instead of clk_unprepare to gate a
 * clk if the operation is fast and will never sleep.  One example is a
 * SoC-internal clk which is controlled via simple register writes.  In the
 * complex case a clk gate operation may require a fast and a slow part.  It is
 * this reason that clk_unprepare and clk_disable are not mutually exclusive.
 * In fact clk_disable must be called before clk_unprepare.
 */
void clk_disable(struct clk *clk)
{
	if (IS_ERR_OR_NULL(clk))
		return;

	clk_core_disable_lock(clk->core);
}
EXPORT_SYMBOL_GPL(clk_disable);

static int clk_core_enable(struct clk_core *core)
{
	int ret = 0;

	lockdep_assert_held(&enable_lock);

	if (!core)
		return 0;

	if (WARN(core->prepare_count == 0,
	    "Enabling unprepared %s\n", core->name))
		return -ESHUTDOWN;

	if (core->enable_count == 0) {
		ret = clk_core_enable(core->parent);

		if (ret)
			return ret;

		trace_clk_enable_rcuidle(core);

		if (core->ops->enable)
			ret = core->ops->enable(core->hw);

		trace_clk_enable_complete_rcuidle(core);

		if (ret) {
			clk_core_disable(core->parent);
			return ret;
		}
	}

	core->enable_count++;
	return 0;
}

static int clk_core_enable_lock(struct clk_core *core)
{
	unsigned long flags;
	int ret;

	flags = clk_enable_lock();
	ret = clk_core_enable(core);
	clk_enable_unlock(flags);

	return ret;
}

/**
 * clk_enable - ungate a clock
 * @clk: the clk being ungated
 *
 * clk_enable must not sleep, which differentiates it from clk_prepare.  In a
 * simple case, clk_enable can be used instead of clk_prepare to ungate a clk
 * if the operation will never sleep.  One example is a SoC-internal clk which
 * is controlled via simple register writes.  In the complex case a clk ungate
 * operation may require a fast and a slow part.  It is this reason that
 * clk_enable and clk_prepare are not mutually exclusive.  In fact clk_prepare
 * must be called before clk_enable.  Returns 0 on success, -EERROR
 * otherwise.
 */
int clk_enable(struct clk *clk)
{
	if (!clk)
		return 0;

	return clk_core_enable_lock(clk->core);
}
EXPORT_SYMBOL_GPL(clk_enable);

static int clk_core_prepare_enable(struct clk_core *core)
{
	int ret;

	ret = clk_core_prepare_lock(core);
	if (ret)
		return ret;

	ret = clk_core_enable_lock(core);
	if (ret)
		clk_core_unprepare_lock(core);

	return ret;
}

static void clk_core_disable_unprepare(struct clk_core *core)
{
	clk_core_disable_lock(core);
	clk_core_unprepare_lock(core);
}

static void clk_unprepare_unused_subtree(struct clk_core *core)
{
	struct clk_core *child;

	lockdep_assert_held(&prepare_lock);

	hlist_for_each_entry(child, &core->children, child_node)
		clk_unprepare_unused_subtree(child);

	if (core->prepare_count)
		return;

	if (core->flags & CLK_IGNORE_UNUSED)
		return;

	if (clk_pm_runtime_get(core))
		return;

	if (clk_core_is_prepared(core)) {
		trace_clk_unprepare(core);
		if (core->ops->unprepare_unused)
			core->ops->unprepare_unused(core->hw);
		else if (core->ops->unprepare)
			core->ops->unprepare(core->hw);
		trace_clk_unprepare_complete(core);
	}

	clk_pm_runtime_put(core);
}

static void clk_disable_unused_subtree(struct clk_core *core)
{
	struct clk_core *child;
	unsigned long flags;

	lockdep_assert_held(&prepare_lock);

	hlist_for_each_entry(child, &core->children, child_node)
		clk_disable_unused_subtree(child);

	if (core->flags & CLK_OPS_PARENT_ENABLE)
		clk_core_prepare_enable(core->parent);

	if (clk_pm_runtime_get(core))
		goto unprepare_out;

	flags = clk_enable_lock();

	if (core->enable_count)
		goto unlock_out;

	if (core->flags & CLK_IGNORE_UNUSED)
		goto unlock_out;

	/*
	 * some gate clocks have special needs during the disable-unused
	 * sequence.  call .disable_unused if available, otherwise fall
	 * back to .disable
	 */
	if (clk_core_is_enabled(core)) {
		trace_clk_disable(core);
		if (core->ops->disable_unused)
			core->ops->disable_unused(core->hw);
		else if (core->ops->disable)
			core->ops->disable(core->hw);
		trace_clk_disable_complete(core);
	}

unlock_out:
	clk_enable_unlock(flags);
	clk_pm_runtime_put(core);
unprepare_out:
	if (core->flags & CLK_OPS_PARENT_ENABLE)
		clk_core_disable_unprepare(core->parent);
}

static bool clk_ignore_unused;
static int __init clk_ignore_unused_setup(char *__unused)
{
	clk_ignore_unused = true;
	return 1;
}
__setup("clk_ignore_unused", clk_ignore_unused_setup);

static int clk_disable_unused(void)
{
	struct clk_core *core;

	if (clk_ignore_unused) {
		pr_warn("clk: Not disabling unused clocks\n");
		return 0;
	}

	clk_prepare_lock();

	hlist_for_each_entry(core, &clk_root_list, child_node)
		clk_disable_unused_subtree(core);

	hlist_for_each_entry(core, &clk_orphan_list, child_node)
		clk_disable_unused_subtree(core);

	hlist_for_each_entry(core, &clk_root_list, child_node)
		clk_unprepare_unused_subtree(core);

	hlist_for_each_entry(core, &clk_orphan_list, child_node)
		clk_unprepare_unused_subtree(core);

	clk_prepare_unlock();

	return 0;
}
late_initcall_sync(clk_disable_unused);

static int clk_core_determine_round_nolock(struct clk_core *core,
					   struct clk_rate_request *req)
{
	long rate;

	lockdep_assert_held(&prepare_lock);

	if (!core)
		return 0;

	/*
	 * At this point, core protection will be disabled if
	 * - if the provider is not protected at all
	 * - if the calling consumer is the only one which has exclusivity
	 *   over the provider
	 */
	if (clk_core_rate_is_protected(core)) {
		req->rate = core->rate;
	} else if (core->ops->determine_rate) {
		return core->ops->determine_rate(core->hw, req);
	} else if (core->ops->round_rate) {
		rate = core->ops->round_rate(core->hw, req->rate,
					     &req->best_parent_rate);
		if (rate < 0)
			return rate;

		req->rate = rate;
	} else {
		return -EINVAL;
	}

	return 0;
}

static void clk_core_init_rate_req(struct clk_core * const core,
				   struct clk_rate_request *req)
{
	struct clk_core *parent;

	if (WARN_ON(!core || !req))
		return;

	parent = core->parent;
	if (parent) {
		req->best_parent_hw = parent->hw;
		req->best_parent_rate = parent->rate;
	} else {
		req->best_parent_hw = NULL;
		req->best_parent_rate = 0;
	}
}

static bool clk_core_can_round(struct clk_core * const core)
{
	if (core->ops->determine_rate || core->ops->round_rate)
		return true;

	return false;
}

static int clk_core_round_rate_nolock(struct clk_core *core,
				      struct clk_rate_request *req)
{
	lockdep_assert_held(&prepare_lock);

	if (!core)
		return 0;

	clk_core_init_rate_req(core, req);

	if (clk_core_can_round(core))
		return clk_core_determine_round_nolock(core, req);
	else if (core->flags & CLK_SET_RATE_PARENT)
		return clk_core_round_rate_nolock(core->parent, req);

	req->rate = core->rate;
	return 0;
}

/**
 * __clk_determine_rate - get the closest rate actually supported by a clock
 * @hw: determine the rate of this clock
 * @req: target rate request
 *
 * Useful for clk_ops such as .set_rate and .determine_rate.
 */
int __clk_determine_rate(struct clk_hw *hw, struct clk_rate_request *req)
{
	if (!hw) {
		req->rate = 0;
		return 0;
	}

	return clk_core_round_rate_nolock(hw->core, req);
}
EXPORT_SYMBOL_GPL(__clk_determine_rate);

unsigned long clk_hw_round_rate(struct clk_hw *hw, unsigned long rate)
{
	int ret;
	struct clk_rate_request req;

	clk_core_get_boundaries(hw->core, &req.min_rate, &req.max_rate);
	req.rate = rate;

	ret = clk_core_round_rate_nolock(hw->core, &req);
	if (ret)
		return 0;

	return req.rate;
}
EXPORT_SYMBOL_GPL(clk_hw_round_rate);

/**
 * clk_round_rate - round the given rate for a clk
 * @clk: the clk for which we are rounding a rate
 * @rate: the rate which is to be rounded
 *
 * Takes in a rate as input and rounds it to a rate that the clk can actually
 * use which is then returned.  If clk doesn't support round_rate operation
 * then the parent rate is returned.
 */
long clk_round_rate(struct clk *clk, unsigned long rate)
{
	struct clk_rate_request req;
	int ret;

	if (!clk)
		return 0;

	clk_prepare_lock();

	if (clk->exclusive_count)
		clk_core_rate_unprotect(clk->core);

	clk_core_get_boundaries(clk->core, &req.min_rate, &req.max_rate);
	req.rate = rate;

	ret = clk_core_round_rate_nolock(clk->core, &req);

	if (clk->exclusive_count)
		clk_core_rate_protect(clk->core);

	clk_prepare_unlock();

	if (ret)
		return ret;

	return req.rate;
}
EXPORT_SYMBOL_GPL(clk_round_rate);

/**
 * __clk_notify - call clk notifier chain
 * @core: clk that is changing rate
 * @msg: clk notifier type (see include/linux/clk.h)
 * @old_rate: old clk rate
 * @new_rate: new clk rate
 *
 * Triggers a notifier call chain on the clk rate-change notification
 * for 'clk'.  Passes a pointer to the struct clk and the previous
 * and current rates to the notifier callback.  Intended to be called by
 * internal clock code only.  Returns NOTIFY_DONE from the last driver
 * called if all went well, or NOTIFY_STOP or NOTIFY_BAD immediately if
 * a driver returns that.
 */
static int __clk_notify(struct clk_core *core, unsigned long msg,
		unsigned long old_rate, unsigned long new_rate)
{
	struct clk_notifier *cn;
	struct clk_notifier_data cnd;
	int ret = NOTIFY_DONE;

	cnd.old_rate = old_rate;
	cnd.new_rate = new_rate;

	list_for_each_entry(cn, &clk_notifier_list, node) {
		if (cn->clk->core == core) {
			cnd.clk = cn->clk;
			ret = srcu_notifier_call_chain(&cn->notifier_head, msg,
					&cnd);
			if (ret & NOTIFY_STOP_MASK)
				return ret;
		}
	}

	return ret;
}

/**
 * __clk_recalc_accuracies
 * @core: first clk in the subtree
 *
 * Walks the subtree of clks starting with clk and recalculates accuracies as
 * it goes.  Note that if a clk does not implement the .recalc_accuracy
 * callback then it is assumed that the clock will take on the accuracy of its
 * parent.
 */
static void __clk_recalc_accuracies(struct clk_core *core)
{
	unsigned long parent_accuracy = 0;
	struct clk_core *child;

	lockdep_assert_held(&prepare_lock);

	if (core->parent)
		parent_accuracy = core->parent->accuracy;

	if (core->ops->recalc_accuracy)
		core->accuracy = core->ops->recalc_accuracy(core->hw,
							  parent_accuracy);
	else
		core->accuracy = parent_accuracy;

	hlist_for_each_entry(child, &core->children, child_node)
		__clk_recalc_accuracies(child);
}

static long clk_core_get_accuracy(struct clk_core *core)
{
	unsigned long accuracy;

	clk_prepare_lock();
	if (core && (core->flags & CLK_GET_ACCURACY_NOCACHE))
		__clk_recalc_accuracies(core);

	accuracy = __clk_get_accuracy(core);
	clk_prepare_unlock();

	return accuracy;
}

/**
 * clk_get_accuracy - return the accuracy of clk
 * @clk: the clk whose accuracy is being returned
 *
 * Simply returns the cached accuracy of the clk, unless
 * CLK_GET_ACCURACY_NOCACHE flag is set, which means a recalc_rate will be
 * issued.
 * If clk is NULL then returns 0.
 */
long clk_get_accuracy(struct clk *clk)
{
	if (!clk)
		return 0;

	return clk_core_get_accuracy(clk->core);
}
EXPORT_SYMBOL_GPL(clk_get_accuracy);

static unsigned long clk_recalc(struct clk_core *core,
				unsigned long parent_rate)
{
	unsigned long rate = parent_rate;

	if (core->ops->recalc_rate && !clk_pm_runtime_get(core)) {
		rate = core->ops->recalc_rate(core->hw, parent_rate);
		clk_pm_runtime_put(core);
	}
	return rate;
}

/**
 * __clk_recalc_rates
 * @core: first clk in the subtree
 * @msg: notification type (see include/linux/clk.h)
 *
 * Walks the subtree of clks starting with clk and recalculates rates as it
 * goes.  Note that if a clk does not implement the .recalc_rate callback then
 * it is assumed that the clock will take on the rate of its parent.
 *
 * clk_recalc_rates also propagates the POST_RATE_CHANGE notification,
 * if necessary.
 */
static void __clk_recalc_rates(struct clk_core *core, unsigned long msg)
{
	unsigned long old_rate;
	unsigned long parent_rate = 0;
	struct clk_core *child;

	lockdep_assert_held(&prepare_lock);

	old_rate = core->rate;

	if (core->parent)
		parent_rate = core->parent->rate;

	core->rate = clk_recalc(core, parent_rate);

	/*
	 * ignore NOTIFY_STOP and NOTIFY_BAD return values for POST_RATE_CHANGE
	 * & ABORT_RATE_CHANGE notifiers
	 */
	if (core->notifier_count && msg)
		__clk_notify(core, msg, old_rate, core->rate);

	hlist_for_each_entry(child, &core->children, child_node)
		__clk_recalc_rates(child, msg);
}

static unsigned long clk_core_get_rate(struct clk_core *core)
{
	unsigned long rate;

	clk_prepare_lock();

	if (core && (core->flags & CLK_GET_RATE_NOCACHE))
		__clk_recalc_rates(core, 0);

	rate = clk_core_get_rate_nolock(core);
	clk_prepare_unlock();

	return rate;
}

/**
 * clk_get_rate - return the rate of clk
 * @clk: the clk whose rate is being returned
 *
 * Simply returns the cached rate of the clk, unless CLK_GET_RATE_NOCACHE flag
 * is set, which means a recalc_rate will be issued.
 * If clk is NULL then returns 0.
 */
unsigned long clk_get_rate(struct clk *clk)
{
	if (!clk)
		return 0;

	return clk_core_get_rate(clk->core);
}
EXPORT_SYMBOL_GPL(clk_get_rate);

static int clk_fetch_parent_index(struct clk_core *core,
				  struct clk_core *parent)
{
	int i;

	if (!parent)
		return -EINVAL;

	for (i = 0; i < core->num_parents; i++)
		if (clk_core_get_parent_by_index(core, i) == parent)
			return i;

	return -EINVAL;
}

/*
 * Update the orphan status of @core and all its children.
 */
static void clk_core_update_orphan_status(struct clk_core *core, bool is_orphan)
{
	struct clk_core *child;

	core->orphan = is_orphan;

	hlist_for_each_entry(child, &core->children, child_node)
		clk_core_update_orphan_status(child, is_orphan);
}

static void clk_reparent(struct clk_core *core, struct clk_core *new_parent)
{
	bool was_orphan = core->orphan;

	hlist_del(&core->child_node);

	if (new_parent) {
		bool becomes_orphan = new_parent->orphan;

		/* avoid duplicate POST_RATE_CHANGE notifications */
		if (new_parent->new_child == core)
			new_parent->new_child = NULL;

		hlist_add_head(&core->child_node, &new_parent->children);

		if (was_orphan != becomes_orphan)
			clk_core_update_orphan_status(core, becomes_orphan);
	} else {
		hlist_add_head(&core->child_node, &clk_orphan_list);
		if (!was_orphan)
			clk_core_update_orphan_status(core, true);
	}

	core->parent = new_parent;
}

static struct clk_core *__clk_set_parent_before(struct clk_core *core,
					   struct clk_core *parent)
{
	unsigned long flags;
	struct clk_core *old_parent = core->parent;

	/*
	 * 1. enable parents for CLK_OPS_PARENT_ENABLE clock
	 *
	 * 2. Migrate prepare state between parents and prevent race with
	 * clk_enable().
	 *
	 * If the clock is not prepared, then a race with
	 * clk_enable/disable() is impossible since we already have the
	 * prepare lock (future calls to clk_enable() need to be preceded by
	 * a clk_prepare()).
	 *
	 * If the clock is prepared, migrate the prepared state to the new
	 * parent and also protect against a race with clk_enable() by
	 * forcing the clock and the new parent on.  This ensures that all
	 * future calls to clk_enable() are practically NOPs with respect to
	 * hardware and software states.
	 *
	 * See also: Comment for clk_set_parent() below.
	 */

	/* enable old_parent & parent if CLK_OPS_PARENT_ENABLE is set */
	if (core->flags & CLK_OPS_PARENT_ENABLE) {
		clk_core_prepare_enable(old_parent);
		clk_core_prepare_enable(parent);
	}

	/* migrate prepare count if > 0 */
	if (core->prepare_count) {
		clk_core_prepare_enable(parent);
		clk_core_enable_lock(core);
	}

	/* update the clk tree topology */
	flags = clk_enable_lock();
	clk_reparent(core, parent);
	clk_enable_unlock(flags);

	return old_parent;
}

static void __clk_set_parent_after(struct clk_core *core,
				   struct clk_core *parent,
				   struct clk_core *old_parent)
{
	/*
	 * Finish the migration of prepare state and undo the changes done
	 * for preventing a race with clk_enable().
	 */
	if (core->prepare_count) {
		clk_core_disable_lock(core);
		clk_core_disable_unprepare(old_parent);
	}

	/* re-balance ref counting if CLK_OPS_PARENT_ENABLE is set */
	if (core->flags & CLK_OPS_PARENT_ENABLE) {
		clk_core_disable_unprepare(parent);
		clk_core_disable_unprepare(old_parent);
	}
}

static int __clk_set_parent(struct clk_core *core, struct clk_core *parent,
			    u8 p_index)
{
	unsigned long flags;
	int ret = 0;
	struct clk_core *old_parent;

	old_parent = __clk_set_parent_before(core, parent);

	trace_clk_set_parent(core, parent);

	/* change clock input source */
	if (parent && core->ops->set_parent)
		ret = core->ops->set_parent(core->hw, p_index);

	trace_clk_set_parent_complete(core, parent);

	if (ret) {
		flags = clk_enable_lock();
		clk_reparent(core, old_parent);
		clk_enable_unlock(flags);
		__clk_set_parent_after(core, old_parent, parent);

		return ret;
	}

	__clk_set_parent_after(core, parent, old_parent);

	return 0;
}

/**
 * __clk_speculate_rates
 * @core: first clk in the subtree
 * @parent_rate: the "future" rate of clk's parent
 *
 * Walks the subtree of clks starting with clk, speculating rates as it
 * goes and firing off PRE_RATE_CHANGE notifications as necessary.
 *
 * Unlike clk_recalc_rates, clk_speculate_rates exists only for sending
 * pre-rate change notifications and returns early if no clks in the
 * subtree have subscribed to the notifications.  Note that if a clk does not
 * implement the .recalc_rate callback then it is assumed that the clock will
 * take on the rate of its parent.
 */
static int __clk_speculate_rates(struct clk_core *core,
				 unsigned long parent_rate)
{
	struct clk_core *child;
	unsigned long new_rate;
	int ret = NOTIFY_DONE;

	lockdep_assert_held(&prepare_lock);

	new_rate = clk_recalc(core, parent_rate);

	/* abort rate change if a driver returns NOTIFY_BAD or NOTIFY_STOP */
	if (core->notifier_count)
		ret = __clk_notify(core, PRE_RATE_CHANGE, core->rate, new_rate);

	if (ret & NOTIFY_STOP_MASK) {
		pr_debug("%s: clk notifier callback for clock %s aborted with error %d\n",
				__func__, core->name, ret);
		goto out;
	}

	hlist_for_each_entry(child, &core->children, child_node) {
		ret = __clk_speculate_rates(child, new_rate);
		if (ret & NOTIFY_STOP_MASK)
			break;
	}

out:
	return ret;
}

static void clk_calc_subtree(struct clk_core *core, unsigned long new_rate,
			     struct clk_core *new_parent, u8 p_index)
{
	struct clk_core *child;

	core->new_rate = new_rate;
	core->new_parent = new_parent;
	core->new_parent_index = p_index;
	/* include clk in new parent's PRE_RATE_CHANGE notifications */
	core->new_child = NULL;
	if (new_parent && new_parent != core->parent)
		new_parent->new_child = core;

	hlist_for_each_entry(child, &core->children, child_node) {
		child->new_rate = clk_recalc(child, new_rate);
		clk_calc_subtree(child, child->new_rate, NULL, 0);
	}
}

/*
 * calculate the new rates returning the topmost clock that has to be
 * changed.
 */
static struct clk_core *clk_calc_new_rates(struct clk_core *core,
					   unsigned long rate)
{
	struct clk_core *top = core;
	struct clk_core *old_parent, *parent;
	unsigned long best_parent_rate = 0;
	unsigned long new_rate;
	unsigned long min_rate;
	unsigned long max_rate;
	int p_index = 0;
	long ret;

	/* sanity */
	if (IS_ERR_OR_NULL(core))
		return NULL;

	/* save parent rate, if it exists */
	parent = old_parent = core->parent;
	if (parent)
		best_parent_rate = parent->rate;

	clk_core_get_boundaries(core, &min_rate, &max_rate);

	/* find the closest rate and parent clk/rate */
	if (clk_core_can_round(core)) {
		struct clk_rate_request req;

		req.rate = rate;
		req.min_rate = min_rate;
		req.max_rate = max_rate;

		clk_core_init_rate_req(core, &req);

		ret = clk_core_determine_round_nolock(core, &req);
		if (ret < 0)
			return NULL;

		best_parent_rate = req.best_parent_rate;
		new_rate = req.rate;
		parent = req.best_parent_hw ? req.best_parent_hw->core : NULL;

		if (new_rate < min_rate || new_rate > max_rate)
			return NULL;
	} else if (!parent || !(core->flags & CLK_SET_RATE_PARENT)) {
		/* pass-through clock without adjustable parent */
		core->new_rate = core->rate;
		return NULL;
	} else {
		/* pass-through clock with adjustable parent */
		top = clk_calc_new_rates(parent, rate);
		new_rate = parent->new_rate;
		goto out;
	}

	/* some clocks must be gated to change parent */
	if (parent != old_parent &&
	    (core->flags & CLK_SET_PARENT_GATE) && core->prepare_count) {
		pr_debug("%s: %s not gated but wants to reparent\n",
			 __func__, core->name);
		return NULL;
	}

	/* try finding the new parent index */
	if (parent && core->num_parents > 1) {
		p_index = clk_fetch_parent_index(core, parent);
		if (p_index < 0) {
			pr_debug("%s: clk %s can not be parent of clk %s\n",
				 __func__, parent->name, core->name);
			return NULL;
		}
	}

	if ((core->flags & CLK_SET_RATE_PARENT) && parent &&
	    best_parent_rate != parent->rate)
		top = clk_calc_new_rates(parent, best_parent_rate);

out:
	clk_calc_subtree(core, new_rate, parent, p_index);

	return top;
}

/*
 * Notify about rate changes in a subtree. Always walk down the whole tree
 * so that in case of an error we can walk down the whole tree again and
 * abort the change.
 */
static struct clk_core *clk_propagate_rate_change(struct clk_core *core,
						  unsigned long event)
{
	struct clk_core *child, *tmp_clk, *fail_clk = NULL;
	int ret = NOTIFY_DONE;

	if (core->rate == core->new_rate)
		return NULL;

	if (core->notifier_count) {
		ret = __clk_notify(core, event, core->rate, core->new_rate);
		if (ret & NOTIFY_STOP_MASK)
			fail_clk = core;
	}

	hlist_for_each_entry(child, &core->children, child_node) {
		/* Skip children who will be reparented to another clock */
		if (child->new_parent && child->new_parent != core)
			continue;
		tmp_clk = clk_propagate_rate_change(child, event);
		if (tmp_clk)
			fail_clk = tmp_clk;
	}

	/* handle the new child who might not be in core->children yet */
	if (core->new_child) {
		tmp_clk = clk_propagate_rate_change(core->new_child, event);
		if (tmp_clk)
			fail_clk = tmp_clk;
	}

	return fail_clk;
}

/*
 * walk down a subtree and set the new rates notifying the rate
 * change on the way
 */
static void clk_change_rate(struct clk_core *core)
{
	struct clk_core *child;
	struct hlist_node *tmp;
	unsigned long old_rate;
	unsigned long best_parent_rate = 0;
	bool skip_set_rate = false;
	struct clk_core *old_parent;
	struct clk_core *parent = NULL;

	old_rate = core->rate;

	if (core->new_parent) {
		parent = core->new_parent;
		best_parent_rate = core->new_parent->rate;
	} else if (core->parent) {
		parent = core->parent;
		best_parent_rate = core->parent->rate;
	}

	if (core->flags & CLK_SET_RATE_UNGATE) {
		unsigned long flags;

		clk_core_prepare(core);
		flags = clk_enable_lock();
		clk_core_enable(core);
		clk_enable_unlock(flags);
	}

	if (core->new_parent && core->new_parent != core->parent) {
		old_parent = __clk_set_parent_before(core, core->new_parent);
		trace_clk_set_parent(core, core->new_parent);

		if (core->ops->set_rate_and_parent) {
			skip_set_rate = true;
			core->ops->set_rate_and_parent(core->hw, core->new_rate,
					best_parent_rate,
					core->new_parent_index);
		} else if (core->ops->set_parent) {
			core->ops->set_parent(core->hw, core->new_parent_index);
		}

		trace_clk_set_parent_complete(core, core->new_parent);
		__clk_set_parent_after(core, core->new_parent, old_parent);
	}

	if (core->flags & CLK_OPS_PARENT_ENABLE)
		clk_core_prepare_enable(parent);

	trace_clk_set_rate(core, core->new_rate);

	if (!skip_set_rate && core->ops->set_rate)
		core->ops->set_rate(core->hw, core->new_rate, best_parent_rate);

	trace_clk_set_rate_complete(core, core->new_rate);

	core->rate = clk_recalc(core, best_parent_rate);

	if (core->flags & CLK_SET_RATE_UNGATE) {
		unsigned long flags;

		flags = clk_enable_lock();
		clk_core_disable(core);
		clk_enable_unlock(flags);
		clk_core_unprepare(core);
	}

	if (core->flags & CLK_OPS_PARENT_ENABLE)
		clk_core_disable_unprepare(parent);

	if (core->notifier_count && old_rate != core->rate)
		__clk_notify(core, POST_RATE_CHANGE, old_rate, core->rate);

	if (core->flags & CLK_RECALC_NEW_RATES)
		(void)clk_calc_new_rates(core, core->new_rate);

	/*
	 * Use safe iteration, as change_rate can actually swap parents
	 * for certain clock types.
	 */
	hlist_for_each_entry_safe(child, tmp, &core->children, child_node) {
		/* Skip children who will be reparented to another clock */
		if (child->new_parent && child->new_parent != core)
			continue;
		clk_change_rate(child);
	}

	/* handle the new child who might not be in core->children yet */
	if (core->new_child)
		clk_change_rate(core->new_child);
}

static unsigned long clk_core_req_round_rate_nolock(struct clk_core *core,
						     unsigned long req_rate)
{
	int ret, cnt;
	struct clk_rate_request req;

	lockdep_assert_held(&prepare_lock);

	if (!core)
		return 0;

	/* simulate what the rate would be if it could be freely set */
	cnt = clk_core_rate_nuke_protect(core);
	if (cnt < 0)
		return cnt;

	clk_core_get_boundaries(core, &req.min_rate, &req.max_rate);
	req.rate = req_rate;

	ret = clk_core_round_rate_nolock(core, &req);

	/* restore the protection */
	clk_core_rate_restore_protect(core, cnt);

	return ret ? 0 : req.rate;
}

static int clk_core_set_rate_nolock(struct clk_core *core,
				    unsigned long req_rate)
{
	struct clk_core *top, *fail_clk;
	unsigned long rate;
	int ret = 0;

	if (!core)
		return 0;

	rate = clk_core_req_round_rate_nolock(core, req_rate);

	/* bail early if nothing to do */
	if (rate == clk_core_get_rate_nolock(core))
		return 0;

	/* fail on a direct rate set of a protected provider */
	if (clk_core_rate_is_protected(core))
		return -EBUSY;

	/* calculate new rates and get the topmost changed clock */
	top = clk_calc_new_rates(core, req_rate);
	if (!top)
		return -EINVAL;

	ret = clk_pm_runtime_get(core);
	if (ret)
		return ret;

	/* notify that we are about to change rates */
	fail_clk = clk_propagate_rate_change(top, PRE_RATE_CHANGE);
	if (fail_clk) {
		pr_debug("%s: failed to set %s rate\n", __func__,
				fail_clk->name);
		clk_propagate_rate_change(top, ABORT_RATE_CHANGE);
		ret = -EBUSY;
		goto err;
	}

	/* change the rates */
	clk_change_rate(top);

	core->req_rate = req_rate;
err:
	clk_pm_runtime_put(core);

	return ret;
}

/**
 * clk_set_rate - specify a new rate for clk
 * @clk: the clk whose rate is being changed
 * @rate: the new rate for clk
 *
 * In the simplest case clk_set_rate will only adjust the rate of clk.
 *
 * Setting the CLK_SET_RATE_PARENT flag allows the rate change operation to
 * propagate up to clk's parent; whether or not this happens depends on the
 * outcome of clk's .round_rate implementation.  If *parent_rate is unchanged
 * after calling .round_rate then upstream parent propagation is ignored.  If
 * *parent_rate comes back with a new rate for clk's parent then we propagate
 * up to clk's parent and set its rate.  Upward propagation will continue
 * until either a clk does not support the CLK_SET_RATE_PARENT flag or
 * .round_rate stops requesting changes to clk's parent_rate.
 *
 * Rate changes are accomplished via tree traversal that also recalculates the
 * rates for the clocks and fires off POST_RATE_CHANGE notifiers.
 *
 * Returns 0 on success, -EERROR otherwise.
 */
int clk_set_rate(struct clk *clk, unsigned long rate)
{
	int ret;

	if (!clk)
		return 0;

	/* prevent racing with updates to the clock topology */
	clk_prepare_lock();

	if (clk->exclusive_count)
		clk_core_rate_unprotect(clk->core);

	ret = clk_core_set_rate_nolock(clk->core, rate);

	if (clk->exclusive_count)
		clk_core_rate_protect(clk->core);

	clk_prepare_unlock();

	return ret;
}
EXPORT_SYMBOL_GPL(clk_set_rate);

/**
 * clk_set_rate_exclusive - specify a new rate get exclusive control
 * @clk: the clk whose rate is being changed
 * @rate: the new rate for clk
 *
 * This is a combination of clk_set_rate() and clk_rate_exclusive_get()
 * within a critical section
 *
 * This can be used initially to ensure that at least 1 consumer is
 * statisfied when several consumers are competing for exclusivity over the
 * same clock provider.
 *
 * The exclusivity is not applied if setting the rate failed.
 *
 * Calls to clk_rate_exclusive_get() should be balanced with calls to
 * clk_rate_exclusive_put().
 *
 * Returns 0 on success, -EERROR otherwise.
 */
int clk_set_rate_exclusive(struct clk *clk, unsigned long rate)
{
	int ret;

	if (!clk)
		return 0;

	/* prevent racing with updates to the clock topology */
	clk_prepare_lock();

	/*
	 * The temporary protection removal is not here, on purpose
	 * This function is meant to be used instead of clk_rate_protect,
	 * so before the consumer code path protect the clock provider
	 */

	ret = clk_core_set_rate_nolock(clk->core, rate);
	if (!ret) {
		clk_core_rate_protect(clk->core);
		clk->exclusive_count++;
	}

	clk_prepare_unlock();

	return ret;
}
EXPORT_SYMBOL_GPL(clk_set_rate_exclusive);

/**
 * clk_set_rate_range - set a rate range for a clock source
 * @clk: clock source
 * @min: desired minimum clock rate in Hz, inclusive
 * @max: desired maximum clock rate in Hz, inclusive
 *
 * Returns success (0) or negative errno.
 */
int clk_set_rate_range(struct clk *clk, unsigned long min, unsigned long max)
{
	int ret = 0;
	unsigned long old_min, old_max, rate;

	if (!clk)
		return 0;

	if (min > max) {
		pr_err("%s: clk %s dev %s con %s: invalid range [%lu, %lu]\n",
		       __func__, clk->core->name, clk->dev_id, clk->con_id,
		       min, max);
		return -EINVAL;
	}

	clk_prepare_lock();

	if (clk->exclusive_count)
		clk_core_rate_unprotect(clk->core);

	/* Save the current values in case we need to rollback the change */
	old_min = clk->min_rate;
	old_max = clk->max_rate;
	clk->min_rate = min;
	clk->max_rate = max;

	rate = clk_core_get_rate_nolock(clk->core);
	if (rate < min || rate > max) {
		/*
		 * FIXME:
		 * We are in bit of trouble here, current rate is outside the
		 * the requested range. We are going try to request appropriate
		 * range boundary but there is a catch. It may fail for the
		 * usual reason (clock broken, clock protected, etc) but also
		 * because:
		 * - round_rate() was not favorable and fell on the wrong
		 *   side of the boundary
		 * - the determine_rate() callback does not really check for
		 *   this corner case when determining the rate
		 */

		if (rate < min)
			rate = min;
		else
			rate = max;

		ret = clk_core_set_rate_nolock(clk->core, rate);
		if (ret) {
			/* rollback the changes */
			clk->min_rate = old_min;
			clk->max_rate = old_max;
		}
	}

	if (clk->exclusive_count)
		clk_core_rate_protect(clk->core);

	clk_prepare_unlock();

	return ret;
}
EXPORT_SYMBOL_GPL(clk_set_rate_range);

/**
 * clk_set_min_rate - set a minimum clock rate for a clock source
 * @clk: clock source
 * @rate: desired minimum clock rate in Hz, inclusive
 *
 * Returns success (0) or negative errno.
 */
int clk_set_min_rate(struct clk *clk, unsigned long rate)
{
	if (!clk)
		return 0;

	return clk_set_rate_range(clk, rate, clk->max_rate);
}
EXPORT_SYMBOL_GPL(clk_set_min_rate);

/**
 * clk_set_max_rate - set a maximum clock rate for a clock source
 * @clk: clock source
 * @rate: desired maximum clock rate in Hz, inclusive
 *
 * Returns success (0) or negative errno.
 */
int clk_set_max_rate(struct clk *clk, unsigned long rate)
{
	if (!clk)
		return 0;

	return clk_set_rate_range(clk, clk->min_rate, rate);
}
EXPORT_SYMBOL_GPL(clk_set_max_rate);

/**
 * clk_get_parent - return the parent of a clk
 * @clk: the clk whose parent gets returned
 *
 * Simply returns clk->parent.  Returns NULL if clk is NULL.
 */
struct clk *clk_get_parent(struct clk *clk)
{
	struct clk *parent;

	if (!clk)
		return NULL;

	clk_prepare_lock();
	/* TODO: Create a per-user clk and change callers to call clk_put */
	parent = !clk->core->parent ? NULL : clk->core->parent->hw->clk;
	clk_prepare_unlock();

	return parent;
}
EXPORT_SYMBOL_GPL(clk_get_parent);

static struct clk_core *__clk_init_parent(struct clk_core *core)
{
	u8 index = 0;

	if (core->num_parents > 1 && core->ops->get_parent)
		index = core->ops->get_parent(core->hw);

	return clk_core_get_parent_by_index(core, index);
}

static void clk_core_reparent(struct clk_core *core,
				  struct clk_core *new_parent)
{
	clk_reparent(core, new_parent);
	__clk_recalc_accuracies(core);
	__clk_recalc_rates(core, POST_RATE_CHANGE);
}

void clk_hw_reparent(struct clk_hw *hw, struct clk_hw *new_parent)
{
	if (!hw)
		return;

	clk_core_reparent(hw->core, !new_parent ? NULL : new_parent->core);
}

/**
 * clk_has_parent - check if a clock is a possible parent for another
 * @clk: clock source
 * @parent: parent clock source
 *
 * This function can be used in drivers that need to check that a clock can be
 * the parent of another without actually changing the parent.
 *
 * Returns true if @parent is a possible parent for @clk, false otherwise.
 */
bool clk_has_parent(struct clk *clk, struct clk *parent)
{
	struct clk_core *core, *parent_core;
	unsigned int i;

	/* NULL clocks should be nops, so return success if either is NULL. */
	if (!clk || !parent)
		return true;

	core = clk->core;
	parent_core = parent->core;

	/* Optimize for the case where the parent is already the parent. */
	if (core->parent == parent_core)
		return true;

	for (i = 0; i < core->num_parents; i++)
		if (strcmp(core->parent_names[i], parent_core->name) == 0)
			return true;

	return false;
}
EXPORT_SYMBOL_GPL(clk_has_parent);

static int clk_core_set_parent_nolock(struct clk_core *core,
				      struct clk_core *parent)
{
	int ret = 0;
	int p_index = 0;
	unsigned long p_rate = 0;

	lockdep_assert_held(&prepare_lock);

	if (!core)
		return 0;

	if (core->parent == parent)
		return 0;

	/* verify ops for for multi-parent clks */
	if (core->num_parents > 1 && !core->ops->set_parent)
		return -EPERM;

	/* check that we are allowed to re-parent if the clock is in use */
	if ((core->flags & CLK_SET_PARENT_GATE) && core->prepare_count)
		return -EBUSY;

	if (clk_core_rate_is_protected(core))
		return -EBUSY;

	/* try finding the new parent index */
	if (parent) {
		p_index = clk_fetch_parent_index(core, parent);
		if (p_index < 0) {
			pr_debug("%s: clk %s can not be parent of clk %s\n",
					__func__, parent->name, core->name);
			return p_index;
		}
		p_rate = parent->rate;
	}

	ret = clk_pm_runtime_get(core);
	if (ret)
		return ret;

	/* propagate PRE_RATE_CHANGE notifications */
	ret = __clk_speculate_rates(core, p_rate);

	/* abort if a driver objects */
	if (ret & NOTIFY_STOP_MASK)
		goto runtime_put;

	/* do the re-parent */
	ret = __clk_set_parent(core, parent, p_index);

	/* propagate rate an accuracy recalculation accordingly */
	if (ret) {
		__clk_recalc_rates(core, ABORT_RATE_CHANGE);
	} else {
		__clk_recalc_rates(core, POST_RATE_CHANGE);
		__clk_recalc_accuracies(core);
	}

runtime_put:
	clk_pm_runtime_put(core);

	return ret;
}

/**
 * clk_set_parent - switch the parent of a mux clk
 * @clk: the mux clk whose input we are switching
 * @parent: the new input to clk
 *
 * Re-parent clk to use parent as its new input source.  If clk is in
 * prepared state, the clk will get enabled for the duration of this call. If
 * that's not acceptable for a specific clk (Eg: the consumer can't handle
 * that, the reparenting is glitchy in hardware, etc), use the
 * CLK_SET_PARENT_GATE flag to allow reparenting only when clk is unprepared.
 *
 * After successfully changing clk's parent clk_set_parent will update the
 * clk topology, sysfs topology and propagate rate recalculation via
 * __clk_recalc_rates.
 *
 * Returns 0 on success, -EERROR otherwise.
 */
int clk_set_parent(struct clk *clk, struct clk *parent)
{
	int ret;

	if (!clk)
		return 0;

	clk_prepare_lock();

	if (clk->exclusive_count)
		clk_core_rate_unprotect(clk->core);

	ret = clk_core_set_parent_nolock(clk->core,
					 parent ? parent->core : NULL);

	if (clk->exclusive_count)
		clk_core_rate_protect(clk->core);

	clk_prepare_unlock();

	return ret;
}
EXPORT_SYMBOL_GPL(clk_set_parent);

static int clk_core_set_phase_nolock(struct clk_core *core, int degrees)
{
	int ret = -EINVAL;

	lockdep_assert_held(&prepare_lock);

	if (!core)
		return 0;

	if (clk_core_rate_is_protected(core))
		return -EBUSY;

	trace_clk_set_phase(core, degrees);

	if (core->ops->set_phase)
		ret = core->ops->set_phase(core->hw, degrees);

	trace_clk_set_phase_complete(core, degrees);

	return ret;
}

/**
 * clk_set_phase - adjust the phase shift of a clock signal
 * @clk: clock signal source
 * @degrees: number of degrees the signal is shifted
 *
 * Shifts the phase of a clock signal by the specified
 * degrees. Returns 0 on success, -EERROR otherwise.
 *
 * This function makes no distinction about the input or reference
 * signal that we adjust the clock signal phase against. For example
 * phase locked-loop clock signal generators we may shift phase with
 * respect to feedback clock signal input, but for other cases the
 * clock phase may be shifted with respect to some other, unspecified
 * signal.
 *
 * Additionally the concept of phase shift does not propagate through
 * the clock tree hierarchy, which sets it apart from clock rates and
 * clock accuracy. A parent clock phase attribute does not have an
 * impact on the phase attribute of a child clock.
 */
int clk_set_phase(struct clk *clk, int degrees)
{
	int ret;

	if (!clk)
		return 0;

	/* sanity check degrees */
	degrees %= 360;
	if (degrees < 0)
		degrees += 360;

	clk_prepare_lock();

	if (clk->exclusive_count)
		clk_core_rate_unprotect(clk->core);

	ret = clk_core_set_phase_nolock(clk->core, degrees);

	if (clk->exclusive_count)
		clk_core_rate_protect(clk->core);

	clk_prepare_unlock();

	return ret;
}
EXPORT_SYMBOL_GPL(clk_set_phase);

static int clk_core_get_phase(struct clk_core *core)
{
	int ret;

	clk_prepare_lock();
	/* Always try to update cached phase if possible */
	if (core->ops->get_phase)
		core->phase = core->ops->get_phase(core->hw);
	ret = core->phase;
	clk_prepare_unlock();

	return ret;
}

/**
 * clk_get_phase - return the phase shift of a clock signal
 * @clk: clock signal source
 *
 * Returns the phase shift of a clock node in degrees, otherwise returns
 * -EERROR.
 */
int clk_get_phase(struct clk *clk)
{
	if (!clk)
		return 0;

	return clk_core_get_phase(clk->core);
}
EXPORT_SYMBOL_GPL(clk_get_phase);

/**
 * clk_is_match - check if two clk's point to the same hardware clock
 * @p: clk compared against q
 * @q: clk compared against p
 *
 * Returns true if the two struct clk pointers both point to the same hardware
 * clock node. Put differently, returns true if struct clk *p and struct clk *q
 * share the same struct clk_core object.
 *
 * Returns false otherwise. Note that two NULL clks are treated as matching.
 */
bool clk_is_match(const struct clk *p, const struct clk *q)
{
	/* trivial case: identical struct clk's or both NULL */
	if (p == q)
		return true;

	/* true if clk->core pointers match. Avoid dereferencing garbage */
	if (!IS_ERR_OR_NULL(p) && !IS_ERR_OR_NULL(q))
		if (p->core == q->core)
			return true;

	return false;
}
EXPORT_SYMBOL_GPL(clk_is_match);

/***        debugfs support        ***/

#ifdef CONFIG_DEBUG_FS
#include <linux/debugfs.h>

static struct dentry *rootdir;
static int inited = 0;
static DEFINE_MUTEX(clk_debug_lock);
static HLIST_HEAD(clk_debug_list);

static struct hlist_head *all_lists[] = {
	&clk_root_list,
	&clk_orphan_list,
	NULL,
};

static struct hlist_head *orphan_list[] = {
	&clk_orphan_list,
	NULL,
};

static void clk_summary_show_one(struct seq_file *s, struct clk_core *c,
				 int level)
{
	if (!c)
		return;

	seq_printf(s, "%*s%-*s %7d %8d %8d %11lu %10lu %-3d\n",
		   level * 3 + 1, "",
		   30 - level * 3, c->name,
		   c->enable_count, c->prepare_count, c->protect_count,
		   clk_core_get_rate(c), clk_core_get_accuracy(c),
		   clk_core_get_phase(c));
}

static void clk_summary_show_subtree(struct seq_file *s, struct clk_core *c,
				     int level)
{
	struct clk_core *child;

	if (!c)
		return;

	clk_summary_show_one(s, c, level);

	hlist_for_each_entry(child, &c->children, child_node)
		clk_summary_show_subtree(s, child, level + 1);
}

static int clk_summary_show(struct seq_file *s, void *data)
{
	struct clk_core *c;
	struct hlist_head **lists = (struct hlist_head **)s->private;

	seq_puts(s, "                                 enable  prepare  protect                               \n");
	seq_puts(s, "   clock                          count    count    count        rate   accuracy   phase\n");
	seq_puts(s, "----------------------------------------------------------------------------------------\n");

	clk_prepare_lock();

	for (; *lists; lists++)
		hlist_for_each_entry(c, *lists, child_node)
			clk_summary_show_subtree(s, c, 0);

	clk_prepare_unlock();

	return 0;
}


static int clk_summary_open(struct inode *inode, struct file *file)
{
	return single_open(file, clk_summary_show, inode->i_private);
}

static const struct file_operations clk_summary_fops = {
	.open		= clk_summary_open,
	.read		= seq_read,
	.llseek		= seq_lseek,
	.release	= single_release,
};

static void clk_dump_one(struct seq_file *s, struct clk_core *c, int level)
{
	if (!c)
		return;

	/* This should be JSON format, i.e. elements separated with a comma */
	seq_printf(s, "\"%s\": { ", c->name);
	seq_printf(s, "\"enable_count\": %d,", c->enable_count);
	seq_printf(s, "\"prepare_count\": %d,", c->prepare_count);
	seq_printf(s, "\"protect_count\": %d,", c->protect_count);
	seq_printf(s, "\"rate\": %lu,", clk_core_get_rate(c));
	seq_printf(s, "\"accuracy\": %lu,", clk_core_get_accuracy(c));
	seq_printf(s, "\"phase\": %d", clk_core_get_phase(c));
}

static void clk_dump_subtree(struct seq_file *s, struct clk_core *c, int level)
{
	struct clk_core *child;

	if (!c)
		return;

	clk_dump_one(s, c, level);

	hlist_for_each_entry(child, &c->children, child_node) {
		seq_putc(s, ',');
		clk_dump_subtree(s, child, level + 1);
	}

	seq_putc(s, '}');
}

static int clk_dump(struct seq_file *s, void *data)
{
	struct clk_core *c;
	bool first_node = true;
	struct hlist_head **lists = (struct hlist_head **)s->private;

	seq_putc(s, '{');
	clk_prepare_lock();

	for (; *lists; lists++) {
		hlist_for_each_entry(c, *lists, child_node) {
			if (!first_node)
				seq_putc(s, ',');
			first_node = false;
			clk_dump_subtree(s, c, 0);
		}
	}

	clk_prepare_unlock();

	seq_puts(s, "}\n");
	return 0;
}


static int clk_dump_open(struct inode *inode, struct file *file)
{
	return single_open(file, clk_dump, inode->i_private);
}

static const struct file_operations clk_dump_fops = {
	.open		= clk_dump_open,
	.read		= seq_read,
	.llseek		= seq_lseek,
	.release	= single_release,
};

static int possible_parents_dump(struct seq_file *s, void *data)
{
	struct clk_core *core = s->private;
	int i;

	for (i = 0; i < core->num_parents - 1; i++)
		seq_printf(s, "%s ", core->parent_names[i]);

	seq_printf(s, "%s\n", core->parent_names[i]);

	return 0;
}

static int possible_parents_open(struct inode *inode, struct file *file)
{
	return single_open(file, possible_parents_dump, inode->i_private);
}

static const struct file_operations possible_parents_fops = {
	.open		= possible_parents_open,
	.read		= seq_read,
	.llseek		= seq_lseek,
	.release	= single_release,
};

static int clk_debug_create_one(struct clk_core *core, struct dentry *pdentry)
{
	struct dentry *d;
	int ret = -ENOMEM;

	if (!core || !pdentry) {
		ret = -EINVAL;
		goto out;
	}

	d = debugfs_create_dir(core->name, pdentry);
	if (!d)
		goto out;

	core->dentry = d;

	d = debugfs_create_ulong("clk_rate", 0444, core->dentry, &core->rate);
	if (!d)
		goto err_out;

	d = debugfs_create_ulong("clk_accuracy", 0444, core->dentry,
				 &core->accuracy);
	if (!d)
		goto err_out;

	d = debugfs_create_u32("clk_phase", 0444, core->dentry, &core->phase);
	if (!d)
		goto err_out;

	d = debugfs_create_x32("clk_flags", S_IRUGO, core->dentry,
			(u32 *)&core->flags);
	if (!d)
		goto err_out;

	d = debugfs_create_u32("clk_prepare_count", 0444, core->dentry,
			       &core->prepare_count);
	if (!d)
		goto err_out;

	d = debugfs_create_u32("clk_enable_count", 0444, core->dentry,
			       &core->enable_count);
	if (!d)
		goto err_out;

<<<<<<< HEAD
	d = debugfs_create_u32("clk_protect_count", S_IRUGO, core->dentry,
			(u32 *)&core->protect_count);
	if (!d)
		goto err_out;

	d = debugfs_create_u32("clk_notifier_count", S_IRUGO, core->dentry,
			(u32 *)&core->notifier_count);
=======
	d = debugfs_create_u32("clk_notifier_count", 0444, core->dentry,
			       &core->notifier_count);
>>>>>>> 050272a0
	if (!d)
		goto err_out;

	if (core->num_parents > 1) {
		d = debugfs_create_file("clk_possible_parents", 0444,
				core->dentry, core, &possible_parents_fops);
		if (!d)
			goto err_out;
	}

	if (core->ops->debug_init) {
		ret = core->ops->debug_init(core->hw, core->dentry);
		if (ret)
			goto err_out;
	}

	ret = 0;
	goto out;

err_out:
	debugfs_remove_recursive(core->dentry);
	core->dentry = NULL;
out:
	return ret;
}

/**
 * clk_debug_register - add a clk node to the debugfs clk directory
 * @core: the clk being added to the debugfs clk directory
 *
 * Dynamically adds a clk to the debugfs clk directory if debugfs has been
 * initialized.  Otherwise it bails out early since the debugfs clk directory
 * will be created lazily by clk_debug_init as part of a late_initcall.
 */
static int clk_debug_register(struct clk_core *core)
{
	int ret = 0;

	mutex_lock(&clk_debug_lock);
	hlist_add_head(&core->debug_node, &clk_debug_list);

	if (!inited)
		goto unlock;

	ret = clk_debug_create_one(core, rootdir);
unlock:
	mutex_unlock(&clk_debug_lock);

	return ret;
}

 /**
 * clk_debug_unregister - remove a clk node from the debugfs clk directory
 * @core: the clk being removed from the debugfs clk directory
 *
 * Dynamically removes a clk and all its child nodes from the
 * debugfs clk directory if clk->dentry points to debugfs created by
 * clk_debug_register in __clk_core_init.
 */
static void clk_debug_unregister(struct clk_core *core)
{
	mutex_lock(&clk_debug_lock);
	hlist_del_init(&core->debug_node);
	debugfs_remove_recursive(core->dentry);
	core->dentry = NULL;
	mutex_unlock(&clk_debug_lock);
}

struct dentry *clk_debugfs_add_file(struct clk_hw *hw, char *name, umode_t mode,
				void *data, const struct file_operations *fops)
{
	struct dentry *d = NULL;

	if (hw->core->dentry)
		d = debugfs_create_file(name, mode, hw->core->dentry, data,
					fops);

	return d;
}
EXPORT_SYMBOL_GPL(clk_debugfs_add_file);

/**
 * clk_debug_init - lazily populate the debugfs clk directory
 *
 * clks are often initialized very early during boot before memory can be
 * dynamically allocated and well before debugfs is setup. This function
 * populates the debugfs clk directory once at boot-time when we know that
 * debugfs is setup. It should only be called once at boot-time, all other clks
 * added dynamically will be done so with clk_debug_register.
 */
static int __init clk_debug_init(void)
{
	struct clk_core *core;
	struct dentry *d;

	rootdir = debugfs_create_dir("clk", NULL);

	if (!rootdir)
		return -ENOMEM;

	d = debugfs_create_file("clk_summary", 0444, rootdir, &all_lists,
				&clk_summary_fops);
	if (!d)
		return -ENOMEM;

	d = debugfs_create_file("clk_dump", 0444, rootdir, &all_lists,
				&clk_dump_fops);
	if (!d)
		return -ENOMEM;

	d = debugfs_create_file("clk_orphan_summary", 0444, rootdir,
				&orphan_list, &clk_summary_fops);
	if (!d)
		return -ENOMEM;

	d = debugfs_create_file("clk_orphan_dump", 0444, rootdir,
				&orphan_list, &clk_dump_fops);
	if (!d)
		return -ENOMEM;

	mutex_lock(&clk_debug_lock);
	hlist_for_each_entry(core, &clk_debug_list, debug_node)
		clk_debug_create_one(core, rootdir);

	inited = 1;
	mutex_unlock(&clk_debug_lock);

	return 0;
}
late_initcall(clk_debug_init);
#else
static inline int clk_debug_register(struct clk_core *core) { return 0; }
static inline void clk_debug_reparent(struct clk_core *core,
				      struct clk_core *new_parent)
{
}
static inline void clk_debug_unregister(struct clk_core *core)
{
}
#endif

/**
 * __clk_core_init - initialize the data structures in a struct clk_core
 * @core:	clk_core being initialized
 *
 * Initializes the lists in struct clk_core, queries the hardware for the
 * parent and rate and sets them both.
 */
static int __clk_core_init(struct clk_core *core)
{
	int i, ret;
	struct clk_core *orphan;
	struct hlist_node *tmp2;
	unsigned long rate;

	if (!core)
		return -EINVAL;

	clk_prepare_lock();

	ret = clk_pm_runtime_get(core);
	if (ret)
		goto unlock;

	/* check to see if a clock with this name is already registered */
	if (clk_core_lookup(core->name)) {
		pr_debug("%s: clk %s already initialized\n",
				__func__, core->name);
		ret = -EEXIST;
		goto out;
	}

	/* check that clk_ops are sane.  See Documentation/clk.txt */
	if (core->ops->set_rate &&
	    !((core->ops->round_rate || core->ops->determine_rate) &&
	      core->ops->recalc_rate)) {
		pr_err("%s: %s must implement .round_rate or .determine_rate in addition to .recalc_rate\n",
		       __func__, core->name);
		ret = -EINVAL;
		goto out;
	}

	if (core->ops->set_parent && !core->ops->get_parent) {
		pr_err("%s: %s must implement .get_parent & .set_parent\n",
		       __func__, core->name);
		ret = -EINVAL;
		goto out;
	}

	if (core->num_parents > 1 && !core->ops->get_parent) {
		pr_err("%s: %s must implement .get_parent as it has multi parents\n",
		       __func__, core->name);
		ret = -EINVAL;
		goto out;
	}

	if (core->ops->set_rate_and_parent &&
			!(core->ops->set_parent && core->ops->set_rate)) {
		pr_err("%s: %s must implement .set_parent & .set_rate\n",
				__func__, core->name);
		ret = -EINVAL;
		goto out;
	}

	/* throw a WARN if any entries in parent_names are NULL */
	for (i = 0; i < core->num_parents; i++)
		WARN(!core->parent_names[i],
				"%s: invalid NULL in %s's .parent_names\n",
				__func__, core->name);

	core->parent = __clk_init_parent(core);

	/*
	 * Populate core->parent if parent has already been clk_core_init'd. If
	 * parent has not yet been clk_core_init'd then place clk in the orphan
	 * list.  If clk doesn't have any parents then place it in the root
	 * clk list.
	 *
	 * Every time a new clk is clk_init'd then we walk the list of orphan
	 * clocks and re-parent any that are children of the clock currently
	 * being clk_init'd.
	 */
	if (core->parent) {
		hlist_add_head(&core->child_node,
				&core->parent->children);
		core->orphan = core->parent->orphan;
	} else if (!core->num_parents) {
		hlist_add_head(&core->child_node, &clk_root_list);
		core->orphan = false;
	} else {
		hlist_add_head(&core->child_node, &clk_orphan_list);
		core->orphan = true;
	}

	/*
	 * Set clk's accuracy.  The preferred method is to use
	 * .recalc_accuracy. For simple clocks and lazy developers the default
	 * fallback is to use the parent's accuracy.  If a clock doesn't have a
	 * parent (or is orphaned) then accuracy is set to zero (perfect
	 * clock).
	 */
	if (core->ops->recalc_accuracy)
		core->accuracy = core->ops->recalc_accuracy(core->hw,
					__clk_get_accuracy(core->parent));
	else if (core->parent)
		core->accuracy = core->parent->accuracy;
	else
		core->accuracy = 0;

	/*
	 * Set clk's phase.
	 * Since a phase is by definition relative to its parent, just
	 * query the current clock phase, or just assume it's in phase.
	 */
	if (core->ops->get_phase)
		core->phase = core->ops->get_phase(core->hw);
	else
		core->phase = 0;

	/*
	 * Set clk's rate.  The preferred method is to use .recalc_rate.  For
	 * simple clocks and lazy developers the default fallback is to use the
	 * parent's rate.  If a clock doesn't have a parent (or is orphaned)
	 * then rate is set to zero.
	 */
	if (core->ops->recalc_rate)
		rate = core->ops->recalc_rate(core->hw,
				clk_core_get_rate_nolock(core->parent));
	else if (core->parent)
		rate = core->parent->rate;
	else
		rate = 0;
	core->rate = core->req_rate = rate;

	/*
	 * Enable CLK_IS_CRITICAL clocks so newly added critical clocks
	 * don't get accidentally disabled when walking the orphan tree and
	 * reparenting clocks
	 */
	if (core->flags & CLK_IS_CRITICAL) {
		unsigned long flags;

		ret = clk_core_prepare(core);
		if (ret)
			goto out;

		flags = clk_enable_lock();
		ret = clk_core_enable(core);
		clk_enable_unlock(flags);
		if (ret) {
			clk_core_unprepare(core);
			goto out;
		}
	}

	/*
	 * walk the list of orphan clocks and reparent any that newly finds a
	 * parent.
	 */
	hlist_for_each_entry_safe(orphan, tmp2, &clk_orphan_list, child_node) {
		struct clk_core *parent = __clk_init_parent(orphan);

		/*
		 * We need to use __clk_set_parent_before() and _after() to
		 * to properly migrate any prepare/enable count of the orphan
		 * clock. This is important for CLK_IS_CRITICAL clocks, which
		 * are enabled during init but might not have a parent yet.
		 */
		if (parent) {
			/* update the clk tree topology */
			__clk_set_parent_before(orphan, parent);
			__clk_set_parent_after(orphan, parent, NULL);
			__clk_recalc_accuracies(orphan);
			__clk_recalc_rates(orphan, 0);
		}
	}

	/*
	 * optional platform-specific magic
	 *
	 * The .init callback is not used by any of the basic clock types, but
	 * exists for weird hardware that must perform initialization magic.
	 * Please consider other ways of solving initialization problems before
	 * using this callback, as its use is discouraged.
	 */
	if (core->ops->init)
		core->ops->init(core->hw);

	kref_init(&core->ref);
out:
	clk_pm_runtime_put(core);
unlock:
	clk_prepare_unlock();

	if (!ret)
		clk_debug_register(core);

	return ret;
}

struct clk *__clk_create_clk(struct clk_hw *hw, const char *dev_id,
			     const char *con_id)
{
	struct clk *clk;

	/* This is to allow this function to be chained to others */
	if (IS_ERR_OR_NULL(hw))
		return ERR_CAST(hw);

	clk = kzalloc(sizeof(*clk), GFP_KERNEL);
	if (!clk)
		return ERR_PTR(-ENOMEM);

	clk->core = hw->core;
	clk->dev_id = dev_id;
	clk->con_id = kstrdup_const(con_id, GFP_KERNEL);
	clk->max_rate = ULONG_MAX;

	clk_prepare_lock();
	hlist_add_head(&clk->clks_node, &hw->core->clks);
	clk_prepare_unlock();

	return clk;
}

/* keep in sync with __clk_put */
void __clk_free_clk(struct clk *clk)
{
	clk_prepare_lock();
	hlist_del(&clk->clks_node);
	clk_prepare_unlock();

	kfree_const(clk->con_id);
	kfree(clk);
}

/**
 * clk_register - allocate a new clock, register it and return an opaque cookie
 * @dev: device that is registering this clock
 * @hw: link to hardware-specific clock data
 *
 * clk_register is the primary interface for populating the clock tree with new
 * clock nodes.  It returns a pointer to the newly allocated struct clk which
 * cannot be dereferenced by driver code but may be used in conjunction with the
 * rest of the clock API.  In the event of an error clk_register will return an
 * error code; drivers must test for an error code after calling clk_register.
 */
struct clk *clk_register(struct device *dev, struct clk_hw *hw)
{
	int i, ret;
	struct clk_core *core;

	core = kzalloc(sizeof(*core), GFP_KERNEL);
	if (!core) {
		ret = -ENOMEM;
		goto fail_out;
	}

	core->name = kstrdup_const(hw->init->name, GFP_KERNEL);
	if (!core->name) {
		ret = -ENOMEM;
		goto fail_name;
	}
	core->ops = hw->init->ops;
	if (dev && pm_runtime_enabled(dev))
		core->dev = dev;
	if (dev && dev->driver)
		core->owner = dev->driver->owner;
	core->hw = hw;
	core->flags = hw->init->flags;
	core->num_parents = hw->init->num_parents;
	core->min_rate = 0;
	core->max_rate = ULONG_MAX;
	hw->core = core;

	/* allocate local copy in case parent_names is __initdata */
	core->parent_names = kcalloc(core->num_parents, sizeof(char *),
					GFP_KERNEL);

	if (!core->parent_names) {
		ret = -ENOMEM;
		goto fail_parent_names;
	}


	/* copy each string name in case parent_names is __initdata */
	for (i = 0; i < core->num_parents; i++) {
		core->parent_names[i] = kstrdup_const(hw->init->parent_names[i],
						GFP_KERNEL);
		if (!core->parent_names[i]) {
			ret = -ENOMEM;
			goto fail_parent_names_copy;
		}
	}

	/* avoid unnecessary string look-ups of clk_core's possible parents. */
	core->parents = kcalloc(core->num_parents, sizeof(*core->parents),
				GFP_KERNEL);
	if (!core->parents) {
		ret = -ENOMEM;
		goto fail_parents;
	};

	INIT_HLIST_HEAD(&core->clks);

	hw->clk = __clk_create_clk(hw, NULL, NULL);
	if (IS_ERR(hw->clk)) {
		ret = PTR_ERR(hw->clk);
		goto fail_parents;
	}

	ret = __clk_core_init(core);
	if (!ret)
		return hw->clk;

	__clk_free_clk(hw->clk);
	hw->clk = NULL;

fail_parents:
	kfree(core->parents);
fail_parent_names_copy:
	while (--i >= 0)
		kfree_const(core->parent_names[i]);
	kfree(core->parent_names);
fail_parent_names:
	kfree_const(core->name);
fail_name:
	kfree(core);
fail_out:
	return ERR_PTR(ret);
}
EXPORT_SYMBOL_GPL(clk_register);

/**
 * clk_hw_register - register a clk_hw and return an error code
 * @dev: device that is registering this clock
 * @hw: link to hardware-specific clock data
 *
 * clk_hw_register is the primary interface for populating the clock tree with
 * new clock nodes. It returns an integer equal to zero indicating success or
 * less than zero indicating failure. Drivers must test for an error code after
 * calling clk_hw_register().
 */
int clk_hw_register(struct device *dev, struct clk_hw *hw)
{
	return PTR_ERR_OR_ZERO(clk_register(dev, hw));
}
EXPORT_SYMBOL_GPL(clk_hw_register);

/* Free memory allocated for a clock. */
static void __clk_release(struct kref *ref)
{
	struct clk_core *core = container_of(ref, struct clk_core, ref);
	int i = core->num_parents;

	lockdep_assert_held(&prepare_lock);

	kfree(core->parents);
	while (--i >= 0)
		kfree_const(core->parent_names[i]);

	kfree(core->parent_names);
	kfree_const(core->name);
	kfree(core);
}

/*
 * Empty clk_ops for unregistered clocks. These are used temporarily
 * after clk_unregister() was called on a clock and until last clock
 * consumer calls clk_put() and the struct clk object is freed.
 */
static int clk_nodrv_prepare_enable(struct clk_hw *hw)
{
	return -ENXIO;
}

static void clk_nodrv_disable_unprepare(struct clk_hw *hw)
{
	WARN_ON_ONCE(1);
}

static int clk_nodrv_set_rate(struct clk_hw *hw, unsigned long rate,
					unsigned long parent_rate)
{
	return -ENXIO;
}

static int clk_nodrv_set_parent(struct clk_hw *hw, u8 index)
{
	return -ENXIO;
}

static const struct clk_ops clk_nodrv_ops = {
	.enable		= clk_nodrv_prepare_enable,
	.disable	= clk_nodrv_disable_unprepare,
	.prepare	= clk_nodrv_prepare_enable,
	.unprepare	= clk_nodrv_disable_unprepare,
	.set_rate	= clk_nodrv_set_rate,
	.set_parent	= clk_nodrv_set_parent,
};

/**
 * clk_unregister - unregister a currently registered clock
 * @clk: clock to unregister
 */
void clk_unregister(struct clk *clk)
{
	unsigned long flags;

	if (!clk || WARN_ON_ONCE(IS_ERR(clk)))
		return;

	clk_debug_unregister(clk->core);

	clk_prepare_lock();

	if (clk->core->ops == &clk_nodrv_ops) {
		pr_err("%s: unregistered clock: %s\n", __func__,
		       clk->core->name);
		goto unlock;
	}
	/*
	 * Assign empty clock ops for consumers that might still hold
	 * a reference to this clock.
	 */
	flags = clk_enable_lock();
	clk->core->ops = &clk_nodrv_ops;
	clk_enable_unlock(flags);

	if (!hlist_empty(&clk->core->children)) {
		struct clk_core *child;
		struct hlist_node *t;

		/* Reparent all children to the orphan list. */
		hlist_for_each_entry_safe(child, t, &clk->core->children,
					  child_node)
			clk_core_set_parent_nolock(child, NULL);
	}

	hlist_del_init(&clk->core->child_node);

	if (clk->core->prepare_count)
		pr_warn("%s: unregistering prepared clock: %s\n",
					__func__, clk->core->name);

	if (clk->core->protect_count)
		pr_warn("%s: unregistering protected clock: %s\n",
					__func__, clk->core->name);

	kref_put(&clk->core->ref, __clk_release);
unlock:
	clk_prepare_unlock();
}
EXPORT_SYMBOL_GPL(clk_unregister);

/**
 * clk_hw_unregister - unregister a currently registered clk_hw
 * @hw: hardware-specific clock data to unregister
 */
void clk_hw_unregister(struct clk_hw *hw)
{
	clk_unregister(hw->clk);
}
EXPORT_SYMBOL_GPL(clk_hw_unregister);

static void devm_clk_release(struct device *dev, void *res)
{
	clk_unregister(*(struct clk **)res);
}

static void devm_clk_hw_release(struct device *dev, void *res)
{
	clk_hw_unregister(*(struct clk_hw **)res);
}

/**
 * devm_clk_register - resource managed clk_register()
 * @dev: device that is registering this clock
 * @hw: link to hardware-specific clock data
 *
 * Managed clk_register(). Clocks returned from this function are
 * automatically clk_unregister()ed on driver detach. See clk_register() for
 * more information.
 */
struct clk *devm_clk_register(struct device *dev, struct clk_hw *hw)
{
	struct clk *clk;
	struct clk **clkp;

	clkp = devres_alloc(devm_clk_release, sizeof(*clkp), GFP_KERNEL);
	if (!clkp)
		return ERR_PTR(-ENOMEM);

	clk = clk_register(dev, hw);
	if (!IS_ERR(clk)) {
		*clkp = clk;
		devres_add(dev, clkp);
	} else {
		devres_free(clkp);
	}

	return clk;
}
EXPORT_SYMBOL_GPL(devm_clk_register);

/**
 * devm_clk_hw_register - resource managed clk_hw_register()
 * @dev: device that is registering this clock
 * @hw: link to hardware-specific clock data
 *
 * Managed clk_hw_register(). Clocks registered by this function are
 * automatically clk_hw_unregister()ed on driver detach. See clk_hw_register()
 * for more information.
 */
int devm_clk_hw_register(struct device *dev, struct clk_hw *hw)
{
	struct clk_hw **hwp;
	int ret;

	hwp = devres_alloc(devm_clk_hw_release, sizeof(*hwp), GFP_KERNEL);
	if (!hwp)
		return -ENOMEM;

	ret = clk_hw_register(dev, hw);
	if (!ret) {
		*hwp = hw;
		devres_add(dev, hwp);
	} else {
		devres_free(hwp);
	}

	return ret;
}
EXPORT_SYMBOL_GPL(devm_clk_hw_register);

static int devm_clk_match(struct device *dev, void *res, void *data)
{
	struct clk *c = res;
	if (WARN_ON(!c))
		return 0;
	return c == data;
}

static int devm_clk_hw_match(struct device *dev, void *res, void *data)
{
	struct clk_hw *hw = res;

	if (WARN_ON(!hw))
		return 0;
	return hw == data;
}

/**
 * devm_clk_unregister - resource managed clk_unregister()
 * @clk: clock to unregister
 *
 * Deallocate a clock allocated with devm_clk_register(). Normally
 * this function will not need to be called and the resource management
 * code will ensure that the resource is freed.
 */
void devm_clk_unregister(struct device *dev, struct clk *clk)
{
	WARN_ON(devres_release(dev, devm_clk_release, devm_clk_match, clk));
}
EXPORT_SYMBOL_GPL(devm_clk_unregister);

/**
 * devm_clk_hw_unregister - resource managed clk_hw_unregister()
 * @dev: device that is unregistering the hardware-specific clock data
 * @hw: link to hardware-specific clock data
 *
 * Unregister a clk_hw registered with devm_clk_hw_register(). Normally
 * this function will not need to be called and the resource management
 * code will ensure that the resource is freed.
 */
void devm_clk_hw_unregister(struct device *dev, struct clk_hw *hw)
{
	WARN_ON(devres_release(dev, devm_clk_hw_release, devm_clk_hw_match,
				hw));
}
EXPORT_SYMBOL_GPL(devm_clk_hw_unregister);

/*
 * clkdev helpers
 */
int __clk_get(struct clk *clk)
{
	struct clk_core *core = !clk ? NULL : clk->core;

	if (core) {
		if (!try_module_get(core->owner))
			return 0;

		kref_get(&core->ref);
	}
	return 1;
}

/* keep in sync with __clk_free_clk */
void __clk_put(struct clk *clk)
{
	struct module *owner;

	if (!clk || WARN_ON_ONCE(IS_ERR(clk)))
		return;

	clk_prepare_lock();

	/*
	 * Before calling clk_put, all calls to clk_rate_exclusive_get() from a
	 * given user should be balanced with calls to clk_rate_exclusive_put()
	 * and by that same consumer
	 */
	if (WARN_ON(clk->exclusive_count)) {
		/* We voiced our concern, let's sanitize the situation */
		clk->core->protect_count -= (clk->exclusive_count - 1);
		clk_core_rate_unprotect(clk->core);
		clk->exclusive_count = 0;
	}

	hlist_del(&clk->clks_node);
	if (clk->min_rate > clk->core->req_rate ||
	    clk->max_rate < clk->core->req_rate)
		clk_core_set_rate_nolock(clk->core, clk->core->req_rate);

	owner = clk->core->owner;
	kref_put(&clk->core->ref, __clk_release);

	clk_prepare_unlock();

	module_put(owner);

	kfree_const(clk->con_id);
	kfree(clk);
}

/***        clk rate change notifiers        ***/

/**
 * clk_notifier_register - add a clk rate change notifier
 * @clk: struct clk * to watch
 * @nb: struct notifier_block * with callback info
 *
 * Request notification when clk's rate changes.  This uses an SRCU
 * notifier because we want it to block and notifier unregistrations are
 * uncommon.  The callbacks associated with the notifier must not
 * re-enter into the clk framework by calling any top-level clk APIs;
 * this will cause a nested prepare_lock mutex.
 *
 * In all notification cases (pre, post and abort rate change) the original
 * clock rate is passed to the callback via struct clk_notifier_data.old_rate
 * and the new frequency is passed via struct clk_notifier_data.new_rate.
 *
 * clk_notifier_register() must be called from non-atomic context.
 * Returns -EINVAL if called with null arguments, -ENOMEM upon
 * allocation failure; otherwise, passes along the return value of
 * srcu_notifier_chain_register().
 */
int clk_notifier_register(struct clk *clk, struct notifier_block *nb)
{
	struct clk_notifier *cn;
	int ret = -ENOMEM;

	if (!clk || !nb)
		return -EINVAL;

	clk_prepare_lock();

	/* search the list of notifiers for this clk */
	list_for_each_entry(cn, &clk_notifier_list, node)
		if (cn->clk == clk)
			break;

	/* if clk wasn't in the notifier list, allocate new clk_notifier */
	if (cn->clk != clk) {
		cn = kzalloc(sizeof(*cn), GFP_KERNEL);
		if (!cn)
			goto out;

		cn->clk = clk;
		srcu_init_notifier_head(&cn->notifier_head);

		list_add(&cn->node, &clk_notifier_list);
	}

	ret = srcu_notifier_chain_register(&cn->notifier_head, nb);

	clk->core->notifier_count++;

out:
	clk_prepare_unlock();

	return ret;
}
EXPORT_SYMBOL_GPL(clk_notifier_register);

/**
 * clk_notifier_unregister - remove a clk rate change notifier
 * @clk: struct clk *
 * @nb: struct notifier_block * with callback info
 *
 * Request no further notification for changes to 'clk' and frees memory
 * allocated in clk_notifier_register.
 *
 * Returns -EINVAL if called with null arguments; otherwise, passes
 * along the return value of srcu_notifier_chain_unregister().
 */
int clk_notifier_unregister(struct clk *clk, struct notifier_block *nb)
{
	struct clk_notifier *cn = NULL;
	int ret = -EINVAL;

	if (!clk || !nb)
		return -EINVAL;

	clk_prepare_lock();

	list_for_each_entry(cn, &clk_notifier_list, node)
		if (cn->clk == clk)
			break;

	if (cn->clk == clk) {
		ret = srcu_notifier_chain_unregister(&cn->notifier_head, nb);

		clk->core->notifier_count--;

		/* XXX the notifier code should handle this better */
		if (!cn->notifier_head.head) {
			srcu_cleanup_notifier_head(&cn->notifier_head);
			list_del(&cn->node);
			kfree(cn);
		}

	} else {
		ret = -ENOENT;
	}

	clk_prepare_unlock();

	return ret;
}
EXPORT_SYMBOL_GPL(clk_notifier_unregister);

#ifdef CONFIG_OF
/**
 * struct of_clk_provider - Clock provider registration structure
 * @link: Entry in global list of clock providers
 * @node: Pointer to device tree node of clock provider
 * @get: Get clock callback.  Returns NULL or a struct clk for the
 *       given clock specifier
 * @data: context pointer to be passed into @get callback
 */
struct of_clk_provider {
	struct list_head link;

	struct device_node *node;
	struct clk *(*get)(struct of_phandle_args *clkspec, void *data);
	struct clk_hw *(*get_hw)(struct of_phandle_args *clkspec, void *data);
	void *data;
};

static const struct of_device_id __clk_of_table_sentinel
	__used __section(__clk_of_table_end);

static LIST_HEAD(of_clk_providers);
static DEFINE_MUTEX(of_clk_mutex);

struct clk *of_clk_src_simple_get(struct of_phandle_args *clkspec,
				     void *data)
{
	return data;
}
EXPORT_SYMBOL_GPL(of_clk_src_simple_get);

struct clk_hw *of_clk_hw_simple_get(struct of_phandle_args *clkspec, void *data)
{
	return data;
}
EXPORT_SYMBOL_GPL(of_clk_hw_simple_get);

struct clk *of_clk_src_onecell_get(struct of_phandle_args *clkspec, void *data)
{
	struct clk_onecell_data *clk_data = data;
	unsigned int idx = clkspec->args[0];

	if (idx >= clk_data->clk_num) {
		pr_err("%s: invalid clock index %u\n", __func__, idx);
		return ERR_PTR(-EINVAL);
	}

	return clk_data->clks[idx];
}
EXPORT_SYMBOL_GPL(of_clk_src_onecell_get);

struct clk_hw *
of_clk_hw_onecell_get(struct of_phandle_args *clkspec, void *data)
{
	struct clk_hw_onecell_data *hw_data = data;
	unsigned int idx = clkspec->args[0];

	if (idx >= hw_data->num) {
		pr_err("%s: invalid index %u\n", __func__, idx);
		return ERR_PTR(-EINVAL);
	}

	return hw_data->hws[idx];
}
EXPORT_SYMBOL_GPL(of_clk_hw_onecell_get);

/**
 * of_clk_add_provider() - Register a clock provider for a node
 * @np: Device node pointer associated with clock provider
 * @clk_src_get: callback for decoding clock
 * @data: context pointer for @clk_src_get callback.
 */
int of_clk_add_provider(struct device_node *np,
			struct clk *(*clk_src_get)(struct of_phandle_args *clkspec,
						   void *data),
			void *data)
{
	struct of_clk_provider *cp;
	int ret;

	cp = kzalloc(sizeof(*cp), GFP_KERNEL);
	if (!cp)
		return -ENOMEM;

	cp->node = of_node_get(np);
	cp->data = data;
	cp->get = clk_src_get;

	mutex_lock(&of_clk_mutex);
	list_add(&cp->link, &of_clk_providers);
	mutex_unlock(&of_clk_mutex);
	pr_debug("Added clock from %pOF\n", np);

	ret = of_clk_set_defaults(np, true);
	if (ret < 0)
		of_clk_del_provider(np);

	return ret;
}
EXPORT_SYMBOL_GPL(of_clk_add_provider);

/**
 * of_clk_add_hw_provider() - Register a clock provider for a node
 * @np: Device node pointer associated with clock provider
 * @get: callback for decoding clk_hw
 * @data: context pointer for @get callback.
 */
int of_clk_add_hw_provider(struct device_node *np,
			   struct clk_hw *(*get)(struct of_phandle_args *clkspec,
						 void *data),
			   void *data)
{
	struct of_clk_provider *cp;
	int ret;

	cp = kzalloc(sizeof(*cp), GFP_KERNEL);
	if (!cp)
		return -ENOMEM;

	cp->node = of_node_get(np);
	cp->data = data;
	cp->get_hw = get;

	mutex_lock(&of_clk_mutex);
	list_add(&cp->link, &of_clk_providers);
	mutex_unlock(&of_clk_mutex);
	pr_debug("Added clk_hw provider from %pOF\n", np);

	ret = of_clk_set_defaults(np, true);
	if (ret < 0)
		of_clk_del_provider(np);

	return ret;
}
EXPORT_SYMBOL_GPL(of_clk_add_hw_provider);

static void devm_of_clk_release_provider(struct device *dev, void *res)
{
	of_clk_del_provider(*(struct device_node **)res);
}

int devm_of_clk_add_hw_provider(struct device *dev,
			struct clk_hw *(*get)(struct of_phandle_args *clkspec,
					      void *data),
			void *data)
{
	struct device_node **ptr, *np;
	int ret;

	ptr = devres_alloc(devm_of_clk_release_provider, sizeof(*ptr),
			   GFP_KERNEL);
	if (!ptr)
		return -ENOMEM;

	np = dev->of_node;
	ret = of_clk_add_hw_provider(np, get, data);
	if (!ret) {
		*ptr = np;
		devres_add(dev, ptr);
	} else {
		devres_free(ptr);
	}

	return ret;
}
EXPORT_SYMBOL_GPL(devm_of_clk_add_hw_provider);

/**
 * of_clk_del_provider() - Remove a previously registered clock provider
 * @np: Device node pointer associated with clock provider
 */
void of_clk_del_provider(struct device_node *np)
{
	struct of_clk_provider *cp;

	mutex_lock(&of_clk_mutex);
	list_for_each_entry(cp, &of_clk_providers, link) {
		if (cp->node == np) {
			list_del(&cp->link);
			of_node_put(cp->node);
			kfree(cp);
			break;
		}
	}
	mutex_unlock(&of_clk_mutex);
}
EXPORT_SYMBOL_GPL(of_clk_del_provider);

static int devm_clk_provider_match(struct device *dev, void *res, void *data)
{
	struct device_node **np = res;

	if (WARN_ON(!np || !*np))
		return 0;

	return *np == data;
}

void devm_of_clk_del_provider(struct device *dev)
{
	int ret;

	ret = devres_release(dev, devm_of_clk_release_provider,
			     devm_clk_provider_match, dev->of_node);

	WARN_ON(ret);
}
EXPORT_SYMBOL(devm_of_clk_del_provider);

static struct clk_hw *
__of_clk_get_hw_from_provider(struct of_clk_provider *provider,
			      struct of_phandle_args *clkspec)
{
	struct clk *clk;

	if (provider->get_hw)
		return provider->get_hw(clkspec, provider->data);

	clk = provider->get(clkspec, provider->data);
	if (IS_ERR(clk))
		return ERR_CAST(clk);
	return __clk_get_hw(clk);
}

struct clk *__of_clk_get_from_provider(struct of_phandle_args *clkspec,
				       const char *dev_id, const char *con_id)
{
	struct of_clk_provider *provider;
	struct clk *clk = ERR_PTR(-EPROBE_DEFER);
	struct clk_hw *hw;

	if (!clkspec)
		return ERR_PTR(-EINVAL);

	/* Check if we have such a provider in our array */
	mutex_lock(&of_clk_mutex);
	list_for_each_entry(provider, &of_clk_providers, link) {
		if (provider->node == clkspec->np) {
			hw = __of_clk_get_hw_from_provider(provider, clkspec);
			clk = __clk_create_clk(hw, dev_id, con_id);
		}

		if (!IS_ERR(clk)) {
			if (!__clk_get(clk)) {
				__clk_free_clk(clk);
				clk = ERR_PTR(-ENOENT);
			}

			break;
		}
	}
	mutex_unlock(&of_clk_mutex);

	return clk;
}

/**
 * of_clk_get_from_provider() - Lookup a clock from a clock provider
 * @clkspec: pointer to a clock specifier data structure
 *
 * This function looks up a struct clk from the registered list of clock
 * providers, an input is a clock specifier data structure as returned
 * from the of_parse_phandle_with_args() function call.
 */
struct clk *of_clk_get_from_provider(struct of_phandle_args *clkspec)
{
	return __of_clk_get_from_provider(clkspec, NULL, __func__);
}
EXPORT_SYMBOL_GPL(of_clk_get_from_provider);

/**
 * of_clk_get_parent_count() - Count the number of clocks a device node has
 * @np: device node to count
 *
 * Returns: The number of clocks that are possible parents of this node
 */
unsigned int of_clk_get_parent_count(struct device_node *np)
{
	int count;

	count = of_count_phandle_with_args(np, "clocks", "#clock-cells");
	if (count < 0)
		return 0;

	return count;
}
EXPORT_SYMBOL_GPL(of_clk_get_parent_count);

const char *of_clk_get_parent_name(struct device_node *np, int index)
{
	struct of_phandle_args clkspec;
	struct property *prop;
	const char *clk_name;
	const __be32 *vp;
	u32 pv;
	int rc;
	int count;
	struct clk *clk;

	rc = of_parse_phandle_with_args(np, "clocks", "#clock-cells", index,
					&clkspec);
	if (rc)
		return NULL;

	index = clkspec.args_count ? clkspec.args[0] : 0;
	count = 0;

	/* if there is an indices property, use it to transfer the index
	 * specified into an array offset for the clock-output-names property.
	 */
	of_property_for_each_u32(clkspec.np, "clock-indices", prop, vp, pv) {
		if (index == pv) {
			index = count;
			break;
		}
		count++;
	}
	/* We went off the end of 'clock-indices' without finding it */
	if (prop && !vp)
		return NULL;

	if (of_property_read_string_index(clkspec.np, "clock-output-names",
					  index,
					  &clk_name) < 0) {
		/*
		 * Best effort to get the name if the clock has been
		 * registered with the framework. If the clock isn't
		 * registered, we return the node name as the name of
		 * the clock as long as #clock-cells = 0.
		 */
		clk = of_clk_get_from_provider(&clkspec);
		if (IS_ERR(clk)) {
			if (clkspec.args_count == 0)
				clk_name = clkspec.np->name;
			else
				clk_name = NULL;
		} else {
			clk_name = __clk_get_name(clk);
			clk_put(clk);
		}
	}


	of_node_put(clkspec.np);
	return clk_name;
}
EXPORT_SYMBOL_GPL(of_clk_get_parent_name);

/**
 * of_clk_parent_fill() - Fill @parents with names of @np's parents and return
 * number of parents
 * @np: Device node pointer associated with clock provider
 * @parents: pointer to char array that hold the parents' names
 * @size: size of the @parents array
 *
 * Return: number of parents for the clock node.
 */
int of_clk_parent_fill(struct device_node *np, const char **parents,
		       unsigned int size)
{
	unsigned int i = 0;

	while (i < size && (parents[i] = of_clk_get_parent_name(np, i)) != NULL)
		i++;

	return i;
}
EXPORT_SYMBOL_GPL(of_clk_parent_fill);

struct clock_provider {
	of_clk_init_cb_t clk_init_cb;
	struct device_node *np;
	struct list_head node;
};

/*
 * This function looks for a parent clock. If there is one, then it
 * checks that the provider for this parent clock was initialized, in
 * this case the parent clock will be ready.
 */
static int parent_ready(struct device_node *np)
{
	int i = 0;

	while (true) {
		struct clk *clk = of_clk_get(np, i);

		/* this parent is ready we can check the next one */
		if (!IS_ERR(clk)) {
			clk_put(clk);
			i++;
			continue;
		}

		/* at least one parent is not ready, we exit now */
		if (PTR_ERR(clk) == -EPROBE_DEFER)
			return 0;

		/*
		 * Here we make assumption that the device tree is
		 * written correctly. So an error means that there is
		 * no more parent. As we didn't exit yet, then the
		 * previous parent are ready. If there is no clock
		 * parent, no need to wait for them, then we can
		 * consider their absence as being ready
		 */
		return 1;
	}
}

/**
 * of_clk_detect_critical() - set CLK_IS_CRITICAL flag from Device Tree
 * @np: Device node pointer associated with clock provider
 * @index: clock index
 * @flags: pointer to clk_core->flags
 *
 * Detects if the clock-critical property exists and, if so, sets the
 * corresponding CLK_IS_CRITICAL flag.
 *
 * Do not use this function. It exists only for legacy Device Tree
 * bindings, such as the one-clock-per-node style that are outdated.
 * Those bindings typically put all clock data into .dts and the Linux
 * driver has no clock data, thus making it impossible to set this flag
 * correctly from the driver. Only those drivers may call
 * of_clk_detect_critical from their setup functions.
 *
 * Return: error code or zero on success
 */
int of_clk_detect_critical(struct device_node *np,
					  int index, unsigned long *flags)
{
	struct property *prop;
	const __be32 *cur;
	uint32_t idx;

	if (!np || !flags)
		return -EINVAL;

	of_property_for_each_u32(np, "clock-critical", prop, cur, idx)
		if (index == idx)
			*flags |= CLK_IS_CRITICAL;

	return 0;
}

/**
 * of_clk_init() - Scan and init clock providers from the DT
 * @matches: array of compatible values and init functions for providers.
 *
 * This function scans the device tree for matching clock providers
 * and calls their initialization functions. It also does it by trying
 * to follow the dependencies.
 */
void __init of_clk_init(const struct of_device_id *matches)
{
	const struct of_device_id *match;
	struct device_node *np;
	struct clock_provider *clk_provider, *next;
	bool is_init_done;
	bool force = false;
	LIST_HEAD(clk_provider_list);

	if (!matches)
		matches = &__clk_of_table;

	/* First prepare the list of the clocks providers */
	for_each_matching_node_and_match(np, matches, &match) {
		struct clock_provider *parent;

		if (!of_device_is_available(np))
			continue;

		parent = kzalloc(sizeof(*parent), GFP_KERNEL);
		if (!parent) {
			list_for_each_entry_safe(clk_provider, next,
						 &clk_provider_list, node) {
				list_del(&clk_provider->node);
				of_node_put(clk_provider->np);
				kfree(clk_provider);
			}
			of_node_put(np);
			return;
		}

		parent->clk_init_cb = match->data;
		parent->np = of_node_get(np);
		list_add_tail(&parent->node, &clk_provider_list);
	}

	while (!list_empty(&clk_provider_list)) {
		is_init_done = false;
		list_for_each_entry_safe(clk_provider, next,
					&clk_provider_list, node) {
			if (force || parent_ready(clk_provider->np)) {

				/* Don't populate platform devices */
				of_node_set_flag(clk_provider->np,
						 OF_POPULATED);

				clk_provider->clk_init_cb(clk_provider->np);
				of_clk_set_defaults(clk_provider->np, true);

				list_del(&clk_provider->node);
				of_node_put(clk_provider->np);
				kfree(clk_provider);
				is_init_done = true;
			}
		}

		/*
		 * We didn't manage to initialize any of the
		 * remaining providers during the last loop, so now we
		 * initialize all the remaining ones unconditionally
		 * in case the clock parent was not mandatory
		 */
		if (!is_init_done)
			force = true;
	}
}
#endif<|MERGE_RESOLUTION|>--- conflicted
+++ resolved
@@ -2642,18 +2642,13 @@
 	if (!d)
 		goto err_out;
 
-<<<<<<< HEAD
-	d = debugfs_create_u32("clk_protect_count", S_IRUGO, core->dentry,
-			(u32 *)&core->protect_count);
+	d = debugfs_create_u32("clk_protect_count", 0444, core->dentry,
+			       &core->protect_count);
 	if (!d)
 		goto err_out;
 
-	d = debugfs_create_u32("clk_notifier_count", S_IRUGO, core->dentry,
-			(u32 *)&core->notifier_count);
-=======
 	d = debugfs_create_u32("clk_notifier_count", 0444, core->dentry,
 			       &core->notifier_count);
->>>>>>> 050272a0
 	if (!d)
 		goto err_out;
 
