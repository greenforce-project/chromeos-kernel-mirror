// SPDX-License-Identifier: GPL-2.0
/*
 * CPU subsystem support
 */

#include <linux/kernel.h>
#include <linux/module.h>
#include <linux/init.h>
#include <linux/sched.h>
#include <linux/cpu.h>
#include <linux/topology.h>
#include <linux/device.h>
#include <linux/node.h>
#include <linux/gfp.h>
#include <linux/slab.h>
#include <linux/percpu.h>
#include <linux/acpi.h>
#include <linux/of.h>
#include <linux/cpufeature.h>
#include <linux/tick.h>
#include <linux/pm_qos.h>
#include <linux/sched/isolation.h>

#include "base.h"

static DEFINE_PER_CPU(struct device *, cpu_sys_devices);

static int cpu_subsys_match(struct device *dev, struct device_driver *drv)
{
	/* ACPI style match is the only one that may succeed. */
	if (acpi_driver_match_device(dev, drv))
		return 1;

	return 0;
}

#ifdef CONFIG_HOTPLUG_CPU
static void change_cpu_under_node(struct cpu *cpu,
			unsigned int from_nid, unsigned int to_nid)
{
	int cpuid = cpu->dev.id;
	unregister_cpu_under_node(cpuid, from_nid);
	register_cpu_under_node(cpuid, to_nid);
	cpu->node_id = to_nid;
}

static int cpu_subsys_online(struct device *dev)
{
	struct cpu *cpu = container_of(dev, struct cpu, dev);
	int cpuid = dev->id;
	int from_nid, to_nid;
	int ret;

	from_nid = cpu_to_node(cpuid);
	if (from_nid == NUMA_NO_NODE)
		return -ENODEV;

	ret = cpu_up(cpuid);
	/*
	 * When hot adding memory to memoryless node and enabling a cpu
	 * on the node, node number of the cpu may internally change.
	 */
	to_nid = cpu_to_node(cpuid);
	if (from_nid != to_nid)
		change_cpu_under_node(cpu, from_nid, to_nid);

	return ret;
}

static int cpu_subsys_offline(struct device *dev)
{
	return cpu_down(dev->id);
}

void unregister_cpu(struct cpu *cpu)
{
	int logical_cpu = cpu->dev.id;

	unregister_cpu_under_node(logical_cpu, cpu_to_node(logical_cpu));

	device_unregister(&cpu->dev);
	per_cpu(cpu_sys_devices, logical_cpu) = NULL;
	return;
}

#ifdef CONFIG_ARCH_CPU_PROBE_RELEASE
static ssize_t cpu_probe_store(struct device *dev,
			       struct device_attribute *attr,
			       const char *buf,
			       size_t count)
{
	ssize_t cnt;
	int ret;

	ret = lock_device_hotplug_sysfs();
	if (ret)
		return ret;

	cnt = arch_cpu_probe(buf, count);

	unlock_device_hotplug();
	return cnt;
}

static ssize_t cpu_release_store(struct device *dev,
				 struct device_attribute *attr,
				 const char *buf,
				 size_t count)
{
	ssize_t cnt;
	int ret;

	ret = lock_device_hotplug_sysfs();
	if (ret)
		return ret;

	cnt = arch_cpu_release(buf, count);

	unlock_device_hotplug();
	return cnt;
}

static DEVICE_ATTR(probe, S_IWUSR, NULL, cpu_probe_store);
static DEVICE_ATTR(release, S_IWUSR, NULL, cpu_release_store);
#endif /* CONFIG_ARCH_CPU_PROBE_RELEASE */
#endif /* CONFIG_HOTPLUG_CPU */

struct bus_type cpu_subsys = {
	.name = "cpu",
	.dev_name = "cpu",
	.match = cpu_subsys_match,
#ifdef CONFIG_HOTPLUG_CPU
	.online = cpu_subsys_online,
	.offline = cpu_subsys_offline,
#endif
};
EXPORT_SYMBOL_GPL(cpu_subsys);

#ifdef CONFIG_KEXEC
#include <linux/kexec.h>

static ssize_t show_crash_notes(struct device *dev, struct device_attribute *attr,
				char *buf)
{
	struct cpu *cpu = container_of(dev, struct cpu, dev);
	ssize_t rc;
	unsigned long long addr;
	int cpunum;

	cpunum = cpu->dev.id;

	/*
	 * Might be reading other cpu's data based on which cpu read thread
	 * has been scheduled. But cpu data (memory) is allocated once during
	 * boot up and this data does not change there after. Hence this
	 * operation should be safe. No locking required.
	 */
	addr = per_cpu_ptr_to_phys(per_cpu_ptr(crash_notes, cpunum));
	rc = sysfs_emit(buf, "%Lx\n", addr);
	return rc;
}
static DEVICE_ATTR(crash_notes, 0400, show_crash_notes, NULL);

static ssize_t show_crash_notes_size(struct device *dev,
				     struct device_attribute *attr,
				     char *buf)
{
	ssize_t rc;

	rc = sysfs_emit(buf, "%zu\n", sizeof(note_buf_t));
	return rc;
}
static DEVICE_ATTR(crash_notes_size, 0400, show_crash_notes_size, NULL);

static struct attribute *crash_note_cpu_attrs[] = {
	&dev_attr_crash_notes.attr,
	&dev_attr_crash_notes_size.attr,
	NULL
};

static struct attribute_group crash_note_cpu_attr_group = {
	.attrs = crash_note_cpu_attrs,
};
#endif

static const struct attribute_group *common_cpu_attr_groups[] = {
#ifdef CONFIG_KEXEC
	&crash_note_cpu_attr_group,
#endif
	NULL
};

static const struct attribute_group *hotplugable_cpu_attr_groups[] = {
#ifdef CONFIG_KEXEC
	&crash_note_cpu_attr_group,
#endif
	NULL
};

/*
 * Print cpu online, possible, present, and system maps
 */

struct cpu_attr {
	struct device_attribute attr;
	const struct cpumask *const map;
};

static ssize_t show_cpus_attr(struct device *dev,
			      struct device_attribute *attr,
			      char *buf)
{
	struct cpu_attr *ca = container_of(attr, struct cpu_attr, attr);

	return cpumap_print_to_pagebuf(true, buf, ca->map);
}

#define _CPU_ATTR(name, map) \
	{ __ATTR(name, 0444, show_cpus_attr, NULL), map }

/* Keep in sync with cpu_subsys_attrs */
static struct cpu_attr cpu_attrs[] = {
	_CPU_ATTR(online, &__cpu_online_mask),
	_CPU_ATTR(possible, &__cpu_possible_mask),
	_CPU_ATTR(present, &__cpu_present_mask),
};

/*
 * Print values for NR_CPUS and offlined cpus
 */
static ssize_t print_cpus_kernel_max(struct device *dev,
				     struct device_attribute *attr, char *buf)
{
	return sprintf(buf, "%d\n", NR_CPUS - 1);
}
static DEVICE_ATTR(kernel_max, 0444, print_cpus_kernel_max, NULL);

/* arch-optional setting to enable display of offline cpus >= nr_cpu_ids */
unsigned int total_cpus;

static ssize_t print_cpus_offline(struct device *dev,
				  struct device_attribute *attr, char *buf)
{
	int n = 0, len = PAGE_SIZE-2;
	cpumask_var_t offline;

	/* display offline cpus < nr_cpu_ids */
	if (!alloc_cpumask_var(&offline, GFP_KERNEL))
		return -ENOMEM;
	cpumask_andnot(offline, cpu_possible_mask, cpu_online_mask);
	n = scnprintf(buf, len, "%*pbl", cpumask_pr_args(offline));
	free_cpumask_var(offline);

	/* display offline cpus >= nr_cpu_ids */
	if (total_cpus && nr_cpu_ids < total_cpus) {
		if (n && n < len)
			buf[n++] = ',';

		if (nr_cpu_ids == total_cpus-1)
			n += snprintf(&buf[n], len - n, "%u", nr_cpu_ids);
		else
			n += snprintf(&buf[n], len - n, "%u-%d",
						      nr_cpu_ids, total_cpus-1);
	}

	n += snprintf(&buf[n], len - n, "\n");
	return n;
}
static DEVICE_ATTR(offline, 0444, print_cpus_offline, NULL);

static ssize_t print_cpus_isolated(struct device *dev,
				  struct device_attribute *attr, char *buf)
{
	int n;
	cpumask_var_t isolated;

	if (!alloc_cpumask_var(&isolated, GFP_KERNEL))
		return -ENOMEM;

	cpumask_andnot(isolated, cpu_possible_mask,
		       housekeeping_cpumask(HK_FLAG_DOMAIN));
	n = sysfs_emit(buf, "%*pbl\n", cpumask_pr_args(isolated));

	free_cpumask_var(isolated);

	return n;
}
static DEVICE_ATTR(isolated, 0444, print_cpus_isolated, NULL);

#ifdef CONFIG_NO_HZ_FULL
static ssize_t print_cpus_nohz_full(struct device *dev,
				  struct device_attribute *attr, char *buf)
{
	return sysfs_emit(buf, "%*pbl\n", cpumask_pr_args(tick_nohz_full_mask));
}
static DEVICE_ATTR(nohz_full, 0444, print_cpus_nohz_full, NULL);
#endif

static void cpu_device_release(struct device *dev)
{
	/*
	 * This is an empty function to prevent the driver core from spitting a
	 * warning at us.  Yes, I know this is directly opposite of what the
	 * documentation for the driver core and kobjects say, and the author
	 * of this code has already been publically ridiculed for doing
	 * something as foolish as this.  However, at this point in time, it is
	 * the only way to handle the issue of statically allocated cpu
	 * devices.  The different architectures will have their cpu device
	 * code reworked to properly handle this in the near future, so this
	 * function will then be changed to correctly free up the memory held
	 * by the cpu device.
	 *
	 * Never copy this way of doing things, or you too will be made fun of
	 * on the linux-kernel list, you have been warned.
	 */
}

#ifdef CONFIG_GENERIC_CPU_AUTOPROBE
static ssize_t print_cpu_modalias(struct device *dev,
				  struct device_attribute *attr,
				  char *buf)
{
	ssize_t n;
	u32 i;

	n = sysfs_emit(buf, "cpu:type:" CPU_FEATURE_TYPEFMT ":feature:",
		       CPU_FEATURE_TYPEVAL);

	for (i = 0; i < MAX_CPU_FEATURES; i++)
		if (cpu_have_feature(i)) {
			if (PAGE_SIZE < n + sizeof(",XXXX\n")) {
				WARN(1, "CPU features overflow page\n");
				break;
			}
			n += sprintf(&buf[n], ",%04X", i);
		}
	buf[n++] = '\n';
	return n;
}

static int cpu_uevent(struct device *dev, struct kobj_uevent_env *env)
{
	char *buf = kzalloc(PAGE_SIZE, GFP_KERNEL);
	if (buf) {
		print_cpu_modalias(NULL, NULL, buf);
		add_uevent_var(env, "MODALIAS=%s", buf);
		kfree(buf);
	}
	return 0;
}
#endif

/*
 * register_cpu - Setup a sysfs device for a CPU.
 * @cpu - cpu->hotpluggable field set to 1 will generate a control file in
 *	  sysfs for this CPU.
 * @num - CPU number to use when creating the device.
 *
 * Initialize and register the CPU device.
 */
int register_cpu(struct cpu *cpu, int num)
{
	int error;

	cpu->node_id = cpu_to_node(num);
	memset(&cpu->dev, 0x00, sizeof(struct device));
	cpu->dev.id = num;
	cpu->dev.bus = &cpu_subsys;
	cpu->dev.release = cpu_device_release;
	cpu->dev.offline_disabled = !cpu->hotpluggable;
	cpu->dev.offline = !cpu_online(num);
	cpu->dev.of_node = of_get_cpu_node(num, NULL);
#ifdef CONFIG_GENERIC_CPU_AUTOPROBE
	cpu->dev.bus->uevent = cpu_uevent;
#endif
	cpu->dev.groups = common_cpu_attr_groups;
	if (cpu->hotpluggable)
		cpu->dev.groups = hotplugable_cpu_attr_groups;
	error = device_register(&cpu->dev);
	if (error) {
		put_device(&cpu->dev);
		return error;
	}

	per_cpu(cpu_sys_devices, num) = &cpu->dev;
	register_cpu_under_node(num, cpu_to_node(num));
	dev_pm_qos_expose_latency_limit(&cpu->dev,
					PM_QOS_RESUME_LATENCY_NO_CONSTRAINT);

	return 0;
}

struct device *get_cpu_device(unsigned cpu)
{
	if (cpu < nr_cpu_ids && cpu_possible(cpu))
		return per_cpu(cpu_sys_devices, cpu);
	else
		return NULL;
}
EXPORT_SYMBOL_GPL(get_cpu_device);

static void device_create_release(struct device *dev)
{
	kfree(dev);
}

__printf(4, 0)
static struct device *
__cpu_device_create(struct device *parent, void *drvdata,
		    const struct attribute_group **groups,
		    const char *fmt, va_list args)
{
	struct device *dev = NULL;
	int retval = -ENODEV;

	dev = kzalloc(sizeof(*dev), GFP_KERNEL);
	if (!dev) {
		retval = -ENOMEM;
		goto error;
	}

	device_initialize(dev);
	dev->parent = parent;
	dev->groups = groups;
	dev->release = device_create_release;
	device_set_pm_not_required(dev);
	dev_set_drvdata(dev, drvdata);

	retval = kobject_set_name_vargs(&dev->kobj, fmt, args);
	if (retval)
		goto error;

	retval = device_add(dev);
	if (retval)
		goto error;

	return dev;

error:
	put_device(dev);
	return ERR_PTR(retval);
}

struct device *cpu_device_create(struct device *parent, void *drvdata,
				 const struct attribute_group **groups,
				 const char *fmt, ...)
{
	va_list vargs;
	struct device *dev;

	va_start(vargs, fmt);
	dev = __cpu_device_create(parent, drvdata, groups, fmt, vargs);
	va_end(vargs);
	return dev;
}
EXPORT_SYMBOL_GPL(cpu_device_create);

#ifdef CONFIG_GENERIC_CPU_AUTOPROBE
static DEVICE_ATTR(modalias, 0444, print_cpu_modalias, NULL);
#endif

static struct attribute *cpu_root_attrs[] = {
#ifdef CONFIG_ARCH_CPU_PROBE_RELEASE
	&dev_attr_probe.attr,
	&dev_attr_release.attr,
#endif
	&cpu_attrs[0].attr.attr,
	&cpu_attrs[1].attr.attr,
	&cpu_attrs[2].attr.attr,
	&dev_attr_kernel_max.attr,
	&dev_attr_offline.attr,
	&dev_attr_isolated.attr,
#ifdef CONFIG_NO_HZ_FULL
	&dev_attr_nohz_full.attr,
#endif
#ifdef CONFIG_GENERIC_CPU_AUTOPROBE
	&dev_attr_modalias.attr,
#endif
	NULL
};

static struct attribute_group cpu_root_attr_group = {
	.attrs = cpu_root_attrs,
};

static const struct attribute_group *cpu_root_attr_groups[] = {
	&cpu_root_attr_group,
	NULL,
};

bool cpu_is_hotpluggable(unsigned cpu)
{
	struct device *dev = get_cpu_device(cpu);
	return dev && container_of(dev, struct cpu, dev)->hotpluggable
		&& tick_nohz_cpu_hotpluggable(cpu);
}
EXPORT_SYMBOL_GPL(cpu_is_hotpluggable);

#ifdef CONFIG_GENERIC_CPU_DEVICES
static DEFINE_PER_CPU(struct cpu, cpu_devices);
#endif

static void __init cpu_dev_register_generic(void)
{
#ifdef CONFIG_GENERIC_CPU_DEVICES
	int i;

	for_each_possible_cpu(i) {
		if (register_cpu(&per_cpu(cpu_devices, i), i))
			panic("Failed to register CPU device");
	}
#endif
}

#ifdef CONFIG_GENERIC_CPU_VULNERABILITIES

ssize_t __weak cpu_show_meltdown(struct device *dev,
				 struct device_attribute *attr, char *buf)
{
	return sysfs_emit(buf, "Not affected\n");
}

ssize_t __weak cpu_show_spectre_v1(struct device *dev,
				   struct device_attribute *attr, char *buf)
{
	return sysfs_emit(buf, "Not affected\n");
}

ssize_t __weak cpu_show_spectre_v2(struct device *dev,
				   struct device_attribute *attr, char *buf)
{
	return sysfs_emit(buf, "Not affected\n");
}

ssize_t __weak cpu_show_spec_store_bypass(struct device *dev,
					  struct device_attribute *attr, char *buf)
{
	return sysfs_emit(buf, "Not affected\n");
}

ssize_t __weak cpu_show_l1tf(struct device *dev,
			     struct device_attribute *attr, char *buf)
{
	return sysfs_emit(buf, "Not affected\n");
}

ssize_t __weak cpu_show_mds(struct device *dev,
			    struct device_attribute *attr, char *buf)
{
	return sysfs_emit(buf, "Not affected\n");
}

ssize_t __weak cpu_show_tsx_async_abort(struct device *dev,
					struct device_attribute *attr,
					char *buf)
{
	return sysfs_emit(buf, "Not affected\n");
}

ssize_t __weak cpu_show_itlb_multihit(struct device *dev,
			    struct device_attribute *attr, char *buf)
{
	return sysfs_emit(buf, "Not affected\n");
}

ssize_t __weak cpu_show_srbds(struct device *dev,
			      struct device_attribute *attr, char *buf)
{
	return sysfs_emit(buf, "Not affected\n");
}

ssize_t __weak cpu_show_mmio_stale_data(struct device *dev,
					struct device_attribute *attr, char *buf)
{
	return sysfs_emit(buf, "Not affected\n");
}

ssize_t __weak cpu_show_retbleed(struct device *dev,
				 struct device_attribute *attr, char *buf)
{
	return sysfs_emit(buf, "Not affected\n");
}

ssize_t __weak cpu_show_gds(struct device *dev,
			    struct device_attribute *attr, char *buf)
{
	return sysfs_emit(buf, "Not affected\n");
}

static DEVICE_ATTR(meltdown, 0444, cpu_show_meltdown, NULL);
static DEVICE_ATTR(spectre_v1, 0444, cpu_show_spectre_v1, NULL);
static DEVICE_ATTR(spectre_v2, 0444, cpu_show_spectre_v2, NULL);
static DEVICE_ATTR(spec_store_bypass, 0444, cpu_show_spec_store_bypass, NULL);
static DEVICE_ATTR(l1tf, 0444, cpu_show_l1tf, NULL);
static DEVICE_ATTR(mds, 0444, cpu_show_mds, NULL);
static DEVICE_ATTR(tsx_async_abort, 0444, cpu_show_tsx_async_abort, NULL);
static DEVICE_ATTR(itlb_multihit, 0444, cpu_show_itlb_multihit, NULL);
static DEVICE_ATTR(srbds, 0444, cpu_show_srbds, NULL);
static DEVICE_ATTR(mmio_stale_data, 0444, cpu_show_mmio_stale_data, NULL);
/*
 * CHROMIUM: We are only addressing RETBleed on Intel for now, so AMD
 * CPUs are still vulnerable until they are upreved to a newer kernel
 * that also has the AMD mitigation.
 * The tast.security.CPUVulnerabilities tast test fails if any of these
 * files says "vulnerable", so remove it.
 * See go/cros-retbleed-mitigations for the full story.
 */
#if 0
static DEVICE_ATTR(retbleed, 0444, cpu_show_retbleed, NULL);
<<<<<<< HEAD
#endif
=======
static DEVICE_ATTR(gather_data_sampling, 0444, cpu_show_gds, NULL);
>>>>>>> 21732fd2

static struct attribute *cpu_root_vulnerabilities_attrs[] = {
	&dev_attr_meltdown.attr,
	&dev_attr_spectre_v1.attr,
	&dev_attr_spectre_v2.attr,
	&dev_attr_spec_store_bypass.attr,
	&dev_attr_l1tf.attr,
	&dev_attr_mds.attr,
	&dev_attr_tsx_async_abort.attr,
	&dev_attr_itlb_multihit.attr,
	&dev_attr_srbds.attr,
	&dev_attr_mmio_stale_data.attr,
#if 0
	&dev_attr_retbleed.attr,
<<<<<<< HEAD
#endif
=======
	&dev_attr_gather_data_sampling.attr,
>>>>>>> 21732fd2
	NULL
};

static const struct attribute_group cpu_root_vulnerabilities_group = {
	.name  = "vulnerabilities",
	.attrs = cpu_root_vulnerabilities_attrs,
};

static void __init cpu_register_vulnerabilities(void)
{
	if (sysfs_create_group(&cpu_subsys.dev_root->kobj,
			       &cpu_root_vulnerabilities_group))
		pr_err("Unable to register CPU vulnerabilities\n");
}

#else
static inline void cpu_register_vulnerabilities(void) { }
#endif

void __init cpu_dev_init(void)
{
	if (subsys_system_register(&cpu_subsys, cpu_root_attr_groups))
		panic("Failed to register CPU subsystem");

	cpu_dev_register_generic();
	cpu_register_vulnerabilities();
}<|MERGE_RESOLUTION|>--- conflicted
+++ resolved
@@ -607,11 +607,8 @@
  */
 #if 0
 static DEVICE_ATTR(retbleed, 0444, cpu_show_retbleed, NULL);
-<<<<<<< HEAD
-#endif
-=======
+#endif
 static DEVICE_ATTR(gather_data_sampling, 0444, cpu_show_gds, NULL);
->>>>>>> 21732fd2
 
 static struct attribute *cpu_root_vulnerabilities_attrs[] = {
 	&dev_attr_meltdown.attr,
@@ -626,11 +623,8 @@
 	&dev_attr_mmio_stale_data.attr,
 #if 0
 	&dev_attr_retbleed.attr,
-<<<<<<< HEAD
-#endif
-=======
+#endif
 	&dev_attr_gather_data_sampling.attr,
->>>>>>> 21732fd2
 	NULL
 };
 
