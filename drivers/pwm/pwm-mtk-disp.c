// SPDX-License-Identifier: GPL-2.0-only
/*
 * MediaTek display pulse-width-modulation controller driver.
 * Copyright (c) 2015 MediaTek Inc.
 * Author: YH Huang <yh.huang@mediatek.com>
 */

#include <linux/clk.h>
#include <linux/err.h>
#include <linux/io.h>
#include <linux/module.h>
#include <linux/of.h>
#include <linux/of_device.h>
#include <linux/platform_device.h>
#include <linux/pwm.h>
#include <linux/slab.h>

#define DISP_PWM_EN		0x00

#define PWM_CLKDIV_SHIFT	16
#define PWM_CLKDIV_MAX		0x3ff
#define PWM_CLKDIV_MASK		(PWM_CLKDIV_MAX << PWM_CLKDIV_SHIFT)

#define PWM_PERIOD_BIT_WIDTH	12
#define PWM_PERIOD_MASK		((1 << PWM_PERIOD_BIT_WIDTH) - 1)

#define PWM_HIGH_WIDTH_SHIFT	16
#define PWM_HIGH_WIDTH_MASK	(0x1fff << PWM_HIGH_WIDTH_SHIFT)

struct mtk_pwm_data {
	u32 enable_mask;
	unsigned int con0;
	u32 con0_sel;
	unsigned int con1;

	bool has_commit;
	unsigned int commit;
	unsigned int commit_mask;

	unsigned int bls_debug;
	u32 bls_debug_mask;
};

struct mtk_disp_pwm {
	struct pwm_chip chip;
	const struct mtk_pwm_data *data;
	struct clk *clk_main;
	struct clk *clk_mm;
	void __iomem *base;
};

static inline struct mtk_disp_pwm *to_mtk_disp_pwm(struct pwm_chip *chip)
{
	return container_of(chip, struct mtk_disp_pwm, chip);
}

static void mtk_disp_pwm_update_bits(struct mtk_disp_pwm *mdp, u32 offset,
				     u32 mask, u32 data)
{
	void __iomem *address = mdp->base + offset;
	u32 value;

	value = readl(address);
	value &= ~mask;
	value |= data;
	writel(value, address);
}

static int mtk_disp_pwm_config(struct pwm_chip *chip, struct pwm_device *pwm,
			       int duty_ns, int period_ns)
{
	struct mtk_disp_pwm *mdp = to_mtk_disp_pwm(chip);
	u32 clk_div, period, high_width, value;
	u64 div, rate;
	int err;

	err = clk_prepare_enable(mdp->clk_main);
	if (err < 0) {
		dev_err(chip->dev, "Can't enable mdp->clk_main: %pe\n", ERR_PTR(err));
		return err;
	}

	err = clk_prepare_enable(mdp->clk_mm);
	if (err < 0) {
		dev_err(chip->dev, "Can't enable mdp->clk_mm: %pe\n", ERR_PTR(err));
		clk_disable_unprepare(mdp->clk_main);
		return err;
	}

	/*
	 * Find period, high_width and clk_div to suit duty_ns and period_ns.
	 * Calculate proper div value to keep period value in the bound.
	 *
	 * period_ns = 10^9 * (clk_div + 1) * (period + 1) / PWM_CLK_RATE
	 * duty_ns = 10^9 * (clk_div + 1) * high_width / PWM_CLK_RATE
	 *
	 * period = (PWM_CLK_RATE * period_ns) / (10^9 * (clk_div + 1)) - 1
	 * high_width = (PWM_CLK_RATE * duty_ns) / (10^9 * (clk_div + 1))
	 */
	rate = clk_get_rate(mdp->clk_main);
	clk_div = div_u64(rate * period_ns, NSEC_PER_SEC) >>
			  PWM_PERIOD_BIT_WIDTH;
	if (clk_div > PWM_CLKDIV_MAX) {
		clk_disable_unprepare(mdp->clk_mm);
		clk_disable_unprepare(mdp->clk_main);
		return -EINVAL;
	}

	div = NSEC_PER_SEC * (clk_div + 1);
	period = div64_u64(rate * period_ns, div);
	if (period > 0)
		period--;

	high_width = div64_u64(rate * duty_ns, div);
	value = period | (high_width << PWM_HIGH_WIDTH_SHIFT);

<<<<<<< HEAD
	err = clk_prepare_enable(mdp->clk_main);
	if (err < 0)
		return err;

	err = clk_prepare_enable(mdp->clk_mm);
	if (err < 0) {
		clk_disable_unprepare(mdp->clk_main);
		return err;
=======
	if (mdp->data->bls_debug && !mdp->data->has_commit) {
		/*
		 * For MT2701, disable double buffer before writing register
		 * and select manual mode and use PWM_PERIOD/PWM_HIGH_WIDTH.
		 */
		mtk_disp_pwm_update_bits(mdp, mdp->data->bls_debug,
					 mdp->data->bls_debug_mask,
					 mdp->data->bls_debug_mask);
		mtk_disp_pwm_update_bits(mdp, mdp->data->con0,
					 mdp->data->con0_sel,
					 mdp->data->con0_sel);
>>>>>>> 4c893ff5
	}

	mtk_disp_pwm_update_bits(mdp, mdp->data->con0,
				 PWM_CLKDIV_MASK,
				 clk_div << PWM_CLKDIV_SHIFT);
	mtk_disp_pwm_update_bits(mdp, mdp->data->con1,
				 PWM_PERIOD_MASK | PWM_HIGH_WIDTH_MASK,
				 value);

	if (mdp->data->has_commit) {
		mtk_disp_pwm_update_bits(mdp, mdp->data->commit,
					 mdp->data->commit_mask,
					 mdp->data->commit_mask);
		mtk_disp_pwm_update_bits(mdp, mdp->data->commit,
					 mdp->data->commit_mask,
					 0x0);
	} else {
		mtk_disp_pwm_update_bits(mdp, mdp->data->bls_debug,
					 mdp->data->bls_debug_mask,
					 mdp->data->bls_debug_mask);
		mtk_disp_pwm_update_bits(mdp, mdp->data->con0,
					 mdp->data->con0_sel,
					 mdp->data->con0_sel);
	}

	clk_disable_unprepare(mdp->clk_mm);
	clk_disable_unprepare(mdp->clk_main);

	return 0;
}

static int mtk_disp_pwm_enable(struct pwm_chip *chip, struct pwm_device *pwm)
{
	struct mtk_disp_pwm *mdp = to_mtk_disp_pwm(chip);
	int err;

	err = clk_prepare_enable(mdp->clk_main);
<<<<<<< HEAD
	if (err < 0)
=======
	if (err < 0) {
		dev_err(chip->dev, "Can't enable mdp->clk_main: %pe\n", ERR_PTR(err));
>>>>>>> 4c893ff5
		return err;
	}

	err = clk_prepare_enable(mdp->clk_mm);
	if (err < 0) {
<<<<<<< HEAD
=======
		dev_err(chip->dev, "Can't enable mdp->clk_mm: %pe\n", ERR_PTR(err));
>>>>>>> 4c893ff5
		clk_disable_unprepare(mdp->clk_main);
		return err;
	}

	mtk_disp_pwm_update_bits(mdp, DISP_PWM_EN, mdp->data->enable_mask,
				 mdp->data->enable_mask);

	return 0;
}

static void mtk_disp_pwm_disable(struct pwm_chip *chip, struct pwm_device *pwm)
{
	struct mtk_disp_pwm *mdp = to_mtk_disp_pwm(chip);

	mtk_disp_pwm_update_bits(mdp, DISP_PWM_EN, mdp->data->enable_mask,
				 0x0);

	clk_disable_unprepare(mdp->clk_mm);
	clk_disable_unprepare(mdp->clk_main);
}

static const struct pwm_ops mtk_disp_pwm_ops = {
	.config = mtk_disp_pwm_config,
	.enable = mtk_disp_pwm_enable,
	.disable = mtk_disp_pwm_disable,
	.owner = THIS_MODULE,
};

static int mtk_disp_pwm_probe(struct platform_device *pdev)
{
	struct mtk_disp_pwm *mdp;
	struct resource *r;
	int ret;

	mdp = devm_kzalloc(&pdev->dev, sizeof(*mdp), GFP_KERNEL);
	if (!mdp)
		return -ENOMEM;

	mdp->data = of_device_get_match_data(&pdev->dev);

	r = platform_get_resource(pdev, IORESOURCE_MEM, 0);
	mdp->base = devm_ioremap_resource(&pdev->dev, r);
	if (IS_ERR(mdp->base))
		return PTR_ERR(mdp->base);

	mdp->clk_main = devm_clk_get(&pdev->dev, "main");
	if (IS_ERR(mdp->clk_main))
		return PTR_ERR(mdp->clk_main);

	mdp->clk_mm = devm_clk_get(&pdev->dev, "mm");
	if (IS_ERR(mdp->clk_mm))
		return PTR_ERR(mdp->clk_mm);

	mdp->chip.dev = &pdev->dev;
	mdp->chip.ops = &mtk_disp_pwm_ops;
	mdp->chip.base = -1;
	mdp->chip.npwm = 1;

	ret = pwmchip_add(&mdp->chip);
	if (ret < 0) {
<<<<<<< HEAD
		dev_err(&pdev->dev, "pwmchip_add() failed: %d\n", ret);
=======
		dev_err(&pdev->dev, "pwmchip_add() failed: %pe\n", ERR_PTR(ret));
>>>>>>> 4c893ff5
		return ret;
	}

	platform_set_drvdata(pdev, mdp);

	return 0;
}

static int mtk_disp_pwm_remove(struct platform_device *pdev)
{
	struct mtk_disp_pwm *mdp = platform_get_drvdata(pdev);
<<<<<<< HEAD

	return pwmchip_remove(&mdp->chip);
=======

	pwmchip_remove(&mdp->chip);

	return 0;
>>>>>>> 4c893ff5
}

static const struct mtk_pwm_data mt2701_pwm_data = {
	.enable_mask = BIT(16),
	.con0 = 0xa8,
	.con0_sel = 0x2,
	.con1 = 0xac,
	.has_commit = false,
	.bls_debug = 0xb0,
	.bls_debug_mask = 0x3,
};

static const struct mtk_pwm_data mt8173_pwm_data = {
	.enable_mask = BIT(0),
	.con0 = 0x10,
	.con0_sel = 0x0,
	.con1 = 0x14,
	.has_commit = true,
	.commit = 0x8,
	.commit_mask = 0x1,
};

static const struct mtk_pwm_data mt8183_pwm_data = {
	.enable_mask = BIT(0),
	.con0 = 0x18,
	.con0_sel = 0x0,
	.con1 = 0x1c,
	.has_commit = false,
	.bls_debug = 0x80,
	.bls_debug_mask = 0x3,
};

static const struct of_device_id mtk_disp_pwm_of_match[] = {
	{ .compatible = "mediatek,mt2701-disp-pwm", .data = &mt2701_pwm_data},
	{ .compatible = "mediatek,mt6595-disp-pwm", .data = &mt8173_pwm_data},
	{ .compatible = "mediatek,mt8173-disp-pwm", .data = &mt8173_pwm_data},
	{ .compatible = "mediatek,mt8183-disp-pwm", .data = &mt8183_pwm_data},
	{ }
};
MODULE_DEVICE_TABLE(of, mtk_disp_pwm_of_match);

static struct platform_driver mtk_disp_pwm_driver = {
	.driver = {
		.name = "mediatek-disp-pwm",
		.of_match_table = mtk_disp_pwm_of_match,
	},
	.probe = mtk_disp_pwm_probe,
	.remove = mtk_disp_pwm_remove,
};
module_platform_driver(mtk_disp_pwm_driver);

MODULE_AUTHOR("YH Huang <yh.huang@mediatek.com>");
MODULE_DESCRIPTION("MediaTek SoC display PWM driver");
MODULE_LICENSE("GPL v2");<|MERGE_RESOLUTION|>--- conflicted
+++ resolved
@@ -114,16 +114,6 @@
 	high_width = div64_u64(rate * duty_ns, div);
 	value = period | (high_width << PWM_HIGH_WIDTH_SHIFT);
 
-<<<<<<< HEAD
-	err = clk_prepare_enable(mdp->clk_main);
-	if (err < 0)
-		return err;
-
-	err = clk_prepare_enable(mdp->clk_mm);
-	if (err < 0) {
-		clk_disable_unprepare(mdp->clk_main);
-		return err;
-=======
 	if (mdp->data->bls_debug && !mdp->data->has_commit) {
 		/*
 		 * For MT2701, disable double buffer before writing register
@@ -135,7 +125,6 @@
 		mtk_disp_pwm_update_bits(mdp, mdp->data->con0,
 					 mdp->data->con0_sel,
 					 mdp->data->con0_sel);
->>>>>>> 4c893ff5
 	}
 
 	mtk_disp_pwm_update_bits(mdp, mdp->data->con0,
@@ -173,21 +162,14 @@
 	int err;
 
 	err = clk_prepare_enable(mdp->clk_main);
-<<<<<<< HEAD
-	if (err < 0)
-=======
 	if (err < 0) {
 		dev_err(chip->dev, "Can't enable mdp->clk_main: %pe\n", ERR_PTR(err));
->>>>>>> 4c893ff5
 		return err;
 	}
 
 	err = clk_prepare_enable(mdp->clk_mm);
 	if (err < 0) {
-<<<<<<< HEAD
-=======
 		dev_err(chip->dev, "Can't enable mdp->clk_mm: %pe\n", ERR_PTR(err));
->>>>>>> 4c893ff5
 		clk_disable_unprepare(mdp->clk_main);
 		return err;
 	}
@@ -248,11 +230,7 @@
 
 	ret = pwmchip_add(&mdp->chip);
 	if (ret < 0) {
-<<<<<<< HEAD
-		dev_err(&pdev->dev, "pwmchip_add() failed: %d\n", ret);
-=======
 		dev_err(&pdev->dev, "pwmchip_add() failed: %pe\n", ERR_PTR(ret));
->>>>>>> 4c893ff5
 		return ret;
 	}
 
@@ -264,15 +242,10 @@
 static int mtk_disp_pwm_remove(struct platform_device *pdev)
 {
 	struct mtk_disp_pwm *mdp = platform_get_drvdata(pdev);
-<<<<<<< HEAD
-
-	return pwmchip_remove(&mdp->chip);
-=======
 
 	pwmchip_remove(&mdp->chip);
 
 	return 0;
->>>>>>> 4c893ff5
 }
 
 static const struct mtk_pwm_data mt2701_pwm_data = {
