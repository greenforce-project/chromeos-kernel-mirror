--- conflicted
+++ resolved
@@ -1439,11 +1439,7 @@
 {
 	struct rpmsg_device *rpdev = to_rpmsg_device(dev);
 
-<<<<<<< HEAD
-=======
-	channel->rpdev = NULL;
 	kfree(rpdev->driver_override);
->>>>>>> 87e8e7a7
 	kfree(rpdev);
 }
 
@@ -1687,6 +1683,7 @@
 
 	/* Release qcom_glink_alloc_channel() reference */
 	kref_put(&channel->refcount, qcom_glink_channel_release);
+	kfree(rpdev->driver_override);
 	kfree(rpdev);
 }
 
