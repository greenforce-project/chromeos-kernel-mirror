--- conflicted
+++ resolved
@@ -600,7 +600,6 @@
 		mutex_lock(&devfreq->lock);
 	}
 
-<<<<<<< HEAD
 	devfreq->min_freq = find_available_min_freq(devfreq);
 	if (!devfreq->min_freq) {
 		mutex_unlock(&devfreq->lock);
@@ -617,11 +616,7 @@
 	}
 	devfreq->scaling_max_freq = devfreq->max_freq;
 
-	dev_set_name(&devfreq->dev, "devfreq%d",
-				atomic_inc_return(&devfreq_no));
-=======
 	dev_set_name(&devfreq->dev, "%s", dev_name(dev));
->>>>>>> 12cd844a
 	err = device_register(&devfreq->dev);
 	if (err) {
 		mutex_unlock(&devfreq->lock);
