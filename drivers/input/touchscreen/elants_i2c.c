/*
 * Elan Microelectronics touch panels with I2C interface
 *
 * Copyright (C) 2014 Elan Microelectronics Corporation.
 * Scott Liu <scott.liu@emc.com.tw>
 *
 * This code is partly based on hid-multitouch.c:
 *
 *  Copyright (c) 2010-2012 Stephane Chatty <chatty@enac.fr>
 *  Copyright (c) 2010-2012 Benjamin Tissoires <benjamin.tissoires@gmail.com>
 *  Copyright (c) 2010-2012 Ecole Nationale de l'Aviation Civile, France
 *
 *
 * This code is partly based on i2c-hid.c:
 *
 * Copyright (c) 2012 Benjamin Tissoires <benjamin.tissoires@gmail.com>
 * Copyright (c) 2012 Ecole Nationale de l'Aviation Civile, France
 * Copyright (c) 2012 Red Hat, Inc
 */

/*
 * This software is licensed under the terms of the GNU General Public
 * License version 2, as published by the Free Software Foundation, and
 * may be copied, distributed, and modified under those terms.
 */

#include <linux/bits.h>
#include <linux/dmi.h>
#include <linux/module.h>
#include <linux/input.h>
#include <linux/interrupt.h>
#include <linux/irq.h>
#include <linux/platform_device.h>
#include <linux/async.h>
#include <linux/i2c.h>
#include <linux/delay.h>
#include <linux/uaccess.h>
#include <linux/buffer_head.h>
#include <linux/slab.h>
#include <linux/firmware.h>
#include <linux/input/mt.h>
#include <linux/acpi.h>
#include <linux/of.h>
#include <linux/gpio/consumer.h>
#include <linux/regulator/consumer.h>
#include <linux/uuid.h>
#include <asm/unaligned.h>

/* Device, Driver information */
#define DEVICE_NAME	"elants_i2c"

/* Convert from rows or columns into resolution */
#define ELAN_TS_RESOLUTION(n, m)   (((n) - 1) * (m))

/* FW header data */
#define HEADER_SIZE		4
#define FW_HDR_TYPE		0
#define FW_HDR_COUNT		1
#define FW_HDR_LENGTH		2

/* Buffer mode Queue Header information */
#define QUEUE_HEADER_SINGLE	0x62
#define QUEUE_HEADER_NORMAL	0X63
#define QUEUE_HEADER_WAIT	0x64

/* Command header definition */
#define CMD_HEADER_WRITE	0x54
#define CMD_HEADER_READ		0x53
#define CMD_HEADER_6B_READ	0x5B
#define CMD_HEADER_ROM_READ	0x96
#define CMD_HEADER_RESP		0x52
#define CMD_HEADER_6B_RESP	0x9B
#define CMD_HEADER_ROM_RESP	0x95
#define CMD_HEADER_HELLO	0x55
#define CMD_HEADER_REK		0x66

/* FW position data */
#define PACKET_SIZE		55
#define MAX_CONTACT_NUM		10
#define FW_POS_HEADER		0
#define FW_POS_STATE		1
#define FW_POS_TOTAL		2
#define FW_POS_XY		3
#define FW_POS_TOOL_TYPE	33
#define FW_POS_CHECKSUM		34
#define FW_POS_WIDTH		35
#define FW_POS_PRESSURE		45

#define HEADER_REPORT_10_FINGER	0x62

/* Header (4 bytes) plus 3 fill 10-finger packets */
#define MAX_PACKET_SIZE		169

#define BOOT_TIME_DELAY_MS	50

/* FW read command, 0x53 0x?? 0x0, 0x01 */
#define E_ELAN_INFO_FW_VER	0x00
#define E_ELAN_INFO_BC_VER	0x10
#define E_ELAN_INFO_TEST_VER	0xE0
#define E_ELAN_INFO_FW_ID	0xF0
#define E_INFO_OSR		0xD6
#define E_INFO_PHY_SCAN		0xD7
#define E_INFO_PHY_DRIVER	0xD8

#define MAX_RETRIES		3
#define MAX_FW_UPDATE_RETRIES	30

#define ELAN_FW_PAGESIZE	132

/* calibration timeout definition */
#define ELAN_CALI_TIMEOUT_MSEC	12000

#define ELAN_POWERON_DELAY_USEC	500
#define ELAN_RESET_DELAY_MSEC	20

enum elants_state {
	ELAN_STATE_NORMAL,
	ELAN_WAIT_QUEUE_HEADER,
	ELAN_WAIT_RECALIBRATION,
};

enum elants_iap_mode {
	ELAN_IAP_OPERATIONAL,
	ELAN_IAP_RECOVERY,
};

/* struct elants_data - represents state of Elan touchscreen device */
struct elants_data {
	struct i2c_client *client;
	struct input_dev *input;

	struct regulator *vcc33;
	struct regulator *vccio;
	struct gpio_desc *reset_gpio;

	u16 fw_version;
	u8 test_version;
	u8 solution_version;
	u8 bc_version;
	u8 iap_version;
	u16 hw_version;
	u8 major_res;
	unsigned int x_res;	/* resolution in units/mm */
	unsigned int y_res;
	unsigned int x_max;
	unsigned int y_max;

	enum elants_state state;
	enum elants_iap_mode iap_mode;

	/* Guards against concurrent access to the device via sysfs */
	struct mutex sysfs_mutex;

	u8 cmd_resp[HEADER_SIZE];
	struct completion cmd_done;

	bool wake_irq_enabled;
	bool keep_power_in_suspend;
	bool unbinding;

	/* Must be last to be used for DMA operations */
	u8 buf[MAX_PACKET_SIZE] ____cacheline_aligned;
};

static int elants_i2c_send(struct i2c_client *client,
			   const void *data, size_t size)
{
	int ret;

	ret = i2c_master_send(client, data, size);
	if (ret == size)
		return 0;

	if (ret >= 0)
		ret = -EIO;

	dev_err(&client->dev, "%s failed (%*ph): %d\n",
		__func__, (int)size, data, ret);

	return ret;
}

static int elants_i2c_read(struct i2c_client *client, void *data, size_t size)
{
	int ret;

	ret = i2c_master_recv(client, data, size);
	if (ret == size)
		return 0;

	if (ret >= 0)
		ret = -EIO;

	dev_err(&client->dev, "%s failed: %d\n", __func__, ret);

	return ret;
}

static int elants_i2c_execute_command(struct i2c_client *client,
				      const u8 *cmd, size_t cmd_size,
				      u8 *resp, size_t resp_size)
{
	struct i2c_msg msgs[2];
	int ret;
	u8 expected_response;

	switch (cmd[0]) {
	case CMD_HEADER_READ:
		expected_response = CMD_HEADER_RESP;
		break;

	case CMD_HEADER_6B_READ:
		expected_response = CMD_HEADER_6B_RESP;
		break;

	case CMD_HEADER_ROM_READ:
		expected_response = CMD_HEADER_ROM_RESP;
		break;

	default:
		dev_err(&client->dev, "%s: invalid command %*ph\n",
			__func__, (int)cmd_size, cmd);
		return -EINVAL;
	}

	msgs[0].addr = client->addr;
	msgs[0].flags = client->flags & I2C_M_TEN;
	msgs[0].len = cmd_size;
	msgs[0].buf = (u8 *)cmd;

	msgs[1].addr = client->addr;
	msgs[1].flags = client->flags & I2C_M_TEN;
	msgs[1].flags |= I2C_M_RD;
	msgs[1].len = resp_size;
	msgs[1].buf = resp;

	ret = i2c_transfer(client->adapter, msgs, ARRAY_SIZE(msgs));
	if (ret < 0)
		return ret;

	if (ret != ARRAY_SIZE(msgs) || resp[FW_HDR_TYPE] != expected_response)
		return -EIO;

	return 0;
}

static int elants_i2c_calibrate(struct elants_data *ts)
{
	struct i2c_client *client = ts->client;
	int ret, error;
	static const u8 w_flashkey[] = { 0x54, 0xC0, 0xE1, 0x5A };
	static const u8 rek[] = { 0x54, 0x29, 0x00, 0x01 };
	static const u8 rek_resp[] = { CMD_HEADER_REK, 0x66, 0x66, 0x66 };

	disable_irq(client->irq);

	ts->state = ELAN_WAIT_RECALIBRATION;
	reinit_completion(&ts->cmd_done);

	elants_i2c_send(client, w_flashkey, sizeof(w_flashkey));
	elants_i2c_send(client, rek, sizeof(rek));

	enable_irq(client->irq);

	ret = wait_for_completion_interruptible_timeout(&ts->cmd_done,
				msecs_to_jiffies(ELAN_CALI_TIMEOUT_MSEC));

	ts->state = ELAN_STATE_NORMAL;

	if (ret <= 0) {
		error = ret < 0 ? ret : -ETIMEDOUT;
		dev_err(&client->dev,
			"error while waiting for calibration to complete: %d\n",
			error);
		return error;
	}

	if (memcmp(rek_resp, ts->cmd_resp, sizeof(rek_resp))) {
		dev_err(&client->dev,
			"unexpected calibration response: %*ph\n",
			(int)sizeof(ts->cmd_resp), ts->cmd_resp);
		return -EINVAL;
	}

	return 0;
}

static int elants_i2c_sw_reset(struct i2c_client *client)
{
	const u8 soft_rst_cmd[] = { 0x77, 0x77, 0x77, 0x77 };
	int error;

	error = elants_i2c_send(client, soft_rst_cmd,
				sizeof(soft_rst_cmd));
	if (error) {
		dev_err(&client->dev, "software reset failed: %d\n", error);
		return error;
	}

	/*
	 * We should wait at least 10 msec (but no more than 40) before
	 * sending fastboot or IAP command to the device.
	 */
	msleep(30);

	return 0;
}

static u16 elants_i2c_parse_version(u8 *buf)
{
	return get_unaligned_be32(buf) >> 4;
}

static int elants_i2c_query_hw_version(struct elants_data *ts)
{
	struct i2c_client *client = ts->client;
	int error, retry_cnt;
	const u8 cmd[] = { CMD_HEADER_READ, E_ELAN_INFO_FW_ID, 0x00, 0x01 };
	u8 resp[HEADER_SIZE];

	for (retry_cnt = 0; retry_cnt < MAX_RETRIES; retry_cnt++) {
		error = elants_i2c_execute_command(client, cmd, sizeof(cmd),
						   resp, sizeof(resp));
		if (!error) {
			ts->hw_version = elants_i2c_parse_version(resp);
			if (ts->hw_version != 0xffff)
				return 0;
		}

		dev_dbg(&client->dev, "read fw id error=%d, buf=%*phC\n",
			error, (int)sizeof(resp), resp);
	}

	if (error) {
		dev_err(&client->dev,
			"Failed to read fw id: %d\n", error);
		return error;
	}

	dev_err(&client->dev, "Invalid fw id: %#04x\n", ts->hw_version);

	return -EINVAL;
}

static int elants_i2c_query_fw_version(struct elants_data *ts)
{
	struct i2c_client *client = ts->client;
	int error, retry_cnt;
	const u8 cmd[] = { CMD_HEADER_READ, E_ELAN_INFO_FW_VER, 0x00, 0x01 };
	u8 resp[HEADER_SIZE];

	for (retry_cnt = 0; retry_cnt < MAX_RETRIES; retry_cnt++) {
		error = elants_i2c_execute_command(client, cmd, sizeof(cmd),
						   resp, sizeof(resp));
		if (!error) {
			ts->fw_version = elants_i2c_parse_version(resp);
			if (ts->fw_version != 0x0000 &&
			    ts->fw_version != 0xffff)
				return 0;
		}

		dev_dbg(&client->dev, "read fw version error=%d, buf=%*phC\n",
			error, (int)sizeof(resp), resp);
	}

	dev_err(&client->dev,
		"Failed to read fw version or fw version is invalid\n");

	return -EINVAL;
}

static int elants_i2c_query_test_version(struct elants_data *ts)
{
	struct i2c_client *client = ts->client;
	int error, retry_cnt;
	u16 version;
	const u8 cmd[] = { CMD_HEADER_READ, E_ELAN_INFO_TEST_VER, 0x00, 0x01 };
	u8 resp[HEADER_SIZE];

	for (retry_cnt = 0; retry_cnt < MAX_RETRIES; retry_cnt++) {
		error = elants_i2c_execute_command(client, cmd, sizeof(cmd),
						   resp, sizeof(resp));
		if (!error) {
			version = elants_i2c_parse_version(resp);
			ts->test_version = version >> 8;
			ts->solution_version = version & 0xff;

			return 0;
		}

		dev_dbg(&client->dev,
			"read test version error rc=%d, buf=%*phC\n",
			error, (int)sizeof(resp), resp);
	}

	dev_err(&client->dev, "Failed to read test version\n");

	return -EINVAL;
}

static int elants_i2c_query_bc_version(struct elants_data *ts)
{
	struct i2c_client *client = ts->client;
	const u8 cmd[] = { CMD_HEADER_READ, E_ELAN_INFO_BC_VER, 0x00, 0x01 };
	u8 resp[HEADER_SIZE];
	u16 version;
	int error;

	error = elants_i2c_execute_command(client, cmd, sizeof(cmd),
					   resp, sizeof(resp));
	if (error) {
		dev_err(&client->dev,
			"read BC version error=%d, buf=%*phC\n",
			error, (int)sizeof(resp), resp);
		return error;
	}

	version = elants_i2c_parse_version(resp);
	ts->bc_version = version >> 8;
	ts->iap_version = version & 0xff;

	return 0;
}

static int elants_i2c_query_ts_info(struct elants_data *ts)
{
	struct i2c_client *client = ts->client;
	int error;
	u8 resp[17];
	u16 phy_x, phy_y, rows, cols, osr;
	const u8 get_resolution_cmd[] = {
		CMD_HEADER_6B_READ, 0x00, 0x00, 0x00, 0x00, 0x00
	};
	const u8 get_osr_cmd[] = {
		CMD_HEADER_READ, E_INFO_OSR, 0x00, 0x01
	};
	const u8 get_physical_scan_cmd[] = {
		CMD_HEADER_READ, E_INFO_PHY_SCAN, 0x00, 0x01
	};
	const u8 get_physical_drive_cmd[] = {
		CMD_HEADER_READ, E_INFO_PHY_DRIVER, 0x00, 0x01
	};

	/* Get trace number */
	error = elants_i2c_execute_command(client,
					   get_resolution_cmd,
					   sizeof(get_resolution_cmd),
					   resp, sizeof(resp));
	if (error) {
		dev_err(&client->dev, "get resolution command failed: %d\n",
			error);
		return error;
	}

	rows = resp[2] + resp[6] + resp[10];
	cols = resp[3] + resp[7] + resp[11];

	/* Get report resolution value of ABS_MT_TOUCH_MAJOR */
	ts->major_res = resp[16];

	/* Process mm_to_pixel information */
	error = elants_i2c_execute_command(client,
					   get_osr_cmd, sizeof(get_osr_cmd),
					   resp, sizeof(resp));
	if (error) {
		dev_err(&client->dev, "get osr command failed: %d\n",
			error);
		return error;
	}

	osr = resp[3];

	error = elants_i2c_execute_command(client,
					   get_physical_scan_cmd,
					   sizeof(get_physical_scan_cmd),
					   resp, sizeof(resp));
	if (error) {
		dev_err(&client->dev, "get physical scan command failed: %d\n",
			error);
		return error;
	}

	phy_x = get_unaligned_be16(&resp[2]);

	error = elants_i2c_execute_command(client,
					   get_physical_drive_cmd,
					   sizeof(get_physical_drive_cmd),
					   resp, sizeof(resp));
	if (error) {
		dev_err(&client->dev, "get physical drive command failed: %d\n",
			error);
		return error;
	}

	phy_y = get_unaligned_be16(&resp[2]);

	dev_dbg(&client->dev, "phy_x=%d, phy_y=%d\n", phy_x, phy_y);

	if (rows == 0 || cols == 0 || osr == 0) {
		dev_warn(&client->dev,
			 "invalid trace number data: %d, %d, %d\n",
			 rows, cols, osr);
	} else {
		/* translate trace number to TS resolution */
		ts->x_max = ELAN_TS_RESOLUTION(rows, osr);
		ts->x_res = DIV_ROUND_CLOSEST(ts->x_max, phy_x);
		ts->y_max = ELAN_TS_RESOLUTION(cols, osr);
		ts->y_res = DIV_ROUND_CLOSEST(ts->y_max, phy_y);
	}

	return 0;
}

static int elants_i2c_fastboot(struct i2c_client *client)
{
	const u8 boot_cmd[] = { 0x4D, 0x61, 0x69, 0x6E };
	int error;

	error = elants_i2c_send(client, boot_cmd, sizeof(boot_cmd));
	if (error) {
		dev_err(&client->dev, "boot failed: %d\n", error);
		return error;
	}

	dev_dbg(&client->dev, "boot success -- 0x%x\n", client->addr);
	return 0;
}

static int elants_i2c_initialize(struct elants_data *ts)
{
	struct i2c_client *client = ts->client;
	int error, error2, retry_cnt;
	const u8 hello_packet[] = { 0x55, 0x55, 0x55, 0x55 };
	const u8 recov_packet[] = { 0x55, 0x55, 0x80, 0x80 };
	u8 buf[HEADER_SIZE];

	for (retry_cnt = 0; retry_cnt < MAX_RETRIES; retry_cnt++) {
		error = elants_i2c_sw_reset(client);
		if (error) {
			/* Continue initializing if it's the last try */
			if (retry_cnt < MAX_RETRIES - 1)
				continue;
		}

		error = elants_i2c_fastboot(client);
		if (error) {
			/* Continue initializing if it's the last try */
			if (retry_cnt < MAX_RETRIES - 1)
				continue;
		}

		/* Wait for Hello packet */
		msleep(BOOT_TIME_DELAY_MS);

		error = elants_i2c_read(client, buf, sizeof(buf));
		if (error) {
			dev_err(&client->dev,
				"failed to read 'hello' packet: %d\n", error);
		} else if (!memcmp(buf, hello_packet, sizeof(hello_packet))) {
			ts->iap_mode = ELAN_IAP_OPERATIONAL;
			break;
		} else if (!memcmp(buf, recov_packet, sizeof(recov_packet))) {
			/*
			 * Setting error code will mark device
			 * in recovery mode below.
			 */
			error = -EIO;
			break;
		} else {
			error = -EINVAL;
			dev_err(&client->dev,
				"invalid 'hello' packet: %*ph\n",
				(int)sizeof(buf), buf);
		}
	}

	/* hw version is available even if device in recovery state */
	error2 = elants_i2c_query_hw_version(ts);
	if (!error2)
		error2 = elants_i2c_query_bc_version(ts);
	if (!error)
		error = error2;

	if (!error)
		error = elants_i2c_query_fw_version(ts);
	if (!error)
		error = elants_i2c_query_test_version(ts);
	if (!error)
		error = elants_i2c_query_ts_info(ts);

	if (error)
		ts->iap_mode = ELAN_IAP_RECOVERY;

	return 0;
}

/*
 * Firmware update interface.
 */

static int elants_i2c_fw_write_page(struct i2c_client *client,
				    const void *page)
{
	const u8 ack_ok[] = { 0xaa, 0xaa };
	u8 buf[2];
	int retry;
	int error;

	for (retry = 0; retry < MAX_FW_UPDATE_RETRIES; retry++) {
		error = elants_i2c_send(client, page, ELAN_FW_PAGESIZE);
		if (error) {
			dev_err(&client->dev,
				"IAP Write Page failed: %d\n", error);
			continue;
		}

		error = elants_i2c_read(client, buf, 2);
		if (error) {
			dev_err(&client->dev,
				"IAP Ack read failed: %d\n", error);
			return error;
		}

		if (!memcmp(buf, ack_ok, sizeof(ack_ok)))
			return 0;

		error = -EIO;
		dev_err(&client->dev,
			"IAP Get Ack Error [%02x:%02x]\n",
			buf[0], buf[1]);
	}

	return error;
}

static int elants_i2c_validate_remark_id(struct elants_data *ts,
					 const struct firmware *fw)
{
	struct i2c_client *client = ts->client;
	int error;
	const u8 cmd[] = { CMD_HEADER_ROM_READ, 0x80, 0x1F, 0x00, 0x00, 0x21 };
	u8 resp[6] = { 0 };
	u16 ts_remark_id = 0;
	u16 fw_remark_id = 0;

	/* Compare TS Remark ID and FW Remark ID */
	error = elants_i2c_execute_command(client, cmd, sizeof(cmd),
					resp, sizeof(resp));
	if (error) {
		dev_err(&client->dev, "failed to query Remark ID: %d\n", error);
		return error;
	}

	ts_remark_id = get_unaligned_be16(&resp[3]);

	fw_remark_id = get_unaligned_le16(&fw->data[fw->size - 4]);

	if (fw_remark_id != ts_remark_id) {
		dev_err(&client->dev,
			"Remark ID Mismatched: ts_remark_id=0x%04x, fw_remark_id=0x%04x.\n",
			ts_remark_id, fw_remark_id);
		return -EINVAL;
	}

	return 0;
}

static int elants_i2c_do_update_firmware(struct i2c_client *client,
					 const struct firmware *fw,
					 bool force)
{
	struct elants_data *ts = i2c_get_clientdata(client);
	const u8 enter_iap[] = { 0x45, 0x49, 0x41, 0x50 };
	const u8 enter_iap2[] = { 0x54, 0x00, 0x12, 0x34 };
	const u8 iap_ack[] = { 0x55, 0xaa, 0x33, 0xcc };
	const u8 close_idle[] = { 0x54, 0x2c, 0x01, 0x01 };
	u8 buf[HEADER_SIZE];
	u16 send_id;
	int page, n_fw_pages;
	int error;
	bool check_remark_id = ts->iap_version >= 0x60;

	/* Recovery mode detection! */
	if (force) {
		dev_dbg(&client->dev, "Recovery mode procedure\n");

		if (check_remark_id) {
			error = elants_i2c_validate_remark_id(ts, fw);
			if (error)
				return error;
		}

		error = elants_i2c_send(client, enter_iap2, sizeof(enter_iap2));
		if (error) {
			dev_err(&client->dev, "failed to enter IAP mode: %d\n",
				error);
			return error;
		}
	} else {
		/* Start IAP Procedure */
		dev_dbg(&client->dev, "Normal IAP procedure\n");

		/* Close idle mode */
		error = elants_i2c_send(client, close_idle, sizeof(close_idle));
		if (error)
			dev_err(&client->dev, "Failed close idle: %d\n", error);
		msleep(60);

		elants_i2c_sw_reset(client);
		msleep(20);

		if (check_remark_id) {
			error = elants_i2c_validate_remark_id(ts, fw);
			if (error)
				return error;
		}

		error = elants_i2c_send(client, enter_iap, sizeof(enter_iap));
		if (error) {
			dev_err(&client->dev, "failed to enter IAP mode: %d\n",
				error);
			return error;
		}
	}

	msleep(20);

	/* check IAP state */
	error = elants_i2c_read(client, buf, 4);
	if (error) {
		dev_err(&client->dev,
			"failed to read IAP acknowledgement: %d\n",
			error);
		return error;
	}

	if (memcmp(buf, iap_ack, sizeof(iap_ack))) {
		dev_err(&client->dev,
			"failed to enter IAP: %*ph (expected %*ph)\n",
			(int)sizeof(buf), buf, (int)sizeof(iap_ack), iap_ack);
		return -EIO;
	}

	dev_info(&client->dev, "successfully entered IAP mode");

	send_id = client->addr;
	error = elants_i2c_send(client, &send_id, 1);
	if (error) {
		dev_err(&client->dev, "sending dummy byte failed: %d\n",
			error);
		return error;
	}

	/* Clear the last page of Master */
	error = elants_i2c_send(client, fw->data, ELAN_FW_PAGESIZE);
	if (error) {
		dev_err(&client->dev, "clearing of the last page failed: %d\n",
			error);
		return error;
	}

	error = elants_i2c_read(client, buf, 2);
	if (error) {
		dev_err(&client->dev,
			"failed to read ACK for clearing the last page: %d\n",
			error);
		return error;
	}

	n_fw_pages = fw->size / ELAN_FW_PAGESIZE;
	dev_dbg(&client->dev, "IAP Pages = %d\n", n_fw_pages);

	for (page = 0; page < n_fw_pages; page++) {
		error = elants_i2c_fw_write_page(client,
					fw->data + page * ELAN_FW_PAGESIZE);
		if (error) {
			dev_err(&client->dev,
				"failed to write FW page %d: %d\n",
				page, error);
			return error;
		}
	}

	/* Old iap needs to wait 200ms for WDT and rest is for hello packets */
	msleep(300);

	dev_info(&client->dev, "firmware update completed\n");
	return 0;
}

static int elants_i2c_fw_update(struct elants_data *ts)
{
	struct i2c_client *client = ts->client;
	const struct firmware *fw;
	char *fw_name;
	int error;

	fw_name = kasprintf(GFP_KERNEL, "elants_i2c_%04x.bin", ts->hw_version);
	if (!fw_name)
		return -ENOMEM;

	dev_info(&client->dev, "requesting fw name = %s\n", fw_name);
	error = request_firmware(&fw, fw_name, &client->dev);
	kfree(fw_name);
	if (error) {
		dev_err(&client->dev, "failed to request firmware: %d\n",
			error);
		return error;
	}

	if (fw->size % ELAN_FW_PAGESIZE) {
		dev_err(&client->dev, "invalid firmware length: %zu\n",
			fw->size);
		error = -EINVAL;
		goto out;
	}

	disable_irq(client->irq);

	error = elants_i2c_do_update_firmware(client, fw,
					ts->iap_mode == ELAN_IAP_RECOVERY);
	if (error) {
		dev_err(&client->dev, "firmware update failed: %d\n", error);
		ts->iap_mode = ELAN_IAP_RECOVERY;
		goto out_enable_irq;
	}

	error = elants_i2c_initialize(ts);
	if (error) {
		dev_err(&client->dev,
			"failed to initialize device after firmware update: %d\n",
			error);
		ts->iap_mode = ELAN_IAP_RECOVERY;
		goto out_enable_irq;
	}

	ts->iap_mode = ELAN_IAP_OPERATIONAL;

out_enable_irq:
	ts->state = ELAN_STATE_NORMAL;
	enable_irq(client->irq);
	msleep(100);

	if (!error)
		elants_i2c_calibrate(ts);
out:
	release_firmware(fw);
	return error;
}

/*
 * Event reporting.
 */

static void elants_i2c_mt_event(struct elants_data *ts, u8 *buf)
{
	struct input_dev *input = ts->input;
	unsigned int n_fingers;
	unsigned int tool_type;
	u16 finger_state;
	int i;

	n_fingers = buf[FW_POS_STATE + 1] & 0x0f;
	finger_state = ((buf[FW_POS_STATE + 1] & 0x30) << 4) |
			buf[FW_POS_STATE];

	dev_dbg(&ts->client->dev,
		"n_fingers: %u, state: %04x\n",  n_fingers, finger_state);

	/* Note: all fingers have the same tool type */
	tool_type = buf[FW_POS_TOOL_TYPE] & BIT(0) ?
			MT_TOOL_FINGER : MT_TOOL_PALM;

	for (i = 0; i < MAX_CONTACT_NUM && n_fingers; i++) {
		if (finger_state & 1) {
			unsigned int x, y, p, w;
			u8 *pos;

			pos = &buf[FW_POS_XY + i * 3];
			x = (((u16)pos[0] & 0xf0) << 4) | pos[1];
			y = (((u16)pos[0] & 0x0f) << 8) | pos[2];
			p = buf[FW_POS_PRESSURE + i];
			w = buf[FW_POS_WIDTH + i];

			dev_dbg(&ts->client->dev, "i=%d x=%d y=%d p=%d w=%d\n",
				i, x, y, p, w);

			input_mt_slot(input, i);
			input_mt_report_slot_state(input, tool_type, true);
			input_event(input, EV_ABS, ABS_MT_POSITION_X, x);
			input_event(input, EV_ABS, ABS_MT_POSITION_Y, y);
			input_event(input, EV_ABS, ABS_MT_PRESSURE, p);
			input_event(input, EV_ABS, ABS_MT_TOUCH_MAJOR, w);

			n_fingers--;
		}

		finger_state >>= 1;
	}

	input_mt_sync_frame(input);
	input_sync(input);
}

static u8 elants_i2c_calculate_checksum(u8 *buf)
{
	u8 checksum = 0;
	u8 i;

	for (i = 0; i < FW_POS_CHECKSUM; i++)
		checksum += buf[i];

	return checksum;
}

static void elants_i2c_event(struct elants_data *ts, u8 *buf)
{
	u8 checksum = elants_i2c_calculate_checksum(buf);

	if (unlikely(buf[FW_POS_CHECKSUM] != checksum))
		dev_warn(&ts->client->dev,
			 "%s: invalid checksum for packet %02x: %02x vs. %02x\n",
			 __func__, buf[FW_POS_HEADER],
			 checksum, buf[FW_POS_CHECKSUM]);
	else if (unlikely(buf[FW_POS_HEADER] != HEADER_REPORT_10_FINGER))
		dev_warn(&ts->client->dev,
			 "%s: unknown packet type: %02x\n",
			 __func__, buf[FW_POS_HEADER]);
	else
		elants_i2c_mt_event(ts, buf);
}

static irqreturn_t elants_i2c_irq(int irq, void *_dev)
{
	const u8 wait_packet[] = { 0x64, 0x64, 0x64, 0x64 };
	struct elants_data *ts = _dev;
	struct i2c_client *client = ts->client;
	int report_count, report_len;
	int i;
	int len;

	len = i2c_master_recv_dmasafe(client, ts->buf, sizeof(ts->buf));
	if (len < 0) {
		dev_err(&client->dev, "%s: failed to read data: %d\n",
			__func__, len);
		goto out;
	}

	dev_dbg(&client->dev, "%s: packet %*ph\n",
		__func__, HEADER_SIZE, ts->buf);

	switch (ts->state) {
	case ELAN_WAIT_RECALIBRATION:
		if (ts->buf[FW_HDR_TYPE] == CMD_HEADER_REK) {
			memcpy(ts->cmd_resp, ts->buf, sizeof(ts->cmd_resp));
			complete(&ts->cmd_done);
			ts->state = ELAN_STATE_NORMAL;
		}
		break;

	case ELAN_WAIT_QUEUE_HEADER:
		if (ts->buf[FW_HDR_TYPE] != QUEUE_HEADER_NORMAL)
			break;

		ts->state = ELAN_STATE_NORMAL;
		/* fall through */

	case ELAN_STATE_NORMAL:

		switch (ts->buf[FW_HDR_TYPE]) {
		case CMD_HEADER_HELLO:
		case CMD_HEADER_RESP:
		case CMD_HEADER_REK:
			break;

		case QUEUE_HEADER_WAIT:
			if (memcmp(ts->buf, wait_packet, sizeof(wait_packet))) {
				dev_err(&client->dev,
					"invalid wait packet %*ph\n",
					HEADER_SIZE, ts->buf);
			} else {
				ts->state = ELAN_WAIT_QUEUE_HEADER;
				udelay(30);
			}
			break;

		case QUEUE_HEADER_SINGLE:
			elants_i2c_event(ts, &ts->buf[HEADER_SIZE]);
			break;

		case QUEUE_HEADER_NORMAL:
			report_count = ts->buf[FW_HDR_COUNT];
			if (report_count == 0 || report_count > 3) {
				dev_err(&client->dev,
					"bad report count: %*ph\n",
					HEADER_SIZE, ts->buf);
				break;
			}

			report_len = ts->buf[FW_HDR_LENGTH] / report_count;
			if (report_len != PACKET_SIZE) {
				dev_err(&client->dev,
					"mismatching report length: %*ph\n",
					HEADER_SIZE, ts->buf);
				break;
			}

			for (i = 0; i < report_count; i++) {
				u8 *buf = ts->buf + HEADER_SIZE +
							i * PACKET_SIZE;
				elants_i2c_event(ts, buf);
			}
			break;

		default:
			dev_err(&client->dev, "unknown packet %*ph\n",
				HEADER_SIZE, ts->buf);
			break;
		}
		break;
	}

out:
	return IRQ_HANDLED;
}

/*
 * sysfs interface
 */
static ssize_t calibrate_store(struct device *dev,
			       struct device_attribute *attr,
			      const char *buf, size_t count)
{
	struct i2c_client *client = to_i2c_client(dev);
	struct elants_data *ts = i2c_get_clientdata(client);
	int error;

	error = mutex_lock_interruptible(&ts->sysfs_mutex);
	if (error)
		return error;

	error = elants_i2c_calibrate(ts);

	mutex_unlock(&ts->sysfs_mutex);
	return error ?: count;
}

static ssize_t write_update_fw(struct device *dev,
			       struct device_attribute *attr,
			       const char *buf, size_t count)
{
	struct i2c_client *client = to_i2c_client(dev);
	struct elants_data *ts = i2c_get_clientdata(client);
	int error;

	error = mutex_lock_interruptible(&ts->sysfs_mutex);
	if (error)
		return error;

	error = elants_i2c_fw_update(ts);
	dev_dbg(dev, "firmware update result: %d\n", error);

	mutex_unlock(&ts->sysfs_mutex);
	return error ?: count;
}

static ssize_t show_iap_mode(struct device *dev,
			     struct device_attribute *attr, char *buf)
{
	struct i2c_client *client = to_i2c_client(dev);
	struct elants_data *ts = i2c_get_clientdata(client);

	return sprintf(buf, "%s\n",
		       ts->iap_mode == ELAN_IAP_OPERATIONAL ?
				"Normal" : "Recovery");
}

static DEVICE_ATTR_WO(calibrate);
static DEVICE_ATTR(iap_mode, S_IRUGO, show_iap_mode, NULL);
static DEVICE_ATTR(update_fw, S_IWUSR, NULL, write_update_fw);

struct elants_version_attribute {
	struct device_attribute dattr;
	size_t field_offset;
	size_t field_size;
};

#define __ELANTS_FIELD_SIZE(_field)					\
	sizeof(((struct elants_data *)NULL)->_field)
#define __ELANTS_VERIFY_SIZE(_field)					\
	(BUILD_BUG_ON_ZERO(__ELANTS_FIELD_SIZE(_field) > 2) +		\
	 __ELANTS_FIELD_SIZE(_field))
#define ELANTS_VERSION_ATTR(_field)					\
	struct elants_version_attribute elants_ver_attr_##_field = {	\
		.dattr = __ATTR(_field, S_IRUGO,			\
				elants_version_attribute_show, NULL),	\
		.field_offset = offsetof(struct elants_data, _field),	\
		.field_size = __ELANTS_VERIFY_SIZE(_field),		\
	}

static ssize_t elants_version_attribute_show(struct device *dev,
					     struct device_attribute *dattr,
					     char *buf)
{
	struct i2c_client *client = to_i2c_client(dev);
	struct elants_data *ts = i2c_get_clientdata(client);
	struct elants_version_attribute *attr =
		container_of(dattr, struct elants_version_attribute, dattr);
	u8 *field = (u8 *)((char *)ts + attr->field_offset);
	unsigned int fmt_size;
	unsigned int val;

	if (attr->field_size == 1) {
		val = *field;
		fmt_size = 2; /* 2 HEX digits */
	} else {
		val = *(u16 *)field;
		fmt_size = 4; /* 4 HEX digits */
	}

	return sprintf(buf, "%0*x\n", fmt_size, val);
}

static ELANTS_VERSION_ATTR(fw_version);
static ELANTS_VERSION_ATTR(hw_version);
static ELANTS_VERSION_ATTR(test_version);
static ELANTS_VERSION_ATTR(solution_version);
static ELANTS_VERSION_ATTR(bc_version);
static ELANTS_VERSION_ATTR(iap_version);

static struct attribute *elants_attributes[] = {
	&dev_attr_calibrate.attr,
	&dev_attr_update_fw.attr,
	&dev_attr_iap_mode.attr,

	&elants_ver_attr_fw_version.dattr.attr,
	&elants_ver_attr_hw_version.dattr.attr,
	&elants_ver_attr_test_version.dattr.attr,
	&elants_ver_attr_solution_version.dattr.attr,
	&elants_ver_attr_bc_version.dattr.attr,
	&elants_ver_attr_iap_version.dattr.attr,
	NULL
};

static const struct attribute_group elants_attribute_group = {
	.attrs = elants_attributes,
};

static int elants_i2c_power_on(struct elants_data *ts)
{
	int error;

	/*
	 * If we do not have reset gpio assume platform firmware
	 * controls regulators and does power them on for us.
	 */
	if (IS_ERR_OR_NULL(ts->reset_gpio))
		return 0;

	gpiod_set_value_cansleep(ts->reset_gpio, 1);

	error = regulator_enable(ts->vcc33);
	if (error) {
		dev_err(&ts->client->dev,
			"failed to enable vcc33 regulator: %d\n",
			error);
		goto release_reset_gpio;
	}

	error = regulator_enable(ts->vccio);
	if (error) {
		dev_err(&ts->client->dev,
			"failed to enable vccio regulator: %d\n",
			error);
		regulator_disable(ts->vcc33);
		goto release_reset_gpio;
	}

	/*
	 * We need to wait a bit after powering on controller before
	 * we are allowed to release reset GPIO.
	 */
	udelay(ELAN_POWERON_DELAY_USEC);

release_reset_gpio:
	gpiod_set_value_cansleep(ts->reset_gpio, 0);
	if (error)
		return error;

	msleep(ELAN_RESET_DELAY_MSEC);

	return 0;
}

static void elants_i2c_power_off(void *_data)
{
	struct elants_data *ts = _data;

	if (ts->unbinding) {
		dev_info(&ts->client->dev,
			 "Not disabling regulators to continue allowing userspace i2c-dev access\n");
		return;
	}

	if (!IS_ERR_OR_NULL(ts->reset_gpio)) {
		/*
		 * Activate reset gpio to prevent leakage through the
		 * pin once we shut off power to the controller.
		 */
		gpiod_set_value_cansleep(ts->reset_gpio, 1);
		regulator_disable(ts->vccio);
		regulator_disable(ts->vcc33);
	}
}

<<<<<<< HEAD
/*
 * Relm Chromebook uses hardcoded IRQ for the touchscreen.
 * It has been noticed that after resuming the touchscreen does not work.
 * It seems that the interrupt line gets pulled down before the relevant IRQ
 * is reenabled and the IRQ is not resent after.
 * The issue can be resolved by simply using low level interrupts instead.
 * Apply this behaviour for all Google devices.
 */
static const struct dmi_system_id irqflags_low_level_override[] = {
	{
		.ident = "Google Chrome",
		.matches = {
			DMI_MATCH(DMI_SYS_VENDOR, "GOOGLE"),
		},
	},
	{}
};

=======
#ifdef CONFIG_ACPI
static const struct acpi_device_id i2c_hid_ids[] = {
	{"ACPI0C50", 0 },
	{"PNP0C50", 0 },
	{ },
};

static const guid_t i2c_hid_guid =
	GUID_INIT(0x3CDFF6F7, 0x4267, 0x4555,
		  0xAD, 0x05, 0xB3, 0x0A, 0x3D, 0x89, 0x38, 0xDE);

static bool elants_acpi_is_hid_device(struct device *dev)
{
	acpi_handle handle = ACPI_HANDLE(dev);
	union acpi_object *obj;

	if (acpi_match_device_ids(ACPI_COMPANION(dev), i2c_hid_ids))
		return false;

	obj = acpi_evaluate_dsm_typed(handle, &i2c_hid_guid, 1, 1, NULL, ACPI_TYPE_INTEGER);
	if (obj) {
		ACPI_FREE(obj);
		return true;
	}

	return false;
}
#else
static bool elants_acpi_is_hid_device(struct device *dev)
{
	return false;
}
#endif

>>>>>>> ef327315
static int elants_i2c_probe(struct i2c_client *client,
			    const struct i2c_device_id *id)
{
	union i2c_smbus_data dummy;
	struct elants_data *ts;
	unsigned long irqflags;
	int error;

	/* Don't bind to i2c-hid compatible devices, these are handled by the i2c-hid drv. */
	if (elants_acpi_is_hid_device(&client->dev)) {
		dev_warn(&client->dev, "This device appears to be an I2C-HID device, not binding\n");
		return -ENODEV;
	}

	if (!i2c_check_functionality(client->adapter, I2C_FUNC_I2C)) {
		dev_err(&client->dev, "I2C check functionality error\n");
		return -ENXIO;
	}

	ts = devm_kzalloc(&client->dev, sizeof(struct elants_data), GFP_KERNEL);
	if (!ts)
		return -ENOMEM;

	mutex_init(&ts->sysfs_mutex);
	init_completion(&ts->cmd_done);

	ts->client = client;
	i2c_set_clientdata(client, ts);

	ts->vcc33 = devm_regulator_get(&client->dev, "vcc33");
	if (IS_ERR(ts->vcc33)) {
		error = PTR_ERR(ts->vcc33);
		if (error != -EPROBE_DEFER)
			dev_err(&client->dev,
				"Failed to get 'vcc33' regulator: %d\n",
				error);
		return error;
	}

	ts->vccio = devm_regulator_get(&client->dev, "vccio");
	if (IS_ERR(ts->vccio)) {
		error = PTR_ERR(ts->vccio);
		if (error != -EPROBE_DEFER)
			dev_err(&client->dev,
				"Failed to get 'vccio' regulator: %d\n",
				error);
		return error;
	}

	ts->reset_gpio = devm_gpiod_get(&client->dev, "reset", GPIOD_OUT_LOW);
	if (IS_ERR(ts->reset_gpio)) {
		error = PTR_ERR(ts->reset_gpio);

		if (error == -EPROBE_DEFER)
			return error;

		if (error != -ENOENT && error != -ENOSYS) {
			dev_err(&client->dev,
				"failed to get reset gpio: %d\n",
				error);
			return error;
		}

		ts->keep_power_in_suspend = true;
	}

	error = elants_i2c_power_on(ts);
	if (error)
		return error;

	error = devm_add_action(&client->dev, elants_i2c_power_off, ts);
	if (error) {
		dev_err(&client->dev,
			"failed to install power off action: %d\n", error);
		elants_i2c_power_off(ts);
		return error;
	}

	/* Make sure there is something at this address */
	if (i2c_smbus_xfer(client->adapter, client->addr, 0,
			   I2C_SMBUS_READ, 0, I2C_SMBUS_BYTE, &dummy) < 0) {
		dev_err(&client->dev, "nothing at this address\n");
		return -ENXIO;
	}

	error = elants_i2c_initialize(ts);
	if (error) {
		dev_err(&client->dev, "failed to initialize: %d\n", error);
		return error;
	}

	ts->input = devm_input_allocate_device(&client->dev);
	if (!ts->input) {
		dev_err(&client->dev, "Failed to allocate input device\n");
		return -ENOMEM;
	}

	ts->input->name = "Elan Touchscreen";
	ts->input->id.bustype = BUS_I2C;

	__set_bit(BTN_TOUCH, ts->input->keybit);
	__set_bit(EV_ABS, ts->input->evbit);
	__set_bit(EV_KEY, ts->input->evbit);

	/* Single touch input params setup */
	input_set_abs_params(ts->input, ABS_X, 0, ts->x_max, 0, 0);
	input_set_abs_params(ts->input, ABS_Y, 0, ts->y_max, 0, 0);
	input_set_abs_params(ts->input, ABS_PRESSURE, 0, 255, 0, 0);
	input_abs_set_res(ts->input, ABS_X, ts->x_res);
	input_abs_set_res(ts->input, ABS_Y, ts->y_res);

	/* Multitouch input params setup */
	error = input_mt_init_slots(ts->input, MAX_CONTACT_NUM,
				    INPUT_MT_DIRECT | INPUT_MT_DROP_UNUSED);
	if (error) {
		dev_err(&client->dev,
			"failed to initialize MT slots: %d\n", error);
		return error;
	}

	input_set_abs_params(ts->input, ABS_MT_POSITION_X, 0, ts->x_max, 0, 0);
	input_set_abs_params(ts->input, ABS_MT_POSITION_Y, 0, ts->y_max, 0, 0);
	input_set_abs_params(ts->input, ABS_MT_TOUCH_MAJOR, 0, 255, 0, 0);
	input_set_abs_params(ts->input, ABS_MT_PRESSURE, 0, 255, 0, 0);
	input_set_abs_params(ts->input, ABS_MT_TOOL_TYPE,
			     0, MT_TOOL_PALM, 0, 0);
	input_abs_set_res(ts->input, ABS_MT_POSITION_X, ts->x_res);
	input_abs_set_res(ts->input, ABS_MT_POSITION_Y, ts->y_res);
	if (ts->major_res > 0)
		input_abs_set_res(ts->input, ABS_MT_TOUCH_MAJOR, ts->major_res);

	error = input_register_device(ts->input);
	if (error) {
		dev_err(&client->dev,
			"unable to register input device: %d\n", error);
		return error;
	}

	/*
	 * Platform code (ACPI, DTS) should normally set up interrupt
	 * for us, but in case it did not let's fall back to using falling
	 * edge.
	 * However, use low level interrupts for Chromebooks as it resolves
	 * an issue with the touchscreen stopping working after resume.
	 */
	irqflags = irq_get_trigger_type(client->irq);
	if ((!irqflags || irqflags == IRQF_TRIGGER_FALLING) &&
	    dmi_check_system(irqflags_low_level_override))
		irqflags = IRQF_TRIGGER_LOW;
	if (!irqflags)
		irqflags = IRQF_TRIGGER_FALLING;

	error = devm_request_threaded_irq(&client->dev, client->irq,
					  NULL, elants_i2c_irq,
					  irqflags | IRQF_ONESHOT,
					  client->name, ts);
	if (error) {
		dev_err(&client->dev, "Failed to register interrupt\n");
		return error;
	}

	/*
	 * Systems using device tree should set up wakeup via DTS,
	 * the rest will configure device as wakeup source by default.
	 */
	if (!client->dev.of_node)
		device_init_wakeup(&client->dev, true);

	error = devm_device_add_group(&client->dev, &elants_attribute_group);
	if (error) {
		dev_err(&client->dev, "failed to create sysfs attributes: %d\n",
			error);
		return error;
	}

	return 0;
}

static int elants_i2c_remove(struct i2c_client *client)
{
	struct elants_data *ts = i2c_get_clientdata(client);

	/*
	 * Let elants_i2c_power_off know that it needs to keep
	 * regulators on.
	 */
	ts->unbinding = true;

	return 0;
}

static int __maybe_unused elants_i2c_suspend(struct device *dev)
{
	struct i2c_client *client = to_i2c_client(dev);
	struct elants_data *ts = i2c_get_clientdata(client);
	const u8 set_sleep_cmd[] = { 0x54, 0x50, 0x00, 0x01 };
	int retry_cnt;
	int error;

	/* Command not support in IAP recovery mode */
	if (ts->iap_mode != ELAN_IAP_OPERATIONAL)
		return -EBUSY;

	disable_irq(client->irq);

	if (device_may_wakeup(dev)) {
		/*
		 * The device will automatically enter idle mode
		 * that has reduced power consumption.
		 */
		ts->wake_irq_enabled = (enable_irq_wake(client->irq) == 0);
	} else if (ts->keep_power_in_suspend) {
		for (retry_cnt = 0; retry_cnt < MAX_RETRIES; retry_cnt++) {
			error = elants_i2c_send(client, set_sleep_cmd,
						sizeof(set_sleep_cmd));
			if (!error)
				break;

			dev_err(&client->dev,
				"suspend command failed: %d\n", error);
		}
	} else {
		elants_i2c_power_off(ts);
	}

	return 0;
}

static int __maybe_unused elants_i2c_resume(struct device *dev)
{
	struct i2c_client *client = to_i2c_client(dev);
	struct elants_data *ts = i2c_get_clientdata(client);
	const u8 set_active_cmd[] = { 0x54, 0x58, 0x00, 0x01 };
	int retry_cnt;
	int error;

	if (device_may_wakeup(dev)) {
		if (ts->wake_irq_enabled)
			disable_irq_wake(client->irq);
		elants_i2c_sw_reset(client);
	} else if (ts->keep_power_in_suspend) {
		for (retry_cnt = 0; retry_cnt < MAX_RETRIES; retry_cnt++) {
			error = elants_i2c_send(client, set_active_cmd,
						sizeof(set_active_cmd));
			if (!error)
				break;

			dev_err(&client->dev,
				"resume command failed: %d\n", error);
		}
	} else {
		elants_i2c_power_on(ts);
		elants_i2c_initialize(ts);
	}

	ts->state = ELAN_STATE_NORMAL;
	enable_irq(client->irq);

	return 0;
}

static SIMPLE_DEV_PM_OPS(elants_i2c_pm_ops,
			 elants_i2c_suspend, elants_i2c_resume);

static const struct i2c_device_id elants_i2c_id[] = {
	{ DEVICE_NAME, 0 },
	{ }
};
MODULE_DEVICE_TABLE(i2c, elants_i2c_id);

#ifdef CONFIG_ACPI
static const struct acpi_device_id elants_acpi_id[] = {
	{ "ELAN0001", 0 },
	{ }
};
MODULE_DEVICE_TABLE(acpi, elants_acpi_id);
#endif

#ifdef CONFIG_OF
static const struct of_device_id elants_of_match[] = {
	{ .compatible = "elan,ekth3500" },
	{ /* sentinel */ }
};
MODULE_DEVICE_TABLE(of, elants_of_match);
#endif

static struct i2c_driver elants_i2c_driver = {
	.probe = elants_i2c_probe,
	.remove = elants_i2c_remove,
	.id_table = elants_i2c_id,
	.driver = {
		.name = DEVICE_NAME,
		.pm = &elants_i2c_pm_ops,
		.acpi_match_table = ACPI_PTR(elants_acpi_id),
		.of_match_table = of_match_ptr(elants_of_match),
		.probe_type = PROBE_PREFER_ASYNCHRONOUS,
	},
};
module_i2c_driver(elants_i2c_driver);

MODULE_AUTHOR("Scott Liu <scott.liu@emc.com.tw>");
MODULE_DESCRIPTION("Elan I2c Touchscreen driver");
MODULE_LICENSE("GPL");<|MERGE_RESOLUTION|>--- conflicted
+++ resolved
@@ -1213,7 +1213,6 @@
 	}
 }
 
-<<<<<<< HEAD
 /*
  * Relm Chromebook uses hardcoded IRQ for the touchscreen.
  * It has been noticed that after resuming the touchscreen does not work.
@@ -1232,7 +1231,6 @@
 	{}
 };
 
-=======
 #ifdef CONFIG_ACPI
 static const struct acpi_device_id i2c_hid_ids[] = {
 	{"ACPI0C50", 0 },
@@ -1267,7 +1265,6 @@
 }
 #endif
 
->>>>>>> ef327315
 static int elants_i2c_probe(struct i2c_client *client,
 			    const struct i2c_device_id *id)
 {
