/*
 * intel_idle.c - native hardware idle loop for modern Intel processors
 *
 * Copyright (c) 2013, Intel Corporation.
 * Len Brown <len.brown@intel.com>
 *
 * This program is free software; you can redistribute it and/or modify it
 * under the terms and conditions of the GNU General Public License,
 * version 2, as published by the Free Software Foundation.
 *
 * This program is distributed in the hope it will be useful, but WITHOUT
 * ANY WARRANTY; without even the implied warranty of MERCHANTABILITY or
 * FITNESS FOR A PARTICULAR PURPOSE.  See the GNU General Public License for
 * more details.
 *
 * You should have received a copy of the GNU General Public License along with
 * this program; if not, write to the Free Software Foundation, Inc.,
 * 51 Franklin St - Fifth Floor, Boston, MA 02110-1301 USA.
 */

/*
 * intel_idle is a cpuidle driver that loads on specific Intel processors
 * in lieu of the legacy ACPI processor_idle driver.  The intent is to
 * make Linux more efficient on these processors, as intel_idle knows
 * more than ACPI, as well as make Linux more immune to ACPI BIOS bugs.
 */

/*
 * Design Assumptions
 *
 * All CPUs have same idle states as boot CPU
 *
 * Chipset BM_STS (bus master status) bit is a NOP
 *	for preventing entry into deep C-stats
 */

/*
 * Known limitations
 *
 * The driver currently initializes for_each_online_cpu() upon modprobe.
 * It it unaware of subsequent processors hot-added to the system.
 * This means that if you boot with maxcpus=n and later online
 * processors above n, those processors will use C1 only.
 *
 * ACPI has a .suspend hack to turn off deep c-statees during suspend
 * to avoid complications with the lapic timer workaround.
 * Have not seen issues with suspend, but may need same workaround here.
 *
 */

/* un-comment DEBUG to enable pr_debug() statements */
#define DEBUG

#define pr_fmt(fmt) KBUILD_MODNAME ": " fmt

#include <linux/kernel.h>
#include <linux/cpuidle.h>
#include <linux/tick.h>
#include <trace/events/power.h>
#include <linux/sched.h>
#include <linux/sched/smt.h>
#include <linux/notifier.h>
#include <linux/cpu.h>
#include <linux/moduleparam.h>
#include <linux/suspend.h>
#include <asm/cpu_device_id.h>
#include <asm/intel-family.h>
#include <asm/nospec-branch.h>
#include <asm/mwait.h>
#include <asm/msr.h>
#include <asm/pmc_core.h>
#include <asm/intel_pmc_ipc.h>
#include <asm/intel_telemetry.h>

#define INTEL_IDLE_VERSION "0.4.1"

static struct cpuidle_driver intel_idle_driver = {
	.name = "intel_idle",
	.owner = THIS_MODULE,
};
/* intel_idle.max_cstate=0 disables driver */
static int max_cstate = CPUIDLE_STATE_MAX - 1;

static unsigned int mwait_substates;

#define LAPIC_TIMER_ALWAYS_RELIABLE 0xFFFFFFFF
/* Reliable LAPIC Timer States, bit 1 for C1 etc.  */
static unsigned int lapic_timer_reliable_states = (1 << 1);	 /* Default to only C1 */

struct idle_cpu {
	struct cpuidle_state *state_table;

	/*
	 * Hardware C-state auto-demotion may not always be optimal.
	 * Indicate which enable bits to clear here.
	 */
	unsigned long auto_demotion_disable_flags;
	bool byt_auto_demotion_disable_flag;
	bool disable_promotion_to_c1e;
};

/*
 * The limit for the exponential backoff for the freeze duration. At this point,
 * power impact is far from measurable. It's about 3uW based on scaling from
 * waking up 10 times a second.
 */
#define MAX_SLP_S0_SECONDS 1000
#define SLP_S0_EXP_BASE 10

static bool slp_s0_check;
static unsigned int slp_s0_seconds;
static unsigned int slp_s0_seed = 1;

static DEFINE_SPINLOCK(slp_s0_check_lock);
static unsigned int slp_s0_num_cpus;
static bool slp_s0_check_inprogress;

static const struct idle_cpu *icpu;
static struct cpuidle_device __percpu *intel_idle_cpuidle_devices;
static int intel_idle(struct cpuidle_device *dev,
			struct cpuidle_driver *drv, int index);
<<<<<<< HEAD
static int intel_idle_s2idle(struct cpuidle_device *dev,
=======
static int intel_idle_ibrs(struct cpuidle_device *dev,
			   struct cpuidle_driver *drv, int index);
static void intel_idle_s2idle(struct cpuidle_device *dev,
>>>>>>> a85772d7
			      struct cpuidle_driver *drv, int index);
static int intel_idle_s2idle_and_check(struct cpuidle_device *dev,
				       struct cpuidle_driver *drv, int index);
static struct cpuidle_state *cpuidle_state_table;

/*
 * Set this flag for states where the HW flushes the TLB for us
 * and so we don't need cross-calls to keep it consistent.
 * If this flag is set, SW flushes the TLB, so even if the
 * HW doesn't do the flushing, this flag is safe to use.
 */
#define CPUIDLE_FLAG_TLB_FLUSHED	0x10000

/*
 * Disable IBRS across idle (when KERNEL_IBRS), is exclusive vs IRQ_ENABLE
 * above.
 */
#define CPUIDLE_FLAG_IBRS		BIT(16)

/*
 * MWAIT takes an 8-bit "hint" in EAX "suggesting"
 * the C-state (top nibble) and sub-state (bottom nibble)
 * 0x00 means "MWAIT(C1)", 0x10 means "MWAIT(C2)" etc.
 *
 * We store the hint at the top of our "flags" for each state.
 */
#define flg2MWAIT(flags) (((flags) >> 24) & 0xFF)
#define MWAIT2flg(eax) ((eax & 0xFF) << 24)

/*
 * States are indexed by the cstate number,
 * which is also the index into the MWAIT hint array.
 * Thus C0 is a dummy.
 */
static struct cpuidle_state nehalem_cstates[] = {
	{
		.name = "C1",
		.desc = "MWAIT 0x00",
		.flags = MWAIT2flg(0x00),
		.exit_latency = 3,
		.target_residency = 6,
		.enter = &intel_idle,
		.enter_s2idle = intel_idle_s2idle, },
	{
		.name = "C1E",
		.desc = "MWAIT 0x01",
		.flags = MWAIT2flg(0x01),
		.exit_latency = 10,
		.target_residency = 20,
		.enter = &intel_idle,
		.enter_s2idle = intel_idle_s2idle, },
	{
		.name = "C3",
		.desc = "MWAIT 0x10",
		.flags = MWAIT2flg(0x10) | CPUIDLE_FLAG_TLB_FLUSHED,
		.exit_latency = 20,
		.target_residency = 80,
		.enter = &intel_idle,
		.enter_s2idle = intel_idle_s2idle, },
	{
		.name = "C6",
		.desc = "MWAIT 0x20",
		.flags = MWAIT2flg(0x20) | CPUIDLE_FLAG_TLB_FLUSHED,
		.exit_latency = 200,
		.target_residency = 800,
		.enter = &intel_idle,
		.enter_s2idle = intel_idle_s2idle, },
	{
		.enter = NULL }
};

static struct cpuidle_state snb_cstates[] = {
	{
		.name = "C1",
		.desc = "MWAIT 0x00",
		.flags = MWAIT2flg(0x00),
		.exit_latency = 2,
		.target_residency = 2,
		.enter = &intel_idle,
		.enter_s2idle = intel_idle_s2idle, },
	{
		.name = "C1E",
		.desc = "MWAIT 0x01",
		.flags = MWAIT2flg(0x01),
		.exit_latency = 10,
		.target_residency = 20,
		.enter = &intel_idle,
		.enter_s2idle = intel_idle_s2idle, },
	{
		.name = "C3",
		.desc = "MWAIT 0x10",
		.flags = MWAIT2flg(0x10) | CPUIDLE_FLAG_TLB_FLUSHED,
		.exit_latency = 80,
		.target_residency = 211,
		.enter = &intel_idle,
		.enter_s2idle = intel_idle_s2idle, },
	{
		.name = "C6",
		.desc = "MWAIT 0x20",
		.flags = MWAIT2flg(0x20) | CPUIDLE_FLAG_TLB_FLUSHED,
		.exit_latency = 104,
		.target_residency = 345,
		.enter = &intel_idle,
		.enter_s2idle = intel_idle_s2idle, },
	{
		.name = "C7",
		.desc = "MWAIT 0x30",
		.flags = MWAIT2flg(0x30) | CPUIDLE_FLAG_TLB_FLUSHED,
		.exit_latency = 109,
		.target_residency = 345,
		.enter = &intel_idle,
		.enter_s2idle = intel_idle_s2idle, },
	{
		.enter = NULL }
};

static struct cpuidle_state byt_cstates[] = {
	{
		.name = "C1",
		.desc = "MWAIT 0x00",
		.flags = MWAIT2flg(0x00),
		.exit_latency = 1,
		.target_residency = 1,
		.enter = &intel_idle,
		.enter_s2idle = intel_idle_s2idle, },
	{
		.name = "C6N",
		.desc = "MWAIT 0x58",
		.flags = MWAIT2flg(0x58) | CPUIDLE_FLAG_TLB_FLUSHED,
		.exit_latency = 300,
		.target_residency = 275,
		.enter = &intel_idle,
		.enter_s2idle = intel_idle_s2idle, },
	{
		.name = "C6S",
		.desc = "MWAIT 0x52",
		.flags = MWAIT2flg(0x52) | CPUIDLE_FLAG_TLB_FLUSHED,
		.exit_latency = 500,
		.target_residency = 560,
		.enter = &intel_idle,
		.enter_s2idle = intel_idle_s2idle, },
	{
		.name = "C7",
		.desc = "MWAIT 0x60",
		.flags = MWAIT2flg(0x60) | CPUIDLE_FLAG_TLB_FLUSHED,
		.exit_latency = 1200,
		.target_residency = 4000,
		.enter = &intel_idle,
		.enter_s2idle = intel_idle_s2idle, },
	{
		.name = "C7S",
		.desc = "MWAIT 0x64",
		.flags = MWAIT2flg(0x64) | CPUIDLE_FLAG_TLB_FLUSHED,
		.exit_latency = 10000,
		.target_residency = 20000,
		.enter = &intel_idle,
		.enter_s2idle = intel_idle_s2idle, },
	{
		.enter = NULL }
};

static struct cpuidle_state cht_cstates[] = {
	{
		.name = "C1",
		.desc = "MWAIT 0x00",
		.flags = MWAIT2flg(0x00),
		.exit_latency = 1,
		.target_residency = 1,
		.enter = &intel_idle,
		.enter_s2idle = intel_idle_s2idle, },
	{
		.name = "C6N",
		.desc = "MWAIT 0x58",
		.flags = MWAIT2flg(0x58) | CPUIDLE_FLAG_TLB_FLUSHED,
		.exit_latency = 80,
		.target_residency = 275,
		.enter = &intel_idle,
		.enter_s2idle = intel_idle_s2idle, },
	{
		.name = "C6S",
		.desc = "MWAIT 0x52",
		.flags = MWAIT2flg(0x52) | CPUIDLE_FLAG_TLB_FLUSHED,
		.exit_latency = 200,
		.target_residency = 560,
		.enter = &intel_idle,
		.enter_s2idle = intel_idle_s2idle, },
	{
		.name = "C7",
		.desc = "MWAIT 0x60",
		.flags = MWAIT2flg(0x60) | CPUIDLE_FLAG_TLB_FLUSHED,
		.exit_latency = 1200,
		.target_residency = 4000,
		.enter = &intel_idle,
		.enter_s2idle = intel_idle_s2idle, },
	{
		.name = "C7S",
		.desc = "MWAIT 0x64",
		.flags = MWAIT2flg(0x64) | CPUIDLE_FLAG_TLB_FLUSHED,
		.exit_latency = 10000,
		.target_residency = 20000,
		.enter = &intel_idle,
		.enter_s2idle = intel_idle_s2idle, },
	{
		.enter = NULL }
};

static struct cpuidle_state ivb_cstates[] = {
	{
		.name = "C1",
		.desc = "MWAIT 0x00",
		.flags = MWAIT2flg(0x00),
		.exit_latency = 1,
		.target_residency = 1,
		.enter = &intel_idle,
		.enter_s2idle = intel_idle_s2idle, },
	{
		.name = "C1E",
		.desc = "MWAIT 0x01",
		.flags = MWAIT2flg(0x01),
		.exit_latency = 10,
		.target_residency = 20,
		.enter = &intel_idle,
		.enter_s2idle = intel_idle_s2idle, },
	{
		.name = "C3",
		.desc = "MWAIT 0x10",
		.flags = MWAIT2flg(0x10) | CPUIDLE_FLAG_TLB_FLUSHED,
		.exit_latency = 59,
		.target_residency = 156,
		.enter = &intel_idle,
		.enter_s2idle = intel_idle_s2idle, },
	{
		.name = "C6",
		.desc = "MWAIT 0x20",
		.flags = MWAIT2flg(0x20) | CPUIDLE_FLAG_TLB_FLUSHED,
		.exit_latency = 80,
		.target_residency = 300,
		.enter = &intel_idle,
		.enter_s2idle = intel_idle_s2idle, },
	{
		.name = "C7",
		.desc = "MWAIT 0x30",
		.flags = MWAIT2flg(0x30) | CPUIDLE_FLAG_TLB_FLUSHED,
		.exit_latency = 87,
		.target_residency = 300,
		.enter = &intel_idle,
		.enter_s2idle = intel_idle_s2idle, },
	{
		.enter = NULL }
};

static struct cpuidle_state ivt_cstates[] = {
	{
		.name = "C1",
		.desc = "MWAIT 0x00",
		.flags = MWAIT2flg(0x00),
		.exit_latency = 1,
		.target_residency = 1,
		.enter = &intel_idle,
		.enter_s2idle = intel_idle_s2idle, },
	{
		.name = "C1E",
		.desc = "MWAIT 0x01",
		.flags = MWAIT2flg(0x01),
		.exit_latency = 10,
		.target_residency = 80,
		.enter = &intel_idle,
		.enter_s2idle = intel_idle_s2idle, },
	{
		.name = "C3",
		.desc = "MWAIT 0x10",
		.flags = MWAIT2flg(0x10) | CPUIDLE_FLAG_TLB_FLUSHED,
		.exit_latency = 59,
		.target_residency = 156,
		.enter = &intel_idle,
		.enter_s2idle = intel_idle_s2idle, },
	{
		.name = "C6",
		.desc = "MWAIT 0x20",
		.flags = MWAIT2flg(0x20) | CPUIDLE_FLAG_TLB_FLUSHED,
		.exit_latency = 82,
		.target_residency = 300,
		.enter = &intel_idle,
		.enter_s2idle = intel_idle_s2idle, },
	{
		.enter = NULL }
};

static struct cpuidle_state ivt_cstates_4s[] = {
	{
		.name = "C1",
		.desc = "MWAIT 0x00",
		.flags = MWAIT2flg(0x00),
		.exit_latency = 1,
		.target_residency = 1,
		.enter = &intel_idle,
		.enter_s2idle = intel_idle_s2idle, },
	{
		.name = "C1E",
		.desc = "MWAIT 0x01",
		.flags = MWAIT2flg(0x01),
		.exit_latency = 10,
		.target_residency = 250,
		.enter = &intel_idle,
		.enter_s2idle = intel_idle_s2idle, },
	{
		.name = "C3",
		.desc = "MWAIT 0x10",
		.flags = MWAIT2flg(0x10) | CPUIDLE_FLAG_TLB_FLUSHED,
		.exit_latency = 59,
		.target_residency = 300,
		.enter = &intel_idle,
		.enter_s2idle = intel_idle_s2idle, },
	{
		.name = "C6",
		.desc = "MWAIT 0x20",
		.flags = MWAIT2flg(0x20) | CPUIDLE_FLAG_TLB_FLUSHED,
		.exit_latency = 84,
		.target_residency = 400,
		.enter = &intel_idle,
		.enter_s2idle = intel_idle_s2idle, },
	{
		.enter = NULL }
};

static struct cpuidle_state ivt_cstates_8s[] = {
	{
		.name = "C1",
		.desc = "MWAIT 0x00",
		.flags = MWAIT2flg(0x00),
		.exit_latency = 1,
		.target_residency = 1,
		.enter = &intel_idle,
		.enter_s2idle = intel_idle_s2idle, },
	{
		.name = "C1E",
		.desc = "MWAIT 0x01",
		.flags = MWAIT2flg(0x01),
		.exit_latency = 10,
		.target_residency = 500,
		.enter = &intel_idle,
		.enter_s2idle = intel_idle_s2idle, },
	{
		.name = "C3",
		.desc = "MWAIT 0x10",
		.flags = MWAIT2flg(0x10) | CPUIDLE_FLAG_TLB_FLUSHED,
		.exit_latency = 59,
		.target_residency = 600,
		.enter = &intel_idle,
		.enter_s2idle = intel_idle_s2idle, },
	{
		.name = "C6",
		.desc = "MWAIT 0x20",
		.flags = MWAIT2flg(0x20) | CPUIDLE_FLAG_TLB_FLUSHED,
		.exit_latency = 88,
		.target_residency = 700,
		.enter = &intel_idle,
		.enter_s2idle = intel_idle_s2idle, },
	{
		.enter = NULL }
};

static struct cpuidle_state hsw_cstates[] = {
	{
		.name = "C1",
		.desc = "MWAIT 0x00",
		.flags = MWAIT2flg(0x00),
		.exit_latency = 2,
		.target_residency = 2,
		.enter = &intel_idle,
		.enter_s2idle = intel_idle_s2idle, },
	{
		.name = "C1E",
		.desc = "MWAIT 0x01",
		.flags = MWAIT2flg(0x01),
		.exit_latency = 10,
		.target_residency = 20,
		.enter = &intel_idle,
		.enter_s2idle = intel_idle_s2idle, },
	{
		.name = "C3",
		.desc = "MWAIT 0x10",
		.flags = MWAIT2flg(0x10) | CPUIDLE_FLAG_TLB_FLUSHED,
		.exit_latency = 33,
		.target_residency = 100,
		.enter = &intel_idle,
		.enter_s2idle = intel_idle_s2idle, },
	{
		.name = "C6",
		.desc = "MWAIT 0x20",
		.flags = MWAIT2flg(0x20) | CPUIDLE_FLAG_TLB_FLUSHED,
		.exit_latency = 133,
		.target_residency = 400,
		.enter = &intel_idle,
		.enter_s2idle = intel_idle_s2idle, },
	{
		.name = "C7s",
		.desc = "MWAIT 0x32",
		.flags = MWAIT2flg(0x32) | CPUIDLE_FLAG_TLB_FLUSHED,
		.exit_latency = 166,
		.target_residency = 500,
		.enter = &intel_idle,
		.enter_s2idle = intel_idle_s2idle, },
	{
		.name = "C8",
		.desc = "MWAIT 0x40",
		.flags = MWAIT2flg(0x40) | CPUIDLE_FLAG_TLB_FLUSHED,
		.exit_latency = 300,
		.target_residency = 900,
		.enter = &intel_idle,
		.enter_s2idle = intel_idle_s2idle, },
	{
		.name = "C9",
		.desc = "MWAIT 0x50",
		.flags = MWAIT2flg(0x50) | CPUIDLE_FLAG_TLB_FLUSHED,
		.exit_latency = 600,
		.target_residency = 1800,
		.enter = &intel_idle,
		.enter_s2idle = intel_idle_s2idle, },
	{
		.name = "C10",
		.desc = "MWAIT 0x60",
		.flags = MWAIT2flg(0x60) | CPUIDLE_FLAG_TLB_FLUSHED,
		.exit_latency = 2600,
		.target_residency = 7700,
		.enter = &intel_idle,
		.enter_s2idle = intel_idle_s2idle, },
	{
		.enter = NULL }
};
static struct cpuidle_state bdw_cstates[] = {
	{
		.name = "C1",
		.desc = "MWAIT 0x00",
		.flags = MWAIT2flg(0x00),
		.exit_latency = 2,
		.target_residency = 2,
		.enter = &intel_idle,
		.enter_s2idle = intel_idle_s2idle, },
	{
		.name = "C1E",
		.desc = "MWAIT 0x01",
		.flags = MWAIT2flg(0x01),
		.exit_latency = 10,
		.target_residency = 20,
		.enter = &intel_idle,
		.enter_s2idle = intel_idle_s2idle, },
	{
		.name = "C3",
		.desc = "MWAIT 0x10",
		.flags = MWAIT2flg(0x10) | CPUIDLE_FLAG_TLB_FLUSHED,
		.exit_latency = 40,
		.target_residency = 100,
		.enter = &intel_idle,
		.enter_s2idle = intel_idle_s2idle, },
	{
		.name = "C6",
		.desc = "MWAIT 0x20",
		.flags = MWAIT2flg(0x20) | CPUIDLE_FLAG_TLB_FLUSHED,
		.exit_latency = 133,
		.target_residency = 400,
		.enter = &intel_idle,
		.enter_s2idle = intel_idle_s2idle, },
	{
		.name = "C7s",
		.desc = "MWAIT 0x32",
		.flags = MWAIT2flg(0x32) | CPUIDLE_FLAG_TLB_FLUSHED,
		.exit_latency = 166,
		.target_residency = 500,
		.enter = &intel_idle,
		.enter_s2idle = intel_idle_s2idle, },
	{
		.name = "C8",
		.desc = "MWAIT 0x40",
		.flags = MWAIT2flg(0x40) | CPUIDLE_FLAG_TLB_FLUSHED,
		.exit_latency = 300,
		.target_residency = 900,
		.enter = &intel_idle,
		.enter_s2idle = intel_idle_s2idle, },
	{
		.name = "C9",
		.desc = "MWAIT 0x50",
		.flags = MWAIT2flg(0x50) | CPUIDLE_FLAG_TLB_FLUSHED,
		.exit_latency = 600,
		.target_residency = 1800,
		.enter = &intel_idle,
		.enter_s2idle = intel_idle_s2idle, },
	{
		.name = "C10",
		.desc = "MWAIT 0x60",
		.flags = MWAIT2flg(0x60) | CPUIDLE_FLAG_TLB_FLUSHED,
		.exit_latency = 2600,
		.target_residency = 7700,
		.enter = &intel_idle,
		.enter_s2idle = intel_idle_s2idle, },
	{
		.enter = NULL }
};

static struct cpuidle_state skl_cstates[] = {
	{
		.name = "C1",
		.desc = "MWAIT 0x00",
		.flags = MWAIT2flg(0x00),
		.exit_latency = 2,
		.target_residency = 2,
		.enter = &intel_idle,
		.enter_s2idle = intel_idle_s2idle_and_check, },
	{
		.name = "C1E",
		.desc = "MWAIT 0x01",
		.flags = MWAIT2flg(0x01),
		.exit_latency = 10,
		.target_residency = 20,
		.enter = &intel_idle,
		.enter_s2idle = intel_idle_s2idle_and_check, },
	{
		.name = "C3",
		.desc = "MWAIT 0x10",
		.flags = MWAIT2flg(0x10) | CPUIDLE_FLAG_TLB_FLUSHED,
		.exit_latency = 70,
		.target_residency = 100,
		.enter = &intel_idle,
		.enter_s2idle = intel_idle_s2idle_and_check, },
	{
		.name = "C6",
		.desc = "MWAIT 0x20",
		.flags = MWAIT2flg(0x20) | CPUIDLE_FLAG_TLB_FLUSHED | CPUIDLE_FLAG_IBRS,
		.exit_latency = 85,
		.target_residency = 200,
		.enter = &intel_idle,
		.enter_s2idle = intel_idle_s2idle_and_check, },
	{
		.name = "C7s",
		.desc = "MWAIT 0x33",
		.flags = MWAIT2flg(0x33) | CPUIDLE_FLAG_TLB_FLUSHED | CPUIDLE_FLAG_IBRS,
		.exit_latency = 124,
		.target_residency = 800,
		.enter = &intel_idle,
		.enter_s2idle = intel_idle_s2idle_and_check, },
	{
		.name = "C8",
		.desc = "MWAIT 0x40",
		.flags = MWAIT2flg(0x40) | CPUIDLE_FLAG_TLB_FLUSHED | CPUIDLE_FLAG_IBRS,
		.exit_latency = 200,
		.target_residency = 800,
		.enter = &intel_idle,
		.enter_s2idle = intel_idle_s2idle_and_check, },
	{
		.name = "C9",
		.desc = "MWAIT 0x50",
		.flags = MWAIT2flg(0x50) | CPUIDLE_FLAG_TLB_FLUSHED | CPUIDLE_FLAG_IBRS,
		.exit_latency = 480,
		.target_residency = 5000,
		.enter = &intel_idle,
		.enter_s2idle = intel_idle_s2idle_and_check, },
	{
		.name = "C10",
		.desc = "MWAIT 0x60",
		.flags = MWAIT2flg(0x60) | CPUIDLE_FLAG_TLB_FLUSHED | CPUIDLE_FLAG_IBRS,
		.exit_latency = 890,
		.target_residency = 5000,
		.enter = &intel_idle,
		.enter_s2idle = intel_idle_s2idle_and_check, },
	{
		.enter = NULL }
};

static struct cpuidle_state skx_cstates[] = {
	{
		.name = "C1",
		.desc = "MWAIT 0x00",
		.flags = MWAIT2flg(0x00),
		.exit_latency = 2,
		.target_residency = 2,
		.enter = &intel_idle,
		.enter_s2idle = intel_idle_s2idle, },
	{
		.name = "C1E",
		.desc = "MWAIT 0x01",
		.flags = MWAIT2flg(0x01),
		.exit_latency = 10,
		.target_residency = 20,
		.enter = &intel_idle,
		.enter_s2idle = intel_idle_s2idle, },
	{
		.name = "C6",
		.desc = "MWAIT 0x20",
		.flags = MWAIT2flg(0x20) | CPUIDLE_FLAG_TLB_FLUSHED | CPUIDLE_FLAG_IBRS,
		.exit_latency = 133,
		.target_residency = 600,
		.enter = &intel_idle,
		.enter_s2idle = intel_idle_s2idle, },
	{
		.enter = NULL }
};

static struct cpuidle_state atom_cstates[] = {
	{
		.name = "C1E",
		.desc = "MWAIT 0x00",
		.flags = MWAIT2flg(0x00),
		.exit_latency = 10,
		.target_residency = 20,
		.enter = &intel_idle,
		.enter_s2idle = intel_idle_s2idle, },
	{
		.name = "C2",
		.desc = "MWAIT 0x10",
		.flags = MWAIT2flg(0x10),
		.exit_latency = 20,
		.target_residency = 80,
		.enter = &intel_idle,
		.enter_s2idle = intel_idle_s2idle, },
	{
		.name = "C4",
		.desc = "MWAIT 0x30",
		.flags = MWAIT2flg(0x30) | CPUIDLE_FLAG_TLB_FLUSHED,
		.exit_latency = 100,
		.target_residency = 400,
		.enter = &intel_idle,
		.enter_s2idle = intel_idle_s2idle, },
	{
		.name = "C6",
		.desc = "MWAIT 0x52",
		.flags = MWAIT2flg(0x52) | CPUIDLE_FLAG_TLB_FLUSHED,
		.exit_latency = 140,
		.target_residency = 560,
		.enter = &intel_idle,
		.enter_s2idle = intel_idle_s2idle, },
	{
		.enter = NULL }
};
static struct cpuidle_state tangier_cstates[] = {
	{
		.name = "C1",
		.desc = "MWAIT 0x00",
		.flags = MWAIT2flg(0x00),
		.exit_latency = 1,
		.target_residency = 4,
		.enter = &intel_idle,
		.enter_s2idle = intel_idle_s2idle, },
	{
		.name = "C4",
		.desc = "MWAIT 0x30",
		.flags = MWAIT2flg(0x30) | CPUIDLE_FLAG_TLB_FLUSHED,
		.exit_latency = 100,
		.target_residency = 400,
		.enter = &intel_idle,
		.enter_s2idle = intel_idle_s2idle, },
	{
		.name = "C6",
		.desc = "MWAIT 0x52",
		.flags = MWAIT2flg(0x52) | CPUIDLE_FLAG_TLB_FLUSHED,
		.exit_latency = 140,
		.target_residency = 560,
		.enter = &intel_idle,
		.enter_s2idle = intel_idle_s2idle, },
	{
		.name = "C7",
		.desc = "MWAIT 0x60",
		.flags = MWAIT2flg(0x60) | CPUIDLE_FLAG_TLB_FLUSHED,
		.exit_latency = 1200,
		.target_residency = 4000,
		.enter = &intel_idle,
		.enter_s2idle = intel_idle_s2idle, },
	{
		.name = "C9",
		.desc = "MWAIT 0x64",
		.flags = MWAIT2flg(0x64) | CPUIDLE_FLAG_TLB_FLUSHED,
		.exit_latency = 10000,
		.target_residency = 20000,
		.enter = &intel_idle,
		.enter_s2idle = intel_idle_s2idle, },
	{
		.enter = NULL }
};
static struct cpuidle_state avn_cstates[] = {
	{
		.name = "C1",
		.desc = "MWAIT 0x00",
		.flags = MWAIT2flg(0x00),
		.exit_latency = 2,
		.target_residency = 2,
		.enter = &intel_idle,
		.enter_s2idle = intel_idle_s2idle, },
	{
		.name = "C6",
		.desc = "MWAIT 0x51",
		.flags = MWAIT2flg(0x51) | CPUIDLE_FLAG_TLB_FLUSHED,
		.exit_latency = 15,
		.target_residency = 45,
		.enter = &intel_idle,
		.enter_s2idle = intel_idle_s2idle, },
	{
		.enter = NULL }
};
static struct cpuidle_state knl_cstates[] = {
	{
		.name = "C1",
		.desc = "MWAIT 0x00",
		.flags = MWAIT2flg(0x00),
		.exit_latency = 1,
		.target_residency = 2,
		.enter = &intel_idle,
		.enter_s2idle = intel_idle_s2idle },
	{
		.name = "C6",
		.desc = "MWAIT 0x10",
		.flags = MWAIT2flg(0x10) | CPUIDLE_FLAG_TLB_FLUSHED,
		.exit_latency = 120,
		.target_residency = 500,
		.enter = &intel_idle,
		.enter_s2idle = intel_idle_s2idle },
	{
		.enter = NULL }
};

static struct cpuidle_state bxt_cstates[] = {
	{
		.name = "C1",
		.desc = "MWAIT 0x00",
		.flags = MWAIT2flg(0x00),
		.exit_latency = 2,
		.target_residency = 2,
		.enter = &intel_idle,
		.enter_s2idle = intel_idle_s2idle_and_check, },
	{
		.name = "C1E",
		.desc = "MWAIT 0x01",
		.flags = MWAIT2flg(0x01),
		.exit_latency = 10,
		.target_residency = 20,
		.enter = &intel_idle,
		.enter_s2idle = intel_idle_s2idle_and_check, },
	{
		.name = "C6",
		.desc = "MWAIT 0x20",
		.flags = MWAIT2flg(0x20) | CPUIDLE_FLAG_TLB_FLUSHED,
		.exit_latency = 133,
		.target_residency = 133,
		.enter = &intel_idle,
		.enter_s2idle = intel_idle_s2idle_and_check, },
	{
		.name = "C7s",
		.desc = "MWAIT 0x31",
		.flags = MWAIT2flg(0x31) | CPUIDLE_FLAG_TLB_FLUSHED,
		.exit_latency = 155,
		.target_residency = 155,
		.enter = &intel_idle,
		.enter_s2idle = intel_idle_s2idle_and_check, },
	{
		.name = "C8",
		.desc = "MWAIT 0x40",
		.flags = MWAIT2flg(0x40) | CPUIDLE_FLAG_TLB_FLUSHED,
		.exit_latency = 1000,
		.target_residency = 1000,
		.enter = &intel_idle,
		.enter_s2idle = intel_idle_s2idle_and_check, },
	{
		.name = "C9",
		.desc = "MWAIT 0x50",
		.flags = MWAIT2flg(0x50) | CPUIDLE_FLAG_TLB_FLUSHED,
		.exit_latency = 2000,
		.target_residency = 2000,
		.enter = &intel_idle,
		.enter_s2idle = intel_idle_s2idle_and_check, },
	{
		.name = "C10",
		.desc = "MWAIT 0x60",
		.flags = MWAIT2flg(0x60) | CPUIDLE_FLAG_TLB_FLUSHED,
		.exit_latency = 10000,
		.target_residency = 10000,
		.enter = &intel_idle,
		.enter_s2idle = intel_idle_s2idle_and_check, },
	{
		.enter = NULL }
};

static struct cpuidle_state dnv_cstates[] = {
	{
		.name = "C1",
		.desc = "MWAIT 0x00",
		.flags = MWAIT2flg(0x00),
		.exit_latency = 2,
		.target_residency = 2,
		.enter = &intel_idle,
		.enter_s2idle = intel_idle_s2idle, },
	{
		.name = "C1E",
		.desc = "MWAIT 0x01",
		.flags = MWAIT2flg(0x01),
		.exit_latency = 10,
		.target_residency = 20,
		.enter = &intel_idle,
		.enter_s2idle = intel_idle_s2idle, },
	{
		.name = "C6",
		.desc = "MWAIT 0x20",
		.flags = MWAIT2flg(0x20) | CPUIDLE_FLAG_TLB_FLUSHED,
		.exit_latency = 50,
		.target_residency = 500,
		.enter = &intel_idle,
		.enter_s2idle = intel_idle_s2idle, },
	{
		.enter = NULL }
};

/**
 * intel_idle
 * @dev: cpuidle_device
 * @drv: cpuidle driver
 * @index: index of cpuidle state
 *
 * Must be called under local_irq_disable().
 */
static __cpuidle int intel_idle(struct cpuidle_device *dev,
				struct cpuidle_driver *drv, int index)
{
	unsigned long ecx = 1; /* break on interrupt flag */
	struct cpuidle_state *state = &drv->states[index];
	unsigned long eax = flg2MWAIT(state->flags);
	unsigned int cstate;
	int cpu = smp_processor_id();

	cstate = (((eax) >> MWAIT_SUBSTATE_SIZE) & MWAIT_CSTATE_MASK) + 1;

	/*
	 * leave_mm() to avoid costly and often unnecessary wakeups
	 * for flushing the user TLB's associated with the active mm.
	 */
	if (state->flags & CPUIDLE_FLAG_TLB_FLUSHED)
		leave_mm(cpu);

	if (!(lapic_timer_reliable_states & (1 << (cstate))))
		tick_broadcast_enter();

	mwait_idle_with_hints(eax, ecx);

	if (!(lapic_timer_reliable_states & (1 << (cstate))))
		tick_broadcast_exit();

	return index;
}

static __cpuidle int intel_idle_ibrs(struct cpuidle_device *dev,
				     struct cpuidle_driver *drv, int index)
{
	bool smt_active = sched_smt_active();
	u64 spec_ctrl = spec_ctrl_current();
	int ret;

	if (smt_active)
		wrmsrl(MSR_IA32_SPEC_CTRL, 0);

	ret = intel_idle(dev, drv, index);

	if (smt_active)
		wrmsrl(MSR_IA32_SPEC_CTRL, spec_ctrl);

	return ret;
}

/**
 * intel_idle_s2idle - simplified "enter" callback routine for suspend-to-idle
 * @dev: cpuidle_device
 * @drv: cpuidle driver
 * @index: state index
 *
 * @return 0 for success, no failure state
 */
static int intel_idle_s2idle(struct cpuidle_device *dev,
			     struct cpuidle_driver *drv, int index)
{
	unsigned long ecx = 1; /* break on interrupt flag */
	unsigned long eax = flg2MWAIT(drv->states[index].flags);

	mwait_idle_with_hints(eax, ecx);

	return 0;
}

static int get_slpS0_count(u64* slp_s0_count)
{
	switch (boot_cpu_data.x86_model) {

	case INTEL_FAM6_ATOM_GOLDMONT_PLUS:
		return intel_pmc_s0ix_counter_read(slp_s0_count);
	default:
		return intel_pmc_slp_s0_counter_read((u32*)slp_s0_count);
	}
}

static int check_slp_s0(u64 slp_s0_saved_count)
{
	u64 slp_s0_new_count;

	if (get_slpS0_count(&slp_s0_new_count)) {
		pr_warn("After s2idle attempt: Unable to read SLP S0 residency counter\n");
		return -EIO;
	}

	if (slp_s0_saved_count == slp_s0_new_count) {
		WARN(1, "CPU did not enter SLP S0 for suspend-to-idle.\n");
		boot_cpu_data.x86_model == INTEL_FAM6_ATOM_GOLDMONT_PLUS ?
				telem_soc_states_display() : pmc_core_ppfear_display();
		return -EIO;
	}

	return 0;
}

/**
 * intel_idle_s2idle_and_check - enters suspend-to-idle and validates the power
 * state
 *
 * This function enters suspend-to-idle with intel_idle_freeze, but also sets up
 * a timer to check that S0ix (low power state for suspend-to-idle on Intel
 * CPUs) is properly entered.
 *
 * @dev: cpuidle_device
 * @drv: cpuidle_driver
 * @index: state index
 * @return 0 for success, -EERROR if S0ix was not entered.
 */
static int intel_idle_s2idle_and_check(struct cpuidle_device *dev,
				       struct cpuidle_driver *drv, int index)
{
	bool check_on_this_cpu = false;
	u64 slp_s0_saved_count;
	unsigned long flags;
	int cpu = smp_processor_id();
	int ret;

	/* The last CPU to freeze sets up checking SLP S0 assertion. */
	spin_lock_irqsave(&slp_s0_check_lock, flags);
	slp_s0_num_cpus++;

	if (slp_s0_seconds &&
	    slp_s0_num_cpus == num_online_cpus() &&
	    !slp_s0_check_inprogress &&
	    !get_slpS0_count(&slp_s0_saved_count)) {
		ret = tick_set_freeze_event(cpu, ktime_set(slp_s0_seconds, 0));
		if (ret < 0) {
			spin_unlock_irqrestore(&slp_s0_check_lock, flags);
			goto out;
		}

		/*
		 * Make sure check_slp_s0 isn't scheduled on another CPU if it
		 * were to leave freeze and enter it again before this CPU
		 * leaves freeze.
		 */
		slp_s0_check_inprogress = true;
		check_on_this_cpu = true;
	}
	spin_unlock_irqrestore(&slp_s0_check_lock, flags);

	ret = intel_idle_s2idle(dev, drv, index);
	if (ret < 0)
		goto out;

	if (check_on_this_cpu && tick_clear_freeze_event(cpu))
		ret = check_slp_s0(slp_s0_saved_count);

out:
	spin_lock_irqsave(&slp_s0_check_lock, flags);
	if (check_on_this_cpu) {
		slp_s0_check_inprogress = false;
		slp_s0_seconds = min_t(unsigned int,
				       SLP_S0_EXP_BASE * slp_s0_seconds,
				       MAX_SLP_S0_SECONDS);
	}
	slp_s0_num_cpus--;
	spin_unlock_irqrestore(&slp_s0_check_lock, flags);
	return ret;
}

static int slp_s0_check_prepare(struct notifier_block *nb, unsigned long action,
				void *data)
{
	if (action == PM_SUSPEND_PREPARE)
		slp_s0_seconds = slp_s0_check ? slp_s0_seed : 0;

	return NOTIFY_DONE;
}

static struct notifier_block intel_slp_s0_check_nb = {
	.notifier_call = slp_s0_check_prepare,
};

static void __setup_broadcast_timer(bool on)
{
	if (on)
		tick_broadcast_enable();
	else
		tick_broadcast_disable();
}

static void auto_demotion_disable(void)
{
	unsigned long long msr_bits;

	rdmsrl(MSR_PKG_CST_CONFIG_CONTROL, msr_bits);
	msr_bits &= ~(icpu->auto_demotion_disable_flags);
	wrmsrl(MSR_PKG_CST_CONFIG_CONTROL, msr_bits);
}
static void c1e_promotion_disable(void)
{
	unsigned long long msr_bits;

	rdmsrl(MSR_IA32_POWER_CTL, msr_bits);
	msr_bits &= ~0x2;
	wrmsrl(MSR_IA32_POWER_CTL, msr_bits);
}

static const struct idle_cpu idle_cpu_nehalem = {
	.state_table = nehalem_cstates,
	.auto_demotion_disable_flags = NHM_C1_AUTO_DEMOTE | NHM_C3_AUTO_DEMOTE,
	.disable_promotion_to_c1e = true,
};

static const struct idle_cpu idle_cpu_atom = {
	.state_table = atom_cstates,
};

static const struct idle_cpu idle_cpu_tangier = {
	.state_table = tangier_cstates,
};

static const struct idle_cpu idle_cpu_lincroft = {
	.state_table = atom_cstates,
	.auto_demotion_disable_flags = ATM_LNC_C6_AUTO_DEMOTE,
};

static const struct idle_cpu idle_cpu_snb = {
	.state_table = snb_cstates,
	.disable_promotion_to_c1e = true,
};

static const struct idle_cpu idle_cpu_byt = {
	.state_table = byt_cstates,
	.disable_promotion_to_c1e = true,
	.byt_auto_demotion_disable_flag = true,
};

static const struct idle_cpu idle_cpu_cht = {
	.state_table = cht_cstates,
	.disable_promotion_to_c1e = true,
	.byt_auto_demotion_disable_flag = true,
};

static const struct idle_cpu idle_cpu_ivb = {
	.state_table = ivb_cstates,
	.disable_promotion_to_c1e = true,
};

static const struct idle_cpu idle_cpu_ivt = {
	.state_table = ivt_cstates,
	.disable_promotion_to_c1e = true,
};

static const struct idle_cpu idle_cpu_hsw = {
	.state_table = hsw_cstates,
	.disable_promotion_to_c1e = true,
};

static const struct idle_cpu idle_cpu_bdw = {
	.state_table = bdw_cstates,
	.disable_promotion_to_c1e = true,
};

static const struct idle_cpu idle_cpu_skl = {
	.state_table = skl_cstates,
	.disable_promotion_to_c1e = true,
};

static const struct idle_cpu idle_cpu_skx = {
	.state_table = skx_cstates,
	.disable_promotion_to_c1e = true,
};

static const struct idle_cpu idle_cpu_avn = {
	.state_table = avn_cstates,
	.disable_promotion_to_c1e = true,
};

static const struct idle_cpu idle_cpu_knl = {
	.state_table = knl_cstates,
};

static const struct idle_cpu idle_cpu_bxt = {
	.state_table = bxt_cstates,
	.disable_promotion_to_c1e = true,
};

static const struct idle_cpu idle_cpu_dnv = {
	.state_table = dnv_cstates,
	.disable_promotion_to_c1e = true,
};

#define ICPU(model, cpu) \
	{ X86_VENDOR_INTEL, 6, model, X86_FEATURE_ANY, (unsigned long)&cpu }

static const struct x86_cpu_id intel_idle_ids[] __initconst = {
	ICPU(INTEL_FAM6_NEHALEM_EP,		idle_cpu_nehalem),
	ICPU(INTEL_FAM6_NEHALEM,		idle_cpu_nehalem),
	ICPU(INTEL_FAM6_NEHALEM_G,		idle_cpu_nehalem),
	ICPU(INTEL_FAM6_WESTMERE,		idle_cpu_nehalem),
	ICPU(INTEL_FAM6_WESTMERE_EP,		idle_cpu_nehalem),
	ICPU(INTEL_FAM6_NEHALEM_EX,		idle_cpu_nehalem),
	ICPU(INTEL_FAM6_ATOM_BONNELL,		idle_cpu_atom),
	ICPU(INTEL_FAM6_ATOM_BONNELL_MID,		idle_cpu_lincroft),
	ICPU(INTEL_FAM6_WESTMERE_EX,		idle_cpu_nehalem),
	ICPU(INTEL_FAM6_SANDYBRIDGE,		idle_cpu_snb),
	ICPU(INTEL_FAM6_SANDYBRIDGE_X,		idle_cpu_snb),
	ICPU(INTEL_FAM6_ATOM_SALTWELL,		idle_cpu_atom),
	ICPU(INTEL_FAM6_ATOM_SILVERMONT,	idle_cpu_byt),
	ICPU(INTEL_FAM6_ATOM_SILVERMONT_MID,	idle_cpu_tangier),
	ICPU(INTEL_FAM6_ATOM_AIRMONT,		idle_cpu_cht),
	ICPU(INTEL_FAM6_IVYBRIDGE,		idle_cpu_ivb),
	ICPU(INTEL_FAM6_IVYBRIDGE_X,		idle_cpu_ivt),
	ICPU(INTEL_FAM6_HASWELL_CORE,		idle_cpu_hsw),
	ICPU(INTEL_FAM6_HASWELL_X,		idle_cpu_hsw),
	ICPU(INTEL_FAM6_HASWELL_ULT,		idle_cpu_hsw),
	ICPU(INTEL_FAM6_HASWELL_GT3E,		idle_cpu_hsw),
	ICPU(INTEL_FAM6_ATOM_SILVERMONT_X,	idle_cpu_avn),
	ICPU(INTEL_FAM6_BROADWELL_CORE,		idle_cpu_bdw),
	ICPU(INTEL_FAM6_BROADWELL_GT3E,		idle_cpu_bdw),
	ICPU(INTEL_FAM6_BROADWELL_X,		idle_cpu_bdw),
	ICPU(INTEL_FAM6_BROADWELL_XEON_D,	idle_cpu_bdw),
	ICPU(INTEL_FAM6_SKYLAKE_MOBILE,		idle_cpu_skl),
	ICPU(INTEL_FAM6_SKYLAKE_DESKTOP,	idle_cpu_skl),
	ICPU(INTEL_FAM6_KABYLAKE_MOBILE,	idle_cpu_skl),
	ICPU(INTEL_FAM6_KABYLAKE_DESKTOP,	idle_cpu_skl),
	ICPU(INTEL_FAM6_CANNONLAKE_MOBILE,	idle_cpu_skl),
	ICPU(INTEL_FAM6_SKYLAKE_X,		idle_cpu_skx),
	ICPU(INTEL_FAM6_XEON_PHI_KNL,		idle_cpu_knl),
	ICPU(INTEL_FAM6_XEON_PHI_KNM,		idle_cpu_knl),
	ICPU(INTEL_FAM6_ATOM_GOLDMONT,		idle_cpu_bxt),
	ICPU(INTEL_FAM6_ATOM_GOLDMONT_PLUS,	idle_cpu_bxt),
	ICPU(INTEL_FAM6_ATOM_GOLDMONT_X,	idle_cpu_dnv),
	{}
};

/*
 * intel_idle_probe()
 */
static int __init intel_idle_probe(void)
{
	unsigned int eax, ebx, ecx;
	const struct x86_cpu_id *id;

	if (max_cstate == 0) {
		pr_debug("disabled\n");
		return -EPERM;
	}

	id = x86_match_cpu(intel_idle_ids);
	if (!id) {
		if (boot_cpu_data.x86_vendor == X86_VENDOR_INTEL &&
		    boot_cpu_data.x86 == 6)
			pr_debug("does not run on family %d model %d\n",
				 boot_cpu_data.x86, boot_cpu_data.x86_model);
		return -ENODEV;
	}

	if (!boot_cpu_has(X86_FEATURE_MWAIT)) {
		pr_debug("Please enable MWAIT in BIOS SETUP\n");
		return -ENODEV;
	}

	if (boot_cpu_data.cpuid_level < CPUID_MWAIT_LEAF)
		return -ENODEV;

	cpuid(CPUID_MWAIT_LEAF, &eax, &ebx, &ecx, &mwait_substates);

	if (!(ecx & CPUID5_ECX_EXTENSIONS_SUPPORTED) ||
	    !(ecx & CPUID5_ECX_INTERRUPT_BREAK) ||
	    !mwait_substates)
			return -ENODEV;

	pr_debug("MWAIT substates: 0x%x\n", mwait_substates);

	icpu = (const struct idle_cpu *)id->driver_data;
	cpuidle_state_table = icpu->state_table;

	pr_debug("v" INTEL_IDLE_VERSION " model 0x%X\n",
		 boot_cpu_data.x86_model);

	return 0;
}

/*
 * intel_idle_cpuidle_devices_uninit()
 * Unregisters the cpuidle devices.
 */
static void intel_idle_cpuidle_devices_uninit(void)
{
	int i;
	struct cpuidle_device *dev;

	for_each_online_cpu(i) {
		dev = per_cpu_ptr(intel_idle_cpuidle_devices, i);
		cpuidle_unregister_device(dev);
	}
}

/*
 * ivt_idle_state_table_update(void)
 *
 * Tune IVT multi-socket targets
 * Assumption: num_sockets == (max_package_num + 1)
 */
static void ivt_idle_state_table_update(void)
{
	/* IVT uses a different table for 1-2, 3-4, and > 4 sockets */
	int cpu, package_num, num_sockets = 1;

	for_each_online_cpu(cpu) {
		package_num = topology_physical_package_id(cpu);
		if (package_num + 1 > num_sockets) {
			num_sockets = package_num + 1;

			if (num_sockets > 4) {
				cpuidle_state_table = ivt_cstates_8s;
				return;
			}
		}
	}

	if (num_sockets > 2)
		cpuidle_state_table = ivt_cstates_4s;

	/* else, 1 and 2 socket systems use default ivt_cstates */
}

/*
 * Translate IRTL (Interrupt Response Time Limit) MSR to usec
 */

static unsigned int irtl_ns_units[] = {
	1, 32, 1024, 32768, 1048576, 33554432, 0, 0 };

static unsigned long long irtl_2_usec(unsigned long long irtl)
{
	unsigned long long ns;

	if (!irtl)
		return 0;

	ns = irtl_ns_units[(irtl >> 10) & 0x7];

	return div64_u64((irtl & 0x3FF) * ns, 1000);
}
/*
 * bxt_idle_state_table_update(void)
 *
 * On BXT, we trust the IRTL to show the definitive maximum latency
 * We use the same value for target_residency.
 */
static void bxt_idle_state_table_update(void)
{
	unsigned long long msr;
	unsigned int usec;

	rdmsrl(MSR_PKGC6_IRTL, msr);
	usec = irtl_2_usec(msr);
	if (usec) {
		bxt_cstates[2].exit_latency = usec;
		bxt_cstates[2].target_residency = usec;
	}

	rdmsrl(MSR_PKGC7_IRTL, msr);
	usec = irtl_2_usec(msr);
	if (usec) {
		bxt_cstates[3].exit_latency = usec;
		bxt_cstates[3].target_residency = usec;
	}

	rdmsrl(MSR_PKGC8_IRTL, msr);
	usec = irtl_2_usec(msr);
	if (usec) {
		bxt_cstates[4].exit_latency = usec;
		bxt_cstates[4].target_residency = usec;
	}

	rdmsrl(MSR_PKGC9_IRTL, msr);
	usec = irtl_2_usec(msr);
	if (usec) {
		bxt_cstates[5].exit_latency = usec;
		bxt_cstates[5].target_residency = usec;
	}

	rdmsrl(MSR_PKGC10_IRTL, msr);
	usec = irtl_2_usec(msr);
	if (usec) {
		bxt_cstates[6].exit_latency = usec;
		bxt_cstates[6].target_residency = usec;
	}

}
/*
 * sklh_idle_state_table_update(void)
 *
 * On SKL-H (model 0x5e) disable C8 and C9 if:
 * C10 is enabled and SGX disabled
 */
static void sklh_idle_state_table_update(void)
{
	unsigned long long msr;
	unsigned int eax, ebx, ecx, edx;


	/* if PC10 disabled via cmdline intel_idle.max_cstate=7 or shallower */
	if (max_cstate <= 7)
		return;

	/* if PC10 not present in CPUID.MWAIT.EDX */
	if ((mwait_substates & (0xF << 28)) == 0)
		return;

	rdmsrl(MSR_PKG_CST_CONFIG_CONTROL, msr);

	/* PC10 is not enabled in PKG C-state limit */
	if ((msr & 0xF) != 8)
		return;

	ecx = 0;
	cpuid(7, &eax, &ebx, &ecx, &edx);

	/* if SGX is present */
	if (ebx & (1 << 2)) {

		rdmsrl(MSR_IA32_FEATURE_CONTROL, msr);

		/* if SGX is enabled */
		if (msr & (1 << 18))
			return;
	}

	skl_cstates[5].disabled = 1;	/* C8-SKL */
	skl_cstates[6].disabled = 1;	/* C9-SKL */
}
/*
 * intel_idle_state_table_update()
 *
 * Update the default state_table for this CPU-id
 */

static void intel_idle_state_table_update(void)
{
	switch (boot_cpu_data.x86_model) {

	case INTEL_FAM6_IVYBRIDGE_X:
		ivt_idle_state_table_update();
		break;
	case INTEL_FAM6_ATOM_GOLDMONT:
	case INTEL_FAM6_ATOM_GOLDMONT_PLUS:
		bxt_idle_state_table_update();
		break;
	case INTEL_FAM6_SKYLAKE_DESKTOP:
		sklh_idle_state_table_update();
		break;
	}
}

/*
 * intel_idle_cpuidle_driver_init()
 * allocate, initialize cpuidle_states
 */
static void __init intel_idle_cpuidle_driver_init(void)
{
	int cstate;
	struct cpuidle_driver *drv = &intel_idle_driver;

	intel_idle_state_table_update();

	cpuidle_poll_state_init(drv);
	drv->state_count = 1;

	for (cstate = 0; cstate < CPUIDLE_STATE_MAX; ++cstate) {
		int num_substates, mwait_hint, mwait_cstate;

		if ((cpuidle_state_table[cstate].enter == NULL) &&
		    (cpuidle_state_table[cstate].enter_s2idle == NULL))
			break;

		if (cstate + 1 > max_cstate) {
			pr_info("max_cstate %d reached\n", max_cstate);
			break;
		}

		mwait_hint = flg2MWAIT(cpuidle_state_table[cstate].flags);
		mwait_cstate = MWAIT_HINT2CSTATE(mwait_hint);

		/* number of sub-states for this state in CPUID.MWAIT */
		num_substates = (mwait_substates >> ((mwait_cstate + 1) * 4))
					& MWAIT_SUBSTATE_MASK;

		/* if NO sub-states for this state in CPUID, skip it */
		if (num_substates == 0)
			continue;

		/* if state marked as disabled, skip it */
		if (cpuidle_state_table[cstate].disabled != 0) {
			pr_debug("state %s is disabled\n",
				 cpuidle_state_table[cstate].name);
			continue;
		}


		if (((mwait_cstate + 1) > 2) &&
			!boot_cpu_has(X86_FEATURE_NONSTOP_TSC))
			mark_tsc_unstable("TSC halts in idle"
					" states deeper than C2");

		if (cpu_feature_enabled(X86_FEATURE_KERNEL_IBRS) &&
		    cpuidle_state_table[cstate].flags & CPUIDLE_FLAG_IBRS) {
			drv->states[drv->state_count].enter = intel_idle_ibrs;
		}

		drv->states[drv->state_count] =	/* structure copy */
			cpuidle_state_table[cstate];

		drv->state_count += 1;
	}

	if (icpu->byt_auto_demotion_disable_flag) {
		wrmsrl(MSR_CC6_DEMOTION_POLICY_CONFIG, 0);
		wrmsrl(MSR_MC6_DEMOTION_POLICY_CONFIG, 0);
	}
}


/*
 * intel_idle_cpu_init()
 * allocate, initialize, register cpuidle_devices
 * @cpu: cpu/core to initialize
 */
static int intel_idle_cpu_init(unsigned int cpu)
{
	struct cpuidle_device *dev;

	dev = per_cpu_ptr(intel_idle_cpuidle_devices, cpu);
	dev->cpu = cpu;

	if (cpuidle_register_device(dev)) {
		pr_debug("cpuidle_register_device %d failed!\n", cpu);
		return -EIO;
	}

	if (icpu->auto_demotion_disable_flags)
		auto_demotion_disable();

	if (icpu->disable_promotion_to_c1e)
		c1e_promotion_disable();

	return 0;
}

static int intel_idle_cpu_online(unsigned int cpu)
{
	struct cpuidle_device *dev;

	if (lapic_timer_reliable_states != LAPIC_TIMER_ALWAYS_RELIABLE)
		__setup_broadcast_timer(true);

	/*
	 * Some systems can hotplug a cpu at runtime after
	 * the kernel has booted, we have to initialize the
	 * driver in this case
	 */
	dev = per_cpu_ptr(intel_idle_cpuidle_devices, cpu);
	if (!dev->registered)
		return intel_idle_cpu_init(cpu);

	return 0;
}

static int __init intel_idle_init(void)
{
	int retval;

	/* Do not load intel_idle at all for now if idle= is passed */
	if (boot_option_idle_override != IDLE_NO_OVERRIDE)
		return -ENODEV;

	retval = intel_idle_probe();
	if (retval)
		return retval;

	intel_idle_cpuidle_devices = alloc_percpu(struct cpuidle_device);
	if (intel_idle_cpuidle_devices == NULL)
		return -ENOMEM;

	intel_idle_cpuidle_driver_init();
	retval = cpuidle_register_driver(&intel_idle_driver);
	if (retval) {
		struct cpuidle_driver *drv = cpuidle_get_driver();
		printk(KERN_DEBUG pr_fmt("intel_idle yielding to %s\n"),
		       drv ? drv->name : "none");
		goto init_driver_fail;
	}

	retval = register_pm_notifier(&intel_slp_s0_check_nb);
	if (retval) {
		free_percpu(intel_idle_cpuidle_devices);
		cpuidle_unregister_driver(&intel_idle_driver);
		goto pm_nb_fail;
	}

	if (boot_cpu_has(X86_FEATURE_ARAT))	/* Always Reliable APIC Timer */
		lapic_timer_reliable_states = LAPIC_TIMER_ALWAYS_RELIABLE;

	retval = cpuhp_setup_state(CPUHP_AP_ONLINE_DYN, "idle/intel:online",
				   intel_idle_cpu_online, NULL);
	if (retval < 0)
		goto hp_setup_fail;

	pr_debug("lapic_timer_reliable_states 0x%x\n",
		 lapic_timer_reliable_states);

	return 0;

hp_setup_fail:
	intel_idle_cpuidle_devices_uninit();
	unregister_pm_notifier(&intel_slp_s0_check_nb);
pm_nb_fail:
	cpuidle_unregister_driver(&intel_idle_driver);
init_driver_fail:
	free_percpu(intel_idle_cpuidle_devices);
	return retval;

}
device_initcall(intel_idle_init);

/*
 * We are not really modular, but we used to support that.  Meaning we also
 * support "intel_idle.max_cstate=..." at boot and also a read-only export of
 * it at /sys/module/intel_idle/parameters/max_cstate -- so using module_param
 * is the easiest way (currently) to continue doing that.
 */
module_param(max_cstate, int, 0444);
module_param(slp_s0_check, bool, 0644);
module_param(slp_s0_seed, int, 0644);<|MERGE_RESOLUTION|>--- conflicted
+++ resolved
@@ -119,13 +119,9 @@
 static struct cpuidle_device __percpu *intel_idle_cpuidle_devices;
 static int intel_idle(struct cpuidle_device *dev,
 			struct cpuidle_driver *drv, int index);
-<<<<<<< HEAD
-static int intel_idle_s2idle(struct cpuidle_device *dev,
-=======
 static int intel_idle_ibrs(struct cpuidle_device *dev,
 			   struct cpuidle_driver *drv, int index);
-static void intel_idle_s2idle(struct cpuidle_device *dev,
->>>>>>> a85772d7
+static int intel_idle_s2idle(struct cpuidle_device *dev,
 			      struct cpuidle_driver *drv, int index);
 static int intel_idle_s2idle_and_check(struct cpuidle_device *dev,
 				       struct cpuidle_driver *drv, int index);
