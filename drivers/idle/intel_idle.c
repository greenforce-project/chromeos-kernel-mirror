// SPDX-License-Identifier: GPL-2.0-only
/*
 * intel_idle.c - native hardware idle loop for modern Intel processors
 *
 * Copyright (c) 2013, Intel Corporation.
 * Len Brown <len.brown@intel.com>
 */

/*
 * intel_idle is a cpuidle driver that loads on specific Intel processors
 * in lieu of the legacy ACPI processor_idle driver.  The intent is to
 * make Linux more efficient on these processors, as intel_idle knows
 * more than ACPI, as well as make Linux more immune to ACPI BIOS bugs.
 */

/*
 * Design Assumptions
 *
 * All CPUs have same idle states as boot CPU
 *
 * Chipset BM_STS (bus master status) bit is a NOP
 *	for preventing entry into deep C-stats
 */

/*
 * Known limitations
 *
 * The driver currently initializes for_each_online_cpu() upon modprobe.
 * It it unaware of subsequent processors hot-added to the system.
 * This means that if you boot with maxcpus=n and later online
 * processors above n, those processors will use C1 only.
 *
 * ACPI has a .suspend hack to turn off deep c-statees during suspend
 * to avoid complications with the lapic timer workaround.
 * Have not seen issues with suspend, but may need same workaround here.
 *
 */

/* un-comment DEBUG to enable pr_debug() statements */
#define DEBUG

#define pr_fmt(fmt) KBUILD_MODNAME ": " fmt

#include <linux/acpi.h>
#include <linux/kernel.h>
#include <linux/cpuidle.h>
#include <linux/tick.h>
#include <trace/events/power.h>
#include <linux/sched.h>
#include <linux/sched/smt.h>
#include <linux/notifier.h>
#include <linux/cpu.h>
#include <linux/moduleparam.h>
#include <asm/cpu_device_id.h>
#include <asm/intel-family.h>
#include <asm/nospec-branch.h>
#include <asm/mwait.h>
#include <asm/msr.h>

#define INTEL_IDLE_VERSION "0.4.1"

static struct cpuidle_driver intel_idle_driver = {
	.name = "intel_idle",
	.owner = THIS_MODULE,
};
/* intel_idle.max_cstate=0 disables driver */
static int max_cstate = CPUIDLE_STATE_MAX - 1;
static unsigned int disabled_states_mask;

static unsigned int mwait_substates;

#define LAPIC_TIMER_ALWAYS_RELIABLE 0xFFFFFFFF
/* Reliable LAPIC Timer States, bit 1 for C1 etc.  */
static unsigned int lapic_timer_reliable_states = (1 << 1);	 /* Default to only C1 */

struct idle_cpu {
	struct cpuidle_state *state_table;

	/*
	 * Hardware C-state auto-demotion may not always be optimal.
	 * Indicate which enable bits to clear here.
	 */
	unsigned long auto_demotion_disable_flags;
	bool byt_auto_demotion_disable_flag;
	bool disable_promotion_to_c1e;
	bool use_acpi;
};

static const struct idle_cpu *icpu;
static struct cpuidle_device __percpu *intel_idle_cpuidle_devices;
static int intel_idle(struct cpuidle_device *dev,
			struct cpuidle_driver *drv, int index);
static void intel_idle_s2idle(struct cpuidle_device *dev,
			      struct cpuidle_driver *drv, int index);
static struct cpuidle_state *cpuidle_state_table;

/*
 * Enable this state by default even if the ACPI _CST does not list it.
 */
#define CPUIDLE_FLAG_ALWAYS_ENABLE	BIT(15)

/*
 * Set this flag for states where the HW flushes the TLB for us
 * and so we don't need cross-calls to keep it consistent.
 * If this flag is set, SW flushes the TLB, so even if the
 * HW doesn't do the flushing, this flag is safe to use.
 */
#define CPUIDLE_FLAG_TLB_FLUSHED	0x10000

/*
 * Disable IBRS across idle (when KERNEL_IBRS), is exclusive vs IRQ_ENABLE
 * above.
 */
#define CPUIDLE_FLAG_IBRS		BIT(16)

/*
 * MWAIT takes an 8-bit "hint" in EAX "suggesting"
 * the C-state (top nibble) and sub-state (bottom nibble)
 * 0x00 means "MWAIT(C1)", 0x10 means "MWAIT(C2)" etc.
 *
 * We store the hint at the top of our "flags" for each state.
 */
#define flg2MWAIT(flags) (((flags) >> 24) & 0xFF)
#define MWAIT2flg(eax) ((eax & 0xFF) << 24)

static __cpuidle int intel_idle_ibrs(struct cpuidle_device *dev,
				     struct cpuidle_driver *drv, int index)
{
	bool smt_active = sched_smt_active();
	u64 spec_ctrl = spec_ctrl_current();
	int ret;

	if (smt_active)
		wrmsrl(MSR_IA32_SPEC_CTRL, 0);

	ret = intel_idle(dev, drv, index);

	if (smt_active)
		wrmsrl(MSR_IA32_SPEC_CTRL, spec_ctrl);

	return ret;
}

/*
 * States are indexed by the cstate number,
 * which is also the index into the MWAIT hint array.
 * Thus C0 is a dummy.
 */
static struct cpuidle_state nehalem_cstates[] = {
	{
		.name = "C1",
		.desc = "MWAIT 0x00",
		.flags = MWAIT2flg(0x00),
		.exit_latency = 3,
		.target_residency = 6,
		.enter = &intel_idle,
		.enter_s2idle = intel_idle_s2idle, },
	{
		.name = "C1E",
		.desc = "MWAIT 0x01",
		.flags = MWAIT2flg(0x01) | CPUIDLE_FLAG_ALWAYS_ENABLE,
		.exit_latency = 10,
		.target_residency = 20,
		.enter = &intel_idle,
		.enter_s2idle = intel_idle_s2idle, },
	{
		.name = "C3",
		.desc = "MWAIT 0x10",
		.flags = MWAIT2flg(0x10) | CPUIDLE_FLAG_TLB_FLUSHED,
		.exit_latency = 20,
		.target_residency = 80,
		.enter = &intel_idle,
		.enter_s2idle = intel_idle_s2idle, },
	{
		.name = "C6",
		.desc = "MWAIT 0x20",
		.flags = MWAIT2flg(0x20) | CPUIDLE_FLAG_TLB_FLUSHED,
		.exit_latency = 200,
		.target_residency = 800,
		.enter = &intel_idle,
		.enter_s2idle = intel_idle_s2idle, },
	{
		.enter = NULL }
};

static struct cpuidle_state snb_cstates[] = {
	{
		.name = "C1",
		.desc = "MWAIT 0x00",
		.flags = MWAIT2flg(0x00),
		.exit_latency = 2,
		.target_residency = 2,
		.enter = &intel_idle,
		.enter_s2idle = intel_idle_s2idle, },
	{
		.name = "C1E",
		.desc = "MWAIT 0x01",
		.flags = MWAIT2flg(0x01) | CPUIDLE_FLAG_ALWAYS_ENABLE,
		.exit_latency = 10,
		.target_residency = 20,
		.enter = &intel_idle,
		.enter_s2idle = intel_idle_s2idle, },
	{
		.name = "C3",
		.desc = "MWAIT 0x10",
		.flags = MWAIT2flg(0x10) | CPUIDLE_FLAG_TLB_FLUSHED,
		.exit_latency = 80,
		.target_residency = 211,
		.enter = &intel_idle,
		.enter_s2idle = intel_idle_s2idle, },
	{
		.name = "C6",
		.desc = "MWAIT 0x20",
		.flags = MWAIT2flg(0x20) | CPUIDLE_FLAG_TLB_FLUSHED,
		.exit_latency = 104,
		.target_residency = 345,
		.enter = &intel_idle,
		.enter_s2idle = intel_idle_s2idle, },
	{
		.name = "C7",
		.desc = "MWAIT 0x30",
		.flags = MWAIT2flg(0x30) | CPUIDLE_FLAG_TLB_FLUSHED,
		.exit_latency = 109,
		.target_residency = 345,
		.enter = &intel_idle,
		.enter_s2idle = intel_idle_s2idle, },
	{
		.enter = NULL }
};

static struct cpuidle_state byt_cstates[] = {
	{
		.name = "C1",
		.desc = "MWAIT 0x00",
		.flags = MWAIT2flg(0x00),
		.exit_latency = 1,
		.target_residency = 1,
		.enter = &intel_idle,
		.enter_s2idle = intel_idle_s2idle, },
	{
		.name = "C6N",
		.desc = "MWAIT 0x58",
		.flags = MWAIT2flg(0x58) | CPUIDLE_FLAG_TLB_FLUSHED,
		.exit_latency = 300,
		.target_residency = 275,
		.enter = &intel_idle,
		.enter_s2idle = intel_idle_s2idle, },
	{
		.name = "C6S",
		.desc = "MWAIT 0x52",
		.flags = MWAIT2flg(0x52) | CPUIDLE_FLAG_TLB_FLUSHED,
		.exit_latency = 500,
		.target_residency = 560,
		.enter = &intel_idle,
		.enter_s2idle = intel_idle_s2idle, },
	{
		.name = "C7",
		.desc = "MWAIT 0x60",
		.flags = MWAIT2flg(0x60) | CPUIDLE_FLAG_TLB_FLUSHED,
		.exit_latency = 1200,
		.target_residency = 4000,
		.enter = &intel_idle,
		.enter_s2idle = intel_idle_s2idle, },
	{
		.name = "C7S",
		.desc = "MWAIT 0x64",
		.flags = MWAIT2flg(0x64) | CPUIDLE_FLAG_TLB_FLUSHED,
		.exit_latency = 10000,
		.target_residency = 20000,
		.enter = &intel_idle,
		.enter_s2idle = intel_idle_s2idle, },
	{
		.enter = NULL }
};

static struct cpuidle_state cht_cstates[] = {
	{
		.name = "C1",
		.desc = "MWAIT 0x00",
		.flags = MWAIT2flg(0x00),
		.exit_latency = 1,
		.target_residency = 1,
		.enter = &intel_idle,
		.enter_s2idle = intel_idle_s2idle, },
	{
		.name = "C6N",
		.desc = "MWAIT 0x58",
		.flags = MWAIT2flg(0x58) | CPUIDLE_FLAG_TLB_FLUSHED,
		.exit_latency = 80,
		.target_residency = 275,
		.enter = &intel_idle,
		.enter_s2idle = intel_idle_s2idle, },
	{
		.name = "C6S",
		.desc = "MWAIT 0x52",
		.flags = MWAIT2flg(0x52) | CPUIDLE_FLAG_TLB_FLUSHED,
		.exit_latency = 200,
		.target_residency = 560,
		.enter = &intel_idle,
		.enter_s2idle = intel_idle_s2idle, },
	{
		.name = "C7",
		.desc = "MWAIT 0x60",
		.flags = MWAIT2flg(0x60) | CPUIDLE_FLAG_TLB_FLUSHED,
		.exit_latency = 1200,
		.target_residency = 4000,
		.enter = &intel_idle,
		.enter_s2idle = intel_idle_s2idle, },
	{
		.name = "C7S",
		.desc = "MWAIT 0x64",
		.flags = MWAIT2flg(0x64) | CPUIDLE_FLAG_TLB_FLUSHED,
		.exit_latency = 10000,
		.target_residency = 20000,
		.enter = &intel_idle,
		.enter_s2idle = intel_idle_s2idle, },
	{
		.enter = NULL }
};

static struct cpuidle_state ivb_cstates[] = {
	{
		.name = "C1",
		.desc = "MWAIT 0x00",
		.flags = MWAIT2flg(0x00),
		.exit_latency = 1,
		.target_residency = 1,
		.enter = &intel_idle,
		.enter_s2idle = intel_idle_s2idle, },
	{
		.name = "C1E",
		.desc = "MWAIT 0x01",
		.flags = MWAIT2flg(0x01) | CPUIDLE_FLAG_ALWAYS_ENABLE,
		.exit_latency = 10,
		.target_residency = 20,
		.enter = &intel_idle,
		.enter_s2idle = intel_idle_s2idle, },
	{
		.name = "C3",
		.desc = "MWAIT 0x10",
		.flags = MWAIT2flg(0x10) | CPUIDLE_FLAG_TLB_FLUSHED,
		.exit_latency = 59,
		.target_residency = 156,
		.enter = &intel_idle,
		.enter_s2idle = intel_idle_s2idle, },
	{
		.name = "C6",
		.desc = "MWAIT 0x20",
		.flags = MWAIT2flg(0x20) | CPUIDLE_FLAG_TLB_FLUSHED,
		.exit_latency = 80,
		.target_residency = 300,
		.enter = &intel_idle,
		.enter_s2idle = intel_idle_s2idle, },
	{
		.name = "C7",
		.desc = "MWAIT 0x30",
		.flags = MWAIT2flg(0x30) | CPUIDLE_FLAG_TLB_FLUSHED,
		.exit_latency = 87,
		.target_residency = 300,
		.enter = &intel_idle,
		.enter_s2idle = intel_idle_s2idle, },
	{
		.enter = NULL }
};

static struct cpuidle_state ivt_cstates[] = {
	{
		.name = "C1",
		.desc = "MWAIT 0x00",
		.flags = MWAIT2flg(0x00),
		.exit_latency = 1,
		.target_residency = 1,
		.enter = &intel_idle,
		.enter_s2idle = intel_idle_s2idle, },
	{
		.name = "C1E",
		.desc = "MWAIT 0x01",
		.flags = MWAIT2flg(0x01) | CPUIDLE_FLAG_ALWAYS_ENABLE,
		.exit_latency = 10,
		.target_residency = 80,
		.enter = &intel_idle,
		.enter_s2idle = intel_idle_s2idle, },
	{
		.name = "C3",
		.desc = "MWAIT 0x10",
		.flags = MWAIT2flg(0x10) | CPUIDLE_FLAG_TLB_FLUSHED,
		.exit_latency = 59,
		.target_residency = 156,
		.enter = &intel_idle,
		.enter_s2idle = intel_idle_s2idle, },
	{
		.name = "C6",
		.desc = "MWAIT 0x20",
		.flags = MWAIT2flg(0x20) | CPUIDLE_FLAG_TLB_FLUSHED,
		.exit_latency = 82,
		.target_residency = 300,
		.enter = &intel_idle,
		.enter_s2idle = intel_idle_s2idle, },
	{
		.enter = NULL }
};

static struct cpuidle_state ivt_cstates_4s[] = {
	{
		.name = "C1",
		.desc = "MWAIT 0x00",
		.flags = MWAIT2flg(0x00),
		.exit_latency = 1,
		.target_residency = 1,
		.enter = &intel_idle,
		.enter_s2idle = intel_idle_s2idle, },
	{
		.name = "C1E",
		.desc = "MWAIT 0x01",
		.flags = MWAIT2flg(0x01) | CPUIDLE_FLAG_ALWAYS_ENABLE,
		.exit_latency = 10,
		.target_residency = 250,
		.enter = &intel_idle,
		.enter_s2idle = intel_idle_s2idle, },
	{
		.name = "C3",
		.desc = "MWAIT 0x10",
		.flags = MWAIT2flg(0x10) | CPUIDLE_FLAG_TLB_FLUSHED,
		.exit_latency = 59,
		.target_residency = 300,
		.enter = &intel_idle,
		.enter_s2idle = intel_idle_s2idle, },
	{
		.name = "C6",
		.desc = "MWAIT 0x20",
		.flags = MWAIT2flg(0x20) | CPUIDLE_FLAG_TLB_FLUSHED,
		.exit_latency = 84,
		.target_residency = 400,
		.enter = &intel_idle,
		.enter_s2idle = intel_idle_s2idle, },
	{
		.enter = NULL }
};

static struct cpuidle_state ivt_cstates_8s[] = {
	{
		.name = "C1",
		.desc = "MWAIT 0x00",
		.flags = MWAIT2flg(0x00),
		.exit_latency = 1,
		.target_residency = 1,
		.enter = &intel_idle,
		.enter_s2idle = intel_idle_s2idle, },
	{
		.name = "C1E",
		.desc = "MWAIT 0x01",
		.flags = MWAIT2flg(0x01) | CPUIDLE_FLAG_ALWAYS_ENABLE,
		.exit_latency = 10,
		.target_residency = 500,
		.enter = &intel_idle,
		.enter_s2idle = intel_idle_s2idle, },
	{
		.name = "C3",
		.desc = "MWAIT 0x10",
		.flags = MWAIT2flg(0x10) | CPUIDLE_FLAG_TLB_FLUSHED,
		.exit_latency = 59,
		.target_residency = 600,
		.enter = &intel_idle,
		.enter_s2idle = intel_idle_s2idle, },
	{
		.name = "C6",
		.desc = "MWAIT 0x20",
		.flags = MWAIT2flg(0x20) | CPUIDLE_FLAG_TLB_FLUSHED,
		.exit_latency = 88,
		.target_residency = 700,
		.enter = &intel_idle,
		.enter_s2idle = intel_idle_s2idle, },
	{
		.enter = NULL }
};

static struct cpuidle_state hsw_cstates[] = {
	{
		.name = "C1",
		.desc = "MWAIT 0x00",
		.flags = MWAIT2flg(0x00),
		.exit_latency = 2,
		.target_residency = 2,
		.enter = &intel_idle,
		.enter_s2idle = intel_idle_s2idle, },
	{
		.name = "C1E",
		.desc = "MWAIT 0x01",
		.flags = MWAIT2flg(0x01) | CPUIDLE_FLAG_ALWAYS_ENABLE,
		.exit_latency = 10,
		.target_residency = 20,
		.enter = &intel_idle,
		.enter_s2idle = intel_idle_s2idle, },
	{
		.name = "C3",
		.desc = "MWAIT 0x10",
		.flags = MWAIT2flg(0x10) | CPUIDLE_FLAG_TLB_FLUSHED,
		.exit_latency = 33,
		.target_residency = 100,
		.enter = &intel_idle,
		.enter_s2idle = intel_idle_s2idle, },
	{
		.name = "C6",
		.desc = "MWAIT 0x20",
		.flags = MWAIT2flg(0x20) | CPUIDLE_FLAG_TLB_FLUSHED,
		.exit_latency = 133,
		.target_residency = 400,
		.enter = &intel_idle,
		.enter_s2idle = intel_idle_s2idle, },
	{
		.name = "C7s",
		.desc = "MWAIT 0x32",
		.flags = MWAIT2flg(0x32) | CPUIDLE_FLAG_TLB_FLUSHED,
		.exit_latency = 166,
		.target_residency = 500,
		.enter = &intel_idle,
		.enter_s2idle = intel_idle_s2idle, },
	{
		.name = "C8",
		.desc = "MWAIT 0x40",
		.flags = MWAIT2flg(0x40) | CPUIDLE_FLAG_TLB_FLUSHED,
		.exit_latency = 300,
		.target_residency = 900,
		.enter = &intel_idle,
		.enter_s2idle = intel_idle_s2idle, },
	{
		.name = "C9",
		.desc = "MWAIT 0x50",
		.flags = MWAIT2flg(0x50) | CPUIDLE_FLAG_TLB_FLUSHED,
		.exit_latency = 600,
		.target_residency = 1800,
		.enter = &intel_idle,
		.enter_s2idle = intel_idle_s2idle, },
	{
		.name = "C10",
		.desc = "MWAIT 0x60",
		.flags = MWAIT2flg(0x60) | CPUIDLE_FLAG_TLB_FLUSHED,
		.exit_latency = 2600,
		.target_residency = 7700,
		.enter = &intel_idle,
		.enter_s2idle = intel_idle_s2idle, },
	{
		.enter = NULL }
};
static struct cpuidle_state bdw_cstates[] = {
	{
		.name = "C1",
		.desc = "MWAIT 0x00",
		.flags = MWAIT2flg(0x00),
		.exit_latency = 2,
		.target_residency = 2,
		.enter = &intel_idle,
		.enter_s2idle = intel_idle_s2idle, },
	{
		.name = "C1E",
		.desc = "MWAIT 0x01",
		.flags = MWAIT2flg(0x01) | CPUIDLE_FLAG_ALWAYS_ENABLE,
		.exit_latency = 10,
		.target_residency = 20,
		.enter = &intel_idle,
		.enter_s2idle = intel_idle_s2idle, },
	{
		.name = "C3",
		.desc = "MWAIT 0x10",
		.flags = MWAIT2flg(0x10) | CPUIDLE_FLAG_TLB_FLUSHED,
		.exit_latency = 40,
		.target_residency = 100,
		.enter = &intel_idle,
		.enter_s2idle = intel_idle_s2idle, },
	{
		.name = "C6",
		.desc = "MWAIT 0x20",
		.flags = MWAIT2flg(0x20) | CPUIDLE_FLAG_TLB_FLUSHED,
		.exit_latency = 133,
		.target_residency = 400,
		.enter = &intel_idle,
		.enter_s2idle = intel_idle_s2idle, },
	{
		.name = "C7s",
		.desc = "MWAIT 0x32",
		.flags = MWAIT2flg(0x32) | CPUIDLE_FLAG_TLB_FLUSHED,
		.exit_latency = 166,
		.target_residency = 500,
		.enter = &intel_idle,
		.enter_s2idle = intel_idle_s2idle, },
	{
		.name = "C8",
		.desc = "MWAIT 0x40",
		.flags = MWAIT2flg(0x40) | CPUIDLE_FLAG_TLB_FLUSHED,
		.exit_latency = 300,
		.target_residency = 900,
		.enter = &intel_idle,
		.enter_s2idle = intel_idle_s2idle, },
	{
		.name = "C9",
		.desc = "MWAIT 0x50",
		.flags = MWAIT2flg(0x50) | CPUIDLE_FLAG_TLB_FLUSHED,
		.exit_latency = 600,
		.target_residency = 1800,
		.enter = &intel_idle,
		.enter_s2idle = intel_idle_s2idle, },
	{
		.name = "C10",
		.desc = "MWAIT 0x60",
		.flags = MWAIT2flg(0x60) | CPUIDLE_FLAG_TLB_FLUSHED,
		.exit_latency = 2600,
		.target_residency = 7700,
		.enter = &intel_idle,
		.enter_s2idle = intel_idle_s2idle, },
	{
		.enter = NULL }
};

static struct cpuidle_state skl_cstates[] = {
	{
		.name = "C1",
		.desc = "MWAIT 0x00",
		.flags = MWAIT2flg(0x00),
		.exit_latency = 2,
		.target_residency = 2,
		.enter = &intel_idle,
		.enter_s2idle = intel_idle_s2idle, },
	{
		.name = "C1E",
		.desc = "MWAIT 0x01",
		.flags = MWAIT2flg(0x01) | CPUIDLE_FLAG_ALWAYS_ENABLE,
		.exit_latency = 10,
		.target_residency = 20,
		.enter = &intel_idle,
		.enter_s2idle = intel_idle_s2idle, },
	{
		.name = "C3",
		.desc = "MWAIT 0x10",
		.flags = MWAIT2flg(0x10) | CPUIDLE_FLAG_TLB_FLUSHED,
		.exit_latency = 70,
		.target_residency = 100,
		.enter = &intel_idle,
		.enter_s2idle = intel_idle_s2idle, },
	{
		.name = "C6",
		.desc = "MWAIT 0x20",
		.flags = MWAIT2flg(0x20) | CPUIDLE_FLAG_TLB_FLUSHED | CPUIDLE_FLAG_IBRS,
		.exit_latency = 85,
		.target_residency = 200,
		.enter = &intel_idle,
		.enter_s2idle = intel_idle_s2idle, },
	{
		.name = "C7s",
		.desc = "MWAIT 0x33",
		.flags = MWAIT2flg(0x33) | CPUIDLE_FLAG_TLB_FLUSHED | CPUIDLE_FLAG_IBRS,
		.exit_latency = 124,
		.target_residency = 800,
		.enter = &intel_idle,
		.enter_s2idle = intel_idle_s2idle, },
	{
		.name = "C8",
		.desc = "MWAIT 0x40",
		.flags = MWAIT2flg(0x40) | CPUIDLE_FLAG_TLB_FLUSHED | CPUIDLE_FLAG_IBRS,
		.exit_latency = 200,
		.target_residency = 800,
		.enter = &intel_idle,
		.enter_s2idle = intel_idle_s2idle, },
	{
		.name = "C9",
		.desc = "MWAIT 0x50",
		.flags = MWAIT2flg(0x50) | CPUIDLE_FLAG_TLB_FLUSHED | CPUIDLE_FLAG_IBRS,
		.exit_latency = 480,
		.target_residency = 5000,
		.enter = &intel_idle,
		.enter_s2idle = intel_idle_s2idle, },
	{
		.name = "C10",
		.desc = "MWAIT 0x60",
		.flags = MWAIT2flg(0x60) | CPUIDLE_FLAG_TLB_FLUSHED | CPUIDLE_FLAG_IBRS,
		.exit_latency = 890,
		.target_residency = 5000,
		.enter = &intel_idle,
		.enter_s2idle = intel_idle_s2idle, },
	{
		.enter = NULL }
};

static struct cpuidle_state skx_cstates[] = {
	{
		.name = "C1",
		.desc = "MWAIT 0x00",
		.flags = MWAIT2flg(0x00),
		.exit_latency = 2,
		.target_residency = 2,
		.enter = &intel_idle,
		.enter_s2idle = intel_idle_s2idle, },
	{
		.name = "C1E",
		.desc = "MWAIT 0x01",
		.flags = MWAIT2flg(0x01) | CPUIDLE_FLAG_ALWAYS_ENABLE,
		.exit_latency = 10,
		.target_residency = 20,
		.enter = &intel_idle,
		.enter_s2idle = intel_idle_s2idle, },
	{
		.name = "C6",
		.desc = "MWAIT 0x20",
		.flags = MWAIT2flg(0x20) | CPUIDLE_FLAG_TLB_FLUSHED | CPUIDLE_FLAG_IBRS,
		.exit_latency = 133,
		.target_residency = 600,
		.enter = &intel_idle,
		.enter_s2idle = intel_idle_s2idle, },
	{
		.enter = NULL }
};

static struct cpuidle_state atom_cstates[] = {
	{
		.name = "C1E",
		.desc = "MWAIT 0x00",
		.flags = MWAIT2flg(0x00),
		.exit_latency = 10,
		.target_residency = 20,
		.enter = &intel_idle,
		.enter_s2idle = intel_idle_s2idle, },
	{
		.name = "C2",
		.desc = "MWAIT 0x10",
		.flags = MWAIT2flg(0x10),
		.exit_latency = 20,
		.target_residency = 80,
		.enter = &intel_idle,
		.enter_s2idle = intel_idle_s2idle, },
	{
		.name = "C4",
		.desc = "MWAIT 0x30",
		.flags = MWAIT2flg(0x30) | CPUIDLE_FLAG_TLB_FLUSHED,
		.exit_latency = 100,
		.target_residency = 400,
		.enter = &intel_idle,
		.enter_s2idle = intel_idle_s2idle, },
	{
		.name = "C6",
		.desc = "MWAIT 0x52",
		.flags = MWAIT2flg(0x52) | CPUIDLE_FLAG_TLB_FLUSHED,
		.exit_latency = 140,
		.target_residency = 560,
		.enter = &intel_idle,
		.enter_s2idle = intel_idle_s2idle, },
	{
		.enter = NULL }
};
static struct cpuidle_state tangier_cstates[] = {
	{
		.name = "C1",
		.desc = "MWAIT 0x00",
		.flags = MWAIT2flg(0x00),
		.exit_latency = 1,
		.target_residency = 4,
		.enter = &intel_idle,
		.enter_s2idle = intel_idle_s2idle, },
	{
		.name = "C4",
		.desc = "MWAIT 0x30",
		.flags = MWAIT2flg(0x30) | CPUIDLE_FLAG_TLB_FLUSHED,
		.exit_latency = 100,
		.target_residency = 400,
		.enter = &intel_idle,
		.enter_s2idle = intel_idle_s2idle, },
	{
		.name = "C6",
		.desc = "MWAIT 0x52",
		.flags = MWAIT2flg(0x52) | CPUIDLE_FLAG_TLB_FLUSHED,
		.exit_latency = 140,
		.target_residency = 560,
		.enter = &intel_idle,
		.enter_s2idle = intel_idle_s2idle, },
	{
		.name = "C7",
		.desc = "MWAIT 0x60",
		.flags = MWAIT2flg(0x60) | CPUIDLE_FLAG_TLB_FLUSHED,
		.exit_latency = 1200,
		.target_residency = 4000,
		.enter = &intel_idle,
		.enter_s2idle = intel_idle_s2idle, },
	{
		.name = "C9",
		.desc = "MWAIT 0x64",
		.flags = MWAIT2flg(0x64) | CPUIDLE_FLAG_TLB_FLUSHED,
		.exit_latency = 10000,
		.target_residency = 20000,
		.enter = &intel_idle,
		.enter_s2idle = intel_idle_s2idle, },
	{
		.enter = NULL }
};
static struct cpuidle_state avn_cstates[] = {
	{
		.name = "C1",
		.desc = "MWAIT 0x00",
		.flags = MWAIT2flg(0x00),
		.exit_latency = 2,
		.target_residency = 2,
		.enter = &intel_idle,
		.enter_s2idle = intel_idle_s2idle, },
	{
		.name = "C6",
		.desc = "MWAIT 0x51",
		.flags = MWAIT2flg(0x51) | CPUIDLE_FLAG_TLB_FLUSHED,
		.exit_latency = 15,
		.target_residency = 45,
		.enter = &intel_idle,
		.enter_s2idle = intel_idle_s2idle, },
	{
		.enter = NULL }
};
static struct cpuidle_state knl_cstates[] = {
	{
		.name = "C1",
		.desc = "MWAIT 0x00",
		.flags = MWAIT2flg(0x00),
		.exit_latency = 1,
		.target_residency = 2,
		.enter = &intel_idle,
		.enter_s2idle = intel_idle_s2idle },
	{
		.name = "C6",
		.desc = "MWAIT 0x10",
		.flags = MWAIT2flg(0x10) | CPUIDLE_FLAG_TLB_FLUSHED,
		.exit_latency = 120,
		.target_residency = 500,
		.enter = &intel_idle,
		.enter_s2idle = intel_idle_s2idle },
	{
		.enter = NULL }
};

static struct cpuidle_state bxt_cstates[] = {
	{
		.name = "C1",
		.desc = "MWAIT 0x00",
		.flags = MWAIT2flg(0x00),
		.exit_latency = 2,
		.target_residency = 2,
		.enter = &intel_idle,
		.enter_s2idle = intel_idle_s2idle, },
	{
		.name = "C1E",
		.desc = "MWAIT 0x01",
		.flags = MWAIT2flg(0x01) | CPUIDLE_FLAG_ALWAYS_ENABLE,
		.exit_latency = 10,
		.target_residency = 20,
		.enter = &intel_idle,
		.enter_s2idle = intel_idle_s2idle, },
	{
		.name = "C6",
		.desc = "MWAIT 0x20",
		.flags = MWAIT2flg(0x20) | CPUIDLE_FLAG_TLB_FLUSHED,
		.exit_latency = 133,
		.target_residency = 133,
		.enter = &intel_idle,
		.enter_s2idle = intel_idle_s2idle, },
	{
		.name = "C7s",
		.desc = "MWAIT 0x31",
		.flags = MWAIT2flg(0x31) | CPUIDLE_FLAG_TLB_FLUSHED,
		.exit_latency = 155,
		.target_residency = 155,
		.enter = &intel_idle,
		.enter_s2idle = intel_idle_s2idle, },
	{
		.name = "C8",
		.desc = "MWAIT 0x40",
		.flags = MWAIT2flg(0x40) | CPUIDLE_FLAG_TLB_FLUSHED,
		.exit_latency = 1000,
		.target_residency = 1000,
		.enter = &intel_idle,
		.enter_s2idle = intel_idle_s2idle, },
	{
		.name = "C9",
		.desc = "MWAIT 0x50",
		.flags = MWAIT2flg(0x50) | CPUIDLE_FLAG_TLB_FLUSHED,
		.exit_latency = 2000,
		.target_residency = 2000,
		.enter = &intel_idle,
		.enter_s2idle = intel_idle_s2idle, },
	{
		.name = "C10",
		.desc = "MWAIT 0x60",
		.flags = MWAIT2flg(0x60) | CPUIDLE_FLAG_TLB_FLUSHED,
		.exit_latency = 10000,
		.target_residency = 10000,
		.enter = &intel_idle,
		.enter_s2idle = intel_idle_s2idle, },
	{
		.enter = NULL }
};

static struct cpuidle_state dnv_cstates[] = {
	{
		.name = "C1",
		.desc = "MWAIT 0x00",
		.flags = MWAIT2flg(0x00),
		.exit_latency = 2,
		.target_residency = 2,
		.enter = &intel_idle,
		.enter_s2idle = intel_idle_s2idle, },
	{
		.name = "C1E",
		.desc = "MWAIT 0x01",
		.flags = MWAIT2flg(0x01) | CPUIDLE_FLAG_ALWAYS_ENABLE,
		.exit_latency = 10,
		.target_residency = 20,
		.enter = &intel_idle,
		.enter_s2idle = intel_idle_s2idle, },
	{
		.name = "C6",
		.desc = "MWAIT 0x20",
		.flags = MWAIT2flg(0x20) | CPUIDLE_FLAG_TLB_FLUSHED,
		.exit_latency = 50,
		.target_residency = 500,
		.enter = &intel_idle,
		.enter_s2idle = intel_idle_s2idle, },
	{
		.enter = NULL }
};

/**
 * intel_idle
 * @dev: cpuidle_device
 * @drv: cpuidle driver
 * @index: index of cpuidle state
 *
 * Must be called under local_irq_disable().
 */
static __cpuidle int intel_idle(struct cpuidle_device *dev,
				struct cpuidle_driver *drv, int index)
{
	unsigned long ecx = 1; /* break on interrupt flag */
	struct cpuidle_state *state = &drv->states[index];
	unsigned long eax = flg2MWAIT(state->flags);
	unsigned int cstate;
	bool uninitialized_var(tick);
	int cpu = smp_processor_id();

	/*
	 * leave_mm() to avoid costly and often unnecessary wakeups
	 * for flushing the user TLB's associated with the active mm.
	 */
	if (state->flags & CPUIDLE_FLAG_TLB_FLUSHED)
		leave_mm(cpu);

	if (!static_cpu_has(X86_FEATURE_ARAT)) {
		cstate = (((eax) >> MWAIT_SUBSTATE_SIZE) &
				MWAIT_CSTATE_MASK) + 1;
		tick = false;
		if (!(lapic_timer_reliable_states & (1 << (cstate)))) {
			tick = true;
			tick_broadcast_enter();
		}
	}

	mwait_idle_with_hints(eax, ecx);

	if (!static_cpu_has(X86_FEATURE_ARAT) && tick)
		tick_broadcast_exit();

	return index;
}

/**
 * intel_idle_s2idle - simplified "enter" callback routine for suspend-to-idle
 * @dev: cpuidle_device
 * @drv: cpuidle driver
 * @index: state index
 */
static void intel_idle_s2idle(struct cpuidle_device *dev,
			     struct cpuidle_driver *drv, int index)
{
	unsigned long ecx = 1; /* break on interrupt flag */
	unsigned long eax = flg2MWAIT(drv->states[index].flags);

	mwait_idle_with_hints(eax, ecx);
}

static const struct idle_cpu idle_cpu_nehalem = {
	.state_table = nehalem_cstates,
	.auto_demotion_disable_flags = NHM_C1_AUTO_DEMOTE | NHM_C3_AUTO_DEMOTE,
	.disable_promotion_to_c1e = true,
};

static const struct idle_cpu idle_cpu_nhx = {
	.state_table = nehalem_cstates,
	.auto_demotion_disable_flags = NHM_C1_AUTO_DEMOTE | NHM_C3_AUTO_DEMOTE,
	.disable_promotion_to_c1e = true,
	.use_acpi = true,
};

static const struct idle_cpu idle_cpu_atom = {
	.state_table = atom_cstates,
};

static const struct idle_cpu idle_cpu_tangier = {
	.state_table = tangier_cstates,
};

static const struct idle_cpu idle_cpu_lincroft = {
	.state_table = atom_cstates,
	.auto_demotion_disable_flags = ATM_LNC_C6_AUTO_DEMOTE,
};

static const struct idle_cpu idle_cpu_snb = {
	.state_table = snb_cstates,
	.disable_promotion_to_c1e = true,
};

static const struct idle_cpu idle_cpu_snx = {
	.state_table = snb_cstates,
	.disable_promotion_to_c1e = true,
	.use_acpi = true,
};

static const struct idle_cpu idle_cpu_byt = {
	.state_table = byt_cstates,
	.disable_promotion_to_c1e = true,
	.byt_auto_demotion_disable_flag = true,
};

static const struct idle_cpu idle_cpu_cht = {
	.state_table = cht_cstates,
	.disable_promotion_to_c1e = true,
	.byt_auto_demotion_disable_flag = true,
};

static const struct idle_cpu idle_cpu_ivb = {
	.state_table = ivb_cstates,
	.disable_promotion_to_c1e = true,
};

static const struct idle_cpu idle_cpu_ivt = {
	.state_table = ivt_cstates,
	.disable_promotion_to_c1e = true,
	.use_acpi = true,
};

static const struct idle_cpu idle_cpu_hsw = {
	.state_table = hsw_cstates,
	.disable_promotion_to_c1e = true,
};

static const struct idle_cpu idle_cpu_hsx = {
	.state_table = hsw_cstates,
	.disable_promotion_to_c1e = true,
	.use_acpi = true,
};

static const struct idle_cpu idle_cpu_bdw = {
	.state_table = bdw_cstates,
	.disable_promotion_to_c1e = true,
};

static const struct idle_cpu idle_cpu_bdx = {
	.state_table = bdw_cstates,
	.disable_promotion_to_c1e = true,
	.use_acpi = true,
};

static const struct idle_cpu idle_cpu_skl = {
	.state_table = skl_cstates,
	.disable_promotion_to_c1e = true,
};

static const struct idle_cpu idle_cpu_skx = {
	.state_table = skx_cstates,
	.disable_promotion_to_c1e = true,
	.use_acpi = true,
};

static const struct idle_cpu idle_cpu_avn = {
	.state_table = avn_cstates,
	.disable_promotion_to_c1e = true,
	.use_acpi = true,
};

static const struct idle_cpu idle_cpu_knl = {
	.state_table = knl_cstates,
	.use_acpi = true,
};

static const struct idle_cpu idle_cpu_bxt = {
	.state_table = bxt_cstates,
	.disable_promotion_to_c1e = true,
};

static const struct idle_cpu idle_cpu_dnv = {
	.state_table = dnv_cstates,
	.disable_promotion_to_c1e = true,
	.use_acpi = true,
};

static const struct x86_cpu_id intel_idle_ids[] __initconst = {
	X86_MATCH_INTEL_FAM6_MODEL(NEHALEM_EP,		&idle_cpu_nhx),
	X86_MATCH_INTEL_FAM6_MODEL(NEHALEM,		&idle_cpu_nehalem),
	X86_MATCH_INTEL_FAM6_MODEL(NEHALEM_G,		&idle_cpu_nehalem),
	X86_MATCH_INTEL_FAM6_MODEL(WESTMERE,		&idle_cpu_nehalem),
	X86_MATCH_INTEL_FAM6_MODEL(WESTMERE_EP,		&idle_cpu_nhx),
	X86_MATCH_INTEL_FAM6_MODEL(NEHALEM_EX,		&idle_cpu_nhx),
	X86_MATCH_INTEL_FAM6_MODEL(ATOM_BONNELL,	&idle_cpu_atom),
	X86_MATCH_INTEL_FAM6_MODEL(ATOM_BONNELL_MID,	&idle_cpu_lincroft),
	X86_MATCH_INTEL_FAM6_MODEL(WESTMERE_EX,		&idle_cpu_nhx),
	X86_MATCH_INTEL_FAM6_MODEL(SANDYBRIDGE,		&idle_cpu_snb),
	X86_MATCH_INTEL_FAM6_MODEL(SANDYBRIDGE_X,	&idle_cpu_snx),
	X86_MATCH_INTEL_FAM6_MODEL(ATOM_SALTWELL,	&idle_cpu_atom),
	X86_MATCH_INTEL_FAM6_MODEL(ATOM_SILVERMONT,	&idle_cpu_byt),
	X86_MATCH_INTEL_FAM6_MODEL(ATOM_SILVERMONT_MID,	&idle_cpu_tangier),
	X86_MATCH_INTEL_FAM6_MODEL(ATOM_AIRMONT,	&idle_cpu_cht),
	X86_MATCH_INTEL_FAM6_MODEL(IVYBRIDGE,		&idle_cpu_ivb),
	X86_MATCH_INTEL_FAM6_MODEL(IVYBRIDGE_X,		&idle_cpu_ivt),
	X86_MATCH_INTEL_FAM6_MODEL(HASWELL,		&idle_cpu_hsw),
	X86_MATCH_INTEL_FAM6_MODEL(HASWELL_X,		&idle_cpu_hsx),
	X86_MATCH_INTEL_FAM6_MODEL(HASWELL_L,		&idle_cpu_hsw),
	X86_MATCH_INTEL_FAM6_MODEL(HASWELL_G,		&idle_cpu_hsw),
	X86_MATCH_INTEL_FAM6_MODEL(ATOM_SILVERMONT_D,	&idle_cpu_avn),
	X86_MATCH_INTEL_FAM6_MODEL(BROADWELL,		&idle_cpu_bdw),
	X86_MATCH_INTEL_FAM6_MODEL(BROADWELL_G,		&idle_cpu_bdw),
	X86_MATCH_INTEL_FAM6_MODEL(BROADWELL_X,		&idle_cpu_bdx),
	X86_MATCH_INTEL_FAM6_MODEL(BROADWELL_D,		&idle_cpu_bdx),
	X86_MATCH_INTEL_FAM6_MODEL(SKYLAKE_L,		&idle_cpu_skl),
	X86_MATCH_INTEL_FAM6_MODEL(SKYLAKE,		&idle_cpu_skl),
	X86_MATCH_INTEL_FAM6_MODEL(KABYLAKE_L,		&idle_cpu_skl),
	X86_MATCH_INTEL_FAM6_MODEL(KABYLAKE,		&idle_cpu_skl),
	X86_MATCH_INTEL_FAM6_MODEL(SKYLAKE_X,		&idle_cpu_skx),
	X86_MATCH_INTEL_FAM6_MODEL(XEON_PHI_KNL,	&idle_cpu_knl),
	X86_MATCH_INTEL_FAM6_MODEL(XEON_PHI_KNM,	&idle_cpu_knl),
	X86_MATCH_INTEL_FAM6_MODEL(ATOM_GOLDMONT,	&idle_cpu_bxt),
	X86_MATCH_INTEL_FAM6_MODEL(ATOM_GOLDMONT_PLUS,	&idle_cpu_bxt),
	X86_MATCH_INTEL_FAM6_MODEL(ATOM_GOLDMONT_D,	&idle_cpu_dnv),
	X86_MATCH_INTEL_FAM6_MODEL(ATOM_TREMONT_D,	&idle_cpu_dnv),
	{}
};

static const struct x86_cpu_id intel_mwait_ids[] __initconst = {
	X86_MATCH_VENDOR_FAM_FEATURE(INTEL, 6, X86_FEATURE_MWAIT, NULL),
	{}
};

static bool __init intel_idle_max_cstate_reached(int cstate)
{
	if (cstate + 1 > max_cstate) {
		pr_info("max_cstate %d reached\n", max_cstate);
		return true;
	}
	return false;
}

#ifdef CONFIG_ACPI_PROCESSOR_CSTATE
#include <acpi/processor.h>

static bool no_acpi __read_mostly;
module_param(no_acpi, bool, 0444);
MODULE_PARM_DESC(no_acpi, "Do not use ACPI _CST for building the idle states list");

static bool force_use_acpi __read_mostly; /* No effect if no_acpi is set. */
module_param_named(use_acpi, force_use_acpi, bool, 0444);
MODULE_PARM_DESC(use_acpi, "Use ACPI _CST for building the idle states list");

static struct acpi_processor_power acpi_state_table __initdata;

/**
 * intel_idle_cst_usable - Check if the _CST information can be used.
 *
 * Check if all of the C-states listed by _CST in the max_cstate range are
 * ACPI_CSTATE_FFH, which means that they should be entered via MWAIT.
 */
static bool __init intel_idle_cst_usable(void)
{
	int cstate, limit;

	limit = min_t(int, min_t(int, CPUIDLE_STATE_MAX, max_cstate + 1),
		      acpi_state_table.count);

	for (cstate = 1; cstate < limit; cstate++) {
		struct acpi_processor_cx *cx = &acpi_state_table.states[cstate];

		if (cx->entry_method != ACPI_CSTATE_FFH)
			return false;
	}

	return true;
}

static bool __init intel_idle_acpi_cst_extract(void)
{
	unsigned int cpu;

	if (no_acpi) {
		pr_debug("Not allowed to use ACPI _CST\n");
		return false;
	}

	for_each_possible_cpu(cpu) {
		struct acpi_processor *pr = per_cpu(processors, cpu);

		if (!pr)
			continue;

		if (acpi_processor_evaluate_cst(pr->handle, cpu, &acpi_state_table))
			continue;

		acpi_state_table.count++;

		if (!intel_idle_cst_usable())
			continue;

		if (!acpi_processor_claim_cst_control()) {
			acpi_state_table.count = 0;
			return false;
		}

		return true;
	}

	pr_debug("ACPI _CST not found or not usable\n");
	return false;
}

static void __init intel_idle_init_cstates_acpi(struct cpuidle_driver *drv)
{
	int cstate, limit = min_t(int, CPUIDLE_STATE_MAX, acpi_state_table.count);

	/*
	 * If limit > 0, intel_idle_cst_usable() has returned 'true', so all of
	 * the interesting states are ACPI_CSTATE_FFH.
	 */
	for (cstate = 1; cstate < limit; cstate++) {
		struct acpi_processor_cx *cx;
		struct cpuidle_state *state;

		if (intel_idle_max_cstate_reached(cstate))
			break;

		cx = &acpi_state_table.states[cstate];

		state = &drv->states[drv->state_count++];

		snprintf(state->name, CPUIDLE_NAME_LEN, "C%d_ACPI", cstate);
		strlcpy(state->desc, cx->desc, CPUIDLE_DESC_LEN);
		state->exit_latency = cx->latency;
		/*
		 * For C1-type C-states use the same number for both the exit
		 * latency and target residency, because that is the case for
		 * C1 in the majority of the static C-states tables above.
		 * For the other types of C-states, however, set the target
		 * residency to 3 times the exit latency which should lead to
		 * a reasonable balance between energy-efficiency and
		 * performance in the majority of interesting cases.
		 */
		state->target_residency = cx->latency;
		if (cx->type > ACPI_STATE_C1)
			state->target_residency *= 3;

		state->flags = MWAIT2flg(cx->address);
		if (cx->type > ACPI_STATE_C2)
			state->flags |= CPUIDLE_FLAG_TLB_FLUSHED;

		if (disabled_states_mask & BIT(cstate))
			state->flags |= CPUIDLE_FLAG_OFF;

		state->enter = intel_idle;
		state->enter_s2idle = intel_idle_s2idle;
	}
}

static bool __init intel_idle_off_by_default(u32 mwait_hint)
{
	int cstate, limit;

	/*
	 * If there are no _CST C-states, do not disable any C-states by
	 * default.
	 */
	if (!acpi_state_table.count)
		return false;

	limit = min_t(int, CPUIDLE_STATE_MAX, acpi_state_table.count);
	/*
	 * If limit > 0, intel_idle_cst_usable() has returned 'true', so all of
	 * the interesting states are ACPI_CSTATE_FFH.
	 */
	for (cstate = 1; cstate < limit; cstate++) {
		if (acpi_state_table.states[cstate].address == mwait_hint)
			return false;
	}
	return true;
}
#else /* !CONFIG_ACPI_PROCESSOR_CSTATE */
#define force_use_acpi	(false)

static inline bool intel_idle_acpi_cst_extract(void) { return false; }
static inline void intel_idle_init_cstates_acpi(struct cpuidle_driver *drv) { }
static inline bool intel_idle_off_by_default(u32 mwait_hint) { return false; }
#endif /* !CONFIG_ACPI_PROCESSOR_CSTATE */

/*
 * ivt_idle_state_table_update(void)
 *
 * Tune IVT multi-socket targets
 * Assumption: num_sockets == (max_package_num + 1)
 */
static void __init ivt_idle_state_table_update(void)
{
	/* IVT uses a different table for 1-2, 3-4, and > 4 sockets */
	int cpu, package_num, num_sockets = 1;

	for_each_online_cpu(cpu) {
		package_num = topology_physical_package_id(cpu);
		if (package_num + 1 > num_sockets) {
			num_sockets = package_num + 1;

			if (num_sockets > 4) {
				cpuidle_state_table = ivt_cstates_8s;
				return;
			}
		}
	}

	if (num_sockets > 2)
		cpuidle_state_table = ivt_cstates_4s;

	/* else, 1 and 2 socket systems use default ivt_cstates */
}

/**
 * irtl_2_usec - IRTL to microseconds conversion.
 * @irtl: IRTL MSR value.
 *
 * Translate the IRTL (Interrupt Response Time Limit) MSR value to microseconds.
 */
static unsigned long long __init irtl_2_usec(unsigned long long irtl)
{
	static const unsigned int irtl_ns_units[] __initconst = {
		1, 32, 1024, 32768, 1048576, 33554432, 0, 0
	};
	unsigned long long ns;

	if (!irtl)
		return 0;

	ns = irtl_ns_units[(irtl >> 10) & 0x7];

	return div_u64((irtl & 0x3FF) * ns, NSEC_PER_USEC);
}

/*
 * bxt_idle_state_table_update(void)
 *
 * On BXT, we trust the IRTL to show the definitive maximum latency
 * We use the same value for target_residency.
 */
static void __init bxt_idle_state_table_update(void)
{
	unsigned long long msr;
	unsigned int usec;

	rdmsrl(MSR_PKGC6_IRTL, msr);
	usec = irtl_2_usec(msr);
	if (usec) {
		bxt_cstates[2].exit_latency = usec;
		bxt_cstates[2].target_residency = usec;
	}

	rdmsrl(MSR_PKGC7_IRTL, msr);
	usec = irtl_2_usec(msr);
	if (usec) {
		bxt_cstates[3].exit_latency = usec;
		bxt_cstates[3].target_residency = usec;
	}

	rdmsrl(MSR_PKGC8_IRTL, msr);
	usec = irtl_2_usec(msr);
	if (usec) {
		bxt_cstates[4].exit_latency = usec;
		bxt_cstates[4].target_residency = usec;
	}

	rdmsrl(MSR_PKGC9_IRTL, msr);
	usec = irtl_2_usec(msr);
	if (usec) {
		bxt_cstates[5].exit_latency = usec;
		bxt_cstates[5].target_residency = usec;
	}

	rdmsrl(MSR_PKGC10_IRTL, msr);
	usec = irtl_2_usec(msr);
	if (usec) {
		bxt_cstates[6].exit_latency = usec;
		bxt_cstates[6].target_residency = usec;
	}

}
/*
 * sklh_idle_state_table_update(void)
 *
 * On SKL-H (model 0x5e) disable C8 and C9 if:
 * C10 is enabled and SGX disabled
 */
static void __init sklh_idle_state_table_update(void)
{
	unsigned long long msr;
	unsigned int eax, ebx, ecx, edx;


	/* if PC10 disabled via cmdline intel_idle.max_cstate=7 or shallower */
	if (max_cstate <= 7)
		return;

	/* if PC10 not present in CPUID.MWAIT.EDX */
	if ((mwait_substates & (0xF << 28)) == 0)
		return;

	rdmsrl(MSR_PKG_CST_CONFIG_CONTROL, msr);

	/* PC10 is not enabled in PKG C-state limit */
	if ((msr & 0xF) != 8)
		return;

	ecx = 0;
	cpuid(7, &eax, &ebx, &ecx, &edx);

	/* if SGX is present */
	if (ebx & (1 << 2)) {

		rdmsrl(MSR_IA32_FEATURE_CONTROL, msr);

		/* if SGX is enabled */
		if (msr & (1 << 18))
			return;
	}

	skl_cstates[5].flags |= CPUIDLE_FLAG_UNUSABLE;	/* C8-SKL */
	skl_cstates[6].flags |= CPUIDLE_FLAG_UNUSABLE;	/* C9-SKL */
}

static bool __init intel_idle_verify_cstate(unsigned int mwait_hint)
{
	unsigned int mwait_cstate = MWAIT_HINT2CSTATE(mwait_hint) + 1;
	unsigned int num_substates = (mwait_substates >> mwait_cstate * 4) &
					MWAIT_SUBSTATE_MASK;

	/* Ignore the C-state if there are NO sub-states in CPUID for it. */
	if (num_substates == 0)
		return false;

	if (mwait_cstate > 2 && !boot_cpu_has(X86_FEATURE_NONSTOP_TSC))
		mark_tsc_unstable("TSC halts in idle states deeper than C2");

	return true;
}

static void __init intel_idle_init_cstates_icpu(struct cpuidle_driver *drv)
{
	int cstate;

	switch (boot_cpu_data.x86_model) {
	case INTEL_FAM6_IVYBRIDGE_X:
		ivt_idle_state_table_update();
		break;
	case INTEL_FAM6_ATOM_GOLDMONT:
	case INTEL_FAM6_ATOM_GOLDMONT_PLUS:
		bxt_idle_state_table_update();
		break;
	case INTEL_FAM6_SKYLAKE:
		sklh_idle_state_table_update();
		break;
	}

	for (cstate = 0; cstate < CPUIDLE_STATE_MAX; ++cstate) {
		unsigned int mwait_hint;

		if (intel_idle_max_cstate_reached(cstate))
			break;

		if (!cpuidle_state_table[cstate].enter &&
		    !cpuidle_state_table[cstate].enter_s2idle)
			break;

		/* If marked as unusable, skip this state. */
		if (cpuidle_state_table[cstate].flags & CPUIDLE_FLAG_UNUSABLE) {
			pr_debug("state %s is disabled\n",
				 cpuidle_state_table[cstate].name);
			continue;
		}

		mwait_hint = flg2MWAIT(cpuidle_state_table[cstate].flags);
		if (!intel_idle_verify_cstate(mwait_hint))
			continue;

		/* Structure copy. */
		drv->states[drv->state_count] = cpuidle_state_table[cstate];

		if ((disabled_states_mask & BIT(drv->state_count)) ||
		    ((icpu->use_acpi || force_use_acpi) &&
		     intel_idle_off_by_default(mwait_hint) &&
		     !(cpuidle_state_table[cstate].flags & CPUIDLE_FLAG_ALWAYS_ENABLE)))
			drv->states[drv->state_count].flags |= CPUIDLE_FLAG_OFF;

<<<<<<< HEAD
		drv->state_count++;
=======
		if (cpu_feature_enabled(X86_FEATURE_KERNEL_IBRS) &&
		    cpuidle_state_table[cstate].flags & CPUIDLE_FLAG_IBRS) {
			drv->states[drv->state_count].enter = intel_idle_ibrs;
		}

		drv->state_count += 1;
>>>>>>> 613d8f00
	}

	if (icpu->byt_auto_demotion_disable_flag) {
		wrmsrl(MSR_CC6_DEMOTION_POLICY_CONFIG, 0);
		wrmsrl(MSR_MC6_DEMOTION_POLICY_CONFIG, 0);
	}
}

/*
 * intel_idle_cpuidle_driver_init()
 * allocate, initialize cpuidle_states
 */
static void __init intel_idle_cpuidle_driver_init(struct cpuidle_driver *drv)
{
	cpuidle_poll_state_init(drv);

	if (disabled_states_mask & BIT(0))
		drv->states[0].flags |= CPUIDLE_FLAG_OFF;

	drv->state_count = 1;

	if (icpu)
		intel_idle_init_cstates_icpu(drv);
	else
		intel_idle_init_cstates_acpi(drv);
}

static void auto_demotion_disable(void)
{
	unsigned long long msr_bits;

	rdmsrl(MSR_PKG_CST_CONFIG_CONTROL, msr_bits);
	msr_bits &= ~(icpu->auto_demotion_disable_flags);
	wrmsrl(MSR_PKG_CST_CONFIG_CONTROL, msr_bits);
}

static void c1e_promotion_disable(void)
{
	unsigned long long msr_bits;

	rdmsrl(MSR_IA32_POWER_CTL, msr_bits);
	msr_bits &= ~0x2;
	wrmsrl(MSR_IA32_POWER_CTL, msr_bits);
}

/*
 * intel_idle_cpu_init()
 * allocate, initialize, register cpuidle_devices
 * @cpu: cpu/core to initialize
 */
static int intel_idle_cpu_init(unsigned int cpu)
{
	struct cpuidle_device *dev;

	dev = per_cpu_ptr(intel_idle_cpuidle_devices, cpu);
	dev->cpu = cpu;

	if (cpuidle_register_device(dev)) {
		pr_debug("cpuidle_register_device %d failed!\n", cpu);
		return -EIO;
	}

	if (!icpu)
		return 0;

	if (icpu->auto_demotion_disable_flags)
		auto_demotion_disable();

	if (icpu->disable_promotion_to_c1e)
		c1e_promotion_disable();

	return 0;
}

static int intel_idle_cpu_online(unsigned int cpu)
{
	struct cpuidle_device *dev;

	if (lapic_timer_reliable_states != LAPIC_TIMER_ALWAYS_RELIABLE)
		tick_broadcast_enable();

	/*
	 * Some systems can hotplug a cpu at runtime after
	 * the kernel has booted, we have to initialize the
	 * driver in this case
	 */
	dev = per_cpu_ptr(intel_idle_cpuidle_devices, cpu);
	if (!dev->registered)
		return intel_idle_cpu_init(cpu);

	return 0;
}

/**
 * intel_idle_cpuidle_devices_uninit - Unregister all cpuidle devices.
 */
static void __init intel_idle_cpuidle_devices_uninit(void)
{
	int i;

	for_each_online_cpu(i)
		cpuidle_unregister_device(per_cpu_ptr(intel_idle_cpuidle_devices, i));
}

static int __init intel_idle_init(void)
{
	const struct x86_cpu_id *id;
	unsigned int eax, ebx, ecx;
	int retval;

	/* Do not load intel_idle at all for now if idle= is passed */
	if (boot_option_idle_override != IDLE_NO_OVERRIDE)
		return -ENODEV;

	if (max_cstate == 0) {
		pr_debug("disabled\n");
		return -EPERM;
	}

	id = x86_match_cpu(intel_idle_ids);
	if (id) {
		if (!boot_cpu_has(X86_FEATURE_MWAIT)) {
			pr_debug("Please enable MWAIT in BIOS SETUP\n");
			return -ENODEV;
		}
	} else {
		id = x86_match_cpu(intel_mwait_ids);
		if (!id)
			return -ENODEV;
	}

	if (boot_cpu_data.cpuid_level < CPUID_MWAIT_LEAF)
		return -ENODEV;

	cpuid(CPUID_MWAIT_LEAF, &eax, &ebx, &ecx, &mwait_substates);

	if (!(ecx & CPUID5_ECX_EXTENSIONS_SUPPORTED) ||
	    !(ecx & CPUID5_ECX_INTERRUPT_BREAK) ||
	    !mwait_substates)
			return -ENODEV;

	pr_debug("MWAIT substates: 0x%x\n", mwait_substates);

	icpu = (const struct idle_cpu *)id->driver_data;
	if (icpu) {
		cpuidle_state_table = icpu->state_table;
		if (icpu->use_acpi || force_use_acpi)
			intel_idle_acpi_cst_extract();
	} else if (!intel_idle_acpi_cst_extract()) {
		return -ENODEV;
	}

	pr_debug("v" INTEL_IDLE_VERSION " model 0x%X\n",
		 boot_cpu_data.x86_model);

	intel_idle_cpuidle_devices = alloc_percpu(struct cpuidle_device);
	if (!intel_idle_cpuidle_devices)
		return -ENOMEM;

	intel_idle_cpuidle_driver_init(&intel_idle_driver);

	retval = cpuidle_register_driver(&intel_idle_driver);
	if (retval) {
		struct cpuidle_driver *drv = cpuidle_get_driver();
		printk(KERN_DEBUG pr_fmt("intel_idle yielding to %s\n"),
		       drv ? drv->name : "none");
		goto init_driver_fail;
	}

	if (boot_cpu_has(X86_FEATURE_ARAT))	/* Always Reliable APIC Timer */
		lapic_timer_reliable_states = LAPIC_TIMER_ALWAYS_RELIABLE;

	retval = cpuhp_setup_state(CPUHP_AP_ONLINE_DYN, "idle/intel:online",
				   intel_idle_cpu_online, NULL);
	if (retval < 0)
		goto hp_setup_fail;

	pr_debug("lapic_timer_reliable_states 0x%x\n",
		 lapic_timer_reliable_states);

	return 0;

hp_setup_fail:
	intel_idle_cpuidle_devices_uninit();
	cpuidle_unregister_driver(&intel_idle_driver);
init_driver_fail:
	free_percpu(intel_idle_cpuidle_devices);
	return retval;

}
device_initcall(intel_idle_init);

/*
 * We are not really modular, but we used to support that.  Meaning we also
 * support "intel_idle.max_cstate=..." at boot and also a read-only export of
 * it at /sys/module/intel_idle/parameters/max_cstate -- so using module_param
 * is the easiest way (currently) to continue doing that.
 */
module_param(max_cstate, int, 0444);
/*
 * The positions of the bits that are set in this number are the indices of the
 * idle states to be disabled by default (as reflected by the names of the
 * corresponding idle state directories in sysfs, "state0", "state1" ...
 * "state<i>" ..., where <i> is the index of the given state).
 */
module_param_named(states_off, disabled_states_mask, uint, 0444);
MODULE_PARM_DESC(states_off, "Mask of disabled idle states");<|MERGE_RESOLUTION|>--- conflicted
+++ resolved
@@ -1493,22 +1493,18 @@
 		/* Structure copy. */
 		drv->states[drv->state_count] = cpuidle_state_table[cstate];
 
+		if (cpu_feature_enabled(X86_FEATURE_KERNEL_IBRS) &&
+		    cpuidle_state_table[cstate].flags & CPUIDLE_FLAG_IBRS) {
+			drv->states[drv->state_count].enter = intel_idle_ibrs;
+		}
+
 		if ((disabled_states_mask & BIT(drv->state_count)) ||
 		    ((icpu->use_acpi || force_use_acpi) &&
 		     intel_idle_off_by_default(mwait_hint) &&
 		     !(cpuidle_state_table[cstate].flags & CPUIDLE_FLAG_ALWAYS_ENABLE)))
 			drv->states[drv->state_count].flags |= CPUIDLE_FLAG_OFF;
 
-<<<<<<< HEAD
 		drv->state_count++;
-=======
-		if (cpu_feature_enabled(X86_FEATURE_KERNEL_IBRS) &&
-		    cpuidle_state_table[cstate].flags & CPUIDLE_FLAG_IBRS) {
-			drv->states[drv->state_count].enter = intel_idle_ibrs;
-		}
-
-		drv->state_count += 1;
->>>>>>> 613d8f00
 	}
 
 	if (icpu->byt_auto_demotion_disable_flag) {
