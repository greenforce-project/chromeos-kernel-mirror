--- conflicted
+++ resolved
@@ -372,7 +372,9 @@
 	}
 	mutex_unlock(&icc_lock);
 
-<<<<<<< HEAD
+	if (!node)
+		return ERR_PTR(-EINVAL);
+
 	if (IS_ERR(node))
 		return ERR_CAST(node);
 
@@ -384,12 +386,6 @@
 	}
 
 	return data;
-=======
-	if (!node)
-		return ERR_PTR(-EINVAL);
-
-	return node;
->>>>>>> 4410df70
 }
 EXPORT_SYMBOL_GPL(of_icc_get_from_provider);
 
