// SPDX-License-Identifier: GPL-2.0-only
/*
 * r8169.c: RealTek 8169/8168/8101 ethernet driver.
 *
 * Copyright (c) 2002 ShuChen <shuchen@realtek.com.tw>
 * Copyright (c) 2003 - 2007 Francois Romieu <romieu@fr.zoreil.com>
 * Copyright (c) a lot of people too. Please respect their work.
 *
 * See MAINTAINERS file for support contact information.
 */

#include <linux/module.h>
#include <linux/pci.h>
#include <linux/netdevice.h>
#include <linux/etherdevice.h>
#include <linux/clk.h>
#include <linux/delay.h>
#include <linux/ethtool.h>
#include <linux/phy.h>
#include <linux/if_vlan.h>
#include <linux/in.h>
#include <linux/io.h>
#include <linux/ip.h>
#include <linux/tcp.h>
#include <linux/interrupt.h>
#include <linux/dma-mapping.h>
#include <linux/pm_runtime.h>
#include <linux/bitfield.h>
#include <linux/prefetch.h>
#include <linux/ipv6.h>
#include <net/ip6_checksum.h>

#include "r8169.h"
#include "r8169_firmware.h"

#define MODULENAME "r8169"

#define FIRMWARE_8168D_1	"rtl_nic/rtl8168d-1.fw"
#define FIRMWARE_8168D_2	"rtl_nic/rtl8168d-2.fw"
#define FIRMWARE_8168E_1	"rtl_nic/rtl8168e-1.fw"
#define FIRMWARE_8168E_2	"rtl_nic/rtl8168e-2.fw"
#define FIRMWARE_8168E_3	"rtl_nic/rtl8168e-3.fw"
#define FIRMWARE_8168F_1	"rtl_nic/rtl8168f-1.fw"
#define FIRMWARE_8168F_2	"rtl_nic/rtl8168f-2.fw"
#define FIRMWARE_8105E_1	"rtl_nic/rtl8105e-1.fw"
#define FIRMWARE_8402_1		"rtl_nic/rtl8402-1.fw"
#define FIRMWARE_8411_1		"rtl_nic/rtl8411-1.fw"
#define FIRMWARE_8411_2		"rtl_nic/rtl8411-2.fw"
#define FIRMWARE_8106E_1	"rtl_nic/rtl8106e-1.fw"
#define FIRMWARE_8106E_2	"rtl_nic/rtl8106e-2.fw"
#define FIRMWARE_8168G_2	"rtl_nic/rtl8168g-2.fw"
#define FIRMWARE_8168G_3	"rtl_nic/rtl8168g-3.fw"
#define FIRMWARE_8168H_1	"rtl_nic/rtl8168h-1.fw"
#define FIRMWARE_8168H_2	"rtl_nic/rtl8168h-2.fw"
#define FIRMWARE_8168FP_3	"rtl_nic/rtl8168fp-3.fw"
#define FIRMWARE_8107E_1	"rtl_nic/rtl8107e-1.fw"
#define FIRMWARE_8107E_2	"rtl_nic/rtl8107e-2.fw"
#define FIRMWARE_8125A_3	"rtl_nic/rtl8125a-3.fw"
#define FIRMWARE_8125B_2	"rtl_nic/rtl8125b-2.fw"

/* Maximum number of multicast addresses to filter (vs. Rx-all-multicast).
   The RTL chips use a 64 element hash table based on the Ethernet CRC. */
#define	MC_FILTER_LIMIT	32

#define TX_DMA_BURST	7	/* Maximum PCI burst, '7' is unlimited */
#define InterFrameGap	0x03	/* 3 means InterFrameGap = the shortest one */

#define R8169_REGS_SIZE		256
#define R8169_RX_BUF_SIZE	(SZ_16K - 1)
#define NUM_TX_DESC	64	/* Number of Tx descriptor registers */
#define NUM_RX_DESC	256U	/* Number of Rx descriptor registers */
#define R8169_TX_RING_BYTES	(NUM_TX_DESC * sizeof(struct TxDesc))
#define R8169_RX_RING_BYTES	(NUM_RX_DESC * sizeof(struct RxDesc))

#define OCP_STD_PHY_BASE	0xa400

#define RTL_CFG_NO_GBIT	1

/* write/read MMIO register */
#define RTL_W8(tp, reg, val8)	writeb((val8), tp->mmio_addr + (reg))
#define RTL_W16(tp, reg, val16)	writew((val16), tp->mmio_addr + (reg))
#define RTL_W32(tp, reg, val32)	writel((val32), tp->mmio_addr + (reg))
#define RTL_R8(tp, reg)		readb(tp->mmio_addr + (reg))
#define RTL_R16(tp, reg)		readw(tp->mmio_addr + (reg))
#define RTL_R32(tp, reg)		readl(tp->mmio_addr + (reg))

#define JUMBO_4K	(4 * SZ_1K - VLAN_ETH_HLEN - ETH_FCS_LEN)
#define JUMBO_6K	(6 * SZ_1K - VLAN_ETH_HLEN - ETH_FCS_LEN)
#define JUMBO_7K	(7 * SZ_1K - VLAN_ETH_HLEN - ETH_FCS_LEN)
#define JUMBO_9K	(9 * SZ_1K - VLAN_ETH_HLEN - ETH_FCS_LEN)

static const struct {
	const char *name;
	const char *fw_name;
} rtl_chip_infos[] = {
	/* PCI devices. */
	[RTL_GIGA_MAC_VER_02] = {"RTL8169s"				},
	[RTL_GIGA_MAC_VER_03] = {"RTL8110s"				},
	[RTL_GIGA_MAC_VER_04] = {"RTL8169sb/8110sb"			},
	[RTL_GIGA_MAC_VER_05] = {"RTL8169sc/8110sc"			},
	[RTL_GIGA_MAC_VER_06] = {"RTL8169sc/8110sc"			},
	/* PCI-E devices. */
	[RTL_GIGA_MAC_VER_07] = {"RTL8102e"				},
	[RTL_GIGA_MAC_VER_08] = {"RTL8102e"				},
	[RTL_GIGA_MAC_VER_09] = {"RTL8102e/RTL8103e"			},
	[RTL_GIGA_MAC_VER_10] = {"RTL8101e"				},
	[RTL_GIGA_MAC_VER_11] = {"RTL8168b/8111b"			},
	[RTL_GIGA_MAC_VER_12] = {"RTL8168b/8111b"			},
	[RTL_GIGA_MAC_VER_13] = {"RTL8101e/RTL8100e"			},
	[RTL_GIGA_MAC_VER_14] = {"RTL8401"				},
	[RTL_GIGA_MAC_VER_16] = {"RTL8101e"				},
	[RTL_GIGA_MAC_VER_17] = {"RTL8168b/8111b"			},
	[RTL_GIGA_MAC_VER_18] = {"RTL8168cp/8111cp"			},
	[RTL_GIGA_MAC_VER_19] = {"RTL8168c/8111c"			},
	[RTL_GIGA_MAC_VER_20] = {"RTL8168c/8111c"			},
	[RTL_GIGA_MAC_VER_21] = {"RTL8168c/8111c"			},
	[RTL_GIGA_MAC_VER_22] = {"RTL8168c/8111c"			},
	[RTL_GIGA_MAC_VER_23] = {"RTL8168cp/8111cp"			},
	[RTL_GIGA_MAC_VER_24] = {"RTL8168cp/8111cp"			},
	[RTL_GIGA_MAC_VER_25] = {"RTL8168d/8111d",	FIRMWARE_8168D_1},
	[RTL_GIGA_MAC_VER_26] = {"RTL8168d/8111d",	FIRMWARE_8168D_2},
	[RTL_GIGA_MAC_VER_27] = {"RTL8168dp/8111dp"			},
	[RTL_GIGA_MAC_VER_28] = {"RTL8168dp/8111dp"			},
	[RTL_GIGA_MAC_VER_29] = {"RTL8105e",		FIRMWARE_8105E_1},
	[RTL_GIGA_MAC_VER_30] = {"RTL8105e",		FIRMWARE_8105E_1},
	[RTL_GIGA_MAC_VER_31] = {"RTL8168dp/8111dp"			},
	[RTL_GIGA_MAC_VER_32] = {"RTL8168e/8111e",	FIRMWARE_8168E_1},
	[RTL_GIGA_MAC_VER_33] = {"RTL8168e/8111e",	FIRMWARE_8168E_2},
	[RTL_GIGA_MAC_VER_34] = {"RTL8168evl/8111evl",	FIRMWARE_8168E_3},
	[RTL_GIGA_MAC_VER_35] = {"RTL8168f/8111f",	FIRMWARE_8168F_1},
	[RTL_GIGA_MAC_VER_36] = {"RTL8168f/8111f",	FIRMWARE_8168F_2},
	[RTL_GIGA_MAC_VER_37] = {"RTL8402",		FIRMWARE_8402_1 },
	[RTL_GIGA_MAC_VER_38] = {"RTL8411",		FIRMWARE_8411_1 },
	[RTL_GIGA_MAC_VER_39] = {"RTL8106e",		FIRMWARE_8106E_1},
	[RTL_GIGA_MAC_VER_40] = {"RTL8168g/8111g",	FIRMWARE_8168G_2},
	[RTL_GIGA_MAC_VER_41] = {"RTL8168g/8111g"			},
	[RTL_GIGA_MAC_VER_42] = {"RTL8168gu/8111gu",	FIRMWARE_8168G_3},
	[RTL_GIGA_MAC_VER_43] = {"RTL8106eus",		FIRMWARE_8106E_2},
	[RTL_GIGA_MAC_VER_44] = {"RTL8411b",		FIRMWARE_8411_2 },
	[RTL_GIGA_MAC_VER_45] = {"RTL8168h/8111h",	FIRMWARE_8168H_1},
	[RTL_GIGA_MAC_VER_46] = {"RTL8168h/8111h",	FIRMWARE_8168H_2},
	[RTL_GIGA_MAC_VER_47] = {"RTL8107e",		FIRMWARE_8107E_1},
	[RTL_GIGA_MAC_VER_48] = {"RTL8107e",		FIRMWARE_8107E_2},
	[RTL_GIGA_MAC_VER_49] = {"RTL8168ep/8111ep"			},
	[RTL_GIGA_MAC_VER_50] = {"RTL8168ep/8111ep"			},
	[RTL_GIGA_MAC_VER_51] = {"RTL8168ep/8111ep"			},
	[RTL_GIGA_MAC_VER_52] = {"RTL8168fp/RTL8117",  FIRMWARE_8168FP_3},
	[RTL_GIGA_MAC_VER_60] = {"RTL8125A"				},
	[RTL_GIGA_MAC_VER_61] = {"RTL8125A",		FIRMWARE_8125A_3},
	/* reserve 62 for CFG_METHOD_4 in the vendor driver */
	[RTL_GIGA_MAC_VER_63] = {"RTL8125B",		FIRMWARE_8125B_2},
};

static const struct pci_device_id rtl8169_pci_tbl[] = {
	{ PCI_VDEVICE(REALTEK,	0x2502) },
	{ PCI_VDEVICE(REALTEK,	0x2600) },
	{ PCI_VDEVICE(REALTEK,	0x8129) },
	{ PCI_VDEVICE(REALTEK,	0x8136), RTL_CFG_NO_GBIT },
	{ PCI_VDEVICE(REALTEK,	0x8161) },
	{ PCI_VDEVICE(REALTEK,	0x8162) },
	{ PCI_VDEVICE(REALTEK,	0x8167) },
	{ PCI_VDEVICE(REALTEK,	0x8168) },
	{ PCI_VDEVICE(NCUBE,	0x8168) },
	{ PCI_VDEVICE(REALTEK,	0x8169) },
	{ PCI_VENDOR_ID_DLINK,	0x4300,
		PCI_VENDOR_ID_DLINK, 0x4b10, 0, 0 },
	{ PCI_VDEVICE(DLINK,	0x4300) },
	{ PCI_VDEVICE(DLINK,	0x4302) },
	{ PCI_VDEVICE(AT,	0xc107) },
	{ PCI_VDEVICE(USR,	0x0116) },
	{ PCI_VENDOR_ID_LINKSYS, 0x1032, PCI_ANY_ID, 0x0024 },
	{ 0x0001, 0x8168, PCI_ANY_ID, 0x2410 },
	{ PCI_VDEVICE(REALTEK,	0x8125) },
	{ PCI_VDEVICE(REALTEK,	0x3000) },
	{}
};

MODULE_DEVICE_TABLE(pci, rtl8169_pci_tbl);

enum rtl_registers {
	MAC0		= 0,	/* Ethernet hardware address. */
	MAC4		= 4,
	MAR0		= 8,	/* Multicast filter. */
	CounterAddrLow		= 0x10,
	CounterAddrHigh		= 0x14,
	TxDescStartAddrLow	= 0x20,
	TxDescStartAddrHigh	= 0x24,
	TxHDescStartAddrLow	= 0x28,
	TxHDescStartAddrHigh	= 0x2c,
	FLASH		= 0x30,
	ERSR		= 0x36,
	ChipCmd		= 0x37,
	TxPoll		= 0x38,
	IntrMask	= 0x3c,
	IntrStatus	= 0x3e,

	TxConfig	= 0x40,
#define	TXCFG_AUTO_FIFO			(1 << 7)	/* 8111e-vl */
#define	TXCFG_EMPTY			(1 << 11)	/* 8111e-vl */

	RxConfig	= 0x44,
#define	RX128_INT_EN			(1 << 15)	/* 8111c and later */
#define	RX_MULTI_EN			(1 << 14)	/* 8111c only */
#define	RXCFG_FIFO_SHIFT		13
					/* No threshold before first PCI xfer */
#define	RX_FIFO_THRESH			(7 << RXCFG_FIFO_SHIFT)
#define	RX_EARLY_OFF			(1 << 11)
#define	RX_PAUSE_SLOT_ON		(1 << 11)	/* 8125b and later */
#define	RXCFG_DMA_SHIFT			8
					/* Unlimited maximum PCI burst. */
#define	RX_DMA_BURST			(7 << RXCFG_DMA_SHIFT)

	Cfg9346		= 0x50,
	Config0		= 0x51,
	Config1		= 0x52,
	Config2		= 0x53,
#define PME_SIGNAL			(1 << 5)	/* 8168c and later */

	Config3		= 0x54,
	Config4		= 0x55,
	Config5		= 0x56,
	PHYAR		= 0x60,
	PHYstatus	= 0x6c,
	RxMaxSize	= 0xda,
	CPlusCmd	= 0xe0,
	IntrMitigate	= 0xe2,

#define RTL_COALESCE_TX_USECS	GENMASK(15, 12)
#define RTL_COALESCE_TX_FRAMES	GENMASK(11, 8)
#define RTL_COALESCE_RX_USECS	GENMASK(7, 4)
#define RTL_COALESCE_RX_FRAMES	GENMASK(3, 0)

#define RTL_COALESCE_T_MAX	0x0fU
#define RTL_COALESCE_FRAME_MAX	(RTL_COALESCE_T_MAX * 4)

	RxDescAddrLow	= 0xe4,
	RxDescAddrHigh	= 0xe8,
	EarlyTxThres	= 0xec,	/* 8169. Unit of 32 bytes. */

#define NoEarlyTx	0x3f	/* Max value : no early transmit. */

	MaxTxPacketSize	= 0xec,	/* 8101/8168. Unit of 128 bytes. */

#define TxPacketMax	(8064 >> 7)
#define EarlySize	0x27

	FuncEvent	= 0xf0,
	FuncEventMask	= 0xf4,
	FuncPresetState	= 0xf8,
	IBCR0           = 0xf8,
	IBCR2           = 0xf9,
	IBIMR0          = 0xfa,
	IBISR0          = 0xfb,
	FuncForceEvent	= 0xfc,
};

enum rtl8168_8101_registers {
	CSIDR			= 0x64,
	CSIAR			= 0x68,
#define	CSIAR_FLAG			0x80000000
#define	CSIAR_WRITE_CMD			0x80000000
#define	CSIAR_BYTE_ENABLE		0x0000f000
#define	CSIAR_ADDR_MASK			0x00000fff
	PMCH			= 0x6f,
#define D3COLD_NO_PLL_DOWN		BIT(7)
#define D3HOT_NO_PLL_DOWN		BIT(6)
#define D3_NO_PLL_DOWN			(BIT(7) | BIT(6))
	EPHYAR			= 0x80,
#define	EPHYAR_FLAG			0x80000000
#define	EPHYAR_WRITE_CMD		0x80000000
#define	EPHYAR_REG_MASK			0x1f
#define	EPHYAR_REG_SHIFT		16
#define	EPHYAR_DATA_MASK		0xffff
	DLLPR			= 0xd0,
#define	PFM_EN				(1 << 6)
#define	TX_10M_PS_EN			(1 << 7)
	DBG_REG			= 0xd1,
#define	FIX_NAK_1			(1 << 4)
#define	FIX_NAK_2			(1 << 3)
	TWSI			= 0xd2,
	MCU			= 0xd3,
#define	NOW_IS_OOB			(1 << 7)
#define	TX_EMPTY			(1 << 5)
#define	RX_EMPTY			(1 << 4)
#define	RXTX_EMPTY			(TX_EMPTY | RX_EMPTY)
#define	EN_NDP				(1 << 3)
#define	EN_OOB_RESET			(1 << 2)
#define	LINK_LIST_RDY			(1 << 1)
	EFUSEAR			= 0xdc,
#define	EFUSEAR_FLAG			0x80000000
#define	EFUSEAR_WRITE_CMD		0x80000000
#define	EFUSEAR_READ_CMD		0x00000000
#define	EFUSEAR_REG_MASK		0x03ff
#define	EFUSEAR_REG_SHIFT		8
#define	EFUSEAR_DATA_MASK		0xff
	MISC_1			= 0xf2,
#define	PFM_D3COLD_EN			(1 << 6)
};

enum rtl8168_registers {
	LED_FREQ		= 0x1a,
	EEE_LED			= 0x1b,
	ERIDR			= 0x70,
	ERIAR			= 0x74,
#define ERIAR_FLAG			0x80000000
#define ERIAR_WRITE_CMD			0x80000000
#define ERIAR_READ_CMD			0x00000000
#define ERIAR_ADDR_BYTE_ALIGN		4
#define ERIAR_TYPE_SHIFT		16
#define ERIAR_EXGMAC			(0x00 << ERIAR_TYPE_SHIFT)
#define ERIAR_MSIX			(0x01 << ERIAR_TYPE_SHIFT)
#define ERIAR_ASF			(0x02 << ERIAR_TYPE_SHIFT)
#define ERIAR_OOB			(0x02 << ERIAR_TYPE_SHIFT)
#define ERIAR_MASK_SHIFT		12
#define ERIAR_MASK_0001			(0x1 << ERIAR_MASK_SHIFT)
#define ERIAR_MASK_0011			(0x3 << ERIAR_MASK_SHIFT)
#define ERIAR_MASK_0100			(0x4 << ERIAR_MASK_SHIFT)
#define ERIAR_MASK_0101			(0x5 << ERIAR_MASK_SHIFT)
#define ERIAR_MASK_1111			(0xf << ERIAR_MASK_SHIFT)
	EPHY_RXER_NUM		= 0x7c,
	OCPDR			= 0xb0,	/* OCP GPHY access */
#define OCPDR_WRITE_CMD			0x80000000
#define OCPDR_READ_CMD			0x00000000
#define OCPDR_REG_MASK			0x7f
#define OCPDR_GPHY_REG_SHIFT		16
#define OCPDR_DATA_MASK			0xffff
	OCPAR			= 0xb4,
#define OCPAR_FLAG			0x80000000
#define OCPAR_GPHY_WRITE_CMD		0x8000f060
#define OCPAR_GPHY_READ_CMD		0x0000f060
	GPHY_OCP		= 0xb8,
	RDSAR1			= 0xd0,	/* 8168c only. Undocumented on 8168dp */
	MISC			= 0xf0,	/* 8168e only. */
#define TXPLA_RST			(1 << 29)
#define DISABLE_LAN_EN			(1 << 23) /* Enable GPIO pin */
#define PWM_EN				(1 << 22)
#define RXDV_GATED_EN			(1 << 19)
#define EARLY_TALLY_EN			(1 << 16)
};

enum rtl8125_registers {
	IntrMask_8125		= 0x38,
	IntrStatus_8125		= 0x3c,
	TxPoll_8125		= 0x90,
	MAC0_BKP		= 0x19e0,
	EEE_TXIDLE_TIMER_8125	= 0x6048,
};

#define RX_VLAN_INNER_8125	BIT(22)
#define RX_VLAN_OUTER_8125	BIT(23)
#define RX_VLAN_8125		(RX_VLAN_INNER_8125 | RX_VLAN_OUTER_8125)

#define RX_FETCH_DFLT_8125	(8 << 27)

enum rtl_register_content {
	/* InterruptStatusBits */
	SYSErr		= 0x8000,
	PCSTimeout	= 0x4000,
	SWInt		= 0x0100,
	TxDescUnavail	= 0x0080,
	RxFIFOOver	= 0x0040,
	LinkChg		= 0x0020,
	RxOverflow	= 0x0010,
	TxErr		= 0x0008,
	TxOK		= 0x0004,
	RxErr		= 0x0002,
	RxOK		= 0x0001,

	/* RxStatusDesc */
	RxRWT	= (1 << 22),
	RxRES	= (1 << 21),
	RxRUNT	= (1 << 20),
	RxCRC	= (1 << 19),

	/* ChipCmdBits */
	StopReq		= 0x80,
	CmdReset	= 0x10,
	CmdRxEnb	= 0x08,
	CmdTxEnb	= 0x04,
	RxBufEmpty	= 0x01,

	/* TXPoll register p.5 */
	HPQ		= 0x80,		/* Poll cmd on the high prio queue */
	NPQ		= 0x40,		/* Poll cmd on the low prio queue */
	FSWInt		= 0x01,		/* Forced software interrupt */

	/* Cfg9346Bits */
	Cfg9346_Lock	= 0x00,
	Cfg9346_Unlock	= 0xc0,

	/* rx_mode_bits */
	AcceptErr	= 0x20,
	AcceptRunt	= 0x10,
#define RX_CONFIG_ACCEPT_ERR_MASK	0x30
	AcceptBroadcast	= 0x08,
	AcceptMulticast	= 0x04,
	AcceptMyPhys	= 0x02,
	AcceptAllPhys	= 0x01,
#define RX_CONFIG_ACCEPT_OK_MASK	0x0f
#define RX_CONFIG_ACCEPT_MASK		0x3f

	/* TxConfigBits */
	TxInterFrameGapShift = 24,
	TxDMAShift = 8,	/* DMA burst value (0-7) is shift this many bits */

	/* Config1 register p.24 */
	LEDS1		= (1 << 7),
	LEDS0		= (1 << 6),
	Speed_down	= (1 << 4),
	MEMMAP		= (1 << 3),
	IOMAP		= (1 << 2),
	VPD		= (1 << 1),
	PMEnable	= (1 << 0),	/* Power Management Enable */

	/* Config2 register p. 25 */
	ClkReqEn	= (1 << 7),	/* Clock Request Enable */
	MSIEnable	= (1 << 5),	/* 8169 only. Reserved in the 8168. */
	PCI_Clock_66MHz = 0x01,
	PCI_Clock_33MHz = 0x00,

	/* Config3 register p.25 */
	MagicPacket	= (1 << 5),	/* Wake up when receives a Magic Packet */
	LinkUp		= (1 << 4),	/* Wake up when the cable connection is re-established */
	Jumbo_En0	= (1 << 2),	/* 8168 only. Reserved in the 8168b */
	Rdy_to_L23	= (1 << 1),	/* L23 Enable */
	Beacon_en	= (1 << 0),	/* 8168 only. Reserved in the 8168b */

	/* Config4 register */
	Jumbo_En1	= (1 << 1),	/* 8168 only. Reserved in the 8168b */

	/* Config5 register p.27 */
	BWF		= (1 << 6),	/* Accept Broadcast wakeup frame */
	MWF		= (1 << 5),	/* Accept Multicast wakeup frame */
	UWF		= (1 << 4),	/* Accept Unicast wakeup frame */
	Spi_en		= (1 << 3),
	LanWake		= (1 << 1),	/* LanWake enable/disable */
	PMEStatus	= (1 << 0),	/* PME status can be reset by PCI RST# */
	ASPM_en		= (1 << 0),	/* ASPM enable */

	/* CPlusCmd p.31 */
	EnableBist	= (1 << 15),	// 8168 8101
	Mac_dbgo_oe	= (1 << 14),	// 8168 8101
	EnAnaPLL	= (1 << 14),	// 8169
	Normal_mode	= (1 << 13),	// unused
	Force_half_dup	= (1 << 12),	// 8168 8101
	Force_rxflow_en	= (1 << 11),	// 8168 8101
	Force_txflow_en	= (1 << 10),	// 8168 8101
	Cxpl_dbg_sel	= (1 << 9),	// 8168 8101
	ASF		= (1 << 8),	// 8168 8101
	PktCntrDisable	= (1 << 7),	// 8168 8101
	Mac_dbgo_sel	= 0x001c,	// 8168
	RxVlan		= (1 << 6),
	RxChkSum	= (1 << 5),
	PCIDAC		= (1 << 4),
	PCIMulRW	= (1 << 3),
#define INTT_MASK	GENMASK(1, 0)
#define CPCMD_MASK	(Normal_mode | RxVlan | RxChkSum | INTT_MASK)

	/* rtl8169_PHYstatus */
	TBI_Enable	= 0x80,
	TxFlowCtrl	= 0x40,
	RxFlowCtrl	= 0x20,
	_1000bpsF	= 0x10,
	_100bps		= 0x08,
	_10bps		= 0x04,
	LinkStatus	= 0x02,
	FullDup		= 0x01,

	/* ResetCounterCommand */
	CounterReset	= 0x1,

	/* DumpCounterCommand */
	CounterDump	= 0x8,

	/* magic enable v2 */
	MagicPacket_v2	= (1 << 16),	/* Wake up when receives a Magic Packet */
};

enum rtl_desc_bit {
	/* First doubleword. */
	DescOwn		= (1 << 31), /* Descriptor is owned by NIC */
	RingEnd		= (1 << 30), /* End of descriptor ring */
	FirstFrag	= (1 << 29), /* First segment of a packet */
	LastFrag	= (1 << 28), /* Final segment of a packet */
};

/* Generic case. */
enum rtl_tx_desc_bit {
	/* First doubleword. */
	TD_LSO		= (1 << 27),		/* Large Send Offload */
#define TD_MSS_MAX			0x07ffu	/* MSS value */

	/* Second doubleword. */
	TxVlanTag	= (1 << 17),		/* Add VLAN tag */
};

/* 8169, 8168b and 810x except 8102e. */
enum rtl_tx_desc_bit_0 {
	/* First doubleword. */
#define TD0_MSS_SHIFT			16	/* MSS position (11 bits) */
	TD0_TCP_CS	= (1 << 16),		/* Calculate TCP/IP checksum */
	TD0_UDP_CS	= (1 << 17),		/* Calculate UDP/IP checksum */
	TD0_IP_CS	= (1 << 18),		/* Calculate IP checksum */
};

/* 8102e, 8168c and beyond. */
enum rtl_tx_desc_bit_1 {
	/* First doubleword. */
	TD1_GTSENV4	= (1 << 26),		/* Giant Send for IPv4 */
	TD1_GTSENV6	= (1 << 25),		/* Giant Send for IPv6 */
#define GTTCPHO_SHIFT			18
#define GTTCPHO_MAX			0x7f

	/* Second doubleword. */
#define TCPHO_SHIFT			18
#define TCPHO_MAX			0x3ff
#define TD1_MSS_SHIFT			18	/* MSS position (11 bits) */
	TD1_IPv6_CS	= (1 << 28),		/* Calculate IPv6 checksum */
	TD1_IPv4_CS	= (1 << 29),		/* Calculate IPv4 checksum */
	TD1_TCP_CS	= (1 << 30),		/* Calculate TCP/IP checksum */
	TD1_UDP_CS	= (1 << 31),		/* Calculate UDP/IP checksum */
};

enum rtl_rx_desc_bit {
	/* Rx private */
	PID1		= (1 << 18), /* Protocol ID bit 1/2 */
	PID0		= (1 << 17), /* Protocol ID bit 0/2 */

#define RxProtoUDP	(PID1)
#define RxProtoTCP	(PID0)
#define RxProtoIP	(PID1 | PID0)
#define RxProtoMask	RxProtoIP

	IPFail		= (1 << 16), /* IP checksum failed */
	UDPFail		= (1 << 15), /* UDP/IP checksum failed */
	TCPFail		= (1 << 14), /* TCP/IP checksum failed */
	RxVlanTag	= (1 << 16), /* VLAN tag available */
};

#define RTL_GSO_MAX_SIZE_V1	32000
#define RTL_GSO_MAX_SEGS_V1	24
#define RTL_GSO_MAX_SIZE_V2	64000
#define RTL_GSO_MAX_SEGS_V2	64

struct TxDesc {
	__le32 opts1;
	__le32 opts2;
	__le64 addr;
};

struct RxDesc {
	__le32 opts1;
	__le32 opts2;
	__le64 addr;
};

struct ring_info {
	struct sk_buff	*skb;
	u32		len;
};

struct rtl8169_counters {
	__le64	tx_packets;
	__le64	rx_packets;
	__le64	tx_errors;
	__le32	rx_errors;
	__le16	rx_missed;
	__le16	align_errors;
	__le32	tx_one_collision;
	__le32	tx_multi_collision;
	__le64	rx_unicast;
	__le64	rx_broadcast;
	__le32	rx_multicast;
	__le16	tx_aborted;
	__le16	tx_underun;
};

struct rtl8169_tc_offsets {
	bool	inited;
	__le64	tx_errors;
	__le32	tx_multi_collision;
	__le16	tx_aborted;
	__le16	rx_missed;
};

enum rtl_flag {
	RTL_FLAG_TASK_ENABLED = 0,
	RTL_FLAG_TASK_RESET_PENDING,
	RTL_FLAG_TASK_RESET_NO_QUEUE_WAKE,
<<<<<<< HEAD
=======
	RTL_FLAG_TASK_TX_TIMEOUT,
>>>>>>> d330ef1d
	RTL_FLAG_MAX
};

enum rtl_dash_type {
	RTL_DASH_NONE,
	RTL_DASH_DP,
	RTL_DASH_EP,
};

struct rtl8169_stats {
	u64			packets;
	u64			bytes;
	struct u64_stats_sync	syncp;
};

struct rtl8169_private {
	void __iomem *mmio_addr;	/* memory map physical address */
	struct pci_dev *pci_dev;
	struct net_device *dev;
	struct phy_device *phydev;
	struct napi_struct napi;
	enum mac_version mac_version;
	enum rtl_dash_type dash_type;
	u32 cur_rx; /* Index into the Rx descriptor buffer of next Rx pkt. */
	u32 cur_tx; /* Index into the Tx descriptor buffer of next Rx pkt. */
	u32 dirty_tx;
	struct rtl8169_stats rx_stats;
	struct rtl8169_stats tx_stats;
	struct TxDesc *TxDescArray;	/* 256-aligned Tx descriptor ring */
	struct RxDesc *RxDescArray;	/* 256-aligned Rx descriptor ring */
	dma_addr_t TxPhyAddr;
	dma_addr_t RxPhyAddr;
	struct page *Rx_databuff[NUM_RX_DESC];	/* Rx data buffers */
	struct ring_info tx_skb[NUM_TX_DESC];	/* Tx data buffers */
	u16 cp_cmd;
	u32 irq_mask;
	struct clk *clk;

	struct {
		DECLARE_BITMAP(flags, RTL_FLAG_MAX);
		struct work_struct work;
	} wk;

	unsigned supports_gmii:1;
	unsigned aspm_manageable:1;
	dma_addr_t counters_phys_addr;
	struct rtl8169_counters *counters;
	struct rtl8169_tc_offsets tc_offset;
	u32 saved_wolopts;
	int eee_adv;

	const char *fw_name;
	struct rtl_fw *rtl_fw;

	u32 ocp_base;
};

typedef void (*rtl_generic_fct)(struct rtl8169_private *tp);

MODULE_AUTHOR("Realtek and the Linux r8169 crew <netdev@vger.kernel.org>");
MODULE_DESCRIPTION("RealTek RTL-8169 Gigabit Ethernet driver");
MODULE_SOFTDEP("pre: realtek");
MODULE_LICENSE("GPL");
MODULE_FIRMWARE(FIRMWARE_8168D_1);
MODULE_FIRMWARE(FIRMWARE_8168D_2);
MODULE_FIRMWARE(FIRMWARE_8168E_1);
MODULE_FIRMWARE(FIRMWARE_8168E_2);
MODULE_FIRMWARE(FIRMWARE_8168E_3);
MODULE_FIRMWARE(FIRMWARE_8105E_1);
MODULE_FIRMWARE(FIRMWARE_8168F_1);
MODULE_FIRMWARE(FIRMWARE_8168F_2);
MODULE_FIRMWARE(FIRMWARE_8402_1);
MODULE_FIRMWARE(FIRMWARE_8411_1);
MODULE_FIRMWARE(FIRMWARE_8411_2);
MODULE_FIRMWARE(FIRMWARE_8106E_1);
MODULE_FIRMWARE(FIRMWARE_8106E_2);
MODULE_FIRMWARE(FIRMWARE_8168G_2);
MODULE_FIRMWARE(FIRMWARE_8168G_3);
MODULE_FIRMWARE(FIRMWARE_8168H_1);
MODULE_FIRMWARE(FIRMWARE_8168H_2);
MODULE_FIRMWARE(FIRMWARE_8168FP_3);
MODULE_FIRMWARE(FIRMWARE_8107E_1);
MODULE_FIRMWARE(FIRMWARE_8107E_2);
MODULE_FIRMWARE(FIRMWARE_8125A_3);
MODULE_FIRMWARE(FIRMWARE_8125B_2);

static inline struct device *tp_to_dev(struct rtl8169_private *tp)
{
	return &tp->pci_dev->dev;
}

static void rtl_lock_config_regs(struct rtl8169_private *tp)
{
	RTL_W8(tp, Cfg9346, Cfg9346_Lock);
}

static void rtl_unlock_config_regs(struct rtl8169_private *tp)
{
	RTL_W8(tp, Cfg9346, Cfg9346_Unlock);
}

static void rtl_pci_commit(struct rtl8169_private *tp)
{
	/* Read an arbitrary register to commit a preceding PCI write */
	RTL_R8(tp, ChipCmd);
}

static bool rtl_is_8125(struct rtl8169_private *tp)
{
	return tp->mac_version >= RTL_GIGA_MAC_VER_60;
}

static bool rtl_is_8168evl_up(struct rtl8169_private *tp)
{
	return tp->mac_version >= RTL_GIGA_MAC_VER_34 &&
	       tp->mac_version != RTL_GIGA_MAC_VER_39 &&
	       tp->mac_version <= RTL_GIGA_MAC_VER_52;
}

static bool rtl_supports_eee(struct rtl8169_private *tp)
{
	return tp->mac_version >= RTL_GIGA_MAC_VER_34 &&
	       tp->mac_version != RTL_GIGA_MAC_VER_37 &&
	       tp->mac_version != RTL_GIGA_MAC_VER_39;
}

static void rtl_get_priv_stats(struct rtl8169_stats *stats,
			       u64 *pkts, u64 *bytes)
{
	unsigned int start;

	do {
		start = u64_stats_fetch_begin_irq(&stats->syncp);
		*pkts = stats->packets;
		*bytes = stats->bytes;
	} while (u64_stats_fetch_retry_irq(&stats->syncp, start));
}

static void rtl_inc_priv_stats(struct rtl8169_stats *stats,
			       u64 pkts, u64 bytes)
{
	u64_stats_update_begin(&stats->syncp);
	stats->packets += pkts;
	stats->bytes += bytes;
	u64_stats_update_end(&stats->syncp);
}

static void rtl_read_mac_from_reg(struct rtl8169_private *tp, u8 *mac, int reg)
{
	int i;

	for (i = 0; i < ETH_ALEN; i++)
		mac[i] = RTL_R8(tp, reg + i);
}

struct rtl_cond {
	bool (*check)(struct rtl8169_private *);
	const char *msg;
};

static bool rtl_loop_wait(struct rtl8169_private *tp, const struct rtl_cond *c,
			  unsigned long usecs, int n, bool high)
{
	int i;

	for (i = 0; i < n; i++) {
		if (c->check(tp) == high)
			return true;
		fsleep(usecs);
	}

	if (net_ratelimit())
		netdev_err(tp->dev, "%s == %d (loop: %d, delay: %lu).\n",
			   c->msg, !high, n, usecs);
	return false;
}

static bool rtl_loop_wait_high(struct rtl8169_private *tp,
			       const struct rtl_cond *c,
			       unsigned long d, int n)
{
	return rtl_loop_wait(tp, c, d, n, true);
}

static bool rtl_loop_wait_low(struct rtl8169_private *tp,
			      const struct rtl_cond *c,
			      unsigned long d, int n)
{
	return rtl_loop_wait(tp, c, d, n, false);
}

#define DECLARE_RTL_COND(name)				\
static bool name ## _check(struct rtl8169_private *);	\
							\
static const struct rtl_cond name = {			\
	.check	= name ## _check,			\
	.msg	= #name					\
};							\
							\
static bool name ## _check(struct rtl8169_private *tp)

static bool rtl_ocp_reg_failure(struct rtl8169_private *tp, u32 reg)
{
	if (reg & 0xffff0001) {
		if (net_ratelimit())
			netdev_err(tp->dev, "Invalid ocp reg %x!\n", reg);
		return true;
	}
	return false;
}

DECLARE_RTL_COND(rtl_ocp_gphy_cond)
{
	return RTL_R32(tp, GPHY_OCP) & OCPAR_FLAG;
}

static void r8168_phy_ocp_write(struct rtl8169_private *tp, u32 reg, u32 data)
{
	if (rtl_ocp_reg_failure(tp, reg))
		return;

	RTL_W32(tp, GPHY_OCP, OCPAR_FLAG | (reg << 15) | data);

	rtl_loop_wait_low(tp, &rtl_ocp_gphy_cond, 25, 10);
}

static int r8168_phy_ocp_read(struct rtl8169_private *tp, u32 reg)
{
	if (rtl_ocp_reg_failure(tp, reg))
		return 0;

	RTL_W32(tp, GPHY_OCP, reg << 15);

	return rtl_loop_wait_high(tp, &rtl_ocp_gphy_cond, 25, 10) ?
		(RTL_R32(tp, GPHY_OCP) & 0xffff) : -ETIMEDOUT;
}

static void r8168_mac_ocp_write(struct rtl8169_private *tp, u32 reg, u32 data)
{
	if (rtl_ocp_reg_failure(tp, reg))
		return;

	RTL_W32(tp, OCPDR, OCPAR_FLAG | (reg << 15) | data);
}

static u16 r8168_mac_ocp_read(struct rtl8169_private *tp, u32 reg)
{
	if (rtl_ocp_reg_failure(tp, reg))
		return 0;

	RTL_W32(tp, OCPDR, reg << 15);

	return RTL_R32(tp, OCPDR);
}

static void r8168_mac_ocp_modify(struct rtl8169_private *tp, u32 reg, u16 mask,
				 u16 set)
{
	u16 data = r8168_mac_ocp_read(tp, reg);

	r8168_mac_ocp_write(tp, reg, (data & ~mask) | set);
}

static void r8168g_mdio_write(struct rtl8169_private *tp, int reg, int value)
{
	if (reg == 0x1f) {
		tp->ocp_base = value ? value << 4 : OCP_STD_PHY_BASE;
		return;
	}

	if (tp->ocp_base != OCP_STD_PHY_BASE)
		reg -= 0x10;

	r8168_phy_ocp_write(tp, tp->ocp_base + reg * 2, value);
}

static int r8168g_mdio_read(struct rtl8169_private *tp, int reg)
{
	if (reg == 0x1f)
		return tp->ocp_base == OCP_STD_PHY_BASE ? 0 : tp->ocp_base >> 4;

	if (tp->ocp_base != OCP_STD_PHY_BASE)
		reg -= 0x10;

	return r8168_phy_ocp_read(tp, tp->ocp_base + reg * 2);
}

static void mac_mcu_write(struct rtl8169_private *tp, int reg, int value)
{
	if (reg == 0x1f) {
		tp->ocp_base = value << 4;
		return;
	}

	r8168_mac_ocp_write(tp, tp->ocp_base + reg, value);
}

static int mac_mcu_read(struct rtl8169_private *tp, int reg)
{
	return r8168_mac_ocp_read(tp, tp->ocp_base + reg);
}

DECLARE_RTL_COND(rtl_phyar_cond)
{
	return RTL_R32(tp, PHYAR) & 0x80000000;
}

static void r8169_mdio_write(struct rtl8169_private *tp, int reg, int value)
{
	RTL_W32(tp, PHYAR, 0x80000000 | (reg & 0x1f) << 16 | (value & 0xffff));

	rtl_loop_wait_low(tp, &rtl_phyar_cond, 25, 20);
	/*
	 * According to hardware specs a 20us delay is required after write
	 * complete indication, but before sending next command.
	 */
	udelay(20);
}

static int r8169_mdio_read(struct rtl8169_private *tp, int reg)
{
	int value;

	RTL_W32(tp, PHYAR, 0x0 | (reg & 0x1f) << 16);

	value = rtl_loop_wait_high(tp, &rtl_phyar_cond, 25, 20) ?
		RTL_R32(tp, PHYAR) & 0xffff : -ETIMEDOUT;

	/*
	 * According to hardware specs a 20us delay is required after read
	 * complete indication, but before sending next command.
	 */
	udelay(20);

	return value;
}

DECLARE_RTL_COND(rtl_ocpar_cond)
{
	return RTL_R32(tp, OCPAR) & OCPAR_FLAG;
}

static void r8168dp_1_mdio_access(struct rtl8169_private *tp, int reg, u32 data)
{
	RTL_W32(tp, OCPDR, data | ((reg & OCPDR_REG_MASK) << OCPDR_GPHY_REG_SHIFT));
	RTL_W32(tp, OCPAR, OCPAR_GPHY_WRITE_CMD);
	RTL_W32(tp, EPHY_RXER_NUM, 0);

	rtl_loop_wait_low(tp, &rtl_ocpar_cond, 1000, 100);
}

static void r8168dp_1_mdio_write(struct rtl8169_private *tp, int reg, int value)
{
	r8168dp_1_mdio_access(tp, reg,
			      OCPDR_WRITE_CMD | (value & OCPDR_DATA_MASK));
}

static int r8168dp_1_mdio_read(struct rtl8169_private *tp, int reg)
{
	r8168dp_1_mdio_access(tp, reg, OCPDR_READ_CMD);

	mdelay(1);
	RTL_W32(tp, OCPAR, OCPAR_GPHY_READ_CMD);
	RTL_W32(tp, EPHY_RXER_NUM, 0);

	return rtl_loop_wait_high(tp, &rtl_ocpar_cond, 1000, 100) ?
		RTL_R32(tp, OCPDR) & OCPDR_DATA_MASK : -ETIMEDOUT;
}

#define R8168DP_1_MDIO_ACCESS_BIT	0x00020000

static void r8168dp_2_mdio_start(struct rtl8169_private *tp)
{
	RTL_W32(tp, 0xd0, RTL_R32(tp, 0xd0) & ~R8168DP_1_MDIO_ACCESS_BIT);
}

static void r8168dp_2_mdio_stop(struct rtl8169_private *tp)
{
	RTL_W32(tp, 0xd0, RTL_R32(tp, 0xd0) | R8168DP_1_MDIO_ACCESS_BIT);
}

static void r8168dp_2_mdio_write(struct rtl8169_private *tp, int reg, int value)
{
	r8168dp_2_mdio_start(tp);

	r8169_mdio_write(tp, reg, value);

	r8168dp_2_mdio_stop(tp);
}

static int r8168dp_2_mdio_read(struct rtl8169_private *tp, int reg)
{
	int value;

	/* Work around issue with chip reporting wrong PHY ID */
	if (reg == MII_PHYSID2)
		return 0xc912;

	r8168dp_2_mdio_start(tp);

	value = r8169_mdio_read(tp, reg);

	r8168dp_2_mdio_stop(tp);

	return value;
}

static void rtl_writephy(struct rtl8169_private *tp, int location, int val)
{
	switch (tp->mac_version) {
	case RTL_GIGA_MAC_VER_27:
		r8168dp_1_mdio_write(tp, location, val);
		break;
	case RTL_GIGA_MAC_VER_28:
	case RTL_GIGA_MAC_VER_31:
		r8168dp_2_mdio_write(tp, location, val);
		break;
	case RTL_GIGA_MAC_VER_40 ... RTL_GIGA_MAC_VER_63:
		r8168g_mdio_write(tp, location, val);
		break;
	default:
		r8169_mdio_write(tp, location, val);
		break;
	}
}

static int rtl_readphy(struct rtl8169_private *tp, int location)
{
	switch (tp->mac_version) {
	case RTL_GIGA_MAC_VER_27:
		return r8168dp_1_mdio_read(tp, location);
	case RTL_GIGA_MAC_VER_28:
	case RTL_GIGA_MAC_VER_31:
		return r8168dp_2_mdio_read(tp, location);
	case RTL_GIGA_MAC_VER_40 ... RTL_GIGA_MAC_VER_63:
		return r8168g_mdio_read(tp, location);
	default:
		return r8169_mdio_read(tp, location);
	}
}

DECLARE_RTL_COND(rtl_ephyar_cond)
{
	return RTL_R32(tp, EPHYAR) & EPHYAR_FLAG;
}

static void rtl_ephy_write(struct rtl8169_private *tp, int reg_addr, int value)
{
	RTL_W32(tp, EPHYAR, EPHYAR_WRITE_CMD | (value & EPHYAR_DATA_MASK) |
		(reg_addr & EPHYAR_REG_MASK) << EPHYAR_REG_SHIFT);

	rtl_loop_wait_low(tp, &rtl_ephyar_cond, 10, 100);

	udelay(10);
}

static u16 rtl_ephy_read(struct rtl8169_private *tp, int reg_addr)
{
	RTL_W32(tp, EPHYAR, (reg_addr & EPHYAR_REG_MASK) << EPHYAR_REG_SHIFT);

	return rtl_loop_wait_high(tp, &rtl_ephyar_cond, 10, 100) ?
		RTL_R32(tp, EPHYAR) & EPHYAR_DATA_MASK : ~0;
}

static void r8168fp_adjust_ocp_cmd(struct rtl8169_private *tp, u32 *cmd, int type)
{
	/* based on RTL8168FP_OOBMAC_BASE in vendor driver */
	if (tp->mac_version == RTL_GIGA_MAC_VER_52 && type == ERIAR_OOB)
		*cmd |= 0xf70 << 18;
}

DECLARE_RTL_COND(rtl_eriar_cond)
{
	return RTL_R32(tp, ERIAR) & ERIAR_FLAG;
}

static void _rtl_eri_write(struct rtl8169_private *tp, int addr, u32 mask,
			   u32 val, int type)
{
	u32 cmd = ERIAR_WRITE_CMD | type | mask | addr;

	BUG_ON((addr & 3) || (mask == 0));
	RTL_W32(tp, ERIDR, val);
	r8168fp_adjust_ocp_cmd(tp, &cmd, type);
	RTL_W32(tp, ERIAR, cmd);

	rtl_loop_wait_low(tp, &rtl_eriar_cond, 100, 100);
}

static void rtl_eri_write(struct rtl8169_private *tp, int addr, u32 mask,
			  u32 val)
{
	_rtl_eri_write(tp, addr, mask, val, ERIAR_EXGMAC);
}

static u32 _rtl_eri_read(struct rtl8169_private *tp, int addr, int type)
{
	u32 cmd = ERIAR_READ_CMD | type | ERIAR_MASK_1111 | addr;

	r8168fp_adjust_ocp_cmd(tp, &cmd, type);
	RTL_W32(tp, ERIAR, cmd);

	return rtl_loop_wait_high(tp, &rtl_eriar_cond, 100, 100) ?
		RTL_R32(tp, ERIDR) : ~0;
}

static u32 rtl_eri_read(struct rtl8169_private *tp, int addr)
{
	return _rtl_eri_read(tp, addr, ERIAR_EXGMAC);
}

static void rtl_w0w1_eri(struct rtl8169_private *tp, int addr, u32 p, u32 m)
{
	u32 val = rtl_eri_read(tp, addr);

	rtl_eri_write(tp, addr, ERIAR_MASK_1111, (val & ~m) | p);
}

static void rtl_eri_set_bits(struct rtl8169_private *tp, int addr, u32 p)
{
	rtl_w0w1_eri(tp, addr, p, 0);
}

static void rtl_eri_clear_bits(struct rtl8169_private *tp, int addr, u32 m)
{
	rtl_w0w1_eri(tp, addr, 0, m);
}

static u32 r8168dp_ocp_read(struct rtl8169_private *tp, u16 reg)
{
	RTL_W32(tp, OCPAR, 0x0fu << 12 | (reg & 0x0fff));
	return rtl_loop_wait_high(tp, &rtl_ocpar_cond, 100, 20) ?
		RTL_R32(tp, OCPDR) : ~0;
}

static u32 r8168ep_ocp_read(struct rtl8169_private *tp, u16 reg)
{
	return _rtl_eri_read(tp, reg, ERIAR_OOB);
}

static void r8168dp_ocp_write(struct rtl8169_private *tp, u8 mask, u16 reg,
			      u32 data)
{
	RTL_W32(tp, OCPDR, data);
	RTL_W32(tp, OCPAR, OCPAR_FLAG | ((u32)mask & 0x0f) << 12 | (reg & 0x0fff));
	rtl_loop_wait_low(tp, &rtl_ocpar_cond, 100, 20);
}

static void r8168ep_ocp_write(struct rtl8169_private *tp, u8 mask, u16 reg,
			      u32 data)
{
	_rtl_eri_write(tp, reg, ((u32)mask & 0x0f) << ERIAR_MASK_SHIFT,
		       data, ERIAR_OOB);
}

static void r8168dp_oob_notify(struct rtl8169_private *tp, u8 cmd)
{
	rtl_eri_write(tp, 0xe8, ERIAR_MASK_0001, cmd);

	r8168dp_ocp_write(tp, 0x1, 0x30, 0x00000001);
}

#define OOB_CMD_RESET		0x00
#define OOB_CMD_DRIVER_START	0x05
#define OOB_CMD_DRIVER_STOP	0x06

static u16 rtl8168_get_ocp_reg(struct rtl8169_private *tp)
{
	return (tp->mac_version == RTL_GIGA_MAC_VER_31) ? 0xb8 : 0x10;
}

DECLARE_RTL_COND(rtl_dp_ocp_read_cond)
{
	u16 reg;

	reg = rtl8168_get_ocp_reg(tp);

	return r8168dp_ocp_read(tp, reg) & 0x00000800;
}

DECLARE_RTL_COND(rtl_ep_ocp_read_cond)
{
	return r8168ep_ocp_read(tp, 0x124) & 0x00000001;
}

DECLARE_RTL_COND(rtl_ocp_tx_cond)
{
	return RTL_R8(tp, IBISR0) & 0x20;
}

static void rtl8168ep_stop_cmac(struct rtl8169_private *tp)
{
	RTL_W8(tp, IBCR2, RTL_R8(tp, IBCR2) & ~0x01);
	rtl_loop_wait_high(tp, &rtl_ocp_tx_cond, 50000, 2000);
	RTL_W8(tp, IBISR0, RTL_R8(tp, IBISR0) | 0x20);
	RTL_W8(tp, IBCR0, RTL_R8(tp, IBCR0) & ~0x01);
}

static void rtl8168dp_driver_start(struct rtl8169_private *tp)
{
	r8168dp_oob_notify(tp, OOB_CMD_DRIVER_START);
	rtl_loop_wait_high(tp, &rtl_dp_ocp_read_cond, 10000, 10);
}

static void rtl8168ep_driver_start(struct rtl8169_private *tp)
{
	r8168ep_ocp_write(tp, 0x01, 0x180, OOB_CMD_DRIVER_START);
	r8168ep_ocp_write(tp, 0x01, 0x30, r8168ep_ocp_read(tp, 0x30) | 0x01);
	rtl_loop_wait_high(tp, &rtl_ep_ocp_read_cond, 10000, 10);
}

static void rtl8168_driver_start(struct rtl8169_private *tp)
{
	if (tp->dash_type == RTL_DASH_DP)
		rtl8168dp_driver_start(tp);
	else
		rtl8168ep_driver_start(tp);
}

static void rtl8168dp_driver_stop(struct rtl8169_private *tp)
{
	r8168dp_oob_notify(tp, OOB_CMD_DRIVER_STOP);
	rtl_loop_wait_low(tp, &rtl_dp_ocp_read_cond, 10000, 10);
}

static void rtl8168ep_driver_stop(struct rtl8169_private *tp)
{
	rtl8168ep_stop_cmac(tp);
	r8168ep_ocp_write(tp, 0x01, 0x180, OOB_CMD_DRIVER_STOP);
	r8168ep_ocp_write(tp, 0x01, 0x30, r8168ep_ocp_read(tp, 0x30) | 0x01);
	rtl_loop_wait_low(tp, &rtl_ep_ocp_read_cond, 10000, 10);
}

static void rtl8168_driver_stop(struct rtl8169_private *tp)
{
	if (tp->dash_type == RTL_DASH_DP)
		rtl8168dp_driver_stop(tp);
	else
		rtl8168ep_driver_stop(tp);
}

static bool r8168dp_check_dash(struct rtl8169_private *tp)
{
	u16 reg = rtl8168_get_ocp_reg(tp);

	return r8168dp_ocp_read(tp, reg) & BIT(15);
}

static bool r8168ep_check_dash(struct rtl8169_private *tp)
{
	return r8168ep_ocp_read(tp, 0x128) & BIT(0);
}

static enum rtl_dash_type rtl_check_dash(struct rtl8169_private *tp)
{
	switch (tp->mac_version) {
	case RTL_GIGA_MAC_VER_27:
	case RTL_GIGA_MAC_VER_28:
	case RTL_GIGA_MAC_VER_31:
		return r8168dp_check_dash(tp) ? RTL_DASH_DP : RTL_DASH_NONE;
	case RTL_GIGA_MAC_VER_49 ... RTL_GIGA_MAC_VER_52:
		return r8168ep_check_dash(tp) ? RTL_DASH_EP : RTL_DASH_NONE;
	default:
		return RTL_DASH_NONE;
	}
}

static void rtl_set_d3_pll_down(struct rtl8169_private *tp, bool enable)
{
	switch (tp->mac_version) {
	case RTL_GIGA_MAC_VER_25 ... RTL_GIGA_MAC_VER_26:
	case RTL_GIGA_MAC_VER_32 ... RTL_GIGA_MAC_VER_37:
	case RTL_GIGA_MAC_VER_39 ... RTL_GIGA_MAC_VER_63:
		if (enable)
			RTL_W8(tp, PMCH, RTL_R8(tp, PMCH) & ~D3_NO_PLL_DOWN);
		else
			RTL_W8(tp, PMCH, RTL_R8(tp, PMCH) | D3_NO_PLL_DOWN);
		break;
	default:
		break;
	}
}

static void rtl_reset_packet_filter(struct rtl8169_private *tp)
{
	rtl_eri_clear_bits(tp, 0xdc, BIT(0));
	rtl_eri_set_bits(tp, 0xdc, BIT(0));
}

DECLARE_RTL_COND(rtl_efusear_cond)
{
	return RTL_R32(tp, EFUSEAR) & EFUSEAR_FLAG;
}

u8 rtl8168d_efuse_read(struct rtl8169_private *tp, int reg_addr)
{
	RTL_W32(tp, EFUSEAR, (reg_addr & EFUSEAR_REG_MASK) << EFUSEAR_REG_SHIFT);

	return rtl_loop_wait_high(tp, &rtl_efusear_cond, 100, 300) ?
		RTL_R32(tp, EFUSEAR) & EFUSEAR_DATA_MASK : ~0;
}

static u32 rtl_get_events(struct rtl8169_private *tp)
{
	if (rtl_is_8125(tp))
		return RTL_R32(tp, IntrStatus_8125);
	else
		return RTL_R16(tp, IntrStatus);
}

static void rtl_ack_events(struct rtl8169_private *tp, u32 bits)
{
	if (rtl_is_8125(tp))
		RTL_W32(tp, IntrStatus_8125, bits);
	else
		RTL_W16(tp, IntrStatus, bits);
}

static void rtl_irq_disable(struct rtl8169_private *tp)
{
	if (rtl_is_8125(tp))
		RTL_W32(tp, IntrMask_8125, 0);
	else
		RTL_W16(tp, IntrMask, 0);
}

static void rtl_irq_enable(struct rtl8169_private *tp)
{
	if (rtl_is_8125(tp))
		RTL_W32(tp, IntrMask_8125, tp->irq_mask);
	else
		RTL_W16(tp, IntrMask, tp->irq_mask);
}

static void rtl8169_irq_mask_and_ack(struct rtl8169_private *tp)
{
	rtl_irq_disable(tp);
	rtl_ack_events(tp, 0xffffffff);
	rtl_pci_commit(tp);
}

static void rtl_link_chg_patch(struct rtl8169_private *tp)
{
	struct phy_device *phydev = tp->phydev;

	if (tp->mac_version == RTL_GIGA_MAC_VER_34 ||
	    tp->mac_version == RTL_GIGA_MAC_VER_38) {
		if (phydev->speed == SPEED_1000) {
			rtl_eri_write(tp, 0x1bc, ERIAR_MASK_1111, 0x00000011);
			rtl_eri_write(tp, 0x1dc, ERIAR_MASK_1111, 0x00000005);
		} else if (phydev->speed == SPEED_100) {
			rtl_eri_write(tp, 0x1bc, ERIAR_MASK_1111, 0x0000001f);
			rtl_eri_write(tp, 0x1dc, ERIAR_MASK_1111, 0x00000005);
		} else {
			rtl_eri_write(tp, 0x1bc, ERIAR_MASK_1111, 0x0000001f);
			rtl_eri_write(tp, 0x1dc, ERIAR_MASK_1111, 0x0000003f);
		}
		rtl_reset_packet_filter(tp);
	} else if (tp->mac_version == RTL_GIGA_MAC_VER_35 ||
		   tp->mac_version == RTL_GIGA_MAC_VER_36) {
		if (phydev->speed == SPEED_1000) {
			rtl_eri_write(tp, 0x1bc, ERIAR_MASK_1111, 0x00000011);
			rtl_eri_write(tp, 0x1dc, ERIAR_MASK_1111, 0x00000005);
		} else {
			rtl_eri_write(tp, 0x1bc, ERIAR_MASK_1111, 0x0000001f);
			rtl_eri_write(tp, 0x1dc, ERIAR_MASK_1111, 0x0000003f);
		}
	} else if (tp->mac_version == RTL_GIGA_MAC_VER_37) {
		if (phydev->speed == SPEED_10) {
			rtl_eri_write(tp, 0x1d0, ERIAR_MASK_0011, 0x4d02);
			rtl_eri_write(tp, 0x1dc, ERIAR_MASK_0011, 0x0060a);
		} else {
			rtl_eri_write(tp, 0x1d0, ERIAR_MASK_0011, 0x0000);
		}
	}
}

#define WAKE_ANY (WAKE_PHY | WAKE_MAGIC | WAKE_UCAST | WAKE_BCAST | WAKE_MCAST)

static void rtl8169_get_wol(struct net_device *dev, struct ethtool_wolinfo *wol)
{
	struct rtl8169_private *tp = netdev_priv(dev);

	wol->supported = WAKE_ANY;
	wol->wolopts = tp->saved_wolopts;
}

static void __rtl8169_set_wol(struct rtl8169_private *tp, u32 wolopts)
{
	static const struct {
		u32 opt;
		u16 reg;
		u8  mask;
	} cfg[] = {
		{ WAKE_PHY,   Config3, LinkUp },
		{ WAKE_UCAST, Config5, UWF },
		{ WAKE_BCAST, Config5, BWF },
		{ WAKE_MCAST, Config5, MWF },
		{ WAKE_ANY,   Config5, LanWake },
		{ WAKE_MAGIC, Config3, MagicPacket }
	};
	unsigned int i, tmp = ARRAY_SIZE(cfg);
	u8 options;

	rtl_unlock_config_regs(tp);

	if (rtl_is_8168evl_up(tp)) {
		tmp--;
		if (wolopts & WAKE_MAGIC)
			rtl_eri_set_bits(tp, 0x0dc, MagicPacket_v2);
		else
			rtl_eri_clear_bits(tp, 0x0dc, MagicPacket_v2);
	} else if (rtl_is_8125(tp)) {
		tmp--;
		if (wolopts & WAKE_MAGIC)
			r8168_mac_ocp_modify(tp, 0xc0b6, 0, BIT(0));
		else
			r8168_mac_ocp_modify(tp, 0xc0b6, BIT(0), 0);
	}

	for (i = 0; i < tmp; i++) {
		options = RTL_R8(tp, cfg[i].reg) & ~cfg[i].mask;
		if (wolopts & cfg[i].opt)
			options |= cfg[i].mask;
		RTL_W8(tp, cfg[i].reg, options);
	}

	switch (tp->mac_version) {
	case RTL_GIGA_MAC_VER_02 ... RTL_GIGA_MAC_VER_06:
		options = RTL_R8(tp, Config1) & ~PMEnable;
		if (wolopts)
			options |= PMEnable;
		RTL_W8(tp, Config1, options);
		break;
	case RTL_GIGA_MAC_VER_34:
	case RTL_GIGA_MAC_VER_37:
	case RTL_GIGA_MAC_VER_39 ... RTL_GIGA_MAC_VER_63:
		options = RTL_R8(tp, Config2) & ~PME_SIGNAL;
		if (wolopts)
			options |= PME_SIGNAL;
		RTL_W8(tp, Config2, options);
		break;
	default:
		break;
	}

	rtl_lock_config_regs(tp);

	device_set_wakeup_enable(tp_to_dev(tp), wolopts);
	rtl_set_d3_pll_down(tp, !wolopts);
	tp->dev->wol_enabled = wolopts ? 1 : 0;
}

static int rtl8169_set_wol(struct net_device *dev, struct ethtool_wolinfo *wol)
{
	struct rtl8169_private *tp = netdev_priv(dev);

	if (wol->wolopts & ~WAKE_ANY)
		return -EINVAL;

	tp->saved_wolopts = wol->wolopts;
	__rtl8169_set_wol(tp, tp->saved_wolopts);

	return 0;
}

static void rtl8169_get_drvinfo(struct net_device *dev,
				struct ethtool_drvinfo *info)
{
	struct rtl8169_private *tp = netdev_priv(dev);
	struct rtl_fw *rtl_fw = tp->rtl_fw;

	strlcpy(info->driver, MODULENAME, sizeof(info->driver));
	strlcpy(info->bus_info, pci_name(tp->pci_dev), sizeof(info->bus_info));
	BUILD_BUG_ON(sizeof(info->fw_version) < sizeof(rtl_fw->version));
	if (rtl_fw)
		strlcpy(info->fw_version, rtl_fw->version,
			sizeof(info->fw_version));
}

static int rtl8169_get_regs_len(struct net_device *dev)
{
	return R8169_REGS_SIZE;
}

static netdev_features_t rtl8169_fix_features(struct net_device *dev,
	netdev_features_t features)
{
	struct rtl8169_private *tp = netdev_priv(dev);

	if (dev->mtu > TD_MSS_MAX)
		features &= ~NETIF_F_ALL_TSO;

	if (dev->mtu > ETH_DATA_LEN &&
	    tp->mac_version > RTL_GIGA_MAC_VER_06)
		features &= ~(NETIF_F_CSUM_MASK | NETIF_F_ALL_TSO);

	return features;
}

static void rtl_set_rx_config_features(struct rtl8169_private *tp,
				       netdev_features_t features)
{
	u32 rx_config = RTL_R32(tp, RxConfig);

	if (features & NETIF_F_RXALL)
		rx_config |= RX_CONFIG_ACCEPT_ERR_MASK;
	else
		rx_config &= ~RX_CONFIG_ACCEPT_ERR_MASK;

	if (rtl_is_8125(tp)) {
		if (features & NETIF_F_HW_VLAN_CTAG_RX)
			rx_config |= RX_VLAN_8125;
		else
			rx_config &= ~RX_VLAN_8125;
	}

	RTL_W32(tp, RxConfig, rx_config);
}

static int rtl8169_set_features(struct net_device *dev,
				netdev_features_t features)
{
	struct rtl8169_private *tp = netdev_priv(dev);

	rtl_set_rx_config_features(tp, features);

	if (features & NETIF_F_RXCSUM)
		tp->cp_cmd |= RxChkSum;
	else
		tp->cp_cmd &= ~RxChkSum;

	if (!rtl_is_8125(tp)) {
		if (features & NETIF_F_HW_VLAN_CTAG_RX)
			tp->cp_cmd |= RxVlan;
		else
			tp->cp_cmd &= ~RxVlan;
	}

	RTL_W16(tp, CPlusCmd, tp->cp_cmd);
	rtl_pci_commit(tp);

	return 0;
}

static inline u32 rtl8169_tx_vlan_tag(struct sk_buff *skb)
{
	return (skb_vlan_tag_present(skb)) ?
		TxVlanTag | swab16(skb_vlan_tag_get(skb)) : 0x00;
}

static void rtl8169_rx_vlan_tag(struct RxDesc *desc, struct sk_buff *skb)
{
	u32 opts2 = le32_to_cpu(desc->opts2);

	if (opts2 & RxVlanTag)
		__vlan_hwaccel_put_tag(skb, htons(ETH_P_8021Q), swab16(opts2 & 0xffff));
}

static void rtl8169_get_regs(struct net_device *dev, struct ethtool_regs *regs,
			     void *p)
{
	struct rtl8169_private *tp = netdev_priv(dev);
	u32 __iomem *data = tp->mmio_addr;
	u32 *dw = p;
	int i;

	for (i = 0; i < R8169_REGS_SIZE; i += 4)
		memcpy_fromio(dw++, data++, 4);
}

static const char rtl8169_gstrings[][ETH_GSTRING_LEN] = {
	"tx_packets",
	"rx_packets",
	"tx_errors",
	"rx_errors",
	"rx_missed",
	"align_errors",
	"tx_single_collisions",
	"tx_multi_collisions",
	"unicast",
	"broadcast",
	"multicast",
	"tx_aborted",
	"tx_underrun",
};

static int rtl8169_get_sset_count(struct net_device *dev, int sset)
{
	switch (sset) {
	case ETH_SS_STATS:
		return ARRAY_SIZE(rtl8169_gstrings);
	default:
		return -EOPNOTSUPP;
	}
}

DECLARE_RTL_COND(rtl_counters_cond)
{
	return RTL_R32(tp, CounterAddrLow) & (CounterReset | CounterDump);
}

static void rtl8169_do_counters(struct rtl8169_private *tp, u32 counter_cmd)
{
	dma_addr_t paddr = tp->counters_phys_addr;
	u32 cmd;

	RTL_W32(tp, CounterAddrHigh, (u64)paddr >> 32);
	rtl_pci_commit(tp);
	cmd = (u64)paddr & DMA_BIT_MASK(32);
	RTL_W32(tp, CounterAddrLow, cmd);
	RTL_W32(tp, CounterAddrLow, cmd | counter_cmd);

	rtl_loop_wait_low(tp, &rtl_counters_cond, 10, 1000);
}

static void rtl8169_reset_counters(struct rtl8169_private *tp)
{
	/*
	 * Versions prior to RTL_GIGA_MAC_VER_19 don't support resetting the
	 * tally counters.
	 */
	if (tp->mac_version >= RTL_GIGA_MAC_VER_19)
		rtl8169_do_counters(tp, CounterReset);
}

static void rtl8169_update_counters(struct rtl8169_private *tp)
{
	u8 val = RTL_R8(tp, ChipCmd);

	/*
	 * Some chips are unable to dump tally counters when the receiver
	 * is disabled. If 0xff chip may be in a PCI power-save state.
	 */
	if (val & CmdRxEnb && val != 0xff)
		rtl8169_do_counters(tp, CounterDump);
}

static void rtl8169_init_counter_offsets(struct rtl8169_private *tp)
{
	struct rtl8169_counters *counters = tp->counters;

	/*
	 * rtl8169_init_counter_offsets is called from rtl_open.  On chip
	 * versions prior to RTL_GIGA_MAC_VER_19 the tally counters are only
	 * reset by a power cycle, while the counter values collected by the
	 * driver are reset at every driver unload/load cycle.
	 *
	 * To make sure the HW values returned by @get_stats64 match the SW
	 * values, we collect the initial values at first open(*) and use them
	 * as offsets to normalize the values returned by @get_stats64.
	 *
	 * (*) We can't call rtl8169_init_counter_offsets from rtl_init_one
	 * for the reason stated in rtl8169_update_counters; CmdRxEnb is only
	 * set at open time by rtl_hw_start.
	 */

	if (tp->tc_offset.inited)
		return;

	rtl8169_reset_counters(tp);
	rtl8169_update_counters(tp);

	tp->tc_offset.tx_errors = counters->tx_errors;
	tp->tc_offset.tx_multi_collision = counters->tx_multi_collision;
	tp->tc_offset.tx_aborted = counters->tx_aborted;
	tp->tc_offset.rx_missed = counters->rx_missed;
	tp->tc_offset.inited = true;
}

static void rtl8169_get_ethtool_stats(struct net_device *dev,
				      struct ethtool_stats *stats, u64 *data)
{
	struct rtl8169_private *tp = netdev_priv(dev);
	struct rtl8169_counters *counters;

	counters = tp->counters;
	rtl8169_update_counters(tp);

	data[0] = le64_to_cpu(counters->tx_packets);
	data[1] = le64_to_cpu(counters->rx_packets);
	data[2] = le64_to_cpu(counters->tx_errors);
	data[3] = le32_to_cpu(counters->rx_errors);
	data[4] = le16_to_cpu(counters->rx_missed);
	data[5] = le16_to_cpu(counters->align_errors);
	data[6] = le32_to_cpu(counters->tx_one_collision);
	data[7] = le32_to_cpu(counters->tx_multi_collision);
	data[8] = le64_to_cpu(counters->rx_unicast);
	data[9] = le64_to_cpu(counters->rx_broadcast);
	data[10] = le32_to_cpu(counters->rx_multicast);
	data[11] = le16_to_cpu(counters->tx_aborted);
	data[12] = le16_to_cpu(counters->tx_underun);
}

static void rtl8169_get_strings(struct net_device *dev, u32 stringset, u8 *data)
{
	switch(stringset) {
	case ETH_SS_STATS:
		memcpy(data, rtl8169_gstrings, sizeof(rtl8169_gstrings));
		break;
	}
}

/*
 * Interrupt coalescing
 *
 * > 1 - the availability of the IntrMitigate (0xe2) register through the
 * >     8169, 8168 and 810x line of chipsets
 *
 * 8169, 8168, and 8136(810x) serial chipsets support it.
 *
 * > 2 - the Tx timer unit at gigabit speed
 *
 * The unit of the timer depends on both the speed and the setting of CPlusCmd
 * (0xe0) bit 1 and bit 0.
 *
 * For 8169
 * bit[1:0] \ speed        1000M           100M            10M
 * 0 0                     320ns           2.56us          40.96us
 * 0 1                     2.56us          20.48us         327.7us
 * 1 0                     5.12us          40.96us         655.4us
 * 1 1                     10.24us         81.92us         1.31ms
 *
 * For the other
 * bit[1:0] \ speed        1000M           100M            10M
 * 0 0                     5us             2.56us          40.96us
 * 0 1                     40us            20.48us         327.7us
 * 1 0                     80us            40.96us         655.4us
 * 1 1                     160us           81.92us         1.31ms
 */

/* rx/tx scale factors for all CPlusCmd[0:1] cases */
struct rtl_coalesce_info {
	u32 speed;
	u32 scale_nsecs[4];
};

/* produce array with base delay *1, *8, *8*2, *8*2*2 */
#define COALESCE_DELAY(d) { (d), 8 * (d), 16 * (d), 32 * (d) }

static const struct rtl_coalesce_info rtl_coalesce_info_8169[] = {
	{ SPEED_1000,	COALESCE_DELAY(320) },
	{ SPEED_100,	COALESCE_DELAY(2560) },
	{ SPEED_10,	COALESCE_DELAY(40960) },
	{ 0 },
};

static const struct rtl_coalesce_info rtl_coalesce_info_8168_8136[] = {
	{ SPEED_1000,	COALESCE_DELAY(5000) },
	{ SPEED_100,	COALESCE_DELAY(2560) },
	{ SPEED_10,	COALESCE_DELAY(40960) },
	{ 0 },
};
#undef COALESCE_DELAY

/* get rx/tx scale vector corresponding to current speed */
static const struct rtl_coalesce_info *
rtl_coalesce_info(struct rtl8169_private *tp)
{
	const struct rtl_coalesce_info *ci;

	if (tp->mac_version <= RTL_GIGA_MAC_VER_06)
		ci = rtl_coalesce_info_8169;
	else
		ci = rtl_coalesce_info_8168_8136;

	/* if speed is unknown assume highest one */
	if (tp->phydev->speed == SPEED_UNKNOWN)
		return ci;

	for (; ci->speed; ci++) {
		if (tp->phydev->speed == ci->speed)
			return ci;
	}

	return ERR_PTR(-ELNRNG);
}

static int rtl_get_coalesce(struct net_device *dev, struct ethtool_coalesce *ec)
{
	struct rtl8169_private *tp = netdev_priv(dev);
	const struct rtl_coalesce_info *ci;
	u32 scale, c_us, c_fr;
	u16 intrmit;

	if (rtl_is_8125(tp))
		return -EOPNOTSUPP;

	memset(ec, 0, sizeof(*ec));

	/* get rx/tx scale corresponding to current speed and CPlusCmd[0:1] */
	ci = rtl_coalesce_info(tp);
	if (IS_ERR(ci))
		return PTR_ERR(ci);

	scale = ci->scale_nsecs[tp->cp_cmd & INTT_MASK];

	intrmit = RTL_R16(tp, IntrMitigate);

	c_us = FIELD_GET(RTL_COALESCE_TX_USECS, intrmit);
	ec->tx_coalesce_usecs = DIV_ROUND_UP(c_us * scale, 1000);

	c_fr = FIELD_GET(RTL_COALESCE_TX_FRAMES, intrmit);
	/* ethtool_coalesce states usecs and max_frames must not both be 0 */
	ec->tx_max_coalesced_frames = (c_us || c_fr) ? c_fr * 4 : 1;

	c_us = FIELD_GET(RTL_COALESCE_RX_USECS, intrmit);
	ec->rx_coalesce_usecs = DIV_ROUND_UP(c_us * scale, 1000);

	c_fr = FIELD_GET(RTL_COALESCE_RX_FRAMES, intrmit);
	ec->rx_max_coalesced_frames = (c_us || c_fr) ? c_fr * 4 : 1;

	return 0;
}

/* choose appropriate scale factor and CPlusCmd[0:1] for (speed, usec) */
static int rtl_coalesce_choose_scale(struct rtl8169_private *tp, u32 usec,
				     u16 *cp01)
{
	const struct rtl_coalesce_info *ci;
	u16 i;

	ci = rtl_coalesce_info(tp);
	if (IS_ERR(ci))
		return PTR_ERR(ci);

	for (i = 0; i < 4; i++) {
		if (usec <= ci->scale_nsecs[i] * RTL_COALESCE_T_MAX / 1000U) {
			*cp01 = i;
			return ci->scale_nsecs[i];
		}
	}

	return -ERANGE;
}

static int rtl_set_coalesce(struct net_device *dev, struct ethtool_coalesce *ec)
{
	struct rtl8169_private *tp = netdev_priv(dev);
	u32 tx_fr = ec->tx_max_coalesced_frames;
	u32 rx_fr = ec->rx_max_coalesced_frames;
	u32 coal_usec_max, units;
	u16 w = 0, cp01 = 0;
	int scale;

	if (rtl_is_8125(tp))
		return -EOPNOTSUPP;

	if (rx_fr > RTL_COALESCE_FRAME_MAX || tx_fr > RTL_COALESCE_FRAME_MAX)
		return -ERANGE;

	coal_usec_max = max(ec->rx_coalesce_usecs, ec->tx_coalesce_usecs);
	scale = rtl_coalesce_choose_scale(tp, coal_usec_max, &cp01);
	if (scale < 0)
		return scale;

	/* Accept max_frames=1 we returned in rtl_get_coalesce. Accept it
	 * not only when usecs=0 because of e.g. the following scenario:
	 *
	 * - both rx_usecs=0 & rx_frames=0 in hardware (no delay on RX)
	 * - rtl_get_coalesce returns rx_usecs=0, rx_frames=1
	 * - then user does `ethtool -C eth0 rx-usecs 100`
	 *
	 * Since ethtool sends to kernel whole ethtool_coalesce settings,
	 * if we want to ignore rx_frames then it has to be set to 0.
	 */
	if (rx_fr == 1)
		rx_fr = 0;
	if (tx_fr == 1)
		tx_fr = 0;

	/* HW requires time limit to be set if frame limit is set */
	if ((tx_fr && !ec->tx_coalesce_usecs) ||
	    (rx_fr && !ec->rx_coalesce_usecs))
		return -EINVAL;

	w |= FIELD_PREP(RTL_COALESCE_TX_FRAMES, DIV_ROUND_UP(tx_fr, 4));
	w |= FIELD_PREP(RTL_COALESCE_RX_FRAMES, DIV_ROUND_UP(rx_fr, 4));

	units = DIV_ROUND_UP(ec->tx_coalesce_usecs * 1000U, scale);
	w |= FIELD_PREP(RTL_COALESCE_TX_USECS, units);
	units = DIV_ROUND_UP(ec->rx_coalesce_usecs * 1000U, scale);
	w |= FIELD_PREP(RTL_COALESCE_RX_USECS, units);

	RTL_W16(tp, IntrMitigate, w);

	/* Meaning of PktCntrDisable bit changed from RTL8168e-vl */
	if (rtl_is_8168evl_up(tp)) {
		if (!rx_fr && !tx_fr)
			/* disable packet counter */
			tp->cp_cmd |= PktCntrDisable;
		else
			tp->cp_cmd &= ~PktCntrDisable;
	}

	tp->cp_cmd = (tp->cp_cmd & ~INTT_MASK) | cp01;
	RTL_W16(tp, CPlusCmd, tp->cp_cmd);
	rtl_pci_commit(tp);

	return 0;
}

static int rtl8169_get_eee(struct net_device *dev, struct ethtool_eee *data)
{
	struct rtl8169_private *tp = netdev_priv(dev);

	if (!rtl_supports_eee(tp))
		return -EOPNOTSUPP;

	return phy_ethtool_get_eee(tp->phydev, data);
}

static int rtl8169_set_eee(struct net_device *dev, struct ethtool_eee *data)
{
	struct rtl8169_private *tp = netdev_priv(dev);
	int ret;

	if (!rtl_supports_eee(tp))
		return -EOPNOTSUPP;

	ret = phy_ethtool_set_eee(tp->phydev, data);

	if (!ret)
		tp->eee_adv = phy_read_mmd(dev->phydev, MDIO_MMD_AN,
					   MDIO_AN_EEE_ADV);
	return ret;
}

static void rtl8169_get_ringparam(struct net_device *dev,
				  struct ethtool_ringparam *data)
{
	data->rx_max_pending = NUM_RX_DESC;
	data->rx_pending = NUM_RX_DESC;
	data->tx_max_pending = NUM_TX_DESC;
	data->tx_pending = NUM_TX_DESC;
}

static void rtl8169_get_pauseparam(struct net_device *dev,
				   struct ethtool_pauseparam *data)
{
	struct rtl8169_private *tp = netdev_priv(dev);
	bool tx_pause, rx_pause;

	phy_get_pause(tp->phydev, &tx_pause, &rx_pause);

	data->autoneg = tp->phydev->autoneg;
	data->tx_pause = tx_pause ? 1 : 0;
	data->rx_pause = rx_pause ? 1 : 0;
}

static int rtl8169_set_pauseparam(struct net_device *dev,
				  struct ethtool_pauseparam *data)
{
	struct rtl8169_private *tp = netdev_priv(dev);

	if (dev->mtu > ETH_DATA_LEN)
		return -EOPNOTSUPP;

	phy_set_asym_pause(tp->phydev, data->rx_pause, data->tx_pause);

	return 0;
}

static const struct ethtool_ops rtl8169_ethtool_ops = {
	.supported_coalesce_params = ETHTOOL_COALESCE_USECS |
				     ETHTOOL_COALESCE_MAX_FRAMES,
	.get_drvinfo		= rtl8169_get_drvinfo,
	.get_regs_len		= rtl8169_get_regs_len,
	.get_link		= ethtool_op_get_link,
	.get_coalesce		= rtl_get_coalesce,
	.set_coalesce		= rtl_set_coalesce,
	.get_regs		= rtl8169_get_regs,
	.get_wol		= rtl8169_get_wol,
	.set_wol		= rtl8169_set_wol,
	.get_strings		= rtl8169_get_strings,
	.get_sset_count		= rtl8169_get_sset_count,
	.get_ethtool_stats	= rtl8169_get_ethtool_stats,
	.get_ts_info		= ethtool_op_get_ts_info,
	.nway_reset		= phy_ethtool_nway_reset,
	.get_eee		= rtl8169_get_eee,
	.set_eee		= rtl8169_set_eee,
	.get_link_ksettings	= phy_ethtool_get_link_ksettings,
	.set_link_ksettings	= phy_ethtool_set_link_ksettings,
	.get_ringparam		= rtl8169_get_ringparam,
	.get_pauseparam		= rtl8169_get_pauseparam,
	.set_pauseparam		= rtl8169_set_pauseparam,
};

static void rtl_enable_eee(struct rtl8169_private *tp)
{
	struct phy_device *phydev = tp->phydev;
	int adv;

	/* respect EEE advertisement the user may have set */
	if (tp->eee_adv >= 0)
		adv = tp->eee_adv;
	else
		adv = phy_read_mmd(phydev, MDIO_MMD_PCS, MDIO_PCS_EEE_ABLE);

	if (adv >= 0)
		phy_write_mmd(phydev, MDIO_MMD_AN, MDIO_AN_EEE_ADV, adv);
}

static enum mac_version rtl8169_get_mac_version(u16 xid, bool gmii)
{
	/*
	 * The driver currently handles the 8168Bf and the 8168Be identically
	 * but they can be identified more specifically through the test below
	 * if needed:
	 *
	 * (RTL_R32(tp, TxConfig) & 0x700000) == 0x500000 ? 8168Bf : 8168Be
	 *
	 * Same thing for the 8101Eb and the 8101Ec:
	 *
	 * (RTL_R32(tp, TxConfig) & 0x700000) == 0x200000 ? 8101Eb : 8101Ec
	 */
	static const struct rtl_mac_info {
		u16 mask;
		u16 val;
		enum mac_version ver;
	} mac_info[] = {
		/* 8125B family. */
		{ 0x7cf, 0x641,	RTL_GIGA_MAC_VER_63 },

		/* 8125A family. */
		{ 0x7cf, 0x608,	RTL_GIGA_MAC_VER_60 },
		{ 0x7c8, 0x608,	RTL_GIGA_MAC_VER_61 },

		/* RTL8117 */
		{ 0x7cf, 0x54a,	RTL_GIGA_MAC_VER_52 },

		/* 8168EP family. */
		{ 0x7cf, 0x502,	RTL_GIGA_MAC_VER_51 },
		{ 0x7cf, 0x501,	RTL_GIGA_MAC_VER_50 },
		{ 0x7cf, 0x500,	RTL_GIGA_MAC_VER_49 },

		/* 8168H family. */
		{ 0x7cf, 0x541,	RTL_GIGA_MAC_VER_46 },
		{ 0x7cf, 0x540,	RTL_GIGA_MAC_VER_45 },

		/* 8168G family. */
		{ 0x7cf, 0x5c8,	RTL_GIGA_MAC_VER_44 },
		{ 0x7cf, 0x509,	RTL_GIGA_MAC_VER_42 },
		{ 0x7cf, 0x4c1,	RTL_GIGA_MAC_VER_41 },
		{ 0x7cf, 0x4c0,	RTL_GIGA_MAC_VER_40 },

		/* 8168F family. */
		{ 0x7c8, 0x488,	RTL_GIGA_MAC_VER_38 },
		{ 0x7cf, 0x481,	RTL_GIGA_MAC_VER_36 },
		{ 0x7cf, 0x480,	RTL_GIGA_MAC_VER_35 },

		/* 8168E family. */
		{ 0x7c8, 0x2c8,	RTL_GIGA_MAC_VER_34 },
		{ 0x7cf, 0x2c1,	RTL_GIGA_MAC_VER_32 },
		{ 0x7c8, 0x2c0,	RTL_GIGA_MAC_VER_33 },

		/* 8168D family. */
		{ 0x7cf, 0x281,	RTL_GIGA_MAC_VER_25 },
		{ 0x7c8, 0x280,	RTL_GIGA_MAC_VER_26 },

		/* 8168DP family. */
		{ 0x7cf, 0x288,	RTL_GIGA_MAC_VER_27 },
		{ 0x7cf, 0x28a,	RTL_GIGA_MAC_VER_28 },
		{ 0x7cf, 0x28b,	RTL_GIGA_MAC_VER_31 },

		/* 8168C family. */
		{ 0x7cf, 0x3c9,	RTL_GIGA_MAC_VER_23 },
		{ 0x7cf, 0x3c8,	RTL_GIGA_MAC_VER_18 },
		{ 0x7c8, 0x3c8,	RTL_GIGA_MAC_VER_24 },
		{ 0x7cf, 0x3c0,	RTL_GIGA_MAC_VER_19 },
		{ 0x7cf, 0x3c2,	RTL_GIGA_MAC_VER_20 },
		{ 0x7cf, 0x3c3,	RTL_GIGA_MAC_VER_21 },
		{ 0x7c8, 0x3c0,	RTL_GIGA_MAC_VER_22 },

		/* 8168B family. */
		{ 0x7cf, 0x380,	RTL_GIGA_MAC_VER_12 },
		{ 0x7c8, 0x380,	RTL_GIGA_MAC_VER_17 },
		{ 0x7c8, 0x300,	RTL_GIGA_MAC_VER_11 },

		/* 8101 family. */
		{ 0x7c8, 0x448,	RTL_GIGA_MAC_VER_39 },
		{ 0x7c8, 0x440,	RTL_GIGA_MAC_VER_37 },
		{ 0x7cf, 0x409,	RTL_GIGA_MAC_VER_29 },
		{ 0x7c8, 0x408,	RTL_GIGA_MAC_VER_30 },
		{ 0x7cf, 0x349,	RTL_GIGA_MAC_VER_08 },
		{ 0x7cf, 0x249,	RTL_GIGA_MAC_VER_08 },
		{ 0x7cf, 0x348,	RTL_GIGA_MAC_VER_07 },
		{ 0x7cf, 0x248,	RTL_GIGA_MAC_VER_07 },
		{ 0x7cf, 0x340,	RTL_GIGA_MAC_VER_13 },
		{ 0x7cf, 0x240,	RTL_GIGA_MAC_VER_14 },
		{ 0x7cf, 0x343,	RTL_GIGA_MAC_VER_10 },
		{ 0x7cf, 0x342,	RTL_GIGA_MAC_VER_16 },
		{ 0x7c8, 0x348,	RTL_GIGA_MAC_VER_09 },
		{ 0x7c8, 0x248,	RTL_GIGA_MAC_VER_09 },
		{ 0x7c8, 0x340,	RTL_GIGA_MAC_VER_16 },
		/* FIXME: where did these entries come from ? -- FR */
		{ 0xfc8, 0x388,	RTL_GIGA_MAC_VER_13 },
		{ 0xfc8, 0x308,	RTL_GIGA_MAC_VER_13 },

		/* 8110 family. */
		{ 0xfc8, 0x980,	RTL_GIGA_MAC_VER_06 },
		{ 0xfc8, 0x180,	RTL_GIGA_MAC_VER_05 },
		{ 0xfc8, 0x100,	RTL_GIGA_MAC_VER_04 },
		{ 0xfc8, 0x040,	RTL_GIGA_MAC_VER_03 },
		{ 0xfc8, 0x008,	RTL_GIGA_MAC_VER_02 },

		/* Catch-all */
		{ 0x000, 0x000,	RTL_GIGA_MAC_NONE   }
	};
	const struct rtl_mac_info *p = mac_info;
	enum mac_version ver;

	while ((xid & p->mask) != p->val)
		p++;
	ver = p->ver;

	if (ver != RTL_GIGA_MAC_NONE && !gmii) {
		if (ver == RTL_GIGA_MAC_VER_42)
			ver = RTL_GIGA_MAC_VER_43;
		else if (ver == RTL_GIGA_MAC_VER_45)
			ver = RTL_GIGA_MAC_VER_47;
		else if (ver == RTL_GIGA_MAC_VER_46)
			ver = RTL_GIGA_MAC_VER_48;
	}

	return ver;
}

static void rtl_release_firmware(struct rtl8169_private *tp)
{
	if (tp->rtl_fw) {
		rtl_fw_release_firmware(tp->rtl_fw);
		kfree(tp->rtl_fw);
		tp->rtl_fw = NULL;
	}
}

void r8169_apply_firmware(struct rtl8169_private *tp)
{
	int val;

	/* TODO: release firmware if rtl_fw_write_firmware signals failure. */
	if (tp->rtl_fw) {
		rtl_fw_write_firmware(tp, tp->rtl_fw);
		/* At least one firmware doesn't reset tp->ocp_base. */
		tp->ocp_base = OCP_STD_PHY_BASE;

		/* PHY soft reset may still be in progress */
		phy_read_poll_timeout(tp->phydev, MII_BMCR, val,
				      !(val & BMCR_RESET),
				      50000, 600000, true);
	}
}

static void rtl8168_config_eee_mac(struct rtl8169_private *tp)
{
	/* Adjust EEE LED frequency */
	if (tp->mac_version != RTL_GIGA_MAC_VER_38)
		RTL_W8(tp, EEE_LED, RTL_R8(tp, EEE_LED) & ~0x07);

	rtl_eri_set_bits(tp, 0x1b0, 0x0003);
}

static void rtl8125a_config_eee_mac(struct rtl8169_private *tp)
{
	r8168_mac_ocp_modify(tp, 0xe040, 0, BIT(1) | BIT(0));
	r8168_mac_ocp_modify(tp, 0xeb62, 0, BIT(2) | BIT(1));
}

static void rtl8125_set_eee_txidle_timer(struct rtl8169_private *tp)
{
	RTL_W16(tp, EEE_TXIDLE_TIMER_8125, tp->dev->mtu + ETH_HLEN + 0x20);
}

static void rtl8125b_config_eee_mac(struct rtl8169_private *tp)
{
	rtl8125_set_eee_txidle_timer(tp);
	r8168_mac_ocp_modify(tp, 0xe040, 0, BIT(1) | BIT(0));
}

static void rtl_rar_exgmac_set(struct rtl8169_private *tp, u8 *addr)
{
	const u16 w[] = {
		addr[0] | (addr[1] << 8),
		addr[2] | (addr[3] << 8),
		addr[4] | (addr[5] << 8)
	};

	rtl_eri_write(tp, 0xe0, ERIAR_MASK_1111, w[0] | (w[1] << 16));
	rtl_eri_write(tp, 0xe4, ERIAR_MASK_1111, w[2]);
	rtl_eri_write(tp, 0xf0, ERIAR_MASK_1111, w[0] << 16);
	rtl_eri_write(tp, 0xf4, ERIAR_MASK_1111, w[1] | (w[2] << 16));
}

u16 rtl8168h_2_get_adc_bias_ioffset(struct rtl8169_private *tp)
{
	u16 data1, data2, ioffset;

	r8168_mac_ocp_write(tp, 0xdd02, 0x807d);
	data1 = r8168_mac_ocp_read(tp, 0xdd02);
	data2 = r8168_mac_ocp_read(tp, 0xdd00);

	ioffset = (data2 >> 1) & 0x7ff8;
	ioffset |= data2 & 0x0007;
	if (data1 & BIT(7))
		ioffset |= BIT(15);

	return ioffset;
}

static void rtl_schedule_task(struct rtl8169_private *tp, enum rtl_flag flag)
{
	if (!test_bit(RTL_FLAG_TASK_ENABLED, tp->wk.flags))
		return;

	set_bit(flag, tp->wk.flags);
	schedule_work(&tp->wk.work);
}

static void rtl8169_init_phy(struct rtl8169_private *tp)
{
	r8169_hw_phy_config(tp, tp->phydev, tp->mac_version);

	if (tp->mac_version <= RTL_GIGA_MAC_VER_06) {
		pci_write_config_byte(tp->pci_dev, PCI_LATENCY_TIMER, 0x40);
		pci_write_config_byte(tp->pci_dev, PCI_CACHE_LINE_SIZE, 0x08);
		/* set undocumented MAC Reg C+CR Offset 0x82h */
		RTL_W8(tp, 0x82, 0x01);
	}

	if (tp->mac_version == RTL_GIGA_MAC_VER_05 &&
	    tp->pci_dev->subsystem_vendor == PCI_VENDOR_ID_GIGABYTE &&
	    tp->pci_dev->subsystem_device == 0xe000)
		phy_write_paged(tp->phydev, 0x0001, 0x10, 0xf01b);

	/* We may have called phy_speed_down before */
	phy_speed_up(tp->phydev);

	if (rtl_supports_eee(tp))
		rtl_enable_eee(tp);

	genphy_soft_reset(tp->phydev);
}

static void rtl_rar_set(struct rtl8169_private *tp, u8 *addr)
{
	rtl_unlock_config_regs(tp);

	RTL_W32(tp, MAC4, addr[4] | addr[5] << 8);
	rtl_pci_commit(tp);

	RTL_W32(tp, MAC0, addr[0] | addr[1] << 8 | addr[2] << 16 | addr[3] << 24);
	rtl_pci_commit(tp);

	if (tp->mac_version == RTL_GIGA_MAC_VER_34)
		rtl_rar_exgmac_set(tp, addr);

	rtl_lock_config_regs(tp);
}

static int rtl_set_mac_address(struct net_device *dev, void *p)
{
	struct rtl8169_private *tp = netdev_priv(dev);
	int ret;

	ret = eth_mac_addr(dev, p);
	if (ret)
		return ret;

	rtl_rar_set(tp, dev->dev_addr);

	return 0;
}

static void rtl_pll_power_up(struct rtl8169_private *tp)
{
	phy_resume(tp->phydev);
}

static void rtl_init_rxcfg(struct rtl8169_private *tp)
{
	switch (tp->mac_version) {
	case RTL_GIGA_MAC_VER_02 ... RTL_GIGA_MAC_VER_06:
	case RTL_GIGA_MAC_VER_10 ... RTL_GIGA_MAC_VER_17:
		RTL_W32(tp, RxConfig, RX_FIFO_THRESH | RX_DMA_BURST);
		break;
	case RTL_GIGA_MAC_VER_18 ... RTL_GIGA_MAC_VER_24:
	case RTL_GIGA_MAC_VER_34 ... RTL_GIGA_MAC_VER_36:
	case RTL_GIGA_MAC_VER_38:
		RTL_W32(tp, RxConfig, RX128_INT_EN | RX_MULTI_EN | RX_DMA_BURST);
		break;
	case RTL_GIGA_MAC_VER_40 ... RTL_GIGA_MAC_VER_52:
		RTL_W32(tp, RxConfig, RX128_INT_EN | RX_MULTI_EN | RX_DMA_BURST | RX_EARLY_OFF);
		break;
	case RTL_GIGA_MAC_VER_61:
		RTL_W32(tp, RxConfig, RX_FETCH_DFLT_8125 | RX_DMA_BURST);
		break;
	case RTL_GIGA_MAC_VER_63:
		RTL_W32(tp, RxConfig, RX_FETCH_DFLT_8125 | RX_DMA_BURST |
			RX_PAUSE_SLOT_ON);
		break;
	default:
		RTL_W32(tp, RxConfig, RX128_INT_EN | RX_DMA_BURST);
		break;
	}
}

static void rtl8169_init_ring_indexes(struct rtl8169_private *tp)
{
	tp->dirty_tx = tp->cur_tx = tp->cur_rx = 0;
}

static void r8168c_hw_jumbo_enable(struct rtl8169_private *tp)
{
	RTL_W8(tp, Config3, RTL_R8(tp, Config3) | Jumbo_En0);
	RTL_W8(tp, Config4, RTL_R8(tp, Config4) | Jumbo_En1);
}

static void r8168c_hw_jumbo_disable(struct rtl8169_private *tp)
{
	RTL_W8(tp, Config3, RTL_R8(tp, Config3) & ~Jumbo_En0);
	RTL_W8(tp, Config4, RTL_R8(tp, Config4) & ~Jumbo_En1);
}

static void r8168dp_hw_jumbo_enable(struct rtl8169_private *tp)
{
	RTL_W8(tp, Config3, RTL_R8(tp, Config3) | Jumbo_En0);
}

static void r8168dp_hw_jumbo_disable(struct rtl8169_private *tp)
{
	RTL_W8(tp, Config3, RTL_R8(tp, Config3) & ~Jumbo_En0);
}

static void r8168e_hw_jumbo_enable(struct rtl8169_private *tp)
{
	RTL_W8(tp, MaxTxPacketSize, 0x24);
	RTL_W8(tp, Config3, RTL_R8(tp, Config3) | Jumbo_En0);
	RTL_W8(tp, Config4, RTL_R8(tp, Config4) | 0x01);
}

static void r8168e_hw_jumbo_disable(struct rtl8169_private *tp)
{
	RTL_W8(tp, MaxTxPacketSize, 0x3f);
	RTL_W8(tp, Config3, RTL_R8(tp, Config3) & ~Jumbo_En0);
	RTL_W8(tp, Config4, RTL_R8(tp, Config4) & ~0x01);
}

static void r8168b_1_hw_jumbo_enable(struct rtl8169_private *tp)
{
	RTL_W8(tp, Config4, RTL_R8(tp, Config4) | (1 << 0));
}

static void r8168b_1_hw_jumbo_disable(struct rtl8169_private *tp)
{
	RTL_W8(tp, Config4, RTL_R8(tp, Config4) & ~(1 << 0));
}

static void rtl_jumbo_config(struct rtl8169_private *tp)
{
	bool jumbo = tp->dev->mtu > ETH_DATA_LEN;
	int readrq = 4096;

	rtl_unlock_config_regs(tp);
	switch (tp->mac_version) {
	case RTL_GIGA_MAC_VER_12:
	case RTL_GIGA_MAC_VER_17:
		if (jumbo) {
			readrq = 512;
			r8168b_1_hw_jumbo_enable(tp);
		} else {
			r8168b_1_hw_jumbo_disable(tp);
		}
		break;
	case RTL_GIGA_MAC_VER_18 ... RTL_GIGA_MAC_VER_26:
		if (jumbo) {
			readrq = 512;
			r8168c_hw_jumbo_enable(tp);
		} else {
			r8168c_hw_jumbo_disable(tp);
		}
		break;
	case RTL_GIGA_MAC_VER_27 ... RTL_GIGA_MAC_VER_28:
		if (jumbo)
			r8168dp_hw_jumbo_enable(tp);
		else
			r8168dp_hw_jumbo_disable(tp);
		break;
	case RTL_GIGA_MAC_VER_31 ... RTL_GIGA_MAC_VER_33:
		if (jumbo) {
			pcie_set_readrq(tp->pci_dev, 512);
			r8168e_hw_jumbo_enable(tp);
		} else {
			r8168e_hw_jumbo_disable(tp);
		}
		break;
	default:
		break;
	}
	rtl_lock_config_regs(tp);

	if (pci_is_pcie(tp->pci_dev) && tp->supports_gmii)
		pcie_set_readrq(tp->pci_dev, readrq);

	/* Chip doesn't support pause in jumbo mode */
	linkmode_mod_bit(ETHTOOL_LINK_MODE_Pause_BIT,
			 tp->phydev->advertising, !jumbo);
	linkmode_mod_bit(ETHTOOL_LINK_MODE_Asym_Pause_BIT,
			 tp->phydev->advertising, !jumbo);
	phy_start_aneg(tp->phydev);
}

DECLARE_RTL_COND(rtl_chipcmd_cond)
{
	return RTL_R8(tp, ChipCmd) & CmdReset;
}

static void rtl_hw_reset(struct rtl8169_private *tp)
{
	RTL_W8(tp, ChipCmd, CmdReset);

	rtl_loop_wait_low(tp, &rtl_chipcmd_cond, 100, 100);
}

static void rtl_request_firmware(struct rtl8169_private *tp)
{
	struct rtl_fw *rtl_fw;

	/* firmware loaded already or no firmware available */
	if (tp->rtl_fw || !tp->fw_name)
		return;

	rtl_fw = kzalloc(sizeof(*rtl_fw), GFP_KERNEL);
	if (!rtl_fw)
		return;

	rtl_fw->phy_write = rtl_writephy;
	rtl_fw->phy_read = rtl_readphy;
	rtl_fw->mac_mcu_write = mac_mcu_write;
	rtl_fw->mac_mcu_read = mac_mcu_read;
	rtl_fw->fw_name = tp->fw_name;
	rtl_fw->dev = tp_to_dev(tp);

	if (rtl_fw_request_firmware(rtl_fw))
		kfree(rtl_fw);
	else
		tp->rtl_fw = rtl_fw;
}

static void rtl_rx_close(struct rtl8169_private *tp)
{
	RTL_W32(tp, RxConfig, RTL_R32(tp, RxConfig) & ~RX_CONFIG_ACCEPT_MASK);
}

DECLARE_RTL_COND(rtl_npq_cond)
{
	return RTL_R8(tp, TxPoll) & NPQ;
}

DECLARE_RTL_COND(rtl_txcfg_empty_cond)
{
	return RTL_R32(tp, TxConfig) & TXCFG_EMPTY;
}

DECLARE_RTL_COND(rtl_rxtx_empty_cond)
{
	return (RTL_R8(tp, MCU) & RXTX_EMPTY) == RXTX_EMPTY;
}

DECLARE_RTL_COND(rtl_rxtx_empty_cond_2)
{
	/* IntrMitigate has new functionality on RTL8125 */
	return (RTL_R16(tp, IntrMitigate) & 0x0103) == 0x0103;
}

static void rtl_wait_txrx_fifo_empty(struct rtl8169_private *tp)
{
	switch (tp->mac_version) {
	case RTL_GIGA_MAC_VER_40 ... RTL_GIGA_MAC_VER_52:
		rtl_loop_wait_high(tp, &rtl_txcfg_empty_cond, 100, 42);
		rtl_loop_wait_high(tp, &rtl_rxtx_empty_cond, 100, 42);
		break;
	case RTL_GIGA_MAC_VER_60 ... RTL_GIGA_MAC_VER_61:
		rtl_loop_wait_high(tp, &rtl_rxtx_empty_cond, 100, 42);
		break;
	case RTL_GIGA_MAC_VER_63:
		RTL_W8(tp, ChipCmd, RTL_R8(tp, ChipCmd) | StopReq);
		rtl_loop_wait_high(tp, &rtl_rxtx_empty_cond, 100, 42);
		rtl_loop_wait_high(tp, &rtl_rxtx_empty_cond_2, 100, 42);
		break;
	default:
		break;
	}
}

static void rtl_disable_rxdvgate(struct rtl8169_private *tp)
{
	RTL_W32(tp, MISC, RTL_R32(tp, MISC) & ~RXDV_GATED_EN);
}

static void rtl_enable_rxdvgate(struct rtl8169_private *tp)
{
	RTL_W32(tp, MISC, RTL_R32(tp, MISC) | RXDV_GATED_EN);
	fsleep(2000);
	rtl_wait_txrx_fifo_empty(tp);
}

static void rtl_wol_enable_rx(struct rtl8169_private *tp)
{
	if (tp->mac_version >= RTL_GIGA_MAC_VER_25)
		RTL_W32(tp, RxConfig, RTL_R32(tp, RxConfig) |
			AcceptBroadcast | AcceptMulticast | AcceptMyPhys);

	if (tp->mac_version >= RTL_GIGA_MAC_VER_40)
		rtl_disable_rxdvgate(tp);
}

static void rtl_pll_power_down(struct rtl8169_private *tp)
{
	if (tp->dash_type != RTL_DASH_NONE)
		return;

	if (tp->mac_version == RTL_GIGA_MAC_VER_32 ||
	    tp->mac_version == RTL_GIGA_MAC_VER_33)
		rtl_ephy_write(tp, 0x19, 0xff64);

	if (device_may_wakeup(tp_to_dev(tp))) {
		phy_speed_down(tp->phydev, false);
		rtl_wol_enable_rx(tp);
	}
}

static void rtl_set_tx_config_registers(struct rtl8169_private *tp)
{
	u32 val = TX_DMA_BURST << TxDMAShift |
		  InterFrameGap << TxInterFrameGapShift;

	if (rtl_is_8168evl_up(tp))
		val |= TXCFG_AUTO_FIFO;

	RTL_W32(tp, TxConfig, val);
}

static void rtl_set_rx_max_size(struct rtl8169_private *tp)
{
	/* Low hurts. Let's disable the filtering. */
	RTL_W16(tp, RxMaxSize, R8169_RX_BUF_SIZE + 1);
}

static void rtl_set_rx_tx_desc_registers(struct rtl8169_private *tp)
{
	/*
	 * Magic spell: some iop3xx ARM board needs the TxDescAddrHigh
	 * register to be written before TxDescAddrLow to work.
	 * Switching from MMIO to I/O access fixes the issue as well.
	 */
	RTL_W32(tp, TxDescStartAddrHigh, ((u64) tp->TxPhyAddr) >> 32);
	RTL_W32(tp, TxDescStartAddrLow, ((u64) tp->TxPhyAddr) & DMA_BIT_MASK(32));
	RTL_W32(tp, RxDescAddrHigh, ((u64) tp->RxPhyAddr) >> 32);
	RTL_W32(tp, RxDescAddrLow, ((u64) tp->RxPhyAddr) & DMA_BIT_MASK(32));
}

static void rtl8169_set_magic_reg(struct rtl8169_private *tp)
{
	u32 val;

	if (tp->mac_version == RTL_GIGA_MAC_VER_05)
		val = 0x000fff00;
	else if (tp->mac_version == RTL_GIGA_MAC_VER_06)
		val = 0x00ffff00;
	else
		return;

	if (RTL_R8(tp, Config2) & PCI_Clock_66MHz)
		val |= 0xff;

	RTL_W32(tp, 0x7c, val);
}

static void rtl_set_rx_mode(struct net_device *dev)
{
	u32 rx_mode = AcceptBroadcast | AcceptMyPhys | AcceptMulticast;
	/* Multicast hash filter */
	u32 mc_filter[2] = { 0xffffffff, 0xffffffff };
	struct rtl8169_private *tp = netdev_priv(dev);
	u32 tmp;

	if (dev->flags & IFF_PROMISC) {
		rx_mode |= AcceptAllPhys;
	} else if (!(dev->flags & IFF_MULTICAST)) {
		rx_mode &= ~AcceptMulticast;
	} else if (netdev_mc_count(dev) > MC_FILTER_LIMIT ||
		   dev->flags & IFF_ALLMULTI ||
		   tp->mac_version == RTL_GIGA_MAC_VER_35) {
		/* accept all multicasts */
	} else if (netdev_mc_empty(dev)) {
		rx_mode &= ~AcceptMulticast;
	} else {
		struct netdev_hw_addr *ha;

		mc_filter[1] = mc_filter[0] = 0;
		netdev_for_each_mc_addr(ha, dev) {
			u32 bit_nr = eth_hw_addr_crc(ha) >> 26;
			mc_filter[bit_nr >> 5] |= BIT(bit_nr & 31);
		}

		if (tp->mac_version > RTL_GIGA_MAC_VER_06) {
			tmp = mc_filter[0];
			mc_filter[0] = swab32(mc_filter[1]);
			mc_filter[1] = swab32(tmp);
		}
	}

	RTL_W32(tp, MAR0 + 4, mc_filter[1]);
	RTL_W32(tp, MAR0 + 0, mc_filter[0]);

	tmp = RTL_R32(tp, RxConfig);
	RTL_W32(tp, RxConfig, (tmp & ~RX_CONFIG_ACCEPT_OK_MASK) | rx_mode);
}

DECLARE_RTL_COND(rtl_csiar_cond)
{
	return RTL_R32(tp, CSIAR) & CSIAR_FLAG;
}

static void rtl_csi_write(struct rtl8169_private *tp, int addr, int value)
{
	u32 func = PCI_FUNC(tp->pci_dev->devfn);

	RTL_W32(tp, CSIDR, value);
	RTL_W32(tp, CSIAR, CSIAR_WRITE_CMD | (addr & CSIAR_ADDR_MASK) |
		CSIAR_BYTE_ENABLE | func << 16);

	rtl_loop_wait_low(tp, &rtl_csiar_cond, 10, 100);
}

static u32 rtl_csi_read(struct rtl8169_private *tp, int addr)
{
	u32 func = PCI_FUNC(tp->pci_dev->devfn);

	RTL_W32(tp, CSIAR, (addr & CSIAR_ADDR_MASK) | func << 16 |
		CSIAR_BYTE_ENABLE);

	return rtl_loop_wait_high(tp, &rtl_csiar_cond, 10, 100) ?
		RTL_R32(tp, CSIDR) : ~0;
}

static void rtl_csi_access_enable(struct rtl8169_private *tp, u8 val)
{
	struct pci_dev *pdev = tp->pci_dev;
	u32 csi;

	/* According to Realtek the value at config space address 0x070f
	 * controls the L0s/L1 entrance latency. We try standard ECAM access
	 * first and if it fails fall back to CSI.
	 */
	if (pdev->cfg_size > 0x070f &&
	    pci_write_config_byte(pdev, 0x070f, val) == PCIBIOS_SUCCESSFUL)
		return;

	netdev_notice_once(tp->dev,
		"No native access to PCI extended config space, falling back to CSI\n");
	csi = rtl_csi_read(tp, 0x070c) & 0x00ffffff;
	rtl_csi_write(tp, 0x070c, csi | val << 24);
}

static void rtl_set_def_aspm_entry_latency(struct rtl8169_private *tp)
{
	rtl_csi_access_enable(tp, 0x27);
}

struct ephy_info {
	unsigned int offset;
	u16 mask;
	u16 bits;
};

static void __rtl_ephy_init(struct rtl8169_private *tp,
			    const struct ephy_info *e, int len)
{
	u16 w;

	while (len-- > 0) {
		w = (rtl_ephy_read(tp, e->offset) & ~e->mask) | e->bits;
		rtl_ephy_write(tp, e->offset, w);
		e++;
	}
}

#define rtl_ephy_init(tp, a) __rtl_ephy_init(tp, a, ARRAY_SIZE(a))

static void rtl_disable_clock_request(struct rtl8169_private *tp)
{
	pcie_capability_clear_word(tp->pci_dev, PCI_EXP_LNKCTL,
				   PCI_EXP_LNKCTL_CLKREQ_EN);
}

static void rtl_enable_clock_request(struct rtl8169_private *tp)
{
	pcie_capability_set_word(tp->pci_dev, PCI_EXP_LNKCTL,
				 PCI_EXP_LNKCTL_CLKREQ_EN);
}

static void rtl_pcie_state_l2l3_disable(struct rtl8169_private *tp)
{
	/* work around an issue when PCI reset occurs during L2/L3 state */
	RTL_W8(tp, Config3, RTL_R8(tp, Config3) & ~Rdy_to_L23);
}

static void rtl_enable_exit_l1(struct rtl8169_private *tp)
{
	/* Bits control which events trigger ASPM L1 exit:
	 * Bit 12: rxdv
	 * Bit 11: ltr_msg
	 * Bit 10: txdma_poll
	 * Bit  9: xadm
	 * Bit  8: pktavi
	 * Bit  7: txpla
	 */
	switch (tp->mac_version) {
	case RTL_GIGA_MAC_VER_34 ... RTL_GIGA_MAC_VER_36:
		rtl_eri_set_bits(tp, 0xd4, 0x1f00);
		break;
	case RTL_GIGA_MAC_VER_37 ... RTL_GIGA_MAC_VER_38:
		rtl_eri_set_bits(tp, 0xd4, 0x0c00);
		break;
	case RTL_GIGA_MAC_VER_40 ... RTL_GIGA_MAC_VER_63:
		r8168_mac_ocp_modify(tp, 0xc0ac, 0, 0x1f80);
		break;
	default:
		break;
	}
}

static void rtl_disable_exit_l1(struct rtl8169_private *tp)
{
	switch (tp->mac_version) {
	case RTL_GIGA_MAC_VER_34 ... RTL_GIGA_MAC_VER_38:
		rtl_eri_clear_bits(tp, 0xd4, 0x1f00);
		break;
	case RTL_GIGA_MAC_VER_40 ... RTL_GIGA_MAC_VER_63:
		r8168_mac_ocp_modify(tp, 0xc0ac, 0x1f80, 0);
		break;
	default:
		break;
	}
}

static void rtl_hw_aspm_clkreq_enable(struct rtl8169_private *tp, bool enable)
{
	/* Don't enable ASPM in the chip if OS can't control ASPM */
	if (enable && tp->aspm_manageable) {
		RTL_W8(tp, Config5, RTL_R8(tp, Config5) | ASPM_en);
		RTL_W8(tp, Config2, RTL_R8(tp, Config2) | ClkReqEn);

		switch (tp->mac_version) {
		case RTL_GIGA_MAC_VER_60 ... RTL_GIGA_MAC_VER_63:
			/* reset ephy tx/rx disable timer */
			r8168_mac_ocp_modify(tp, 0xe094, 0xff00, 0);
			/* chip can trigger L1.2 */
			r8168_mac_ocp_modify(tp, 0xe092, 0x00ff, BIT(2));
			break;
		default:
			break;
		}
	} else {
		switch (tp->mac_version) {
		case RTL_GIGA_MAC_VER_60 ... RTL_GIGA_MAC_VER_63:
			r8168_mac_ocp_modify(tp, 0xe092, 0x00ff, 0);
			break;
		default:
			break;
		}

		RTL_W8(tp, Config2, RTL_R8(tp, Config2) & ~ClkReqEn);
		RTL_W8(tp, Config5, RTL_R8(tp, Config5) & ~ASPM_en);
	}

	udelay(10);
}

static void rtl_set_fifo_size(struct rtl8169_private *tp, u16 rx_stat,
			      u16 tx_stat, u16 rx_dyn, u16 tx_dyn)
{
	/* Usage of dynamic vs. static FIFO is controlled by bit
	 * TXCFG_AUTO_FIFO. Exact meaning of FIFO values isn't known.
	 */
	rtl_eri_write(tp, 0xc8, ERIAR_MASK_1111, (rx_stat << 16) | rx_dyn);
	rtl_eri_write(tp, 0xe8, ERIAR_MASK_1111, (tx_stat << 16) | tx_dyn);
}

static void rtl8168g_set_pause_thresholds(struct rtl8169_private *tp,
					  u8 low, u8 high)
{
	/* FIFO thresholds for pause flow control */
	rtl_eri_write(tp, 0xcc, ERIAR_MASK_0001, low);
	rtl_eri_write(tp, 0xd0, ERIAR_MASK_0001, high);
}

static void rtl_hw_start_8168b(struct rtl8169_private *tp)
{
	RTL_W8(tp, Config3, RTL_R8(tp, Config3) & ~Beacon_en);
}

static void __rtl_hw_start_8168cp(struct rtl8169_private *tp)
{
	RTL_W8(tp, Config1, RTL_R8(tp, Config1) | Speed_down);

	RTL_W8(tp, Config3, RTL_R8(tp, Config3) & ~Beacon_en);

	rtl_disable_clock_request(tp);
}

static void rtl_hw_start_8168cp_1(struct rtl8169_private *tp)
{
	static const struct ephy_info e_info_8168cp[] = {
		{ 0x01, 0,	0x0001 },
		{ 0x02, 0x0800,	0x1000 },
		{ 0x03, 0,	0x0042 },
		{ 0x06, 0x0080,	0x0000 },
		{ 0x07, 0,	0x2000 }
	};

	rtl_set_def_aspm_entry_latency(tp);

	rtl_ephy_init(tp, e_info_8168cp);

	__rtl_hw_start_8168cp(tp);
}

static void rtl_hw_start_8168cp_2(struct rtl8169_private *tp)
{
	rtl_set_def_aspm_entry_latency(tp);

	RTL_W8(tp, Config3, RTL_R8(tp, Config3) & ~Beacon_en);
}

static void rtl_hw_start_8168cp_3(struct rtl8169_private *tp)
{
	rtl_set_def_aspm_entry_latency(tp);

	RTL_W8(tp, Config3, RTL_R8(tp, Config3) & ~Beacon_en);

	/* Magic. */
	RTL_W8(tp, DBG_REG, 0x20);
}

static void rtl_hw_start_8168c_1(struct rtl8169_private *tp)
{
	static const struct ephy_info e_info_8168c_1[] = {
		{ 0x02, 0x0800,	0x1000 },
		{ 0x03, 0,	0x0002 },
		{ 0x06, 0x0080,	0x0000 }
	};

	rtl_set_def_aspm_entry_latency(tp);

	RTL_W8(tp, DBG_REG, 0x06 | FIX_NAK_1 | FIX_NAK_2);

	rtl_ephy_init(tp, e_info_8168c_1);

	__rtl_hw_start_8168cp(tp);
}

static void rtl_hw_start_8168c_2(struct rtl8169_private *tp)
{
	static const struct ephy_info e_info_8168c_2[] = {
		{ 0x01, 0,	0x0001 },
		{ 0x03, 0x0400,	0x0020 }
	};

	rtl_set_def_aspm_entry_latency(tp);

	rtl_ephy_init(tp, e_info_8168c_2);

	__rtl_hw_start_8168cp(tp);
}

static void rtl_hw_start_8168c_3(struct rtl8169_private *tp)
{
	rtl_hw_start_8168c_2(tp);
}

static void rtl_hw_start_8168c_4(struct rtl8169_private *tp)
{
	rtl_set_def_aspm_entry_latency(tp);

	__rtl_hw_start_8168cp(tp);
}

static void rtl_hw_start_8168d(struct rtl8169_private *tp)
{
	rtl_set_def_aspm_entry_latency(tp);

	rtl_disable_clock_request(tp);
}

static void rtl_hw_start_8168d_4(struct rtl8169_private *tp)
{
	static const struct ephy_info e_info_8168d_4[] = {
		{ 0x0b, 0x0000,	0x0048 },
		{ 0x19, 0x0020,	0x0050 },
		{ 0x0c, 0x0100,	0x0020 },
		{ 0x10, 0x0004,	0x0000 },
	};

	rtl_set_def_aspm_entry_latency(tp);

	rtl_ephy_init(tp, e_info_8168d_4);

	rtl_enable_clock_request(tp);
}

static void rtl_hw_start_8168e_1(struct rtl8169_private *tp)
{
	static const struct ephy_info e_info_8168e_1[] = {
		{ 0x00, 0x0200,	0x0100 },
		{ 0x00, 0x0000,	0x0004 },
		{ 0x06, 0x0002,	0x0001 },
		{ 0x06, 0x0000,	0x0030 },
		{ 0x07, 0x0000,	0x2000 },
		{ 0x00, 0x0000,	0x0020 },
		{ 0x03, 0x5800,	0x2000 },
		{ 0x03, 0x0000,	0x0001 },
		{ 0x01, 0x0800,	0x1000 },
		{ 0x07, 0x0000,	0x4000 },
		{ 0x1e, 0x0000,	0x2000 },
		{ 0x19, 0xffff,	0xfe6c },
		{ 0x0a, 0x0000,	0x0040 }
	};

	rtl_set_def_aspm_entry_latency(tp);

	rtl_ephy_init(tp, e_info_8168e_1);

	rtl_disable_clock_request(tp);

	/* Reset tx FIFO pointer */
	RTL_W32(tp, MISC, RTL_R32(tp, MISC) | TXPLA_RST);
	RTL_W32(tp, MISC, RTL_R32(tp, MISC) & ~TXPLA_RST);

	RTL_W8(tp, Config5, RTL_R8(tp, Config5) & ~Spi_en);
}

static void rtl_hw_start_8168e_2(struct rtl8169_private *tp)
{
	static const struct ephy_info e_info_8168e_2[] = {
		{ 0x09, 0x0000,	0x0080 },
		{ 0x19, 0x0000,	0x0224 },
		{ 0x00, 0x0000,	0x0004 },
		{ 0x0c, 0x3df0,	0x0200 },
	};

	rtl_set_def_aspm_entry_latency(tp);

	rtl_ephy_init(tp, e_info_8168e_2);

	rtl_eri_write(tp, 0xc0, ERIAR_MASK_0011, 0x0000);
	rtl_eri_write(tp, 0xb8, ERIAR_MASK_1111, 0x0000);
	rtl_set_fifo_size(tp, 0x10, 0x10, 0x02, 0x06);
	rtl_eri_set_bits(tp, 0x1d0, BIT(1));
	rtl_reset_packet_filter(tp);
	rtl_eri_set_bits(tp, 0x1b0, BIT(4));
	rtl_eri_write(tp, 0xcc, ERIAR_MASK_1111, 0x00000050);
	rtl_eri_write(tp, 0xd0, ERIAR_MASK_1111, 0x07ff0060);

	rtl_disable_clock_request(tp);

	RTL_W8(tp, MCU, RTL_R8(tp, MCU) & ~NOW_IS_OOB);

	rtl8168_config_eee_mac(tp);

	RTL_W8(tp, DLLPR, RTL_R8(tp, DLLPR) | PFM_EN);
	RTL_W32(tp, MISC, RTL_R32(tp, MISC) | PWM_EN);
	RTL_W8(tp, Config5, RTL_R8(tp, Config5) & ~Spi_en);

	rtl_hw_aspm_clkreq_enable(tp, true);
}

static void rtl_hw_start_8168f(struct rtl8169_private *tp)
{
	rtl_set_def_aspm_entry_latency(tp);

	rtl_eri_write(tp, 0xc0, ERIAR_MASK_0011, 0x0000);
	rtl_eri_write(tp, 0xb8, ERIAR_MASK_1111, 0x0000);
	rtl_set_fifo_size(tp, 0x10, 0x10, 0x02, 0x06);
	rtl_reset_packet_filter(tp);
	rtl_eri_set_bits(tp, 0x1b0, BIT(4));
	rtl_eri_set_bits(tp, 0x1d0, BIT(4) | BIT(1));
	rtl_eri_write(tp, 0xcc, ERIAR_MASK_1111, 0x00000050);
	rtl_eri_write(tp, 0xd0, ERIAR_MASK_1111, 0x00000060);

	rtl_disable_clock_request(tp);

	RTL_W8(tp, MCU, RTL_R8(tp, MCU) & ~NOW_IS_OOB);
	RTL_W8(tp, DLLPR, RTL_R8(tp, DLLPR) | PFM_EN);
	RTL_W32(tp, MISC, RTL_R32(tp, MISC) | PWM_EN);
	RTL_W8(tp, Config5, RTL_R8(tp, Config5) & ~Spi_en);

	rtl8168_config_eee_mac(tp);
}

static void rtl_hw_start_8168f_1(struct rtl8169_private *tp)
{
	static const struct ephy_info e_info_8168f_1[] = {
		{ 0x06, 0x00c0,	0x0020 },
		{ 0x08, 0x0001,	0x0002 },
		{ 0x09, 0x0000,	0x0080 },
		{ 0x19, 0x0000,	0x0224 },
		{ 0x00, 0x0000,	0x0008 },
		{ 0x0c, 0x3df0,	0x0200 },
	};

	rtl_hw_start_8168f(tp);

	rtl_ephy_init(tp, e_info_8168f_1);
}

static void rtl_hw_start_8411(struct rtl8169_private *tp)
{
	static const struct ephy_info e_info_8168f_1[] = {
		{ 0x06, 0x00c0,	0x0020 },
		{ 0x0f, 0xffff,	0x5200 },
		{ 0x19, 0x0000,	0x0224 },
		{ 0x00, 0x0000,	0x0008 },
		{ 0x0c, 0x3df0,	0x0200 },
	};

	rtl_hw_start_8168f(tp);
	rtl_pcie_state_l2l3_disable(tp);

	rtl_ephy_init(tp, e_info_8168f_1);
}

static void rtl_hw_start_8168g(struct rtl8169_private *tp)
{
	rtl_set_fifo_size(tp, 0x08, 0x10, 0x02, 0x06);
	rtl8168g_set_pause_thresholds(tp, 0x38, 0x48);

	rtl_set_def_aspm_entry_latency(tp);

	rtl_reset_packet_filter(tp);
	rtl_eri_write(tp, 0x2f8, ERIAR_MASK_0011, 0x1d8f);

	rtl_disable_rxdvgate(tp);

	rtl_eri_write(tp, 0xc0, ERIAR_MASK_0011, 0x0000);
	rtl_eri_write(tp, 0xb8, ERIAR_MASK_0011, 0x0000);

	rtl8168_config_eee_mac(tp);

	rtl_w0w1_eri(tp, 0x2fc, 0x01, 0x06);
	rtl_eri_clear_bits(tp, 0x1b0, BIT(12));

	rtl_pcie_state_l2l3_disable(tp);
}

static void rtl_hw_start_8168g_1(struct rtl8169_private *tp)
{
	static const struct ephy_info e_info_8168g_1[] = {
		{ 0x00, 0x0008,	0x0000 },
		{ 0x0c, 0x3ff0,	0x0820 },
		{ 0x1e, 0x0000,	0x0001 },
		{ 0x19, 0x8000,	0x0000 }
	};

	rtl_hw_start_8168g(tp);

	/* disable aspm and clock request before access ephy */
	rtl_hw_aspm_clkreq_enable(tp, false);
	rtl_ephy_init(tp, e_info_8168g_1);
	rtl_hw_aspm_clkreq_enable(tp, true);
}

static void rtl_hw_start_8168g_2(struct rtl8169_private *tp)
{
	static const struct ephy_info e_info_8168g_2[] = {
		{ 0x00, 0x0008,	0x0000 },
		{ 0x0c, 0x3ff0,	0x0820 },
		{ 0x19, 0xffff,	0x7c00 },
		{ 0x1e, 0xffff,	0x20eb },
		{ 0x0d, 0xffff,	0x1666 },
		{ 0x00, 0xffff,	0x10a3 },
		{ 0x06, 0xffff,	0xf050 },
		{ 0x04, 0x0000,	0x0010 },
		{ 0x1d, 0x4000,	0x0000 },
	};

	rtl_hw_start_8168g(tp);

	/* disable aspm and clock request before access ephy */
	rtl_hw_aspm_clkreq_enable(tp, false);
	rtl_ephy_init(tp, e_info_8168g_2);
}

static void rtl_hw_start_8411_2(struct rtl8169_private *tp)
{
	static const struct ephy_info e_info_8411_2[] = {
		{ 0x00, 0x0008,	0x0000 },
		{ 0x0c, 0x37d0,	0x0820 },
		{ 0x1e, 0x0000,	0x0001 },
		{ 0x19, 0x8021,	0x0000 },
		{ 0x1e, 0x0000,	0x2000 },
		{ 0x0d, 0x0100,	0x0200 },
		{ 0x00, 0x0000,	0x0080 },
		{ 0x06, 0x0000,	0x0010 },
		{ 0x04, 0x0000,	0x0010 },
		{ 0x1d, 0x0000,	0x4000 },
	};

	rtl_hw_start_8168g(tp);

	/* disable aspm and clock request before access ephy */
	rtl_hw_aspm_clkreq_enable(tp, false);
	rtl_ephy_init(tp, e_info_8411_2);

	/* The following Realtek-provided magic fixes an issue with the RX unit
	 * getting confused after the PHY having been powered-down.
	 */
	r8168_mac_ocp_write(tp, 0xFC28, 0x0000);
	r8168_mac_ocp_write(tp, 0xFC2A, 0x0000);
	r8168_mac_ocp_write(tp, 0xFC2C, 0x0000);
	r8168_mac_ocp_write(tp, 0xFC2E, 0x0000);
	r8168_mac_ocp_write(tp, 0xFC30, 0x0000);
	r8168_mac_ocp_write(tp, 0xFC32, 0x0000);
	r8168_mac_ocp_write(tp, 0xFC34, 0x0000);
	r8168_mac_ocp_write(tp, 0xFC36, 0x0000);
	mdelay(3);
	r8168_mac_ocp_write(tp, 0xFC26, 0x0000);

	r8168_mac_ocp_write(tp, 0xF800, 0xE008);
	r8168_mac_ocp_write(tp, 0xF802, 0xE00A);
	r8168_mac_ocp_write(tp, 0xF804, 0xE00C);
	r8168_mac_ocp_write(tp, 0xF806, 0xE00E);
	r8168_mac_ocp_write(tp, 0xF808, 0xE027);
	r8168_mac_ocp_write(tp, 0xF80A, 0xE04F);
	r8168_mac_ocp_write(tp, 0xF80C, 0xE05E);
	r8168_mac_ocp_write(tp, 0xF80E, 0xE065);
	r8168_mac_ocp_write(tp, 0xF810, 0xC602);
	r8168_mac_ocp_write(tp, 0xF812, 0xBE00);
	r8168_mac_ocp_write(tp, 0xF814, 0x0000);
	r8168_mac_ocp_write(tp, 0xF816, 0xC502);
	r8168_mac_ocp_write(tp, 0xF818, 0xBD00);
	r8168_mac_ocp_write(tp, 0xF81A, 0x074C);
	r8168_mac_ocp_write(tp, 0xF81C, 0xC302);
	r8168_mac_ocp_write(tp, 0xF81E, 0xBB00);
	r8168_mac_ocp_write(tp, 0xF820, 0x080A);
	r8168_mac_ocp_write(tp, 0xF822, 0x6420);
	r8168_mac_ocp_write(tp, 0xF824, 0x48C2);
	r8168_mac_ocp_write(tp, 0xF826, 0x8C20);
	r8168_mac_ocp_write(tp, 0xF828, 0xC516);
	r8168_mac_ocp_write(tp, 0xF82A, 0x64A4);
	r8168_mac_ocp_write(tp, 0xF82C, 0x49C0);
	r8168_mac_ocp_write(tp, 0xF82E, 0xF009);
	r8168_mac_ocp_write(tp, 0xF830, 0x74A2);
	r8168_mac_ocp_write(tp, 0xF832, 0x8CA5);
	r8168_mac_ocp_write(tp, 0xF834, 0x74A0);
	r8168_mac_ocp_write(tp, 0xF836, 0xC50E);
	r8168_mac_ocp_write(tp, 0xF838, 0x9CA2);
	r8168_mac_ocp_write(tp, 0xF83A, 0x1C11);
	r8168_mac_ocp_write(tp, 0xF83C, 0x9CA0);
	r8168_mac_ocp_write(tp, 0xF83E, 0xE006);
	r8168_mac_ocp_write(tp, 0xF840, 0x74F8);
	r8168_mac_ocp_write(tp, 0xF842, 0x48C4);
	r8168_mac_ocp_write(tp, 0xF844, 0x8CF8);
	r8168_mac_ocp_write(tp, 0xF846, 0xC404);
	r8168_mac_ocp_write(tp, 0xF848, 0xBC00);
	r8168_mac_ocp_write(tp, 0xF84A, 0xC403);
	r8168_mac_ocp_write(tp, 0xF84C, 0xBC00);
	r8168_mac_ocp_write(tp, 0xF84E, 0x0BF2);
	r8168_mac_ocp_write(tp, 0xF850, 0x0C0A);
	r8168_mac_ocp_write(tp, 0xF852, 0xE434);
	r8168_mac_ocp_write(tp, 0xF854, 0xD3C0);
	r8168_mac_ocp_write(tp, 0xF856, 0x49D9);
	r8168_mac_ocp_write(tp, 0xF858, 0xF01F);
	r8168_mac_ocp_write(tp, 0xF85A, 0xC526);
	r8168_mac_ocp_write(tp, 0xF85C, 0x64A5);
	r8168_mac_ocp_write(tp, 0xF85E, 0x1400);
	r8168_mac_ocp_write(tp, 0xF860, 0xF007);
	r8168_mac_ocp_write(tp, 0xF862, 0x0C01);
	r8168_mac_ocp_write(tp, 0xF864, 0x8CA5);
	r8168_mac_ocp_write(tp, 0xF866, 0x1C15);
	r8168_mac_ocp_write(tp, 0xF868, 0xC51B);
	r8168_mac_ocp_write(tp, 0xF86A, 0x9CA0);
	r8168_mac_ocp_write(tp, 0xF86C, 0xE013);
	r8168_mac_ocp_write(tp, 0xF86E, 0xC519);
	r8168_mac_ocp_write(tp, 0xF870, 0x74A0);
	r8168_mac_ocp_write(tp, 0xF872, 0x48C4);
	r8168_mac_ocp_write(tp, 0xF874, 0x8CA0);
	r8168_mac_ocp_write(tp, 0xF876, 0xC516);
	r8168_mac_ocp_write(tp, 0xF878, 0x74A4);
	r8168_mac_ocp_write(tp, 0xF87A, 0x48C8);
	r8168_mac_ocp_write(tp, 0xF87C, 0x48CA);
	r8168_mac_ocp_write(tp, 0xF87E, 0x9CA4);
	r8168_mac_ocp_write(tp, 0xF880, 0xC512);
	r8168_mac_ocp_write(tp, 0xF882, 0x1B00);
	r8168_mac_ocp_write(tp, 0xF884, 0x9BA0);
	r8168_mac_ocp_write(tp, 0xF886, 0x1B1C);
	r8168_mac_ocp_write(tp, 0xF888, 0x483F);
	r8168_mac_ocp_write(tp, 0xF88A, 0x9BA2);
	r8168_mac_ocp_write(tp, 0xF88C, 0x1B04);
	r8168_mac_ocp_write(tp, 0xF88E, 0xC508);
	r8168_mac_ocp_write(tp, 0xF890, 0x9BA0);
	r8168_mac_ocp_write(tp, 0xF892, 0xC505);
	r8168_mac_ocp_write(tp, 0xF894, 0xBD00);
	r8168_mac_ocp_write(tp, 0xF896, 0xC502);
	r8168_mac_ocp_write(tp, 0xF898, 0xBD00);
	r8168_mac_ocp_write(tp, 0xF89A, 0x0300);
	r8168_mac_ocp_write(tp, 0xF89C, 0x051E);
	r8168_mac_ocp_write(tp, 0xF89E, 0xE434);
	r8168_mac_ocp_write(tp, 0xF8A0, 0xE018);
	r8168_mac_ocp_write(tp, 0xF8A2, 0xE092);
	r8168_mac_ocp_write(tp, 0xF8A4, 0xDE20);
	r8168_mac_ocp_write(tp, 0xF8A6, 0xD3C0);
	r8168_mac_ocp_write(tp, 0xF8A8, 0xC50F);
	r8168_mac_ocp_write(tp, 0xF8AA, 0x76A4);
	r8168_mac_ocp_write(tp, 0xF8AC, 0x49E3);
	r8168_mac_ocp_write(tp, 0xF8AE, 0xF007);
	r8168_mac_ocp_write(tp, 0xF8B0, 0x49C0);
	r8168_mac_ocp_write(tp, 0xF8B2, 0xF103);
	r8168_mac_ocp_write(tp, 0xF8B4, 0xC607);
	r8168_mac_ocp_write(tp, 0xF8B6, 0xBE00);
	r8168_mac_ocp_write(tp, 0xF8B8, 0xC606);
	r8168_mac_ocp_write(tp, 0xF8BA, 0xBE00);
	r8168_mac_ocp_write(tp, 0xF8BC, 0xC602);
	r8168_mac_ocp_write(tp, 0xF8BE, 0xBE00);
	r8168_mac_ocp_write(tp, 0xF8C0, 0x0C4C);
	r8168_mac_ocp_write(tp, 0xF8C2, 0x0C28);
	r8168_mac_ocp_write(tp, 0xF8C4, 0x0C2C);
	r8168_mac_ocp_write(tp, 0xF8C6, 0xDC00);
	r8168_mac_ocp_write(tp, 0xF8C8, 0xC707);
	r8168_mac_ocp_write(tp, 0xF8CA, 0x1D00);
	r8168_mac_ocp_write(tp, 0xF8CC, 0x8DE2);
	r8168_mac_ocp_write(tp, 0xF8CE, 0x48C1);
	r8168_mac_ocp_write(tp, 0xF8D0, 0xC502);
	r8168_mac_ocp_write(tp, 0xF8D2, 0xBD00);
	r8168_mac_ocp_write(tp, 0xF8D4, 0x00AA);
	r8168_mac_ocp_write(tp, 0xF8D6, 0xE0C0);
	r8168_mac_ocp_write(tp, 0xF8D8, 0xC502);
	r8168_mac_ocp_write(tp, 0xF8DA, 0xBD00);
	r8168_mac_ocp_write(tp, 0xF8DC, 0x0132);

	r8168_mac_ocp_write(tp, 0xFC26, 0x8000);

	r8168_mac_ocp_write(tp, 0xFC2A, 0x0743);
	r8168_mac_ocp_write(tp, 0xFC2C, 0x0801);
	r8168_mac_ocp_write(tp, 0xFC2E, 0x0BE9);
	r8168_mac_ocp_write(tp, 0xFC30, 0x02FD);
	r8168_mac_ocp_write(tp, 0xFC32, 0x0C25);
	r8168_mac_ocp_write(tp, 0xFC34, 0x00A9);
	r8168_mac_ocp_write(tp, 0xFC36, 0x012D);

	rtl_hw_aspm_clkreq_enable(tp, true);
}

static void rtl_hw_start_8168h_1(struct rtl8169_private *tp)
{
	static const struct ephy_info e_info_8168h_1[] = {
		{ 0x1e, 0x0800,	0x0001 },
		{ 0x1d, 0x0000,	0x0800 },
		{ 0x05, 0xffff,	0x2089 },
		{ 0x06, 0xffff,	0x5881 },
		{ 0x04, 0xffff,	0x854a },
		{ 0x01, 0xffff,	0x068b }
	};
	int rg_saw_cnt;

	/* disable aspm and clock request before access ephy */
	rtl_hw_aspm_clkreq_enable(tp, false);
	rtl_ephy_init(tp, e_info_8168h_1);

	rtl_set_fifo_size(tp, 0x08, 0x10, 0x02, 0x06);
	rtl8168g_set_pause_thresholds(tp, 0x38, 0x48);

	rtl_set_def_aspm_entry_latency(tp);

	rtl_reset_packet_filter(tp);

	rtl_eri_set_bits(tp, 0xdc, 0x001c);

	rtl_eri_write(tp, 0x5f0, ERIAR_MASK_0011, 0x4f87);

	rtl_disable_rxdvgate(tp);

	rtl_eri_write(tp, 0xc0, ERIAR_MASK_0011, 0x0000);
	rtl_eri_write(tp, 0xb8, ERIAR_MASK_0011, 0x0000);

	rtl8168_config_eee_mac(tp);

	RTL_W8(tp, DLLPR, RTL_R8(tp, DLLPR) & ~PFM_EN);
	RTL_W8(tp, MISC_1, RTL_R8(tp, MISC_1) & ~PFM_D3COLD_EN);

	RTL_W8(tp, DLLPR, RTL_R8(tp, DLLPR) & ~TX_10M_PS_EN);

	rtl_eri_clear_bits(tp, 0x1b0, BIT(12));

	rtl_pcie_state_l2l3_disable(tp);

	rg_saw_cnt = phy_read_paged(tp->phydev, 0x0c42, 0x13) & 0x3fff;
	if (rg_saw_cnt > 0) {
		u16 sw_cnt_1ms_ini;

		sw_cnt_1ms_ini = 16000000/rg_saw_cnt;
		sw_cnt_1ms_ini &= 0x0fff;
		r8168_mac_ocp_modify(tp, 0xd412, 0x0fff, sw_cnt_1ms_ini);
	}

	r8168_mac_ocp_modify(tp, 0xe056, 0x00f0, 0x0070);
	r8168_mac_ocp_modify(tp, 0xe052, 0x6000, 0x8008);
	r8168_mac_ocp_modify(tp, 0xe0d6, 0x01ff, 0x017f);
	r8168_mac_ocp_modify(tp, 0xd420, 0x0fff, 0x047f);

	r8168_mac_ocp_write(tp, 0xe63e, 0x0001);
	r8168_mac_ocp_write(tp, 0xe63e, 0x0000);
	r8168_mac_ocp_write(tp, 0xc094, 0x0000);
	r8168_mac_ocp_write(tp, 0xc09e, 0x0000);

	rtl_hw_aspm_clkreq_enable(tp, true);
}

static void rtl_hw_start_8168ep(struct rtl8169_private *tp)
{
	rtl8168ep_stop_cmac(tp);

	rtl_set_fifo_size(tp, 0x08, 0x10, 0x02, 0x06);
	rtl8168g_set_pause_thresholds(tp, 0x2f, 0x5f);

	rtl_set_def_aspm_entry_latency(tp);

	rtl_reset_packet_filter(tp);

	rtl_eri_write(tp, 0x5f0, ERIAR_MASK_0011, 0x4f87);

	rtl_disable_rxdvgate(tp);

	rtl_eri_write(tp, 0xc0, ERIAR_MASK_0011, 0x0000);
	rtl_eri_write(tp, 0xb8, ERIAR_MASK_0011, 0x0000);

	rtl8168_config_eee_mac(tp);

	rtl_w0w1_eri(tp, 0x2fc, 0x01, 0x06);

	RTL_W8(tp, DLLPR, RTL_R8(tp, DLLPR) & ~TX_10M_PS_EN);

	rtl_pcie_state_l2l3_disable(tp);
}

static void rtl_hw_start_8168ep_1(struct rtl8169_private *tp)
{
	static const struct ephy_info e_info_8168ep_1[] = {
		{ 0x00, 0xffff,	0x10ab },
		{ 0x06, 0xffff,	0xf030 },
		{ 0x08, 0xffff,	0x2006 },
		{ 0x0d, 0xffff,	0x1666 },
		{ 0x0c, 0x3ff0,	0x0000 }
	};

	/* disable aspm and clock request before access ephy */
	rtl_hw_aspm_clkreq_enable(tp, false);
	rtl_ephy_init(tp, e_info_8168ep_1);

	rtl_hw_start_8168ep(tp);

	rtl_hw_aspm_clkreq_enable(tp, true);
}

static void rtl_hw_start_8168ep_2(struct rtl8169_private *tp)
{
	static const struct ephy_info e_info_8168ep_2[] = {
		{ 0x00, 0xffff,	0x10a3 },
		{ 0x19, 0xffff,	0xfc00 },
		{ 0x1e, 0xffff,	0x20ea }
	};

	/* disable aspm and clock request before access ephy */
	rtl_hw_aspm_clkreq_enable(tp, false);
	rtl_ephy_init(tp, e_info_8168ep_2);

	rtl_hw_start_8168ep(tp);

	RTL_W8(tp, DLLPR, RTL_R8(tp, DLLPR) & ~PFM_EN);
	RTL_W8(tp, MISC_1, RTL_R8(tp, MISC_1) & ~PFM_D3COLD_EN);

	rtl_hw_aspm_clkreq_enable(tp, true);
}

static void rtl_hw_start_8168ep_3(struct rtl8169_private *tp)
{
	static const struct ephy_info e_info_8168ep_3[] = {
		{ 0x00, 0x0000,	0x0080 },
		{ 0x0d, 0x0100,	0x0200 },
		{ 0x19, 0x8021,	0x0000 },
		{ 0x1e, 0x0000,	0x2000 },
	};

	/* disable aspm and clock request before access ephy */
	rtl_hw_aspm_clkreq_enable(tp, false);
	rtl_ephy_init(tp, e_info_8168ep_3);

	rtl_hw_start_8168ep(tp);

	RTL_W8(tp, DLLPR, RTL_R8(tp, DLLPR) & ~PFM_EN);
	RTL_W8(tp, MISC_1, RTL_R8(tp, MISC_1) & ~PFM_D3COLD_EN);

	r8168_mac_ocp_modify(tp, 0xd3e2, 0x0fff, 0x0271);
	r8168_mac_ocp_modify(tp, 0xd3e4, 0x00ff, 0x0000);
	r8168_mac_ocp_modify(tp, 0xe860, 0x0000, 0x0080);

	rtl_hw_aspm_clkreq_enable(tp, true);
}

static void rtl_hw_start_8117(struct rtl8169_private *tp)
{
	static const struct ephy_info e_info_8117[] = {
		{ 0x19, 0x0040,	0x1100 },
		{ 0x59, 0x0040,	0x1100 },
	};
	int rg_saw_cnt;

	rtl8168ep_stop_cmac(tp);

	/* disable aspm and clock request before access ephy */
	rtl_hw_aspm_clkreq_enable(tp, false);
	rtl_ephy_init(tp, e_info_8117);

	rtl_set_fifo_size(tp, 0x08, 0x10, 0x02, 0x06);
	rtl8168g_set_pause_thresholds(tp, 0x2f, 0x5f);

	rtl_set_def_aspm_entry_latency(tp);

	rtl_reset_packet_filter(tp);

	rtl_eri_set_bits(tp, 0xd4, 0x0010);

	rtl_eri_write(tp, 0x5f0, ERIAR_MASK_0011, 0x4f87);

	rtl_disable_rxdvgate(tp);

	rtl_eri_write(tp, 0xc0, ERIAR_MASK_0011, 0x0000);
	rtl_eri_write(tp, 0xb8, ERIAR_MASK_0011, 0x0000);

	rtl8168_config_eee_mac(tp);

	RTL_W8(tp, DLLPR, RTL_R8(tp, DLLPR) & ~PFM_EN);
	RTL_W8(tp, MISC_1, RTL_R8(tp, MISC_1) & ~PFM_D3COLD_EN);

	RTL_W8(tp, DLLPR, RTL_R8(tp, DLLPR) & ~TX_10M_PS_EN);

	rtl_eri_clear_bits(tp, 0x1b0, BIT(12));

	rtl_pcie_state_l2l3_disable(tp);

	rg_saw_cnt = phy_read_paged(tp->phydev, 0x0c42, 0x13) & 0x3fff;
	if (rg_saw_cnt > 0) {
		u16 sw_cnt_1ms_ini;

		sw_cnt_1ms_ini = (16000000 / rg_saw_cnt) & 0x0fff;
		r8168_mac_ocp_modify(tp, 0xd412, 0x0fff, sw_cnt_1ms_ini);
	}

	r8168_mac_ocp_modify(tp, 0xe056, 0x00f0, 0x0070);
	r8168_mac_ocp_write(tp, 0xea80, 0x0003);
	r8168_mac_ocp_modify(tp, 0xe052, 0x0000, 0x0009);
	r8168_mac_ocp_modify(tp, 0xd420, 0x0fff, 0x047f);

	r8168_mac_ocp_write(tp, 0xe63e, 0x0001);
	r8168_mac_ocp_write(tp, 0xe63e, 0x0000);
	r8168_mac_ocp_write(tp, 0xc094, 0x0000);
	r8168_mac_ocp_write(tp, 0xc09e, 0x0000);

	/* firmware is for MAC only */
	r8169_apply_firmware(tp);

	rtl_hw_aspm_clkreq_enable(tp, true);
}

static void rtl_hw_start_8102e_1(struct rtl8169_private *tp)
{
	static const struct ephy_info e_info_8102e_1[] = {
		{ 0x01,	0, 0x6e65 },
		{ 0x02,	0, 0x091f },
		{ 0x03,	0, 0xc2f9 },
		{ 0x06,	0, 0xafb5 },
		{ 0x07,	0, 0x0e00 },
		{ 0x19,	0, 0xec80 },
		{ 0x01,	0, 0x2e65 },
		{ 0x01,	0, 0x6e65 }
	};
	u8 cfg1;

	rtl_set_def_aspm_entry_latency(tp);

	RTL_W8(tp, DBG_REG, FIX_NAK_1);

	RTL_W8(tp, Config1,
	       LEDS1 | LEDS0 | Speed_down | MEMMAP | IOMAP | VPD | PMEnable);
	RTL_W8(tp, Config3, RTL_R8(tp, Config3) & ~Beacon_en);

	cfg1 = RTL_R8(tp, Config1);
	if ((cfg1 & LEDS0) && (cfg1 & LEDS1))
		RTL_W8(tp, Config1, cfg1 & ~LEDS0);

	rtl_ephy_init(tp, e_info_8102e_1);
}

static void rtl_hw_start_8102e_2(struct rtl8169_private *tp)
{
	rtl_set_def_aspm_entry_latency(tp);

	RTL_W8(tp, Config1, MEMMAP | IOMAP | VPD | PMEnable);
	RTL_W8(tp, Config3, RTL_R8(tp, Config3) & ~Beacon_en);
}

static void rtl_hw_start_8102e_3(struct rtl8169_private *tp)
{
	rtl_hw_start_8102e_2(tp);

	rtl_ephy_write(tp, 0x03, 0xc2f9);
}

static void rtl_hw_start_8401(struct rtl8169_private *tp)
{
	static const struct ephy_info e_info_8401[] = {
		{ 0x01,	0xffff, 0x6fe5 },
		{ 0x03,	0xffff, 0x0599 },
		{ 0x06,	0xffff, 0xaf25 },
		{ 0x07,	0xffff, 0x8e68 },
	};

	rtl_ephy_init(tp, e_info_8401);
	RTL_W8(tp, Config3, RTL_R8(tp, Config3) & ~Beacon_en);
}

static void rtl_hw_start_8105e_1(struct rtl8169_private *tp)
{
	static const struct ephy_info e_info_8105e_1[] = {
		{ 0x07,	0, 0x4000 },
		{ 0x19,	0, 0x0200 },
		{ 0x19,	0, 0x0020 },
		{ 0x1e,	0, 0x2000 },
		{ 0x03,	0, 0x0001 },
		{ 0x19,	0, 0x0100 },
		{ 0x19,	0, 0x0004 },
		{ 0x0a,	0, 0x0020 }
	};

	/* Force LAN exit from ASPM if Rx/Tx are not idle */
	RTL_W32(tp, FuncEvent, RTL_R32(tp, FuncEvent) | 0x002800);

	/* Disable Early Tally Counter */
	RTL_W32(tp, FuncEvent, RTL_R32(tp, FuncEvent) & ~0x010000);

	RTL_W8(tp, MCU, RTL_R8(tp, MCU) | EN_NDP | EN_OOB_RESET);
	RTL_W8(tp, DLLPR, RTL_R8(tp, DLLPR) | PFM_EN);

	rtl_ephy_init(tp, e_info_8105e_1);

	rtl_pcie_state_l2l3_disable(tp);
}

static void rtl_hw_start_8105e_2(struct rtl8169_private *tp)
{
	rtl_hw_start_8105e_1(tp);
	rtl_ephy_write(tp, 0x1e, rtl_ephy_read(tp, 0x1e) | 0x8000);
}

static void rtl_hw_start_8402(struct rtl8169_private *tp)
{
	static const struct ephy_info e_info_8402[] = {
		{ 0x19,	0xffff, 0xff64 },
		{ 0x1e,	0, 0x4000 }
	};

	rtl_set_def_aspm_entry_latency(tp);

	/* Force LAN exit from ASPM if Rx/Tx are not idle */
	RTL_W32(tp, FuncEvent, RTL_R32(tp, FuncEvent) | 0x002800);

	RTL_W8(tp, MCU, RTL_R8(tp, MCU) & ~NOW_IS_OOB);

	rtl_ephy_init(tp, e_info_8402);

	rtl_set_fifo_size(tp, 0x00, 0x00, 0x02, 0x06);
	rtl_reset_packet_filter(tp);
	rtl_eri_write(tp, 0xc0, ERIAR_MASK_0011, 0x0000);
	rtl_eri_write(tp, 0xb8, ERIAR_MASK_0011, 0x0000);
	rtl_w0w1_eri(tp, 0x0d4, 0x0e00, 0xff00);

	/* disable EEE */
	rtl_eri_write(tp, 0x1b0, ERIAR_MASK_0011, 0x0000);

	rtl_pcie_state_l2l3_disable(tp);
}

static void rtl_hw_start_8106(struct rtl8169_private *tp)
{
	rtl_hw_aspm_clkreq_enable(tp, false);

	/* Force LAN exit from ASPM if Rx/Tx are not idle */
	RTL_W32(tp, FuncEvent, RTL_R32(tp, FuncEvent) | 0x002800);

	RTL_W32(tp, MISC, (RTL_R32(tp, MISC) | DISABLE_LAN_EN) & ~EARLY_TALLY_EN);
	RTL_W8(tp, MCU, RTL_R8(tp, MCU) | EN_NDP | EN_OOB_RESET);
	RTL_W8(tp, DLLPR, RTL_R8(tp, DLLPR) & ~PFM_EN);

	rtl_eri_write(tp, 0x1d0, ERIAR_MASK_0011, 0x0000);

	/* disable EEE */
	rtl_eri_write(tp, 0x1b0, ERIAR_MASK_0011, 0x0000);

	rtl_pcie_state_l2l3_disable(tp);
	rtl_hw_aspm_clkreq_enable(tp, true);
}

DECLARE_RTL_COND(rtl_mac_ocp_e00e_cond)
{
	return r8168_mac_ocp_read(tp, 0xe00e) & BIT(13);
}

static void rtl_hw_start_8125_common(struct rtl8169_private *tp)
{
	rtl_pcie_state_l2l3_disable(tp);

	RTL_W16(tp, 0x382, 0x221b);
	RTL_W8(tp, 0x4500, 0);
	RTL_W16(tp, 0x4800, 0);

	/* disable UPS */
	r8168_mac_ocp_modify(tp, 0xd40a, 0x0010, 0x0000);

	RTL_W8(tp, Config1, RTL_R8(tp, Config1) & ~0x10);

	r8168_mac_ocp_write(tp, 0xc140, 0xffff);
	r8168_mac_ocp_write(tp, 0xc142, 0xffff);

	r8168_mac_ocp_modify(tp, 0xd3e2, 0x0fff, 0x03a9);
	r8168_mac_ocp_modify(tp, 0xd3e4, 0x00ff, 0x0000);
	r8168_mac_ocp_modify(tp, 0xe860, 0x0000, 0x0080);

	/* disable new tx descriptor format */
	r8168_mac_ocp_modify(tp, 0xeb58, 0x0001, 0x0000);

	if (tp->mac_version == RTL_GIGA_MAC_VER_63)
		r8168_mac_ocp_modify(tp, 0xe614, 0x0700, 0x0200);
	else
		r8168_mac_ocp_modify(tp, 0xe614, 0x0700, 0x0400);

	if (tp->mac_version == RTL_GIGA_MAC_VER_63)
		r8168_mac_ocp_modify(tp, 0xe63e, 0x0c30, 0x0000);
	else
		r8168_mac_ocp_modify(tp, 0xe63e, 0x0c30, 0x0020);

	r8168_mac_ocp_modify(tp, 0xc0b4, 0x0000, 0x000c);
	r8168_mac_ocp_modify(tp, 0xeb6a, 0x00ff, 0x0033);
	r8168_mac_ocp_modify(tp, 0xeb50, 0x03e0, 0x0040);
	r8168_mac_ocp_modify(tp, 0xe056, 0x00f0, 0x0030);
	r8168_mac_ocp_modify(tp, 0xe040, 0x1000, 0x0000);
	r8168_mac_ocp_modify(tp, 0xea1c, 0x0003, 0x0001);
	r8168_mac_ocp_modify(tp, 0xe0c0, 0x4f0f, 0x4403);
	r8168_mac_ocp_modify(tp, 0xe052, 0x0080, 0x0068);
	r8168_mac_ocp_modify(tp, 0xd430, 0x0fff, 0x047f);

	r8168_mac_ocp_modify(tp, 0xea1c, 0x0004, 0x0000);
	r8168_mac_ocp_modify(tp, 0xeb54, 0x0000, 0x0001);
	udelay(1);
	r8168_mac_ocp_modify(tp, 0xeb54, 0x0001, 0x0000);
	RTL_W16(tp, 0x1880, RTL_R16(tp, 0x1880) & ~0x0030);

	r8168_mac_ocp_write(tp, 0xe098, 0xc302);

	rtl_loop_wait_low(tp, &rtl_mac_ocp_e00e_cond, 1000, 10);

	if (tp->mac_version == RTL_GIGA_MAC_VER_63)
		rtl8125b_config_eee_mac(tp);
	else
		rtl8125a_config_eee_mac(tp);

	rtl_disable_rxdvgate(tp);
}

static void rtl_hw_start_8125a_1(struct rtl8169_private *tp)
{
	static const struct ephy_info e_info_8125a_1[] = {
		{ 0x01, 0xffff, 0xa812 },
		{ 0x09, 0xffff, 0x520c },
		{ 0x04, 0xffff, 0xd000 },
		{ 0x0d, 0xffff, 0xf702 },
		{ 0x0a, 0xffff, 0x8653 },
		{ 0x06, 0xffff, 0x001e },
		{ 0x08, 0xffff, 0x3595 },
		{ 0x20, 0xffff, 0x9455 },
		{ 0x21, 0xffff, 0x99ff },
		{ 0x02, 0xffff, 0x6046 },
		{ 0x29, 0xffff, 0xfe00 },
		{ 0x23, 0xffff, 0xab62 },

		{ 0x41, 0xffff, 0xa80c },
		{ 0x49, 0xffff, 0x520c },
		{ 0x44, 0xffff, 0xd000 },
		{ 0x4d, 0xffff, 0xf702 },
		{ 0x4a, 0xffff, 0x8653 },
		{ 0x46, 0xffff, 0x001e },
		{ 0x48, 0xffff, 0x3595 },
		{ 0x60, 0xffff, 0x9455 },
		{ 0x61, 0xffff, 0x99ff },
		{ 0x42, 0xffff, 0x6046 },
		{ 0x69, 0xffff, 0xfe00 },
		{ 0x63, 0xffff, 0xab62 },
	};

	rtl_set_def_aspm_entry_latency(tp);

	/* disable aspm and clock request before access ephy */
	rtl_hw_aspm_clkreq_enable(tp, false);
	rtl_ephy_init(tp, e_info_8125a_1);

	rtl_hw_start_8125_common(tp);
	rtl_hw_aspm_clkreq_enable(tp, true);
}

static void rtl_hw_start_8125a_2(struct rtl8169_private *tp)
{
	static const struct ephy_info e_info_8125a_2[] = {
		{ 0x04, 0xffff, 0xd000 },
		{ 0x0a, 0xffff, 0x8653 },
		{ 0x23, 0xffff, 0xab66 },
		{ 0x20, 0xffff, 0x9455 },
		{ 0x21, 0xffff, 0x99ff },
		{ 0x29, 0xffff, 0xfe04 },

		{ 0x44, 0xffff, 0xd000 },
		{ 0x4a, 0xffff, 0x8653 },
		{ 0x63, 0xffff, 0xab66 },
		{ 0x60, 0xffff, 0x9455 },
		{ 0x61, 0xffff, 0x99ff },
		{ 0x69, 0xffff, 0xfe04 },
	};

	rtl_set_def_aspm_entry_latency(tp);

	/* disable aspm and clock request before access ephy */
	rtl_hw_aspm_clkreq_enable(tp, false);
	rtl_ephy_init(tp, e_info_8125a_2);

	rtl_hw_start_8125_common(tp);
	rtl_hw_aspm_clkreq_enable(tp, true);
}

static void rtl_hw_start_8125b(struct rtl8169_private *tp)
{
	static const struct ephy_info e_info_8125b[] = {
		{ 0x0b, 0xffff, 0xa908 },
		{ 0x1e, 0xffff, 0x20eb },
		{ 0x4b, 0xffff, 0xa908 },
		{ 0x5e, 0xffff, 0x20eb },
		{ 0x22, 0x0030, 0x0020 },
		{ 0x62, 0x0030, 0x0020 },
	};

	rtl_set_def_aspm_entry_latency(tp);
	rtl_hw_aspm_clkreq_enable(tp, false);

	rtl_ephy_init(tp, e_info_8125b);
	rtl_hw_start_8125_common(tp);

	rtl_hw_aspm_clkreq_enable(tp, true);
}

static void rtl_hw_config(struct rtl8169_private *tp)
{
	static const rtl_generic_fct hw_configs[] = {
		[RTL_GIGA_MAC_VER_07] = rtl_hw_start_8102e_1,
		[RTL_GIGA_MAC_VER_08] = rtl_hw_start_8102e_3,
		[RTL_GIGA_MAC_VER_09] = rtl_hw_start_8102e_2,
		[RTL_GIGA_MAC_VER_10] = NULL,
		[RTL_GIGA_MAC_VER_11] = rtl_hw_start_8168b,
		[RTL_GIGA_MAC_VER_12] = rtl_hw_start_8168b,
		[RTL_GIGA_MAC_VER_13] = NULL,
		[RTL_GIGA_MAC_VER_14] = rtl_hw_start_8401,
		[RTL_GIGA_MAC_VER_16] = NULL,
		[RTL_GIGA_MAC_VER_17] = rtl_hw_start_8168b,
		[RTL_GIGA_MAC_VER_18] = rtl_hw_start_8168cp_1,
		[RTL_GIGA_MAC_VER_19] = rtl_hw_start_8168c_1,
		[RTL_GIGA_MAC_VER_20] = rtl_hw_start_8168c_2,
		[RTL_GIGA_MAC_VER_21] = rtl_hw_start_8168c_3,
		[RTL_GIGA_MAC_VER_22] = rtl_hw_start_8168c_4,
		[RTL_GIGA_MAC_VER_23] = rtl_hw_start_8168cp_2,
		[RTL_GIGA_MAC_VER_24] = rtl_hw_start_8168cp_3,
		[RTL_GIGA_MAC_VER_25] = rtl_hw_start_8168d,
		[RTL_GIGA_MAC_VER_26] = rtl_hw_start_8168d,
		[RTL_GIGA_MAC_VER_27] = rtl_hw_start_8168d,
		[RTL_GIGA_MAC_VER_28] = rtl_hw_start_8168d_4,
		[RTL_GIGA_MAC_VER_29] = rtl_hw_start_8105e_1,
		[RTL_GIGA_MAC_VER_30] = rtl_hw_start_8105e_2,
		[RTL_GIGA_MAC_VER_31] = rtl_hw_start_8168d,
		[RTL_GIGA_MAC_VER_32] = rtl_hw_start_8168e_1,
		[RTL_GIGA_MAC_VER_33] = rtl_hw_start_8168e_1,
		[RTL_GIGA_MAC_VER_34] = rtl_hw_start_8168e_2,
		[RTL_GIGA_MAC_VER_35] = rtl_hw_start_8168f_1,
		[RTL_GIGA_MAC_VER_36] = rtl_hw_start_8168f_1,
		[RTL_GIGA_MAC_VER_37] = rtl_hw_start_8402,
		[RTL_GIGA_MAC_VER_38] = rtl_hw_start_8411,
		[RTL_GIGA_MAC_VER_39] = rtl_hw_start_8106,
		[RTL_GIGA_MAC_VER_40] = rtl_hw_start_8168g_1,
		[RTL_GIGA_MAC_VER_41] = rtl_hw_start_8168g_1,
		[RTL_GIGA_MAC_VER_42] = rtl_hw_start_8168g_2,
		[RTL_GIGA_MAC_VER_43] = rtl_hw_start_8168g_2,
		[RTL_GIGA_MAC_VER_44] = rtl_hw_start_8411_2,
		[RTL_GIGA_MAC_VER_45] = rtl_hw_start_8168h_1,
		[RTL_GIGA_MAC_VER_46] = rtl_hw_start_8168h_1,
		[RTL_GIGA_MAC_VER_47] = rtl_hw_start_8168h_1,
		[RTL_GIGA_MAC_VER_48] = rtl_hw_start_8168h_1,
		[RTL_GIGA_MAC_VER_49] = rtl_hw_start_8168ep_1,
		[RTL_GIGA_MAC_VER_50] = rtl_hw_start_8168ep_2,
		[RTL_GIGA_MAC_VER_51] = rtl_hw_start_8168ep_3,
		[RTL_GIGA_MAC_VER_52] = rtl_hw_start_8117,
		[RTL_GIGA_MAC_VER_60] = rtl_hw_start_8125a_1,
		[RTL_GIGA_MAC_VER_61] = rtl_hw_start_8125a_2,
		[RTL_GIGA_MAC_VER_63] = rtl_hw_start_8125b,
	};

	if (hw_configs[tp->mac_version])
		hw_configs[tp->mac_version](tp);
}

static void rtl_hw_start_8125(struct rtl8169_private *tp)
{
	int i;

	/* disable interrupt coalescing */
	for (i = 0xa00; i < 0xb00; i += 4)
		RTL_W32(tp, i, 0);

	rtl_hw_config(tp);
}

static void rtl_hw_start_8168(struct rtl8169_private *tp)
{
	if (rtl_is_8168evl_up(tp))
		RTL_W8(tp, MaxTxPacketSize, EarlySize);
	else
		RTL_W8(tp, MaxTxPacketSize, TxPacketMax);

	rtl_hw_config(tp);

	/* disable interrupt coalescing */
	RTL_W16(tp, IntrMitigate, 0x0000);
}

static void rtl_hw_start_8169(struct rtl8169_private *tp)
{
	RTL_W8(tp, EarlyTxThres, NoEarlyTx);

	tp->cp_cmd |= PCIMulRW;

	if (tp->mac_version == RTL_GIGA_MAC_VER_02 ||
	    tp->mac_version == RTL_GIGA_MAC_VER_03)
		tp->cp_cmd |= EnAnaPLL;

	RTL_W16(tp, CPlusCmd, tp->cp_cmd);

	rtl8169_set_magic_reg(tp);

	/* disable interrupt coalescing */
	RTL_W16(tp, IntrMitigate, 0x0000);
}

static void rtl_hw_start(struct  rtl8169_private *tp)
{
	rtl_unlock_config_regs(tp);

	RTL_W16(tp, CPlusCmd, tp->cp_cmd);

	if (tp->mac_version <= RTL_GIGA_MAC_VER_06)
		rtl_hw_start_8169(tp);
	else if (rtl_is_8125(tp))
		rtl_hw_start_8125(tp);
	else
		rtl_hw_start_8168(tp);

	rtl_enable_exit_l1(tp);
	rtl_set_rx_max_size(tp);
	rtl_set_rx_tx_desc_registers(tp);
	rtl_lock_config_regs(tp);

	rtl_jumbo_config(tp);

	/* Initially a 10 us delay. Turned it into a PCI commit. - FR */
	rtl_pci_commit(tp);

	RTL_W8(tp, ChipCmd, CmdTxEnb | CmdRxEnb);
	rtl_init_rxcfg(tp);
	rtl_set_tx_config_registers(tp);
	rtl_set_rx_config_features(tp, tp->dev->features);
	rtl_set_rx_mode(tp->dev);
	rtl_irq_enable(tp);
}

static int rtl8169_change_mtu(struct net_device *dev, int new_mtu)
{
	struct rtl8169_private *tp = netdev_priv(dev);

	dev->mtu = new_mtu;
	netdev_update_features(dev);
	rtl_jumbo_config(tp);

	switch (tp->mac_version) {
	case RTL_GIGA_MAC_VER_61:
	case RTL_GIGA_MAC_VER_63:
		rtl8125_set_eee_txidle_timer(tp);
		break;
	default:
		break;
	}

	return 0;
}

static void rtl8169_mark_to_asic(struct RxDesc *desc)
{
	u32 eor = le32_to_cpu(desc->opts1) & RingEnd;

	desc->opts2 = 0;
	/* Force memory writes to complete before releasing descriptor */
	dma_wmb();
	WRITE_ONCE(desc->opts1, cpu_to_le32(DescOwn | eor | R8169_RX_BUF_SIZE));
}

static struct page *rtl8169_alloc_rx_data(struct rtl8169_private *tp,
					  struct RxDesc *desc)
{
	struct device *d = tp_to_dev(tp);
	int node = dev_to_node(d);
	dma_addr_t mapping;
	struct page *data;

	data = alloc_pages_node(node, GFP_KERNEL, get_order(R8169_RX_BUF_SIZE));
	if (!data)
		return NULL;

	mapping = dma_map_page(d, data, 0, R8169_RX_BUF_SIZE, DMA_FROM_DEVICE);
	if (unlikely(dma_mapping_error(d, mapping))) {
		netdev_err(tp->dev, "Failed to map RX DMA!\n");
		__free_pages(data, get_order(R8169_RX_BUF_SIZE));
		return NULL;
	}

	desc->addr = cpu_to_le64(mapping);
	rtl8169_mark_to_asic(desc);

	return data;
}

static void rtl8169_rx_clear(struct rtl8169_private *tp)
{
	unsigned int i;

	for (i = 0; i < NUM_RX_DESC && tp->Rx_databuff[i]; i++) {
		dma_unmap_page(tp_to_dev(tp),
			       le64_to_cpu(tp->RxDescArray[i].addr),
			       R8169_RX_BUF_SIZE, DMA_FROM_DEVICE);
		__free_pages(tp->Rx_databuff[i], get_order(R8169_RX_BUF_SIZE));
		tp->Rx_databuff[i] = NULL;
		tp->RxDescArray[i].addr = 0;
		tp->RxDescArray[i].opts1 = 0;
	}
}

static int rtl8169_rx_fill(struct rtl8169_private *tp)
{
	unsigned int i;

	for (i = 0; i < NUM_RX_DESC; i++) {
		struct page *data;

		data = rtl8169_alloc_rx_data(tp, tp->RxDescArray + i);
		if (!data) {
			rtl8169_rx_clear(tp);
			return -ENOMEM;
		}
		tp->Rx_databuff[i] = data;
	}

	/* mark as last descriptor in the ring */
	tp->RxDescArray[NUM_RX_DESC - 1].opts1 |= cpu_to_le32(RingEnd);

	return 0;
}

static int rtl8169_init_ring(struct rtl8169_private *tp)
{
	rtl8169_init_ring_indexes(tp);

	memset(tp->tx_skb, 0, sizeof(tp->tx_skb));
	memset(tp->Rx_databuff, 0, sizeof(tp->Rx_databuff));

	return rtl8169_rx_fill(tp);
}

static void rtl8169_unmap_tx_skb(struct rtl8169_private *tp, unsigned int entry)
{
	struct ring_info *tx_skb = tp->tx_skb + entry;
	struct TxDesc *desc = tp->TxDescArray + entry;

	dma_unmap_single(tp_to_dev(tp), le64_to_cpu(desc->addr), tx_skb->len,
			 DMA_TO_DEVICE);
	memset(desc, 0, sizeof(*desc));
	memset(tx_skb, 0, sizeof(*tx_skb));
}

static void rtl8169_tx_clear_range(struct rtl8169_private *tp, u32 start,
				   unsigned int n)
{
	unsigned int i;

	for (i = 0; i < n; i++) {
		unsigned int entry = (start + i) % NUM_TX_DESC;
		struct ring_info *tx_skb = tp->tx_skb + entry;
		unsigned int len = tx_skb->len;

		if (len) {
			struct sk_buff *skb = tx_skb->skb;

			rtl8169_unmap_tx_skb(tp, entry);
			if (skb)
				dev_consume_skb_any(skb);
		}
	}
}

static void rtl8169_tx_clear(struct rtl8169_private *tp)
{
	rtl8169_tx_clear_range(tp, tp->dirty_tx, NUM_TX_DESC);
	netdev_reset_queue(tp->dev);
}

static void rtl8169_cleanup(struct rtl8169_private *tp)
{
	napi_disable(&tp->napi);

	/* Give a racing hard_start_xmit a few cycles to complete. */
	synchronize_net();

	/* Disable interrupts */
	rtl8169_irq_mask_and_ack(tp);

	rtl_rx_close(tp);

	switch (tp->mac_version) {
	case RTL_GIGA_MAC_VER_27:
	case RTL_GIGA_MAC_VER_28:
	case RTL_GIGA_MAC_VER_31:
		rtl_loop_wait_low(tp, &rtl_npq_cond, 20, 2000);
		break;
	case RTL_GIGA_MAC_VER_34 ... RTL_GIGA_MAC_VER_38:
		RTL_W8(tp, ChipCmd, RTL_R8(tp, ChipCmd) | StopReq);
		rtl_loop_wait_high(tp, &rtl_txcfg_empty_cond, 100, 666);
		break;
	case RTL_GIGA_MAC_VER_40 ... RTL_GIGA_MAC_VER_63:
		rtl_enable_rxdvgate(tp);
		fsleep(2000);
		break;
	default:
		RTL_W8(tp, ChipCmd, RTL_R8(tp, ChipCmd) | StopReq);
		fsleep(100);
		break;
	}

	rtl_hw_reset(tp);

	rtl8169_tx_clear(tp);
	rtl8169_init_ring_indexes(tp);
}

static void rtl_reset_work(struct rtl8169_private *tp)
{
	int i;

	netif_stop_queue(tp->dev);

	rtl8169_cleanup(tp);

	for (i = 0; i < NUM_RX_DESC; i++)
		rtl8169_mark_to_asic(tp->RxDescArray + i);

	napi_enable(&tp->napi);
	rtl_hw_start(tp);
}

static void rtl8169_tx_timeout(struct net_device *dev, unsigned int txqueue)
{
	struct rtl8169_private *tp = netdev_priv(dev);

	rtl_schedule_task(tp, RTL_FLAG_TASK_TX_TIMEOUT);
}

static int rtl8169_tx_map(struct rtl8169_private *tp, const u32 *opts, u32 len,
			  void *addr, unsigned int entry, bool desc_own)
{
	struct TxDesc *txd = tp->TxDescArray + entry;
	struct device *d = tp_to_dev(tp);
	dma_addr_t mapping;
	u32 opts1;
	int ret;

	mapping = dma_map_single(d, addr, len, DMA_TO_DEVICE);
	ret = dma_mapping_error(d, mapping);
	if (unlikely(ret)) {
		if (net_ratelimit())
			netdev_err(tp->dev, "Failed to map TX data!\n");
		return ret;
	}

	txd->addr = cpu_to_le64(mapping);
	txd->opts2 = cpu_to_le32(opts[1]);

	opts1 = opts[0] | len;
	if (entry == NUM_TX_DESC - 1)
		opts1 |= RingEnd;
	if (desc_own)
		opts1 |= DescOwn;
	txd->opts1 = cpu_to_le32(opts1);

	tp->tx_skb[entry].len = len;

	return 0;
}

static int rtl8169_xmit_frags(struct rtl8169_private *tp, struct sk_buff *skb,
			      const u32 *opts, unsigned int entry)
{
	struct skb_shared_info *info = skb_shinfo(skb);
	unsigned int cur_frag;

	for (cur_frag = 0; cur_frag < info->nr_frags; cur_frag++) {
		const skb_frag_t *frag = info->frags + cur_frag;
		void *addr = skb_frag_address(frag);
		u32 len = skb_frag_size(frag);

		entry = (entry + 1) % NUM_TX_DESC;

		if (unlikely(rtl8169_tx_map(tp, opts, len, addr, entry, true)))
			goto err_out;
	}

	return 0;

err_out:
	rtl8169_tx_clear_range(tp, tp->cur_tx + 1, cur_frag);
	return -EIO;
}

static bool rtl_skb_is_udp(struct sk_buff *skb)
{
	int no = skb_network_offset(skb);
	struct ipv6hdr *i6h, _i6h;
	struct iphdr *ih, _ih;

	switch (vlan_get_protocol(skb)) {
	case htons(ETH_P_IP):
		ih = skb_header_pointer(skb, no, sizeof(_ih), &_ih);
		return ih && ih->protocol == IPPROTO_UDP;
	case htons(ETH_P_IPV6):
		i6h = skb_header_pointer(skb, no, sizeof(_i6h), &_i6h);
		return i6h && i6h->nexthdr == IPPROTO_UDP;
	default:
		return false;
	}
}

#define RTL_MIN_PATCH_LEN	47

/* see rtl8125_get_patch_pad_len() in r8125 vendor driver */
static unsigned int rtl8125_quirk_udp_padto(struct rtl8169_private *tp,
					    struct sk_buff *skb)
{
	unsigned int padto = 0, len = skb->len;

	if (rtl_is_8125(tp) && len < 128 + RTL_MIN_PATCH_LEN &&
	    rtl_skb_is_udp(skb) && skb_transport_header_was_set(skb)) {
		unsigned int trans_data_len = skb_tail_pointer(skb) -
					      skb_transport_header(skb);

		if (trans_data_len >= offsetof(struct udphdr, len) &&
		    trans_data_len < RTL_MIN_PATCH_LEN) {
			u16 dest = ntohs(udp_hdr(skb)->dest);

			/* dest is a standard PTP port */
			if (dest == 319 || dest == 320)
				padto = len + RTL_MIN_PATCH_LEN - trans_data_len;
		}

		if (trans_data_len < sizeof(struct udphdr))
			padto = max_t(unsigned int, padto,
				      len + sizeof(struct udphdr) - trans_data_len);
	}

	return padto;
}

static unsigned int rtl_quirk_packet_padto(struct rtl8169_private *tp,
					   struct sk_buff *skb)
{
	unsigned int padto;

	padto = rtl8125_quirk_udp_padto(tp, skb);

	switch (tp->mac_version) {
	case RTL_GIGA_MAC_VER_34:
	case RTL_GIGA_MAC_VER_60:
	case RTL_GIGA_MAC_VER_61:
	case RTL_GIGA_MAC_VER_63:
		padto = max_t(unsigned int, padto, ETH_ZLEN);
	default:
		break;
	}

	return padto;
}

static void rtl8169_tso_csum_v1(struct sk_buff *skb, u32 *opts)
{
	u32 mss = skb_shinfo(skb)->gso_size;

	if (mss) {
		opts[0] |= TD_LSO;
		opts[0] |= mss << TD0_MSS_SHIFT;
	} else if (skb->ip_summed == CHECKSUM_PARTIAL) {
		const struct iphdr *ip = ip_hdr(skb);

		if (ip->protocol == IPPROTO_TCP)
			opts[0] |= TD0_IP_CS | TD0_TCP_CS;
		else if (ip->protocol == IPPROTO_UDP)
			opts[0] |= TD0_IP_CS | TD0_UDP_CS;
		else
			WARN_ON_ONCE(1);
	}
}

static bool rtl8169_tso_csum_v2(struct rtl8169_private *tp,
				struct sk_buff *skb, u32 *opts)
{
	struct skb_shared_info *shinfo = skb_shinfo(skb);
	u32 mss = shinfo->gso_size;

	if (mss) {
		if (shinfo->gso_type & SKB_GSO_TCPV4) {
			opts[0] |= TD1_GTSENV4;
		} else if (shinfo->gso_type & SKB_GSO_TCPV6) {
			if (skb_cow_head(skb, 0))
				return false;

			tcp_v6_gso_csum_prep(skb);
			opts[0] |= TD1_GTSENV6;
		} else {
			WARN_ON_ONCE(1);
		}

		opts[0] |= skb_transport_offset(skb) << GTTCPHO_SHIFT;
		opts[1] |= mss << TD1_MSS_SHIFT;
	} else if (skb->ip_summed == CHECKSUM_PARTIAL) {
		u8 ip_protocol;

		switch (vlan_get_protocol(skb)) {
		case htons(ETH_P_IP):
			opts[1] |= TD1_IPv4_CS;
			ip_protocol = ip_hdr(skb)->protocol;
			break;

		case htons(ETH_P_IPV6):
			opts[1] |= TD1_IPv6_CS;
			ip_protocol = ipv6_hdr(skb)->nexthdr;
			break;

		default:
			ip_protocol = IPPROTO_RAW;
			break;
		}

		if (ip_protocol == IPPROTO_TCP)
			opts[1] |= TD1_TCP_CS;
		else if (ip_protocol == IPPROTO_UDP)
			opts[1] |= TD1_UDP_CS;
		else
			WARN_ON_ONCE(1);

		opts[1] |= skb_transport_offset(skb) << TCPHO_SHIFT;
	} else {
		unsigned int padto = rtl_quirk_packet_padto(tp, skb);

		/* skb_padto would free the skb on error */
		return !__skb_put_padto(skb, padto, false);
	}

	return true;
}

static bool rtl_tx_slots_avail(struct rtl8169_private *tp,
			       unsigned int nr_frags)
{
	unsigned int slots_avail = tp->dirty_tx + NUM_TX_DESC - tp->cur_tx;

	/* A skbuff with nr_frags needs nr_frags+1 entries in the tx queue */
	return slots_avail > nr_frags;
}

/* Versions RTL8102e and from RTL8168c onwards support csum_v2 */
static bool rtl_chip_supports_csum_v2(struct rtl8169_private *tp)
{
	switch (tp->mac_version) {
	case RTL_GIGA_MAC_VER_02 ... RTL_GIGA_MAC_VER_06:
	case RTL_GIGA_MAC_VER_10 ... RTL_GIGA_MAC_VER_17:
		return false;
	default:
		return true;
	}
}

static void rtl8169_doorbell(struct rtl8169_private *tp)
{
	if (rtl_is_8125(tp))
		RTL_W16(tp, TxPoll_8125, BIT(0));
	else
		RTL_W8(tp, TxPoll, NPQ);
}

static netdev_tx_t rtl8169_start_xmit(struct sk_buff *skb,
				      struct net_device *dev)
{
	unsigned int frags = skb_shinfo(skb)->nr_frags;
	struct rtl8169_private *tp = netdev_priv(dev);
	unsigned int entry = tp->cur_tx % NUM_TX_DESC;
	struct TxDesc *txd_first, *txd_last;
	bool stop_queue, door_bell;
	u32 opts[2];

	txd_first = tp->TxDescArray + entry;

	if (unlikely(!rtl_tx_slots_avail(tp, frags))) {
		if (net_ratelimit())
			netdev_err(dev, "BUG! Tx Ring full when queue awake!\n");
		goto err_stop_0;
	}

	if (unlikely(le32_to_cpu(txd_first->opts1) & DescOwn))
		goto err_stop_0;

	opts[1] = rtl8169_tx_vlan_tag(skb);
	opts[0] = 0;

	if (!rtl_chip_supports_csum_v2(tp))
		rtl8169_tso_csum_v1(skb, opts);
	else if (!rtl8169_tso_csum_v2(tp, skb, opts))
		goto err_dma_0;

	if (unlikely(rtl8169_tx_map(tp, opts, skb_headlen(skb), skb->data,
				    entry, false)))
		goto err_dma_0;

	if (frags) {
		if (rtl8169_xmit_frags(tp, skb, opts, entry))
			goto err_dma_1;
		entry = (entry + frags) % NUM_TX_DESC;
	}

	txd_last = tp->TxDescArray + entry;
	txd_last->opts1 |= cpu_to_le32(LastFrag);
	tp->tx_skb[entry].skb = skb;

	skb_tx_timestamp(skb);

	/* Force memory writes to complete before releasing descriptor */
	dma_wmb();

	door_bell = __netdev_sent_queue(dev, skb->len, netdev_xmit_more());

	txd_first->opts1 |= cpu_to_le32(DescOwn | FirstFrag);

	/* rtl_tx needs to see descriptor changes before updated tp->cur_tx */
	smp_wmb();

	tp->cur_tx += frags + 1;

	stop_queue = !rtl_tx_slots_avail(tp, MAX_SKB_FRAGS);
	if (unlikely(stop_queue)) {
		/* Avoid wrongly optimistic queue wake-up: rtl_tx thread must
		 * not miss a ring update when it notices a stopped queue.
		 */
		smp_wmb();
		netif_stop_queue(dev);
		door_bell = true;
	}

	if (door_bell)
		rtl8169_doorbell(tp);

	if (unlikely(stop_queue)) {
		/* Sync with rtl_tx:
		 * - publish queue status and cur_tx ring index (write barrier)
		 * - refresh dirty_tx ring index (read barrier).
		 * May the current thread have a pessimistic view of the ring
		 * status and forget to wake up queue, a racing rtl_tx thread
		 * can't.
		 */
		smp_mb();
		if (rtl_tx_slots_avail(tp, MAX_SKB_FRAGS))
			netif_start_queue(dev);
	}

	return NETDEV_TX_OK;

err_dma_1:
	rtl8169_unmap_tx_skb(tp, entry);
err_dma_0:
	dev_kfree_skb_any(skb);
	dev->stats.tx_dropped++;
	return NETDEV_TX_OK;

err_stop_0:
	netif_stop_queue(dev);
	dev->stats.tx_dropped++;
	return NETDEV_TX_BUSY;
}

static unsigned int rtl_last_frag_len(struct sk_buff *skb)
{
	struct skb_shared_info *info = skb_shinfo(skb);
	unsigned int nr_frags = info->nr_frags;

	if (!nr_frags)
		return UINT_MAX;

	return skb_frag_size(info->frags + nr_frags - 1);
}

/* Workaround for hw issues with TSO on RTL8168evl */
static netdev_features_t rtl8168evl_fix_tso(struct sk_buff *skb,
					    netdev_features_t features)
{
	/* IPv4 header has options field */
	if (vlan_get_protocol(skb) == htons(ETH_P_IP) &&
	    ip_hdrlen(skb) > sizeof(struct iphdr))
		features &= ~NETIF_F_ALL_TSO;

	/* IPv4 TCP header has options field */
	else if (skb_shinfo(skb)->gso_type & SKB_GSO_TCPV4 &&
		 tcp_hdrlen(skb) > sizeof(struct tcphdr))
		features &= ~NETIF_F_ALL_TSO;

	else if (rtl_last_frag_len(skb) <= 6)
		features &= ~NETIF_F_ALL_TSO;

	return features;
}

static netdev_features_t rtl8169_features_check(struct sk_buff *skb,
						struct net_device *dev,
						netdev_features_t features)
{
	struct rtl8169_private *tp = netdev_priv(dev);

	if (skb_is_gso(skb)) {
		if (tp->mac_version == RTL_GIGA_MAC_VER_34)
			features = rtl8168evl_fix_tso(skb, features);

		if (skb_transport_offset(skb) > GTTCPHO_MAX &&
		    rtl_chip_supports_csum_v2(tp))
			features &= ~NETIF_F_ALL_TSO;
	} else if (skb->ip_summed == CHECKSUM_PARTIAL) {
		/* work around hw bug on some chip versions */
		if (skb->len < ETH_ZLEN)
			features &= ~NETIF_F_CSUM_MASK;

		if (rtl_quirk_packet_padto(tp, skb))
			features &= ~NETIF_F_CSUM_MASK;

		if (skb_transport_offset(skb) > TCPHO_MAX &&
		    rtl_chip_supports_csum_v2(tp))
			features &= ~NETIF_F_CSUM_MASK;
	}

	return vlan_features_check(skb, features);
}

static void rtl8169_pcierr_interrupt(struct net_device *dev)
{
	struct rtl8169_private *tp = netdev_priv(dev);
	struct pci_dev *pdev = tp->pci_dev;
	int pci_status_errs;
	u16 pci_cmd;

	pci_read_config_word(pdev, PCI_COMMAND, &pci_cmd);

	pci_status_errs = pci_status_get_and_clear_errors(pdev);

	if (net_ratelimit())
		netdev_err(dev, "PCI error (cmd = 0x%04x, status_errs = 0x%04x)\n",
			   pci_cmd, pci_status_errs);
	/*
	 * The recovery sequence below admits a very elaborated explanation:
	 * - it seems to work;
	 * - I did not see what else could be done;
	 * - it makes iop3xx happy.
	 *
	 * Feel free to adjust to your needs.
	 */
	if (pdev->broken_parity_status)
		pci_cmd &= ~PCI_COMMAND_PARITY;
	else
		pci_cmd |= PCI_COMMAND_SERR | PCI_COMMAND_PARITY;

	pci_write_config_word(pdev, PCI_COMMAND, pci_cmd);

	rtl_schedule_task(tp, RTL_FLAG_TASK_RESET_PENDING);
}

static void rtl_tx(struct net_device *dev, struct rtl8169_private *tp,
		   int budget)
{
	unsigned int dirty_tx, tx_left, bytes_compl = 0, pkts_compl = 0;

	dirty_tx = tp->dirty_tx;
	smp_rmb();

	for (tx_left = tp->cur_tx - dirty_tx; tx_left > 0; tx_left--) {
		unsigned int entry = dirty_tx % NUM_TX_DESC;
		struct sk_buff *skb = tp->tx_skb[entry].skb;
		u32 status;

		status = le32_to_cpu(READ_ONCE(tp->TxDescArray[entry].opts1));
		if (status & DescOwn)
			break;

		rtl8169_unmap_tx_skb(tp, entry);

		if (skb) {
			pkts_compl++;
			bytes_compl += skb->len;
			napi_consume_skb(skb, budget);
		}
		dirty_tx++;
	}

	if (tp->dirty_tx != dirty_tx) {
		netdev_completed_queue(dev, pkts_compl, bytes_compl);

		rtl_inc_priv_stats(&tp->tx_stats, pkts_compl, bytes_compl);

		tp->dirty_tx = dirty_tx;
		/* Sync with rtl8169_start_xmit:
		 * - publish dirty_tx ring index (write barrier)
		 * - refresh cur_tx ring index and queue status (read barrier)
		 * May the current thread miss the stopped queue condition,
		 * a racing xmit thread can only have a right view of the
		 * ring status.
		 */
		smp_mb();
		if (netif_queue_stopped(dev) &&
		    rtl_tx_slots_avail(tp, MAX_SKB_FRAGS)) {
			netif_wake_queue(dev);
		}
		/*
		 * 8168 hack: TxPoll requests are lost when the Tx packets are
		 * too close. Let's kick an extra TxPoll request when a burst
		 * of start_xmit activity is detected (if it is not detected,
		 * it is slow enough). -- FR
		 */
		if (tp->cur_tx != dirty_tx)
			rtl8169_doorbell(tp);
	}
}

static inline int rtl8169_fragmented_frame(u32 status)
{
	return (status & (FirstFrag | LastFrag)) != (FirstFrag | LastFrag);
}

static inline void rtl8169_rx_csum(struct sk_buff *skb, u32 opts1)
{
	u32 status = opts1 & RxProtoMask;

	if (((status == RxProtoTCP) && !(opts1 & TCPFail)) ||
	    ((status == RxProtoUDP) && !(opts1 & UDPFail)))
		skb->ip_summed = CHECKSUM_UNNECESSARY;
	else
		skb_checksum_none_assert(skb);
}

static int rtl_rx(struct net_device *dev, struct rtl8169_private *tp, u32 budget)
{
	unsigned int cur_rx, rx_left, count;
	struct device *d = tp_to_dev(tp);

	cur_rx = tp->cur_rx;

	for (rx_left = min(budget, NUM_RX_DESC); rx_left > 0; rx_left--, cur_rx++) {
		unsigned int pkt_size, entry = cur_rx % NUM_RX_DESC;
		struct RxDesc *desc = tp->RxDescArray + entry;
		struct sk_buff *skb;
		const void *rx_buf;
		dma_addr_t addr;
		u32 status;

		status = le32_to_cpu(READ_ONCE(desc->opts1));
		if (status & DescOwn)
			break;

		/* This barrier is needed to keep us from reading
		 * any other fields out of the Rx descriptor until
		 * we know the status of DescOwn
		 */
		dma_rmb();

		if (unlikely(status & RxRES)) {
			if (net_ratelimit())
				netdev_warn(dev, "Rx ERROR. status = %08x\n",
					    status);
			dev->stats.rx_errors++;
			if (status & (RxRWT | RxRUNT))
				dev->stats.rx_length_errors++;
			if (status & RxCRC)
				dev->stats.rx_crc_errors++;

			if (!(dev->features & NETIF_F_RXALL))
				goto release_descriptor;
			else if (status & RxRWT || !(status & (RxRUNT | RxCRC)))
				goto release_descriptor;
		}

		pkt_size = status & GENMASK(13, 0);
		if (likely(!(dev->features & NETIF_F_RXFCS)))
			pkt_size -= ETH_FCS_LEN;

		/* The driver does not support incoming fragmented frames.
		 * They are seen as a symptom of over-mtu sized frames.
		 */
		if (unlikely(rtl8169_fragmented_frame(status))) {
			dev->stats.rx_dropped++;
			dev->stats.rx_length_errors++;
			goto release_descriptor;
		}

		skb = napi_alloc_skb(&tp->napi, pkt_size);
		if (unlikely(!skb)) {
			dev->stats.rx_dropped++;
			goto release_descriptor;
		}

		addr = le64_to_cpu(desc->addr);
		rx_buf = page_address(tp->Rx_databuff[entry]);

		dma_sync_single_for_cpu(d, addr, pkt_size, DMA_FROM_DEVICE);
		prefetch(rx_buf);
		skb_copy_to_linear_data(skb, rx_buf, pkt_size);
		skb->tail += pkt_size;
		skb->len = pkt_size;
		dma_sync_single_for_device(d, addr, pkt_size, DMA_FROM_DEVICE);

		rtl8169_rx_csum(skb, status);
		skb->protocol = eth_type_trans(skb, dev);

		rtl8169_rx_vlan_tag(desc, skb);

		if (skb->pkt_type == PACKET_MULTICAST)
			dev->stats.multicast++;

		napi_gro_receive(&tp->napi, skb);

		rtl_inc_priv_stats(&tp->rx_stats, 1, pkt_size);
release_descriptor:
		rtl8169_mark_to_asic(desc);
	}

	count = cur_rx - tp->cur_rx;
	tp->cur_rx = cur_rx;

	return count;
}

static irqreturn_t rtl8169_interrupt(int irq, void *dev_instance)
{
	struct rtl8169_private *tp = dev_instance;
	u32 status = rtl_get_events(tp);

	if ((status & 0xffff) == 0xffff || !(status & tp->irq_mask))
		return IRQ_NONE;

	if (unlikely(status & SYSErr)) {
		rtl8169_pcierr_interrupt(tp->dev);
		goto out;
	}

	if (status & LinkChg)
		phy_mac_interrupt(tp->phydev);

	if (unlikely(status & RxFIFOOver &&
	    tp->mac_version == RTL_GIGA_MAC_VER_11)) {
		netif_stop_queue(tp->dev);
		rtl_schedule_task(tp, RTL_FLAG_TASK_RESET_PENDING);
	}

	rtl_irq_disable(tp);
	napi_schedule(&tp->napi);
out:
	rtl_ack_events(tp, status);

	return IRQ_HANDLED;
}

static void rtl_task(struct work_struct *work)
{
	struct rtl8169_private *tp =
		container_of(work, struct rtl8169_private, wk.work);
	int ret;

	rtnl_lock();

	if (!test_bit(RTL_FLAG_TASK_ENABLED, tp->wk.flags))
		goto out_unlock;

	if (test_and_clear_bit(RTL_FLAG_TASK_TX_TIMEOUT, tp->wk.flags)) {
		/* ASPM compatibility issues are a typical reason for tx timeouts */
		ret = pci_disable_link_state(tp->pci_dev, PCIE_LINK_STATE_L1 |
							  PCIE_LINK_STATE_L0S);
		if (!ret)
			netdev_warn_once(tp->dev, "ASPM disabled on Tx timeout\n");
		goto reset;
	}

	if (test_and_clear_bit(RTL_FLAG_TASK_RESET_PENDING, tp->wk.flags)) {
reset:
		rtl_reset_work(tp);
		netif_wake_queue(tp->dev);
	} else if (test_and_clear_bit(RTL_FLAG_TASK_RESET_NO_QUEUE_WAKE, tp->wk.flags)) {
		rtl_reset_work(tp);
	}
out_unlock:
	rtnl_unlock();
}

static int rtl8169_poll(struct napi_struct *napi, int budget)
{
	struct rtl8169_private *tp = container_of(napi, struct rtl8169_private, napi);
	struct net_device *dev = tp->dev;
	int work_done;

	work_done = rtl_rx(dev, tp, (u32) budget);

	rtl_tx(dev, tp, budget);

	if (work_done < budget && napi_complete_done(napi, work_done))
		rtl_irq_enable(tp);

	return work_done;
}

static void r8169_phylink_handler(struct net_device *ndev)
{
	struct rtl8169_private *tp = netdev_priv(ndev);
	struct device *d = tp_to_dev(tp);

	if (netif_carrier_ok(ndev)) {
		rtl_link_chg_patch(tp);
		pm_request_resume(d);
		netif_wake_queue(tp->dev);
	} else {
		/* In few cases rx is broken after link-down otherwise */
		if (rtl_is_8125(tp))
			rtl_schedule_task(tp, RTL_FLAG_TASK_RESET_NO_QUEUE_WAKE);
		pm_runtime_idle(d);
	}

	if (net_ratelimit())
		phy_print_status(tp->phydev);
}

static int r8169_phy_connect(struct rtl8169_private *tp)
{
	struct phy_device *phydev = tp->phydev;
	phy_interface_t phy_mode;
	int ret;

	phy_mode = tp->supports_gmii ? PHY_INTERFACE_MODE_GMII :
		   PHY_INTERFACE_MODE_MII;

	ret = phy_connect_direct(tp->dev, phydev, r8169_phylink_handler,
				 phy_mode);
	if (ret)
		return ret;

	if (!tp->supports_gmii)
		phy_set_max_speed(phydev, SPEED_100);

	phy_attached_info(phydev);

	return 0;
}

static void rtl8169_down(struct rtl8169_private *tp)
{
	/* Clear all task flags */
	bitmap_zero(tp->wk.flags, RTL_FLAG_MAX);

	phy_stop(tp->phydev);

	rtl8169_update_counters(tp);

	pci_clear_master(tp->pci_dev);
	rtl_pci_commit(tp);

	rtl8169_cleanup(tp);
	rtl_disable_exit_l1(tp);
	rtl_pll_power_down(tp);
}

static void rtl8169_up(struct rtl8169_private *tp)
{
	pci_set_master(tp->pci_dev);
	rtl_pll_power_up(tp);
	rtl8169_init_phy(tp);
	napi_enable(&tp->napi);
	set_bit(RTL_FLAG_TASK_ENABLED, tp->wk.flags);
	rtl_reset_work(tp);

	phy_start(tp->phydev);
}

static int rtl8169_close(struct net_device *dev)
{
	struct rtl8169_private *tp = netdev_priv(dev);
	struct pci_dev *pdev = tp->pci_dev;

	pm_runtime_get_sync(&pdev->dev);

	netif_stop_queue(dev);
	rtl8169_down(tp);
	rtl8169_rx_clear(tp);

	cancel_work(&tp->wk.work);

	free_irq(pci_irq_vector(pdev, 0), tp);

	phy_disconnect(tp->phydev);

	dma_free_coherent(&pdev->dev, R8169_RX_RING_BYTES, tp->RxDescArray,
			  tp->RxPhyAddr);
	dma_free_coherent(&pdev->dev, R8169_TX_RING_BYTES, tp->TxDescArray,
			  tp->TxPhyAddr);
	tp->TxDescArray = NULL;
	tp->RxDescArray = NULL;

	pm_runtime_put_sync(&pdev->dev);

	return 0;
}

#ifdef CONFIG_NET_POLL_CONTROLLER
static void rtl8169_netpoll(struct net_device *dev)
{
	struct rtl8169_private *tp = netdev_priv(dev);

	rtl8169_interrupt(pci_irq_vector(tp->pci_dev, 0), tp);
}
#endif

static int rtl_open(struct net_device *dev)
{
	struct rtl8169_private *tp = netdev_priv(dev);
	struct pci_dev *pdev = tp->pci_dev;
	int retval = -ENOMEM;

	pm_runtime_get_sync(&pdev->dev);

	/*
	 * Rx and Tx descriptors needs 256 bytes alignment.
	 * dma_alloc_coherent provides more.
	 */
	tp->TxDescArray = dma_alloc_coherent(&pdev->dev, R8169_TX_RING_BYTES,
					     &tp->TxPhyAddr, GFP_KERNEL);
	if (!tp->TxDescArray)
		goto err_pm_runtime_put;

	tp->RxDescArray = dma_alloc_coherent(&pdev->dev, R8169_RX_RING_BYTES,
					     &tp->RxPhyAddr, GFP_KERNEL);
	if (!tp->RxDescArray)
		goto err_free_tx_0;

	retval = rtl8169_init_ring(tp);
	if (retval < 0)
		goto err_free_rx_1;

	rtl_request_firmware(tp);

	retval = request_irq(pci_irq_vector(pdev, 0), rtl8169_interrupt,
			     IRQF_SHARED, dev->name, tp);
	if (retval < 0)
		goto err_release_fw_2;

	retval = r8169_phy_connect(tp);
	if (retval)
		goto err_free_irq;

	rtl8169_up(tp);
	rtl8169_init_counter_offsets(tp);
	netif_start_queue(dev);

	pm_runtime_put_sync(&pdev->dev);
out:
	return retval;

err_free_irq:
	free_irq(pci_irq_vector(pdev, 0), tp);
err_release_fw_2:
	rtl_release_firmware(tp);
	rtl8169_rx_clear(tp);
err_free_rx_1:
	dma_free_coherent(&pdev->dev, R8169_RX_RING_BYTES, tp->RxDescArray,
			  tp->RxPhyAddr);
	tp->RxDescArray = NULL;
err_free_tx_0:
	dma_free_coherent(&pdev->dev, R8169_TX_RING_BYTES, tp->TxDescArray,
			  tp->TxPhyAddr);
	tp->TxDescArray = NULL;
err_pm_runtime_put:
	pm_runtime_put_noidle(&pdev->dev);
	goto out;
}

static void
rtl8169_get_stats64(struct net_device *dev, struct rtnl_link_stats64 *stats)
{
	struct rtl8169_private *tp = netdev_priv(dev);
	struct pci_dev *pdev = tp->pci_dev;
	struct rtl8169_counters *counters = tp->counters;

	pm_runtime_get_noresume(&pdev->dev);

	netdev_stats_to_stats64(stats, &dev->stats);

	rtl_get_priv_stats(&tp->rx_stats, &stats->rx_packets, &stats->rx_bytes);
	rtl_get_priv_stats(&tp->tx_stats, &stats->tx_packets, &stats->tx_bytes);

	/*
	 * Fetch additional counter values missing in stats collected by driver
	 * from tally counters.
	 */
	if (pm_runtime_active(&pdev->dev))
		rtl8169_update_counters(tp);

	/*
	 * Subtract values fetched during initalization.
	 * See rtl8169_init_counter_offsets for a description why we do that.
	 */
	stats->tx_errors = le64_to_cpu(counters->tx_errors) -
		le64_to_cpu(tp->tc_offset.tx_errors);
	stats->collisions = le32_to_cpu(counters->tx_multi_collision) -
		le32_to_cpu(tp->tc_offset.tx_multi_collision);
	stats->tx_aborted_errors = le16_to_cpu(counters->tx_aborted) -
		le16_to_cpu(tp->tc_offset.tx_aborted);
	stats->rx_missed_errors = le16_to_cpu(counters->rx_missed) -
		le16_to_cpu(tp->tc_offset.rx_missed);

	pm_runtime_put_noidle(&pdev->dev);
}

static void rtl8169_net_suspend(struct rtl8169_private *tp)
{
	netif_device_detach(tp->dev);

	if (netif_running(tp->dev))
		rtl8169_down(tp);
}

#ifdef CONFIG_PM

static int rtl8169_net_resume(struct rtl8169_private *tp)
{
	rtl_rar_set(tp, tp->dev->dev_addr);

	if (tp->TxDescArray)
		rtl8169_up(tp);

	netif_device_attach(tp->dev);

	return 0;
}

static int __maybe_unused rtl8169_suspend(struct device *device)
{
	struct rtl8169_private *tp = dev_get_drvdata(device);

	rtnl_lock();
	rtl8169_net_suspend(tp);
	if (!device_may_wakeup(tp_to_dev(tp)))
		clk_disable_unprepare(tp->clk);
	rtnl_unlock();

	return 0;
}

static int __maybe_unused rtl8169_resume(struct device *device)
{
	struct rtl8169_private *tp = dev_get_drvdata(device);

	if (!device_may_wakeup(tp_to_dev(tp)))
		clk_prepare_enable(tp->clk);

	/* Reportedly at least Asus X453MA truncates packets otherwise */
	if (tp->mac_version == RTL_GIGA_MAC_VER_37)
		rtl_init_rxcfg(tp);

	return rtl8169_net_resume(tp);
}

static int rtl8169_runtime_suspend(struct device *device)
{
	struct rtl8169_private *tp = dev_get_drvdata(device);

	if (!tp->TxDescArray) {
		netif_device_detach(tp->dev);
		return 0;
	}

	rtnl_lock();
	__rtl8169_set_wol(tp, WAKE_PHY);
	rtl8169_net_suspend(tp);
	rtnl_unlock();

	return 0;
}

static int rtl8169_runtime_resume(struct device *device)
{
	struct rtl8169_private *tp = dev_get_drvdata(device);

	__rtl8169_set_wol(tp, tp->saved_wolopts);

	return rtl8169_net_resume(tp);
}

static int rtl8169_runtime_idle(struct device *device)
{
	struct rtl8169_private *tp = dev_get_drvdata(device);

	if (!netif_running(tp->dev) || !netif_carrier_ok(tp->dev))
		pm_schedule_suspend(device, 10000);

	return -EBUSY;
}

static const struct dev_pm_ops rtl8169_pm_ops = {
	SET_SYSTEM_SLEEP_PM_OPS(rtl8169_suspend, rtl8169_resume)
	SET_RUNTIME_PM_OPS(rtl8169_runtime_suspend, rtl8169_runtime_resume,
			   rtl8169_runtime_idle)
};

#endif /* CONFIG_PM */

static void rtl_wol_shutdown_quirk(struct rtl8169_private *tp)
{
	/* WoL fails with 8168b when the receiver is disabled. */
	switch (tp->mac_version) {
	case RTL_GIGA_MAC_VER_11:
	case RTL_GIGA_MAC_VER_12:
	case RTL_GIGA_MAC_VER_17:
		pci_clear_master(tp->pci_dev);

		RTL_W8(tp, ChipCmd, CmdRxEnb);
		rtl_pci_commit(tp);
		break;
	default:
		break;
	}
}

static void rtl_shutdown(struct pci_dev *pdev)
{
	struct rtl8169_private *tp = pci_get_drvdata(pdev);

	rtnl_lock();
	rtl8169_net_suspend(tp);
	rtnl_unlock();

	/* Restore original MAC address */
	rtl_rar_set(tp, tp->dev->perm_addr);

	if (system_state == SYSTEM_POWER_OFF) {
		if (tp->saved_wolopts) {
			rtl_wol_enable_rx(tp);
			rtl_wol_shutdown_quirk(tp);
		}

		pci_wake_from_d3(pdev, true);
		pci_set_power_state(pdev, PCI_D3hot);
	}
}

static void rtl_remove_one(struct pci_dev *pdev)
{
	struct rtl8169_private *tp = pci_get_drvdata(pdev);

	if (pci_dev_run_wake(pdev))
		pm_runtime_get_noresume(&pdev->dev);

	cancel_work_sync(&tp->wk.work);

	unregister_netdev(tp->dev);

	if (tp->dash_type != RTL_DASH_NONE)
		rtl8168_driver_stop(tp);

	rtl_release_firmware(tp);

	/* restore original MAC address */
	rtl_rar_set(tp, tp->dev->perm_addr);
}

static const struct net_device_ops rtl_netdev_ops = {
	.ndo_open		= rtl_open,
	.ndo_stop		= rtl8169_close,
	.ndo_get_stats64	= rtl8169_get_stats64,
	.ndo_start_xmit		= rtl8169_start_xmit,
	.ndo_features_check	= rtl8169_features_check,
	.ndo_tx_timeout		= rtl8169_tx_timeout,
	.ndo_validate_addr	= eth_validate_addr,
	.ndo_change_mtu		= rtl8169_change_mtu,
	.ndo_fix_features	= rtl8169_fix_features,
	.ndo_set_features	= rtl8169_set_features,
	.ndo_set_mac_address	= rtl_set_mac_address,
	.ndo_do_ioctl		= phy_do_ioctl_running,
	.ndo_set_rx_mode	= rtl_set_rx_mode,
#ifdef CONFIG_NET_POLL_CONTROLLER
	.ndo_poll_controller	= rtl8169_netpoll,
#endif

};

static void rtl_set_irq_mask(struct rtl8169_private *tp)
{
	tp->irq_mask = RxOK | RxErr | TxOK | TxErr | LinkChg;

	if (tp->mac_version <= RTL_GIGA_MAC_VER_06)
		tp->irq_mask |= SYSErr | RxOverflow | RxFIFOOver;
	else if (tp->mac_version == RTL_GIGA_MAC_VER_11)
		/* special workaround needed */
		tp->irq_mask |= RxFIFOOver;
	else
		tp->irq_mask |= RxOverflow;
}

static int rtl_alloc_irq(struct rtl8169_private *tp)
{
	unsigned int flags;

	switch (tp->mac_version) {
	case RTL_GIGA_MAC_VER_02 ... RTL_GIGA_MAC_VER_06:
		rtl_unlock_config_regs(tp);
		RTL_W8(tp, Config2, RTL_R8(tp, Config2) & ~MSIEnable);
		rtl_lock_config_regs(tp);
		fallthrough;
	case RTL_GIGA_MAC_VER_07 ... RTL_GIGA_MAC_VER_17:
		flags = PCI_IRQ_LEGACY;
		break;
	default:
		flags = PCI_IRQ_ALL_TYPES;
		break;
	}

	return pci_alloc_irq_vectors(tp->pci_dev, 1, 1, flags);
}

static void rtl_read_mac_address(struct rtl8169_private *tp,
				 u8 mac_addr[ETH_ALEN])
{
	/* Get MAC address */
	if (rtl_is_8168evl_up(tp) && tp->mac_version != RTL_GIGA_MAC_VER_34) {
		u32 value = rtl_eri_read(tp, 0xe0);

		mac_addr[0] = (value >>  0) & 0xff;
		mac_addr[1] = (value >>  8) & 0xff;
		mac_addr[2] = (value >> 16) & 0xff;
		mac_addr[3] = (value >> 24) & 0xff;

		value = rtl_eri_read(tp, 0xe4);
		mac_addr[4] = (value >>  0) & 0xff;
		mac_addr[5] = (value >>  8) & 0xff;
	} else if (rtl_is_8125(tp)) {
		rtl_read_mac_from_reg(tp, mac_addr, MAC0_BKP);
	}
}

DECLARE_RTL_COND(rtl_link_list_ready_cond)
{
	return RTL_R8(tp, MCU) & LINK_LIST_RDY;
}

static void r8168g_wait_ll_share_fifo_ready(struct rtl8169_private *tp)
{
	rtl_loop_wait_high(tp, &rtl_link_list_ready_cond, 100, 42);
}

static int r8169_mdio_read_reg(struct mii_bus *mii_bus, int phyaddr, int phyreg)
{
	struct rtl8169_private *tp = mii_bus->priv;

	if (phyaddr > 0)
		return -ENODEV;

	return rtl_readphy(tp, phyreg);
}

static int r8169_mdio_write_reg(struct mii_bus *mii_bus, int phyaddr,
				int phyreg, u16 val)
{
	struct rtl8169_private *tp = mii_bus->priv;

	if (phyaddr > 0)
		return -ENODEV;

	rtl_writephy(tp, phyreg, val);

	return 0;
}

static int r8169_mdio_register(struct rtl8169_private *tp)
{
	struct pci_dev *pdev = tp->pci_dev;
	struct mii_bus *new_bus;
	int ret;

	new_bus = devm_mdiobus_alloc(&pdev->dev);
	if (!new_bus)
		return -ENOMEM;

	new_bus->name = "r8169";
	new_bus->priv = tp;
	new_bus->parent = &pdev->dev;
	new_bus->irq[0] = PHY_IGNORE_INTERRUPT;
	snprintf(new_bus->id, MII_BUS_ID_SIZE, "r8169-%x-%x",
		 pci_domain_nr(pdev->bus), pci_dev_id(pdev));

	new_bus->read = r8169_mdio_read_reg;
	new_bus->write = r8169_mdio_write_reg;

	ret = devm_mdiobus_register(&pdev->dev, new_bus);
	if (ret)
		return ret;

	tp->phydev = mdiobus_get_phy(new_bus, 0);
	if (!tp->phydev) {
		return -ENODEV;
	} else if (!tp->phydev->drv) {
		/* Most chip versions fail with the genphy driver.
		 * Therefore ensure that the dedicated PHY driver is loaded.
		 */
		dev_err(&pdev->dev, "no dedicated PHY driver found for PHY ID 0x%08x, maybe realtek.ko needs to be added to initramfs?\n",
			tp->phydev->phy_id);
		return -EUNATCH;
	}

	/* PHY will be woken up in rtl_open() */
	phy_suspend(tp->phydev);

	return 0;
}

static void rtl_hw_init_8168g(struct rtl8169_private *tp)
{
	rtl_enable_rxdvgate(tp);

	RTL_W8(tp, ChipCmd, RTL_R8(tp, ChipCmd) & ~(CmdTxEnb | CmdRxEnb));
	msleep(1);
	RTL_W8(tp, MCU, RTL_R8(tp, MCU) & ~NOW_IS_OOB);

	r8168_mac_ocp_modify(tp, 0xe8de, BIT(14), 0);
	r8168g_wait_ll_share_fifo_ready(tp);

	r8168_mac_ocp_modify(tp, 0xe8de, 0, BIT(15));
	r8168g_wait_ll_share_fifo_ready(tp);
}

static void rtl_hw_init_8125(struct rtl8169_private *tp)
{
	rtl_enable_rxdvgate(tp);

	RTL_W8(tp, ChipCmd, RTL_R8(tp, ChipCmd) & ~(CmdTxEnb | CmdRxEnb));
	msleep(1);
	RTL_W8(tp, MCU, RTL_R8(tp, MCU) & ~NOW_IS_OOB);

	r8168_mac_ocp_modify(tp, 0xe8de, BIT(14), 0);
	r8168g_wait_ll_share_fifo_ready(tp);

	r8168_mac_ocp_write(tp, 0xc0aa, 0x07d0);
	r8168_mac_ocp_write(tp, 0xc0a6, 0x0150);
	r8168_mac_ocp_write(tp, 0xc01e, 0x5555);
	r8168g_wait_ll_share_fifo_ready(tp);
}

static void rtl_hw_initialize(struct rtl8169_private *tp)
{
	switch (tp->mac_version) {
	case RTL_GIGA_MAC_VER_49 ... RTL_GIGA_MAC_VER_52:
		rtl8168ep_stop_cmac(tp);
		fallthrough;
	case RTL_GIGA_MAC_VER_40 ... RTL_GIGA_MAC_VER_48:
		rtl_hw_init_8168g(tp);
		break;
	case RTL_GIGA_MAC_VER_60 ... RTL_GIGA_MAC_VER_63:
		rtl_hw_init_8125(tp);
		break;
	default:
		break;
	}
}

static int rtl_jumbo_max(struct rtl8169_private *tp)
{
	/* Non-GBit versions don't support jumbo frames */
	if (!tp->supports_gmii)
		return 0;

	switch (tp->mac_version) {
	/* RTL8169 */
	case RTL_GIGA_MAC_VER_02 ... RTL_GIGA_MAC_VER_06:
		return JUMBO_7K;
	/* RTL8168b */
	case RTL_GIGA_MAC_VER_11:
	case RTL_GIGA_MAC_VER_12:
	case RTL_GIGA_MAC_VER_17:
		return JUMBO_4K;
	/* RTL8168c */
	case RTL_GIGA_MAC_VER_18 ... RTL_GIGA_MAC_VER_24:
		return JUMBO_6K;
	default:
		return JUMBO_9K;
	}
}

static void rtl_disable_clk(void *data)
{
	clk_disable_unprepare(data);
}

static int rtl_get_ether_clk(struct rtl8169_private *tp)
{
	struct device *d = tp_to_dev(tp);
	struct clk *clk;
	int rc;

	clk = devm_clk_get(d, "ether_clk");
	if (IS_ERR(clk)) {
		rc = PTR_ERR(clk);
		if (rc == -ENOENT)
			/* clk-core allows NULL (for suspend / resume) */
			rc = 0;
		else if (rc != -EPROBE_DEFER)
			dev_err(d, "failed to get clk: %d\n", rc);
	} else {
		tp->clk = clk;
		rc = clk_prepare_enable(clk);
		if (rc)
			dev_err(d, "failed to enable clk: %d\n", rc);
		else
			rc = devm_add_action_or_reset(d, rtl_disable_clk, clk);
	}

	return rc;
}

static void rtl_init_mac_address(struct rtl8169_private *tp)
{
	struct net_device *dev = tp->dev;
	u8 *mac_addr = dev->dev_addr;
	int rc;

	rc = eth_platform_get_mac_address(tp_to_dev(tp), mac_addr);
	if (!rc)
		goto done;

	rtl_read_mac_address(tp, mac_addr);
	if (is_valid_ether_addr(mac_addr))
		goto done;

	rtl_read_mac_from_reg(tp, mac_addr, MAC0);
	if (is_valid_ether_addr(mac_addr))
		goto done;

	eth_hw_addr_random(dev);
	dev_warn(tp_to_dev(tp), "can't read MAC address, setting random one\n");
done:
	rtl_rar_set(tp, mac_addr);
}

/* register is set if system vendor successfully tested ASPM 1.2 */
static bool rtl_aspm_is_safe(struct rtl8169_private *tp)
{
	if (tp->mac_version >= RTL_GIGA_MAC_VER_60 &&
	    r8168_mac_ocp_read(tp, 0xc0b2) & 0xf)
		return true;

	return false;
}

static int rtl_init_one(struct pci_dev *pdev, const struct pci_device_id *ent)
{
	struct rtl8169_private *tp;
	int jumbo_max, region, rc;
	enum mac_version chipset;
	struct net_device *dev;
	u16 xid;

	dev = devm_alloc_etherdev(&pdev->dev, sizeof (*tp));
	if (!dev)
		return -ENOMEM;

	SET_NETDEV_DEV(dev, &pdev->dev);
	dev->netdev_ops = &rtl_netdev_ops;
	tp = netdev_priv(dev);
	tp->dev = dev;
	tp->pci_dev = pdev;
	tp->supports_gmii = ent->driver_data == RTL_CFG_NO_GBIT ? 0 : 1;
	tp->eee_adv = -1;
	tp->ocp_base = OCP_STD_PHY_BASE;

	/* Get the *optional* external "ether_clk" used on some boards */
	rc = rtl_get_ether_clk(tp);
	if (rc)
		return rc;

	/* enable device (incl. PCI PM wakeup and hotplug setup) */
	rc = pcim_enable_device(pdev);
	if (rc < 0) {
		dev_err(&pdev->dev, "enable failure\n");
		return rc;
	}

	if (pcim_set_mwi(pdev) < 0)
		dev_info(&pdev->dev, "Mem-Wr-Inval unavailable\n");

	/* use first MMIO region */
	region = ffs(pci_select_bars(pdev, IORESOURCE_MEM)) - 1;
	if (region < 0) {
		dev_err(&pdev->dev, "no MMIO resource found\n");
		return -ENODEV;
	}

	/* check for weird/broken PCI region reporting */
	if (pci_resource_len(pdev, region) < R8169_REGS_SIZE) {
		dev_err(&pdev->dev, "Invalid PCI region size(s), aborting\n");
		return -ENODEV;
	}

	rc = pcim_iomap_regions(pdev, BIT(region), MODULENAME);
	if (rc < 0) {
		dev_err(&pdev->dev, "cannot remap MMIO, aborting\n");
		return rc;
	}

	tp->mmio_addr = pcim_iomap_table(pdev)[region];

	xid = (RTL_R32(tp, TxConfig) >> 20) & 0xfcf;

	/* Identify chip attached to board */
	chipset = rtl8169_get_mac_version(xid, tp->supports_gmii);
	if (chipset == RTL_GIGA_MAC_NONE) {
		dev_err(&pdev->dev, "unknown chip XID %03x\n", xid);
		return -ENODEV;
	}

	tp->mac_version = chipset;

	/* Disable ASPM L1 as that cause random device stop working
	 * problems as well as full system hangs for some PCIe devices users.
	 * Chips from RTL8168h partially have issues with L1.2, but seem
	 * to work fine with L1 and L1.1.
	 */
	if (rtl_aspm_is_safe(tp))
		rc = 0;
	else if (tp->mac_version >= RTL_GIGA_MAC_VER_45)
		rc = pci_disable_link_state(pdev, PCIE_LINK_STATE_L1_2);
	else
		rc = pci_disable_link_state(pdev, PCIE_LINK_STATE_L1);
	tp->aspm_manageable = !rc;

	tp->dash_type = rtl_check_dash(tp);

	tp->cp_cmd = RTL_R16(tp, CPlusCmd) & CPCMD_MASK;

	if (sizeof(dma_addr_t) > 4 && tp->mac_version >= RTL_GIGA_MAC_VER_18 &&
	    !dma_set_mask_and_coherent(&pdev->dev, DMA_BIT_MASK(64)))
		dev->features |= NETIF_F_HIGHDMA;

	rtl_init_rxcfg(tp);

	rtl8169_irq_mask_and_ack(tp);

	rtl_hw_initialize(tp);

	rtl_hw_reset(tp);

	rc = rtl_alloc_irq(tp);
	if (rc < 0) {
		dev_err(&pdev->dev, "Can't allocate interrupt\n");
		return rc;
	}

	INIT_WORK(&tp->wk.work, rtl_task);
	u64_stats_init(&tp->rx_stats.syncp);
	u64_stats_init(&tp->tx_stats.syncp);

	rtl_init_mac_address(tp);

	dev->ethtool_ops = &rtl8169_ethtool_ops;

	netif_napi_add(dev, &tp->napi, rtl8169_poll, NAPI_POLL_WEIGHT);

	dev->hw_features = NETIF_F_IP_CSUM | NETIF_F_RXCSUM |
			   NETIF_F_HW_VLAN_CTAG_TX | NETIF_F_HW_VLAN_CTAG_RX;
	dev->vlan_features = NETIF_F_SG | NETIF_F_IP_CSUM | NETIF_F_TSO;
	dev->priv_flags |= IFF_LIVE_ADDR_CHANGE;

	/*
	 * Pretend we are using VLANs; This bypasses a nasty bug where
	 * Interrupts stop flowing on high load on 8110SCd controllers.
	 */
	if (tp->mac_version == RTL_GIGA_MAC_VER_05)
		/* Disallow toggling */
		dev->hw_features &= ~NETIF_F_HW_VLAN_CTAG_RX;

	if (rtl_chip_supports_csum_v2(tp))
		dev->hw_features |= NETIF_F_IPV6_CSUM;

	dev->features |= dev->hw_features;

	/* There has been a number of reports that using SG/TSO results in
	 * tx timeouts. However for a lot of people SG/TSO works fine.
	 * Therefore disable both features by default, but allow users to
	 * enable them. Use at own risk!
	 */
	if (rtl_chip_supports_csum_v2(tp)) {
		dev->hw_features |= NETIF_F_SG | NETIF_F_TSO | NETIF_F_TSO6;
		dev->gso_max_size = RTL_GSO_MAX_SIZE_V2;
		dev->gso_max_segs = RTL_GSO_MAX_SEGS_V2;
	} else {
		dev->hw_features |= NETIF_F_SG | NETIF_F_TSO;
		dev->gso_max_size = RTL_GSO_MAX_SIZE_V1;
		dev->gso_max_segs = RTL_GSO_MAX_SEGS_V1;
	}

	dev->hw_features |= NETIF_F_RXALL;
	dev->hw_features |= NETIF_F_RXFCS;

	/* configure chip for default features */
	rtl8169_set_features(dev, dev->features);

	rtl_set_d3_pll_down(tp, true);

	jumbo_max = rtl_jumbo_max(tp);
	if (jumbo_max)
		dev->max_mtu = jumbo_max;

	rtl_set_irq_mask(tp);

	tp->fw_name = rtl_chip_infos[chipset].fw_name;

	tp->counters = dmam_alloc_coherent (&pdev->dev, sizeof(*tp->counters),
					    &tp->counters_phys_addr,
					    GFP_KERNEL);
	if (!tp->counters)
		return -ENOMEM;

	pci_set_drvdata(pdev, tp);

	rc = r8169_mdio_register(tp);
	if (rc)
		return rc;

	rc = register_netdev(dev);
	if (rc)
		return rc;

	netdev_info(dev, "%s, %pM, XID %03x, IRQ %d\n",
		    rtl_chip_infos[chipset].name, dev->dev_addr, xid,
		    pci_irq_vector(pdev, 0));

	if (jumbo_max)
		netdev_info(dev, "jumbo features [frames: %d bytes, tx checksumming: %s]\n",
			    jumbo_max, tp->mac_version <= RTL_GIGA_MAC_VER_06 ?
			    "ok" : "ko");

	if (tp->dash_type != RTL_DASH_NONE) {
		netdev_info(dev, "DASH enabled\n");
		rtl8168_driver_start(tp);
	}

	if (pci_dev_run_wake(pdev))
		pm_runtime_put_sync(&pdev->dev);

	return 0;
}

static struct pci_driver rtl8169_pci_driver = {
	.name		= MODULENAME,
	.id_table	= rtl8169_pci_tbl,
	.probe		= rtl_init_one,
	.remove		= rtl_remove_one,
	.shutdown	= rtl_shutdown,
#ifdef CONFIG_PM
	.driver.pm	= &rtl8169_pm_ops,
#endif
};

module_pci_driver(rtl8169_pci_driver);<|MERGE_RESOLUTION|>--- conflicted
+++ resolved
@@ -587,10 +587,7 @@
 	RTL_FLAG_TASK_ENABLED = 0,
 	RTL_FLAG_TASK_RESET_PENDING,
 	RTL_FLAG_TASK_RESET_NO_QUEUE_WAKE,
-<<<<<<< HEAD
-=======
 	RTL_FLAG_TASK_TX_TIMEOUT,
->>>>>>> d330ef1d
 	RTL_FLAG_MAX
 };
 
