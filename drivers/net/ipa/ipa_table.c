--- conflicted
+++ resolved
@@ -154,30 +154,10 @@
 	struct device *dev = &ipa->pdev->dev;
 	u32 size;
 
-<<<<<<< HEAD
 	if (route)
 		size = IPA_ROUTE_COUNT_MAX * sizeof(__le64);
 	else
 		size = (1 + IPA_FILTER_COUNT_MAX) * sizeof(__le64);
-=======
-	if (route) {
-		if (ipv6)
-			mem = hashed ? &ipa->mem[IPA_MEM_V6_ROUTE_HASHED]
-				     : &ipa->mem[IPA_MEM_V6_ROUTE];
-		else
-			mem = hashed ? &ipa->mem[IPA_MEM_V4_ROUTE_HASHED]
-				     : &ipa->mem[IPA_MEM_V4_ROUTE];
-		size = IPA_ROUTE_COUNT_MAX * sizeof(__le64);
-	} else {
-		if (ipv6)
-			mem = hashed ? &ipa->mem[IPA_MEM_V6_FILTER_HASHED]
-				     : &ipa->mem[IPA_MEM_V6_FILTER];
-		else
-			mem = hashed ? &ipa->mem[IPA_MEM_V4_FILTER_HASHED]
-				     : &ipa->mem[IPA_MEM_V4_FILTER];
-		size = (1 + IPA_FILTER_COUNT_MAX) * sizeof(__le64);
-	}
->>>>>>> 62aea694
 
 	if (!ipa_cmd_table_valid(ipa, mem, route, ipv6, hashed))
 		return false;
