// SPDX-License-Identifier: GPL-2.0-only
/*
 * Copyright (C) 1999 - 2010 Intel Corporation.
 * Copyright (C) 2010 LAPIS SEMICONDUCTOR CO., LTD.
 */

#include <linux/interrupt.h>
#include <linux/delay.h>
#include <linux/io.h>
#include <linux/module.h>
#include <linux/sched.h>
#include <linux/pci.h>
#include <linux/kernel.h>
#include <linux/types.h>
#include <linux/errno.h>
#include <linux/netdevice.h>
#include <linux/skbuff.h>
#include <linux/can.h>
#include <linux/can/dev.h>
#include <linux/can/error.h>

#define PCH_CTRL_INIT		BIT(0) /* The INIT bit of CANCONT register. */
#define PCH_CTRL_IE		BIT(1) /* The IE bit of CAN control register */
#define PCH_CTRL_IE_SIE_EIE	(BIT(3) | BIT(2) | BIT(1))
#define PCH_CTRL_CCE		BIT(6)
#define PCH_CTRL_OPT		BIT(7) /* The OPT bit of CANCONT register. */
#define PCH_OPT_SILENT		BIT(3) /* The Silent bit of CANOPT reg. */
#define PCH_OPT_LBACK		BIT(4) /* The LoopBack bit of CANOPT reg. */

#define PCH_CMASK_RX_TX_SET	0x00f3
#define PCH_CMASK_RX_TX_GET	0x0073
#define PCH_CMASK_ALL		0xff
#define PCH_CMASK_NEWDAT	BIT(2)
#define PCH_CMASK_CLRINTPND	BIT(3)
#define PCH_CMASK_CTRL		BIT(4)
#define PCH_CMASK_ARB		BIT(5)
#define PCH_CMASK_MASK		BIT(6)
#define PCH_CMASK_RDWR		BIT(7)
#define PCH_IF_MCONT_NEWDAT	BIT(15)
#define PCH_IF_MCONT_MSGLOST	BIT(14)
#define PCH_IF_MCONT_INTPND	BIT(13)
#define PCH_IF_MCONT_UMASK	BIT(12)
#define PCH_IF_MCONT_TXIE	BIT(11)
#define PCH_IF_MCONT_RXIE	BIT(10)
#define PCH_IF_MCONT_RMTEN	BIT(9)
#define PCH_IF_MCONT_TXRQXT	BIT(8)
#define PCH_IF_MCONT_EOB	BIT(7)
#define PCH_IF_MCONT_DLC	(BIT(0) | BIT(1) | BIT(2) | BIT(3))
#define PCH_MASK2_MDIR_MXTD	(BIT(14) | BIT(15))
#define PCH_ID2_DIR		BIT(13)
#define PCH_ID2_XTD		BIT(14)
#define PCH_ID_MSGVAL		BIT(15)
#define PCH_IF_CREQ_BUSY	BIT(15)

#define PCH_STATUS_INT		0x8000
#define PCH_RP			0x00008000
#define PCH_REC			0x00007f00
#define PCH_TEC			0x000000ff

#define PCH_TX_OK		BIT(3)
#define PCH_RX_OK		BIT(4)
#define PCH_EPASSIV		BIT(5)
#define PCH_EWARN		BIT(6)
#define PCH_BUS_OFF		BIT(7)

/* bit position of certain controller bits. */
#define PCH_BIT_BRP_SHIFT	0
#define PCH_BIT_SJW_SHIFT	6
#define PCH_BIT_TSEG1_SHIFT	8
#define PCH_BIT_TSEG2_SHIFT	12
#define PCH_BIT_BRPE_BRPE_SHIFT	6

#define PCH_MSK_BITT_BRP	0x3f
#define PCH_MSK_BRPE_BRPE	0x3c0
#define PCH_MSK_CTRL_IE_SIE_EIE	0x07
#define PCH_COUNTER_LIMIT	10

#define PCH_CAN_CLK		50000000	/* 50MHz */

/*
 * Define the number of message object.
 * PCH CAN communications are done via Message RAM.
 * The Message RAM consists of 32 message objects.
 */
#define PCH_RX_OBJ_NUM		26
#define PCH_TX_OBJ_NUM		6
#define PCH_RX_OBJ_START	1
#define PCH_RX_OBJ_END		PCH_RX_OBJ_NUM
#define PCH_TX_OBJ_START	(PCH_RX_OBJ_END + 1)
#define PCH_TX_OBJ_END		(PCH_RX_OBJ_NUM + PCH_TX_OBJ_NUM)

#define PCH_FIFO_THRESH		16

/* TxRqst2 show status of MsgObjNo.17~32 */
#define PCH_TREQ2_TX_MASK	(((1 << PCH_TX_OBJ_NUM) - 1) <<\
							(PCH_RX_OBJ_END - 16))

enum pch_ifreg {
	PCH_RX_IFREG,
	PCH_TX_IFREG,
};

enum pch_can_err {
	PCH_STUF_ERR = 1,
	PCH_FORM_ERR,
	PCH_ACK_ERR,
	PCH_BIT1_ERR,
	PCH_BIT0_ERR,
	PCH_CRC_ERR,
	PCH_LEC_ALL,
};

enum pch_can_mode {
	PCH_CAN_ENABLE,
	PCH_CAN_DISABLE,
	PCH_CAN_ALL,
	PCH_CAN_NONE,
	PCH_CAN_STOP,
	PCH_CAN_RUN,
};

struct pch_can_if_regs {
	u32 creq;
	u32 cmask;
	u32 mask1;
	u32 mask2;
	u32 id1;
	u32 id2;
	u32 mcont;
	u32 data[4];
	u32 rsv[13];
};

struct pch_can_regs {
	u32 cont;
	u32 stat;
	u32 errc;
	u32 bitt;
	u32 intr;
	u32 opt;
	u32 brpe;
	u32 reserve;
	struct pch_can_if_regs ifregs[2]; /* [0]=if1  [1]=if2 */
	u32 reserve1[8];
	u32 treq1;
	u32 treq2;
	u32 reserve2[6];
	u32 data1;
	u32 data2;
	u32 reserve3[6];
	u32 canipend1;
	u32 canipend2;
	u32 reserve4[6];
	u32 canmval1;
	u32 canmval2;
	u32 reserve5[37];
	u32 srst;
};

struct pch_can_priv {
	struct can_priv can;
	struct pci_dev *dev;
	u32 tx_enable[PCH_TX_OBJ_END];
	u32 rx_enable[PCH_TX_OBJ_END];
	u32 rx_link[PCH_TX_OBJ_END];
	u32 int_enables;
	struct net_device *ndev;
	struct pch_can_regs __iomem *regs;
	struct napi_struct napi;
	int tx_obj;	/* Point next Tx Obj index */
	int use_msi;
};

static const struct can_bittiming_const pch_can_bittiming_const = {
	.name = KBUILD_MODNAME,
	.tseg1_min = 2,
	.tseg1_max = 16,
	.tseg2_min = 1,
	.tseg2_max = 8,
	.sjw_max = 4,
	.brp_min = 1,
	.brp_max = 1024, /* 6bit + extended 4bit */
	.brp_inc = 1,
};

static const struct pci_device_id pch_pci_tbl[] = {
	{PCI_VENDOR_ID_INTEL, 0x8818, PCI_ANY_ID, PCI_ANY_ID,},
	{0,}
};
MODULE_DEVICE_TABLE(pci, pch_pci_tbl);

static inline void pch_can_bit_set(void __iomem *addr, u32 mask)
{
	iowrite32(ioread32(addr) | mask, addr);
}

static inline void pch_can_bit_clear(void __iomem *addr, u32 mask)
{
	iowrite32(ioread32(addr) & ~mask, addr);
}

static void pch_can_set_run_mode(struct pch_can_priv *priv,
				 enum pch_can_mode mode)
{
	switch (mode) {
	case PCH_CAN_RUN:
		pch_can_bit_clear(&priv->regs->cont, PCH_CTRL_INIT);
		break;

	case PCH_CAN_STOP:
		pch_can_bit_set(&priv->regs->cont, PCH_CTRL_INIT);
		break;

	default:
		netdev_err(priv->ndev, "%s -> Invalid Mode.\n", __func__);
		break;
	}
}

static void pch_can_set_optmode(struct pch_can_priv *priv)
{
	u32 reg_val = ioread32(&priv->regs->opt);

	if (priv->can.ctrlmode & CAN_CTRLMODE_LISTENONLY)
		reg_val |= PCH_OPT_SILENT;

	if (priv->can.ctrlmode & CAN_CTRLMODE_LOOPBACK)
		reg_val |= PCH_OPT_LBACK;

	pch_can_bit_set(&priv->regs->cont, PCH_CTRL_OPT);
	iowrite32(reg_val, &priv->regs->opt);
}

static void pch_can_rw_msg_obj(void __iomem *creq_addr, u32 num)
{
	int counter = PCH_COUNTER_LIMIT;
	u32 ifx_creq;

	iowrite32(num, creq_addr);
	while (counter) {
		ifx_creq = ioread32(creq_addr) & PCH_IF_CREQ_BUSY;
		if (!ifx_creq)
			break;
		counter--;
		udelay(1);
	}
	if (!counter)
		pr_err("%s:IF1 BUSY Flag is set forever.\n", __func__);
}

static void pch_can_set_int_enables(struct pch_can_priv *priv,
				    enum pch_can_mode interrupt_no)
{
	switch (interrupt_no) {
	case PCH_CAN_DISABLE:
		pch_can_bit_clear(&priv->regs->cont, PCH_CTRL_IE);
		break;

	case PCH_CAN_ALL:
		pch_can_bit_set(&priv->regs->cont, PCH_CTRL_IE_SIE_EIE);
		break;

	case PCH_CAN_NONE:
		pch_can_bit_clear(&priv->regs->cont, PCH_CTRL_IE_SIE_EIE);
		break;

	default:
		netdev_err(priv->ndev, "Invalid interrupt number.\n");
		break;
	}
}

static void pch_can_set_rxtx(struct pch_can_priv *priv, u32 buff_num,
			     int set, enum pch_ifreg dir)
{
	u32 ie;

	if (dir)
		ie = PCH_IF_MCONT_TXIE;
	else
		ie = PCH_IF_MCONT_RXIE;

	/* Reading the Msg buffer from Message RAM to IF1/2 registers. */
	iowrite32(PCH_CMASK_RX_TX_GET, &priv->regs->ifregs[dir].cmask);
	pch_can_rw_msg_obj(&priv->regs->ifregs[dir].creq, buff_num);

	/* Setting the IF1/2MASK1 register to access MsgVal and RxIE bits */
	iowrite32(PCH_CMASK_RDWR | PCH_CMASK_ARB | PCH_CMASK_CTRL,
		  &priv->regs->ifregs[dir].cmask);

	if (set) {
		/* Setting the MsgVal and RxIE/TxIE bits */
		pch_can_bit_set(&priv->regs->ifregs[dir].mcont, ie);
		pch_can_bit_set(&priv->regs->ifregs[dir].id2, PCH_ID_MSGVAL);
	} else {
		/* Clearing the MsgVal and RxIE/TxIE bits */
		pch_can_bit_clear(&priv->regs->ifregs[dir].mcont, ie);
		pch_can_bit_clear(&priv->regs->ifregs[dir].id2, PCH_ID_MSGVAL);
	}

	pch_can_rw_msg_obj(&priv->regs->ifregs[dir].creq, buff_num);
}

static void pch_can_set_rx_all(struct pch_can_priv *priv, int set)
{
	int i;

	/* Traversing to obtain the object configured as receivers. */
	for (i = PCH_RX_OBJ_START; i <= PCH_RX_OBJ_END; i++)
		pch_can_set_rxtx(priv, i, set, PCH_RX_IFREG);
}

static void pch_can_set_tx_all(struct pch_can_priv *priv, int set)
{
	int i;

	/* Traversing to obtain the object configured as transmit object. */
	for (i = PCH_TX_OBJ_START; i <= PCH_TX_OBJ_END; i++)
		pch_can_set_rxtx(priv, i, set, PCH_TX_IFREG);
}

static u32 pch_can_int_pending(struct pch_can_priv *priv)
{
	return ioread32(&priv->regs->intr) & 0xffff;
}

static void pch_can_clear_if_buffers(struct pch_can_priv *priv)
{
	int i; /* Msg Obj ID (1~32) */

	for (i = PCH_RX_OBJ_START; i <= PCH_TX_OBJ_END; i++) {
		iowrite32(PCH_CMASK_RX_TX_SET, &priv->regs->ifregs[0].cmask);
		iowrite32(0xffff, &priv->regs->ifregs[0].mask1);
		iowrite32(0xffff, &priv->regs->ifregs[0].mask2);
		iowrite32(0x0, &priv->regs->ifregs[0].id1);
		iowrite32(0x0, &priv->regs->ifregs[0].id2);
		iowrite32(0x0, &priv->regs->ifregs[0].mcont);
		iowrite32(0x0, &priv->regs->ifregs[0].data[0]);
		iowrite32(0x0, &priv->regs->ifregs[0].data[1]);
		iowrite32(0x0, &priv->regs->ifregs[0].data[2]);
		iowrite32(0x0, &priv->regs->ifregs[0].data[3]);
		iowrite32(PCH_CMASK_RDWR | PCH_CMASK_MASK |
			  PCH_CMASK_ARB | PCH_CMASK_CTRL,
			  &priv->regs->ifregs[0].cmask);
		pch_can_rw_msg_obj(&priv->regs->ifregs[0].creq, i);
	}
}

static void pch_can_config_rx_tx_buffers(struct pch_can_priv *priv)
{
	int i;

	for (i = PCH_RX_OBJ_START; i <= PCH_RX_OBJ_END; i++) {
		iowrite32(PCH_CMASK_RX_TX_GET, &priv->regs->ifregs[0].cmask);
		pch_can_rw_msg_obj(&priv->regs->ifregs[0].creq, i);

		iowrite32(0x0, &priv->regs->ifregs[0].id1);
		iowrite32(0x0, &priv->regs->ifregs[0].id2);

		pch_can_bit_set(&priv->regs->ifregs[0].mcont,
				PCH_IF_MCONT_UMASK);

		/* In case FIFO mode, Last EoB of Rx Obj must be 1 */
		if (i == PCH_RX_OBJ_END)
			pch_can_bit_set(&priv->regs->ifregs[0].mcont,
					PCH_IF_MCONT_EOB);
		else
			pch_can_bit_clear(&priv->regs->ifregs[0].mcont,
					  PCH_IF_MCONT_EOB);

		iowrite32(0, &priv->regs->ifregs[0].mask1);
		pch_can_bit_clear(&priv->regs->ifregs[0].mask2,
				  0x1fff | PCH_MASK2_MDIR_MXTD);

		/* Setting CMASK for writing */
		iowrite32(PCH_CMASK_RDWR | PCH_CMASK_MASK | PCH_CMASK_ARB |
			  PCH_CMASK_CTRL, &priv->regs->ifregs[0].cmask);

		pch_can_rw_msg_obj(&priv->regs->ifregs[0].creq, i);
	}

	for (i = PCH_TX_OBJ_START; i <= PCH_TX_OBJ_END; i++) {
		iowrite32(PCH_CMASK_RX_TX_GET, &priv->regs->ifregs[1].cmask);
		pch_can_rw_msg_obj(&priv->regs->ifregs[1].creq, i);

		/* Resetting DIR bit for reception */
		iowrite32(0x0, &priv->regs->ifregs[1].id1);
		iowrite32(PCH_ID2_DIR, &priv->regs->ifregs[1].id2);

		/* Setting EOB bit for transmitter */
		iowrite32(PCH_IF_MCONT_EOB | PCH_IF_MCONT_UMASK,
			  &priv->regs->ifregs[1].mcont);

		iowrite32(0, &priv->regs->ifregs[1].mask1);
		pch_can_bit_clear(&priv->regs->ifregs[1].mask2, 0x1fff);

		/* Setting CMASK for writing */
		iowrite32(PCH_CMASK_RDWR | PCH_CMASK_MASK | PCH_CMASK_ARB |
			  PCH_CMASK_CTRL, &priv->regs->ifregs[1].cmask);

		pch_can_rw_msg_obj(&priv->regs->ifregs[1].creq, i);
	}
}

static void pch_can_init(struct pch_can_priv *priv)
{
	/* Stopping the Can device. */
	pch_can_set_run_mode(priv, PCH_CAN_STOP);

	/* Clearing all the message object buffers. */
	pch_can_clear_if_buffers(priv);

	/* Configuring the respective message object as either rx/tx object. */
	pch_can_config_rx_tx_buffers(priv);

	/* Enabling the interrupts. */
	pch_can_set_int_enables(priv, PCH_CAN_ALL);
}

static void pch_can_release(struct pch_can_priv *priv)
{
	/* Stooping the CAN device. */
	pch_can_set_run_mode(priv, PCH_CAN_STOP);

	/* Disabling the interrupts. */
	pch_can_set_int_enables(priv, PCH_CAN_NONE);

	/* Disabling all the receive object. */
	pch_can_set_rx_all(priv, 0);

	/* Disabling all the transmit object. */
	pch_can_set_tx_all(priv, 0);
}

/* This function clears interrupt(s) from the CAN device. */
static void pch_can_int_clr(struct pch_can_priv *priv, u32 mask)
{
	/* Clear interrupt for transmit object */
	if ((mask >= PCH_RX_OBJ_START) && (mask <= PCH_RX_OBJ_END)) {
		/* Setting CMASK for clearing the reception interrupts. */
		iowrite32(PCH_CMASK_RDWR | PCH_CMASK_CTRL | PCH_CMASK_ARB,
			  &priv->regs->ifregs[0].cmask);

		/* Clearing the Dir bit. */
		pch_can_bit_clear(&priv->regs->ifregs[0].id2, PCH_ID2_DIR);

		/* Clearing NewDat & IntPnd */
		pch_can_bit_clear(&priv->regs->ifregs[0].mcont,
				  PCH_IF_MCONT_NEWDAT | PCH_IF_MCONT_INTPND);

		pch_can_rw_msg_obj(&priv->regs->ifregs[0].creq, mask);
	} else if ((mask >= PCH_TX_OBJ_START) && (mask <= PCH_TX_OBJ_END)) {
		/*
		 * Setting CMASK for clearing interrupts for frame transmission.
		 */
		iowrite32(PCH_CMASK_RDWR | PCH_CMASK_CTRL | PCH_CMASK_ARB,
			  &priv->regs->ifregs[1].cmask);

		/* Resetting the ID registers. */
		pch_can_bit_set(&priv->regs->ifregs[1].id2,
			       PCH_ID2_DIR | (0x7ff << 2));
		iowrite32(0x0, &priv->regs->ifregs[1].id1);

		/* Clearing NewDat, TxRqst & IntPnd */
		pch_can_bit_clear(&priv->regs->ifregs[1].mcont,
				  PCH_IF_MCONT_NEWDAT | PCH_IF_MCONT_INTPND |
				  PCH_IF_MCONT_TXRQXT);
		pch_can_rw_msg_obj(&priv->regs->ifregs[1].creq, mask);
	}
}

static void pch_can_reset(struct pch_can_priv *priv)
{
	/* write to sw reset register */
	iowrite32(1, &priv->regs->srst);
	iowrite32(0, &priv->regs->srst);
}

static void pch_can_error(struct net_device *ndev, u32 status)
{
	struct sk_buff *skb;
	struct pch_can_priv *priv = netdev_priv(ndev);
	struct can_frame *cf;
	u32 errc, lec;
	struct net_device_stats *stats = &(priv->ndev->stats);
	enum can_state state = priv->can.state;

	skb = alloc_can_err_skb(ndev, &cf);
	if (!skb)
		return;

	if (status & PCH_BUS_OFF) {
		pch_can_set_tx_all(priv, 0);
		pch_can_set_rx_all(priv, 0);
		state = CAN_STATE_BUS_OFF;
		cf->can_id |= CAN_ERR_BUSOFF;
		priv->can.can_stats.bus_off++;
		can_bus_off(ndev);
	}

	errc = ioread32(&priv->regs->errc);
	/* Warning interrupt. */
	if (status & PCH_EWARN) {
		state = CAN_STATE_ERROR_WARNING;
		priv->can.can_stats.error_warning++;
		cf->can_id |= CAN_ERR_CRTL;
		if (((errc & PCH_REC) >> 8) > 96)
			cf->data[1] |= CAN_ERR_CRTL_RX_WARNING;
		if ((errc & PCH_TEC) > 96)
			cf->data[1] |= CAN_ERR_CRTL_TX_WARNING;
		netdev_dbg(ndev,
			"%s -> Error Counter is more than 96.\n", __func__);
	}
	/* Error passive interrupt. */
	if (status & PCH_EPASSIV) {
		priv->can.can_stats.error_passive++;
		state = CAN_STATE_ERROR_PASSIVE;
		cf->can_id |= CAN_ERR_CRTL;
		if (errc & PCH_RP)
			cf->data[1] |= CAN_ERR_CRTL_RX_PASSIVE;
		if ((errc & PCH_TEC) > 127)
			cf->data[1] |= CAN_ERR_CRTL_TX_PASSIVE;
		netdev_dbg(ndev,
			"%s -> CAN controller is ERROR PASSIVE .\n", __func__);
	}

	lec = status & PCH_LEC_ALL;
	switch (lec) {
	case PCH_STUF_ERR:
		cf->data[2] |= CAN_ERR_PROT_STUFF;
		priv->can.can_stats.bus_error++;
		stats->rx_errors++;
		break;
	case PCH_FORM_ERR:
		cf->data[2] |= CAN_ERR_PROT_FORM;
		priv->can.can_stats.bus_error++;
		stats->rx_errors++;
		break;
	case PCH_ACK_ERR:
		cf->can_id |= CAN_ERR_ACK;
		priv->can.can_stats.bus_error++;
		stats->rx_errors++;
		break;
	case PCH_BIT1_ERR:
	case PCH_BIT0_ERR:
		cf->data[2] |= CAN_ERR_PROT_BIT;
		priv->can.can_stats.bus_error++;
		stats->rx_errors++;
		break;
	case PCH_CRC_ERR:
		cf->data[3] = CAN_ERR_PROT_LOC_CRC_SEQ;
		priv->can.can_stats.bus_error++;
		stats->rx_errors++;
		break;
	case PCH_LEC_ALL: /* Written by CPU. No error status */
		break;
	}

	cf->data[6] = errc & PCH_TEC;
	cf->data[7] = (errc & PCH_REC) >> 8;

	priv->can.state = state;
	netif_receive_skb(skb);
}

static irqreturn_t pch_can_interrupt(int irq, void *dev_id)
{
	struct net_device *ndev = (struct net_device *)dev_id;
	struct pch_can_priv *priv = netdev_priv(ndev);

	if (!pch_can_int_pending(priv))
		return IRQ_NONE;

	pch_can_set_int_enables(priv, PCH_CAN_NONE);
	napi_schedule(&priv->napi);
	return IRQ_HANDLED;
}

static void pch_fifo_thresh(struct pch_can_priv *priv, int obj_id)
{
	if (obj_id < PCH_FIFO_THRESH) {
		iowrite32(PCH_CMASK_RDWR | PCH_CMASK_CTRL |
			  PCH_CMASK_ARB, &priv->regs->ifregs[0].cmask);

		/* Clearing the Dir bit. */
		pch_can_bit_clear(&priv->regs->ifregs[0].id2, PCH_ID2_DIR);

		/* Clearing NewDat & IntPnd */
		pch_can_bit_clear(&priv->regs->ifregs[0].mcont,
				  PCH_IF_MCONT_INTPND);
		pch_can_rw_msg_obj(&priv->regs->ifregs[0].creq, obj_id);
	} else if (obj_id > PCH_FIFO_THRESH) {
		pch_can_int_clr(priv, obj_id);
	} else if (obj_id == PCH_FIFO_THRESH) {
		int cnt;
		for (cnt = 0; cnt < PCH_FIFO_THRESH; cnt++)
			pch_can_int_clr(priv, cnt + 1);
	}
}

static void pch_can_rx_msg_lost(struct net_device *ndev, int obj_id)
{
	struct pch_can_priv *priv = netdev_priv(ndev);
	struct net_device_stats *stats = &(priv->ndev->stats);
	struct sk_buff *skb;
	struct can_frame *cf;

	netdev_dbg(priv->ndev, "Msg Obj is overwritten.\n");
	pch_can_bit_clear(&priv->regs->ifregs[0].mcont,
			  PCH_IF_MCONT_MSGLOST);
	iowrite32(PCH_CMASK_RDWR | PCH_CMASK_CTRL,
		  &priv->regs->ifregs[0].cmask);
	pch_can_rw_msg_obj(&priv->regs->ifregs[0].creq, obj_id);

	skb = alloc_can_err_skb(ndev, &cf);
	if (!skb)
		return;

	cf->can_id |= CAN_ERR_CRTL;
	cf->data[1] = CAN_ERR_CRTL_RX_OVERFLOW;
	stats->rx_over_errors++;
	stats->rx_errors++;

	netif_receive_skb(skb);
}

static int pch_can_rx_normal(struct net_device *ndev, u32 obj_num, int quota)
{
	u32 reg;
	canid_t id;
	int rcv_pkts = 0;
	struct sk_buff *skb;
	struct can_frame *cf;
	struct pch_can_priv *priv = netdev_priv(ndev);
	struct net_device_stats *stats = &(priv->ndev->stats);
	int i;
	u32 id2;
	u16 data_reg;

	do {
		/* Reading the message object from the Message RAM */
		iowrite32(PCH_CMASK_RX_TX_GET, &priv->regs->ifregs[0].cmask);
		pch_can_rw_msg_obj(&priv->regs->ifregs[0].creq, obj_num);

		/* Reading the MCONT register. */
		reg = ioread32(&priv->regs->ifregs[0].mcont);

		if (reg & PCH_IF_MCONT_EOB)
			break;

		/* If MsgLost bit set. */
		if (reg & PCH_IF_MCONT_MSGLOST) {
			pch_can_rx_msg_lost(ndev, obj_num);
			rcv_pkts++;
			quota--;
			obj_num++;
			continue;
		} else if (!(reg & PCH_IF_MCONT_NEWDAT)) {
			obj_num++;
			continue;
		}

		skb = alloc_can_skb(priv->ndev, &cf);
		if (!skb) {
			netdev_err(ndev, "alloc_can_skb Failed\n");
			return rcv_pkts;
		}

		/* Get Received data */
		id2 = ioread32(&priv->regs->ifregs[0].id2);
		if (id2 & PCH_ID2_XTD) {
			id = (ioread32(&priv->regs->ifregs[0].id1) & 0xffff);
			id |= (((id2) & 0x1fff) << 16);
			cf->can_id = id | CAN_EFF_FLAG;
		} else {
			id = (id2 >> 2) & CAN_SFF_MASK;
			cf->can_id = id;
		}

		cf->len = can_cc_dlc2len((ioread32(&priv->regs->
						    ifregs[0].mcont)) & 0xF);

		if (id2 & PCH_ID2_DIR) {
			cf->can_id |= CAN_RTR_FLAG;
		} else {
			for (i = 0; i < cf->len; i += 2) {
				data_reg = ioread16(&priv->regs->ifregs[0].data[i / 2]);
				cf->data[i] = data_reg;
				cf->data[i + 1] = data_reg >> 8;
			}

<<<<<<< HEAD
		rcv_pkts++;
=======
			stats->rx_bytes += cf->len;
		}
>>>>>>> 754e0b0e
		stats->rx_packets++;
		rcv_pkts++;
		quota--;
<<<<<<< HEAD
		stats->rx_bytes += cf->len;
=======
>>>>>>> 754e0b0e
		netif_receive_skb(skb);

		pch_fifo_thresh(priv, obj_num);
		obj_num++;
	} while (quota > 0);

	return rcv_pkts;
}

static void pch_can_tx_complete(struct net_device *ndev, u32 int_stat)
{
	struct pch_can_priv *priv = netdev_priv(ndev);
	struct net_device_stats *stats = &(priv->ndev->stats);

	stats->tx_bytes += can_get_echo_skb(ndev, int_stat - PCH_RX_OBJ_END - 1,
					    NULL);
	stats->tx_packets++;
	iowrite32(PCH_CMASK_RX_TX_GET | PCH_CMASK_CLRINTPND,
		  &priv->regs->ifregs[1].cmask);
	pch_can_rw_msg_obj(&priv->regs->ifregs[1].creq, int_stat);
	if (int_stat == PCH_TX_OBJ_END)
		netif_wake_queue(ndev);
}

static int pch_can_poll(struct napi_struct *napi, int quota)
{
	struct net_device *ndev = napi->dev;
	struct pch_can_priv *priv = netdev_priv(ndev);
	u32 int_stat;
	u32 reg_stat;
	int quota_save = quota;

	int_stat = pch_can_int_pending(priv);
	if (!int_stat)
		goto end;

	if (int_stat == PCH_STATUS_INT) {
		reg_stat = ioread32(&priv->regs->stat);

		if ((reg_stat & (PCH_BUS_OFF | PCH_LEC_ALL)) &&
		   ((reg_stat & PCH_LEC_ALL) != PCH_LEC_ALL)) {
			pch_can_error(ndev, reg_stat);
			quota--;
		}

		if (reg_stat & (PCH_TX_OK | PCH_RX_OK))
			pch_can_bit_clear(&priv->regs->stat,
					  reg_stat & (PCH_TX_OK | PCH_RX_OK));

		int_stat = pch_can_int_pending(priv);
	}

	if (quota == 0)
		goto end;

	if ((int_stat >= PCH_RX_OBJ_START) && (int_stat <= PCH_RX_OBJ_END)) {
		quota -= pch_can_rx_normal(ndev, int_stat, quota);
	} else if ((int_stat >= PCH_TX_OBJ_START) &&
		   (int_stat <= PCH_TX_OBJ_END)) {
		/* Handle transmission interrupt */
		pch_can_tx_complete(ndev, int_stat);
	}

end:
	napi_complete(napi);
	pch_can_set_int_enables(priv, PCH_CAN_ALL);

	return quota_save - quota;
}

static int pch_set_bittiming(struct net_device *ndev)
{
	struct pch_can_priv *priv = netdev_priv(ndev);
	const struct can_bittiming *bt = &priv->can.bittiming;
	u32 canbit;
	u32 bepe;

	/* Setting the CCE bit for accessing the Can Timing register. */
	pch_can_bit_set(&priv->regs->cont, PCH_CTRL_CCE);

	canbit = (bt->brp - 1) & PCH_MSK_BITT_BRP;
	canbit |= (bt->sjw - 1) << PCH_BIT_SJW_SHIFT;
	canbit |= (bt->phase_seg1 + bt->prop_seg - 1) << PCH_BIT_TSEG1_SHIFT;
	canbit |= (bt->phase_seg2 - 1) << PCH_BIT_TSEG2_SHIFT;
	bepe = ((bt->brp - 1) & PCH_MSK_BRPE_BRPE) >> PCH_BIT_BRPE_BRPE_SHIFT;
	iowrite32(canbit, &priv->regs->bitt);
	iowrite32(bepe, &priv->regs->brpe);
	pch_can_bit_clear(&priv->regs->cont, PCH_CTRL_CCE);

	return 0;
}

static void pch_can_start(struct net_device *ndev)
{
	struct pch_can_priv *priv = netdev_priv(ndev);

	if (priv->can.state != CAN_STATE_STOPPED)
		pch_can_reset(priv);

	pch_set_bittiming(ndev);
	pch_can_set_optmode(priv);

	pch_can_set_tx_all(priv, 1);
	pch_can_set_rx_all(priv, 1);

	/* Setting the CAN to run mode. */
	pch_can_set_run_mode(priv, PCH_CAN_RUN);

	priv->can.state = CAN_STATE_ERROR_ACTIVE;

	return;
}

static int pch_can_do_set_mode(struct net_device *ndev, enum can_mode mode)
{
	int ret = 0;

	switch (mode) {
	case CAN_MODE_START:
		pch_can_start(ndev);
		netif_wake_queue(ndev);
		break;
	default:
		ret = -EOPNOTSUPP;
		break;
	}

	return ret;
}

static int pch_can_open(struct net_device *ndev)
{
	struct pch_can_priv *priv = netdev_priv(ndev);
	int retval;

	/* Registering the interrupt. */
	retval = request_irq(priv->dev->irq, pch_can_interrupt, IRQF_SHARED,
			     ndev->name, ndev);
	if (retval) {
		netdev_err(ndev, "request_irq failed.\n");
		goto req_irq_err;
	}

	/* Open common can device */
	retval = open_candev(ndev);
	if (retval) {
		netdev_err(ndev, "open_candev() failed %d\n", retval);
		goto err_open_candev;
	}

	pch_can_init(priv);
	pch_can_start(ndev);
	napi_enable(&priv->napi);
	netif_start_queue(ndev);

	return 0;

err_open_candev:
	free_irq(priv->dev->irq, ndev);
req_irq_err:
	pch_can_release(priv);

	return retval;
}

static int pch_close(struct net_device *ndev)
{
	struct pch_can_priv *priv = netdev_priv(ndev);

	netif_stop_queue(ndev);
	napi_disable(&priv->napi);
	pch_can_release(priv);
	free_irq(priv->dev->irq, ndev);
	close_candev(ndev);
	priv->can.state = CAN_STATE_STOPPED;
	return 0;
}

static netdev_tx_t pch_xmit(struct sk_buff *skb, struct net_device *ndev)
{
	struct pch_can_priv *priv = netdev_priv(ndev);
	struct can_frame *cf = (struct can_frame *)skb->data;
	int tx_obj_no;
	int i;
	u32 id2;

	if (can_dropped_invalid_skb(ndev, skb))
		return NETDEV_TX_OK;

	tx_obj_no = priv->tx_obj;
	if (priv->tx_obj == PCH_TX_OBJ_END) {
		if (ioread32(&priv->regs->treq2) & PCH_TREQ2_TX_MASK)
			netif_stop_queue(ndev);

		priv->tx_obj = PCH_TX_OBJ_START;
	} else {
		priv->tx_obj++;
	}

	/* Setting the CMASK register. */
	pch_can_bit_set(&priv->regs->ifregs[1].cmask, PCH_CMASK_ALL);

	/* If ID extended is set. */
	if (cf->can_id & CAN_EFF_FLAG) {
		iowrite32(cf->can_id & 0xffff, &priv->regs->ifregs[1].id1);
		id2 = ((cf->can_id >> 16) & 0x1fff) | PCH_ID2_XTD;
	} else {
		iowrite32(0, &priv->regs->ifregs[1].id1);
		id2 = (cf->can_id & CAN_SFF_MASK) << 2;
	}

	id2 |= PCH_ID_MSGVAL;

	/* If remote frame has to be transmitted.. */
	if (!(cf->can_id & CAN_RTR_FLAG))
		id2 |= PCH_ID2_DIR;

	iowrite32(id2, &priv->regs->ifregs[1].id2);

	/* Copy data to register */
	for (i = 0; i < cf->len; i += 2) {
		iowrite16(cf->data[i] | (cf->data[i + 1] << 8),
			  &priv->regs->ifregs[1].data[i / 2]);
	}

	can_put_echo_skb(skb, ndev, tx_obj_no - PCH_RX_OBJ_END - 1, 0);

	/* Set the size of the data. Update if2_mcont */
	iowrite32(cf->len | PCH_IF_MCONT_NEWDAT | PCH_IF_MCONT_TXRQXT |
		  PCH_IF_MCONT_TXIE, &priv->regs->ifregs[1].mcont);

	pch_can_rw_msg_obj(&priv->regs->ifregs[1].creq, tx_obj_no);

	return NETDEV_TX_OK;
}

static const struct net_device_ops pch_can_netdev_ops = {
	.ndo_open		= pch_can_open,
	.ndo_stop		= pch_close,
	.ndo_start_xmit		= pch_xmit,
	.ndo_change_mtu		= can_change_mtu,
};

static void pch_can_remove(struct pci_dev *pdev)
{
	struct net_device *ndev = pci_get_drvdata(pdev);
	struct pch_can_priv *priv = netdev_priv(ndev);

	unregister_candev(priv->ndev);
	if (priv->use_msi)
		pci_disable_msi(priv->dev);
	pci_release_regions(pdev);
	pci_disable_device(pdev);
	pch_can_reset(priv);
	pci_iounmap(pdev, priv->regs);
	free_candev(priv->ndev);
}

static void __maybe_unused pch_can_set_int_custom(struct pch_can_priv *priv)
{
	/* Clearing the IE, SIE and EIE bits of Can control register. */
	pch_can_bit_clear(&priv->regs->cont, PCH_CTRL_IE_SIE_EIE);

	/* Appropriately setting them. */
	pch_can_bit_set(&priv->regs->cont,
			((priv->int_enables & PCH_MSK_CTRL_IE_SIE_EIE) << 1));
}

/* This function retrieves interrupt enabled for the CAN device. */
static u32 __maybe_unused pch_can_get_int_enables(struct pch_can_priv *priv)
{
	/* Obtaining the status of IE, SIE and EIE interrupt bits. */
	return (ioread32(&priv->regs->cont) & PCH_CTRL_IE_SIE_EIE) >> 1;
}

static u32 __maybe_unused pch_can_get_rxtx_ir(struct pch_can_priv *priv,
					      u32 buff_num, enum pch_ifreg dir)
{
	u32 ie, enable;

	if (dir)
		ie = PCH_IF_MCONT_RXIE;
	else
		ie = PCH_IF_MCONT_TXIE;

	iowrite32(PCH_CMASK_RX_TX_GET, &priv->regs->ifregs[dir].cmask);
	pch_can_rw_msg_obj(&priv->regs->ifregs[dir].creq, buff_num);

	if (((ioread32(&priv->regs->ifregs[dir].id2)) & PCH_ID_MSGVAL) &&
			((ioread32(&priv->regs->ifregs[dir].mcont)) & ie))
		enable = 1;
	else
		enable = 0;

	return enable;
}

static void __maybe_unused pch_can_set_rx_buffer_link(struct pch_can_priv *priv,
						      u32 buffer_num, int set)
{
	iowrite32(PCH_CMASK_RX_TX_GET, &priv->regs->ifregs[0].cmask);
	pch_can_rw_msg_obj(&priv->regs->ifregs[0].creq, buffer_num);
	iowrite32(PCH_CMASK_RDWR | PCH_CMASK_CTRL,
		  &priv->regs->ifregs[0].cmask);
	if (set)
		pch_can_bit_clear(&priv->regs->ifregs[0].mcont,
				  PCH_IF_MCONT_EOB);
	else
		pch_can_bit_set(&priv->regs->ifregs[0].mcont, PCH_IF_MCONT_EOB);

	pch_can_rw_msg_obj(&priv->regs->ifregs[0].creq, buffer_num);
}

static u32 __maybe_unused pch_can_get_rx_buffer_link(struct pch_can_priv *priv,
						     u32 buffer_num)
{
	u32 link;

	iowrite32(PCH_CMASK_RX_TX_GET, &priv->regs->ifregs[0].cmask);
	pch_can_rw_msg_obj(&priv->regs->ifregs[0].creq, buffer_num);

	if (ioread32(&priv->regs->ifregs[0].mcont) & PCH_IF_MCONT_EOB)
		link = 0;
	else
		link = 1;
	return link;
}

static int __maybe_unused pch_can_get_buffer_status(struct pch_can_priv *priv)
{
	return (ioread32(&priv->regs->treq1) & 0xffff) |
	       (ioread32(&priv->regs->treq2) << 16);
}

static int __maybe_unused pch_can_suspend(struct device *dev_d)
{
	int i;
	u32 buf_stat;	/* Variable for reading the transmit buffer status. */
	int counter = PCH_COUNTER_LIMIT;

	struct net_device *dev = dev_get_drvdata(dev_d);
	struct pch_can_priv *priv = netdev_priv(dev);

	/* Stop the CAN controller */
	pch_can_set_run_mode(priv, PCH_CAN_STOP);

	/* Indicate that we are aboutto/in suspend */
	priv->can.state = CAN_STATE_STOPPED;

	/* Waiting for all transmission to complete. */
	while (counter) {
		buf_stat = pch_can_get_buffer_status(priv);
		if (!buf_stat)
			break;
		counter--;
		udelay(1);
	}
	if (!counter)
		dev_err(dev_d, "%s -> Transmission time out.\n", __func__);

	/* Save interrupt configuration and then disable them */
	priv->int_enables = pch_can_get_int_enables(priv);
	pch_can_set_int_enables(priv, PCH_CAN_DISABLE);

	/* Save Tx buffer enable state */
	for (i = PCH_TX_OBJ_START; i <= PCH_TX_OBJ_END; i++)
		priv->tx_enable[i - 1] = pch_can_get_rxtx_ir(priv, i,
							     PCH_TX_IFREG);

	/* Disable all Transmit buffers */
	pch_can_set_tx_all(priv, 0);

	/* Save Rx buffer enable state */
	for (i = PCH_RX_OBJ_START; i <= PCH_RX_OBJ_END; i++) {
		priv->rx_enable[i - 1] = pch_can_get_rxtx_ir(priv, i,
							     PCH_RX_IFREG);
		priv->rx_link[i - 1] = pch_can_get_rx_buffer_link(priv, i);
	}

	/* Disable all Receive buffers */
	pch_can_set_rx_all(priv, 0);

	return 0;
}

static int __maybe_unused pch_can_resume(struct device *dev_d)
{
	int i;
	struct net_device *dev = dev_get_drvdata(dev_d);
	struct pch_can_priv *priv = netdev_priv(dev);

	priv->can.state = CAN_STATE_ERROR_ACTIVE;

	/* Disabling all interrupts. */
	pch_can_set_int_enables(priv, PCH_CAN_DISABLE);

	/* Setting the CAN device in Stop Mode. */
	pch_can_set_run_mode(priv, PCH_CAN_STOP);

	/* Configuring the transmit and receive buffers. */
	pch_can_config_rx_tx_buffers(priv);

	/* Restore the CAN state */
	pch_set_bittiming(dev);

	/* Listen/Active */
	pch_can_set_optmode(priv);

	/* Enabling the transmit buffer. */
	for (i = PCH_TX_OBJ_START; i <= PCH_TX_OBJ_END; i++)
		pch_can_set_rxtx(priv, i, priv->tx_enable[i - 1], PCH_TX_IFREG);

	/* Configuring the receive buffer and enabling them. */
	for (i = PCH_RX_OBJ_START; i <= PCH_RX_OBJ_END; i++) {
		/* Restore buffer link */
		pch_can_set_rx_buffer_link(priv, i, priv->rx_link[i - 1]);

		/* Restore buffer enables */
		pch_can_set_rxtx(priv, i, priv->rx_enable[i - 1], PCH_RX_IFREG);
	}

	/* Enable CAN Interrupts */
	pch_can_set_int_custom(priv);

	/* Restore Run Mode */
	pch_can_set_run_mode(priv, PCH_CAN_RUN);

	return 0;
}

static int pch_can_get_berr_counter(const struct net_device *dev,
				    struct can_berr_counter *bec)
{
	struct pch_can_priv *priv = netdev_priv(dev);
	u32 errc = ioread32(&priv->regs->errc);

	bec->txerr = errc & PCH_TEC;
	bec->rxerr = (errc & PCH_REC) >> 8;

	return 0;
}

static int pch_can_probe(struct pci_dev *pdev,
				   const struct pci_device_id *id)
{
	struct net_device *ndev;
	struct pch_can_priv *priv;
	int rc;
	void __iomem *addr;

	rc = pci_enable_device(pdev);
	if (rc) {
		dev_err(&pdev->dev, "Failed pci_enable_device %d\n", rc);
		goto probe_exit_endev;
	}

	rc = pci_request_regions(pdev, KBUILD_MODNAME);
	if (rc) {
		dev_err(&pdev->dev, "Failed pci_request_regions %d\n", rc);
		goto probe_exit_pcireq;
	}

	addr = pci_iomap(pdev, 1, 0);
	if (!addr) {
		rc = -EIO;
		dev_err(&pdev->dev, "Failed pci_iomap\n");
		goto probe_exit_ipmap;
	}

	ndev = alloc_candev(sizeof(struct pch_can_priv), PCH_TX_OBJ_END);
	if (!ndev) {
		rc = -ENOMEM;
		dev_err(&pdev->dev, "Failed alloc_candev\n");
		goto probe_exit_alloc_candev;
	}

	priv = netdev_priv(ndev);
	priv->ndev = ndev;
	priv->regs = addr;
	priv->dev = pdev;
	priv->can.bittiming_const = &pch_can_bittiming_const;
	priv->can.do_set_mode = pch_can_do_set_mode;
	priv->can.do_get_berr_counter = pch_can_get_berr_counter;
	priv->can.ctrlmode_supported = CAN_CTRLMODE_LISTENONLY |
				       CAN_CTRLMODE_LOOPBACK;
	priv->tx_obj = PCH_TX_OBJ_START; /* Point head of Tx Obj */

	ndev->irq = pdev->irq;
	ndev->flags |= IFF_ECHO;

	pci_set_drvdata(pdev, ndev);
	SET_NETDEV_DEV(ndev, &pdev->dev);
	ndev->netdev_ops = &pch_can_netdev_ops;
	priv->can.clock.freq = PCH_CAN_CLK; /* Hz */

	netif_napi_add(ndev, &priv->napi, pch_can_poll, PCH_RX_OBJ_END);

	rc = pci_enable_msi(priv->dev);
	if (rc) {
		netdev_err(ndev, "PCH CAN opened without MSI\n");
		priv->use_msi = 0;
	} else {
		netdev_err(ndev, "PCH CAN opened with MSI\n");
		pci_set_master(pdev);
		priv->use_msi = 1;
	}

	rc = register_candev(ndev);
	if (rc) {
		dev_err(&pdev->dev, "Failed register_candev %d\n", rc);
		goto probe_exit_reg_candev;
	}

	return 0;

probe_exit_reg_candev:
	if (priv->use_msi)
		pci_disable_msi(priv->dev);
	free_candev(ndev);
probe_exit_alloc_candev:
	pci_iounmap(pdev, addr);
probe_exit_ipmap:
	pci_release_regions(pdev);
probe_exit_pcireq:
	pci_disable_device(pdev);
probe_exit_endev:
	return rc;
}

static SIMPLE_DEV_PM_OPS(pch_can_pm_ops,
			 pch_can_suspend,
			 pch_can_resume);

static struct pci_driver pch_can_pci_driver = {
	.name = "pch_can",
	.id_table = pch_pci_tbl,
	.probe = pch_can_probe,
	.remove = pch_can_remove,
	.driver.pm = &pch_can_pm_ops,
};

module_pci_driver(pch_can_pci_driver);

MODULE_DESCRIPTION("Intel EG20T PCH CAN(Controller Area Network) Driver");
MODULE_LICENSE("GPL v2");
MODULE_VERSION("0.94");<|MERGE_RESOLUTION|>--- conflicted
+++ resolved
@@ -689,19 +689,11 @@
 				cf->data[i + 1] = data_reg >> 8;
 			}
 
-<<<<<<< HEAD
-		rcv_pkts++;
-=======
 			stats->rx_bytes += cf->len;
 		}
->>>>>>> 754e0b0e
 		stats->rx_packets++;
 		rcv_pkts++;
 		quota--;
-<<<<<<< HEAD
-		stats->rx_bytes += cf->len;
-=======
->>>>>>> 754e0b0e
 		netif_receive_skb(skb);
 
 		pch_fifo_thresh(priv, obj_num);
