// SPDX-License-Identifier: ISC
/*
 * Copyright (c) 2005-2011 Atheros Communications Inc.
 * Copyright (c) 2011-2017 Qualcomm Atheros, Inc.
 */

#include <linux/pci.h>
#include <linux/module.h>
#include <linux/interrupt.h>
#include <linux/spinlock.h>
#include <linux/bitops.h>

#include "core.h"
#include "debug.h"
#include "coredump.h"

#include "targaddrs.h"
#include "bmi.h"

#include "hif.h"
#include "htc.h"

#include "ce.h"
#include "pci.h"

enum ath10k_pci_reset_mode {
	ATH10K_PCI_RESET_AUTO = 0,
	ATH10K_PCI_RESET_WARM_ONLY = 1,
};

static unsigned int ath10k_pci_irq_mode = ATH10K_PCI_IRQ_AUTO;
static unsigned int ath10k_pci_reset_mode = ATH10K_PCI_RESET_AUTO;

module_param_named(irq_mode, ath10k_pci_irq_mode, uint, 0644);
MODULE_PARM_DESC(irq_mode, "0: auto, 1: legacy, 2: msi (default: 0)");

module_param_named(reset_mode, ath10k_pci_reset_mode, uint, 0644);
MODULE_PARM_DESC(reset_mode, "0: auto, 1: warm only (default: 0)");

/* how long wait to wait for target to initialise, in ms */
#define ATH10K_PCI_TARGET_WAIT 3000
#define ATH10K_PCI_NUM_WARM_RESET_ATTEMPTS 3

/* Maximum number of bytes that can be handled atomically by
 * diag read and write.
 */
#define ATH10K_DIAG_TRANSFER_LIMIT	0x5000

#define QCA99X0_PCIE_BAR0_START_REG    0x81030
#define QCA99X0_CPU_MEM_ADDR_REG       0x4d00c
#define QCA99X0_CPU_MEM_DATA_REG       0x4d010

static const struct pci_device_id ath10k_pci_id_table[] = {
	/* PCI-E QCA988X V2 (Ubiquiti branded) */
	{ PCI_VDEVICE(UBIQUITI, QCA988X_2_0_DEVICE_ID_UBNT) },

	{ PCI_VDEVICE(ATHEROS, QCA988X_2_0_DEVICE_ID) }, /* PCI-E QCA988X V2 */
	{ PCI_VDEVICE(ATHEROS, QCA6164_2_1_DEVICE_ID) }, /* PCI-E QCA6164 V2.1 */
	{ PCI_VDEVICE(ATHEROS, QCA6174_2_1_DEVICE_ID) }, /* PCI-E QCA6174 V2.1 */
	{ PCI_VDEVICE(ATHEROS, QCA99X0_2_0_DEVICE_ID) }, /* PCI-E QCA99X0 V2 */
	{ PCI_VDEVICE(ATHEROS, QCA9888_2_0_DEVICE_ID) }, /* PCI-E QCA9888 V2 */
	{ PCI_VDEVICE(ATHEROS, QCA9984_1_0_DEVICE_ID) }, /* PCI-E QCA9984 V1 */
	{ PCI_VDEVICE(ATHEROS, QCA9377_1_0_DEVICE_ID) }, /* PCI-E QCA9377 V1 */
	{ PCI_VDEVICE(ATHEROS, QCA9887_1_0_DEVICE_ID) }, /* PCI-E QCA9887 */
	{0}
};

static const struct ath10k_pci_supp_chip ath10k_pci_supp_chips[] = {
	/* QCA988X pre 2.0 chips are not supported because they need some nasty
	 * hacks. ath10k doesn't have them and these devices crash horribly
	 * because of that.
	 */
	{ QCA988X_2_0_DEVICE_ID_UBNT, QCA988X_HW_2_0_CHIP_ID_REV },
	{ QCA988X_2_0_DEVICE_ID, QCA988X_HW_2_0_CHIP_ID_REV },

	{ QCA6164_2_1_DEVICE_ID, QCA6174_HW_2_1_CHIP_ID_REV },
	{ QCA6164_2_1_DEVICE_ID, QCA6174_HW_2_2_CHIP_ID_REV },
	{ QCA6164_2_1_DEVICE_ID, QCA6174_HW_3_0_CHIP_ID_REV },
	{ QCA6164_2_1_DEVICE_ID, QCA6174_HW_3_1_CHIP_ID_REV },
	{ QCA6164_2_1_DEVICE_ID, QCA6174_HW_3_2_CHIP_ID_REV },

	{ QCA6174_2_1_DEVICE_ID, QCA6174_HW_2_1_CHIP_ID_REV },
	{ QCA6174_2_1_DEVICE_ID, QCA6174_HW_2_2_CHIP_ID_REV },
	{ QCA6174_2_1_DEVICE_ID, QCA6174_HW_3_0_CHIP_ID_REV },
	{ QCA6174_2_1_DEVICE_ID, QCA6174_HW_3_1_CHIP_ID_REV },
	{ QCA6174_2_1_DEVICE_ID, QCA6174_HW_3_2_CHIP_ID_REV },

	{ QCA99X0_2_0_DEVICE_ID, QCA99X0_HW_2_0_CHIP_ID_REV },

	{ QCA9984_1_0_DEVICE_ID, QCA9984_HW_1_0_CHIP_ID_REV },

	{ QCA9888_2_0_DEVICE_ID, QCA9888_HW_2_0_CHIP_ID_REV },

	{ QCA9377_1_0_DEVICE_ID, QCA9377_HW_1_0_CHIP_ID_REV },
	{ QCA9377_1_0_DEVICE_ID, QCA9377_HW_1_1_CHIP_ID_REV },

	{ QCA9887_1_0_DEVICE_ID, QCA9887_HW_1_0_CHIP_ID_REV },
};

static void ath10k_pci_buffer_cleanup(struct ath10k *ar);
static int ath10k_pci_cold_reset(struct ath10k *ar);
static int ath10k_pci_safe_chip_reset(struct ath10k *ar);
static int ath10k_pci_init_irq(struct ath10k *ar);
static int ath10k_pci_deinit_irq(struct ath10k *ar);
static int ath10k_pci_request_irq(struct ath10k *ar);
static void ath10k_pci_free_irq(struct ath10k *ar);
static int ath10k_pci_bmi_wait(struct ath10k *ar,
			       struct ath10k_ce_pipe *tx_pipe,
			       struct ath10k_ce_pipe *rx_pipe,
			       struct bmi_xfer *xfer);
static int ath10k_pci_qca99x0_chip_reset(struct ath10k *ar);
static void ath10k_pci_htc_tx_cb(struct ath10k_ce_pipe *ce_state);
static void ath10k_pci_htc_rx_cb(struct ath10k_ce_pipe *ce_state);
static void ath10k_pci_htt_tx_cb(struct ath10k_ce_pipe *ce_state);
static void ath10k_pci_htt_rx_cb(struct ath10k_ce_pipe *ce_state);
static void ath10k_pci_htt_htc_rx_cb(struct ath10k_ce_pipe *ce_state);
static void ath10k_pci_pktlog_rx_cb(struct ath10k_ce_pipe *ce_state);

static struct ce_attr host_ce_config_wlan[] = {
	/* CE0: host->target HTC control and raw streams */
	{
		.flags = CE_ATTR_FLAGS,
		.src_nentries = 16,
		.src_sz_max = 256,
		.dest_nentries = 0,
		.send_cb = ath10k_pci_htc_tx_cb,
	},

	/* CE1: target->host HTT + HTC control */
	{
		.flags = CE_ATTR_FLAGS,
		.src_nentries = 0,
		.src_sz_max = 2048,
		.dest_nentries = 512,
		.recv_cb = ath10k_pci_htt_htc_rx_cb,
	},

	/* CE2: target->host WMI */
	{
		.flags = CE_ATTR_FLAGS,
		.src_nentries = 0,
		.src_sz_max = 2048,
		.dest_nentries = 128,
		.recv_cb = ath10k_pci_htc_rx_cb,
	},

	/* CE3: host->target WMI */
	{
		.flags = CE_ATTR_FLAGS,
		.src_nentries = 32,
		.src_sz_max = 2048,
		.dest_nentries = 0,
		.send_cb = ath10k_pci_htc_tx_cb,
	},

	/* CE4: host->target HTT */
	{
		.flags = CE_ATTR_FLAGS | CE_ATTR_DIS_INTR,
		.src_nentries = CE_HTT_H2T_MSG_SRC_NENTRIES,
		.src_sz_max = 256,
		.dest_nentries = 0,
		.send_cb = ath10k_pci_htt_tx_cb,
	},

	/* CE5: target->host HTT (HIF->HTT) */
	{
		.flags = CE_ATTR_FLAGS,
		.src_nentries = 0,
		.src_sz_max = 512,
		.dest_nentries = 512,
		.recv_cb = ath10k_pci_htt_rx_cb,
	},

	/* CE6: target autonomous hif_memcpy */
	{
		.flags = CE_ATTR_FLAGS,
		.src_nentries = 0,
		.src_sz_max = 0,
		.dest_nentries = 0,
	},

	/* CE7: ce_diag, the Diagnostic Window */
	{
		.flags = CE_ATTR_FLAGS,
		.src_nentries = 2,
		.src_sz_max = DIAG_TRANSFER_LIMIT,
		.dest_nentries = 2,
	},

	/* CE8: target->host pktlog */
	{
		.flags = CE_ATTR_FLAGS,
		.src_nentries = 0,
		.src_sz_max = 2048,
		.dest_nentries = 128,
		.recv_cb = ath10k_pci_pktlog_rx_cb,
	},

	/* CE9 target autonomous qcache memcpy */
	{
		.flags = CE_ATTR_FLAGS,
		.src_nentries = 0,
		.src_sz_max = 0,
		.dest_nentries = 0,
	},

	/* CE10: target autonomous hif memcpy */
	{
		.flags = CE_ATTR_FLAGS,
		.src_nentries = 0,
		.src_sz_max = 0,
		.dest_nentries = 0,
	},

	/* CE11: target autonomous hif memcpy */
	{
		.flags = CE_ATTR_FLAGS,
		.src_nentries = 0,
		.src_sz_max = 0,
		.dest_nentries = 0,
	},
};

/* Target firmware's Copy Engine configuration. */
static struct ce_pipe_config target_ce_config_wlan[] = {
	/* CE0: host->target HTC control and raw streams */
	{
		.pipenum = __cpu_to_le32(0),
		.pipedir = __cpu_to_le32(PIPEDIR_OUT),
		.nentries = __cpu_to_le32(32),
		.nbytes_max = __cpu_to_le32(256),
		.flags = __cpu_to_le32(CE_ATTR_FLAGS),
		.reserved = __cpu_to_le32(0),
	},

	/* CE1: target->host HTT + HTC control */
	{
		.pipenum = __cpu_to_le32(1),
		.pipedir = __cpu_to_le32(PIPEDIR_IN),
		.nentries = __cpu_to_le32(32),
		.nbytes_max = __cpu_to_le32(2048),
		.flags = __cpu_to_le32(CE_ATTR_FLAGS),
		.reserved = __cpu_to_le32(0),
	},

	/* CE2: target->host WMI */
	{
		.pipenum = __cpu_to_le32(2),
		.pipedir = __cpu_to_le32(PIPEDIR_IN),
		.nentries = __cpu_to_le32(64),
		.nbytes_max = __cpu_to_le32(2048),
		.flags = __cpu_to_le32(CE_ATTR_FLAGS),
		.reserved = __cpu_to_le32(0),
	},

	/* CE3: host->target WMI */
	{
		.pipenum = __cpu_to_le32(3),
		.pipedir = __cpu_to_le32(PIPEDIR_OUT),
		.nentries = __cpu_to_le32(32),
		.nbytes_max = __cpu_to_le32(2048),
		.flags = __cpu_to_le32(CE_ATTR_FLAGS),
		.reserved = __cpu_to_le32(0),
	},

	/* CE4: host->target HTT */
	{
		.pipenum = __cpu_to_le32(4),
		.pipedir = __cpu_to_le32(PIPEDIR_OUT),
		.nentries = __cpu_to_le32(256),
		.nbytes_max = __cpu_to_le32(256),
		.flags = __cpu_to_le32(CE_ATTR_FLAGS),
		.reserved = __cpu_to_le32(0),
	},

	/* NB: 50% of src nentries, since tx has 2 frags */

	/* CE5: target->host HTT (HIF->HTT) */
	{
		.pipenum = __cpu_to_le32(5),
		.pipedir = __cpu_to_le32(PIPEDIR_IN),
		.nentries = __cpu_to_le32(32),
		.nbytes_max = __cpu_to_le32(512),
		.flags = __cpu_to_le32(CE_ATTR_FLAGS),
		.reserved = __cpu_to_le32(0),
	},

	/* CE6: Reserved for target autonomous hif_memcpy */
	{
		.pipenum = __cpu_to_le32(6),
		.pipedir = __cpu_to_le32(PIPEDIR_INOUT),
		.nentries = __cpu_to_le32(32),
		.nbytes_max = __cpu_to_le32(4096),
		.flags = __cpu_to_le32(CE_ATTR_FLAGS),
		.reserved = __cpu_to_le32(0),
	},

	/* CE7 used only by Host */
	{
		.pipenum = __cpu_to_le32(7),
		.pipedir = __cpu_to_le32(PIPEDIR_INOUT),
		.nentries = __cpu_to_le32(0),
		.nbytes_max = __cpu_to_le32(0),
		.flags = __cpu_to_le32(0),
		.reserved = __cpu_to_le32(0),
	},

	/* CE8 target->host packtlog */
	{
		.pipenum = __cpu_to_le32(8),
		.pipedir = __cpu_to_le32(PIPEDIR_IN),
		.nentries = __cpu_to_le32(64),
		.nbytes_max = __cpu_to_le32(2048),
		.flags = __cpu_to_le32(CE_ATTR_FLAGS | CE_ATTR_DIS_INTR),
		.reserved = __cpu_to_le32(0),
	},

	/* CE9 target autonomous qcache memcpy */
	{
		.pipenum = __cpu_to_le32(9),
		.pipedir = __cpu_to_le32(PIPEDIR_INOUT),
		.nentries = __cpu_to_le32(32),
		.nbytes_max = __cpu_to_le32(2048),
		.flags = __cpu_to_le32(CE_ATTR_FLAGS | CE_ATTR_DIS_INTR),
		.reserved = __cpu_to_le32(0),
	},

	/* It not necessary to send target wlan configuration for CE10 & CE11
	 * as these CEs are not actively used in target.
	 */
};

/*
 * Map from service/endpoint to Copy Engine.
 * This table is derived from the CE_PCI TABLE, above.
 * It is passed to the Target at startup for use by firmware.
 */
static struct service_to_pipe target_service_to_ce_map_wlan[] = {
	{
		__cpu_to_le32(ATH10K_HTC_SVC_ID_WMI_DATA_VO),
		__cpu_to_le32(PIPEDIR_OUT),	/* out = UL = host -> target */
		__cpu_to_le32(3),
	},
	{
		__cpu_to_le32(ATH10K_HTC_SVC_ID_WMI_DATA_VO),
		__cpu_to_le32(PIPEDIR_IN),	/* in = DL = target -> host */
		__cpu_to_le32(2),
	},
	{
		__cpu_to_le32(ATH10K_HTC_SVC_ID_WMI_DATA_BK),
		__cpu_to_le32(PIPEDIR_OUT),	/* out = UL = host -> target */
		__cpu_to_le32(3),
	},
	{
		__cpu_to_le32(ATH10K_HTC_SVC_ID_WMI_DATA_BK),
		__cpu_to_le32(PIPEDIR_IN),	/* in = DL = target -> host */
		__cpu_to_le32(2),
	},
	{
		__cpu_to_le32(ATH10K_HTC_SVC_ID_WMI_DATA_BE),
		__cpu_to_le32(PIPEDIR_OUT),	/* out = UL = host -> target */
		__cpu_to_le32(3),
	},
	{
		__cpu_to_le32(ATH10K_HTC_SVC_ID_WMI_DATA_BE),
		__cpu_to_le32(PIPEDIR_IN),	/* in = DL = target -> host */
		__cpu_to_le32(2),
	},
	{
		__cpu_to_le32(ATH10K_HTC_SVC_ID_WMI_DATA_VI),
		__cpu_to_le32(PIPEDIR_OUT),	/* out = UL = host -> target */
		__cpu_to_le32(3),
	},
	{
		__cpu_to_le32(ATH10K_HTC_SVC_ID_WMI_DATA_VI),
		__cpu_to_le32(PIPEDIR_IN),	/* in = DL = target -> host */
		__cpu_to_le32(2),
	},
	{
		__cpu_to_le32(ATH10K_HTC_SVC_ID_WMI_CONTROL),
		__cpu_to_le32(PIPEDIR_OUT),	/* out = UL = host -> target */
		__cpu_to_le32(3),
	},
	{
		__cpu_to_le32(ATH10K_HTC_SVC_ID_WMI_CONTROL),
		__cpu_to_le32(PIPEDIR_IN),	/* in = DL = target -> host */
		__cpu_to_le32(2),
	},
	{
		__cpu_to_le32(ATH10K_HTC_SVC_ID_RSVD_CTRL),
		__cpu_to_le32(PIPEDIR_OUT),	/* out = UL = host -> target */
		__cpu_to_le32(0),
	},
	{
		__cpu_to_le32(ATH10K_HTC_SVC_ID_RSVD_CTRL),
		__cpu_to_le32(PIPEDIR_IN),	/* in = DL = target -> host */
		__cpu_to_le32(1),
	},
	{ /* not used */
		__cpu_to_le32(ATH10K_HTC_SVC_ID_TEST_RAW_STREAMS),
		__cpu_to_le32(PIPEDIR_OUT),	/* out = UL = host -> target */
		__cpu_to_le32(0),
	},
	{ /* not used */
		__cpu_to_le32(ATH10K_HTC_SVC_ID_TEST_RAW_STREAMS),
		__cpu_to_le32(PIPEDIR_IN),	/* in = DL = target -> host */
		__cpu_to_le32(1),
	},
	{
		__cpu_to_le32(ATH10K_HTC_SVC_ID_HTT_DATA_MSG),
		__cpu_to_le32(PIPEDIR_OUT),	/* out = UL = host -> target */
		__cpu_to_le32(4),
	},
	{
		__cpu_to_le32(ATH10K_HTC_SVC_ID_HTT_DATA_MSG),
		__cpu_to_le32(PIPEDIR_IN),	/* in = DL = target -> host */
		__cpu_to_le32(5),
	},

	/* (Additions here) */

	{ /* must be last */
		__cpu_to_le32(0),
		__cpu_to_le32(0),
		__cpu_to_le32(0),
	},
};

static bool ath10k_pci_is_awake(struct ath10k *ar)
{
	struct ath10k_pci *ar_pci = ath10k_pci_priv(ar);
	u32 val = ioread32(ar_pci->mem + PCIE_LOCAL_BASE_ADDRESS +
			   RTC_STATE_ADDRESS);

	return RTC_STATE_V_GET(val) == RTC_STATE_V_ON;
}

static void __ath10k_pci_wake(struct ath10k *ar)
{
	struct ath10k_pci *ar_pci = ath10k_pci_priv(ar);

	lockdep_assert_held(&ar_pci->ps_lock);

	ath10k_dbg(ar, ATH10K_DBG_PCI_PS, "pci ps wake reg refcount %lu awake %d\n",
		   ar_pci->ps_wake_refcount, ar_pci->ps_awake);

	iowrite32(PCIE_SOC_WAKE_V_MASK,
		  ar_pci->mem + PCIE_LOCAL_BASE_ADDRESS +
		  PCIE_SOC_WAKE_ADDRESS);
}

static void __ath10k_pci_sleep(struct ath10k *ar)
{
	struct ath10k_pci *ar_pci = ath10k_pci_priv(ar);

	lockdep_assert_held(&ar_pci->ps_lock);

	ath10k_dbg(ar, ATH10K_DBG_PCI_PS, "pci ps sleep reg refcount %lu awake %d\n",
		   ar_pci->ps_wake_refcount, ar_pci->ps_awake);

	iowrite32(PCIE_SOC_WAKE_RESET,
		  ar_pci->mem + PCIE_LOCAL_BASE_ADDRESS +
		  PCIE_SOC_WAKE_ADDRESS);
	ar_pci->ps_awake = false;
}

static int ath10k_pci_wake_wait(struct ath10k *ar)
{
	int tot_delay = 0;
	int curr_delay = 5;

	while (tot_delay < PCIE_WAKE_TIMEOUT) {
		if (ath10k_pci_is_awake(ar)) {
			if (tot_delay > PCIE_WAKE_LATE_US)
				ath10k_warn(ar, "device wakeup took %d ms which is unusually long, otherwise it works normally.\n",
					    tot_delay / 1000);
			return 0;
		}

		udelay(curr_delay);
		tot_delay += curr_delay;

		if (curr_delay < 50)
			curr_delay += 5;
	}

	return -ETIMEDOUT;
}

static int ath10k_pci_force_wake(struct ath10k *ar)
{
	struct ath10k_pci *ar_pci = ath10k_pci_priv(ar);
	unsigned long flags;
	int ret = 0;

	if (ar_pci->pci_ps)
		return ret;

	spin_lock_irqsave(&ar_pci->ps_lock, flags);

	if (!ar_pci->ps_awake) {
		iowrite32(PCIE_SOC_WAKE_V_MASK,
			  ar_pci->mem + PCIE_LOCAL_BASE_ADDRESS +
			  PCIE_SOC_WAKE_ADDRESS);

		ret = ath10k_pci_wake_wait(ar);
		if (ret == 0)
			ar_pci->ps_awake = true;
	}

	spin_unlock_irqrestore(&ar_pci->ps_lock, flags);

	return ret;
}

static void ath10k_pci_force_sleep(struct ath10k *ar)
{
	struct ath10k_pci *ar_pci = ath10k_pci_priv(ar);
	unsigned long flags;

	spin_lock_irqsave(&ar_pci->ps_lock, flags);

	iowrite32(PCIE_SOC_WAKE_RESET,
		  ar_pci->mem + PCIE_LOCAL_BASE_ADDRESS +
		  PCIE_SOC_WAKE_ADDRESS);
	ar_pci->ps_awake = false;

	spin_unlock_irqrestore(&ar_pci->ps_lock, flags);
}

static int ath10k_pci_wake(struct ath10k *ar)
{
	struct ath10k_pci *ar_pci = ath10k_pci_priv(ar);
	unsigned long flags;
	int ret = 0;

	if (ar_pci->pci_ps == 0)
		return ret;

	spin_lock_irqsave(&ar_pci->ps_lock, flags);

	ath10k_dbg(ar, ATH10K_DBG_PCI_PS, "pci ps wake refcount %lu awake %d\n",
		   ar_pci->ps_wake_refcount, ar_pci->ps_awake);

	/* This function can be called very frequently. To avoid excessive
	 * CPU stalls for MMIO reads use a cache var to hold the device state.
	 */
	if (!ar_pci->ps_awake) {
		__ath10k_pci_wake(ar);

		ret = ath10k_pci_wake_wait(ar);
		if (ret == 0)
			ar_pci->ps_awake = true;
	}

	if (ret == 0) {
		ar_pci->ps_wake_refcount++;
		WARN_ON(ar_pci->ps_wake_refcount == 0);
	}

	spin_unlock_irqrestore(&ar_pci->ps_lock, flags);

	return ret;
}

static void ath10k_pci_sleep(struct ath10k *ar)
{
	struct ath10k_pci *ar_pci = ath10k_pci_priv(ar);
	unsigned long flags;

	if (ar_pci->pci_ps == 0)
		return;

	spin_lock_irqsave(&ar_pci->ps_lock, flags);

	ath10k_dbg(ar, ATH10K_DBG_PCI_PS, "pci ps sleep refcount %lu awake %d\n",
		   ar_pci->ps_wake_refcount, ar_pci->ps_awake);

	if (WARN_ON(ar_pci->ps_wake_refcount == 0))
		goto skip;

	ar_pci->ps_wake_refcount--;

	mod_timer(&ar_pci->ps_timer, jiffies +
		  msecs_to_jiffies(ATH10K_PCI_SLEEP_GRACE_PERIOD_MSEC));

skip:
	spin_unlock_irqrestore(&ar_pci->ps_lock, flags);
}

static void ath10k_pci_ps_timer(struct timer_list *t)
{
	struct ath10k_pci *ar_pci = from_timer(ar_pci, t, ps_timer);
	struct ath10k *ar = ar_pci->ar;
	unsigned long flags;

	spin_lock_irqsave(&ar_pci->ps_lock, flags);

	ath10k_dbg(ar, ATH10K_DBG_PCI_PS, "pci ps timer refcount %lu awake %d\n",
		   ar_pci->ps_wake_refcount, ar_pci->ps_awake);

	if (ar_pci->ps_wake_refcount > 0)
		goto skip;

	__ath10k_pci_sleep(ar);

skip:
	spin_unlock_irqrestore(&ar_pci->ps_lock, flags);
}

static void ath10k_pci_sleep_sync(struct ath10k *ar)
{
	struct ath10k_pci *ar_pci = ath10k_pci_priv(ar);
	unsigned long flags;

	if (ar_pci->pci_ps == 0) {
		ath10k_pci_force_sleep(ar);
		return;
	}

	del_timer_sync(&ar_pci->ps_timer);

	spin_lock_irqsave(&ar_pci->ps_lock, flags);
	WARN_ON(ar_pci->ps_wake_refcount > 0);
	__ath10k_pci_sleep(ar);
	spin_unlock_irqrestore(&ar_pci->ps_lock, flags);
}

static void ath10k_bus_pci_write32(struct ath10k *ar, u32 offset, u32 value)
{
	struct ath10k_pci *ar_pci = ath10k_pci_priv(ar);
	int ret;

	if (unlikely(offset + sizeof(value) > ar_pci->mem_len)) {
		ath10k_warn(ar, "refusing to write mmio out of bounds at 0x%08x - 0x%08zx (max 0x%08zx)\n",
			    offset, offset + sizeof(value), ar_pci->mem_len);
		return;
	}

	ret = ath10k_pci_wake(ar);
	if (ret) {
		ath10k_warn(ar, "failed to wake target for write32 of 0x%08x at 0x%08x: %d\n",
			    value, offset, ret);
		return;
	}

	iowrite32(value, ar_pci->mem + offset);
	ath10k_pci_sleep(ar);
}

static u32 ath10k_bus_pci_read32(struct ath10k *ar, u32 offset)
{
	struct ath10k_pci *ar_pci = ath10k_pci_priv(ar);
	u32 val;
	int ret;

	if (unlikely(offset + sizeof(val) > ar_pci->mem_len)) {
		ath10k_warn(ar, "refusing to read mmio out of bounds at 0x%08x - 0x%08zx (max 0x%08zx)\n",
			    offset, offset + sizeof(val), ar_pci->mem_len);
		return 0;
	}

	ret = ath10k_pci_wake(ar);
	if (ret) {
		ath10k_warn(ar, "failed to wake target for read32 at 0x%08x: %d\n",
			    offset, ret);
		return 0xffffffff;
	}

	val = ioread32(ar_pci->mem + offset);
	ath10k_pci_sleep(ar);

	return val;
}

inline void ath10k_pci_write32(struct ath10k *ar, u32 offset, u32 value)
{
	struct ath10k_ce *ce = ath10k_ce_priv(ar);

	ce->bus_ops->write32(ar, offset, value);
}

inline u32 ath10k_pci_read32(struct ath10k *ar, u32 offset)
{
	struct ath10k_ce *ce = ath10k_ce_priv(ar);

	return ce->bus_ops->read32(ar, offset);
}

u32 ath10k_pci_soc_read32(struct ath10k *ar, u32 addr)
{
	return ath10k_pci_read32(ar, RTC_SOC_BASE_ADDRESS + addr);
}

void ath10k_pci_soc_write32(struct ath10k *ar, u32 addr, u32 val)
{
	ath10k_pci_write32(ar, RTC_SOC_BASE_ADDRESS + addr, val);
}

u32 ath10k_pci_reg_read32(struct ath10k *ar, u32 addr)
{
	return ath10k_pci_read32(ar, PCIE_LOCAL_BASE_ADDRESS + addr);
}

void ath10k_pci_reg_write32(struct ath10k *ar, u32 addr, u32 val)
{
	ath10k_pci_write32(ar, PCIE_LOCAL_BASE_ADDRESS + addr, val);
}

bool ath10k_pci_irq_pending(struct ath10k *ar)
{
	u32 cause;

	/* Check if the shared legacy irq is for us */
	cause = ath10k_pci_read32(ar, SOC_CORE_BASE_ADDRESS +
				  PCIE_INTR_CAUSE_ADDRESS);
	if (cause & (PCIE_INTR_FIRMWARE_MASK | PCIE_INTR_CE_MASK_ALL))
		return true;

	return false;
}

void ath10k_pci_disable_and_clear_legacy_irq(struct ath10k *ar)
{
	/* IMPORTANT: INTR_CLR register has to be set after
	 * INTR_ENABLE is set to 0, otherwise interrupt can not be
	 * really cleared.
	 */
	ath10k_pci_write32(ar, SOC_CORE_BASE_ADDRESS + PCIE_INTR_ENABLE_ADDRESS,
			   0);
	ath10k_pci_write32(ar, SOC_CORE_BASE_ADDRESS + PCIE_INTR_CLR_ADDRESS,
			   PCIE_INTR_FIRMWARE_MASK | PCIE_INTR_CE_MASK_ALL);

	/* IMPORTANT: this extra read transaction is required to
	 * flush the posted write buffer.
	 */
	(void)ath10k_pci_read32(ar, SOC_CORE_BASE_ADDRESS +
				PCIE_INTR_ENABLE_ADDRESS);
}

void ath10k_pci_enable_legacy_irq(struct ath10k *ar)
{
	ath10k_pci_write32(ar, SOC_CORE_BASE_ADDRESS +
			   PCIE_INTR_ENABLE_ADDRESS,
			   PCIE_INTR_FIRMWARE_MASK | PCIE_INTR_CE_MASK_ALL);

	/* IMPORTANT: this extra read transaction is required to
	 * flush the posted write buffer.
	 */
	(void)ath10k_pci_read32(ar, SOC_CORE_BASE_ADDRESS +
				PCIE_INTR_ENABLE_ADDRESS);
}

static inline const char *ath10k_pci_get_irq_method(struct ath10k *ar)
{
	struct ath10k_pci *ar_pci = ath10k_pci_priv(ar);

	if (ar_pci->oper_irq_mode == ATH10K_PCI_IRQ_MSI)
		return "msi";

	return "legacy";
}

static int __ath10k_pci_rx_post_buf(struct ath10k_pci_pipe *pipe)
{
	struct ath10k *ar = pipe->hif_ce_state;
	struct ath10k_ce *ce = ath10k_ce_priv(ar);
	struct ath10k_ce_pipe *ce_pipe = pipe->ce_hdl;
	struct sk_buff *skb;
	dma_addr_t paddr;
	int ret;

	skb = dev_alloc_skb(pipe->buf_sz);
	if (!skb)
		return -ENOMEM;

	WARN_ONCE((unsigned long)skb->data & 3, "unaligned skb");

	paddr = dma_map_single(ar->dev, skb->data,
			       skb->len + skb_tailroom(skb),
			       DMA_FROM_DEVICE);
	if (unlikely(dma_mapping_error(ar->dev, paddr))) {
		ath10k_warn(ar, "failed to dma map pci rx buf\n");
		dev_kfree_skb_any(skb);
		return -EIO;
	}

	ATH10K_SKB_RXCB(skb)->paddr = paddr;

	spin_lock_bh(&ce->ce_lock);
	ret = ce_pipe->ops->ce_rx_post_buf(ce_pipe, skb, paddr);
	spin_unlock_bh(&ce->ce_lock);
	if (ret) {
		dma_unmap_single(ar->dev, paddr, skb->len + skb_tailroom(skb),
				 DMA_FROM_DEVICE);
		dev_kfree_skb_any(skb);
		return ret;
	}

	return 0;
}

static void ath10k_pci_rx_post_pipe(struct ath10k_pci_pipe *pipe)
{
	struct ath10k *ar = pipe->hif_ce_state;
	struct ath10k_pci *ar_pci = ath10k_pci_priv(ar);
	struct ath10k_ce *ce = ath10k_ce_priv(ar);
	struct ath10k_ce_pipe *ce_pipe = pipe->ce_hdl;
	int ret, num;

	if (pipe->buf_sz == 0)
		return;

	if (!ce_pipe->dest_ring)
		return;

	spin_lock_bh(&ce->ce_lock);
	num = __ath10k_ce_rx_num_free_bufs(ce_pipe);
	spin_unlock_bh(&ce->ce_lock);

	while (num >= 0) {
		ret = __ath10k_pci_rx_post_buf(pipe);
		if (ret) {
			if (ret == -ENOSPC)
				break;
			ath10k_warn(ar, "failed to post pci rx buf: %d\n", ret);
			mod_timer(&ar_pci->rx_post_retry, jiffies +
				  ATH10K_PCI_RX_POST_RETRY_MS);
			break;
		}
		num--;
	}
}

void ath10k_pci_rx_post(struct ath10k *ar)
{
	struct ath10k_pci *ar_pci = ath10k_pci_priv(ar);
	int i;

	for (i = 0; i < CE_COUNT; i++)
		ath10k_pci_rx_post_pipe(&ar_pci->pipe_info[i]);
}

void ath10k_pci_rx_replenish_retry(struct timer_list *t)
{
	struct ath10k_pci *ar_pci = from_timer(ar_pci, t, rx_post_retry);
	struct ath10k *ar = ar_pci->ar;

	ath10k_pci_rx_post(ar);
}

static u32 ath10k_pci_qca988x_targ_cpu_to_ce_addr(struct ath10k *ar, u32 addr)
{
	u32 val = 0, region = addr & 0xfffff;

	val = (ath10k_pci_read32(ar, SOC_CORE_BASE_ADDRESS + CORE_CTRL_ADDRESS)
				 & 0x7ff) << 21;
	val |= 0x100000 | region;
	return val;
}

/* Refactor from ath10k_pci_qca988x_targ_cpu_to_ce_addr.
 * Support to access target space below 1M for qca6174 and qca9377.
 * If target space is below 1M, the bit[20] of converted CE addr is 0.
 * Otherwise bit[20] of converted CE addr is 1.
 */
static u32 ath10k_pci_qca6174_targ_cpu_to_ce_addr(struct ath10k *ar, u32 addr)
{
	u32 val = 0, region = addr & 0xfffff;

	val = (ath10k_pci_read32(ar, SOC_CORE_BASE_ADDRESS + CORE_CTRL_ADDRESS)
				 & 0x7ff) << 21;
	val |= ((addr >= 0x100000) ? 0x100000 : 0) | region;
	return val;
}

static u32 ath10k_pci_qca99x0_targ_cpu_to_ce_addr(struct ath10k *ar, u32 addr)
{
	u32 val = 0, region = addr & 0xfffff;

	val = ath10k_pci_read32(ar, PCIE_BAR_REG_ADDRESS);
	val |= 0x100000 | region;
	return val;
}

static u32 ath10k_pci_targ_cpu_to_ce_addr(struct ath10k *ar, u32 addr)
{
	struct ath10k_pci *ar_pci = ath10k_pci_priv(ar);

	if (WARN_ON_ONCE(!ar_pci->targ_cpu_to_ce_addr))
		return -ENOTSUPP;

	return ar_pci->targ_cpu_to_ce_addr(ar, addr);
}

/*
 * Diagnostic read/write access is provided for startup/config/debug usage.
 * Caller must guarantee proper alignment, when applicable, and single user
 * at any moment.
 */
static int ath10k_pci_diag_read_mem(struct ath10k *ar, u32 address, void *data,
				    int nbytes)
{
	struct ath10k_pci *ar_pci = ath10k_pci_priv(ar);
	int ret = 0;
	u32 *buf;
	unsigned int completed_nbytes, alloc_nbytes, remaining_bytes;
	struct ath10k_ce_pipe *ce_diag;
	/* Host buffer address in CE space */
	u32 ce_data;
	dma_addr_t ce_data_base = 0;
	void *data_buf = NULL;
	int i;

	mutex_lock(&ar_pci->ce_diag_mutex);
	ce_diag = ar_pci->ce_diag;

	/*
	 * Allocate a temporary bounce buffer to hold caller's data
	 * to be DMA'ed from Target. This guarantees
	 *   1) 4-byte alignment
	 *   2) Buffer in DMA-able space
	 */
	alloc_nbytes = min_t(unsigned int, nbytes, DIAG_TRANSFER_LIMIT);

	data_buf = (unsigned char *)dma_zalloc_coherent(ar->dev,
						       alloc_nbytes,
						       &ce_data_base,
						       GFP_ATOMIC);

	if (!data_buf) {
		ret = -ENOMEM;
		goto done;
	}

	/* The address supplied by the caller is in the
	 * Target CPU virtual address space.
	 *
	 * In order to use this address with the diagnostic CE,
	 * convert it from Target CPU virtual address space
	 * to CE address space
	 */
	address = ath10k_pci_targ_cpu_to_ce_addr(ar, address);

	remaining_bytes = nbytes;
	ce_data = ce_data_base;
	while (remaining_bytes) {
		nbytes = min_t(unsigned int, remaining_bytes,
			       DIAG_TRANSFER_LIMIT);

		ret = ath10k_ce_rx_post_buf(ce_diag, &ce_data, ce_data);
		if (ret != 0)
			goto done;

		/* Request CE to send from Target(!) address to Host buffer */
		ret = ath10k_ce_send(ce_diag, NULL, (u32)address, nbytes, 0, 0);
		if (ret)
			goto done;

		i = 0;
		while (ath10k_ce_completed_send_next(ce_diag, NULL) != 0) {
			udelay(DIAG_ACCESS_CE_WAIT_US);
			i += DIAG_ACCESS_CE_WAIT_US;

			if (i > DIAG_ACCESS_CE_TIMEOUT_US) {
				ret = -EBUSY;
				goto done;
			}
		}

		i = 0;
		while (ath10k_ce_completed_recv_next(ce_diag, (void **)&buf,
						     &completed_nbytes) != 0) {
			udelay(DIAG_ACCESS_CE_WAIT_US);
			i += DIAG_ACCESS_CE_WAIT_US;

			if (i > DIAG_ACCESS_CE_TIMEOUT_US) {
				ret = -EBUSY;
				goto done;
			}
		}

		if (nbytes != completed_nbytes) {
			ret = -EIO;
			goto done;
		}

		if (*buf != ce_data) {
			ret = -EIO;
			goto done;
		}

		remaining_bytes -= nbytes;
		memcpy(data, data_buf, nbytes);

		address += nbytes;
		data += nbytes;
	}

done:

	if (data_buf)
		dma_free_coherent(ar->dev, alloc_nbytes, data_buf,
				  ce_data_base);

	mutex_unlock(&ar_pci->ce_diag_mutex);

	return ret;
}

static int ath10k_pci_diag_read32(struct ath10k *ar, u32 address, u32 *value)
{
	__le32 val = 0;
	int ret;

	ret = ath10k_pci_diag_read_mem(ar, address, &val, sizeof(val));
	*value = __le32_to_cpu(val);

	return ret;
}

static int __ath10k_pci_diag_read_hi(struct ath10k *ar, void *dest,
				     u32 src, u32 len)
{
	u32 host_addr, addr;
	int ret;

	host_addr = host_interest_item_address(src);

	ret = ath10k_pci_diag_read32(ar, host_addr, &addr);
	if (ret != 0) {
		ath10k_warn(ar, "failed to get memcpy hi address for firmware address %d: %d\n",
			    src, ret);
		return ret;
	}

	ret = ath10k_pci_diag_read_mem(ar, addr, dest, len);
	if (ret != 0) {
		ath10k_warn(ar, "failed to memcpy firmware memory from %d (%d B): %d\n",
			    addr, len, ret);
		return ret;
	}

	return 0;
}

#define ath10k_pci_diag_read_hi(ar, dest, src, len)		\
	__ath10k_pci_diag_read_hi(ar, dest, HI_ITEM(src), len)

int ath10k_pci_diag_write_mem(struct ath10k *ar, u32 address,
			      const void *data, int nbytes)
{
	struct ath10k_pci *ar_pci = ath10k_pci_priv(ar);
	int ret = 0;
	u32 *buf;
	unsigned int completed_nbytes, alloc_nbytes, remaining_bytes;
	struct ath10k_ce_pipe *ce_diag;
	void *data_buf = NULL;
	dma_addr_t ce_data_base = 0;
	int i;

	mutex_lock(&ar_pci->ce_diag_mutex);
	ce_diag = ar_pci->ce_diag;

	/*
	 * Allocate a temporary bounce buffer to hold caller's data
	 * to be DMA'ed to Target. This guarantees
	 *   1) 4-byte alignment
	 *   2) Buffer in DMA-able space
	 */
	alloc_nbytes = min_t(unsigned int, nbytes, DIAG_TRANSFER_LIMIT);

	data_buf = (unsigned char *)dma_alloc_coherent(ar->dev,
						       alloc_nbytes,
						       &ce_data_base,
						       GFP_ATOMIC);
	if (!data_buf) {
		ret = -ENOMEM;
		goto done;
	}

	/*
	 * The address supplied by the caller is in the
	 * Target CPU virtual address space.
	 *
	 * In order to use this address with the diagnostic CE,
	 * convert it from
	 *    Target CPU virtual address space
	 * to
	 *    CE address space
	 */
	address = ath10k_pci_targ_cpu_to_ce_addr(ar, address);

	remaining_bytes = nbytes;
	while (remaining_bytes) {
		/* FIXME: check cast */
		nbytes = min_t(int, remaining_bytes, DIAG_TRANSFER_LIMIT);

		/* Copy caller's data to allocated DMA buf */
		memcpy(data_buf, data, nbytes);

		/* Set up to receive directly into Target(!) address */
		ret = ath10k_ce_rx_post_buf(ce_diag, &address, address);
		if (ret != 0)
			goto done;

		/*
		 * Request CE to send caller-supplied data that
		 * was copied to bounce buffer to Target(!) address.
		 */
<<<<<<< HEAD
		ret = ath10k_ce_send(ce_diag, NULL, ce_data_base, nbytes, 0, 0);
=======
		ret = ath10k_ce_send_nolock(ce_diag, NULL, ce_data_base,
					    nbytes, 0, 0);
>>>>>>> 174651bd
		if (ret != 0)
			goto done;

		i = 0;
		while (ath10k_ce_completed_send_next(ce_diag, NULL) != 0) {
			udelay(DIAG_ACCESS_CE_WAIT_US);
			i += DIAG_ACCESS_CE_WAIT_US;

			if (i > DIAG_ACCESS_CE_TIMEOUT_US) {
				ret = -EBUSY;
				goto done;
			}
		}

		i = 0;
		while (ath10k_ce_completed_recv_next(ce_diag, (void **)&buf,
						     &completed_nbytes) != 0) {
			udelay(DIAG_ACCESS_CE_WAIT_US);
			i += DIAG_ACCESS_CE_WAIT_US;

			if (i > DIAG_ACCESS_CE_TIMEOUT_US) {
				ret = -EBUSY;
				goto done;
			}
		}

		if (nbytes != completed_nbytes) {
			ret = -EIO;
			goto done;
		}

		if (*buf != address) {
			ret = -EIO;
			goto done;
		}

		remaining_bytes -= nbytes;
		address += nbytes;
		data += nbytes;
	}

done:
	if (data_buf) {
		dma_free_coherent(ar->dev, alloc_nbytes, data_buf,
				  ce_data_base);
	}

	if (ret != 0)
		ath10k_warn(ar, "failed to write diag value at 0x%x: %d\n",
			    address, ret);

	mutex_unlock(&ar_pci->ce_diag_mutex);

	return ret;
}

static int ath10k_pci_diag_write32(struct ath10k *ar, u32 address, u32 value)
{
	__le32 val = __cpu_to_le32(value);

	return ath10k_pci_diag_write_mem(ar, address, &val, sizeof(val));
}

/* Called by lower (CE) layer when a send to Target completes. */
static void ath10k_pci_htc_tx_cb(struct ath10k_ce_pipe *ce_state)
{
	struct ath10k *ar = ce_state->ar;
	struct sk_buff_head list;
	struct sk_buff *skb;

	__skb_queue_head_init(&list);
	while (ath10k_ce_completed_send_next(ce_state, (void **)&skb) == 0) {
		/* no need to call tx completion for NULL pointers */
		if (skb == NULL)
			continue;

		__skb_queue_tail(&list, skb);
	}

	while ((skb = __skb_dequeue(&list)))
		ath10k_htc_tx_completion_handler(ar, skb);
}

static void ath10k_pci_process_rx_cb(struct ath10k_ce_pipe *ce_state,
				     void (*callback)(struct ath10k *ar,
						      struct sk_buff *skb))
{
	struct ath10k *ar = ce_state->ar;
	struct ath10k_pci *ar_pci = ath10k_pci_priv(ar);
	struct ath10k_pci_pipe *pipe_info =  &ar_pci->pipe_info[ce_state->id];
	struct sk_buff *skb;
	struct sk_buff_head list;
	void *transfer_context;
	unsigned int nbytes, max_nbytes;

	__skb_queue_head_init(&list);
	while (ath10k_ce_completed_recv_next(ce_state, &transfer_context,
					     &nbytes) == 0) {
		skb = transfer_context;
		max_nbytes = skb->len + skb_tailroom(skb);
		dma_unmap_single(ar->dev, ATH10K_SKB_RXCB(skb)->paddr,
				 max_nbytes, DMA_FROM_DEVICE);

		if (unlikely(max_nbytes < nbytes)) {
			ath10k_warn(ar, "rxed more than expected (nbytes %d, max %d)",
				    nbytes, max_nbytes);
			dev_kfree_skb_any(skb);
			continue;
		}

		skb_put(skb, nbytes);
		__skb_queue_tail(&list, skb);
	}

	while ((skb = __skb_dequeue(&list))) {
		ath10k_dbg(ar, ATH10K_DBG_PCI, "pci rx ce pipe %d len %d\n",
			   ce_state->id, skb->len);
		ath10k_dbg_dump(ar, ATH10K_DBG_PCI_DUMP, NULL, "pci rx: ",
				skb->data, skb->len);

		callback(ar, skb);
	}

	ath10k_pci_rx_post_pipe(pipe_info);
}

static void ath10k_pci_process_htt_rx_cb(struct ath10k_ce_pipe *ce_state,
					 void (*callback)(struct ath10k *ar,
							  struct sk_buff *skb))
{
	struct ath10k *ar = ce_state->ar;
	struct ath10k_pci *ar_pci = ath10k_pci_priv(ar);
	struct ath10k_pci_pipe *pipe_info =  &ar_pci->pipe_info[ce_state->id];
	struct ath10k_ce_pipe *ce_pipe = pipe_info->ce_hdl;
	struct sk_buff *skb;
	struct sk_buff_head list;
	void *transfer_context;
	unsigned int nbytes, max_nbytes, nentries;
	int orig_len;

	/* No need to aquire ce_lock for CE5, since this is the only place CE5
	 * is processed other than init and deinit. Before releasing CE5
	 * buffers, interrupts are disabled. Thus CE5 access is serialized.
	 */
	__skb_queue_head_init(&list);
	while (ath10k_ce_completed_recv_next_nolock(ce_state, &transfer_context,
						    &nbytes) == 0) {
		skb = transfer_context;
		max_nbytes = skb->len + skb_tailroom(skb);

		if (unlikely(max_nbytes < nbytes)) {
			ath10k_warn(ar, "rxed more than expected (nbytes %d, max %d)",
				    nbytes, max_nbytes);
			continue;
		}

		dma_sync_single_for_cpu(ar->dev, ATH10K_SKB_RXCB(skb)->paddr,
					max_nbytes, DMA_FROM_DEVICE);
		skb_put(skb, nbytes);
		__skb_queue_tail(&list, skb);
	}

	nentries = skb_queue_len(&list);
	while ((skb = __skb_dequeue(&list))) {
		ath10k_dbg(ar, ATH10K_DBG_PCI, "pci rx ce pipe %d len %d\n",
			   ce_state->id, skb->len);
		ath10k_dbg_dump(ar, ATH10K_DBG_PCI_DUMP, NULL, "pci rx: ",
				skb->data, skb->len);

		orig_len = skb->len;
		callback(ar, skb);
		skb_push(skb, orig_len - skb->len);
		skb_reset_tail_pointer(skb);
		skb_trim(skb, 0);

		/*let device gain the buffer again*/
		dma_sync_single_for_device(ar->dev, ATH10K_SKB_RXCB(skb)->paddr,
					   skb->len + skb_tailroom(skb),
					   DMA_FROM_DEVICE);
	}
	ath10k_ce_rx_update_write_idx(ce_pipe, nentries);
}

/* Called by lower (CE) layer when data is received from the Target. */
static void ath10k_pci_htc_rx_cb(struct ath10k_ce_pipe *ce_state)
{
	ath10k_pci_process_rx_cb(ce_state, ath10k_htc_rx_completion_handler);
}

static void ath10k_pci_htt_htc_rx_cb(struct ath10k_ce_pipe *ce_state)
{
	/* CE4 polling needs to be done whenever CE pipe which transports
	 * HTT Rx (target->host) is processed.
	 */
	ath10k_ce_per_engine_service(ce_state->ar, 4);

	ath10k_pci_process_rx_cb(ce_state, ath10k_htc_rx_completion_handler);
}

/* Called by lower (CE) layer when data is received from the Target.
 * Only 10.4 firmware uses separate CE to transfer pktlog data.
 */
static void ath10k_pci_pktlog_rx_cb(struct ath10k_ce_pipe *ce_state)
{
	ath10k_pci_process_rx_cb(ce_state,
				 ath10k_htt_rx_pktlog_completion_handler);
}

/* Called by lower (CE) layer when a send to HTT Target completes. */
static void ath10k_pci_htt_tx_cb(struct ath10k_ce_pipe *ce_state)
{
	struct ath10k *ar = ce_state->ar;
	struct sk_buff *skb;

	while (ath10k_ce_completed_send_next(ce_state, (void **)&skb) == 0) {
		/* no need to call tx completion for NULL pointers */
		if (!skb)
			continue;

		dma_unmap_single(ar->dev, ATH10K_SKB_CB(skb)->paddr,
				 skb->len, DMA_TO_DEVICE);
		ath10k_htt_hif_tx_complete(ar, skb);
	}
}

static void ath10k_pci_htt_rx_deliver(struct ath10k *ar, struct sk_buff *skb)
{
	skb_pull(skb, sizeof(struct ath10k_htc_hdr));
	ath10k_htt_t2h_msg_handler(ar, skb);
}

/* Called by lower (CE) layer when HTT data is received from the Target. */
static void ath10k_pci_htt_rx_cb(struct ath10k_ce_pipe *ce_state)
{
	/* CE4 polling needs to be done whenever CE pipe which transports
	 * HTT Rx (target->host) is processed.
	 */
	ath10k_ce_per_engine_service(ce_state->ar, 4);

	ath10k_pci_process_htt_rx_cb(ce_state, ath10k_pci_htt_rx_deliver);
}

int ath10k_pci_hif_tx_sg(struct ath10k *ar, u8 pipe_id,
			 struct ath10k_hif_sg_item *items, int n_items)
{
	struct ath10k_pci *ar_pci = ath10k_pci_priv(ar);
	struct ath10k_ce *ce = ath10k_ce_priv(ar);
	struct ath10k_pci_pipe *pci_pipe = &ar_pci->pipe_info[pipe_id];
	struct ath10k_ce_pipe *ce_pipe = pci_pipe->ce_hdl;
	struct ath10k_ce_ring *src_ring = ce_pipe->src_ring;
	unsigned int nentries_mask;
	unsigned int sw_index;
	unsigned int write_index;
	int err, i = 0;

	spin_lock_bh(&ce->ce_lock);

	nentries_mask = src_ring->nentries_mask;
	sw_index = src_ring->sw_index;
	write_index = src_ring->write_index;

	if (unlikely(CE_RING_DELTA(nentries_mask,
				   write_index, sw_index - 1) < n_items)) {
		err = -ENOBUFS;
		goto err;
	}

	for (i = 0; i < n_items - 1; i++) {
		ath10k_dbg(ar, ATH10K_DBG_PCI,
			   "pci tx item %d paddr %pad len %d n_items %d\n",
			   i, &items[i].paddr, items[i].len, n_items);
		ath10k_dbg_dump(ar, ATH10K_DBG_PCI_DUMP, NULL, "pci tx data: ",
				items[i].vaddr, items[i].len);

		err = ath10k_ce_send_nolock(ce_pipe,
					    items[i].transfer_context,
					    items[i].paddr,
					    items[i].len,
					    items[i].transfer_id,
					    CE_SEND_FLAG_GATHER);
		if (err)
			goto err;
	}

	/* `i` is equal to `n_items -1` after for() */

	ath10k_dbg(ar, ATH10K_DBG_PCI,
		   "pci tx item %d paddr %pad len %d n_items %d\n",
		   i, &items[i].paddr, items[i].len, n_items);
	ath10k_dbg_dump(ar, ATH10K_DBG_PCI_DUMP, NULL, "pci tx data: ",
			items[i].vaddr, items[i].len);

	err = ath10k_ce_send_nolock(ce_pipe,
				    items[i].transfer_context,
				    items[i].paddr,
				    items[i].len,
				    items[i].transfer_id,
				    0);
	if (err)
		goto err;

	spin_unlock_bh(&ce->ce_lock);
	return 0;

err:
	for (; i > 0; i--)
		__ath10k_ce_send_revert(ce_pipe);

	spin_unlock_bh(&ce->ce_lock);
	return err;
}

int ath10k_pci_hif_diag_read(struct ath10k *ar, u32 address, void *buf,
			     size_t buf_len)
{
	return ath10k_pci_diag_read_mem(ar, address, buf, buf_len);
}

u16 ath10k_pci_hif_get_free_queue_number(struct ath10k *ar, u8 pipe)
{
	struct ath10k_pci *ar_pci = ath10k_pci_priv(ar);

	ath10k_dbg(ar, ATH10K_DBG_PCI, "pci hif get free queue number\n");

	return ath10k_ce_num_free_src_entries(ar_pci->pipe_info[pipe].ce_hdl);
}

static void ath10k_pci_dump_registers(struct ath10k *ar,
				      struct ath10k_fw_crash_data *crash_data)
{
	__le32 reg_dump_values[REG_DUMP_COUNT_QCA988X] = {};
	int i, ret;

	lockdep_assert_held(&ar->dump_mutex);

	ret = ath10k_pci_diag_read_hi(ar, &reg_dump_values[0],
				      hi_failure_state,
				      REG_DUMP_COUNT_QCA988X * sizeof(__le32));
	if (ret) {
		ath10k_err(ar, "failed to read firmware dump area: %d\n", ret);
		return;
	}

	BUILD_BUG_ON(REG_DUMP_COUNT_QCA988X % 4);

	ath10k_err(ar, "firmware register dump:\n");
	for (i = 0; i < REG_DUMP_COUNT_QCA988X; i += 4)
		ath10k_err(ar, "[%02d]: 0x%08X 0x%08X 0x%08X 0x%08X\n",
			   i,
			   __le32_to_cpu(reg_dump_values[i]),
			   __le32_to_cpu(reg_dump_values[i + 1]),
			   __le32_to_cpu(reg_dump_values[i + 2]),
			   __le32_to_cpu(reg_dump_values[i + 3]));

	if (!crash_data)
		return;

	for (i = 0; i < REG_DUMP_COUNT_QCA988X; i++)
		crash_data->registers[i] = reg_dump_values[i];
}

static int ath10k_pci_dump_memory_section(struct ath10k *ar,
					  const struct ath10k_mem_region *mem_region,
					  u8 *buf, size_t buf_len)
{
	const struct ath10k_mem_section *cur_section, *next_section;
	unsigned int count, section_size, skip_size;
	int ret, i, j;

	if (!mem_region || !buf)
		return 0;

	cur_section = &mem_region->section_table.sections[0];

	if (mem_region->start > cur_section->start) {
		ath10k_warn(ar, "incorrect memdump region 0x%x with section start address 0x%x.\n",
			    mem_region->start, cur_section->start);
		return 0;
	}

	skip_size = cur_section->start - mem_region->start;

	/* fill the gap between the first register section and register
	 * start address
	 */
	for (i = 0; i < skip_size; i++) {
		*buf = ATH10K_MAGIC_NOT_COPIED;
		buf++;
	}

	count = 0;

	for (i = 0; cur_section != NULL; i++) {
		section_size = cur_section->end - cur_section->start;

		if (section_size <= 0) {
			ath10k_warn(ar, "incorrect ramdump format with start address 0x%x and stop address 0x%x\n",
				    cur_section->start,
				    cur_section->end);
			break;
		}

		if ((i + 1) == mem_region->section_table.size) {
			/* last section */
			next_section = NULL;
			skip_size = 0;
		} else {
			next_section = cur_section + 1;

			if (cur_section->end > next_section->start) {
				ath10k_warn(ar, "next ramdump section 0x%x is smaller than current end address 0x%x\n",
					    next_section->start,
					    cur_section->end);
				break;
			}

			skip_size = next_section->start - cur_section->end;
		}

		if (buf_len < (skip_size + section_size)) {
			ath10k_warn(ar, "ramdump buffer is too small: %zu\n", buf_len);
			break;
		}

		buf_len -= skip_size + section_size;

		/* read section to dest memory */
		ret = ath10k_pci_diag_read_mem(ar, cur_section->start,
					       buf, section_size);
		if (ret) {
			ath10k_warn(ar, "failed to read ramdump from section 0x%x: %d\n",
				    cur_section->start, ret);
			break;
		}

		buf += section_size;
		count += section_size;

		/* fill in the gap between this section and the next */
		for (j = 0; j < skip_size; j++) {
			*buf = ATH10K_MAGIC_NOT_COPIED;
			buf++;
		}

		count += skip_size;

		if (!next_section)
			/* this was the last section */
			break;

		cur_section = next_section;
	}

	return count;
}

static int ath10k_pci_set_ram_config(struct ath10k *ar, u32 config)
{
	u32 val;

	ath10k_pci_write32(ar, SOC_CORE_BASE_ADDRESS +
			   FW_RAM_CONFIG_ADDRESS, config);

	val = ath10k_pci_read32(ar, SOC_CORE_BASE_ADDRESS +
				FW_RAM_CONFIG_ADDRESS);
	if (val != config) {
		ath10k_warn(ar, "failed to set RAM config from 0x%x to 0x%x\n",
			    val, config);
		return -EIO;
	}

	return 0;
}

/* if an error happened returns < 0, otherwise the length */
static int ath10k_pci_dump_memory_sram(struct ath10k *ar,
				       const struct ath10k_mem_region *region,
				       u8 *buf)
{
	struct ath10k_pci *ar_pci = ath10k_pci_priv(ar);
	u32 base_addr, i;

	base_addr = ioread32(ar_pci->mem + QCA99X0_PCIE_BAR0_START_REG);
	base_addr += region->start;

	for (i = 0; i < region->len; i += 4) {
		iowrite32(base_addr + i, ar_pci->mem + QCA99X0_CPU_MEM_ADDR_REG);
		*(u32 *)(buf + i) = ioread32(ar_pci->mem + QCA99X0_CPU_MEM_DATA_REG);
	}

	return region->len;
}

/* if an error happened returns < 0, otherwise the length */
static int ath10k_pci_dump_memory_reg(struct ath10k *ar,
				      const struct ath10k_mem_region *region,
				      u8 *buf)
{
	struct ath10k_pci *ar_pci = ath10k_pci_priv(ar);
	u32 i;

	for (i = 0; i < region->len; i += 4)
		*(u32 *)(buf + i) = ioread32(ar_pci->mem + region->start + i);

	return region->len;
}

/* if an error happened returns < 0, otherwise the length */
static int ath10k_pci_dump_memory_generic(struct ath10k *ar,
					  const struct ath10k_mem_region *current_region,
					  u8 *buf)
{
	int ret;

	if (current_region->section_table.size > 0)
		/* Copy each section individually. */
		return ath10k_pci_dump_memory_section(ar,
						      current_region,
						      buf,
						      current_region->len);

	/* No individiual memory sections defined so we can
	 * copy the entire memory region.
	 */
	ret = ath10k_pci_diag_read_mem(ar,
				       current_region->start,
				       buf,
				       current_region->len);
	if (ret) {
		ath10k_warn(ar, "failed to copy ramdump region %s: %d\n",
			    current_region->name, ret);
		return ret;
	}

	return current_region->len;
}

static void ath10k_pci_dump_memory(struct ath10k *ar,
				   struct ath10k_fw_crash_data *crash_data)
{
	const struct ath10k_hw_mem_layout *mem_layout;
	const struct ath10k_mem_region *current_region;
	struct ath10k_dump_ram_data_hdr *hdr;
	u32 count, shift;
	size_t buf_len;
	int ret, i;
	u8 *buf;

	lockdep_assert_held(&ar->dump_mutex);

	if (!crash_data)
		return;

	mem_layout = ath10k_coredump_get_mem_layout(ar);
	if (!mem_layout)
		return;

	current_region = &mem_layout->region_table.regions[0];

	buf = crash_data->ramdump_buf;
	buf_len = crash_data->ramdump_buf_len;

	memset(buf, 0, buf_len);

	for (i = 0; i < mem_layout->region_table.size; i++) {
		count = 0;

		if (current_region->len > buf_len) {
			ath10k_warn(ar, "memory region %s size %d is larger that remaining ramdump buffer size %zu\n",
				    current_region->name,
				    current_region->len,
				    buf_len);
			break;
		}

		/* To get IRAM dump, the host driver needs to switch target
		 * ram config from DRAM to IRAM.
		 */
		if (current_region->type == ATH10K_MEM_REGION_TYPE_IRAM1 ||
		    current_region->type == ATH10K_MEM_REGION_TYPE_IRAM2) {
			shift = current_region->start >> 20;

			ret = ath10k_pci_set_ram_config(ar, shift);
			if (ret) {
				ath10k_warn(ar, "failed to switch ram config to IRAM for section %s: %d\n",
					    current_region->name, ret);
				break;
			}
		}

		/* Reserve space for the header. */
		hdr = (void *)buf;
		buf += sizeof(*hdr);
		buf_len -= sizeof(*hdr);

		switch (current_region->type) {
		case ATH10K_MEM_REGION_TYPE_IOSRAM:
			count = ath10k_pci_dump_memory_sram(ar, current_region, buf);
			break;
		case ATH10K_MEM_REGION_TYPE_IOREG:
			count = ath10k_pci_dump_memory_reg(ar, current_region, buf);
			break;
		default:
			ret = ath10k_pci_dump_memory_generic(ar, current_region, buf);
			if (ret < 0)
				break;

			count = ret;
			break;
		}

		hdr->region_type = cpu_to_le32(current_region->type);
		hdr->start = cpu_to_le32(current_region->start);
		hdr->length = cpu_to_le32(count);

		if (count == 0)
			/* Note: the header remains, just with zero length. */
			break;

		buf += count;
		buf_len -= count;

		current_region++;
	}
}

static void ath10k_pci_fw_dump_work(struct work_struct *work)
{
	struct ath10k_pci *ar_pci = container_of(work, struct ath10k_pci,
						 dump_work);
	struct ath10k_fw_crash_data *crash_data;
	struct ath10k *ar = ar_pci->ar;
	char guid[UUID_STRING_LEN + 1];

	mutex_lock(&ar->dump_mutex);

	spin_lock_bh(&ar->data_lock);
	ar->stats.fw_crash_counter++;
	spin_unlock_bh(&ar->data_lock);

	crash_data = ath10k_coredump_new(ar);

	if (crash_data)
		scnprintf(guid, sizeof(guid), "%pUl", &crash_data->guid);
	else
		scnprintf(guid, sizeof(guid), "n/a");

	ath10k_err(ar, "firmware crashed! (guid %s)\n", guid);
	ath10k_print_driver_info(ar);
	ath10k_pci_dump_registers(ar, crash_data);
	ath10k_ce_dump_registers(ar, crash_data);
	ath10k_pci_dump_memory(ar, crash_data);

	mutex_unlock(&ar->dump_mutex);

	queue_work(ar->workqueue, &ar->restart_work);
}

static void ath10k_pci_fw_crashed_dump(struct ath10k *ar)
{
	struct ath10k_pci *ar_pci = ath10k_pci_priv(ar);

	queue_work(ar->workqueue, &ar_pci->dump_work);
}

void ath10k_pci_hif_send_complete_check(struct ath10k *ar, u8 pipe,
					int force)
{
	ath10k_dbg(ar, ATH10K_DBG_PCI, "pci hif send complete check\n");

	if (!force) {
		int resources;
		/*
		 * Decide whether to actually poll for completions, or just
		 * wait for a later chance.
		 * If there seem to be plenty of resources left, then just wait
		 * since checking involves reading a CE register, which is a
		 * relatively expensive operation.
		 */
		resources = ath10k_pci_hif_get_free_queue_number(ar, pipe);

		/*
		 * If at least 50% of the total resources are still available,
		 * don't bother checking again yet.
		 */
		if (resources > (host_ce_config_wlan[pipe].src_nentries >> 1))
			return;
	}
	ath10k_ce_per_engine_service(ar, pipe);
}

static void ath10k_pci_rx_retry_sync(struct ath10k *ar)
{
	struct ath10k_pci *ar_pci = ath10k_pci_priv(ar);

	del_timer_sync(&ar_pci->rx_post_retry);
}

int ath10k_pci_hif_map_service_to_pipe(struct ath10k *ar, u16 service_id,
				       u8 *ul_pipe, u8 *dl_pipe)
{
	const struct service_to_pipe *entry;
	bool ul_set = false, dl_set = false;
	int i;

	ath10k_dbg(ar, ATH10K_DBG_PCI, "pci hif map service\n");

	for (i = 0; i < ARRAY_SIZE(target_service_to_ce_map_wlan); i++) {
		entry = &target_service_to_ce_map_wlan[i];

		if (__le32_to_cpu(entry->service_id) != service_id)
			continue;

		switch (__le32_to_cpu(entry->pipedir)) {
		case PIPEDIR_NONE:
			break;
		case PIPEDIR_IN:
			WARN_ON(dl_set);
			*dl_pipe = __le32_to_cpu(entry->pipenum);
			dl_set = true;
			break;
		case PIPEDIR_OUT:
			WARN_ON(ul_set);
			*ul_pipe = __le32_to_cpu(entry->pipenum);
			ul_set = true;
			break;
		case PIPEDIR_INOUT:
			WARN_ON(dl_set);
			WARN_ON(ul_set);
			*dl_pipe = __le32_to_cpu(entry->pipenum);
			*ul_pipe = __le32_to_cpu(entry->pipenum);
			dl_set = true;
			ul_set = true;
			break;
		}
	}

	if (WARN_ON(!ul_set || !dl_set))
		return -ENOENT;

	return 0;
}

void ath10k_pci_hif_get_default_pipe(struct ath10k *ar,
				     u8 *ul_pipe, u8 *dl_pipe)
{
	ath10k_dbg(ar, ATH10K_DBG_PCI, "pci hif get default pipe\n");

	(void)ath10k_pci_hif_map_service_to_pipe(ar,
						 ATH10K_HTC_SVC_ID_RSVD_CTRL,
						 ul_pipe, dl_pipe);
}

void ath10k_pci_irq_msi_fw_mask(struct ath10k *ar)
{
	u32 val;

	switch (ar->hw_rev) {
	case ATH10K_HW_QCA988X:
	case ATH10K_HW_QCA9887:
	case ATH10K_HW_QCA6174:
	case ATH10K_HW_QCA9377:
		val = ath10k_pci_read32(ar, SOC_CORE_BASE_ADDRESS +
					CORE_CTRL_ADDRESS);
		val &= ~CORE_CTRL_PCIE_REG_31_MASK;
		ath10k_pci_write32(ar, SOC_CORE_BASE_ADDRESS +
				   CORE_CTRL_ADDRESS, val);
		break;
	case ATH10K_HW_QCA99X0:
	case ATH10K_HW_QCA9984:
	case ATH10K_HW_QCA9888:
	case ATH10K_HW_QCA4019:
		/* TODO: Find appropriate register configuration for QCA99X0
		 *  to mask irq/MSI.
		 */
		break;
	case ATH10K_HW_WCN3990:
		break;
	}
}

static void ath10k_pci_irq_msi_fw_unmask(struct ath10k *ar)
{
	u32 val;

	switch (ar->hw_rev) {
	case ATH10K_HW_QCA988X:
	case ATH10K_HW_QCA9887:
	case ATH10K_HW_QCA6174:
	case ATH10K_HW_QCA9377:
		val = ath10k_pci_read32(ar, SOC_CORE_BASE_ADDRESS +
					CORE_CTRL_ADDRESS);
		val |= CORE_CTRL_PCIE_REG_31_MASK;
		ath10k_pci_write32(ar, SOC_CORE_BASE_ADDRESS +
				   CORE_CTRL_ADDRESS, val);
		break;
	case ATH10K_HW_QCA99X0:
	case ATH10K_HW_QCA9984:
	case ATH10K_HW_QCA9888:
	case ATH10K_HW_QCA4019:
		/* TODO: Find appropriate register configuration for QCA99X0
		 *  to unmask irq/MSI.
		 */
		break;
	case ATH10K_HW_WCN3990:
		break;
	}
}

static void ath10k_pci_irq_disable(struct ath10k *ar)
{
	ath10k_ce_disable_interrupts(ar);
	ath10k_pci_disable_and_clear_legacy_irq(ar);
	ath10k_pci_irq_msi_fw_mask(ar);
}

static void ath10k_pci_irq_sync(struct ath10k *ar)
{
	struct ath10k_pci *ar_pci = ath10k_pci_priv(ar);

	synchronize_irq(ar_pci->pdev->irq);
}

static void ath10k_pci_irq_enable(struct ath10k *ar)
{
	ath10k_ce_enable_interrupts(ar);
	ath10k_pci_enable_legacy_irq(ar);
	ath10k_pci_irq_msi_fw_unmask(ar);
}

static int ath10k_pci_hif_start(struct ath10k *ar)
{
	struct ath10k_pci *ar_pci = ath10k_pci_priv(ar);

	ath10k_dbg(ar, ATH10K_DBG_BOOT, "boot hif start\n");

	napi_enable(&ar->napi);

	ath10k_pci_irq_enable(ar);
	ath10k_pci_rx_post(ar);

	pcie_capability_write_word(ar_pci->pdev, PCI_EXP_LNKCTL,
				   ar_pci->link_ctl);

	return 0;
}

static void ath10k_pci_rx_pipe_cleanup(struct ath10k_pci_pipe *pci_pipe)
{
	struct ath10k *ar;
	struct ath10k_ce_pipe *ce_pipe;
	struct ath10k_ce_ring *ce_ring;
	struct sk_buff *skb;
	int i;

	ar = pci_pipe->hif_ce_state;
	ce_pipe = pci_pipe->ce_hdl;
	ce_ring = ce_pipe->dest_ring;

	if (!ce_ring)
		return;

	if (!pci_pipe->buf_sz)
		return;

	for (i = 0; i < ce_ring->nentries; i++) {
		skb = ce_ring->per_transfer_context[i];
		if (!skb)
			continue;

		ce_ring->per_transfer_context[i] = NULL;

		dma_unmap_single(ar->dev, ATH10K_SKB_RXCB(skb)->paddr,
				 skb->len + skb_tailroom(skb),
				 DMA_FROM_DEVICE);
		dev_kfree_skb_any(skb);
	}
}

static void ath10k_pci_tx_pipe_cleanup(struct ath10k_pci_pipe *pci_pipe)
{
	struct ath10k *ar;
	struct ath10k_ce_pipe *ce_pipe;
	struct ath10k_ce_ring *ce_ring;
	struct sk_buff *skb;
	int i;

	ar = pci_pipe->hif_ce_state;
	ce_pipe = pci_pipe->ce_hdl;
	ce_ring = ce_pipe->src_ring;

	if (!ce_ring)
		return;

	if (!pci_pipe->buf_sz)
		return;

	for (i = 0; i < ce_ring->nentries; i++) {
		skb = ce_ring->per_transfer_context[i];
		if (!skb)
			continue;

		ce_ring->per_transfer_context[i] = NULL;

		ath10k_htc_tx_completion_handler(ar, skb);
	}
}

/*
 * Cleanup residual buffers for device shutdown:
 *    buffers that were enqueued for receive
 *    buffers that were to be sent
 * Note: Buffers that had completed but which were
 * not yet processed are on a completion queue. They
 * are handled when the completion thread shuts down.
 */
static void ath10k_pci_buffer_cleanup(struct ath10k *ar)
{
	struct ath10k_pci *ar_pci = ath10k_pci_priv(ar);
	int pipe_num;

	for (pipe_num = 0; pipe_num < CE_COUNT; pipe_num++) {
		struct ath10k_pci_pipe *pipe_info;

		pipe_info = &ar_pci->pipe_info[pipe_num];
		ath10k_pci_rx_pipe_cleanup(pipe_info);
		ath10k_pci_tx_pipe_cleanup(pipe_info);
	}
}

void ath10k_pci_ce_deinit(struct ath10k *ar)
{
	int i;

	for (i = 0; i < CE_COUNT; i++)
		ath10k_ce_deinit_pipe(ar, i);
}

void ath10k_pci_flush(struct ath10k *ar)
{
	ath10k_pci_rx_retry_sync(ar);
	ath10k_pci_buffer_cleanup(ar);
}

static void ath10k_pci_hif_stop(struct ath10k *ar)
{
	struct ath10k_pci *ar_pci = ath10k_pci_priv(ar);
	unsigned long flags;

	ath10k_dbg(ar, ATH10K_DBG_BOOT, "boot hif stop\n");

	/* Most likely the device has HTT Rx ring configured. The only way to
	 * prevent the device from accessing (and possible corrupting) host
	 * memory is to reset the chip now.
	 *
	 * There's also no known way of masking MSI interrupts on the device.
	 * For ranged MSI the CE-related interrupts can be masked. However
	 * regardless how many MSI interrupts are assigned the first one
	 * is always used for firmware indications (crashes) and cannot be
	 * masked. To prevent the device from asserting the interrupt reset it
	 * before proceeding with cleanup.
	 */
	ath10k_pci_safe_chip_reset(ar);

	ath10k_pci_irq_disable(ar);
	ath10k_pci_irq_sync(ar);
	napi_synchronize(&ar->napi);
	napi_disable(&ar->napi);
	ath10k_pci_flush(ar);

	spin_lock_irqsave(&ar_pci->ps_lock, flags);
	WARN_ON(ar_pci->ps_wake_refcount > 0);
	spin_unlock_irqrestore(&ar_pci->ps_lock, flags);
}

int ath10k_pci_hif_exchange_bmi_msg(struct ath10k *ar,
				    void *req, u32 req_len,
				    void *resp, u32 *resp_len)
{
	struct ath10k_pci *ar_pci = ath10k_pci_priv(ar);
	struct ath10k_pci_pipe *pci_tx = &ar_pci->pipe_info[BMI_CE_NUM_TO_TARG];
	struct ath10k_pci_pipe *pci_rx = &ar_pci->pipe_info[BMI_CE_NUM_TO_HOST];
	struct ath10k_ce_pipe *ce_tx = pci_tx->ce_hdl;
	struct ath10k_ce_pipe *ce_rx = pci_rx->ce_hdl;
	dma_addr_t req_paddr = 0;
	dma_addr_t resp_paddr = 0;
	struct bmi_xfer xfer = {};
	void *treq, *tresp = NULL;
	int ret = 0;

	might_sleep();

	if (resp && !resp_len)
		return -EINVAL;

	if (resp && resp_len && *resp_len == 0)
		return -EINVAL;

	treq = kmemdup(req, req_len, GFP_KERNEL);
	if (!treq)
		return -ENOMEM;

	req_paddr = dma_map_single(ar->dev, treq, req_len, DMA_TO_DEVICE);
	ret = dma_mapping_error(ar->dev, req_paddr);
	if (ret) {
		ret = -EIO;
		goto err_dma;
	}

	if (resp && resp_len) {
		tresp = kzalloc(*resp_len, GFP_KERNEL);
		if (!tresp) {
			ret = -ENOMEM;
			goto err_req;
		}

		resp_paddr = dma_map_single(ar->dev, tresp, *resp_len,
					    DMA_FROM_DEVICE);
		ret = dma_mapping_error(ar->dev, resp_paddr);
		if (ret) {
			ret = -EIO;
			goto err_req;
		}

		xfer.wait_for_resp = true;
		xfer.resp_len = 0;

		ath10k_ce_rx_post_buf(ce_rx, &xfer, resp_paddr);
	}

	ret = ath10k_ce_send(ce_tx, &xfer, req_paddr, req_len, -1, 0);
	if (ret)
		goto err_resp;

	ret = ath10k_pci_bmi_wait(ar, ce_tx, ce_rx, &xfer);
	if (ret) {
		dma_addr_t unused_buffer;
		unsigned int unused_nbytes;
		unsigned int unused_id;

		ath10k_ce_cancel_send_next(ce_tx, NULL, &unused_buffer,
					   &unused_nbytes, &unused_id);
	} else {
		/* non-zero means we did not time out */
		ret = 0;
	}

err_resp:
	if (resp) {
		dma_addr_t unused_buffer;

		ath10k_ce_revoke_recv_next(ce_rx, NULL, &unused_buffer);
		dma_unmap_single(ar->dev, resp_paddr,
				 *resp_len, DMA_FROM_DEVICE);
	}
err_req:
	dma_unmap_single(ar->dev, req_paddr, req_len, DMA_TO_DEVICE);

	if (ret == 0 && resp_len) {
		*resp_len = min(*resp_len, xfer.resp_len);
		memcpy(resp, tresp, xfer.resp_len);
	}
err_dma:
	kfree(treq);
	kfree(tresp);

	return ret;
}

static void ath10k_pci_bmi_send_done(struct ath10k_ce_pipe *ce_state)
{
	struct bmi_xfer *xfer;

	if (ath10k_ce_completed_send_next(ce_state, (void **)&xfer))
		return;

	xfer->tx_done = true;
}

static void ath10k_pci_bmi_recv_data(struct ath10k_ce_pipe *ce_state)
{
	struct ath10k *ar = ce_state->ar;
	struct bmi_xfer *xfer;
	unsigned int nbytes;

	if (ath10k_ce_completed_recv_next(ce_state, (void **)&xfer,
					  &nbytes))
		return;

	if (WARN_ON_ONCE(!xfer))
		return;

	if (!xfer->wait_for_resp) {
		ath10k_warn(ar, "unexpected: BMI data received; ignoring\n");
		return;
	}

	xfer->resp_len = nbytes;
	xfer->rx_done = true;
}

static int ath10k_pci_bmi_wait(struct ath10k *ar,
			       struct ath10k_ce_pipe *tx_pipe,
			       struct ath10k_ce_pipe *rx_pipe,
			       struct bmi_xfer *xfer)
{
	unsigned long timeout = jiffies + BMI_COMMUNICATION_TIMEOUT_HZ;
	unsigned long started = jiffies;
	unsigned long dur;
	int ret;

	while (time_before_eq(jiffies, timeout)) {
		ath10k_pci_bmi_send_done(tx_pipe);
		ath10k_pci_bmi_recv_data(rx_pipe);

		if (xfer->tx_done && (xfer->rx_done == xfer->wait_for_resp)) {
			ret = 0;
			goto out;
		}

		schedule();
	}

	ret = -ETIMEDOUT;

out:
	dur = jiffies - started;
	if (dur > HZ)
		ath10k_dbg(ar, ATH10K_DBG_BMI,
			   "bmi cmd took %lu jiffies hz %d ret %d\n",
			   dur, HZ, ret);
	return ret;
}

/*
 * Send an interrupt to the device to wake up the Target CPU
 * so it has an opportunity to notice any changed state.
 */
static int ath10k_pci_wake_target_cpu(struct ath10k *ar)
{
	u32 addr, val;

	addr = SOC_CORE_BASE_ADDRESS + CORE_CTRL_ADDRESS;
	val = ath10k_pci_read32(ar, addr);
	val |= CORE_CTRL_CPU_INTR_MASK;
	ath10k_pci_write32(ar, addr, val);

	return 0;
}

static int ath10k_pci_get_num_banks(struct ath10k *ar)
{
	struct ath10k_pci *ar_pci = ath10k_pci_priv(ar);

	switch (ar_pci->pdev->device) {
	case QCA988X_2_0_DEVICE_ID_UBNT:
	case QCA988X_2_0_DEVICE_ID:
	case QCA99X0_2_0_DEVICE_ID:
	case QCA9888_2_0_DEVICE_ID:
	case QCA9984_1_0_DEVICE_ID:
	case QCA9887_1_0_DEVICE_ID:
		return 1;
	case QCA6164_2_1_DEVICE_ID:
	case QCA6174_2_1_DEVICE_ID:
		switch (MS(ar->bus_param.chip_id, SOC_CHIP_ID_REV)) {
		case QCA6174_HW_1_0_CHIP_ID_REV:
		case QCA6174_HW_1_1_CHIP_ID_REV:
		case QCA6174_HW_2_1_CHIP_ID_REV:
		case QCA6174_HW_2_2_CHIP_ID_REV:
			return 3;
		case QCA6174_HW_1_3_CHIP_ID_REV:
			return 2;
		case QCA6174_HW_3_0_CHIP_ID_REV:
		case QCA6174_HW_3_1_CHIP_ID_REV:
		case QCA6174_HW_3_2_CHIP_ID_REV:
			return 9;
		}
		break;
	case QCA9377_1_0_DEVICE_ID:
		return 9;
	}

	ath10k_warn(ar, "unknown number of banks, assuming 1\n");
	return 1;
}

static int ath10k_bus_get_num_banks(struct ath10k *ar)
{
	struct ath10k_ce *ce = ath10k_ce_priv(ar);

	return ce->bus_ops->get_num_banks(ar);
}

int ath10k_pci_init_config(struct ath10k *ar)
{
	u32 interconnect_targ_addr;
	u32 pcie_state_targ_addr = 0;
	u32 pipe_cfg_targ_addr = 0;
	u32 svc_to_pipe_map = 0;
	u32 ealloc_value;
	u32 ealloc_targ_addr;
	u32 flag2_value;
	u32 flag2_targ_addr;
	int ret = 0;

	/* Download to Target the CE Config and the service-to-CE map */
	interconnect_targ_addr =
		host_interest_item_address(HI_ITEM(hi_interconnect_state));

	/* Supply Target-side CE configuration */
	ret = ath10k_pci_diag_read32(ar, interconnect_targ_addr,
				     &pcie_state_targ_addr);
	if (ret != 0) {
		ath10k_err(ar, "Failed to get pcie state addr: %d\n", ret);
		return ret;
	}

	if (pcie_state_targ_addr == 0) {
		ret = -EIO;
		ath10k_err(ar, "Invalid pcie state addr\n");
		return ret;
	}

	ret = ath10k_pci_diag_read32(ar, (pcie_state_targ_addr +
					  offsetof(struct pcie_state,
						   pipe_cfg_addr)),
				     &pipe_cfg_targ_addr);
	if (ret != 0) {
		ath10k_err(ar, "Failed to get pipe cfg addr: %d\n", ret);
		return ret;
	}

	if (pipe_cfg_targ_addr == 0) {
		ret = -EIO;
		ath10k_err(ar, "Invalid pipe cfg addr\n");
		return ret;
	}

	ret = ath10k_pci_diag_write_mem(ar, pipe_cfg_targ_addr,
					target_ce_config_wlan,
					sizeof(struct ce_pipe_config) *
					NUM_TARGET_CE_CONFIG_WLAN);

	if (ret != 0) {
		ath10k_err(ar, "Failed to write pipe cfg: %d\n", ret);
		return ret;
	}

	ret = ath10k_pci_diag_read32(ar, (pcie_state_targ_addr +
					  offsetof(struct pcie_state,
						   svc_to_pipe_map)),
				     &svc_to_pipe_map);
	if (ret != 0) {
		ath10k_err(ar, "Failed to get svc/pipe map: %d\n", ret);
		return ret;
	}

	if (svc_to_pipe_map == 0) {
		ret = -EIO;
		ath10k_err(ar, "Invalid svc_to_pipe map\n");
		return ret;
	}

	ret = ath10k_pci_diag_write_mem(ar, svc_to_pipe_map,
					target_service_to_ce_map_wlan,
					sizeof(target_service_to_ce_map_wlan));
	if (ret != 0) {
		ath10k_err(ar, "Failed to write svc/pipe map: %d\n", ret);
		return ret;
	}

	/* configure early allocation */
	ealloc_targ_addr = host_interest_item_address(HI_ITEM(hi_early_alloc));

	ret = ath10k_pci_diag_read32(ar, ealloc_targ_addr, &ealloc_value);
	if (ret != 0) {
		ath10k_err(ar, "Failed to get early alloc val: %d\n", ret);
		return ret;
	}

	/* first bank is switched to IRAM */
	ealloc_value |= ((HI_EARLY_ALLOC_MAGIC << HI_EARLY_ALLOC_MAGIC_SHIFT) &
			 HI_EARLY_ALLOC_MAGIC_MASK);
	ealloc_value |= ((ath10k_bus_get_num_banks(ar) <<
			  HI_EARLY_ALLOC_IRAM_BANKS_SHIFT) &
			 HI_EARLY_ALLOC_IRAM_BANKS_MASK);

	ret = ath10k_pci_diag_write32(ar, ealloc_targ_addr, ealloc_value);
	if (ret != 0) {
		ath10k_err(ar, "Failed to set early alloc val: %d\n", ret);
		return ret;
	}

	/* Tell Target to proceed with initialization */
	flag2_targ_addr = host_interest_item_address(HI_ITEM(hi_option_flag2));

	ret = ath10k_pci_diag_read32(ar, flag2_targ_addr, &flag2_value);
	if (ret != 0) {
		ath10k_err(ar, "Failed to get option val: %d\n", ret);
		return ret;
	}

	flag2_value |= HI_OPTION_EARLY_CFG_DONE;

	ret = ath10k_pci_diag_write32(ar, flag2_targ_addr, flag2_value);
	if (ret != 0) {
		ath10k_err(ar, "Failed to set option val: %d\n", ret);
		return ret;
	}

	return 0;
}

static void ath10k_pci_override_ce_config(struct ath10k *ar)
{
	struct ce_attr *attr;
	struct ce_pipe_config *config;

	/* For QCA6174 we're overriding the Copy Engine 5 configuration,
	 * since it is currently used for other feature.
	 */

	/* Override Host's Copy Engine 5 configuration */
	attr = &host_ce_config_wlan[5];
	attr->src_sz_max = 0;
	attr->dest_nentries = 0;

	/* Override Target firmware's Copy Engine configuration */
	config = &target_ce_config_wlan[5];
	config->pipedir = __cpu_to_le32(PIPEDIR_OUT);
	config->nbytes_max = __cpu_to_le32(2048);

	/* Map from service/endpoint to Copy Engine */
	target_service_to_ce_map_wlan[15].pipenum = __cpu_to_le32(1);
}

int ath10k_pci_alloc_pipes(struct ath10k *ar)
{
	struct ath10k_pci *ar_pci = ath10k_pci_priv(ar);
	struct ath10k_pci_pipe *pipe;
	struct ath10k_ce *ce = ath10k_ce_priv(ar);
	int i, ret;

	for (i = 0; i < CE_COUNT; i++) {
		pipe = &ar_pci->pipe_info[i];
		pipe->ce_hdl = &ce->ce_states[i];
		pipe->pipe_num = i;
		pipe->hif_ce_state = ar;

		ret = ath10k_ce_alloc_pipe(ar, i, &host_ce_config_wlan[i]);
		if (ret) {
			ath10k_err(ar, "failed to allocate copy engine pipe %d: %d\n",
				   i, ret);
			return ret;
		}

		/* Last CE is Diagnostic Window */
		if (i == CE_DIAG_PIPE) {
			ar_pci->ce_diag = pipe->ce_hdl;
			continue;
		}

		pipe->buf_sz = (size_t)(host_ce_config_wlan[i].src_sz_max);
	}

	return 0;
}

void ath10k_pci_free_pipes(struct ath10k *ar)
{
	int i;

	for (i = 0; i < CE_COUNT; i++)
		ath10k_ce_free_pipe(ar, i);
}

int ath10k_pci_init_pipes(struct ath10k *ar)
{
	int i, ret;

	for (i = 0; i < CE_COUNT; i++) {
		ret = ath10k_ce_init_pipe(ar, i, &host_ce_config_wlan[i]);
		if (ret) {
			ath10k_err(ar, "failed to initialize copy engine pipe %d: %d\n",
				   i, ret);
			return ret;
		}
	}

	return 0;
}

static bool ath10k_pci_has_fw_crashed(struct ath10k *ar)
{
	return ath10k_pci_read32(ar, FW_INDICATOR_ADDRESS) &
	       FW_IND_EVENT_PENDING;
}

static void ath10k_pci_fw_crashed_clear(struct ath10k *ar)
{
	u32 val;

	val = ath10k_pci_read32(ar, FW_INDICATOR_ADDRESS);
	val &= ~FW_IND_EVENT_PENDING;
	ath10k_pci_write32(ar, FW_INDICATOR_ADDRESS, val);
}

static bool ath10k_pci_has_device_gone(struct ath10k *ar)
{
	u32 val;

	val = ath10k_pci_read32(ar, FW_INDICATOR_ADDRESS);
	return (val == 0xffffffff);
}

/* this function effectively clears target memory controller assert line */
static void ath10k_pci_warm_reset_si0(struct ath10k *ar)
{
	u32 val;

	val = ath10k_pci_soc_read32(ar, SOC_RESET_CONTROL_ADDRESS);
	ath10k_pci_soc_write32(ar, SOC_RESET_CONTROL_ADDRESS,
			       val | SOC_RESET_CONTROL_SI0_RST_MASK);
	val = ath10k_pci_soc_read32(ar, SOC_RESET_CONTROL_ADDRESS);

	msleep(10);

	val = ath10k_pci_soc_read32(ar, SOC_RESET_CONTROL_ADDRESS);
	ath10k_pci_soc_write32(ar, SOC_RESET_CONTROL_ADDRESS,
			       val & ~SOC_RESET_CONTROL_SI0_RST_MASK);
	val = ath10k_pci_soc_read32(ar, SOC_RESET_CONTROL_ADDRESS);

	msleep(10);
}

static void ath10k_pci_warm_reset_cpu(struct ath10k *ar)
{
	u32 val;

	ath10k_pci_write32(ar, FW_INDICATOR_ADDRESS, 0);

	val = ath10k_pci_read32(ar, RTC_SOC_BASE_ADDRESS +
				SOC_RESET_CONTROL_ADDRESS);
	ath10k_pci_write32(ar, RTC_SOC_BASE_ADDRESS + SOC_RESET_CONTROL_ADDRESS,
			   val | SOC_RESET_CONTROL_CPU_WARM_RST_MASK);
}

static void ath10k_pci_warm_reset_ce(struct ath10k *ar)
{
	u32 val;

	val = ath10k_pci_read32(ar, RTC_SOC_BASE_ADDRESS +
				SOC_RESET_CONTROL_ADDRESS);

	ath10k_pci_write32(ar, RTC_SOC_BASE_ADDRESS + SOC_RESET_CONTROL_ADDRESS,
			   val | SOC_RESET_CONTROL_CE_RST_MASK);
	msleep(10);
	ath10k_pci_write32(ar, RTC_SOC_BASE_ADDRESS + SOC_RESET_CONTROL_ADDRESS,
			   val & ~SOC_RESET_CONTROL_CE_RST_MASK);
}

static void ath10k_pci_warm_reset_clear_lf(struct ath10k *ar)
{
	u32 val;

	val = ath10k_pci_read32(ar, RTC_SOC_BASE_ADDRESS +
				SOC_LF_TIMER_CONTROL0_ADDRESS);
	ath10k_pci_write32(ar, RTC_SOC_BASE_ADDRESS +
			   SOC_LF_TIMER_CONTROL0_ADDRESS,
			   val & ~SOC_LF_TIMER_CONTROL0_ENABLE_MASK);
}

static int ath10k_pci_warm_reset(struct ath10k *ar)
{
	int ret;

	ath10k_dbg(ar, ATH10K_DBG_BOOT, "boot warm reset\n");

	spin_lock_bh(&ar->data_lock);
	ar->stats.fw_warm_reset_counter++;
	spin_unlock_bh(&ar->data_lock);

	ath10k_pci_irq_disable(ar);

	/* Make sure the target CPU is not doing anything dangerous, e.g. if it
	 * were to access copy engine while host performs copy engine reset
	 * then it is possible for the device to confuse pci-e controller to
	 * the point of bringing host system to a complete stop (i.e. hang).
	 */
	ath10k_pci_warm_reset_si0(ar);
	ath10k_pci_warm_reset_cpu(ar);
	ath10k_pci_init_pipes(ar);
	ath10k_pci_wait_for_target_init(ar);

	ath10k_pci_warm_reset_clear_lf(ar);
	ath10k_pci_warm_reset_ce(ar);
	ath10k_pci_warm_reset_cpu(ar);
	ath10k_pci_init_pipes(ar);

	ret = ath10k_pci_wait_for_target_init(ar);
	if (ret) {
		ath10k_warn(ar, "failed to wait for target init: %d\n", ret);
		return ret;
	}

	ath10k_dbg(ar, ATH10K_DBG_BOOT, "boot warm reset complete\n");

	return 0;
}

static int ath10k_pci_qca99x0_soft_chip_reset(struct ath10k *ar)
{
	ath10k_pci_irq_disable(ar);
	return ath10k_pci_qca99x0_chip_reset(ar);
}

static int ath10k_pci_safe_chip_reset(struct ath10k *ar)
{
	struct ath10k_pci *ar_pci = ath10k_pci_priv(ar);

	if (!ar_pci->pci_soft_reset)
		return -ENOTSUPP;

	return ar_pci->pci_soft_reset(ar);
}

static int ath10k_pci_qca988x_chip_reset(struct ath10k *ar)
{
	int i, ret;
	u32 val;

	ath10k_dbg(ar, ATH10K_DBG_BOOT, "boot 988x chip reset\n");

	/* Some hardware revisions (e.g. CUS223v2) has issues with cold reset.
	 * It is thus preferred to use warm reset which is safer but may not be
	 * able to recover the device from all possible fail scenarios.
	 *
	 * Warm reset doesn't always work on first try so attempt it a few
	 * times before giving up.
	 */
	for (i = 0; i < ATH10K_PCI_NUM_WARM_RESET_ATTEMPTS; i++) {
		ret = ath10k_pci_warm_reset(ar);
		if (ret) {
			ath10k_warn(ar, "failed to warm reset attempt %d of %d: %d\n",
				    i + 1, ATH10K_PCI_NUM_WARM_RESET_ATTEMPTS,
				    ret);
			continue;
		}

		/* FIXME: Sometimes copy engine doesn't recover after warm
		 * reset. In most cases this needs cold reset. In some of these
		 * cases the device is in such a state that a cold reset may
		 * lock up the host.
		 *
		 * Reading any host interest register via copy engine is
		 * sufficient to verify if device is capable of booting
		 * firmware blob.
		 */
		ret = ath10k_pci_init_pipes(ar);
		if (ret) {
			ath10k_warn(ar, "failed to init copy engine: %d\n",
				    ret);
			continue;
		}

		ret = ath10k_pci_diag_read32(ar, QCA988X_HOST_INTEREST_ADDRESS,
					     &val);
		if (ret) {
			ath10k_warn(ar, "failed to poke copy engine: %d\n",
				    ret);
			continue;
		}

		ath10k_dbg(ar, ATH10K_DBG_BOOT, "boot chip reset complete (warm)\n");
		return 0;
	}

	if (ath10k_pci_reset_mode == ATH10K_PCI_RESET_WARM_ONLY) {
		ath10k_warn(ar, "refusing cold reset as requested\n");
		return -EPERM;
	}

	ret = ath10k_pci_cold_reset(ar);
	if (ret) {
		ath10k_warn(ar, "failed to cold reset: %d\n", ret);
		return ret;
	}

	ret = ath10k_pci_wait_for_target_init(ar);
	if (ret) {
		ath10k_warn(ar, "failed to wait for target after cold reset: %d\n",
			    ret);
		return ret;
	}

	ath10k_dbg(ar, ATH10K_DBG_BOOT, "boot qca988x chip reset complete (cold)\n");

	return 0;
}

static int ath10k_pci_qca6174_chip_reset(struct ath10k *ar)
{
	int ret;

	ath10k_dbg(ar, ATH10K_DBG_BOOT, "boot qca6174 chip reset\n");

	/* FIXME: QCA6174 requires cold + warm reset to work. */

	ret = ath10k_pci_cold_reset(ar);
	if (ret) {
		ath10k_warn(ar, "failed to cold reset: %d\n", ret);
		return ret;
	}

	ret = ath10k_pci_wait_for_target_init(ar);
	if (ret) {
		ath10k_warn(ar, "failed to wait for target after cold reset: %d\n",
			    ret);
		return ret;
	}

	ret = ath10k_pci_warm_reset(ar);
	if (ret) {
		ath10k_warn(ar, "failed to warm reset: %d\n", ret);
		return ret;
	}

	ath10k_dbg(ar, ATH10K_DBG_BOOT, "boot qca6174 chip reset complete (cold)\n");

	return 0;
}

static int ath10k_pci_qca99x0_chip_reset(struct ath10k *ar)
{
	int ret;

	ath10k_dbg(ar, ATH10K_DBG_BOOT, "boot qca99x0 chip reset\n");

	ret = ath10k_pci_cold_reset(ar);
	if (ret) {
		ath10k_warn(ar, "failed to cold reset: %d\n", ret);
		return ret;
	}

	ret = ath10k_pci_wait_for_target_init(ar);
	if (ret) {
		ath10k_warn(ar, "failed to wait for target after cold reset: %d\n",
			    ret);
		return ret;
	}

	ath10k_dbg(ar, ATH10K_DBG_BOOT, "boot qca99x0 chip reset complete (cold)\n");

	return 0;
}

static int ath10k_pci_chip_reset(struct ath10k *ar)
{
	struct ath10k_pci *ar_pci = ath10k_pci_priv(ar);

	if (WARN_ON(!ar_pci->pci_hard_reset))
		return -ENOTSUPP;

	return ar_pci->pci_hard_reset(ar);
}

static int ath10k_pci_hif_power_up(struct ath10k *ar)
{
	struct ath10k_pci *ar_pci = ath10k_pci_priv(ar);
	int ret;

	ath10k_dbg(ar, ATH10K_DBG_BOOT, "boot hif power up\n");

	pcie_capability_read_word(ar_pci->pdev, PCI_EXP_LNKCTL,
				  &ar_pci->link_ctl);
	pcie_capability_write_word(ar_pci->pdev, PCI_EXP_LNKCTL,
				   ar_pci->link_ctl & ~PCI_EXP_LNKCTL_ASPMC);

	/*
	 * Bring the target up cleanly.
	 *
	 * The target may be in an undefined state with an AUX-powered Target
	 * and a Host in WoW mode. If the Host crashes, loses power, or is
	 * restarted (without unloading the driver) then the Target is left
	 * (aux) powered and running. On a subsequent driver load, the Target
	 * is in an unexpected state. We try to catch that here in order to
	 * reset the Target and retry the probe.
	 */
	ret = ath10k_pci_chip_reset(ar);
	if (ret) {
		if (ath10k_pci_has_fw_crashed(ar)) {
			ath10k_warn(ar, "firmware crashed during chip reset\n");
			ath10k_pci_fw_crashed_clear(ar);
			ath10k_pci_fw_crashed_dump(ar);
		}

		ath10k_err(ar, "failed to reset chip: %d\n", ret);
		goto err_sleep;
	}

	ret = ath10k_pci_init_pipes(ar);
	if (ret) {
		ath10k_err(ar, "failed to initialize CE: %d\n", ret);
		goto err_sleep;
	}

	ret = ath10k_pci_init_config(ar);
	if (ret) {
		ath10k_err(ar, "failed to setup init config: %d\n", ret);
		goto err_ce;
	}

	ret = ath10k_pci_wake_target_cpu(ar);
	if (ret) {
		ath10k_err(ar, "could not wake up target CPU: %d\n", ret);
		goto err_ce;
	}

	return 0;

err_ce:
	ath10k_pci_ce_deinit(ar);

err_sleep:
	return ret;
}

void ath10k_pci_hif_power_down(struct ath10k *ar)
{
	ath10k_dbg(ar, ATH10K_DBG_BOOT, "boot hif power down\n");

	/* Currently hif_power_up performs effectively a reset and hif_stop
	 * resets the chip as well so there's no point in resetting here.
	 */
}

static int ath10k_pci_hif_suspend(struct ath10k *ar)
{
	/* Nothing to do; the important stuff is in the driver suspend. */
	return 0;
}

static int ath10k_pci_suspend(struct ath10k *ar)
{
	/* The grace timer can still be counting down and ar->ps_awake be true.
	 * It is known that the device may be asleep after resuming regardless
	 * of the SoC powersave state before suspending. Hence make sure the
	 * device is asleep before proceeding.
	 */
	ath10k_pci_sleep_sync(ar);

	return 0;
}

static int ath10k_pci_hif_resume(struct ath10k *ar)
{
	/* Nothing to do; the important stuff is in the driver resume. */
	return 0;
}

static int ath10k_pci_resume(struct ath10k *ar)
{
	struct ath10k_pci *ar_pci = ath10k_pci_priv(ar);
	struct pci_dev *pdev = ar_pci->pdev;
	u32 val;
	int ret = 0;

	ret = ath10k_pci_force_wake(ar);
	if (ret) {
		ath10k_err(ar, "failed to wake up target: %d\n", ret);
		return ret;
	}

	/* Suspend/Resume resets the PCI configuration space, so we have to
	 * re-disable the RETRY_TIMEOUT register (0x41) to keep PCI Tx retries
	 * from interfering with C3 CPU state. pci_restore_state won't help
	 * here since it only restores the first 64 bytes pci config header.
	 */
	pci_read_config_dword(pdev, 0x40, &val);
	if ((val & 0x0000ff00) != 0)
		pci_write_config_dword(pdev, 0x40, val & 0xffff00ff);

	return ret;
}

static bool ath10k_pci_validate_cal(void *data, size_t size)
{
	__le16 *cal_words = data;
	u16 checksum = 0;
	size_t i;

	if (size % 2 != 0)
		return false;

	for (i = 0; i < size / 2; i++)
		checksum ^= le16_to_cpu(cal_words[i]);

	return checksum == 0xffff;
}

static void ath10k_pci_enable_eeprom(struct ath10k *ar)
{
	/* Enable SI clock */
	ath10k_pci_soc_write32(ar, CLOCK_CONTROL_OFFSET, 0x0);

	/* Configure GPIOs for I2C operation */
	ath10k_pci_write32(ar,
			   GPIO_BASE_ADDRESS + GPIO_PIN0_OFFSET +
			   4 * QCA9887_1_0_I2C_SDA_GPIO_PIN,
			   SM(QCA9887_1_0_I2C_SDA_PIN_CONFIG,
			      GPIO_PIN0_CONFIG) |
			   SM(1, GPIO_PIN0_PAD_PULL));

	ath10k_pci_write32(ar,
			   GPIO_BASE_ADDRESS + GPIO_PIN0_OFFSET +
			   4 * QCA9887_1_0_SI_CLK_GPIO_PIN,
			   SM(QCA9887_1_0_SI_CLK_PIN_CONFIG, GPIO_PIN0_CONFIG) |
			   SM(1, GPIO_PIN0_PAD_PULL));

	ath10k_pci_write32(ar,
			   GPIO_BASE_ADDRESS +
			   QCA9887_1_0_GPIO_ENABLE_W1TS_LOW_ADDRESS,
			   1u << QCA9887_1_0_SI_CLK_GPIO_PIN);

	/* In Swift ASIC - EEPROM clock will be (110MHz/512) = 214KHz */
	ath10k_pci_write32(ar,
			   SI_BASE_ADDRESS + SI_CONFIG_OFFSET,
			   SM(1, SI_CONFIG_ERR_INT) |
			   SM(1, SI_CONFIG_BIDIR_OD_DATA) |
			   SM(1, SI_CONFIG_I2C) |
			   SM(1, SI_CONFIG_POS_SAMPLE) |
			   SM(1, SI_CONFIG_INACTIVE_DATA) |
			   SM(1, SI_CONFIG_INACTIVE_CLK) |
			   SM(8, SI_CONFIG_DIVIDER));
}

static int ath10k_pci_read_eeprom(struct ath10k *ar, u16 addr, u8 *out)
{
	u32 reg;
	int wait_limit;

	/* set device select byte and for the read operation */
	reg = QCA9887_EEPROM_SELECT_READ |
	      SM(addr, QCA9887_EEPROM_ADDR_LO) |
	      SM(addr >> 8, QCA9887_EEPROM_ADDR_HI);
	ath10k_pci_write32(ar, SI_BASE_ADDRESS + SI_TX_DATA0_OFFSET, reg);

	/* write transmit data, transfer length, and START bit */
	ath10k_pci_write32(ar, SI_BASE_ADDRESS + SI_CS_OFFSET,
			   SM(1, SI_CS_START) | SM(1, SI_CS_RX_CNT) |
			   SM(4, SI_CS_TX_CNT));

	/* wait max 1 sec */
	wait_limit = 100000;

	/* wait for SI_CS_DONE_INT */
	do {
		reg = ath10k_pci_read32(ar, SI_BASE_ADDRESS + SI_CS_OFFSET);
		if (MS(reg, SI_CS_DONE_INT))
			break;

		wait_limit--;
		udelay(10);
	} while (wait_limit > 0);

	if (!MS(reg, SI_CS_DONE_INT)) {
		ath10k_err(ar, "timeout while reading device EEPROM at %04x\n",
			   addr);
		return -ETIMEDOUT;
	}

	/* clear SI_CS_DONE_INT */
	ath10k_pci_write32(ar, SI_BASE_ADDRESS + SI_CS_OFFSET, reg);

	if (MS(reg, SI_CS_DONE_ERR)) {
		ath10k_err(ar, "failed to read device EEPROM at %04x\n", addr);
		return -EIO;
	}

	/* extract receive data */
	reg = ath10k_pci_read32(ar, SI_BASE_ADDRESS + SI_RX_DATA0_OFFSET);
	*out = reg;

	return 0;
}

static int ath10k_pci_hif_fetch_cal_eeprom(struct ath10k *ar, void **data,
					   size_t *data_len)
{
	u8 *caldata = NULL;
	size_t calsize, i;
	int ret;

	if (!QCA_REV_9887(ar))
		return -EOPNOTSUPP;

	calsize = ar->hw_params.cal_data_len;
	caldata = kmalloc(calsize, GFP_KERNEL);
	if (!caldata)
		return -ENOMEM;

	ath10k_pci_enable_eeprom(ar);

	for (i = 0; i < calsize; i++) {
		ret = ath10k_pci_read_eeprom(ar, i, &caldata[i]);
		if (ret)
			goto err_free;
	}

	if (!ath10k_pci_validate_cal(caldata, calsize))
		goto err_free;

	*data = caldata;
	*data_len = calsize;

	return 0;

err_free:
	kfree(caldata);

	return -EINVAL;
}

static const struct ath10k_hif_ops ath10k_pci_hif_ops = {
	.tx_sg			= ath10k_pci_hif_tx_sg,
	.diag_read		= ath10k_pci_hif_diag_read,
	.diag_write		= ath10k_pci_diag_write_mem,
	.exchange_bmi_msg	= ath10k_pci_hif_exchange_bmi_msg,
	.start			= ath10k_pci_hif_start,
	.stop			= ath10k_pci_hif_stop,
	.map_service_to_pipe	= ath10k_pci_hif_map_service_to_pipe,
	.get_default_pipe	= ath10k_pci_hif_get_default_pipe,
	.send_complete_check	= ath10k_pci_hif_send_complete_check,
	.get_free_queue_number	= ath10k_pci_hif_get_free_queue_number,
	.power_up		= ath10k_pci_hif_power_up,
	.power_down		= ath10k_pci_hif_power_down,
	.read32			= ath10k_pci_read32,
	.write32		= ath10k_pci_write32,
	.suspend		= ath10k_pci_hif_suspend,
	.resume			= ath10k_pci_hif_resume,
	.fetch_cal_eeprom	= ath10k_pci_hif_fetch_cal_eeprom,
};

/*
 * Top-level interrupt handler for all PCI interrupts from a Target.
 * When a block of MSI interrupts is allocated, this top-level handler
 * is not used; instead, we directly call the correct sub-handler.
 */
static irqreturn_t ath10k_pci_interrupt_handler(int irq, void *arg)
{
	struct ath10k *ar = arg;
	struct ath10k_pci *ar_pci = ath10k_pci_priv(ar);
	int ret;

	if (ath10k_pci_has_device_gone(ar))
		return IRQ_NONE;

	ret = ath10k_pci_force_wake(ar);
	if (ret) {
		ath10k_warn(ar, "failed to wake device up on irq: %d\n", ret);
		return IRQ_NONE;
	}

	if ((ar_pci->oper_irq_mode == ATH10K_PCI_IRQ_LEGACY) &&
	    !ath10k_pci_irq_pending(ar))
		return IRQ_NONE;

	ath10k_pci_disable_and_clear_legacy_irq(ar);
	ath10k_pci_irq_msi_fw_mask(ar);
	napi_schedule(&ar->napi);

	return IRQ_HANDLED;
}

static int ath10k_pci_napi_poll(struct napi_struct *ctx, int budget)
{
	struct ath10k *ar = container_of(ctx, struct ath10k, napi);
	int done = 0;

	if (ath10k_pci_has_fw_crashed(ar)) {
		ath10k_pci_fw_crashed_clear(ar);
		ath10k_pci_fw_crashed_dump(ar);
		napi_complete(ctx);
		return done;
	}

	ath10k_ce_per_engine_service_any(ar);

	done = ath10k_htt_txrx_compl_task(ar, budget);

	if (done < budget) {
		napi_complete_done(ctx, done);
		/* In case of MSI, it is possible that interrupts are received
		 * while NAPI poll is inprogress. So pending interrupts that are
		 * received after processing all copy engine pipes by NAPI poll
		 * will not be handled again. This is causing failure to
		 * complete boot sequence in x86 platform. So before enabling
		 * interrupts safer to check for pending interrupts for
		 * immediate servicing.
		 */
		if (ath10k_ce_interrupt_summary(ar)) {
			napi_reschedule(ctx);
			goto out;
		}
		ath10k_pci_enable_legacy_irq(ar);
		ath10k_pci_irq_msi_fw_unmask(ar);
	}

out:
	return done;
}

static int ath10k_pci_request_irq_msi(struct ath10k *ar)
{
	struct ath10k_pci *ar_pci = ath10k_pci_priv(ar);
	int ret;

	ret = request_irq(ar_pci->pdev->irq,
			  ath10k_pci_interrupt_handler,
			  IRQF_SHARED, "ath10k_pci", ar);
	if (ret) {
		ath10k_warn(ar, "failed to request MSI irq %d: %d\n",
			    ar_pci->pdev->irq, ret);
		return ret;
	}

	return 0;
}

static int ath10k_pci_request_irq_legacy(struct ath10k *ar)
{
	struct ath10k_pci *ar_pci = ath10k_pci_priv(ar);
	int ret;

	ret = request_irq(ar_pci->pdev->irq,
			  ath10k_pci_interrupt_handler,
			  IRQF_SHARED, "ath10k_pci", ar);
	if (ret) {
		ath10k_warn(ar, "failed to request legacy irq %d: %d\n",
			    ar_pci->pdev->irq, ret);
		return ret;
	}

	return 0;
}

static int ath10k_pci_request_irq(struct ath10k *ar)
{
	struct ath10k_pci *ar_pci = ath10k_pci_priv(ar);

	switch (ar_pci->oper_irq_mode) {
	case ATH10K_PCI_IRQ_LEGACY:
		return ath10k_pci_request_irq_legacy(ar);
	case ATH10K_PCI_IRQ_MSI:
		return ath10k_pci_request_irq_msi(ar);
	default:
		return -EINVAL;
	}
}

static void ath10k_pci_free_irq(struct ath10k *ar)
{
	struct ath10k_pci *ar_pci = ath10k_pci_priv(ar);

	free_irq(ar_pci->pdev->irq, ar);
}

void ath10k_pci_init_napi(struct ath10k *ar)
{
	netif_napi_add(&ar->napi_dev, &ar->napi, ath10k_pci_napi_poll,
		       ATH10K_NAPI_BUDGET);
}

static int ath10k_pci_init_irq(struct ath10k *ar)
{
	struct ath10k_pci *ar_pci = ath10k_pci_priv(ar);
	int ret;

	ath10k_pci_init_napi(ar);

	if (ath10k_pci_irq_mode != ATH10K_PCI_IRQ_AUTO)
		ath10k_info(ar, "limiting irq mode to: %d\n",
			    ath10k_pci_irq_mode);

	/* Try MSI */
	if (ath10k_pci_irq_mode != ATH10K_PCI_IRQ_LEGACY) {
		ar_pci->oper_irq_mode = ATH10K_PCI_IRQ_MSI;
		ret = pci_enable_msi(ar_pci->pdev);
		if (ret == 0)
			return 0;

		/* fall-through */
	}

	/* Try legacy irq
	 *
	 * A potential race occurs here: The CORE_BASE write
	 * depends on target correctly decoding AXI address but
	 * host won't know when target writes BAR to CORE_CTRL.
	 * This write might get lost if target has NOT written BAR.
	 * For now, fix the race by repeating the write in below
	 * synchronization checking.
	 */
	ar_pci->oper_irq_mode = ATH10K_PCI_IRQ_LEGACY;

	ath10k_pci_write32(ar, SOC_CORE_BASE_ADDRESS + PCIE_INTR_ENABLE_ADDRESS,
			   PCIE_INTR_FIRMWARE_MASK | PCIE_INTR_CE_MASK_ALL);

	return 0;
}

static void ath10k_pci_deinit_irq_legacy(struct ath10k *ar)
{
	ath10k_pci_write32(ar, SOC_CORE_BASE_ADDRESS + PCIE_INTR_ENABLE_ADDRESS,
			   0);
}

static int ath10k_pci_deinit_irq(struct ath10k *ar)
{
	struct ath10k_pci *ar_pci = ath10k_pci_priv(ar);

	switch (ar_pci->oper_irq_mode) {
	case ATH10K_PCI_IRQ_LEGACY:
		ath10k_pci_deinit_irq_legacy(ar);
		break;
	default:
		pci_disable_msi(ar_pci->pdev);
		break;
	}

	return 0;
}

int ath10k_pci_wait_for_target_init(struct ath10k *ar)
{
	struct ath10k_pci *ar_pci = ath10k_pci_priv(ar);
	unsigned long timeout;
	u32 val;

	ath10k_dbg(ar, ATH10K_DBG_BOOT, "boot waiting target to initialise\n");

	timeout = jiffies + msecs_to_jiffies(ATH10K_PCI_TARGET_WAIT);

	do {
		val = ath10k_pci_read32(ar, FW_INDICATOR_ADDRESS);

		ath10k_dbg(ar, ATH10K_DBG_BOOT, "boot target indicator %x\n",
			   val);

		/* target should never return this */
		if (val == 0xffffffff)
			continue;

		/* the device has crashed so don't bother trying anymore */
		if (val & FW_IND_EVENT_PENDING)
			break;

		if (val & FW_IND_INITIALIZED)
			break;

		if (ar_pci->oper_irq_mode == ATH10K_PCI_IRQ_LEGACY)
			/* Fix potential race by repeating CORE_BASE writes */
			ath10k_pci_enable_legacy_irq(ar);

		mdelay(10);
	} while (time_before(jiffies, timeout));

	ath10k_pci_disable_and_clear_legacy_irq(ar);
	ath10k_pci_irq_msi_fw_mask(ar);

	if (val == 0xffffffff) {
		ath10k_err(ar, "failed to read device register, device is gone\n");
		return -EIO;
	}

	if (val & FW_IND_EVENT_PENDING) {
		ath10k_warn(ar, "device has crashed during init\n");
		return -ECOMM;
	}

	if (!(val & FW_IND_INITIALIZED)) {
		ath10k_err(ar, "failed to receive initialized event from target: %08x\n",
			   val);
		return -ETIMEDOUT;
	}

	ath10k_dbg(ar, ATH10K_DBG_BOOT, "boot target initialised\n");
	return 0;
}

static int ath10k_pci_cold_reset(struct ath10k *ar)
{
	u32 val;

	ath10k_dbg(ar, ATH10K_DBG_BOOT, "boot cold reset\n");

	spin_lock_bh(&ar->data_lock);

	ar->stats.fw_cold_reset_counter++;

	spin_unlock_bh(&ar->data_lock);

	/* Put Target, including PCIe, into RESET. */
	val = ath10k_pci_reg_read32(ar, SOC_GLOBAL_RESET_ADDRESS);
	val |= 1;
	ath10k_pci_reg_write32(ar, SOC_GLOBAL_RESET_ADDRESS, val);

	/* After writing into SOC_GLOBAL_RESET to put device into
	 * reset and pulling out of reset pcie may not be stable
	 * for any immediate pcie register access and cause bus error,
	 * add delay before any pcie access request to fix this issue.
	 */
	msleep(20);

	/* Pull Target, including PCIe, out of RESET. */
	val &= ~1;
	ath10k_pci_reg_write32(ar, SOC_GLOBAL_RESET_ADDRESS, val);

	msleep(20);

	ath10k_dbg(ar, ATH10K_DBG_BOOT, "boot cold reset complete\n");

	return 0;
}

static int ath10k_pci_claim(struct ath10k *ar)
{
	struct ath10k_pci *ar_pci = ath10k_pci_priv(ar);
	struct pci_dev *pdev = ar_pci->pdev;
	int ret;

	pci_set_drvdata(pdev, ar);

	ret = pci_enable_device(pdev);
	if (ret) {
		ath10k_err(ar, "failed to enable pci device: %d\n", ret);
		return ret;
	}

	ret = pci_request_region(pdev, BAR_NUM, "ath");
	if (ret) {
		ath10k_err(ar, "failed to request region BAR%d: %d\n", BAR_NUM,
			   ret);
		goto err_device;
	}

	/* Target expects 32 bit DMA. Enforce it. */
	ret = pci_set_dma_mask(pdev, DMA_BIT_MASK(32));
	if (ret) {
		ath10k_err(ar, "failed to set dma mask to 32-bit: %d\n", ret);
		goto err_region;
	}

	ret = pci_set_consistent_dma_mask(pdev, DMA_BIT_MASK(32));
	if (ret) {
		ath10k_err(ar, "failed to set consistent dma mask to 32-bit: %d\n",
			   ret);
		goto err_region;
	}

	pci_set_master(pdev);

	/* Arrange for access to Target SoC registers. */
	ar_pci->mem_len = pci_resource_len(pdev, BAR_NUM);
	ar_pci->mem = pci_iomap(pdev, BAR_NUM, 0);
	if (!ar_pci->mem) {
		ath10k_err(ar, "failed to iomap BAR%d\n", BAR_NUM);
		ret = -EIO;
		goto err_master;
	}

	ath10k_dbg(ar, ATH10K_DBG_BOOT, "boot pci_mem 0x%pK\n", ar_pci->mem);
	return 0;

err_master:
	pci_clear_master(pdev);

err_region:
	pci_release_region(pdev, BAR_NUM);

err_device:
	pci_disable_device(pdev);

	return ret;
}

static void ath10k_pci_release(struct ath10k *ar)
{
	struct ath10k_pci *ar_pci = ath10k_pci_priv(ar);
	struct pci_dev *pdev = ar_pci->pdev;

	pci_iounmap(pdev, ar_pci->mem);
	pci_release_region(pdev, BAR_NUM);
	pci_clear_master(pdev);
	pci_disable_device(pdev);
}

static bool ath10k_pci_chip_is_supported(u32 dev_id, u32 chip_id)
{
	const struct ath10k_pci_supp_chip *supp_chip;
	int i;
	u32 rev_id = MS(chip_id, SOC_CHIP_ID_REV);

	for (i = 0; i < ARRAY_SIZE(ath10k_pci_supp_chips); i++) {
		supp_chip = &ath10k_pci_supp_chips[i];

		if (supp_chip->dev_id == dev_id &&
		    supp_chip->rev_id == rev_id)
			return true;
	}

	return false;
}

int ath10k_pci_setup_resource(struct ath10k *ar)
{
	struct ath10k_pci *ar_pci = ath10k_pci_priv(ar);
	struct ath10k_ce *ce = ath10k_ce_priv(ar);
	int ret;

	spin_lock_init(&ce->ce_lock);
	spin_lock_init(&ar_pci->ps_lock);
	mutex_init(&ar_pci->ce_diag_mutex);

	INIT_WORK(&ar_pci->dump_work, ath10k_pci_fw_dump_work);

	timer_setup(&ar_pci->rx_post_retry, ath10k_pci_rx_replenish_retry, 0);

	if (QCA_REV_6174(ar) || QCA_REV_9377(ar))
		ath10k_pci_override_ce_config(ar);

	ret = ath10k_pci_alloc_pipes(ar);
	if (ret) {
		ath10k_err(ar, "failed to allocate copy engine pipes: %d\n",
			   ret);
		return ret;
	}

	return 0;
}

void ath10k_pci_release_resource(struct ath10k *ar)
{
	ath10k_pci_rx_retry_sync(ar);
	netif_napi_del(&ar->napi);
	ath10k_pci_ce_deinit(ar);
	ath10k_pci_free_pipes(ar);
}

static const struct ath10k_bus_ops ath10k_pci_bus_ops = {
	.read32		= ath10k_bus_pci_read32,
	.write32	= ath10k_bus_pci_write32,
	.get_num_banks	= ath10k_pci_get_num_banks,
};

static int ath10k_pci_probe(struct pci_dev *pdev,
			    const struct pci_device_id *pci_dev)
{
	int ret = 0;
	struct ath10k *ar;
	struct ath10k_pci *ar_pci;
	enum ath10k_hw_rev hw_rev;
	struct ath10k_bus_params bus_params = {};
	bool pci_ps;
	int (*pci_soft_reset)(struct ath10k *ar);
	int (*pci_hard_reset)(struct ath10k *ar);
	u32 (*targ_cpu_to_ce_addr)(struct ath10k *ar, u32 addr);

	switch (pci_dev->device) {
	case QCA988X_2_0_DEVICE_ID_UBNT:
	case QCA988X_2_0_DEVICE_ID:
		hw_rev = ATH10K_HW_QCA988X;
		pci_ps = false;
		pci_soft_reset = ath10k_pci_warm_reset;
		pci_hard_reset = ath10k_pci_qca988x_chip_reset;
		targ_cpu_to_ce_addr = ath10k_pci_qca988x_targ_cpu_to_ce_addr;
		break;
	case QCA9887_1_0_DEVICE_ID:
		hw_rev = ATH10K_HW_QCA9887;
		pci_ps = false;
		pci_soft_reset = ath10k_pci_warm_reset;
		pci_hard_reset = ath10k_pci_qca988x_chip_reset;
		targ_cpu_to_ce_addr = ath10k_pci_qca988x_targ_cpu_to_ce_addr;
		break;
	case QCA6164_2_1_DEVICE_ID:
	case QCA6174_2_1_DEVICE_ID:
		hw_rev = ATH10K_HW_QCA6174;
		pci_ps = true;
		pci_soft_reset = ath10k_pci_warm_reset;
		pci_hard_reset = ath10k_pci_qca6174_chip_reset;
		targ_cpu_to_ce_addr = ath10k_pci_qca6174_targ_cpu_to_ce_addr;
		break;
	case QCA99X0_2_0_DEVICE_ID:
		hw_rev = ATH10K_HW_QCA99X0;
		pci_ps = false;
		pci_soft_reset = ath10k_pci_qca99x0_soft_chip_reset;
		pci_hard_reset = ath10k_pci_qca99x0_chip_reset;
		targ_cpu_to_ce_addr = ath10k_pci_qca99x0_targ_cpu_to_ce_addr;
		break;
	case QCA9984_1_0_DEVICE_ID:
		hw_rev = ATH10K_HW_QCA9984;
		pci_ps = false;
		pci_soft_reset = ath10k_pci_qca99x0_soft_chip_reset;
		pci_hard_reset = ath10k_pci_qca99x0_chip_reset;
		targ_cpu_to_ce_addr = ath10k_pci_qca99x0_targ_cpu_to_ce_addr;
		break;
	case QCA9888_2_0_DEVICE_ID:
		hw_rev = ATH10K_HW_QCA9888;
		pci_ps = false;
		pci_soft_reset = ath10k_pci_qca99x0_soft_chip_reset;
		pci_hard_reset = ath10k_pci_qca99x0_chip_reset;
		targ_cpu_to_ce_addr = ath10k_pci_qca99x0_targ_cpu_to_ce_addr;
		break;
	case QCA9377_1_0_DEVICE_ID:
		hw_rev = ATH10K_HW_QCA9377;
		pci_ps = true;
		pci_soft_reset = NULL;
		pci_hard_reset = ath10k_pci_qca6174_chip_reset;
		targ_cpu_to_ce_addr = ath10k_pci_qca6174_targ_cpu_to_ce_addr;
		break;
	default:
		WARN_ON(1);
		return -ENOTSUPP;
	}

	ar = ath10k_core_create(sizeof(*ar_pci), &pdev->dev, ATH10K_BUS_PCI,
				hw_rev, &ath10k_pci_hif_ops);
	if (!ar) {
		dev_err(&pdev->dev, "failed to allocate core\n");
		return -ENOMEM;
	}

	ath10k_dbg(ar, ATH10K_DBG_BOOT, "pci probe %04x:%04x %04x:%04x\n",
		   pdev->vendor, pdev->device,
		   pdev->subsystem_vendor, pdev->subsystem_device);

	ar_pci = ath10k_pci_priv(ar);
	ar_pci->pdev = pdev;
	ar_pci->dev = &pdev->dev;
	ar_pci->ar = ar;
	ar->dev_id = pci_dev->device;
	ar_pci->pci_ps = pci_ps;
	ar_pci->ce.bus_ops = &ath10k_pci_bus_ops;
	ar_pci->pci_soft_reset = pci_soft_reset;
	ar_pci->pci_hard_reset = pci_hard_reset;
	ar_pci->targ_cpu_to_ce_addr = targ_cpu_to_ce_addr;
	ar->ce_priv = &ar_pci->ce;

	ar->id.vendor = pdev->vendor;
	ar->id.device = pdev->device;
	ar->id.subsystem_vendor = pdev->subsystem_vendor;
	ar->id.subsystem_device = pdev->subsystem_device;

	timer_setup(&ar_pci->ps_timer, ath10k_pci_ps_timer, 0);

	ret = ath10k_pci_setup_resource(ar);
	if (ret) {
		ath10k_err(ar, "failed to setup resource: %d\n", ret);
		goto err_core_destroy;
	}

	ret = ath10k_pci_claim(ar);
	if (ret) {
		ath10k_err(ar, "failed to claim device: %d\n", ret);
		goto err_free_pipes;
	}

	ret = ath10k_pci_force_wake(ar);
	if (ret) {
		ath10k_warn(ar, "failed to wake up device : %d\n", ret);
		goto err_sleep;
	}

	ath10k_pci_ce_deinit(ar);
	ath10k_pci_irq_disable(ar);

	ret = ath10k_pci_init_irq(ar);
	if (ret) {
		ath10k_err(ar, "failed to init irqs: %d\n", ret);
		goto err_sleep;
	}

	ath10k_info(ar, "pci irq %s oper_irq_mode %d irq_mode %d reset_mode %d\n",
		    ath10k_pci_get_irq_method(ar), ar_pci->oper_irq_mode,
		    ath10k_pci_irq_mode, ath10k_pci_reset_mode);

	ret = ath10k_pci_request_irq(ar);
	if (ret) {
		ath10k_warn(ar, "failed to request irqs: %d\n", ret);
		goto err_deinit_irq;
	}

	ret = ath10k_pci_chip_reset(ar);
	if (ret) {
		ath10k_err(ar, "failed to reset chip: %d\n", ret);
		goto err_free_irq;
	}

	bus_params.dev_type = ATH10K_DEV_TYPE_LL;
	bus_params.link_can_suspend = true;
	bus_params.chip_id = ath10k_pci_soc_read32(ar, SOC_CHIP_ID_ADDRESS);
	if (bus_params.chip_id == 0xffffffff) {
		ath10k_err(ar, "failed to get chip id\n");
		goto err_free_irq;
	}

	if (!ath10k_pci_chip_is_supported(pdev->device, bus_params.chip_id)) {
		ath10k_err(ar, "device %04x with chip_id %08x isn't supported\n",
			   pdev->device, bus_params.chip_id);
		goto err_free_irq;
	}

	ret = ath10k_core_register(ar, &bus_params);
	if (ret) {
		ath10k_err(ar, "failed to register driver core: %d\n", ret);
		goto err_free_irq;
	}

	return 0;

err_free_irq:
	ath10k_pci_free_irq(ar);
	ath10k_pci_rx_retry_sync(ar);

err_deinit_irq:
	ath10k_pci_deinit_irq(ar);

err_sleep:
	ath10k_pci_sleep_sync(ar);
	ath10k_pci_release(ar);

err_free_pipes:
	ath10k_pci_free_pipes(ar);

err_core_destroy:
	ath10k_core_destroy(ar);

	return ret;
}

static void ath10k_pci_remove(struct pci_dev *pdev)
{
	struct ath10k *ar = pci_get_drvdata(pdev);
	struct ath10k_pci *ar_pci;

	ath10k_dbg(ar, ATH10K_DBG_PCI, "pci remove\n");

	if (!ar)
		return;

	ar_pci = ath10k_pci_priv(ar);

	if (!ar_pci)
		return;

	ath10k_core_unregister(ar);
	ath10k_pci_free_irq(ar);
	ath10k_pci_deinit_irq(ar);
	ath10k_pci_release_resource(ar);
	ath10k_pci_sleep_sync(ar);
	ath10k_pci_release(ar);
	ath10k_core_destroy(ar);
}

MODULE_DEVICE_TABLE(pci, ath10k_pci_id_table);

static __maybe_unused int ath10k_pci_pm_suspend(struct device *dev)
{
	struct ath10k *ar = dev_get_drvdata(dev);
	int ret;

	ret = ath10k_pci_suspend(ar);
	if (ret)
		ath10k_warn(ar, "failed to suspend hif: %d\n", ret);

	return ret;
}

static __maybe_unused int ath10k_pci_pm_resume(struct device *dev)
{
	struct ath10k *ar = dev_get_drvdata(dev);
	int ret;

	ret = ath10k_pci_resume(ar);
	if (ret)
		ath10k_warn(ar, "failed to resume hif: %d\n", ret);

	return ret;
}

static SIMPLE_DEV_PM_OPS(ath10k_pci_pm_ops,
			 ath10k_pci_pm_suspend,
			 ath10k_pci_pm_resume);

static struct pci_driver ath10k_pci_driver = {
	.name = "ath10k_pci",
	.id_table = ath10k_pci_id_table,
	.probe = ath10k_pci_probe,
	.remove = ath10k_pci_remove,
#ifdef CONFIG_PM
	.driver.pm = &ath10k_pci_pm_ops,
#endif
};

static int __init ath10k_pci_init(void)
{
	int ret;

	ret = pci_register_driver(&ath10k_pci_driver);
	if (ret)
		printk(KERN_ERR "failed to register ath10k pci driver: %d\n",
		       ret);

	ret = ath10k_ahb_init();
	if (ret)
		printk(KERN_ERR "ahb init failed: %d\n", ret);

	return ret;
}
module_init(ath10k_pci_init);

static void __exit ath10k_pci_exit(void)
{
	pci_unregister_driver(&ath10k_pci_driver);
	ath10k_ahb_exit();
}

module_exit(ath10k_pci_exit);

MODULE_AUTHOR("Qualcomm Atheros");
MODULE_DESCRIPTION("Driver support for Qualcomm Atheros 802.11ac WLAN PCIe/AHB devices");
MODULE_LICENSE("Dual BSD/GPL");

/* QCA988x 2.0 firmware files */
MODULE_FIRMWARE(QCA988X_HW_2_0_FW_DIR "/" ATH10K_FW_API2_FILE);
MODULE_FIRMWARE(QCA988X_HW_2_0_FW_DIR "/" ATH10K_FW_API3_FILE);
MODULE_FIRMWARE(QCA988X_HW_2_0_FW_DIR "/" ATH10K_FW_API4_FILE);
MODULE_FIRMWARE(QCA988X_HW_2_0_FW_DIR "/" ATH10K_FW_API5_FILE);
MODULE_FIRMWARE(QCA988X_HW_2_0_FW_DIR "/" QCA988X_HW_2_0_BOARD_DATA_FILE);
MODULE_FIRMWARE(QCA988X_HW_2_0_FW_DIR "/" ATH10K_BOARD_API2_FILE);

/* QCA9887 1.0 firmware files */
MODULE_FIRMWARE(QCA9887_HW_1_0_FW_DIR "/" ATH10K_FW_API5_FILE);
MODULE_FIRMWARE(QCA9887_HW_1_0_FW_DIR "/" QCA9887_HW_1_0_BOARD_DATA_FILE);
MODULE_FIRMWARE(QCA9887_HW_1_0_FW_DIR "/" ATH10K_BOARD_API2_FILE);

/* QCA6174 2.1 firmware files */
MODULE_FIRMWARE(QCA6174_HW_2_1_FW_DIR "/" ATH10K_FW_API4_FILE);
MODULE_FIRMWARE(QCA6174_HW_2_1_FW_DIR "/" ATH10K_FW_API5_FILE);
MODULE_FIRMWARE(QCA6174_HW_2_1_FW_DIR "/" QCA6174_HW_2_1_BOARD_DATA_FILE);
MODULE_FIRMWARE(QCA6174_HW_2_1_FW_DIR "/" ATH10K_BOARD_API2_FILE);

/* QCA6174 3.1 firmware files */
MODULE_FIRMWARE(QCA6174_HW_3_0_FW_DIR "/" ATH10K_FW_API4_FILE);
MODULE_FIRMWARE(QCA6174_HW_3_0_FW_DIR "/" ATH10K_FW_API5_FILE);
MODULE_FIRMWARE(QCA6174_HW_3_0_FW_DIR "/" ATH10K_FW_API6_FILE);
MODULE_FIRMWARE(QCA6174_HW_3_0_FW_DIR "/" QCA6174_HW_3_0_BOARD_DATA_FILE);
MODULE_FIRMWARE(QCA6174_HW_3_0_FW_DIR "/" ATH10K_BOARD_API2_FILE);

/* QCA9377 1.0 firmware files */
MODULE_FIRMWARE(QCA9377_HW_1_0_FW_DIR "/" ATH10K_FW_API6_FILE);
MODULE_FIRMWARE(QCA9377_HW_1_0_FW_DIR "/" ATH10K_FW_API5_FILE);
MODULE_FIRMWARE(QCA9377_HW_1_0_FW_DIR "/" QCA9377_HW_1_0_BOARD_DATA_FILE);<|MERGE_RESOLUTION|>--- conflicted
+++ resolved
@@ -1108,12 +1108,8 @@
 		 * Request CE to send caller-supplied data that
 		 * was copied to bounce buffer to Target(!) address.
 		 */
-<<<<<<< HEAD
-		ret = ath10k_ce_send(ce_diag, NULL, ce_data_base, nbytes, 0, 0);
-=======
 		ret = ath10k_ce_send_nolock(ce_diag, NULL, ce_data_base,
 					    nbytes, 0, 0);
->>>>>>> 174651bd
 		if (ret != 0)
 			goto done;
 
