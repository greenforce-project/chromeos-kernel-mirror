/*
 * mac80211 <-> driver interface
 *
 * Copyright 2002-2005, Devicescape Software, Inc.
 * Copyright 2006-2007	Jiri Benc <jbenc@suse.cz>
 * Copyright 2007-2010	Johannes Berg <johannes@sipsolutions.net>
 * Copyright 2013-2014  Intel Mobile Communications GmbH
 * Copyright (C) 2015 - 2016 Intel Deutschland GmbH
 *
 * This program is free software; you can redistribute it and/or modify
 * it under the terms of the GNU General Public License version 2 as
 * published by the Free Software Foundation.
 */

#ifndef MAC80211_H
#define MAC80211_H

#include <linux/bug.h>
#include <linux/kernel.h>
#include <linux/if_ether.h>
#include <linux/skbuff.h>
#include <linux/ieee80211.h>
#include <net/cfg80211.h>
#include <asm/unaligned.h>

/**
 * DOC: Introduction
 *
 * mac80211 is the Linux stack for 802.11 hardware that implements
 * only partial functionality in hard- or firmware. This document
 * defines the interface between mac80211 and low-level hardware
 * drivers.
 */

/**
 * DOC: Calling mac80211 from interrupts
 *
 * Only ieee80211_tx_status_irqsafe() and ieee80211_rx_irqsafe() can be
 * called in hardware interrupt context. The low-level driver must not call any
 * other functions in hardware interrupt context. If there is a need for such
 * call, the low-level driver should first ACK the interrupt and perform the
 * IEEE 802.11 code call after this, e.g. from a scheduled workqueue or even
 * tasklet function.
 *
 * NOTE: If the driver opts to use the _irqsafe() functions, it may not also
 *	 use the non-IRQ-safe functions!
 */

/**
 * DOC: Warning
 *
 * If you're reading this document and not the header file itself, it will
 * be incomplete because not all documentation has been converted yet.
 */

/**
 * DOC: Frame format
 *
 * As a general rule, when frames are passed between mac80211 and the driver,
 * they start with the IEEE 802.11 header and include the same octets that are
 * sent over the air except for the FCS which should be calculated by the
 * hardware.
 *
 * There are, however, various exceptions to this rule for advanced features:
 *
 * The first exception is for hardware encryption and decryption offload
 * where the IV/ICV may or may not be generated in hardware.
 *
 * Secondly, when the hardware handles fragmentation, the frame handed to
 * the driver from mac80211 is the MSDU, not the MPDU.
 */

/**
 * DOC: mac80211 workqueue
 *
 * mac80211 provides its own workqueue for drivers and internal mac80211 use.
 * The workqueue is a single threaded workqueue and can only be accessed by
 * helpers for sanity checking. Drivers must ensure all work added onto the
 * mac80211 workqueue should be cancelled on the driver stop() callback.
 *
 * mac80211 will flushed the workqueue upon interface removal and during
 * suspend.
 *
 * All work performed on the mac80211 workqueue must not acquire the RTNL lock.
 *
 */

/**
 * DOC: mac80211 software tx queueing
 *
 * mac80211 provides an optional intermediate queueing implementation designed
 * to allow the driver to keep hardware queues short and provide some fairness
 * between different stations/interfaces.
 * In this model, the driver pulls data frames from the mac80211 queue instead
 * of letting mac80211 push them via drv_tx().
 * Other frames (e.g. control or management) are still pushed using drv_tx().
 *
 * Drivers indicate that they use this model by implementing the .wake_tx_queue
 * driver operation.
 *
 * Intermediate queues (struct ieee80211_txq) are kept per-sta per-tid, with a
 * single per-vif queue for multicast data frames.
 *
 * The driver is expected to initialize its private per-queue data for stations
 * and interfaces in the .add_interface and .sta_add ops.
 *
 * The driver can't access the queue directly. To dequeue a frame, it calls
 * ieee80211_tx_dequeue(). Whenever mac80211 adds a new frame to a queue, it
 * calls the .wake_tx_queue driver op.
 *
 * For AP powersave TIM handling, the driver only needs to indicate if it has
 * buffered packets in the driver specific data structures by calling
 * ieee80211_sta_set_buffered(). For frames buffered in the ieee80211_txq
 * struct, mac80211 sets the appropriate TIM PVB bits and calls
 * .release_buffered_frames().
 * In that callback the driver is therefore expected to release its own
 * buffered frames and afterwards also frames from the ieee80211_txq (obtained
 * via the usual ieee80211_tx_dequeue).
 */

struct device;

/**
 * enum ieee80211_max_queues - maximum number of queues
 *
 * @IEEE80211_MAX_QUEUES: Maximum number of regular device queues.
 * @IEEE80211_MAX_QUEUE_MAP: bitmap with maximum queues set
 */
enum ieee80211_max_queues {
	IEEE80211_MAX_QUEUES =		16,
	IEEE80211_MAX_QUEUE_MAP =	BIT(IEEE80211_MAX_QUEUES) - 1,
};

#define IEEE80211_INVAL_HW_QUEUE	0xff

/**
 * enum ieee80211_ac_numbers - AC numbers as used in mac80211
 * @IEEE80211_AC_VO: voice
 * @IEEE80211_AC_VI: video
 * @IEEE80211_AC_BE: best effort
 * @IEEE80211_AC_BK: background
 */
enum ieee80211_ac_numbers {
	IEEE80211_AC_VO		= 0,
	IEEE80211_AC_VI		= 1,
	IEEE80211_AC_BE		= 2,
	IEEE80211_AC_BK		= 3,
};
#define IEEE80211_NUM_ACS	4

/**
 * struct ieee80211_tx_queue_params - transmit queue configuration
 *
 * The information provided in this structure is required for QoS
 * transmit queue configuration. Cf. IEEE 802.11 7.3.2.29.
 *
 * @aifs: arbitration interframe space [0..255]
 * @cw_min: minimum contention window [a value of the form
 *	2^n-1 in the range 1..32767]
 * @cw_max: maximum contention window [like @cw_min]
 * @txop: maximum burst time in units of 32 usecs, 0 meaning disabled
 * @acm: is mandatory admission control required for the access category
 * @uapsd: is U-APSD mode enabled for the queue
 */
struct ieee80211_tx_queue_params {
	u16 txop;
	u16 cw_min;
	u16 cw_max;
	u8 aifs;
	bool acm;
	bool uapsd;
};

struct ieee80211_low_level_stats {
	unsigned int dot11ACKFailureCount;
	unsigned int dot11RTSFailureCount;
	unsigned int dot11FCSErrorCount;
	unsigned int dot11RTSSuccessCount;
};

/**
 * enum ieee80211_chanctx_change - change flag for channel context
 * @IEEE80211_CHANCTX_CHANGE_WIDTH: The channel width changed
 * @IEEE80211_CHANCTX_CHANGE_RX_CHAINS: The number of RX chains changed
 * @IEEE80211_CHANCTX_CHANGE_RADAR: radar detection flag changed
 * @IEEE80211_CHANCTX_CHANGE_CHANNEL: switched to another operating channel,
 *	this is used only with channel switching with CSA
 * @IEEE80211_CHANCTX_CHANGE_MIN_WIDTH: The min required channel width changed
 */
enum ieee80211_chanctx_change {
	IEEE80211_CHANCTX_CHANGE_WIDTH		= BIT(0),
	IEEE80211_CHANCTX_CHANGE_RX_CHAINS	= BIT(1),
	IEEE80211_CHANCTX_CHANGE_RADAR		= BIT(2),
	IEEE80211_CHANCTX_CHANGE_CHANNEL	= BIT(3),
	IEEE80211_CHANCTX_CHANGE_MIN_WIDTH	= BIT(4),
};

/**
 * struct ieee80211_chanctx_conf - channel context that vifs may be tuned to
 *
 * This is the driver-visible part. The ieee80211_chanctx
 * that contains it is visible in mac80211 only.
 *
 * @def: the channel definition
 * @min_def: the minimum channel definition currently required.
 * @rx_chains_static: The number of RX chains that must always be
 *	active on the channel to receive MIMO transmissions
 * @rx_chains_dynamic: The number of RX chains that must be enabled
 *	after RTS/CTS handshake to receive SMPS MIMO transmissions;
 *	this will always be >= @rx_chains_static.
 * @radar_enabled: whether radar detection is enabled on this channel.
 * @drv_priv: data area for driver use, will always be aligned to
 *	sizeof(void *), size is determined in hw information.
 */
struct ieee80211_chanctx_conf {
	struct cfg80211_chan_def def;
	struct cfg80211_chan_def min_def;

	u8 rx_chains_static, rx_chains_dynamic;

	bool radar_enabled;

	u8 drv_priv[0] __aligned(sizeof(void *));
};

/**
 * enum ieee80211_chanctx_switch_mode - channel context switch mode
 * @CHANCTX_SWMODE_REASSIGN_VIF: Both old and new contexts already
 *	exist (and will continue to exist), but the virtual interface
 *	needs to be switched from one to the other.
 * @CHANCTX_SWMODE_SWAP_CONTEXTS: The old context exists but will stop
 *      to exist with this call, the new context doesn't exist but
 *      will be active after this call, the virtual interface switches
 *      from the old to the new (note that the driver may of course
 *      implement this as an on-the-fly chandef switch of the existing
 *      hardware context, but the mac80211 pointer for the old context
 *      will cease to exist and only the new one will later be used
 *      for changes/removal.)
 */
enum ieee80211_chanctx_switch_mode {
	CHANCTX_SWMODE_REASSIGN_VIF,
	CHANCTX_SWMODE_SWAP_CONTEXTS,
};

/**
 * struct ieee80211_vif_chanctx_switch - vif chanctx switch information
 *
 * This is structure is used to pass information about a vif that
 * needs to switch from one chanctx to another.  The
 * &ieee80211_chanctx_switch_mode defines how the switch should be
 * done.
 *
 * @vif: the vif that should be switched from old_ctx to new_ctx
 * @old_ctx: the old context to which the vif was assigned
 * @new_ctx: the new context to which the vif must be assigned
 */
struct ieee80211_vif_chanctx_switch {
	struct ieee80211_vif *vif;
	struct ieee80211_chanctx_conf *old_ctx;
	struct ieee80211_chanctx_conf *new_ctx;
};

/**
 * enum ieee80211_bss_change - BSS change notification flags
 *
 * These flags are used with the bss_info_changed() callback
 * to indicate which BSS parameter changed.
 *
 * @BSS_CHANGED_ASSOC: association status changed (associated/disassociated),
 *	also implies a change in the AID.
 * @BSS_CHANGED_ERP_CTS_PROT: CTS protection changed
 * @BSS_CHANGED_ERP_PREAMBLE: preamble changed
 * @BSS_CHANGED_ERP_SLOT: slot timing changed
 * @BSS_CHANGED_HT: 802.11n parameters changed
 * @BSS_CHANGED_BASIC_RATES: Basic rateset changed
 * @BSS_CHANGED_BEACON_INT: Beacon interval changed
 * @BSS_CHANGED_BSSID: BSSID changed, for whatever
 *	reason (IBSS and managed mode)
 * @BSS_CHANGED_BEACON: Beacon data changed, retrieve
 *	new beacon (beaconing modes)
 * @BSS_CHANGED_BEACON_ENABLED: Beaconing should be
 *	enabled/disabled (beaconing modes)
 * @BSS_CHANGED_CQM: Connection quality monitor config changed
 * @BSS_CHANGED_IBSS: IBSS join status changed
 * @BSS_CHANGED_ARP_FILTER: Hardware ARP filter address list or state changed.
 * @BSS_CHANGED_QOS: QoS for this association was enabled/disabled. Note
 *	that it is only ever disabled for station mode.
 * @BSS_CHANGED_IDLE: Idle changed for this BSS/interface.
 * @BSS_CHANGED_SSID: SSID changed for this BSS (AP and IBSS mode)
 * @BSS_CHANGED_AP_PROBE_RESP: Probe Response changed for this BSS (AP mode)
 * @BSS_CHANGED_PS: PS changed for this BSS (STA mode)
 * @BSS_CHANGED_TXPOWER: TX power setting changed for this interface
 * @BSS_CHANGED_P2P_PS: P2P powersave settings (CTWindow, opportunistic PS)
 *	changed
 * @BSS_CHANGED_BEACON_INFO: Data from the AP's beacon became available:
 *	currently dtim_period only is under consideration.
 * @BSS_CHANGED_BANDWIDTH: The bandwidth used by this interface changed,
 *	note that this is only called when it changes after the channel
 *	context had been assigned.
 * @BSS_CHANGED_OCB: OCB join status changed
 * @BSS_CHANGED_MU_GROUPS: VHT MU-MIMO group id or user position changed
 */
enum ieee80211_bss_change {
	BSS_CHANGED_ASSOC		= 1<<0,
	BSS_CHANGED_ERP_CTS_PROT	= 1<<1,
	BSS_CHANGED_ERP_PREAMBLE	= 1<<2,
	BSS_CHANGED_ERP_SLOT		= 1<<3,
	BSS_CHANGED_HT			= 1<<4,
	BSS_CHANGED_BASIC_RATES		= 1<<5,
	BSS_CHANGED_BEACON_INT		= 1<<6,
	BSS_CHANGED_BSSID		= 1<<7,
	BSS_CHANGED_BEACON		= 1<<8,
	BSS_CHANGED_BEACON_ENABLED	= 1<<9,
	BSS_CHANGED_CQM			= 1<<10,
	BSS_CHANGED_IBSS		= 1<<11,
	BSS_CHANGED_ARP_FILTER		= 1<<12,
	BSS_CHANGED_QOS			= 1<<13,
	BSS_CHANGED_IDLE		= 1<<14,
	BSS_CHANGED_SSID		= 1<<15,
	BSS_CHANGED_AP_PROBE_RESP	= 1<<16,
	BSS_CHANGED_PS			= 1<<17,
	BSS_CHANGED_TXPOWER		= 1<<18,
	BSS_CHANGED_P2P_PS		= 1<<19,
	BSS_CHANGED_BEACON_INFO		= 1<<20,
	BSS_CHANGED_BANDWIDTH		= 1<<21,
	BSS_CHANGED_OCB                 = 1<<22,
	BSS_CHANGED_MU_GROUPS		= 1<<23,

	/* when adding here, make sure to change ieee80211_reconfig */
};

/*
 * The maximum number of IPv4 addresses listed for ARP filtering. If the number
 * of addresses for an interface increase beyond this value, hardware ARP
 * filtering will be disabled.
 */
#define IEEE80211_BSS_ARP_ADDR_LIST_LEN 4

/**
 * enum ieee80211_event_type - event to be notified to the low level driver
 * @RSSI_EVENT: AP's rssi crossed the a threshold set by the driver.
 * @MLME_EVENT: event related to MLME
 * @BAR_RX_EVENT: a BAR was received
 * @BA_FRAME_TIMEOUT: Frames were released from the reordering buffer because
 *	they timed out. This won't be called for each frame released, but only
 *	once each time the timeout triggers.
 * @TX_LATENCY_EVENT: A Tx packet latency crossed the configured threshold
 */
enum ieee80211_event_type {
	RSSI_EVENT,
	MLME_EVENT,
	BAR_RX_EVENT,
	BA_FRAME_TIMEOUT,
};

/**
 * enum ieee80211_rssi_event_data - relevant when event type is %RSSI_EVENT
 * @RSSI_EVENT_HIGH: AP's rssi went below the threshold set by the driver.
 * @RSSI_EVENT_LOW: AP's rssi went above the threshold set by the driver.
 */
enum ieee80211_rssi_event_data {
	RSSI_EVENT_HIGH,
	RSSI_EVENT_LOW,
};

/**
 * struct ieee80211_rssi_event - data attached to an %RSSI_EVENT
 * @data: See &enum ieee80211_rssi_event_data
 */
struct ieee80211_rssi_event {
	enum ieee80211_rssi_event_data data;
};

/**
 * enum ieee80211_mlme_event_data - relevant when event type is %MLME_EVENT
 * @AUTH_EVENT: the MLME operation is authentication
 * @ASSOC_EVENT: the MLME operation is association
 * @DEAUTH_RX_EVENT: deauth received..
 * @DEAUTH_TX_EVENT: deauth sent.
 */
enum ieee80211_mlme_event_data {
	AUTH_EVENT,
	ASSOC_EVENT,
	DEAUTH_RX_EVENT,
	DEAUTH_TX_EVENT,
};

/**
 * enum ieee80211_mlme_event_status - relevant when event type is %MLME_EVENT
 * @MLME_SUCCESS: the MLME operation completed successfully.
 * @MLME_DENIED: the MLME operation was denied by the peer.
 * @MLME_TIMEOUT: the MLME operation timed out.
 */
enum ieee80211_mlme_event_status {
	MLME_SUCCESS,
	MLME_DENIED,
	MLME_TIMEOUT,
};

/**
 * struct ieee80211_mlme_event - data attached to an %MLME_EVENT
 * @data: See &enum ieee80211_mlme_event_data
 * @status: See &enum ieee80211_mlme_event_status
 * @reason: the reason code if applicable
 */
struct ieee80211_mlme_event {
	enum ieee80211_mlme_event_data data;
	enum ieee80211_mlme_event_status status;
	u16 reason;
};

/**
 * struct ieee80211_ba_event - data attached for BlockAck related events
 * @sta: pointer to the &ieee80211_sta to which this event relates
 * @tid: the tid
 * @ssn: the starting sequence number (for %BAR_RX_EVENT)
 */
struct ieee80211_ba_event {
	struct ieee80211_sta *sta;
	u16 tid;
	u16 ssn;
};

/**
 * struct ieee80211_event - event to be sent to the driver
 * @type: The event itself. See &enum ieee80211_event_type.
 * @rssi: relevant if &type is %RSSI_EVENT
 * @mlme: relevant if &type is %AUTH_EVENT
 * @ba: relevant if &type is %BAR_RX_EVENT or %BA_FRAME_TIMEOUT
 * @tx_lat: relevant if &type is %TX_LATENCY_EVENT
 * @u:union holding the fields above
 */
struct ieee80211_event {
	enum ieee80211_event_type type;
	union {
		struct ieee80211_rssi_event rssi;
		struct ieee80211_mlme_event mlme;
		struct ieee80211_ba_event ba;
	} u;
};

/**
 * struct ieee80211_mu_group_data - STA's VHT MU-MIMO group data
 *
 * This structure describes the group id data of VHT MU-MIMO
 *
 * @membership: 64 bits array - a bit is set if station is member of the group
 * @position: 2 bits per group id indicating the position in the group
 */
struct ieee80211_mu_group_data {
	u8 membership[WLAN_MEMBERSHIP_LEN];
	u8 position[WLAN_USER_POSITION_LEN];
};

/**
 * struct ieee80211_bss_conf - holds the BSS's changing parameters
 *
 * This structure keeps information about a BSS (and an association
 * to that BSS) that can change during the lifetime of the BSS.
 *
 * @assoc: association status
 * @ibss_joined: indicates whether this station is part of an IBSS
 *	or not
 * @ibss_creator: indicates if a new IBSS network is being created
 * @aid: association ID number, valid only when @assoc is true
 * @use_cts_prot: use CTS protection
 * @use_short_preamble: use 802.11b short preamble
 * @use_short_slot: use short slot time (only relevant for ERP)
 * @dtim_period: num of beacons before the next DTIM, for beaconing,
 *	valid in station mode only if after the driver was notified
 *	with the %BSS_CHANGED_BEACON_INFO flag, will be non-zero then.
 * @sync_tsf: last beacon's/probe response's TSF timestamp (could be old
 *	as it may have been received during scanning long ago). If the
 *	HW flag %IEEE80211_HW_TIMING_BEACON_ONLY is set, then this can
 *	only come from a beacon, but might not become valid until after
 *	association when a beacon is received (which is notified with the
 *	%BSS_CHANGED_DTIM flag.). See also sync_dtim_count important notice.
 * @sync_device_ts: the device timestamp corresponding to the sync_tsf,
 *	the driver/device can use this to calculate synchronisation
 *	(see @sync_tsf). See also sync_dtim_count important notice.
 * @sync_dtim_count: Only valid when %IEEE80211_HW_TIMING_BEACON_ONLY
 *	is requested, see @sync_tsf/@sync_device_ts.
 *	IMPORTANT: These three sync_* parameters would possibly be out of sync
 *	by the time the driver will use them. The synchronized view is currently
 *	guaranteed only in certain callbacks.
 * @beacon_int: beacon interval
 * @assoc_capability: capabilities taken from assoc resp
 * @basic_rates: bitmap of basic rates, each bit stands for an
 *	index into the rate table configured by the driver in
 *	the current band.
 * @beacon_rate: associated AP's beacon TX rate
 * @mcast_rate: per-band multicast rate index + 1 (0: disabled)
 * @bssid: The BSSID for this BSS
 * @enable_beacon: whether beaconing should be enabled or not
 * @chandef: Channel definition for this BSS -- the hardware might be
 *	configured a higher bandwidth than this BSS uses, for example.
 * @mu_group: VHT MU-MIMO group membership data
 * @ht_operation_mode: HT operation mode like in &struct ieee80211_ht_operation.
 *	This field is only valid when the channel is a wide HT/VHT channel.
 *	Note that with TDLS this can be the case (channel is HT, protection must
 *	be used from this field) even when the BSS association isn't using HT.
 * @cqm_rssi_thold: Connection quality monitor RSSI threshold, a zero value
 *	implies disabled. As with the cfg80211 callback, a change here should
 *	cause an event to be sent indicating where the current value is in
 *	relation to the newly configured threshold.
 * @cqm_rssi_hyst: Connection quality monitor RSSI hysteresis
 * @arp_addr_list: List of IPv4 addresses for hardware ARP filtering. The
 *	may filter ARP queries targeted for other addresses than listed here.
 *	The driver must allow ARP queries targeted for all address listed here
 *	to pass through. An empty list implies no ARP queries need to pass.
 * @arp_addr_cnt: Number of addresses currently on the list. Note that this
 *	may be larger than %IEEE80211_BSS_ARP_ADDR_LIST_LEN (the arp_addr_list
 *	array size), it's up to the driver what to do in that case.
 * @qos: This is a QoS-enabled BSS.
 * @idle: This interface is idle. There's also a global idle flag in the
 *	hardware config which may be more appropriate depending on what
 *	your driver/device needs to do.
 * @ps: power-save mode (STA only). This flag is NOT affected by
 *	offchannel/dynamic_ps operations.
 * @ssid: The SSID of the current vif. Valid in AP and IBSS mode.
 * @ssid_len: Length of SSID given in @ssid.
 * @hidden_ssid: The SSID of the current vif is hidden. Only valid in AP-mode.
 * @txpower: TX power in dBm
 * @txpower_type: TX power adjustment used to control per packet Transmit
 *	Power Control (TPC) in lower driver for the current vif. In particular
 *	TPC is enabled if value passed in %txpower_type is
 *	NL80211_TX_POWER_LIMITED (allow using less than specified from
 *	userspace), whereas TPC is disabled if %txpower_type is set to
 *	NL80211_TX_POWER_FIXED (use value configured from userspace)
 * @p2p_noa_attr: P2P NoA attribute for P2P powersave
 * @allow_p2p_go_ps: indication for AP or P2P GO interface, whether it's allowed
 *	to use P2P PS mechanism or not. AP/P2P GO is not allowed to use P2P PS
 *	if it has associated clients without P2P PS support.
 */
struct ieee80211_bss_conf {
	const u8 *bssid;
	/* association related data */
	bool assoc, ibss_joined;
	bool ibss_creator;
	u16 aid;
	/* erp related data */
	bool use_cts_prot;
	bool use_short_preamble;
	bool use_short_slot;
	bool enable_beacon;
	u8 dtim_period;
	u16 beacon_int;
	u16 assoc_capability;
	u64 sync_tsf;
	u32 sync_device_ts;
	u8 sync_dtim_count;
	u32 basic_rates;
	struct ieee80211_rate *beacon_rate;
	int mcast_rate[IEEE80211_NUM_BANDS];
	u16 ht_operation_mode;
	s32 cqm_rssi_thold;
	u32 cqm_rssi_hyst;
	struct cfg80211_chan_def chandef;
	struct ieee80211_mu_group_data mu_group;
	__be32 arp_addr_list[IEEE80211_BSS_ARP_ADDR_LIST_LEN];
	int arp_addr_cnt;
	bool qos;
	bool idle;
	bool ps;
	u8 ssid[IEEE80211_MAX_SSID_LEN];
	size_t ssid_len;
	bool hidden_ssid;
	int txpower;
	enum nl80211_tx_power_setting txpower_type;
	struct ieee80211_p2p_noa_attr p2p_noa_attr;
	bool allow_p2p_go_ps;
};

/**
 * enum mac80211_tx_info_flags - flags to describe transmission information/status
 *
 * These flags are used with the @flags member of &ieee80211_tx_info.
 *
 * @IEEE80211_TX_CTL_REQ_TX_STATUS: require TX status callback for this frame.
 * @IEEE80211_TX_CTL_ASSIGN_SEQ: The driver has to assign a sequence
 *	number to this frame, taking care of not overwriting the fragment
 *	number and increasing the sequence number only when the
 *	IEEE80211_TX_CTL_FIRST_FRAGMENT flag is set. mac80211 will properly
 *	assign sequence numbers to QoS-data frames but cannot do so correctly
 *	for non-QoS-data and management frames because beacons need them from
 *	that counter as well and mac80211 cannot guarantee proper sequencing.
 *	If this flag is set, the driver should instruct the hardware to
 *	assign a sequence number to the frame or assign one itself. Cf. IEEE
 *	802.11-2007 7.1.3.4.1 paragraph 3. This flag will always be set for
 *	beacons and always be clear for frames without a sequence number field.
 * @IEEE80211_TX_CTL_NO_ACK: tell the low level not to wait for an ack
 * @IEEE80211_TX_CTL_CLEAR_PS_FILT: clear powersave filter for destination
 *	station
 * @IEEE80211_TX_CTL_FIRST_FRAGMENT: this is a first fragment of the frame
 * @IEEE80211_TX_CTL_SEND_AFTER_DTIM: send this frame after DTIM beacon
 * @IEEE80211_TX_CTL_AMPDU: this frame should be sent as part of an A-MPDU
 * @IEEE80211_TX_CTL_INJECTED: Frame was injected, internal to mac80211.
 * @IEEE80211_TX_STAT_TX_FILTERED: The frame was not transmitted
 *	because the destination STA was in powersave mode. Note that to
 *	avoid race conditions, the filter must be set by the hardware or
 *	firmware upon receiving a frame that indicates that the station
 *	went to sleep (must be done on device to filter frames already on
 *	the queue) and may only be unset after mac80211 gives the OK for
 *	that by setting the IEEE80211_TX_CTL_CLEAR_PS_FILT (see above),
 *	since only then is it guaranteed that no more frames are in the
 *	hardware queue.
 * @IEEE80211_TX_STAT_ACK: Frame was acknowledged
 * @IEEE80211_TX_STAT_AMPDU: The frame was aggregated, so status
 * 	is for the whole aggregation.
 * @IEEE80211_TX_STAT_AMPDU_NO_BACK: no block ack was returned,
 * 	so consider using block ack request (BAR).
 * @IEEE80211_TX_CTL_RATE_CTRL_PROBE: internal to mac80211, can be
 *	set by rate control algorithms to indicate probe rate, will
 *	be cleared for fragmented frames (except on the last fragment)
 * @IEEE80211_TX_INTFL_OFFCHAN_TX_OK: Internal to mac80211. Used to indicate
 *	that a frame can be transmitted while the queues are stopped for
 *	off-channel operation.
 * @IEEE80211_TX_INTFL_NEED_TXPROCESSING: completely internal to mac80211,
 *	used to indicate that a pending frame requires TX processing before
 *	it can be sent out.
 * @IEEE80211_TX_INTFL_RETRIED: completely internal to mac80211,
 *	used to indicate that a frame was already retried due to PS
 * @IEEE80211_TX_INTFL_DONT_ENCRYPT: completely internal to mac80211,
 *	used to indicate frame should not be encrypted
 * @IEEE80211_TX_CTL_NO_PS_BUFFER: This frame is a response to a poll
 *	frame (PS-Poll or uAPSD) or a non-bufferable MMPDU and must
 *	be sent although the station is in powersave mode.
 * @IEEE80211_TX_CTL_MORE_FRAMES: More frames will be passed to the
 *	transmit function after the current frame, this can be used
 *	by drivers to kick the DMA queue only if unset or when the
 *	queue gets full.
 * @IEEE80211_TX_INTFL_RETRANSMISSION: This frame is being retransmitted
 *	after TX status because the destination was asleep, it must not
 *	be modified again (no seqno assignment, crypto, etc.)
 * @IEEE80211_TX_INTFL_MLME_CONN_TX: This frame was transmitted by the MLME
 *	code for connection establishment, this indicates that its status
 *	should kick the MLME state machine.
 * @IEEE80211_TX_INTFL_NL80211_FRAME_TX: Frame was requested through nl80211
 *	MLME command (internal to mac80211 to figure out whether to send TX
 *	status to user space)
 * @IEEE80211_TX_CTL_LDPC: tells the driver to use LDPC for this frame
 * @IEEE80211_TX_CTL_STBC: Enables Space-Time Block Coding (STBC) for this
 *	frame and selects the maximum number of streams that it can use.
 * @IEEE80211_TX_CTL_TX_OFFCHAN: Marks this packet to be transmitted on
 *	the off-channel channel when a remain-on-channel offload is done
 *	in hardware -- normal packets still flow and are expected to be
 *	handled properly by the device.
 * @IEEE80211_TX_INTFL_TKIP_MIC_FAILURE: Marks this packet to be used for TKIP
 *	testing. It will be sent out with incorrect Michael MIC key to allow
 *	TKIP countermeasures to be tested.
 * @IEEE80211_TX_CTL_NO_CCK_RATE: This frame will be sent at non CCK rate.
 *	This flag is actually used for management frame especially for P2P
 *	frames not being sent at CCK rate in 2GHz band.
 * @IEEE80211_TX_STATUS_EOSP: This packet marks the end of service period,
 *	when its status is reported the service period ends. For frames in
 *	an SP that mac80211 transmits, it is already set; for driver frames
 *	the driver may set this flag. It is also used to do the same for
 *	PS-Poll responses.
 * @IEEE80211_TX_CTL_USE_MINRATE: This frame will be sent at lowest rate.
 *	This flag is used to send nullfunc frame at minimum rate when
 *	the nullfunc is used for connection monitoring purpose.
 * @IEEE80211_TX_CTL_DONTFRAG: Don't fragment this packet even if it
 *	would be fragmented by size (this is optional, only used for
 *	monitor injection).
 * @IEEE80211_TX_STAT_NOACK_TRANSMITTED: A frame that was marked with
 *	IEEE80211_TX_CTL_NO_ACK has been successfully transmitted without
 *	any errors (like issues specific to the driver/HW).
 *	This flag must not be set for frames that don't request no-ack
 *	behaviour with IEEE80211_TX_CTL_NO_ACK.
 *
 * Note: If you have to add new flags to the enumeration, then don't
 *	 forget to update %IEEE80211_TX_TEMPORARY_FLAGS when necessary.
 */
enum mac80211_tx_info_flags {
	IEEE80211_TX_CTL_REQ_TX_STATUS		= BIT(0),
	IEEE80211_TX_CTL_ASSIGN_SEQ		= BIT(1),
	IEEE80211_TX_CTL_NO_ACK			= BIT(2),
	IEEE80211_TX_CTL_CLEAR_PS_FILT		= BIT(3),
	IEEE80211_TX_CTL_FIRST_FRAGMENT		= BIT(4),
	IEEE80211_TX_CTL_SEND_AFTER_DTIM	= BIT(5),
	IEEE80211_TX_CTL_AMPDU			= BIT(6),
	IEEE80211_TX_CTL_INJECTED		= BIT(7),
	IEEE80211_TX_STAT_TX_FILTERED		= BIT(8),
	IEEE80211_TX_STAT_ACK			= BIT(9),
	IEEE80211_TX_STAT_AMPDU			= BIT(10),
	IEEE80211_TX_STAT_AMPDU_NO_BACK		= BIT(11),
	IEEE80211_TX_CTL_RATE_CTRL_PROBE	= BIT(12),
	IEEE80211_TX_INTFL_OFFCHAN_TX_OK	= BIT(13),
	IEEE80211_TX_INTFL_NEED_TXPROCESSING	= BIT(14),
	IEEE80211_TX_INTFL_RETRIED		= BIT(15),
	IEEE80211_TX_INTFL_DONT_ENCRYPT		= BIT(16),
	IEEE80211_TX_CTL_NO_PS_BUFFER		= BIT(17),
	IEEE80211_TX_CTL_MORE_FRAMES		= BIT(18),
	IEEE80211_TX_INTFL_RETRANSMISSION	= BIT(19),
	IEEE80211_TX_INTFL_MLME_CONN_TX		= BIT(20),
	IEEE80211_TX_INTFL_NL80211_FRAME_TX	= BIT(21),
	IEEE80211_TX_CTL_LDPC			= BIT(22),
	IEEE80211_TX_CTL_STBC			= BIT(23) | BIT(24),
	IEEE80211_TX_CTL_TX_OFFCHAN		= BIT(25),
	IEEE80211_TX_INTFL_TKIP_MIC_FAILURE	= BIT(26),
	IEEE80211_TX_CTL_NO_CCK_RATE		= BIT(27),
	IEEE80211_TX_STATUS_EOSP		= BIT(28),
	IEEE80211_TX_CTL_USE_MINRATE		= BIT(29),
	IEEE80211_TX_CTL_DONTFRAG		= BIT(30),
	IEEE80211_TX_STAT_NOACK_TRANSMITTED	= BIT(31),
};

#define IEEE80211_TX_CTL_STBC_SHIFT		23

/**
 * enum mac80211_tx_control_flags - flags to describe transmit control
 *
 * @IEEE80211_TX_CTRL_PORT_CTRL_PROTO: this frame is a port control
 *	protocol frame (e.g. EAP)
 * @IEEE80211_TX_CTRL_PS_RESPONSE: This frame is a response to a poll
 *	frame (PS-Poll or uAPSD).
 * @IEEE80211_TX_CTRL_RATE_INJECT: This frame is injected with rate information
 *
 * These flags are used in tx_info->control.flags.
 */
enum mac80211_tx_control_flags {
	IEEE80211_TX_CTRL_PORT_CTRL_PROTO	= BIT(0),
	IEEE80211_TX_CTRL_PS_RESPONSE		= BIT(1),
	IEEE80211_TX_CTRL_RATE_INJECT		= BIT(2),
};

/*
 * This definition is used as a mask to clear all temporary flags, which are
 * set by the tx handlers for each transmission attempt by the mac80211 stack.
 */
#define IEEE80211_TX_TEMPORARY_FLAGS (IEEE80211_TX_CTL_NO_ACK |		      \
	IEEE80211_TX_CTL_CLEAR_PS_FILT | IEEE80211_TX_CTL_FIRST_FRAGMENT |    \
	IEEE80211_TX_CTL_SEND_AFTER_DTIM | IEEE80211_TX_CTL_AMPDU |	      \
	IEEE80211_TX_STAT_TX_FILTERED |	IEEE80211_TX_STAT_ACK |		      \
	IEEE80211_TX_STAT_AMPDU | IEEE80211_TX_STAT_AMPDU_NO_BACK |	      \
	IEEE80211_TX_CTL_RATE_CTRL_PROBE | IEEE80211_TX_CTL_NO_PS_BUFFER |    \
	IEEE80211_TX_CTL_MORE_FRAMES | IEEE80211_TX_CTL_LDPC |		      \
	IEEE80211_TX_CTL_STBC | IEEE80211_TX_STATUS_EOSP)

/**
 * enum mac80211_rate_control_flags - per-rate flags set by the
 *	Rate Control algorithm.
 *
 * These flags are set by the Rate control algorithm for each rate during tx,
 * in the @flags member of struct ieee80211_tx_rate.
 *
 * @IEEE80211_TX_RC_USE_RTS_CTS: Use RTS/CTS exchange for this rate.
 * @IEEE80211_TX_RC_USE_CTS_PROTECT: CTS-to-self protection is required.
 *	This is set if the current BSS requires ERP protection.
 * @IEEE80211_TX_RC_USE_SHORT_PREAMBLE: Use short preamble.
 * @IEEE80211_TX_RC_MCS: HT rate.
 * @IEEE80211_TX_RC_VHT_MCS: VHT MCS rate, in this case the idx field is split
 *	into a higher 4 bits (Nss) and lower 4 bits (MCS number)
 * @IEEE80211_TX_RC_GREEN_FIELD: Indicates whether this rate should be used in
 *	Greenfield mode.
 * @IEEE80211_TX_RC_40_MHZ_WIDTH: Indicates if the Channel Width should be 40 MHz.
 * @IEEE80211_TX_RC_80_MHZ_WIDTH: Indicates 80 MHz transmission
 * @IEEE80211_TX_RC_160_MHZ_WIDTH: Indicates 160 MHz transmission
 *	(80+80 isn't supported yet)
 * @IEEE80211_TX_RC_DUP_DATA: The frame should be transmitted on both of the
 *	adjacent 20 MHz channels, if the current channel type is
 *	NL80211_CHAN_HT40MINUS or NL80211_CHAN_HT40PLUS.
 * @IEEE80211_TX_RC_SHORT_GI: Short Guard interval should be used for this rate.
 */
enum mac80211_rate_control_flags {
	IEEE80211_TX_RC_USE_RTS_CTS		= BIT(0),
	IEEE80211_TX_RC_USE_CTS_PROTECT		= BIT(1),
	IEEE80211_TX_RC_USE_SHORT_PREAMBLE	= BIT(2),

	/* rate index is an HT/VHT MCS instead of an index */
	IEEE80211_TX_RC_MCS			= BIT(3),
	IEEE80211_TX_RC_GREEN_FIELD		= BIT(4),
	IEEE80211_TX_RC_40_MHZ_WIDTH		= BIT(5),
	IEEE80211_TX_RC_DUP_DATA		= BIT(6),
	IEEE80211_TX_RC_SHORT_GI		= BIT(7),
	IEEE80211_TX_RC_VHT_MCS			= BIT(8),
	IEEE80211_TX_RC_80_MHZ_WIDTH		= BIT(9),
	IEEE80211_TX_RC_160_MHZ_WIDTH		= BIT(10),
};


/* there are 40 bytes if you don't need the rateset to be kept */
#define IEEE80211_TX_INFO_DRIVER_DATA_SIZE 40

/* if you do need the rateset, then you have less space */
#define IEEE80211_TX_INFO_RATE_DRIVER_DATA_SIZE 24

/* maximum number of rate stages */
#define IEEE80211_TX_MAX_RATES	4

/* maximum number of rate table entries */
#define IEEE80211_TX_RATE_TABLE_SIZE	4

/**
 * struct ieee80211_tx_rate - rate selection/status
 *
 * @idx: rate index to attempt to send with
 * @flags: rate control flags (&enum mac80211_rate_control_flags)
 * @count: number of tries in this rate before going to the next rate
 *
 * A value of -1 for @idx indicates an invalid rate and, if used
 * in an array of retry rates, that no more rates should be tried.
 *
 * When used for transmit status reporting, the driver should
 * always report the rate along with the flags it used.
 *
 * &struct ieee80211_tx_info contains an array of these structs
 * in the control information, and it will be filled by the rate
 * control algorithm according to what should be sent. For example,
 * if this array contains, in the format { <idx>, <count> } the
 * information
 *    { 3, 2 }, { 2, 2 }, { 1, 4 }, { -1, 0 }, { -1, 0 }
 * then this means that the frame should be transmitted
 * up to twice at rate 3, up to twice at rate 2, and up to four
 * times at rate 1 if it doesn't get acknowledged. Say it gets
 * acknowledged by the peer after the fifth attempt, the status
 * information should then contain
 *   { 3, 2 }, { 2, 2 }, { 1, 1 }, { -1, 0 } ...
 * since it was transmitted twice at rate 3, twice at rate 2
 * and once at rate 1 after which we received an acknowledgement.
 */
struct ieee80211_tx_rate {
	s8 idx;
	u16 count:5,
	    flags:11;
} __packed;

#define IEEE80211_MAX_TX_RETRY		31

static inline void ieee80211_rate_set_vht(struct ieee80211_tx_rate *rate,
					  u8 mcs, u8 nss)
{
	WARN_ON(mcs & ~0xF);
	WARN_ON((nss - 1) & ~0x7);
	rate->idx = ((nss - 1) << 4) | mcs;
}

static inline u8
ieee80211_rate_get_vht_mcs(const struct ieee80211_tx_rate *rate)
{
	return rate->idx & 0xF;
}

static inline u8
ieee80211_rate_get_vht_nss(const struct ieee80211_tx_rate *rate)
{
	return (rate->idx >> 4) + 1;
}

/**
 * struct ieee80211_tx_info - skb transmit information
 *
 * This structure is placed in skb->cb for three uses:
 *  (1) mac80211 TX control - mac80211 tells the driver what to do
 *  (2) driver internal use (if applicable)
 *  (3) TX status information - driver tells mac80211 what happened
 *
 * @flags: transmit info flags, defined above
 * @band: the band to transmit on (use for checking for races)
 * @hw_queue: HW queue to put the frame on, skb_get_queue_mapping() gives the AC
 * @ack_frame_id: internal frame ID for TX status, used internally
 * @control: union for control data
 * @status: union for status data
 * @driver_data: array of driver_data pointers
 * @ampdu_ack_len: number of acked aggregated frames.
 * 	relevant only if IEEE80211_TX_STAT_AMPDU was set.
 * @ampdu_len: number of aggregated frames.
 * 	relevant only if IEEE80211_TX_STAT_AMPDU was set.
 * @ack_signal: signal strength of the ACK frame
 */
struct ieee80211_tx_info {
	/* common information */
	u32 flags;
	u8 band;

	u8 hw_queue;

	u16 ack_frame_id;

	union {
		struct {
			union {
				/* rate control */
				struct {
					struct ieee80211_tx_rate rates[
						IEEE80211_TX_MAX_RATES];
					s8 rts_cts_rate_idx;
					u8 use_rts:1;
					u8 use_cts_prot:1;
					u8 short_preamble:1;
					u8 skip_table:1;
					/* 2 bytes free */
				};
				/* only needed before rate control */
				unsigned long jiffies;
			};
			/* NB: vif can be NULL for injected frames */
			struct ieee80211_vif *vif;
			struct ieee80211_key_conf *hw_key;
			u32 flags;
			/* 4 bytes free */
		} control;
		struct {
			u64 cookie;
		} ack;
		struct {
			struct ieee80211_tx_rate rates[IEEE80211_TX_MAX_RATES];
			s32 ack_signal;
			u8 ampdu_ack_len;
			u8 ampdu_len;
			u8 antenna;
			u16 tx_time;
			void *status_driver_data[19 / sizeof(void *)];
		} status;
		struct {
			struct ieee80211_tx_rate driver_rates[
				IEEE80211_TX_MAX_RATES];
			u8 pad[4];

			void *rate_driver_data[
				IEEE80211_TX_INFO_RATE_DRIVER_DATA_SIZE / sizeof(void *)];
		};
		void *driver_data[
			IEEE80211_TX_INFO_DRIVER_DATA_SIZE / sizeof(void *)];
	};
};

/**
 * struct ieee80211_scan_ies - descriptors for different blocks of IEs
 *
 * This structure is used to point to different blocks of IEs in HW scan
 * and scheduled scan. These blocks contain the IEs passed by userspace
 * and the ones generated by mac80211.
 *
 * @ies: pointers to band specific IEs.
 * @len: lengths of band_specific IEs.
 * @common_ies: IEs for all bands (especially vendor specific ones)
 * @common_ie_len: length of the common_ies
 */
struct ieee80211_scan_ies {
	const u8 *ies[IEEE80211_NUM_BANDS];
	size_t len[IEEE80211_NUM_BANDS];
	const u8 *common_ies;
	size_t common_ie_len;
};


static inline struct ieee80211_tx_info *IEEE80211_SKB_CB(struct sk_buff *skb)
{
	return (struct ieee80211_tx_info *)skb->cb;
}

static inline struct ieee80211_rx_status *IEEE80211_SKB_RXCB(struct sk_buff *skb)
{
	return (struct ieee80211_rx_status *)skb->cb;
}

/**
 * ieee80211_tx_info_clear_status - clear TX status
 *
 * @info: The &struct ieee80211_tx_info to be cleared.
 *
 * When the driver passes an skb back to mac80211, it must report
 * a number of things in TX status. This function clears everything
 * in the TX status but the rate control information (it does clear
 * the count since you need to fill that in anyway).
 *
 * NOTE: You can only use this function if you do NOT use
 *	 info->driver_data! Use info->rate_driver_data
 *	 instead if you need only the less space that allows.
 */
static inline void
ieee80211_tx_info_clear_status(struct ieee80211_tx_info *info)
{
	int i;

	BUILD_BUG_ON(offsetof(struct ieee80211_tx_info, status.rates) !=
		     offsetof(struct ieee80211_tx_info, control.rates));
	BUILD_BUG_ON(offsetof(struct ieee80211_tx_info, status.rates) !=
		     offsetof(struct ieee80211_tx_info, driver_rates));
	BUILD_BUG_ON(offsetof(struct ieee80211_tx_info, status.rates) != 8);
	/* clear the rate counts */
	for (i = 0; i < IEEE80211_TX_MAX_RATES; i++)
		info->status.rates[i].count = 0;

	BUILD_BUG_ON(
	    offsetof(struct ieee80211_tx_info, status.ack_signal) != 20);
	memset(&info->status.ampdu_ack_len, 0,
	       sizeof(struct ieee80211_tx_info) -
	       offsetof(struct ieee80211_tx_info, status.ampdu_ack_len));
}


/**
 * enum mac80211_rx_flags - receive flags
 *
 * These flags are used with the @flag member of &struct ieee80211_rx_status.
 * @RX_FLAG_MMIC_ERROR: Michael MIC error was reported on this frame.
 *	Use together with %RX_FLAG_MMIC_STRIPPED.
 * @RX_FLAG_DECRYPTED: This frame was decrypted in hardware.
 * @RX_FLAG_MMIC_STRIPPED: the Michael MIC is stripped off this frame,
 *	verification has been done by the hardware.
 * @RX_FLAG_IV_STRIPPED: The IV/ICV are stripped from this frame.
 *	If this flag is set, the stack cannot do any replay detection
 *	hence the driver or hardware will have to do that.
 * @RX_FLAG_PN_VALIDATED: Currently only valid for CCMP/GCMP frames, this
 *	flag indicates that the PN was verified for replay protection.
 *	Note that this flag is also currently only supported when a frame
 *	is also decrypted (ie. @RX_FLAG_DECRYPTED must be set)
 * @RX_FLAG_FAILED_FCS_CRC: Set this flag if the FCS check failed on
 *	the frame.
 * @RX_FLAG_FAILED_PLCP_CRC: Set this flag if the PCLP check failed on
 *	the frame.
 * @RX_FLAG_MACTIME_START: The timestamp passed in the RX status (@mactime
 *	field) is valid and contains the time the first symbol of the MPDU
 *	was received. This is useful in monitor mode and for proper IBSS
 *	merging.
 * @RX_FLAG_MACTIME_END: The timestamp passed in the RX status (@mactime
 *	field) is valid and contains the time the last symbol of the MPDU
 *	(including FCS) was received.
 * @RX_FLAG_MACTIME_PLCP_START: The timestamp passed in the RX status (@mactime
 *	field) is valid and contains the time the SYNC preamble was received.
 * @RX_FLAG_SHORTPRE: Short preamble was used for this frame
 * @RX_FLAG_HT: HT MCS was used and rate_idx is MCS index
 * @RX_FLAG_VHT: VHT MCS was used and rate_index is MCS index
 * @RX_FLAG_40MHZ: HT40 (40 MHz) was used
 * @RX_FLAG_SHORT_GI: Short guard interval was used
 * @RX_FLAG_NO_SIGNAL_VAL: The signal strength value is not present.
 *	Valid only for data frames (mainly A-MPDU)
 * @RX_FLAG_HT_GF: This frame was received in a HT-greenfield transmission, if
 *	the driver fills this value it should add %IEEE80211_RADIOTAP_MCS_HAVE_FMT
 *	to hw.radiotap_mcs_details to advertise that fact
 * @RX_FLAG_AMPDU_DETAILS: A-MPDU details are known, in particular the reference
 *	number (@ampdu_reference) must be populated and be a distinct number for
 *	each A-MPDU
 * @RX_FLAG_AMPDU_LAST_KNOWN: last subframe is known, should be set on all
 *	subframes of a single A-MPDU
 * @RX_FLAG_AMPDU_IS_LAST: this subframe is the last subframe of the A-MPDU
 * @RX_FLAG_AMPDU_DELIM_CRC_ERROR: A delimiter CRC error has been detected
 *	on this subframe
 * @RX_FLAG_AMPDU_DELIM_CRC_KNOWN: The delimiter CRC field is known (the CRC
 *	is stored in the @ampdu_delimiter_crc field)
 * @RX_FLAG_MIC_STRIPPED: The mic was stripped of this packet. Decryption was
 *	done by the hardware
 * @RX_FLAG_LDPC: LDPC was used
 * @RX_FLAG_ONLY_MONITOR: Report frame only to monitor interfaces without
 *	processing it in any regular way.
 *	This is useful if drivers offload some frames but still want to report
 *	them for sniffing purposes.
 * @RX_FLAG_SKIP_MONITOR: Process and report frame to all interfaces except
 *	monitor interfaces.
 *	This is useful if drivers offload some frames but still want to report
 *	them for sniffing purposes.
 * @RX_FLAG_STBC_MASK: STBC 2 bit bitmask. 1 - Nss=1, 2 - Nss=2, 3 - Nss=3
 * @RX_FLAG_10MHZ: 10 MHz (half channel) was used
 * @RX_FLAG_5MHZ: 5 MHz (quarter channel) was used
 * @RX_FLAG_AMSDU_MORE: Some drivers may prefer to report separate A-MSDU
 *	subframes instead of a one huge frame for performance reasons.
 *	All, but the last MSDU from an A-MSDU should have this flag set. E.g.
 *	if an A-MSDU has 3 frames, the first 2 must have the flag set, while
 *	the 3rd (last) one must not have this flag set. The flag is used to
 *	deal with retransmission/duplication recovery properly since A-MSDU
 *	subframes share the same sequence number. Reported subframes can be
 *	either regular MSDU or singly A-MSDUs. Subframes must not be
 *	interleaved with other frames.
 * @RX_FLAG_RADIOTAP_VENDOR_DATA: This frame contains vendor-specific
 *	radiotap data in the skb->data (before the frame) as described by
 *	the &struct ieee80211_vendor_radiotap.
 */
enum mac80211_rx_flags {
	RX_FLAG_MMIC_ERROR		= BIT(0),
	RX_FLAG_DECRYPTED		= BIT(1),
	RX_FLAG_MACTIME_PLCP_START	= BIT(2),
	RX_FLAG_MMIC_STRIPPED		= BIT(3),
	RX_FLAG_IV_STRIPPED		= BIT(4),
	RX_FLAG_FAILED_FCS_CRC		= BIT(5),
	RX_FLAG_FAILED_PLCP_CRC 	= BIT(6),
	RX_FLAG_MACTIME_START		= BIT(7),
	RX_FLAG_SHORTPRE		= BIT(8),
	RX_FLAG_HT			= BIT(9),
	RX_FLAG_40MHZ			= BIT(10),
	RX_FLAG_SHORT_GI		= BIT(11),
	RX_FLAG_NO_SIGNAL_VAL		= BIT(12),
	RX_FLAG_HT_GF			= BIT(13),
	RX_FLAG_AMPDU_DETAILS		= BIT(14),
	RX_FLAG_PN_VALIDATED		= BIT(15),
	RX_FLAG_DUP_VALIDATED		= BIT(16),
	RX_FLAG_AMPDU_LAST_KNOWN	= BIT(17),
	RX_FLAG_AMPDU_IS_LAST		= BIT(18),
	RX_FLAG_AMPDU_DELIM_CRC_ERROR	= BIT(19),
	RX_FLAG_AMPDU_DELIM_CRC_KNOWN	= BIT(20),
	RX_FLAG_MACTIME_END		= BIT(21),
	RX_FLAG_VHT			= BIT(22),
	RX_FLAG_LDPC			= BIT(23),
	RX_FLAG_ONLY_MONITOR		= BIT(24),
	RX_FLAG_SKIP_MONITOR		= BIT(25),
	RX_FLAG_STBC_MASK		= BIT(26) | BIT(27),
	RX_FLAG_10MHZ			= BIT(28),
	RX_FLAG_5MHZ			= BIT(29),
	RX_FLAG_AMSDU_MORE		= BIT(30),
	RX_FLAG_RADIOTAP_VENDOR_DATA	= BIT(31),
	RX_FLAG_MIC_STRIPPED		= BIT_ULL(32),
};

#define RX_FLAG_STBC_SHIFT		26

/**
 * enum mac80211_rx_vht_flags - receive VHT flags
 *
 * These flags are used with the @vht_flag member of
 *	&struct ieee80211_rx_status.
 * @RX_VHT_FLAG_80MHZ: 80 MHz was used
 * @RX_VHT_FLAG_160MHZ: 160 MHz was used
 * @RX_VHT_FLAG_BF: packet was beamformed
 */

enum mac80211_rx_vht_flags {
	RX_VHT_FLAG_80MHZ		= BIT(0),
	RX_VHT_FLAG_160MHZ		= BIT(1),
	RX_VHT_FLAG_BF			= BIT(2),
};

/**
 * struct ieee80211_rx_status - receive status
 *
 * The low-level driver should provide this information (the subset
 * supported by hardware) to the 802.11 code with each received
 * frame, in the skb's control buffer (cb).
 *
 * @mactime: value in microseconds of the 64-bit Time Synchronization Function
 * 	(TSF) timer when the first data symbol (MPDU) arrived at the hardware.
 * @boottime_ns: CLOCK_BOOTTIME timestamp the frame was received at, this is
 *	needed only for beacons and probe responses that update the scan cache.
 * @device_timestamp: arbitrary timestamp for the device, mac80211 doesn't use
 *	it but can store it and pass it back to the driver for synchronisation
 * @band: the active band when this frame was received
 * @freq: frequency the radio was tuned to when receiving this frame, in MHz
 *	This field must be set for management frames, but isn't strictly needed
 *	for data (other) frames - for those it only affects radiotap reporting.
 * @signal: signal strength when receiving this frame, either in dBm, in dB or
 *	unspecified depending on the hardware capabilities flags
 *	@IEEE80211_HW_SIGNAL_*
 * @chains: bitmask of receive chains for which separate signal strength
 *	values were filled.
 * @chain_signal: per-chain signal strength, in dBm (unlike @signal, doesn't
 *	support dB or unspecified units)
 * @antenna: antenna used
 * @rate_idx: index of data rate into band's supported rates or MCS index if
 *	HT or VHT is used (%RX_FLAG_HT/%RX_FLAG_VHT)
 * @vht_nss: number of streams (VHT only)
 * @flag: %RX_FLAG_*
 * @vht_flag: %RX_VHT_FLAG_*
 * @rx_flags: internal RX flags for mac80211
 * @ampdu_reference: A-MPDU reference number, must be a different value for
 *	each A-MPDU but the same for each subframe within one A-MPDU
 * @ampdu_delimiter_crc: A-MPDU delimiter CRC
 */
struct ieee80211_rx_status {
	u64 mactime;
	u64 boottime_ns;
	u32 device_timestamp;
	u32 ampdu_reference;
	u64 flag;
	u16 freq;
	u8 vht_flag;
	u8 rate_idx;
	u8 vht_nss;
	u8 rx_flags;
	u8 band;
	u8 antenna;
	s8 signal;
	u8 chains;
	s8 chain_signal[IEEE80211_MAX_CHAINS];
	u8 ampdu_delimiter_crc;
};

/**
 * struct ieee80211_vendor_radiotap - vendor radiotap data information
 * @present: presence bitmap for this vendor namespace
 *	(this could be extended in the future if any vendor needs more
 *	 bits, the radiotap spec does allow for that)
 * @align: radiotap vendor namespace alignment. This defines the needed
 *	alignment for the @data field below, not for the vendor namespace
 *	description itself (which has a fixed 2-byte alignment)
 *	Must be a power of two, and be set to at least 1!
 * @oui: radiotap vendor namespace OUI
 * @subns: radiotap vendor sub namespace
 * @len: radiotap vendor sub namespace skip length, if alignment is done
 *	then that's added to this, i.e. this is only the length of the
 *	@data field.
 * @pad: number of bytes of padding after the @data, this exists so that
 *	the skb data alignment can be preserved even if the data has odd
 *	length
 * @data: the actual vendor namespace data
 *
 * This struct, including the vendor data, goes into the skb->data before
 * the 802.11 header. It's split up in mac80211 using the align/oui/subns
 * data.
 */
struct ieee80211_vendor_radiotap {
	u32 present;
	u8 align;
	u8 oui[3];
	u8 subns;
	u8 pad;
	u16 len;
	u8 data[];
} __packed;

/**
 * enum ieee80211_conf_flags - configuration flags
 *
 * Flags to define PHY configuration options
 *
 * @IEEE80211_CONF_MONITOR: there's a monitor interface present -- use this
 *	to determine for example whether to calculate timestamps for packets
 *	or not, do not use instead of filter flags!
 * @IEEE80211_CONF_PS: Enable 802.11 power save mode (managed mode only).
 *	This is the power save mode defined by IEEE 802.11-2007 section 11.2,
 *	meaning that the hardware still wakes up for beacons, is able to
 *	transmit frames and receive the possible acknowledgment frames.
 *	Not to be confused with hardware specific wakeup/sleep states,
 *	driver is responsible for that. See the section "Powersave support"
 *	for more.
 * @IEEE80211_CONF_IDLE: The device is running, but idle; if the flag is set
 *	the driver should be prepared to handle configuration requests but
 *	may turn the device off as much as possible. Typically, this flag will
 *	be set when an interface is set UP but not associated or scanning, but
 *	it can also be unset in that case when monitor interfaces are active.
 * @IEEE80211_CONF_OFFCHANNEL: The device is currently not on its main
 *	operating channel.
 */
enum ieee80211_conf_flags {
	IEEE80211_CONF_MONITOR		= (1<<0),
	IEEE80211_CONF_PS		= (1<<1),
	IEEE80211_CONF_IDLE		= (1<<2),
	IEEE80211_CONF_OFFCHANNEL	= (1<<3),
};


/**
 * enum ieee80211_conf_changed - denotes which configuration changed
 *
 * @IEEE80211_CONF_CHANGE_LISTEN_INTERVAL: the listen interval changed
 * @IEEE80211_CONF_CHANGE_MONITOR: the monitor flag changed
 * @IEEE80211_CONF_CHANGE_PS: the PS flag or dynamic PS timeout changed
 * @IEEE80211_CONF_CHANGE_POWER: the TX power changed
 * @IEEE80211_CONF_CHANGE_CHANNEL: the channel/channel_type changed
 * @IEEE80211_CONF_CHANGE_RETRY_LIMITS: retry limits changed
 * @IEEE80211_CONF_CHANGE_IDLE: Idle flag changed
 * @IEEE80211_CONF_CHANGE_SMPS: Spatial multiplexing powersave mode changed
 *	Note that this is only valid if channel contexts are not used,
 *	otherwise each channel context has the number of chains listed.
 */
enum ieee80211_conf_changed {
	IEEE80211_CONF_CHANGE_SMPS		= BIT(1),
	IEEE80211_CONF_CHANGE_LISTEN_INTERVAL	= BIT(2),
	IEEE80211_CONF_CHANGE_MONITOR		= BIT(3),
	IEEE80211_CONF_CHANGE_PS		= BIT(4),
	IEEE80211_CONF_CHANGE_POWER		= BIT(5),
	IEEE80211_CONF_CHANGE_CHANNEL		= BIT(6),
	IEEE80211_CONF_CHANGE_RETRY_LIMITS	= BIT(7),
	IEEE80211_CONF_CHANGE_IDLE		= BIT(8),
};

/**
 * enum ieee80211_smps_mode - spatial multiplexing power save mode
 *
 * @IEEE80211_SMPS_AUTOMATIC: automatic
 * @IEEE80211_SMPS_OFF: off
 * @IEEE80211_SMPS_STATIC: static
 * @IEEE80211_SMPS_DYNAMIC: dynamic
 * @IEEE80211_SMPS_NUM_MODES: internal, don't use
 */
enum ieee80211_smps_mode {
	IEEE80211_SMPS_AUTOMATIC,
	IEEE80211_SMPS_OFF,
	IEEE80211_SMPS_STATIC,
	IEEE80211_SMPS_DYNAMIC,

	/* keep last */
	IEEE80211_SMPS_NUM_MODES,
};

/**
 * struct ieee80211_conf - configuration of the device
 *
 * This struct indicates how the driver shall configure the hardware.
 *
 * @flags: configuration flags defined above
 *
 * @listen_interval: listen interval in units of beacon interval
 * @ps_dtim_period: The DTIM period of the AP we're connected to, for use
 *	in power saving. Power saving will not be enabled until a beacon
 *	has been received and the DTIM period is known.
 * @dynamic_ps_timeout: The dynamic powersave timeout (in ms), see the
 *	powersave documentation below. This variable is valid only when
 *	the CONF_PS flag is set.
 *
 * @power_level: requested transmit power (in dBm), backward compatibility
 *	value only that is set to the minimum of all interfaces
 *
 * @chandef: the channel definition to tune to
 * @radar_enabled: whether radar detection is enabled
 *
 * @long_frame_max_tx_count: Maximum number of transmissions for a "long" frame
 *	(a frame not RTS protected), called "dot11LongRetryLimit" in 802.11,
 *	but actually means the number of transmissions not the number of retries
 * @short_frame_max_tx_count: Maximum number of transmissions for a "short"
 *	frame, called "dot11ShortRetryLimit" in 802.11, but actually means the
 *	number of transmissions not the number of retries
 *
 * @smps_mode: spatial multiplexing powersave mode; note that
 *	%IEEE80211_SMPS_STATIC is used when the device is not
 *	configured for an HT channel.
 *	Note that this is only valid if channel contexts are not used,
 *	otherwise each channel context has the number of chains listed.
 */
struct ieee80211_conf {
	u32 flags;
	int power_level, dynamic_ps_timeout;

	u16 listen_interval;
	u8 ps_dtim_period;

	u8 long_frame_max_tx_count, short_frame_max_tx_count;

	struct cfg80211_chan_def chandef;
	bool radar_enabled;
	enum ieee80211_smps_mode smps_mode;
};

/**
 * struct ieee80211_channel_switch - holds the channel switch data
 *
 * The information provided in this structure is required for channel switch
 * operation.
 *
 * @timestamp: value in microseconds of the 64-bit Time Synchronization
 *	Function (TSF) timer when the frame containing the channel switch
 *	announcement was received. This is simply the rx.mactime parameter
 *	the driver passed into mac80211.
 * @device_timestamp: arbitrary timestamp for the device, this is the
 *	rx.device_timestamp parameter the driver passed to mac80211.
 * @block_tx: Indicates whether transmission must be blocked before the
 *	scheduled channel switch, as indicated by the AP.
 * @chandef: the new channel to switch to
 * @count: the number of TBTT's until the channel switch event
 */
struct ieee80211_channel_switch {
	u64 timestamp;
	u32 device_timestamp;
	bool block_tx;
	struct cfg80211_chan_def chandef;
	u8 count;
};

/**
 * enum ieee80211_vif_flags - virtual interface flags
 *
 * @IEEE80211_VIF_BEACON_FILTER: the device performs beacon filtering
 *	on this virtual interface to avoid unnecessary CPU wakeups
 * @IEEE80211_VIF_SUPPORTS_CQM_RSSI: the device can do connection quality
 *	monitoring on this virtual interface -- i.e. it can monitor
 *	connection quality related parameters, such as the RSSI level and
 *	provide notifications if configured trigger levels are reached.
 * @IEEE80211_VIF_SUPPORTS_UAPSD: The device can do U-APSD for this
 *	interface. This flag should be set during interface addition,
 *	but may be set/cleared as late as authentication to an AP. It is
 *	only valid for managed/station mode interfaces.
 * @IEEE80211_VIF_GET_NOA_UPDATE: request to handle NOA attributes
 *	and send P2P_PS notification to the driver if NOA changed, even
 *	this is not pure P2P vif.
 */
enum ieee80211_vif_flags {
	IEEE80211_VIF_BEACON_FILTER		= BIT(0),
	IEEE80211_VIF_SUPPORTS_CQM_RSSI		= BIT(1),
	IEEE80211_VIF_SUPPORTS_UAPSD		= BIT(2),
	IEEE80211_VIF_GET_NOA_UPDATE		= BIT(3),
};

/**
 * struct ieee80211_vif - per-interface data
 *
 * Data in this structure is continually present for driver
 * use during the life of a virtual interface.
 *
 * @type: type of this virtual interface
 * @bss_conf: BSS configuration for this interface, either our own
 *	or the BSS we're associated to
 * @addr: address of this interface
 * @p2p: indicates whether this AP or STA interface is a p2p
 *	interface, i.e. a GO or p2p-sta respectively
 * @csa_active: marks whether a channel switch is going on. Internally it is
 *	write-protected by sdata_lock and local->mtx so holding either is fine
 *	for read access.
 * @mu_mimo_owner: indicates interface owns MU-MIMO capability
 * @driver_flags: flags/capabilities the driver has for this interface,
 *	these need to be set (or cleared) when the interface is added
 *	or, if supported by the driver, the interface type is changed
 *	at runtime, mac80211 will never touch this field
 * @filter_gratuitous_arp_unscol_na: User space configuration if to filter
 *	gratuitous arp & unsolicited na packets
 * @filter_gtk: User space configuration if to filter gtk packets
 * @hw_queue: hardware queue for each AC
 * @cab_queue: content-after-beacon (DTIM beacon really) queue, AP mode only
 * @chanctx_conf: The channel context this interface is assigned to, or %NULL
 *	when it is not assigned. This pointer is RCU-protected due to the TX
 *	path needing to access it; even though the netdev carrier will always
 *	be off when it is %NULL there can still be races and packets could be
 *	processed after it switches back to %NULL.
 * @debugfs_dir: debugfs dentry, can be used by drivers to create own per
 *	interface debug files. Note that it will be NULL for the virtual
 *	monitor interface (if that is requested.)
 * @probe_req_reg: probe requests should be reported to mac80211 for this
 *	interface.
 * @drv_priv: data area for driver use, will always be aligned to
 *	sizeof(void *).
 * @txq: the multicast data TX queue (if driver uses the TXQ abstraction)
 */
struct ieee80211_vif {
	enum nl80211_iftype type;
	struct ieee80211_bss_conf bss_conf;
	u8 addr[ETH_ALEN];
	bool p2p;
	bool csa_active;
	bool mu_mimo_owner;

	u8 cab_queue;
	u8 hw_queue[IEEE80211_NUM_ACS];

	struct ieee80211_txq *txq;

	struct ieee80211_chanctx_conf __rcu *chanctx_conf;

	u32 driver_flags;

#ifdef CPTCFG_IWLMVM_VENDOR_CMDS
	bool filter_grat_arp_unsol_na;
	bool filter_gtk;
#endif

#ifdef CPTCFG_MAC80211_DEBUGFS
	struct dentry *debugfs_dir;
#endif

	unsigned int probe_req_reg;

	/* must be last */
	u8 drv_priv[0] __aligned(sizeof(void *));
};

static inline bool ieee80211_vif_is_mesh(struct ieee80211_vif *vif)
{
#ifdef CPTCFG_MAC80211_MESH
	return vif->type == NL80211_IFTYPE_MESH_POINT;
#endif
	return false;
}

/**
 * wdev_to_ieee80211_vif - return a vif struct from a wdev
 * @wdev: the wdev to get the vif for
 *
 * This can be used by mac80211 drivers with direct cfg80211 APIs
 * (like the vendor commands) that get a wdev.
 *
 * Note that this function may return %NULL if the given wdev isn't
 * associated with a vif that the driver knows about (e.g. monitor
 * or AP_VLAN interfaces.)
 */
struct ieee80211_vif *wdev_to_ieee80211_vif(struct wireless_dev *wdev);

/**
 * ieee80211_vif_to_wdev - return a wdev struct from a vif
 * @vif: the vif to get the wdev for
 *
 * This can be used by mac80211 drivers with direct cfg80211 APIs
 * (like the vendor commands) that needs to get the wdev for a vif.
 *
 * Note that this function may return %NULL if the given wdev isn't
 * associated with a vif that the driver knows about (e.g. monitor
 * or AP_VLAN interfaces.)
 */
struct wireless_dev *ieee80211_vif_to_wdev(struct ieee80211_vif *vif);

/**
 * enum ieee80211_key_flags - key flags
 *
 * These flags are used for communication about keys between the driver
 * and mac80211, with the @flags parameter of &struct ieee80211_key_conf.
 *
 * @IEEE80211_KEY_FLAG_GENERATE_IV: This flag should be set by the
 *	driver to indicate that it requires IV generation for this
 *	particular key. Setting this flag does not necessarily mean that SKBs
 *	will have sufficient tailroom for ICV or MIC.
 * @IEEE80211_KEY_FLAG_GENERATE_MMIC: This flag should be set by
 *	the driver for a TKIP key if it requires Michael MIC
 *	generation in software.
 * @IEEE80211_KEY_FLAG_PAIRWISE: Set by mac80211, this flag indicates
 *	that the key is pairwise rather then a shared key.
 * @IEEE80211_KEY_FLAG_SW_MGMT_TX: This flag should be set by the driver for a
 *	CCMP/GCMP key if it requires CCMP/GCMP encryption of management frames
 *	(MFP) to be done in software.
 * @IEEE80211_KEY_FLAG_PUT_IV_SPACE: This flag should be set by the driver
 *	if space should be prepared for the IV, but the IV
 *	itself should not be generated. Do not set together with
 *	@IEEE80211_KEY_FLAG_GENERATE_IV on the same key. Setting this flag does
 *	not necessarily mean that SKBs will have sufficient tailroom for ICV or
 *	MIC.
 * @IEEE80211_KEY_FLAG_RX_MGMT: This key will be used to decrypt received
 *	management frames. The flag can help drivers that have a hardware
 *	crypto implementation that doesn't deal with management frames
 *	properly by allowing them to not upload the keys to hardware and
 *	fall back to software crypto. Note that this flag deals only with
 *	RX, if your crypto engine can't deal with TX you can also set the
 *	%IEEE80211_KEY_FLAG_SW_MGMT_TX flag to encrypt such frames in SW.
 * @IEEE80211_KEY_FLAG_GENERATE_IV_MGMT: This flag should be set by the
 *	driver for a CCMP/GCMP key to indicate that is requires IV generation
 *	only for managment frames (MFP).
 * @IEEE80211_KEY_FLAG_RESERVE_TAILROOM: This flag should be set by the
 *	driver for a key to indicate that sufficient tailroom must always
 *	be reserved for ICV or MIC, even when HW encryption is enabled.
 */
enum ieee80211_key_flags {
	IEEE80211_KEY_FLAG_GENERATE_IV_MGMT	= BIT(0),
	IEEE80211_KEY_FLAG_GENERATE_IV		= BIT(1),
	IEEE80211_KEY_FLAG_GENERATE_MMIC	= BIT(2),
	IEEE80211_KEY_FLAG_PAIRWISE		= BIT(3),
	IEEE80211_KEY_FLAG_SW_MGMT_TX		= BIT(4),
	IEEE80211_KEY_FLAG_PUT_IV_SPACE		= BIT(5),
	IEEE80211_KEY_FLAG_RX_MGMT		= BIT(6),
	IEEE80211_KEY_FLAG_RESERVE_TAILROOM	= BIT(7),
};

/**
 * struct ieee80211_key_conf - key information
 *
 * This key information is given by mac80211 to the driver by
 * the set_key() callback in &struct ieee80211_ops.
 *
 * @hw_key_idx: To be set by the driver, this is the key index the driver
 *	wants to be given when a frame is transmitted and needs to be
 *	encrypted in hardware.
 * @cipher: The key's cipher suite selector.
 * @tx_pn: PN used for TX keys, may be used by the driver as well if it
 *	needs to do software PN assignment by itself (e.g. due to TSO)
 * @flags: key flags, see &enum ieee80211_key_flags.
 * @keyidx: the key index (0-3)
 * @keylen: key material length
 * @key: key material. For ALG_TKIP the key is encoded as a 256-bit (32 byte)
 * 	data block:
 * 	- Temporal Encryption Key (128 bits)
 * 	- Temporal Authenticator Tx MIC Key (64 bits)
 * 	- Temporal Authenticator Rx MIC Key (64 bits)
 * @icv_len: The ICV length for this key type
 * @iv_len: The IV length for this key type
 */
struct ieee80211_key_conf {
	atomic64_t tx_pn;
	u32 cipher;
	u8 icv_len;
	u8 iv_len;
	u8 hw_key_idx;
	u8 flags;
	s8 keyidx;
	u8 keylen;
	u8 key[0];
};

#define IEEE80211_MAX_PN_LEN	16

#define TKIP_PN_TO_IV16(pn) ((u16)(pn & 0xffff))
#define TKIP_PN_TO_IV32(pn) ((u32)((pn >> 16) & 0xffffffff))

/**
 * struct ieee80211_key_seq - key sequence counter
 *
 * @tkip: TKIP data, containing IV32 and IV16 in host byte order
 * @ccmp: PN data, most significant byte first (big endian,
 *	reverse order than in packet)
 * @aes_cmac: PN data, most significant byte first (big endian,
 *	reverse order than in packet)
 * @aes_gmac: PN data, most significant byte first (big endian,
 *	reverse order than in packet)
 * @gcmp: PN data, most significant byte first (big endian,
 *	reverse order than in packet)
 * @hw: data for HW-only (e.g. cipher scheme) keys
 */
struct ieee80211_key_seq {
	union {
		struct {
			u32 iv32;
			u16 iv16;
		} tkip;
		struct {
			u8 pn[6];
		} ccmp;
		struct {
			u8 pn[6];
		} aes_cmac;
		struct {
			u8 pn[6];
		} aes_gmac;
		struct {
			u8 pn[6];
		} gcmp;
		struct {
			u8 seq[IEEE80211_MAX_PN_LEN];
			u8 seq_len;
		} hw;
	};
};

/**
 * struct ieee80211_cipher_scheme - cipher scheme
 *
 * This structure contains a cipher scheme information defining
 * the secure packet crypto handling.
 *
 * @cipher: a cipher suite selector
 * @iftype: a cipher iftype bit mask indicating an allowed cipher usage
 * @hdr_len: a length of a security header used the cipher
 * @pn_len: a length of a packet number in the security header
 * @pn_off: an offset of pn from the beginning of the security header
 * @key_idx_off: an offset of key index byte in the security header
 * @key_idx_mask: a bit mask of key_idx bits
 * @key_idx_shift: a bit shift needed to get key_idx
 *     key_idx value calculation:
 *      (sec_header_base[key_idx_off] & key_idx_mask) >> key_idx_shift
 * @mic_len: a mic length in bytes
 */
struct ieee80211_cipher_scheme {
	u32 cipher;
	u16 iftype;
	u8 hdr_len;
	u8 pn_len;
	u8 pn_off;
	u8 key_idx_off;
	u8 key_idx_mask;
	u8 key_idx_shift;
	u8 mic_len;
};

/**
 * enum set_key_cmd - key command
 *
 * Used with the set_key() callback in &struct ieee80211_ops, this
 * indicates whether a key is being removed or added.
 *
 * @SET_KEY: a key is set
 * @DISABLE_KEY: a key must be disabled
 */
enum set_key_cmd {
	SET_KEY, DISABLE_KEY,
};

/**
 * enum ieee80211_sta_state - station state
 *
 * @IEEE80211_STA_NOTEXIST: station doesn't exist at all,
 *	this is a special state for add/remove transitions
 * @IEEE80211_STA_NONE: station exists without special state
 * @IEEE80211_STA_AUTH: station is authenticated
 * @IEEE80211_STA_ASSOC: station is associated
 * @IEEE80211_STA_AUTHORIZED: station is authorized (802.1X)
 */
enum ieee80211_sta_state {
	/* NOTE: These need to be ordered correctly! */
	IEEE80211_STA_NOTEXIST,
	IEEE80211_STA_NONE,
	IEEE80211_STA_AUTH,
	IEEE80211_STA_ASSOC,
	IEEE80211_STA_AUTHORIZED,
};

/**
 * enum ieee80211_sta_rx_bandwidth - station RX bandwidth
 * @IEEE80211_STA_RX_BW_20: station can only receive 20 MHz
 * @IEEE80211_STA_RX_BW_40: station can receive up to 40 MHz
 * @IEEE80211_STA_RX_BW_80: station can receive up to 80 MHz
 * @IEEE80211_STA_RX_BW_160: station can receive up to 160 MHz
 *	(including 80+80 MHz)
 *
 * Implementation note: 20 must be zero to be initialized
 *	correctly, the values must be sorted.
 */
enum ieee80211_sta_rx_bandwidth {
	IEEE80211_STA_RX_BW_20 = 0,
	IEEE80211_STA_RX_BW_40,
	IEEE80211_STA_RX_BW_80,
	IEEE80211_STA_RX_BW_160,
};

/**
 * struct ieee80211_sta_rates - station rate selection table
 *
 * @rcu_head: RCU head used for freeing the table on update
 * @rate: transmit rates/flags to be used by default.
 *	Overriding entries per-packet is possible by using cb tx control.
 */
struct ieee80211_sta_rates {
	struct rcu_head rcu_head;
	struct {
		s8 idx;
		u8 count;
		u8 count_cts;
		u8 count_rts;
		u16 flags;
	} rate[IEEE80211_TX_RATE_TABLE_SIZE];
};

/**
 * struct ieee80211_sta - station table entry
 *
 * A station table entry represents a station we are possibly
 * communicating with. Since stations are RCU-managed in
 * mac80211, any ieee80211_sta pointer you get access to must
 * either be protected by rcu_read_lock() explicitly or implicitly,
 * or you must take good care to not use such a pointer after a
 * call to your sta_remove callback that removed it.
 *
 * @addr: MAC address
 * @aid: AID we assigned to the station if we're an AP
 * @supp_rates: Bitmap of supported rates (per band)
 * @ht_cap: HT capabilities of this STA; restricted to our own capabilities
 * @vht_cap: VHT capabilities of this STA; restricted to our own capabilities
 * @wme: indicates whether the STA supports QoS/WME (if local devices does,
 *	otherwise always false)
 * @drv_priv: data area for driver use, will always be aligned to
 *	sizeof(void *), size is determined in hw information.
 * @uapsd_queues: bitmap of queues configured for uapsd. Only valid
 *	if wme is supported.
 * @max_sp: max Service Period. Only valid if wme is supported.
 * @bandwidth: current bandwidth the station can receive with
 * @rx_nss: in HT/VHT, the maximum number of spatial streams the
 *	station can receive at the moment, changed by operating mode
 *	notifications and capabilities. The value is only valid after
 *	the station moves to associated state.
 * @smps_mode: current SMPS mode (off, static or dynamic)
 * @rates: rate control selection table
 * @tdls: indicates whether the STA is a TDLS peer
 * @tdls_initiator: indicates the STA is an initiator of the TDLS link. Only
 *	valid if the STA is a TDLS peer in the first place.
 * @mfp: indicates whether the STA uses management frame protection or not.
 * @max_amsdu_subframes: indicates the maximal number of MSDUs in a single
 *	A-MSDU. Taken from the Extended Capabilities element. 0 means
 *	unlimited.
 * @max_amsdu_len: indicates the maximal length of an A-MSDU in bytes. This
 *	field is always valid for packets with a VHT preamble. For packets
 *	with a HT preamble, additional limits apply:
 *		+ If the skb is transmitted as part of a BA agreement, the
 *		  A-MSDU maximal size is min(max_amsdu_len, 4065) bytes.
 *		+ If the skb is not part of a BA aggreement, the A-MSDU maximal
 *		  size is min(max_amsdu_len, 7935) bytes.
 *	Both additional HT limits must be enforced by the low level driver.
 *	This is defined by the spec (IEEE 802.11-2012 section 8.3.2.2 NOTE 2).
<<<<<<< HEAD
=======
 * @support_p2p_ps: indicates whether the STA supports P2P PS mechanism or not.
>>>>>>> 22c7fafc
 * @txq: per-TID data TX queues (if driver uses the TXQ abstraction)
 */
struct ieee80211_sta {
	u32 supp_rates[IEEE80211_NUM_BANDS];
	u8 addr[ETH_ALEN];
	u16 aid;
	struct ieee80211_sta_ht_cap ht_cap;
	struct ieee80211_sta_vht_cap vht_cap;
	bool wme;
	u8 uapsd_queues;
	u8 max_sp;
	u8 rx_nss;
	enum ieee80211_sta_rx_bandwidth bandwidth;
	enum ieee80211_smps_mode smps_mode;
	struct ieee80211_sta_rates __rcu *rates;
	bool tdls;
	bool tdls_initiator;
	bool mfp;
	u8 max_amsdu_subframes;
	u16 max_amsdu_len;
<<<<<<< HEAD
=======
	bool support_p2p_ps;
>>>>>>> 22c7fafc

	struct ieee80211_txq *txq[IEEE80211_NUM_TIDS];

	/* must be last */
	u8 drv_priv[0] __aligned(sizeof(void *));
};

/**
 * enum sta_notify_cmd - sta notify command
 *
 * Used with the sta_notify() callback in &struct ieee80211_ops, this
 * indicates if an associated station made a power state transition.
 *
 * @STA_NOTIFY_SLEEP: a station is now sleeping
 * @STA_NOTIFY_AWAKE: a sleeping station woke up
 */
enum sta_notify_cmd {
	STA_NOTIFY_SLEEP, STA_NOTIFY_AWAKE,
};

/**
 * struct ieee80211_tx_control - TX control data
 *
 * @sta: station table entry, this sta pointer may be NULL and
 * 	it is not allowed to copy the pointer, due to RCU.
 */
struct ieee80211_tx_control {
	struct ieee80211_sta *sta;
};

/**
 * struct ieee80211_txq - Software intermediate tx queue
 *
 * @vif: &struct ieee80211_vif pointer from the add_interface callback.
 * @sta: station table entry, %NULL for per-vif queue
 * @tid: the TID for this queue (unused for per-vif queue)
 * @ac: the AC for this queue
 * @drv_priv: driver private area, sized by hw->txq_data_size
 *
 * The driver can obtain packets from this queue by calling
 * ieee80211_tx_dequeue().
 */
struct ieee80211_txq {
	struct ieee80211_vif *vif;
	struct ieee80211_sta *sta;
	u8 tid;
	u8 ac;

	/* must be last */
	u8 drv_priv[0] __aligned(sizeof(void *));
};

/**
 * enum ieee80211_hw_flags - hardware flags
 *
 * These flags are used to indicate hardware capabilities to
 * the stack. Generally, flags here should have their meaning
 * done in a way that the simplest hardware doesn't need setting
 * any particular flags. There are some exceptions to this rule,
 * however, so you are advised to review these flags carefully.
 *
 * @IEEE80211_HW_HAS_RATE_CONTROL:
 *	The hardware or firmware includes rate control, and cannot be
 *	controlled by the stack. As such, no rate control algorithm
 *	should be instantiated, and the TX rate reported to userspace
 *	will be taken from the TX status instead of the rate control
 *	algorithm.
 *	Note that this requires that the driver implement a number of
 *	callbacks so it has the correct information, it needs to have
 *	the @set_rts_threshold callback and must look at the BSS config
 *	@use_cts_prot for G/N protection, @use_short_slot for slot
 *	timing in 2.4 GHz and @use_short_preamble for preambles for
 *	CCK frames.
 *
 * @IEEE80211_HW_RX_INCLUDES_FCS:
 *	Indicates that received frames passed to the stack include
 *	the FCS at the end.
 *
 * @IEEE80211_HW_HOST_BROADCAST_PS_BUFFERING:
 *	Some wireless LAN chipsets buffer broadcast/multicast frames
 *	for power saving stations in the hardware/firmware and others
 *	rely on the host system for such buffering. This option is used
 *	to configure the IEEE 802.11 upper layer to buffer broadcast and
 *	multicast frames when there are power saving stations so that
 *	the driver can fetch them with ieee80211_get_buffered_bc().
 *
 * @IEEE80211_HW_SIGNAL_UNSPEC:
 *	Hardware can provide signal values but we don't know its units. We
 *	expect values between 0 and @max_signal.
 *	If possible please provide dB or dBm instead.
 *
 * @IEEE80211_HW_SIGNAL_DBM:
 *	Hardware gives signal values in dBm, decibel difference from
 *	one milliwatt. This is the preferred method since it is standardized
 *	between different devices. @max_signal does not need to be set.
 *
 * @IEEE80211_HW_SPECTRUM_MGMT:
 * 	Hardware supports spectrum management defined in 802.11h
 * 	Measurement, Channel Switch, Quieting, TPC
 *
 * @IEEE80211_HW_AMPDU_AGGREGATION:
 *	Hardware supports 11n A-MPDU aggregation.
 *
 * @IEEE80211_HW_SUPPORTS_PS:
 *	Hardware has power save support (i.e. can go to sleep).
 *
 * @IEEE80211_HW_PS_NULLFUNC_STACK:
 *	Hardware requires nullfunc frame handling in stack, implies
 *	stack support for dynamic PS.
 *
 * @IEEE80211_HW_SUPPORTS_DYNAMIC_PS:
 *	Hardware has support for dynamic PS.
 *
 * @IEEE80211_HW_MFP_CAPABLE:
 *	Hardware supports management frame protection (MFP, IEEE 802.11w).
 *
 * @IEEE80211_HW_REPORTS_TX_ACK_STATUS:
 *	Hardware can provide ack status reports of Tx frames to
 *	the stack.
 *
 * @IEEE80211_HW_CONNECTION_MONITOR:
 *	The hardware performs its own connection monitoring, including
 *	periodic keep-alives to the AP and probing the AP on beacon loss.
 *
 * @IEEE80211_HW_NEED_DTIM_BEFORE_ASSOC:
 *	This device needs to get data from beacon before association (i.e.
 *	dtim_period).
 *
 * @IEEE80211_HW_SUPPORTS_PER_STA_GTK: The device's crypto engine supports
 *	per-station GTKs as used by IBSS RSN or during fast transition. If
 *	the device doesn't support per-station GTKs, but can be asked not
 *	to decrypt group addressed frames, then IBSS RSN support is still
 *	possible but software crypto will be used. Advertise the wiphy flag
 *	only in that case.
 *
 * @IEEE80211_HW_AP_LINK_PS: When operating in AP mode the device
 *	autonomously manages the PS status of connected stations. When
 *	this flag is set mac80211 will not trigger PS mode for connected
 *	stations based on the PM bit of incoming frames.
 *	Use ieee80211_start_ps()/ieee8021_end_ps() to manually configure
 *	the PS mode of connected stations.
 *
 * @IEEE80211_HW_TX_AMPDU_SETUP_IN_HW: The device handles TX A-MPDU session
 *	setup strictly in HW. mac80211 should not attempt to do this in
 *	software.
 *
 * @IEEE80211_HW_WANT_MONITOR_VIF: The driver would like to be informed of
 *	a virtual monitor interface when monitor interfaces are the only
 *	active interfaces.
 *
 * @IEEE80211_HW_NO_AUTO_VIF: The driver would like for no wlanX to
 *	be created.  It is expected user-space will create vifs as
 *	desired (and thus have them named as desired).
 *
 * @IEEE80211_HW_SW_CRYPTO_CONTROL: The driver wants to control which of the
 *	crypto algorithms can be done in software - so don't automatically
 *	try to fall back to it if hardware crypto fails, but do so only if
 *	the driver returns 1. This also forces the driver to advertise its
 *	supported cipher suites.
 *
 * @IEEE80211_HW_SUPPORT_FAST_XMIT: The driver/hardware supports fast-xmit,
 *	this currently requires only the ability to calculate the duration
 *	for frames.
 *
 * @IEEE80211_HW_QUEUE_CONTROL: The driver wants to control per-interface
 *	queue mapping in order to use different queues (not just one per AC)
 *	for different virtual interfaces. See the doc section on HW queue
 *	control for more details.
 *
 * @IEEE80211_HW_SUPPORTS_RC_TABLE: The driver supports using a rate
 *	selection table provided by the rate control algorithm.
 *
 * @IEEE80211_HW_P2P_DEV_ADDR_FOR_INTF: Use the P2P Device address for any
 *	P2P Interface. This will be honoured even if more than one interface
 *	is supported.
 *
 * @IEEE80211_HW_TIMING_BEACON_ONLY: Use sync timing from beacon frames
 *	only, to allow getting TBTT of a DTIM beacon.
 *
 * @IEEE80211_HW_SUPPORTS_HT_CCK_RATES: Hardware supports mixing HT/CCK rates
 *	and can cope with CCK rates in an aggregation session (e.g. by not
 *	using aggregation for such frames.)
 *
 * @IEEE80211_HW_CHANCTX_STA_CSA: Support 802.11h based channel-switch (CSA)
 *	for a single active channel while using channel contexts. When support
 *	is not enabled the default action is to disconnect when getting the
 *	CSA frame.
 *
 * @IEEE80211_HW_SUPPORTS_CLONED_SKBS: The driver will never modify the payload
 *	or tailroom of TX skbs without copying them first.
 *
 * @IEEE80211_HW_SINGLE_SCAN_ON_ALL_BANDS: The HW supports scanning on all bands
 *	in one command, mac80211 doesn't have to run separate scans per band.
 *
 * @IEEE80211_HW_TDLS_WIDER_BW: The device/driver supports wider bandwidth
 *	than then BSS bandwidth for a TDLS link on the base channel.
 *
 * @IEEE80211_HW_SUPPORTS_AMSDU_IN_AMPDU: The driver supports receiving A-MSDUs
 *	within A-MPDU.
 *
 * @IEEE80211_HW_BEACON_TX_STATUS: The device/driver provides TX status
 *	for sent beacons.
<<<<<<< HEAD
 *
 * @IEEE80211_HW_NEEDS_UNIQUE_STA_ADDR: Hardware (or driver) requires that each
 *	station has a unique address, i.e. each station entry can be identified
 *	by just its MAC address; this prevents, for example, the same station
 *	from connecting to two virtual AP interfaces at the same time.
 *
=======
 *
 * @IEEE80211_HW_NEEDS_UNIQUE_STA_ADDR: Hardware (or driver) requires that each
 *	station has a unique address, i.e. each station entry can be identified
 *	by just its MAC address; this prevents, for example, the same station
 *	from connecting to two virtual AP interfaces at the same time.
 *
>>>>>>> 22c7fafc
 * @IEEE80211_HW_SUPPORTS_REORDERING_BUFFER: Hardware (or driver) manages the
 *	reordering buffer internally, guaranteeing mac80211 receives frames in
 *	order and does not need to manage its own reorder buffer or BA session
 *	timeout.
 *
 * @NUM_IEEE80211_HW_FLAGS: number of hardware flags, used for sizing arrays
 */
enum ieee80211_hw_flags {
	IEEE80211_HW_HAS_RATE_CONTROL,
	IEEE80211_HW_RX_INCLUDES_FCS,
	IEEE80211_HW_HOST_BROADCAST_PS_BUFFERING,
	IEEE80211_HW_SIGNAL_UNSPEC,
	IEEE80211_HW_SIGNAL_DBM,
	IEEE80211_HW_NEED_DTIM_BEFORE_ASSOC,
	IEEE80211_HW_SPECTRUM_MGMT,
	IEEE80211_HW_AMPDU_AGGREGATION,
	IEEE80211_HW_SUPPORTS_PS,
	IEEE80211_HW_PS_NULLFUNC_STACK,
	IEEE80211_HW_SUPPORTS_DYNAMIC_PS,
	IEEE80211_HW_MFP_CAPABLE,
	IEEE80211_HW_WANT_MONITOR_VIF,
	IEEE80211_HW_NO_AUTO_VIF,
	IEEE80211_HW_SW_CRYPTO_CONTROL,
	IEEE80211_HW_SUPPORT_FAST_XMIT,
	IEEE80211_HW_REPORTS_TX_ACK_STATUS,
	IEEE80211_HW_CONNECTION_MONITOR,
	IEEE80211_HW_QUEUE_CONTROL,
	IEEE80211_HW_SUPPORTS_PER_STA_GTK,
	IEEE80211_HW_AP_LINK_PS,
	IEEE80211_HW_TX_AMPDU_SETUP_IN_HW,
	IEEE80211_HW_SUPPORTS_RC_TABLE,
	IEEE80211_HW_P2P_DEV_ADDR_FOR_INTF,
	IEEE80211_HW_TIMING_BEACON_ONLY,
	IEEE80211_HW_SUPPORTS_HT_CCK_RATES,
	IEEE80211_HW_CHANCTX_STA_CSA,
	IEEE80211_HW_SUPPORTS_CLONED_SKBS,
	IEEE80211_HW_SINGLE_SCAN_ON_ALL_BANDS,
	IEEE80211_HW_TDLS_WIDER_BW,
	IEEE80211_HW_SUPPORTS_AMSDU_IN_AMPDU,
	IEEE80211_HW_BEACON_TX_STATUS,
	IEEE80211_HW_NEEDS_UNIQUE_STA_ADDR,
	IEEE80211_HW_SUPPORTS_REORDERING_BUFFER,

	/* keep last, obviously */
	NUM_IEEE80211_HW_FLAGS
};

/*
 * struct ieee80211_tx_thrshld_md - tx packet metadata that crosses a thrshld
 *
 * @mode: recording mode (Internal buffer or continues recording)
 * @monitor_collec_wind: the size of the window to collect the logs
 * @seq: packet sequence
 * @pkt_start: start time of triggering pkt
 * @pkt_end: end time of triggering pkt
 * @msrmnt: the tx latency of the pkt
 * @tid: tid of the pkt
 */
struct ieee80211_tx_thrshld_md {
	u8 mode;
	u16 monitor_collec_wind;
	u16 seq;
	u32 pkt_start;
	u32 pkt_end;
	u32 msrmnt;
	u16 tid;
};

/**
 * struct ieee80211_hw - hardware information and state
 *
 * This structure contains the configuration and hardware
 * information for an 802.11 PHY.
 *
 * @wiphy: This points to the &struct wiphy allocated for this
 *	802.11 PHY. You must fill in the @perm_addr and @dev
 *	members of this structure using SET_IEEE80211_DEV()
 *	and SET_IEEE80211_PERM_ADDR(). Additionally, all supported
 *	bands (with channels, bitrates) are registered here.
 *
 * @conf: &struct ieee80211_conf, device configuration, don't use.
 *
 * @priv: pointer to private area that was allocated for driver use
 *	along with this structure.
 *
 * @flags: hardware flags, see &enum ieee80211_hw_flags.
 *
 * @extra_tx_headroom: headroom to reserve in each transmit skb
 *	for use by the driver (e.g. for transmit headers.)
 *
 * @extra_beacon_tailroom: tailroom to reserve in each beacon tx skb.
 *	Can be used by drivers to add extra IEs.
 *
 * @max_signal: Maximum value for signal (rssi) in RX information, used
 *	only when @IEEE80211_HW_SIGNAL_UNSPEC or @IEEE80211_HW_SIGNAL_DB
 *
 * @max_listen_interval: max listen interval in units of beacon interval
 *	that HW supports
 *
 * @queues: number of available hardware transmit queues for
 *	data packets. WMM/QoS requires at least four, these
 *	queues need to have configurable access parameters.
 *
 * @rate_control_algorithm: rate control algorithm for this hardware.
 *	If unset (NULL), the default algorithm will be used. Must be
 *	set before calling ieee80211_register_hw().
 *
 * @vif_data_size: size (in bytes) of the drv_priv data area
 *	within &struct ieee80211_vif.
 * @sta_data_size: size (in bytes) of the drv_priv data area
 *	within &struct ieee80211_sta.
 * @chanctx_data_size: size (in bytes) of the drv_priv data area
 *	within &struct ieee80211_chanctx_conf.
 * @txq_data_size: size (in bytes) of the drv_priv data area
 *	within @struct ieee80211_txq.
 *
 * @max_rates: maximum number of alternate rate retry stages the hw
 *	can handle.
 * @max_report_rates: maximum number of alternate rate retry stages
 *	the hw can report back.
 * @max_rate_tries: maximum number of tries for each stage
 *
 * @max_rx_aggregation_subframes: maximum buffer size (number of
 *	sub-frames) to be used for A-MPDU block ack receiver
 *	aggregation.
 *	This is only relevant if the device has restrictions on the
 *	number of subframes, if it relies on mac80211 to do reordering
 *	it shouldn't be set.
 *
 * @max_tx_aggregation_subframes: maximum number of subframes in an
 *	aggregate an HT driver will transmit. Though ADDBA will advertise
 *	a constant value of 64 as some older APs can crash if the window
 *	size is smaller (an example is LinkSys WRT120N with FW v1.0.07
 *	build 002 Jun 18 2012).
 *
 * @offchannel_tx_hw_queue: HW queue ID to use for offchannel TX
 *	(if %IEEE80211_HW_QUEUE_CONTROL is set)
 *
 * @radiotap_mcs_details: lists which MCS information can the HW
 *	reports, by default it is set to _MCS, _GI and _BW but doesn't
 *	include _FMT. Use %IEEE80211_RADIOTAP_MCS_HAVE_* values, only
 *	adding _BW is supported today.
 *
 * @radiotap_vht_details: lists which VHT MCS information the HW reports,
 *	the default is _GI | _BANDWIDTH.
 *	Use the %IEEE80211_RADIOTAP_VHT_KNOWN_* values.
 *
 * @netdev_features: netdev features to be set in each netdev created
 *	from this HW. Note that not all features are usable with mac80211,
 *	other features will be rejected during HW registration.
 *
 * @uapsd_queues: This bitmap is included in (re)association frame to indicate
 *	for each access category if it is uAPSD trigger-enabled and delivery-
 *	enabled. Use IEEE80211_WMM_IE_STA_QOSINFO_AC_* to set this bitmap.
 *	Each bit corresponds to different AC. Value '1' in specific bit means
 *	that corresponding AC is both trigger- and delivery-enabled. '0' means
 *	neither enabled.
 *
 * @uapsd_max_sp_len: maximum number of total buffered frames the WMM AP may
 *	deliver to a WMM STA during any Service Period triggered by the WMM STA.
 *	Use IEEE80211_WMM_IE_STA_QOSINFO_SP_* for correct values.
 *
 * @n_cipher_schemes: a size of an array of cipher schemes definitions.
 * @cipher_schemes: a pointer to an array of cipher scheme definitions
 *	supported by HW.
 *
 * @txq_ac_max_pending: maximum number of frames per AC pending in all txq
 *	entries for a vif.
 * @max_nan_de_entries: maximum number of NAN DE functions supported by the
 *	device.
 */
struct ieee80211_hw {
	struct ieee80211_conf conf;
	struct wiphy *wiphy;
	const char *rate_control_algorithm;
	void *priv;
	unsigned long flags[BITS_TO_LONGS(NUM_IEEE80211_HW_FLAGS)];
	unsigned int extra_tx_headroom;
	unsigned int extra_beacon_tailroom;
	int vif_data_size;
	int sta_data_size;
	int chanctx_data_size;
	int txq_data_size;
	u16 queues;
	u16 max_listen_interval;
	s8 max_signal;
	u8 max_rates;
	u8 max_report_rates;
	u8 max_rate_tries;
	u8 max_rx_aggregation_subframes;
	u8 max_tx_aggregation_subframes;
	u8 offchannel_tx_hw_queue;
	u8 radiotap_mcs_details;
	u16 radiotap_vht_details;
	netdev_features_t netdev_features;
	u8 uapsd_queues;
	u8 uapsd_max_sp_len;
	u8 n_cipher_schemes;
	const struct ieee80211_cipher_scheme *cipher_schemes;
	int txq_ac_max_pending;
	u8 max_nan_de_entries;
};

static inline bool _ieee80211_hw_check(struct ieee80211_hw *hw,
				       enum ieee80211_hw_flags flg)
{
	return test_bit(flg, hw->flags);
}
#define ieee80211_hw_check(hw, flg)	_ieee80211_hw_check(hw, IEEE80211_HW_##flg)

static inline void _ieee80211_hw_set(struct ieee80211_hw *hw,
				     enum ieee80211_hw_flags flg)
{
	return __set_bit(flg, hw->flags);
}
#define ieee80211_hw_set(hw, flg)	_ieee80211_hw_set(hw, IEEE80211_HW_##flg)

/**
 * struct ieee80211_scan_request - hw scan request
 *
 * @ies: pointers different parts of IEs (in req.ie)
 * @req: cfg80211 request.
 */
struct ieee80211_scan_request {
	struct ieee80211_scan_ies ies;

	/* Keep last */
	struct cfg80211_scan_request req;
};

/**
 * struct ieee80211_tdls_ch_sw_params - TDLS channel switch parameters
 *
 * @sta: peer this TDLS channel-switch request/response came from
 * @chandef: channel referenced in a TDLS channel-switch request
 * @action_code: see &enum ieee80211_tdls_actioncode
 * @status: channel-switch response status
 * @timestamp: time at which the frame was received
 * @switch_time: switch-timing parameter received in the frame
 * @switch_timeout: switch-timing parameter received in the frame
 * @tmpl_skb: TDLS switch-channel response template
 * @ch_sw_tm_ie: offset of the channel-switch timing IE inside @tmpl_skb
 */
struct ieee80211_tdls_ch_sw_params {
	struct ieee80211_sta *sta;
	struct cfg80211_chan_def *chandef;
	u8 action_code;
	u32 status;
	u32 timestamp;
	u16 switch_time;
	u16 switch_timeout;
	struct sk_buff *tmpl_skb;
	u32 ch_sw_tm_ie;
};

/**
 * wiphy_to_ieee80211_hw - return a mac80211 driver hw struct from a wiphy
 *
 * @wiphy: the &struct wiphy which we want to query
 *
 * mac80211 drivers can use this to get to their respective
 * &struct ieee80211_hw. Drivers wishing to get to their own private
 * structure can then access it via hw->priv. Note that mac802111 drivers should
 * not use wiphy_priv() to try to get their private driver structure as this
 * is already used internally by mac80211.
 *
 * Return: The mac80211 driver hw struct of @wiphy.
 */
struct ieee80211_hw *wiphy_to_ieee80211_hw(struct wiphy *wiphy);

/**
 * SET_IEEE80211_DEV - set device for 802.11 hardware
 *
 * @hw: the &struct ieee80211_hw to set the device for
 * @dev: the &struct device of this 802.11 device
 */
static inline void SET_IEEE80211_DEV(struct ieee80211_hw *hw, struct device *dev)
{
	set_wiphy_dev(hw->wiphy, dev);
}

/**
 * SET_IEEE80211_PERM_ADDR - set the permanent MAC address for 802.11 hardware
 *
 * @hw: the &struct ieee80211_hw to set the MAC address for
 * @addr: the address to set
 */
static inline void SET_IEEE80211_PERM_ADDR(struct ieee80211_hw *hw, const u8 *addr)
{
	memcpy(hw->wiphy->perm_addr, addr, ETH_ALEN);
}

static inline struct ieee80211_rate *
ieee80211_get_tx_rate(const struct ieee80211_hw *hw,
		      const struct ieee80211_tx_info *c)
{
	if (WARN_ON_ONCE(c->control.rates[0].idx < 0))
		return NULL;
	return &hw->wiphy->bands[c->band]->bitrates[c->control.rates[0].idx];
}

static inline struct ieee80211_rate *
ieee80211_get_rts_cts_rate(const struct ieee80211_hw *hw,
			   const struct ieee80211_tx_info *c)
{
	if (c->control.rts_cts_rate_idx < 0)
		return NULL;
	return &hw->wiphy->bands[c->band]->bitrates[c->control.rts_cts_rate_idx];
}

static inline struct ieee80211_rate *
ieee80211_get_alt_retry_rate(const struct ieee80211_hw *hw,
			     const struct ieee80211_tx_info *c, int idx)
{
	if (c->control.rates[idx + 1].idx < 0)
		return NULL;
	return &hw->wiphy->bands[c->band]->bitrates[c->control.rates[idx + 1].idx];
}

/**
 * ieee80211_free_txskb - free TX skb
 * @hw: the hardware
 * @skb: the skb
 *
 * Free a transmit skb. Use this funtion when some failure
 * to transmit happened and thus status cannot be reported.
 */
void ieee80211_free_txskb(struct ieee80211_hw *hw, struct sk_buff *skb);

/**
 * DOC: Hardware crypto acceleration
 *
 * mac80211 is capable of taking advantage of many hardware
 * acceleration designs for encryption and decryption operations.
 *
 * The set_key() callback in the &struct ieee80211_ops for a given
 * device is called to enable hardware acceleration of encryption and
 * decryption. The callback takes a @sta parameter that will be NULL
 * for default keys or keys used for transmission only, or point to
 * the station information for the peer for individual keys.
 * Multiple transmission keys with the same key index may be used when
 * VLANs are configured for an access point.
 *
 * When transmitting, the TX control data will use the @hw_key_idx
 * selected by the driver by modifying the &struct ieee80211_key_conf
 * pointed to by the @key parameter to the set_key() function.
 *
 * The set_key() call for the %SET_KEY command should return 0 if
 * the key is now in use, -%EOPNOTSUPP or -%ENOSPC if it couldn't be
 * added; if you return 0 then hw_key_idx must be assigned to the
 * hardware key index, you are free to use the full u8 range.
 *
 * Note that in the case that the @IEEE80211_HW_SW_CRYPTO_CONTROL flag is
 * set, mac80211 will not automatically fall back to software crypto if
 * enabling hardware crypto failed. The set_key() call may also return the
 * value 1 to permit this specific key/algorithm to be done in software.
 *
 * When the cmd is %DISABLE_KEY then it must succeed.
 *
 * Note that it is permissible to not decrypt a frame even if a key
 * for it has been uploaded to hardware, the stack will not make any
 * decision based on whether a key has been uploaded or not but rather
 * based on the receive flags.
 *
 * The &struct ieee80211_key_conf structure pointed to by the @key
 * parameter is guaranteed to be valid until another call to set_key()
 * removes it, but it can only be used as a cookie to differentiate
 * keys.
 *
 * In TKIP some HW need to be provided a phase 1 key, for RX decryption
 * acceleration (i.e. iwlwifi). Those drivers should provide update_tkip_key
 * handler.
 * The update_tkip_key() call updates the driver with the new phase 1 key.
 * This happens every time the iv16 wraps around (every 65536 packets). The
 * set_key() call will happen only once for each key (unless the AP did
 * rekeying), it will not include a valid phase 1 key. The valid phase 1 key is
 * provided by update_tkip_key only. The trigger that makes mac80211 call this
 * handler is software decryption with wrap around of iv16.
 *
 * The set_default_unicast_key() call updates the default WEP key index
 * configured to the hardware for WEP encryption type. This is required
 * for devices that support offload of data packets (e.g. ARP responses).
 */

/**
 * DOC: Powersave support
 *
 * mac80211 has support for various powersave implementations.
 *
 * First, it can support hardware that handles all powersaving by itself,
 * such hardware should simply set the %IEEE80211_HW_SUPPORTS_PS hardware
 * flag. In that case, it will be told about the desired powersave mode
 * with the %IEEE80211_CONF_PS flag depending on the association status.
 * The hardware must take care of sending nullfunc frames when necessary,
 * i.e. when entering and leaving powersave mode. The hardware is required
 * to look at the AID in beacons and signal to the AP that it woke up when
 * it finds traffic directed to it.
 *
 * %IEEE80211_CONF_PS flag enabled means that the powersave mode defined in
 * IEEE 802.11-2007 section 11.2 is enabled. This is not to be confused
 * with hardware wakeup and sleep states. Driver is responsible for waking
 * up the hardware before issuing commands to the hardware and putting it
 * back to sleep at appropriate times.
 *
 * When PS is enabled, hardware needs to wakeup for beacons and receive the
 * buffered multicast/broadcast frames after the beacon. Also it must be
 * possible to send frames and receive the acknowledment frame.
 *
 * Other hardware designs cannot send nullfunc frames by themselves and also
 * need software support for parsing the TIM bitmap. This is also supported
 * by mac80211 by combining the %IEEE80211_HW_SUPPORTS_PS and
 * %IEEE80211_HW_PS_NULLFUNC_STACK flags. The hardware is of course still
 * required to pass up beacons. The hardware is still required to handle
 * waking up for multicast traffic; if it cannot the driver must handle that
 * as best as it can, mac80211 is too slow to do that.
 *
 * Dynamic powersave is an extension to normal powersave in which the
 * hardware stays awake for a user-specified period of time after sending a
 * frame so that reply frames need not be buffered and therefore delayed to
 * the next wakeup. It's compromise of getting good enough latency when
 * there's data traffic and still saving significantly power in idle
 * periods.
 *
 * Dynamic powersave is simply supported by mac80211 enabling and disabling
 * PS based on traffic. Driver needs to only set %IEEE80211_HW_SUPPORTS_PS
 * flag and mac80211 will handle everything automatically. Additionally,
 * hardware having support for the dynamic PS feature may set the
 * %IEEE80211_HW_SUPPORTS_DYNAMIC_PS flag to indicate that it can support
 * dynamic PS mode itself. The driver needs to look at the
 * @dynamic_ps_timeout hardware configuration value and use it that value
 * whenever %IEEE80211_CONF_PS is set. In this case mac80211 will disable
 * dynamic PS feature in stack and will just keep %IEEE80211_CONF_PS
 * enabled whenever user has enabled powersave.
 *
 * Driver informs U-APSD client support by enabling
 * %IEEE80211_VIF_SUPPORTS_UAPSD flag. The mode is configured through the
 * uapsd parameter in conf_tx() operation. Hardware needs to send the QoS
 * Nullfunc frames and stay awake until the service period has ended. To
 * utilize U-APSD, dynamic powersave is disabled for voip AC and all frames
 * from that AC are transmitted with powersave enabled.
 *
 * Note: U-APSD client mode is not yet supported with
 * %IEEE80211_HW_PS_NULLFUNC_STACK.
 */

/**
 * DOC: Beacon filter support
 *
 * Some hardware have beacon filter support to reduce host cpu wakeups
 * which will reduce system power consumption. It usually works so that
 * the firmware creates a checksum of the beacon but omits all constantly
 * changing elements (TSF, TIM etc). Whenever the checksum changes the
 * beacon is forwarded to the host, otherwise it will be just dropped. That
 * way the host will only receive beacons where some relevant information
 * (for example ERP protection or WMM settings) have changed.
 *
 * Beacon filter support is advertised with the %IEEE80211_VIF_BEACON_FILTER
 * interface capability. The driver needs to enable beacon filter support
 * whenever power save is enabled, that is %IEEE80211_CONF_PS is set. When
 * power save is enabled, the stack will not check for beacon loss and the
 * driver needs to notify about loss of beacons with ieee80211_beacon_loss().
 *
 * The time (or number of beacons missed) until the firmware notifies the
 * driver of a beacon loss event (which in turn causes the driver to call
 * ieee80211_beacon_loss()) should be configurable and will be controlled
 * by mac80211 and the roaming algorithm in the future.
 *
 * Since there may be constantly changing information elements that nothing
 * in the software stack cares about, we will, in the future, have mac80211
 * tell the driver which information elements are interesting in the sense
 * that we want to see changes in them. This will include
 *  - a list of information element IDs
 *  - a list of OUIs for the vendor information element
 *
 * Ideally, the hardware would filter out any beacons without changes in the
 * requested elements, but if it cannot support that it may, at the expense
 * of some efficiency, filter out only a subset. For example, if the device
 * doesn't support checking for OUIs it should pass up all changes in all
 * vendor information elements.
 *
 * Note that change, for the sake of simplification, also includes information
 * elements appearing or disappearing from the beacon.
 *
 * Some hardware supports an "ignore list" instead, just make sure nothing
 * that was requested is on the ignore list, and include commonly changing
 * information element IDs in the ignore list, for example 11 (BSS load) and
 * the various vendor-assigned IEs with unknown contents (128, 129, 133-136,
 * 149, 150, 155, 156, 173, 176, 178, 179, 219); for forward compatibility
 * it could also include some currently unused IDs.
 *
 *
 * In addition to these capabilities, hardware should support notifying the
 * host of changes in the beacon RSSI. This is relevant to implement roaming
 * when no traffic is flowing (when traffic is flowing we see the RSSI of
 * the received data packets). This can consist in notifying the host when
 * the RSSI changes significantly or when it drops below or rises above
 * configurable thresholds. In the future these thresholds will also be
 * configured by mac80211 (which gets them from userspace) to implement
 * them as the roaming algorithm requires.
 *
 * If the hardware cannot implement this, the driver should ask it to
 * periodically pass beacon frames to the host so that software can do the
 * signal strength threshold checking.
 */

/**
 * DOC: Spatial multiplexing power save
 *
 * SMPS (Spatial multiplexing power save) is a mechanism to conserve
 * power in an 802.11n implementation. For details on the mechanism
 * and rationale, please refer to 802.11 (as amended by 802.11n-2009)
 * "11.2.3 SM power save".
 *
 * The mac80211 implementation is capable of sending action frames
 * to update the AP about the station's SMPS mode, and will instruct
 * the driver to enter the specific mode. It will also announce the
 * requested SMPS mode during the association handshake. Hardware
 * support for this feature is required, and can be indicated by
 * hardware flags.
 *
 * The default mode will be "automatic", which nl80211/cfg80211
 * defines to be dynamic SMPS in (regular) powersave, and SMPS
 * turned off otherwise.
 *
 * To support this feature, the driver must set the appropriate
 * hardware support flags, and handle the SMPS flag to the config()
 * operation. It will then with this mechanism be instructed to
 * enter the requested SMPS mode while associated to an HT AP.
 */

/**
 * DOC: Frame filtering
 *
 * mac80211 requires to see many management frames for proper
 * operation, and users may want to see many more frames when
 * in monitor mode. However, for best CPU usage and power consumption,
 * having as few frames as possible percolate through the stack is
 * desirable. Hence, the hardware should filter as much as possible.
 *
 * To achieve this, mac80211 uses filter flags (see below) to tell
 * the driver's configure_filter() function which frames should be
 * passed to mac80211 and which should be filtered out.
 *
 * Before configure_filter() is invoked, the prepare_multicast()
 * callback is invoked with the parameters @mc_count and @mc_list
 * for the combined multicast address list of all virtual interfaces.
 * It's use is optional, and it returns a u64 that is passed to
 * configure_filter(). Additionally, configure_filter() has the
 * arguments @changed_flags telling which flags were changed and
 * @total_flags with the new flag states.
 *
 * If your device has no multicast address filters your driver will
 * need to check both the %FIF_ALLMULTI flag and the @mc_count
 * parameter to see whether multicast frames should be accepted
 * or dropped.
 *
 * All unsupported flags in @total_flags must be cleared.
 * Hardware does not support a flag if it is incapable of _passing_
 * the frame to the stack. Otherwise the driver must ignore
 * the flag, but not clear it.
 * You must _only_ clear the flag (announce no support for the
 * flag to mac80211) if you are not able to pass the packet type
 * to the stack (so the hardware always filters it).
 * So for example, you should clear @FIF_CONTROL, if your hardware
 * always filters control frames. If your hardware always passes
 * control frames to the kernel and is incapable of filtering them,
 * you do _not_ clear the @FIF_CONTROL flag.
 * This rule applies to all other FIF flags as well.
 */

/**
 * DOC: AP support for powersaving clients
 *
 * In order to implement AP and P2P GO modes, mac80211 has support for
 * client powersaving, both "legacy" PS (PS-Poll/null data) and uAPSD.
 * There currently is no support for sAPSD.
 *
 * There is one assumption that mac80211 makes, namely that a client
 * will not poll with PS-Poll and trigger with uAPSD at the same time.
 * Both are supported, and both can be used by the same client, but
 * they can't be used concurrently by the same client. This simplifies
 * the driver code.
 *
 * The first thing to keep in mind is that there is a flag for complete
 * driver implementation: %IEEE80211_HW_AP_LINK_PS. If this flag is set,
 * mac80211 expects the driver to handle most of the state machine for
 * powersaving clients and will ignore the PM bit in incoming frames.
 * Drivers then use ieee80211_sta_ps_transition() to inform mac80211 of
 * stations' powersave transitions. In this mode, mac80211 also doesn't
 * handle PS-Poll/uAPSD.
 *
 * In the mode without %IEEE80211_HW_AP_LINK_PS, mac80211 will check the
 * PM bit in incoming frames for client powersave transitions. When a
 * station goes to sleep, we will stop transmitting to it. There is,
 * however, a race condition: a station might go to sleep while there is
 * data buffered on hardware queues. If the device has support for this
 * it will reject frames, and the driver should give the frames back to
 * mac80211 with the %IEEE80211_TX_STAT_TX_FILTERED flag set which will
 * cause mac80211 to retry the frame when the station wakes up. The
 * driver is also notified of powersave transitions by calling its
 * @sta_notify callback.
 *
 * When the station is asleep, it has three choices: it can wake up,
 * it can PS-Poll, or it can possibly start a uAPSD service period.
 * Waking up is implemented by simply transmitting all buffered (and
 * filtered) frames to the station. This is the easiest case. When
 * the station sends a PS-Poll or a uAPSD trigger frame, mac80211
 * will inform the driver of this with the @allow_buffered_frames
 * callback; this callback is optional. mac80211 will then transmit
 * the frames as usual and set the %IEEE80211_TX_CTL_NO_PS_BUFFER
 * on each frame. The last frame in the service period (or the only
 * response to a PS-Poll) also has %IEEE80211_TX_STATUS_EOSP set to
 * indicate that it ends the service period; as this frame must have
 * TX status report it also sets %IEEE80211_TX_CTL_REQ_TX_STATUS.
 * When TX status is reported for this frame, the service period is
 * marked has having ended and a new one can be started by the peer.
 *
 * Additionally, non-bufferable MMPDUs can also be transmitted by
 * mac80211 with the %IEEE80211_TX_CTL_NO_PS_BUFFER set in them.
 *
 * Another race condition can happen on some devices like iwlwifi
 * when there are frames queued for the station and it wakes up
 * or polls; the frames that are already queued could end up being
 * transmitted first instead, causing reordering and/or wrong
 * processing of the EOSP. The cause is that allowing frames to be
 * transmitted to a certain station is out-of-band communication to
 * the device. To allow this problem to be solved, the driver can
 * call ieee80211_sta_block_awake() if frames are buffered when it
 * is notified that the station went to sleep. When all these frames
 * have been filtered (see above), it must call the function again
 * to indicate that the station is no longer blocked.
 *
 * If the driver buffers frames in the driver for aggregation in any
 * way, it must use the ieee80211_sta_set_buffered() call when it is
 * notified of the station going to sleep to inform mac80211 of any
 * TIDs that have frames buffered. Note that when a station wakes up
 * this information is reset (hence the requirement to call it when
 * informed of the station going to sleep). Then, when a service
 * period starts for any reason, @release_buffered_frames is called
 * with the number of frames to be released and which TIDs they are
 * to come from. In this case, the driver is responsible for setting
 * the EOSP (for uAPSD) and MORE_DATA bits in the released frames,
 * to help the @more_data parameter is passed to tell the driver if
 * there is more data on other TIDs -- the TIDs to release frames
 * from are ignored since mac80211 doesn't know how many frames the
 * buffers for those TIDs contain.
 *
 * If the driver also implement GO mode, where absence periods may
 * shorten service periods (or abort PS-Poll responses), it must
 * filter those response frames except in the case of frames that
 * are buffered in the driver -- those must remain buffered to avoid
 * reordering. Because it is possible that no frames are released
 * in this case, the driver must call ieee80211_sta_eosp()
 * to indicate to mac80211 that the service period ended anyway.
 *
 * Finally, if frames from multiple TIDs are released from mac80211
 * but the driver might reorder them, it must clear & set the flags
 * appropriately (only the last frame may have %IEEE80211_TX_STATUS_EOSP)
 * and also take care of the EOSP and MORE_DATA bits in the frame.
 * The driver may also use ieee80211_sta_eosp() in this case.
 *
 * Note that if the driver ever buffers frames other than QoS-data
 * frames, it must take care to never send a non-QoS-data frame as
 * the last frame in a service period, adding a QoS-nulldata frame
 * after a non-QoS-data frame if needed.
 */

/**
 * DOC: HW queue control
 *
 * Before HW queue control was introduced, mac80211 only had a single static
 * assignment of per-interface AC software queues to hardware queues. This
 * was problematic for a few reasons:
 * 1) off-channel transmissions might get stuck behind other frames
 * 2) multiple virtual interfaces couldn't be handled correctly
 * 3) after-DTIM frames could get stuck behind other frames
 *
 * To solve this, hardware typically uses multiple different queues for all
 * the different usages, and this needs to be propagated into mac80211 so it
 * won't have the same problem with the software queues.
 *
 * Therefore, mac80211 now offers the %IEEE80211_HW_QUEUE_CONTROL capability
 * flag that tells it that the driver implements its own queue control. To do
 * so, the driver will set up the various queues in each &struct ieee80211_vif
 * and the offchannel queue in &struct ieee80211_hw. In response, mac80211 will
 * use those queue IDs in the hw_queue field of &struct ieee80211_tx_info and
 * if necessary will queue the frame on the right software queue that mirrors
 * the hardware queue.
 * Additionally, the driver has to then use these HW queue IDs for the queue
 * management functions (ieee80211_stop_queue() et al.)
 *
 * The driver is free to set up the queue mappings as needed, multiple virtual
 * interfaces may map to the same hardware queues if needed. The setup has to
 * happen during add_interface or change_interface callbacks. For example, a
 * driver supporting station+station and station+AP modes might decide to have
 * 10 hardware queues to handle different scenarios:
 *
 * 4 AC HW queues for 1st vif: 0, 1, 2, 3
 * 4 AC HW queues for 2nd vif: 4, 5, 6, 7
 * after-DTIM queue for AP:   8
 * off-channel queue:         9
 *
 * It would then set up the hardware like this:
 *   hw.offchannel_tx_hw_queue = 9
 *
 * and the first virtual interface that is added as follows:
 *   vif.hw_queue[IEEE80211_AC_VO] = 0
 *   vif.hw_queue[IEEE80211_AC_VI] = 1
 *   vif.hw_queue[IEEE80211_AC_BE] = 2
 *   vif.hw_queue[IEEE80211_AC_BK] = 3
 *   vif.cab_queue = 8 // if AP mode, otherwise %IEEE80211_INVAL_HW_QUEUE
 * and the second virtual interface with 4-7.
 *
 * If queue 6 gets full, for example, mac80211 would only stop the second
 * virtual interface's BE queue since virtual interface queues are per AC.
 *
 * Note that the vif.cab_queue value should be set to %IEEE80211_INVAL_HW_QUEUE
 * whenever the queue is not used (i.e. the interface is not in AP mode) if the
 * queue could potentially be shared since mac80211 will look at cab_queue when
 * a queue is stopped/woken even if the interface is not in AP mode.
 */

/**
 * enum ieee80211_filter_flags - hardware filter flags
 *
 * These flags determine what the filter in hardware should be
 * programmed to let through and what should not be passed to the
 * stack. It is always safe to pass more frames than requested,
 * but this has negative impact on power consumption.
 *
 * @FIF_ALLMULTI: pass all multicast frames, this is used if requested
 *	by the user or if the hardware is not capable of filtering by
 *	multicast address.
 *
 * @FIF_FCSFAIL: pass frames with failed FCS (but you need to set the
 *	%RX_FLAG_FAILED_FCS_CRC for them)
 *
 * @FIF_PLCPFAIL: pass frames with failed PLCP CRC (but you need to set
 *	the %RX_FLAG_FAILED_PLCP_CRC for them
 *
 * @FIF_BCN_PRBRESP_PROMISC: This flag is set during scanning to indicate
 *	to the hardware that it should not filter beacons or probe responses
 *	by BSSID. Filtering them can greatly reduce the amount of processing
 *	mac80211 needs to do and the amount of CPU wakeups, so you should
 *	honour this flag if possible.
 *
 * @FIF_CONTROL: pass control frames (except for PS Poll) addressed to this
 *	station
 *
 * @FIF_OTHER_BSS: pass frames destined to other BSSes
 *
 * @FIF_PSPOLL: pass PS Poll frames
 *
 * @FIF_PROBE_REQ: pass probe request frames
 */
enum ieee80211_filter_flags {
	FIF_ALLMULTI		= 1<<1,
	FIF_FCSFAIL		= 1<<2,
	FIF_PLCPFAIL		= 1<<3,
	FIF_BCN_PRBRESP_PROMISC	= 1<<4,
	FIF_CONTROL		= 1<<5,
	FIF_OTHER_BSS		= 1<<6,
	FIF_PSPOLL		= 1<<7,
	FIF_PROBE_REQ		= 1<<8,
};

/**
 * enum ieee80211_ampdu_mlme_action - A-MPDU actions
 *
 * These flags are used with the ampdu_action() callback in
 * &struct ieee80211_ops to indicate which action is needed.
 *
 * Note that drivers MUST be able to deal with a TX aggregation
 * session being stopped even before they OK'ed starting it by
 * calling ieee80211_start_tx_ba_cb_irqsafe, because the peer
 * might receive the addBA frame and send a delBA right away!
 *
 * @IEEE80211_AMPDU_RX_START: start RX aggregation
 * @IEEE80211_AMPDU_RX_STOP: stop RX aggregation
 * @IEEE80211_AMPDU_TX_START: start TX aggregation
 * @IEEE80211_AMPDU_TX_OPERATIONAL: TX aggregation has become operational
 * @IEEE80211_AMPDU_TX_STOP_CONT: stop TX aggregation but continue transmitting
 *	queued packets, now unaggregated. After all packets are transmitted the
 *	driver has to call ieee80211_stop_tx_ba_cb_irqsafe().
 * @IEEE80211_AMPDU_TX_STOP_FLUSH: stop TX aggregation and flush all packets,
 *	called when the station is removed. There's no need or reason to call
 *	ieee80211_stop_tx_ba_cb_irqsafe() in this case as mac80211 assumes the
 *	session is gone and removes the station.
 * @IEEE80211_AMPDU_TX_STOP_FLUSH_CONT: called when TX aggregation is stopped
 *	but the driver hasn't called ieee80211_stop_tx_ba_cb_irqsafe() yet and
 *	now the connection is dropped and the station will be removed. Drivers
 *	should clean up and drop remaining packets when this is called.
 */
enum ieee80211_ampdu_mlme_action {
	IEEE80211_AMPDU_RX_START,
	IEEE80211_AMPDU_RX_STOP,
	IEEE80211_AMPDU_TX_START,
	IEEE80211_AMPDU_TX_STOP_CONT,
	IEEE80211_AMPDU_TX_STOP_FLUSH,
	IEEE80211_AMPDU_TX_STOP_FLUSH_CONT,
	IEEE80211_AMPDU_TX_OPERATIONAL,
};

/**
 * struct ieee80211_ampdu_params - AMPDU action parameters
 *
 * @action: the ampdu action, value from %ieee80211_ampdu_mlme_action.
 * @sta: peer of this AMPDU session
 * @tid: tid of the BA session
 * @ssn: start sequence number of the session. TX/RX_STOP can pass 0. When
 *	action is set to %IEEE80211_AMPDU_RX_START the driver passes back the
 *	actual ssn value used to start the session and writes the value here.
 * @buf_size: reorder buffer size  (number of subframes). Valid only when the
 *	action is set to %IEEE80211_AMPDU_RX_START or
 *	%IEEE80211_AMPDU_TX_OPERATIONAL
 * @amsdu: indicates the peer's ability to receive A-MSDU within A-MPDU.
 *	valid when the action is set to %IEEE80211_AMPDU_TX_OPERATIONAL
 * @timeout: BA session timeout. Valid only when the action is set to
 *	%IEEE80211_AMPDU_RX_START
 */
struct ieee80211_ampdu_params {
	enum ieee80211_ampdu_mlme_action action;
	struct ieee80211_sta *sta;
	u16 tid;
	u16 ssn;
	u8 buf_size;
	bool amsdu;
	u16 timeout;
};

/**
 * enum ieee80211_frame_release_type - frame release reason
 * @IEEE80211_FRAME_RELEASE_PSPOLL: frame released for PS-Poll
 * @IEEE80211_FRAME_RELEASE_UAPSD: frame(s) released due to
 *	frame received on trigger-enabled AC
 */
enum ieee80211_frame_release_type {
	IEEE80211_FRAME_RELEASE_PSPOLL,
	IEEE80211_FRAME_RELEASE_UAPSD,
};

/**
 * enum ieee80211_rate_control_changed - flags to indicate what changed
 *
 * @IEEE80211_RC_BW_CHANGED: The bandwidth that can be used to transmit
 *	to this station changed. The actual bandwidth is in the station
 *	information -- for HT20/40 the IEEE80211_HT_CAP_SUP_WIDTH_20_40
 *	flag changes, for HT and VHT the bandwidth field changes.
 * @IEEE80211_RC_SMPS_CHANGED: The SMPS state of the station changed.
 * @IEEE80211_RC_SUPP_RATES_CHANGED: The supported rate set of this peer
 *	changed (in IBSS mode) due to discovering more information about
 *	the peer.
 * @IEEE80211_RC_NSS_CHANGED: N_SS (number of spatial streams) was changed
 *	by the peer
 */
enum ieee80211_rate_control_changed {
	IEEE80211_RC_BW_CHANGED		= BIT(0),
	IEEE80211_RC_SMPS_CHANGED	= BIT(1),
	IEEE80211_RC_SUPP_RATES_CHANGED	= BIT(2),
	IEEE80211_RC_NSS_CHANGED	= BIT(3),
};

/**
 * enum ieee80211_roc_type - remain on channel type
 *
 * With the support for multi channel contexts and multi channel operations,
 * remain on channel operations might be limited/deferred/aborted by other
 * flows/operations which have higher priority (and vise versa).
 * Specifying the ROC type can be used by devices to prioritize the ROC
 * operations compared to other operations/flows.
 *
 * @IEEE80211_ROC_TYPE_NORMAL: There are no special requirements for this ROC.
 * @IEEE80211_ROC_TYPE_MGMT_TX: The remain on channel request is required
 *	for sending managment frames offchannel.
 */
enum ieee80211_roc_type {
	IEEE80211_ROC_TYPE_NORMAL = 0,
	IEEE80211_ROC_TYPE_MGMT_TX,
};

/**
 * enum ieee80211_reconfig_complete_type - reconfig type
 *
 * This enum is used by the reconfig_complete() callback to indicate what
 * reconfiguration type was completed.
 *
 * @IEEE80211_RECONFIG_TYPE_RESTART: hw restart type
 *	(also due to resume() callback returning 1)
 * @IEEE80211_RECONFIG_TYPE_SUSPEND: suspend type (regardless
 *	of wowlan configuration)
 */
enum ieee80211_reconfig_type {
	IEEE80211_RECONFIG_TYPE_RESTART,
	IEEE80211_RECONFIG_TYPE_SUSPEND,
};

/**
 * struct ieee80211_ops - callbacks from mac80211 to the driver
 *
 * This structure contains various callbacks that the driver may
 * handle or, in some cases, must handle, for example to configure
 * the hardware to a new channel or to transmit a frame.
 *
 * @tx: Handler that 802.11 module calls for each transmitted frame.
 *	skb contains the buffer starting from the IEEE 802.11 header.
 *	The low-level driver should send the frame out based on
 *	configuration in the TX control data. This handler should,
 *	preferably, never fail and stop queues appropriately.
 *	Must be atomic.
 *
 * @start: Called before the first netdevice attached to the hardware
 *	is enabled. This should turn on the hardware and must turn on
 *	frame reception (for possibly enabled monitor interfaces.)
 *	Returns negative error codes, these may be seen in userspace,
 *	or zero.
 *	When the device is started it should not have a MAC address
 *	to avoid acknowledging frames before a non-monitor device
 *	is added.
 *	Must be implemented and can sleep.
 *
 * @stop: Called after last netdevice attached to the hardware
 *	is disabled. This should turn off the hardware (at least
 *	it must turn off frame reception.)
 *	May be called right after add_interface if that rejects
 *	an interface. If you added any work onto the mac80211 workqueue
 *	you should ensure to cancel it on this callback.
 *	Must be implemented and can sleep.
 *
 * @suspend: Suspend the device; mac80211 itself will quiesce before and
 *	stop transmitting and doing any other configuration, and then
 *	ask the device to suspend. This is only invoked when WoWLAN is
 *	configured, otherwise the device is deconfigured completely and
 *	reconfigured at resume time.
 *	The driver may also impose special conditions under which it
 *	wants to use the "normal" suspend (deconfigure), say if it only
 *	supports WoWLAN when the device is associated. In this case, it
 *	must return 1 from this function.
 *
 * @resume: If WoWLAN was configured, this indicates that mac80211 is
 *	now resuming its operation, after this the device must be fully
 *	functional again. If this returns an error, the only way out is
 *	to also unregister the device. If it returns 1, then mac80211
 *	will also go through the regular complete restart on resume.
 *
 * @set_wakeup: Enable or disable wakeup when WoWLAN configuration is
 *	modified. The reason is that device_set_wakeup_enable() is
 *	supposed to be called when the configuration changes, not only
 *	in suspend().
 *
 * @add_interface: Called when a netdevice attached to the hardware is
 *	enabled. Because it is not called for monitor mode devices, @start
 *	and @stop must be implemented.
 *	The driver should perform any initialization it needs before
 *	the device can be enabled. The initial configuration for the
 *	interface is given in the conf parameter.
 *	The callback may refuse to add an interface by returning a
 *	negative error code (which will be seen in userspace.)
 *	Must be implemented and can sleep.
 *
 * @change_interface: Called when a netdevice changes type. This callback
 *	is optional, but only if it is supported can interface types be
 *	switched while the interface is UP. The callback may sleep.
 *	Note that while an interface is being switched, it will not be
 *	found by the interface iteration callbacks.
 *
 * @remove_interface: Notifies a driver that an interface is going down.
 *	The @stop callback is called after this if it is the last interface
 *	and no monitor interfaces are present.
 *	When all interfaces are removed, the MAC address in the hardware
 *	must be cleared so the device no longer acknowledges packets,
 *	the mac_addr member of the conf structure is, however, set to the
 *	MAC address of the device going away.
 *	Hence, this callback must be implemented. It can sleep.
 *
 * @config: Handler for configuration requests. IEEE 802.11 code calls this
 *	function to change hardware configuration, e.g., channel.
 *	This function should never fail but returns a negative error code
 *	if it does. The callback can sleep.
 *
 * @bss_info_changed: Handler for configuration requests related to BSS
 *	parameters that may vary during BSS's lifespan, and may affect low
 *	level driver (e.g. assoc/disassoc status, erp parameters).
 *	This function should not be used if no BSS has been set, unless
 *	for association indication. The @changed parameter indicates which
 *	of the bss parameters has changed when a call is made. The callback
 *	can sleep.
 *
 * @prepare_multicast: Prepare for multicast filter configuration.
 *	This callback is optional, and its return value is passed
 *	to configure_filter(). This callback must be atomic.
 *
 * @configure_filter: Configure the device's RX filter.
 *	See the section "Frame filtering" for more information.
 *	This callback must be implemented and can sleep.
 *
 * @config_iface_filter: Configure the interface's RX filter.
 *	This callback is optional and is used to configure which frames
 *	should be passed to mac80211. The filter_flags is the combination
 *	of FIF_* flags. The changed_flags is a bit mask that indicates
 *	which flags are changed.
 *	This callback can sleep.
 *
 * @set_tim: Set TIM bit. mac80211 calls this function when a TIM bit
 * 	must be set or cleared for a given STA. Must be atomic.
 *
 * @set_key: See the section "Hardware crypto acceleration"
 *	This callback is only called between add_interface and
 *	remove_interface calls, i.e. while the given virtual interface
 *	is enabled.
 *	Returns a negative error code if the key can't be added.
 *	The callback can sleep.
 *
 * @update_tkip_key: See the section "Hardware crypto acceleration"
 * 	This callback will be called in the context of Rx. Called for drivers
 * 	which set IEEE80211_KEY_FLAG_TKIP_REQ_RX_P1_KEY.
 *	The callback must be atomic.
 *
 * @set_rekey_data: If the device supports GTK rekeying, for example while the
 *	host is suspended, it can assign this callback to retrieve the data
 *	necessary to do GTK rekeying, this is the KEK, KCK and replay counter.
 *	After rekeying was done it should (for example during resume) notify
 *	userspace of the new replay counter using ieee80211_gtk_rekey_notify().
 *
 * @set_default_unicast_key: Set the default (unicast) key index, useful for
 *	WEP when the device sends data packets autonomously, e.g. for ARP
 *	offloading. The index can be 0-3, or -1 for unsetting it.
 *
 * @hw_scan: Ask the hardware to service the scan request, no need to start
 *	the scan state machine in stack. The scan must honour the channel
 *	configuration done by the regulatory agent in the wiphy's
 *	registered bands. The hardware (or the driver) needs to make sure
 *	that power save is disabled.
 *	The @req ie/ie_len members are rewritten by mac80211 to contain the
 *	entire IEs after the SSID, so that drivers need not look at these
 *	at all but just send them after the SSID -- mac80211 includes the
 *	(extended) supported rates and HT information (where applicable).
 *	When the scan finishes, ieee80211_scan_completed() must be called;
 *	note that it also must be called when the scan cannot finish due to
 *	any error unless this callback returned a negative error code.
 *	The callback can sleep.
 *
 * @cancel_hw_scan: Ask the low-level tp cancel the active hw scan.
 *	The driver should ask the hardware to cancel the scan (if possible),
 *	but the scan will be completed only after the driver will call
 *	ieee80211_scan_completed().
 *	This callback is needed for wowlan, to prevent enqueueing a new
 *	scan_work after the low-level driver was already suspended.
 *	The callback can sleep.
 *
 * @sched_scan_start: Ask the hardware to start scanning repeatedly at
 *	specific intervals.  The driver must call the
 *	ieee80211_sched_scan_results() function whenever it finds results.
 *	This process will continue until sched_scan_stop is called.
 *
 * @sched_scan_stop: Tell the hardware to stop an ongoing scheduled scan.
 *	In this case, ieee80211_sched_scan_stopped() must not be called.
 *
 * @sw_scan_start: Notifier function that is called just before a software scan
 *	is started. Can be NULL, if the driver doesn't need this notification.
 *	The mac_addr parameter allows supporting NL80211_SCAN_FLAG_RANDOM_ADDR,
 *	the driver may set the NL80211_FEATURE_SCAN_RANDOM_MAC_ADDR flag if it
 *	can use this parameter. The callback can sleep.
 *
 * @sw_scan_complete: Notifier function that is called just after a
 *	software scan finished. Can be NULL, if the driver doesn't need
 *	this notification.
 *	The callback can sleep.
 *
 * @get_stats: Return low-level statistics.
 * 	Returns zero if statistics are available.
 *	The callback can sleep.
 *
 * @get_key_seq: If your device implements encryption in hardware and does
 *	IV/PN assignment then this callback should be provided to read the
 *	IV/PN for the given key from hardware.
 *	The callback must be atomic.
 *
 * @set_frag_threshold: Configuration of fragmentation threshold. Assign this
 *	if the device does fragmentation by itself; if this callback is
 *	implemented then the stack will not do fragmentation.
 *	The callback can sleep.
 *
 * @set_rts_threshold: Configuration of RTS threshold (if device needs it)
 *	The callback can sleep.
 *
 * @sta_add: Notifies low level driver about addition of an associated station,
 *	AP, IBSS/WDS/mesh peer etc. This callback can sleep.
 *
 * @sta_remove: Notifies low level driver about removal of an associated
 *	station, AP, IBSS/WDS/mesh peer etc. Note that after the callback
 *	returns it isn't safe to use the pointer, not even RCU protected;
 *	no RCU grace period is guaranteed between returning here and freeing
 *	the station. See @sta_pre_rcu_remove if needed.
 *	This callback can sleep.
 *
 * @sta_add_debugfs: Drivers can use this callback to add debugfs files
 *	when a station is added to mac80211's station list. This callback
 *	and @sta_remove_debugfs should be within a CPTCFG_MAC80211_DEBUGFS
 *	conditional. This callback can sleep.
 *
 * @sta_remove_debugfs: Remove the debugfs files which were added using
 *	@sta_add_debugfs. This callback can sleep.
 *
 * @sta_notify: Notifies low level driver about power state transition of an
 *	associated station, AP,  IBSS/WDS/mesh peer etc. For a VIF operating
 *	in AP mode, this callback will not be called when the flag
 *	%IEEE80211_HW_AP_LINK_PS is set. Must be atomic.
 *
 * @sta_state: Notifies low level driver about state transition of a
 *	station (which can be the AP, a client, IBSS/WDS/mesh peer etc.)
 *	This callback is mutually exclusive with @sta_add/@sta_remove.
 *	It must not fail for down transitions but may fail for transitions
 *	up the list of states. Also note that after the callback returns it
 *	isn't safe to use the pointer, not even RCU protected - no RCU grace
 *	period is guaranteed between returning here and freeing the station.
 *	See @sta_pre_rcu_remove if needed.
 *	The callback can sleep.
 *
 * @sta_pre_rcu_remove: Notify driver about station removal before RCU
 *	synchronisation. This is useful if a driver needs to have station
 *	pointers protected using RCU, it can then use this call to clear
 *	the pointers instead of waiting for an RCU grace period to elapse
 *	in @sta_state.
 *	The callback can sleep.
 *
 * @sta_rc_update: Notifies the driver of changes to the bitrates that can be
 *	used to transmit to the station. The changes are advertised with bits
 *	from &enum ieee80211_rate_control_changed and the values are reflected
 *	in the station data. This callback should only be used when the driver
 *	uses hardware rate control (%IEEE80211_HW_HAS_RATE_CONTROL) since
 *	otherwise the rate control algorithm is notified directly.
 *	Must be atomic.
 * @sta_rate_tbl_update: Notifies the driver that the rate table changed. This
 *	is only used if the configured rate control algorithm actually uses
 *	the new rate table API, and is therefore optional. Must be atomic.
 *
 * @sta_statistics: Get statistics for this station. For example with beacon
 *	filtering, the statistics kept by mac80211 might not be accurate, so
 *	let the driver pre-fill the statistics. The driver can fill most of
 *	the values (indicating which by setting the filled bitmap), but not
 *	all of them make sense - see the source for which ones are possible.
 *	Statistics that the driver doesn't fill will be filled by mac80211.
 *	The callback can sleep.
 *
 * @conf_tx: Configure TX queue parameters (EDCF (aifs, cw_min, cw_max),
 *	bursting) for a hardware TX queue.
 *	Returns a negative error code on failure.
 *	The callback can sleep.
 *
 * @get_tsf: Get the current TSF timer value from firmware/hardware. Currently,
 *	this is only used for IBSS mode BSSID merging and debugging. Is not a
 *	required function.
 *	The callback can sleep.
 *
 * @set_tsf: Set the TSF timer to the specified value in the firmware/hardware.
 *	Currently, this is only used for IBSS mode debugging. Is not a
 *	required function.
 *	The callback can sleep.
 *
 * @reset_tsf: Reset the TSF timer and allow firmware/hardware to synchronize
 *	with other STAs in the IBSS. This is only used in IBSS mode. This
 *	function is optional if the firmware/hardware takes full care of
 *	TSF synchronization.
 *	The callback can sleep.
 *
 * @tx_last_beacon: Determine whether the last IBSS beacon was sent by us.
 *	This is needed only for IBSS mode and the result of this function is
 *	used to determine whether to reply to Probe Requests.
 *	Returns non-zero if this device sent the last beacon.
 *	The callback can sleep.
 *
 * @ampdu_action: Perform a certain A-MPDU action
 * 	The RA/TID combination determines the destination and TID we want
 * 	the ampdu action to be performed for. The action is defined through
 *	ieee80211_ampdu_mlme_action.
 *	When the action is set to %IEEE80211_AMPDU_TX_OPERATIONAL the driver
 *	may neither send aggregates containing more subframes than @buf_size
 *	nor send aggregates in a way that lost frames would exceed the
 *	buffer size. If just limiting the aggregate size, this would be
 *	possible with a buf_size of 8:
 *	 - TX: 1.....7
 *	 - RX:  2....7 (lost frame #1)
 *	 - TX:        8..1...
 *	which is invalid since #1 was now re-transmitted well past the
 *	buffer size of 8. Correct ways to retransmit #1 would be:
 *	 - TX:       1 or 18 or 81
 *	Even "189" would be wrong since 1 could be lost again.
 *
 *	Returns a negative error code on failure.
 *	The callback can sleep.
 *
 * @get_survey: Return per-channel survey information
 *
 * @rfkill_poll: Poll rfkill hardware state. If you need this, you also
 *	need to set wiphy->rfkill_poll to %true before registration,
 *	and need to call wiphy_rfkill_set_hw_state() in the callback.
 *	The callback can sleep.
 *
 * @set_coverage_class: Set slot time for given coverage class as specified
 *	in IEEE 802.11-2007 section 17.3.8.6 and modify ACK timeout
 *	accordingly; coverage class equals to -1 to enable ACK timeout
 *	estimation algorithm (dynack). To disable dynack set valid value for
 *	coverage class. This callback is not required and may sleep.
 *
 * @testmode_cmd: Implement a cfg80211 test mode command. The passed @vif may
 *	be %NULL. The callback can sleep.
 * @testmode_dump: Implement a cfg80211 test mode dump. The callback can sleep.
 *
 * @flush: Flush all pending frames from the hardware queue, making sure
 *	that the hardware queues are empty. The @queues parameter is a bitmap
 *	of queues to flush, which is useful if different virtual interfaces
 *	use different hardware queues; it may also indicate all queues.
 *	If the parameter @drop is set to %true, pending frames may be dropped.
 *	Note that vif can be NULL.
 *	The callback can sleep.
 *
 * @channel_switch: Drivers that need (or want) to offload the channel
 *	switch operation for CSAs received from the AP may implement this
 *	callback. They must then call ieee80211_chswitch_done() to indicate
 *	completion of the channel switch.
 *
 * @set_antenna: Set antenna configuration (tx_ant, rx_ant) on the device.
 *	Parameters are bitmaps of allowed antennas to use for TX/RX. Drivers may
 *	reject TX/RX mask combinations they cannot support by returning -EINVAL
 *	(also see nl80211.h @NL80211_ATTR_WIPHY_ANTENNA_TX).
 *
 * @get_antenna: Get current antenna configuration from device (tx_ant, rx_ant).
 *
 * @remain_on_channel: Starts an off-channel period on the given channel, must
 *	call back to ieee80211_ready_on_channel() when on that channel. Note
 *	that normal channel traffic is not stopped as this is intended for hw
 *	offload. Frames to transmit on the off-channel channel are transmitted
 *	normally except for the %IEEE80211_TX_CTL_TX_OFFCHAN flag. When the
 *	duration (which will always be non-zero) expires, the driver must call
 *	ieee80211_remain_on_channel_expired().
 *	Note that this callback may be called while the device is in IDLE and
 *	must be accepted in this case.
 *	This callback may sleep.
 * @cancel_remain_on_channel: Requests that an ongoing off-channel period is
 *	aborted before it expires. This callback may sleep.
 *
 * @set_ringparam: Set tx and rx ring sizes.
 *
 * @get_ringparam: Get tx and rx ring current and maximum sizes.
 *
 * @tx_frames_pending: Check if there is any pending frame in the hardware
 *	queues before entering power save.
 *
 * @set_bitrate_mask: Set a mask of rates to be used for rate control selection
 *	when transmitting a frame. Currently only legacy rates are handled.
 *	The callback can sleep.
 * @event_callback: Notify driver about any event in mac80211. See
 *	&enum ieee80211_event_type for the different types.
 *	The callback must be atomic.
 *
 * @release_buffered_frames: Release buffered frames according to the given
 *	parameters. In the case where the driver buffers some frames for
 *	sleeping stations mac80211 will use this callback to tell the driver
 *	to release some frames, either for PS-poll or uAPSD.
 *	Note that if the @more_data parameter is %false the driver must check
 *	if there are more frames on the given TIDs, and if there are more than
 *	the frames being released then it must still set the more-data bit in
 *	the frame. If the @more_data parameter is %true, then of course the
 *	more-data bit must always be set.
 *	The @tids parameter tells the driver which TIDs to release frames
 *	from, for PS-poll it will always have only a single bit set.
 *	In the case this is used for a PS-poll initiated release, the
 *	@num_frames parameter will always be 1 so code can be shared. In
 *	this case the driver must also set %IEEE80211_TX_STATUS_EOSP flag
 *	on the TX status (and must report TX status) so that the PS-poll
 *	period is properly ended. This is used to avoid sending multiple
 *	responses for a retried PS-poll frame.
 *	In the case this is used for uAPSD, the @num_frames parameter may be
 *	bigger than one, but the driver may send fewer frames (it must send
 *	at least one, however). In this case it is also responsible for
 *	setting the EOSP flag in the QoS header of the frames. Also, when the
 *	service period ends, the driver must set %IEEE80211_TX_STATUS_EOSP
 *	on the last frame in the SP. Alternatively, it may call the function
 *	ieee80211_sta_eosp() to inform mac80211 of the end of the SP.
 *	This callback must be atomic.
 * @allow_buffered_frames: Prepare device to allow the given number of frames
 *	to go out to the given station. The frames will be sent by mac80211
 *	via the usual TX path after this call. The TX information for frames
 *	released will also have the %IEEE80211_TX_CTL_NO_PS_BUFFER flag set
 *	and the last one will also have %IEEE80211_TX_STATUS_EOSP set. In case
 *	frames from multiple TIDs are released and the driver might reorder
 *	them between the TIDs, it must set the %IEEE80211_TX_STATUS_EOSP flag
 *	on the last frame and clear it on all others and also handle the EOSP
 *	bit in the QoS header correctly. Alternatively, it can also call the
 *	ieee80211_sta_eosp() function.
 *	The @tids parameter is a bitmap and tells the driver which TIDs the
 *	frames will be on; it will at most have two bits set.
 *	This callback must be atomic.
 *
 * @get_et_sset_count:  Ethtool API to get string-set count.
 *
 * @get_et_stats:  Ethtool API to get a set of u64 stats.
 *
 * @get_et_strings:  Ethtool API to get a set of strings to describe stats
 *	and perhaps other supported types of ethtool data-sets.
 *
 * @mgd_prepare_tx: Prepare for transmitting a management frame for association
 *	before associated. In multi-channel scenarios, a virtual interface is
 *	bound to a channel before it is associated, but as it isn't associated
 *	yet it need not necessarily be given airtime, in particular since any
 *	transmission to a P2P GO needs to be synchronized against the GO's
 *	powersave state. mac80211 will call this function before transmitting a
 *	management frame prior to having successfully associated to allow the
 *	driver to give it channel time for the transmission, to get a response
 *	and to be able to synchronize with the GO.
 *	The callback will be called before each transmission and upon return
 *	mac80211 will transmit the frame right away.
 *	The callback is optional and can (should!) sleep.
 *
 * @mgd_protect_tdls_discover: Protect a TDLS discovery session. After sending
 *	a TDLS discovery-request, we expect a reply to arrive on the AP's
 *	channel. We must stay on the channel (no PSM, scan, etc.), since a TDLS
 *	setup-response is a direct packet not buffered by the AP.
 *	mac80211 will call this function just before the transmission of a TDLS
 *	discovery-request. The recommended period of protection is at least
 *	2 * (DTIM period).
 *	The callback is optional and can sleep.
 *
 * @add_chanctx: Notifies device driver about new channel context creation.
 *	This callback may sleep.
 * @remove_chanctx: Notifies device driver about channel context destruction.
 *	This callback may sleep.
 * @change_chanctx: Notifies device driver about channel context changes that
 *	may happen when combining different virtual interfaces on the same
 *	channel context with different settings
 *	This callback may sleep.
 * @assign_vif_chanctx: Notifies device driver about channel context being bound
 *	to vif. Possible use is for hw queue remapping.
 *	This callback may sleep.
 * @unassign_vif_chanctx: Notifies device driver about channel context being
 *	unbound from vif.
 *	This callback may sleep.
 * @switch_vif_chanctx: switch a number of vifs from one chanctx to
 *	another, as specified in the list of
 *	@ieee80211_vif_chanctx_switch passed to the driver, according
 *	to the mode defined in &ieee80211_chanctx_switch_mode.
 *	This callback may sleep.
 *
 * @start_ap: Start operation on the AP interface, this is called after all the
 *	information in bss_conf is set and beacon can be retrieved. A channel
 *	context is bound before this is called. Note that if the driver uses
 *	software scan or ROC, this (and @stop_ap) isn't called when the AP is
 *	just "paused" for scanning/ROC, which is indicated by the beacon being
 *	disabled/enabled via @bss_info_changed.
 * @stop_ap: Stop operation on the AP interface.
 *
 * @reconfig_complete: Called after a call to ieee80211_restart_hw() and
 *	during resume, when the reconfiguration has completed.
 *	This can help the driver implement the reconfiguration step (and
 *	indicate mac80211 is ready to receive frames).
 *	This callback may sleep.
 *
 * @ipv6_addr_change: IPv6 address assignment on the given interface changed.
 *	Currently, this is only called for managed or P2P client interfaces.
 *	This callback is optional; it must not sleep.
 *
 * @channel_switch_beacon: Starts a channel switch to a new channel.
 *	Beacons are modified to include CSA or ECSA IEs before calling this
 *	function. The corresponding count fields in these IEs must be
 *	decremented, and when they reach 1 the driver must call
 *	ieee80211_csa_finish(). Drivers which use ieee80211_beacon_get()
 *	get the csa counter decremented by mac80211, but must check if it is
 *	1 using ieee80211_csa_is_complete() after the beacon has been
 *	transmitted and then call ieee80211_csa_finish().
 *	If the CSA count starts as zero or 1, this function will not be called,
 *	since there won't be any time to beacon before the switch anyway.
 * @pre_channel_switch: This is an optional callback that is called
 *	before a channel switch procedure is started (ie. when a STA
 *	gets a CSA or an userspace initiated channel-switch), allowing
 *	the driver to prepare for the channel switch.
 * @post_channel_switch: This is an optional callback that is called
 *	after a channel switch procedure is completed, allowing the
 *	driver to go back to a normal configuration.
 *
 * @join_ibss: Join an IBSS (on an IBSS interface); this is called after all
 *	information in bss_conf is set up and the beacon can be retrieved. A
 *	channel context is bound before this is called.
 * @leave_ibss: Leave the IBSS again.
 *
 * @get_expected_throughput: extract the expected throughput towards the
 *	specified station. The returned value is expressed in Kbps. It returns 0
 *	if the RC algorithm does not have proper data to provide.
 *
 * @get_txpower: get current maximum tx power (in dBm) based on configuration
 *	and hardware limits.
 *
 * @tdls_channel_switch: Start channel-switching with a TDLS peer. The driver
 *	is responsible for continually initiating channel-switching operations
 *	and returning to the base channel for communication with the AP. The
 *	driver receives a channel-switch request template and the location of
 *	the switch-timing IE within the template as part of the invocation.
 *	The template is valid only within the call, and the driver can
 *	optionally copy the skb for further re-use.
 * @tdls_cancel_channel_switch: Stop channel-switching with a TDLS peer. Both
 *	peers must be on the base channel when the call completes.
 * @tdls_recv_channel_switch: a TDLS channel-switch related frame (request or
 *	response) has been received from a remote peer. The driver gets
 *	parameters parsed from the incoming frame and may use them to continue
 *	an ongoing channel-switch operation. In addition, a channel-switch
 *	response template is provided, together with the location of the
 *	switch-timing IE within the template. The skb can only be used within
 *	the function call.
 *
 * @wake_tx_queue: Called when new packets have been added to the queue.
 *
 * @perform_ftm: Perform a Fine Timing Measurement with the given request
 *	parameters. The given request can only be used within the function call.
 * @abort_ftm: Abort a Fine Timing Measurement request. The given cookie must
 *	match that of the active FTM request.
 * @start_ftm_responder: Start FTM responder and configure its parameters.
 *
 * @start_nan: join an existing nan cluster, or create a new one.
 * @stop_nan: leave the nan cluster.
 * @nan_change_conf: change nan configuration. The data in cfg80211_nan_conf
 *	contains full new configuration and changes specify which parameters
 *	are changed with respect to the last nan config.
 * @add_nan_func: Add a nan function. Returns 0 on success. The data in
 *	cfg80211_nan_func must not be referenced outside the scope of
 *	this call.
 * @rm_nan_func: Remove a nan function. The driver must call
 * ieee80211_nan_func_terminated() with
 * NL80211_NAN_FUNC_TERM_REASON_USER_REQUEST reason code upon removal.
<<<<<<< HEAD
=======
 * @sync_rx_queues: Process all pending frames in RSS queues. This is a
 *	synchronization which is needed in case driver has in its RSS queues
 *	pending frames that were received prior to the control path action
 *	currently taken (e.g. disassociation) but are not processed yet.
>>>>>>> 22c7fafc
 */
struct ieee80211_ops {
	void (*tx)(struct ieee80211_hw *hw,
		   struct ieee80211_tx_control *control,
		   struct sk_buff *skb);
	int (*start)(struct ieee80211_hw *hw);
	void (*stop)(struct ieee80211_hw *hw);
#ifdef CONFIG_PM
	int (*suspend)(struct ieee80211_hw *hw, struct cfg80211_wowlan *wowlan);
	int (*resume)(struct ieee80211_hw *hw);
	void (*set_wakeup)(struct ieee80211_hw *hw, bool enabled);
#endif
	int (*add_interface)(struct ieee80211_hw *hw,
			     struct ieee80211_vif *vif);
	int (*change_interface)(struct ieee80211_hw *hw,
				struct ieee80211_vif *vif,
				enum nl80211_iftype new_type, bool p2p);
	void (*remove_interface)(struct ieee80211_hw *hw,
				 struct ieee80211_vif *vif);
	int (*config)(struct ieee80211_hw *hw, u32 changed);
	void (*bss_info_changed)(struct ieee80211_hw *hw,
				 struct ieee80211_vif *vif,
				 struct ieee80211_bss_conf *info,
				 u32 changed);

	int (*start_ap)(struct ieee80211_hw *hw, struct ieee80211_vif *vif);
	void (*stop_ap)(struct ieee80211_hw *hw, struct ieee80211_vif *vif);

	u64 (*prepare_multicast)(struct ieee80211_hw *hw,
				 struct netdev_hw_addr_list *mc_list);
	void (*configure_filter)(struct ieee80211_hw *hw,
				 unsigned int changed_flags,
				 unsigned int *total_flags,
				 u64 multicast);
	void (*config_iface_filter)(struct ieee80211_hw *hw,
				    struct ieee80211_vif *vif,
				    unsigned int filter_flags,
				    unsigned int changed_flags);
	int (*set_tim)(struct ieee80211_hw *hw, struct ieee80211_sta *sta,
		       bool set);
	int (*set_key)(struct ieee80211_hw *hw, enum set_key_cmd cmd,
		       struct ieee80211_vif *vif, struct ieee80211_sta *sta,
		       struct ieee80211_key_conf *key);
	void (*update_tkip_key)(struct ieee80211_hw *hw,
				struct ieee80211_vif *vif,
				struct ieee80211_key_conf *conf,
				struct ieee80211_sta *sta,
				u32 iv32, u16 *phase1key);
	void (*set_rekey_data)(struct ieee80211_hw *hw,
			       struct ieee80211_vif *vif,
			       struct cfg80211_gtk_rekey_data *data);
	void (*set_default_unicast_key)(struct ieee80211_hw *hw,
					struct ieee80211_vif *vif, int idx);
	int (*hw_scan)(struct ieee80211_hw *hw, struct ieee80211_vif *vif,
		       struct ieee80211_scan_request *req);
	void (*cancel_hw_scan)(struct ieee80211_hw *hw,
			       struct ieee80211_vif *vif);
	int (*sched_scan_start)(struct ieee80211_hw *hw,
				struct ieee80211_vif *vif,
				struct cfg80211_sched_scan_request *req,
				struct ieee80211_scan_ies *ies);
	int (*sched_scan_stop)(struct ieee80211_hw *hw,
			       struct ieee80211_vif *vif);
	void (*sw_scan_start)(struct ieee80211_hw *hw,
			      struct ieee80211_vif *vif,
			      const u8 *mac_addr);
	void (*sw_scan_complete)(struct ieee80211_hw *hw,
				 struct ieee80211_vif *vif);
	int (*get_stats)(struct ieee80211_hw *hw,
			 struct ieee80211_low_level_stats *stats);
	void (*get_key_seq)(struct ieee80211_hw *hw,
			    struct ieee80211_key_conf *key,
			    struct ieee80211_key_seq *seq);
	int (*set_frag_threshold)(struct ieee80211_hw *hw, u32 value);
	int (*set_rts_threshold)(struct ieee80211_hw *hw, u32 value);
	int (*sta_add)(struct ieee80211_hw *hw, struct ieee80211_vif *vif,
		       struct ieee80211_sta *sta);
	int (*sta_remove)(struct ieee80211_hw *hw, struct ieee80211_vif *vif,
			  struct ieee80211_sta *sta);
#ifdef CPTCFG_MAC80211_DEBUGFS
	void (*sta_add_debugfs)(struct ieee80211_hw *hw,
				struct ieee80211_vif *vif,
				struct ieee80211_sta *sta,
				struct dentry *dir);
	void (*sta_remove_debugfs)(struct ieee80211_hw *hw,
				   struct ieee80211_vif *vif,
				   struct ieee80211_sta *sta,
				   struct dentry *dir);
#endif
	void (*sta_notify)(struct ieee80211_hw *hw, struct ieee80211_vif *vif,
			enum sta_notify_cmd, struct ieee80211_sta *sta);
	int (*sta_state)(struct ieee80211_hw *hw, struct ieee80211_vif *vif,
			 struct ieee80211_sta *sta,
			 enum ieee80211_sta_state old_state,
			 enum ieee80211_sta_state new_state);
	void (*sta_pre_rcu_remove)(struct ieee80211_hw *hw,
				   struct ieee80211_vif *vif,
				   struct ieee80211_sta *sta);
	void (*sta_rc_update)(struct ieee80211_hw *hw,
			      struct ieee80211_vif *vif,
			      struct ieee80211_sta *sta,
			      u32 changed);
	void (*sta_rate_tbl_update)(struct ieee80211_hw *hw,
				    struct ieee80211_vif *vif,
				    struct ieee80211_sta *sta);
	void (*sta_statistics)(struct ieee80211_hw *hw,
			       struct ieee80211_vif *vif,
			       struct ieee80211_sta *sta,
			       struct station_info *sinfo);
	int (*conf_tx)(struct ieee80211_hw *hw,
		       struct ieee80211_vif *vif, u16 ac,
		       const struct ieee80211_tx_queue_params *params);
	u64 (*get_tsf)(struct ieee80211_hw *hw, struct ieee80211_vif *vif);
	void (*set_tsf)(struct ieee80211_hw *hw, struct ieee80211_vif *vif,
			u64 tsf);
	void (*reset_tsf)(struct ieee80211_hw *hw, struct ieee80211_vif *vif);
	int (*tx_last_beacon)(struct ieee80211_hw *hw);
	int (*ampdu_action)(struct ieee80211_hw *hw,
			    struct ieee80211_vif *vif,
			    struct ieee80211_ampdu_params *params);
	int (*get_survey)(struct ieee80211_hw *hw, int idx,
		struct survey_info *survey);
	void (*rfkill_poll)(struct ieee80211_hw *hw);
	void (*set_coverage_class)(struct ieee80211_hw *hw, s16 coverage_class);
#ifdef CPTCFG_NL80211_TESTMODE
	int (*testmode_cmd)(struct ieee80211_hw *hw, struct ieee80211_vif *vif,
			    void *data, int len);
	int (*testmode_dump)(struct ieee80211_hw *hw, struct sk_buff *skb,
			     struct netlink_callback *cb,
			     void *data, int len);
#endif
	void (*flush)(struct ieee80211_hw *hw, struct ieee80211_vif *vif,
		      u32 queues, bool drop);
	void (*channel_switch)(struct ieee80211_hw *hw,
			       struct ieee80211_vif *vif,
			       struct ieee80211_channel_switch *ch_switch);
	int (*set_antenna)(struct ieee80211_hw *hw, u32 tx_ant, u32 rx_ant);
	int (*get_antenna)(struct ieee80211_hw *hw, u32 *tx_ant, u32 *rx_ant);

	int (*remain_on_channel)(struct ieee80211_hw *hw,
				 struct ieee80211_vif *vif,
				 struct ieee80211_channel *chan,
				 int duration,
				 enum ieee80211_roc_type type);
	int (*cancel_remain_on_channel)(struct ieee80211_hw *hw);
	int (*set_ringparam)(struct ieee80211_hw *hw, u32 tx, u32 rx);
	void (*get_ringparam)(struct ieee80211_hw *hw,
			      u32 *tx, u32 *tx_max, u32 *rx, u32 *rx_max);
	bool (*tx_frames_pending)(struct ieee80211_hw *hw);
	int (*set_bitrate_mask)(struct ieee80211_hw *hw, struct ieee80211_vif *vif,
				const struct cfg80211_bitrate_mask *mask);
	void (*event_callback)(struct ieee80211_hw *hw,
			       struct ieee80211_vif *vif,
			       const struct ieee80211_event *event);

	void (*allow_buffered_frames)(struct ieee80211_hw *hw,
				      struct ieee80211_sta *sta,
				      u16 tids, int num_frames,
				      enum ieee80211_frame_release_type reason,
				      bool more_data);
	void (*release_buffered_frames)(struct ieee80211_hw *hw,
					struct ieee80211_sta *sta,
					u16 tids, int num_frames,
					enum ieee80211_frame_release_type reason,
					bool more_data);

	int	(*get_et_sset_count)(struct ieee80211_hw *hw,
				     struct ieee80211_vif *vif, int sset);
	void	(*get_et_stats)(struct ieee80211_hw *hw,
				struct ieee80211_vif *vif,
				struct ethtool_stats *stats, u64 *data);
	void	(*get_et_strings)(struct ieee80211_hw *hw,
				  struct ieee80211_vif *vif,
				  u32 sset, u8 *data);

	void	(*mgd_prepare_tx)(struct ieee80211_hw *hw,
				  struct ieee80211_vif *vif);

	void	(*mgd_protect_tdls_discover)(struct ieee80211_hw *hw,
					     struct ieee80211_vif *vif);

	int (*add_chanctx)(struct ieee80211_hw *hw,
			   struct ieee80211_chanctx_conf *ctx);
	void (*remove_chanctx)(struct ieee80211_hw *hw,
			       struct ieee80211_chanctx_conf *ctx);
	void (*change_chanctx)(struct ieee80211_hw *hw,
			       struct ieee80211_chanctx_conf *ctx,
			       u32 changed);
	int (*assign_vif_chanctx)(struct ieee80211_hw *hw,
				  struct ieee80211_vif *vif,
				  struct ieee80211_chanctx_conf *ctx);
	void (*unassign_vif_chanctx)(struct ieee80211_hw *hw,
				     struct ieee80211_vif *vif,
				     struct ieee80211_chanctx_conf *ctx);
	int (*switch_vif_chanctx)(struct ieee80211_hw *hw,
				  struct ieee80211_vif_chanctx_switch *vifs,
				  int n_vifs,
				  enum ieee80211_chanctx_switch_mode mode);

	void (*reconfig_complete)(struct ieee80211_hw *hw,
				  enum ieee80211_reconfig_type reconfig_type);

#if IS_ENABLED(CONFIG_IPV6)
	void (*ipv6_addr_change)(struct ieee80211_hw *hw,
				 struct ieee80211_vif *vif,
				 struct inet6_dev *idev);
#endif
	void (*channel_switch_beacon)(struct ieee80211_hw *hw,
				      struct ieee80211_vif *vif,
				      struct cfg80211_chan_def *chandef);
	int (*pre_channel_switch)(struct ieee80211_hw *hw,
				  struct ieee80211_vif *vif,
				  struct ieee80211_channel_switch *ch_switch);

	int (*post_channel_switch)(struct ieee80211_hw *hw,
				   struct ieee80211_vif *vif);

	int (*join_ibss)(struct ieee80211_hw *hw, struct ieee80211_vif *vif);
	void (*leave_ibss)(struct ieee80211_hw *hw, struct ieee80211_vif *vif);
	u32 (*get_expected_throughput)(struct ieee80211_sta *sta);
	int (*get_txpower)(struct ieee80211_hw *hw, struct ieee80211_vif *vif,
			   int *dbm);

	int (*tdls_channel_switch)(struct ieee80211_hw *hw,
				   struct ieee80211_vif *vif,
				   struct ieee80211_sta *sta, u8 oper_class,
				   struct cfg80211_chan_def *chandef,
				   struct sk_buff *tmpl_skb, u32 ch_sw_tm_ie);
	void (*tdls_cancel_channel_switch)(struct ieee80211_hw *hw,
					   struct ieee80211_vif *vif,
					   struct ieee80211_sta *sta);
	void (*tdls_recv_channel_switch)(struct ieee80211_hw *hw,
					 struct ieee80211_vif *vif,
					 struct ieee80211_tdls_ch_sw_params *params);

	void (*wake_tx_queue)(struct ieee80211_hw *hw,
			      struct ieee80211_txq *txq);

	int (*perform_ftm)(struct ieee80211_hw *hw, u64 cookie,
			   struct ieee80211_vif *vif,
			   struct cfg80211_ftm_request *ftm_req);
	int (*abort_ftm)(struct ieee80211_hw *hw, u64 cookie);
	int (*start_ftm_responder)(struct ieee80211_hw *hw,
				   struct ieee80211_vif *vif,
				   struct cfg80211_ftm_responder_params *params);
<<<<<<< HEAD
=======
	int (*get_ftm_responder_stats)(struct ieee80211_hw *hw,
				       struct ieee80211_vif *vif,
				struct cfg80211_ftm_responder_stats *ftm_stats);
>>>>>>> 22c7fafc

	int (*start_nan)(struct ieee80211_hw *hw,
			 struct ieee80211_vif *vif,
			 struct cfg80211_nan_conf *conf);
	int (*stop_nan)(struct ieee80211_hw *hw,
			struct ieee80211_vif *vif);
	int (*nan_change_conf)(struct ieee80211_hw *hw,
			       struct ieee80211_vif *vif,
			       struct cfg80211_nan_conf *conf, u8 changes);
	int (*add_nan_func)(struct ieee80211_hw *hw,
			    struct ieee80211_vif *vif,
			    const struct cfg80211_nan_func *nan_func);
	void (*rm_nan_func)(struct ieee80211_hw *hw,
			    struct ieee80211_vif *vif,
			    u8 instance_id);
<<<<<<< HEAD
=======
	void (*sync_rx_queues)(struct ieee80211_hw *hw);
>>>>>>> 22c7fafc
};

/**
 * ieee80211_alloc_hw_nm - Allocate a new hardware device
 *
 * This must be called once for each hardware device. The returned pointer
 * must be used to refer to this device when calling other functions.
 * mac80211 allocates a private data area for the driver pointed to by
 * @priv in &struct ieee80211_hw, the size of this area is given as
 * @priv_data_len.
 *
 * @priv_data_len: length of private data
 * @ops: callbacks for this device
 * @requested_name: Requested name for this device.
 *	NULL is valid value, and means use the default naming (phy%d)
 *
 * Return: A pointer to the new hardware device, or %NULL on error.
 */
struct ieee80211_hw *ieee80211_alloc_hw_nm(size_t priv_data_len,
					   const struct ieee80211_ops *ops,
					   const char *requested_name);

/**
 * ieee80211_alloc_hw - Allocate a new hardware device
 *
 * This must be called once for each hardware device. The returned pointer
 * must be used to refer to this device when calling other functions.
 * mac80211 allocates a private data area for the driver pointed to by
 * @priv in &struct ieee80211_hw, the size of this area is given as
 * @priv_data_len.
 *
 * @priv_data_len: length of private data
 * @ops: callbacks for this device
 *
 * Return: A pointer to the new hardware device, or %NULL on error.
 */
static inline
struct ieee80211_hw *ieee80211_alloc_hw(size_t priv_data_len,
					const struct ieee80211_ops *ops)
{
	return ieee80211_alloc_hw_nm(priv_data_len, ops, NULL);
}

/**
 * ieee80211_register_hw - Register hardware device
 *
 * You must call this function before any other functions in
 * mac80211. Note that before a hardware can be registered, you
 * need to fill the contained wiphy's information.
 *
 * @hw: the device to register as returned by ieee80211_alloc_hw()
 *
 * Return: 0 on success. An error code otherwise.
 */
int ieee80211_register_hw(struct ieee80211_hw *hw);

/**
 * struct ieee80211_tpt_blink - throughput blink description
 * @throughput: throughput in Kbit/sec
 * @blink_time: blink time in milliseconds
 *	(full cycle, ie. one off + one on period)
 */
struct ieee80211_tpt_blink {
	int throughput;
	int blink_time;
};

/**
 * enum ieee80211_tpt_led_trigger_flags - throughput trigger flags
 * @IEEE80211_TPT_LEDTRIG_FL_RADIO: enable blinking with radio
 * @IEEE80211_TPT_LEDTRIG_FL_WORK: enable blinking when working
 * @IEEE80211_TPT_LEDTRIG_FL_CONNECTED: enable blinking when at least one
 *	interface is connected in some way, including being an AP
 */
enum ieee80211_tpt_led_trigger_flags {
	IEEE80211_TPT_LEDTRIG_FL_RADIO		= BIT(0),
	IEEE80211_TPT_LEDTRIG_FL_WORK		= BIT(1),
	IEEE80211_TPT_LEDTRIG_FL_CONNECTED	= BIT(2),
};

#ifdef CPTCFG_MAC80211_LEDS
const char *__ieee80211_get_tx_led_name(struct ieee80211_hw *hw);
const char *__ieee80211_get_rx_led_name(struct ieee80211_hw *hw);
const char *__ieee80211_get_assoc_led_name(struct ieee80211_hw *hw);
const char *__ieee80211_get_radio_led_name(struct ieee80211_hw *hw);
const char *
__ieee80211_create_tpt_led_trigger(struct ieee80211_hw *hw,
				   unsigned int flags,
				   const struct ieee80211_tpt_blink *blink_table,
				   unsigned int blink_table_len);
#endif
/**
 * ieee80211_get_tx_led_name - get name of TX LED
 *
 * mac80211 creates a transmit LED trigger for each wireless hardware
 * that can be used to drive LEDs if your driver registers a LED device.
 * This function returns the name (or %NULL if not configured for LEDs)
 * of the trigger so you can automatically link the LED device.
 *
 * @hw: the hardware to get the LED trigger name for
 *
 * Return: The name of the LED trigger. %NULL if not configured for LEDs.
 */
static inline const char *ieee80211_get_tx_led_name(struct ieee80211_hw *hw)
{
#ifdef CPTCFG_MAC80211_LEDS
	return __ieee80211_get_tx_led_name(hw);
#else
	return NULL;
#endif
}

/**
 * ieee80211_get_rx_led_name - get name of RX LED
 *
 * mac80211 creates a receive LED trigger for each wireless hardware
 * that can be used to drive LEDs if your driver registers a LED device.
 * This function returns the name (or %NULL if not configured for LEDs)
 * of the trigger so you can automatically link the LED device.
 *
 * @hw: the hardware to get the LED trigger name for
 *
 * Return: The name of the LED trigger. %NULL if not configured for LEDs.
 */
static inline const char *ieee80211_get_rx_led_name(struct ieee80211_hw *hw)
{
#ifdef CPTCFG_MAC80211_LEDS
	return __ieee80211_get_rx_led_name(hw);
#else
	return NULL;
#endif
}

/**
 * ieee80211_get_assoc_led_name - get name of association LED
 *
 * mac80211 creates a association LED trigger for each wireless hardware
 * that can be used to drive LEDs if your driver registers a LED device.
 * This function returns the name (or %NULL if not configured for LEDs)
 * of the trigger so you can automatically link the LED device.
 *
 * @hw: the hardware to get the LED trigger name for
 *
 * Return: The name of the LED trigger. %NULL if not configured for LEDs.
 */
static inline const char *ieee80211_get_assoc_led_name(struct ieee80211_hw *hw)
{
#ifdef CPTCFG_MAC80211_LEDS
	return __ieee80211_get_assoc_led_name(hw);
#else
	return NULL;
#endif
}

/**
 * ieee80211_get_radio_led_name - get name of radio LED
 *
 * mac80211 creates a radio change LED trigger for each wireless hardware
 * that can be used to drive LEDs if your driver registers a LED device.
 * This function returns the name (or %NULL if not configured for LEDs)
 * of the trigger so you can automatically link the LED device.
 *
 * @hw: the hardware to get the LED trigger name for
 *
 * Return: The name of the LED trigger. %NULL if not configured for LEDs.
 */
static inline const char *ieee80211_get_radio_led_name(struct ieee80211_hw *hw)
{
#ifdef CPTCFG_MAC80211_LEDS
	return __ieee80211_get_radio_led_name(hw);
#else
	return NULL;
#endif
}

/**
 * ieee80211_create_tpt_led_trigger - create throughput LED trigger
 * @hw: the hardware to create the trigger for
 * @flags: trigger flags, see &enum ieee80211_tpt_led_trigger_flags
 * @blink_table: the blink table -- needs to be ordered by throughput
 * @blink_table_len: size of the blink table
 *
 * Return: %NULL (in case of error, or if no LED triggers are
 * configured) or the name of the new trigger.
 *
 * Note: This function must be called before ieee80211_register_hw().
 */
static inline const char *
ieee80211_create_tpt_led_trigger(struct ieee80211_hw *hw, unsigned int flags,
				 const struct ieee80211_tpt_blink *blink_table,
				 unsigned int blink_table_len)
{
#ifdef CPTCFG_MAC80211_LEDS
	return __ieee80211_create_tpt_led_trigger(hw, flags, blink_table,
						  blink_table_len);
#else
	return NULL;
#endif
}

/**
 * ieee80211_unregister_hw - Unregister a hardware device
 *
 * This function instructs mac80211 to free allocated resources
 * and unregister netdevices from the networking subsystem.
 *
 * @hw: the hardware to unregister
 */
void ieee80211_unregister_hw(struct ieee80211_hw *hw);

/**
 * ieee80211_free_hw - free hardware descriptor
 *
 * This function frees everything that was allocated, including the
 * private data for the driver. You must call ieee80211_unregister_hw()
 * before calling this function.
 *
 * @hw: the hardware to free
 */
void ieee80211_free_hw(struct ieee80211_hw *hw);

/**
 * ieee80211_restart_hw - restart hardware completely
 *
 * Call this function when the hardware was restarted for some reason
 * (hardware error, ...) and the driver is unable to restore its state
 * by itself. mac80211 assumes that at this point the driver/hardware
 * is completely uninitialised and stopped, it starts the process by
 * calling the ->start() operation. The driver will need to reset all
 * internal state that it has prior to calling this function.
 *
 * @hw: the hardware to restart
 */
void ieee80211_restart_hw(struct ieee80211_hw *hw);

/**
 * ieee80211_rx_napi - receive frame from NAPI context
 *
 * Use this function to hand received frames to mac80211. The receive
 * buffer in @skb must start with an IEEE 802.11 header. In case of a
 * paged @skb is used, the driver is recommended to put the ieee80211
 * header of the frame on the linear part of the @skb to avoid memory
 * allocation and/or memcpy by the stack.
 *
 * This function may not be called in IRQ context. Calls to this function
 * for a single hardware must be synchronized against each other. Calls to
 * this function, ieee80211_rx_ni() and ieee80211_rx_irqsafe() may not be
 * mixed for a single hardware. Must not run concurrently with
 * ieee80211_tx_status() or ieee80211_tx_status_ni().
 *
 * This function must be called with BHs disabled.
 *
 * @hw: the hardware this frame came in on
 * @sta: the station the frame was received from, or %NULL
 * @skb: the buffer to receive, owned by mac80211 after this call
 * @napi: the NAPI context
 */
void ieee80211_rx_napi(struct ieee80211_hw *hw, struct ieee80211_sta *sta,
		       struct sk_buff *skb, struct napi_struct *napi);

/**
 * ieee80211_rx - receive frame
 *
 * Use this function to hand received frames to mac80211. The receive
 * buffer in @skb must start with an IEEE 802.11 header. In case of a
 * paged @skb is used, the driver is recommended to put the ieee80211
 * header of the frame on the linear part of the @skb to avoid memory
 * allocation and/or memcpy by the stack.
 *
 * This function may not be called in IRQ context. Calls to this function
 * for a single hardware must be synchronized against each other. Calls to
 * this function, ieee80211_rx_ni() and ieee80211_rx_irqsafe() may not be
 * mixed for a single hardware. Must not run concurrently with
 * ieee80211_tx_status() or ieee80211_tx_status_ni().
 *
 * In process context use instead ieee80211_rx_ni().
 *
 * @hw: the hardware this frame came in on
 * @skb: the buffer to receive, owned by mac80211 after this call
 */
static inline void ieee80211_rx(struct ieee80211_hw *hw, struct sk_buff *skb)
{
	ieee80211_rx_napi(hw, NULL, skb, NULL);
}

/**
 * ieee80211_rx_irqsafe - receive frame
 *
 * Like ieee80211_rx() but can be called in IRQ context
 * (internally defers to a tasklet.)
 *
 * Calls to this function, ieee80211_rx() or ieee80211_rx_ni() may not
 * be mixed for a single hardware.Must not run concurrently with
 * ieee80211_tx_status() or ieee80211_tx_status_ni().
 *
 * @hw: the hardware this frame came in on
 * @skb: the buffer to receive, owned by mac80211 after this call
 */
void ieee80211_rx_irqsafe(struct ieee80211_hw *hw, struct sk_buff *skb);

/**
 * ieee80211_rx_ni - receive frame (in process context)
 *
 * Like ieee80211_rx() but can be called in process context
 * (internally disables bottom halves).
 *
 * Calls to this function, ieee80211_rx() and ieee80211_rx_irqsafe() may
 * not be mixed for a single hardware. Must not run concurrently with
 * ieee80211_tx_status() or ieee80211_tx_status_ni().
 *
 * @hw: the hardware this frame came in on
 * @skb: the buffer to receive, owned by mac80211 after this call
 */
static inline void ieee80211_rx_ni(struct ieee80211_hw *hw,
				   struct sk_buff *skb)
{
	local_bh_disable();
	ieee80211_rx(hw, skb);
	local_bh_enable();
}

/**
 * ieee80211_sta_ps_transition - PS transition for connected sta
 *
 * When operating in AP mode with the %IEEE80211_HW_AP_LINK_PS
 * flag set, use this function to inform mac80211 about a connected station
 * entering/leaving PS mode.
 *
 * This function may not be called in IRQ context or with softirqs enabled.
 *
 * Calls to this function for a single hardware must be synchronized against
 * each other.
 *
 * @sta: currently connected sta
 * @start: start or stop PS
 *
 * Return: 0 on success. -EINVAL when the requested PS mode is already set.
 */
int ieee80211_sta_ps_transition(struct ieee80211_sta *sta, bool start);

/**
 * ieee80211_sta_ps_transition_ni - PS transition for connected sta
 *                                  (in process context)
 *
 * Like ieee80211_sta_ps_transition() but can be called in process context
 * (internally disables bottom halves). Concurrent call restriction still
 * applies.
 *
 * @sta: currently connected sta
 * @start: start or stop PS
 *
 * Return: Like ieee80211_sta_ps_transition().
 */
static inline int ieee80211_sta_ps_transition_ni(struct ieee80211_sta *sta,
						  bool start)
{
	int ret;

	local_bh_disable();
	ret = ieee80211_sta_ps_transition(sta, start);
	local_bh_enable();

	return ret;
}

/*
 * The TX headroom reserved by mac80211 for its own tx_status functions.
 * This is enough for the radiotap header.
 */
#define IEEE80211_TX_STATUS_HEADROOM	14

/**
 * ieee80211_sta_set_buffered - inform mac80211 about driver-buffered frames
 * @sta: &struct ieee80211_sta pointer for the sleeping station
 * @tid: the TID that has buffered frames
 * @buffered: indicates whether or not frames are buffered for this TID
 *
 * If a driver buffers frames for a powersave station instead of passing
 * them back to mac80211 for retransmission, the station may still need
 * to be told that there are buffered frames via the TIM bit.
 *
 * This function informs mac80211 whether or not there are frames that are
 * buffered in the driver for a given TID; mac80211 can then use this data
 * to set the TIM bit (NOTE: This may call back into the driver's set_tim
 * call! Beware of the locking!)
 *
 * If all frames are released to the station (due to PS-poll or uAPSD)
 * then the driver needs to inform mac80211 that there no longer are
 * frames buffered. However, when the station wakes up mac80211 assumes
 * that all buffered frames will be transmitted and clears this data,
 * drivers need to make sure they inform mac80211 about all buffered
 * frames on the sleep transition (sta_notify() with %STA_NOTIFY_SLEEP).
 *
 * Note that technically mac80211 only needs to know this per AC, not per
 * TID, but since driver buffering will inevitably happen per TID (since
 * it is related to aggregation) it is easier to make mac80211 map the
 * TID to the AC as required instead of keeping track in all drivers that
 * use this API.
 */
void ieee80211_sta_set_buffered(struct ieee80211_sta *sta,
				u8 tid, bool buffered);

/**
 * ieee80211_get_tx_rates - get the selected transmit rates for a packet
 *
 * Call this function in a driver with per-packet rate selection support
 * to combine the rate info in the packet tx info with the most recent
 * rate selection table for the station entry.
 *
 * @vif: &struct ieee80211_vif pointer from the add_interface callback.
 * @sta: the receiver station to which this packet is sent.
 * @skb: the frame to be transmitted.
 * @dest: buffer for extracted rate/retry information
 * @max_rates: maximum number of rates to fetch
 */
void ieee80211_get_tx_rates(struct ieee80211_vif *vif,
			    struct ieee80211_sta *sta,
			    struct sk_buff *skb,
			    struct ieee80211_tx_rate *dest,
			    int max_rates);

/**
 * ieee80211_tx_status - transmit status callback
 *
 * Call this function for all transmitted frames after they have been
 * transmitted. It is permissible to not call this function for
 * multicast frames but this can affect statistics.
 *
 * This function may not be called in IRQ context. Calls to this function
 * for a single hardware must be synchronized against each other. Calls
 * to this function, ieee80211_tx_status_ni() and ieee80211_tx_status_irqsafe()
 * may not be mixed for a single hardware. Must not run concurrently with
 * ieee80211_rx() or ieee80211_rx_ni().
 *
 * @hw: the hardware the frame was transmitted by
 * @skb: the frame that was transmitted, owned by mac80211 after this call
 */
void ieee80211_tx_status(struct ieee80211_hw *hw,
			 struct sk_buff *skb);

/**
 * ieee80211_tx_status_noskb - transmit status callback without skb
 *
 * This function can be used as a replacement for ieee80211_tx_status
 * in drivers that cannot reliably map tx status information back to
 * specific skbs.
 *
 * Calls to this function for a single hardware must be synchronized
 * against each other. Calls to this function, ieee80211_tx_status_ni()
 * and ieee80211_tx_status_irqsafe() may not be mixed for a single hardware.
 *
 * @hw: the hardware the frame was transmitted by
 * @sta: the receiver station to which this packet is sent
 *	(NULL for multicast packets)
 * @info: tx status information
 */
void ieee80211_tx_status_noskb(struct ieee80211_hw *hw,
			       struct ieee80211_sta *sta,
			       struct ieee80211_tx_info *info);

/**
 * ieee80211_tx_status_ni - transmit status callback (in process context)
 *
 * Like ieee80211_tx_status() but can be called in process context.
 *
 * Calls to this function, ieee80211_tx_status() and
 * ieee80211_tx_status_irqsafe() may not be mixed
 * for a single hardware.
 *
 * @hw: the hardware the frame was transmitted by
 * @skb: the frame that was transmitted, owned by mac80211 after this call
 */
static inline void ieee80211_tx_status_ni(struct ieee80211_hw *hw,
					  struct sk_buff *skb)
{
	local_bh_disable();
	ieee80211_tx_status(hw, skb);
	local_bh_enable();
}

/**
 * ieee80211_tx_status_irqsafe - IRQ-safe transmit status callback
 *
 * Like ieee80211_tx_status() but can be called in IRQ context
 * (internally defers to a tasklet.)
 *
 * Calls to this function, ieee80211_tx_status() and
 * ieee80211_tx_status_ni() may not be mixed for a single hardware.
 *
 * @hw: the hardware the frame was transmitted by
 * @skb: the frame that was transmitted, owned by mac80211 after this call
 */
void ieee80211_tx_status_irqsafe(struct ieee80211_hw *hw,
				 struct sk_buff *skb);

/**
 * ieee80211_report_low_ack - report non-responding station
 *
 * When operating in AP-mode, call this function to report a non-responding
 * connected STA.
 *
 * @sta: the non-responding connected sta
 * @num_packets: number of packets sent to @sta without a response
 */
void ieee80211_report_low_ack(struct ieee80211_sta *sta, u32 num_packets);

#define IEEE80211_MAX_CSA_COUNTERS_NUM 2

/**
 * struct ieee80211_mutable_offsets - mutable beacon offsets
 * @tim_offset: position of TIM element
 * @tim_length: size of TIM element
 * @csa_counter_offs: array of IEEE80211_MAX_CSA_COUNTERS_NUM offsets
 *	to CSA counters.  This array can contain zero values which
 *	should be ignored.
 */
struct ieee80211_mutable_offsets {
	u16 tim_offset;
	u16 tim_length;

	u16 csa_counter_offs[IEEE80211_MAX_CSA_COUNTERS_NUM];
};

/**
 * ieee80211_beacon_get_template - beacon template generation function
 * @hw: pointer obtained from ieee80211_alloc_hw().
 * @vif: &struct ieee80211_vif pointer from the add_interface callback.
 * @offs: &struct ieee80211_mutable_offsets pointer to struct that will
 *	receive the offsets that may be updated by the driver.
 *
 * If the driver implements beaconing modes, it must use this function to
 * obtain the beacon template.
 *
 * This function should be used if the beacon frames are generated by the
 * device, and then the driver must use the returned beacon as the template
 * The driver or the device are responsible to update the DTIM and, when
 * applicable, the CSA count.
 *
 * The driver is responsible for freeing the returned skb.
 *
 * Return: The beacon template. %NULL on error.
 */
struct sk_buff *
ieee80211_beacon_get_template(struct ieee80211_hw *hw,
			      struct ieee80211_vif *vif,
			      struct ieee80211_mutable_offsets *offs);

/**
 * ieee80211_beacon_get_tim - beacon generation function
 * @hw: pointer obtained from ieee80211_alloc_hw().
 * @vif: &struct ieee80211_vif pointer from the add_interface callback.
 * @tim_offset: pointer to variable that will receive the TIM IE offset.
 *	Set to 0 if invalid (in non-AP modes).
 * @tim_length: pointer to variable that will receive the TIM IE length,
 *	(including the ID and length bytes!).
 *	Set to 0 if invalid (in non-AP modes).
 *
 * If the driver implements beaconing modes, it must use this function to
 * obtain the beacon frame.
 *
 * If the beacon frames are generated by the host system (i.e., not in
 * hardware/firmware), the driver uses this function to get each beacon
 * frame from mac80211 -- it is responsible for calling this function exactly
 * once before the beacon is needed (e.g. based on hardware interrupt).
 *
 * The driver is responsible for freeing the returned skb.
 *
 * Return: The beacon template. %NULL on error.
 */
struct sk_buff *ieee80211_beacon_get_tim(struct ieee80211_hw *hw,
					 struct ieee80211_vif *vif,
					 u16 *tim_offset, u16 *tim_length);

/**
 * ieee80211_beacon_get - beacon generation function
 * @hw: pointer obtained from ieee80211_alloc_hw().
 * @vif: &struct ieee80211_vif pointer from the add_interface callback.
 *
 * See ieee80211_beacon_get_tim().
 *
 * Return: See ieee80211_beacon_get_tim().
 */
static inline struct sk_buff *ieee80211_beacon_get(struct ieee80211_hw *hw,
						   struct ieee80211_vif *vif)
{
	return ieee80211_beacon_get_tim(hw, vif, NULL, NULL);
}

/**
 * ieee80211_csa_update_counter - request mac80211 to decrement the csa counter
 * @vif: &struct ieee80211_vif pointer from the add_interface callback.
 *
 * The csa counter should be updated after each beacon transmission.
 * This function is called implicitly when
 * ieee80211_beacon_get/ieee80211_beacon_get_tim are called, however if the
 * beacon frames are generated by the device, the driver should call this
 * function after each beacon transmission to sync mac80211's csa counters.
 *
 * Return: new csa counter value
 */
u8 ieee80211_csa_update_counter(struct ieee80211_vif *vif);

/**
 * ieee80211_csa_finish - notify mac80211 about channel switch
 * @vif: &struct ieee80211_vif pointer from the add_interface callback.
 *
 * After a channel switch announcement was scheduled and the counter in this
 * announcement hits 1, this function must be called by the driver to
 * notify mac80211 that the channel can be changed.
 */
void ieee80211_csa_finish(struct ieee80211_vif *vif);

/**
 * ieee80211_csa_is_complete - find out if counters reached 1
 * @vif: &struct ieee80211_vif pointer from the add_interface callback.
 *
 * This function returns whether the channel switch counters reached zero.
 */
bool ieee80211_csa_is_complete(struct ieee80211_vif *vif);


/**
 * ieee80211_proberesp_get - retrieve a Probe Response template
 * @hw: pointer obtained from ieee80211_alloc_hw().
 * @vif: &struct ieee80211_vif pointer from the add_interface callback.
 *
 * Creates a Probe Response template which can, for example, be uploaded to
 * hardware. The destination address should be set by the caller.
 *
 * Can only be called in AP mode.
 *
 * Return: The Probe Response template. %NULL on error.
 */
struct sk_buff *ieee80211_proberesp_get(struct ieee80211_hw *hw,
					struct ieee80211_vif *vif);

/**
 * ieee80211_pspoll_get - retrieve a PS Poll template
 * @hw: pointer obtained from ieee80211_alloc_hw().
 * @vif: &struct ieee80211_vif pointer from the add_interface callback.
 *
 * Creates a PS Poll a template which can, for example, uploaded to
 * hardware. The template must be updated after association so that correct
 * AID, BSSID and MAC address is used.
 *
 * Note: Caller (or hardware) is responsible for setting the
 * &IEEE80211_FCTL_PM bit.
 *
 * Return: The PS Poll template. %NULL on error.
 */
struct sk_buff *ieee80211_pspoll_get(struct ieee80211_hw *hw,
				     struct ieee80211_vif *vif);

/**
 * ieee80211_nullfunc_get - retrieve a nullfunc template
 * @hw: pointer obtained from ieee80211_alloc_hw().
 * @vif: &struct ieee80211_vif pointer from the add_interface callback.
 *
 * Creates a Nullfunc template which can, for example, uploaded to
 * hardware. The template must be updated after association so that correct
 * BSSID and address is used.
 *
 * Note: Caller (or hardware) is responsible for setting the
 * &IEEE80211_FCTL_PM bit as well as Duration and Sequence Control fields.
 *
 * Return: The nullfunc template. %NULL on error.
 */
struct sk_buff *ieee80211_nullfunc_get(struct ieee80211_hw *hw,
				       struct ieee80211_vif *vif);

/**
 * ieee80211_probereq_get - retrieve a Probe Request template
 * @hw: pointer obtained from ieee80211_alloc_hw().
 * @src_addr: source MAC address
 * @ssid: SSID buffer
 * @ssid_len: length of SSID
 * @tailroom: tailroom to reserve at end of SKB for IEs
 *
 * Creates a Probe Request template which can, for example, be uploaded to
 * hardware.
 *
 * Return: The Probe Request template. %NULL on error.
 */
struct sk_buff *ieee80211_probereq_get(struct ieee80211_hw *hw,
				       const u8 *src_addr,
				       const u8 *ssid, size_t ssid_len,
				       size_t tailroom);

/**
 * ieee80211_rts_get - RTS frame generation function
 * @hw: pointer obtained from ieee80211_alloc_hw().
 * @vif: &struct ieee80211_vif pointer from the add_interface callback.
 * @frame: pointer to the frame that is going to be protected by the RTS.
 * @frame_len: the frame length (in octets).
 * @frame_txctl: &struct ieee80211_tx_info of the frame.
 * @rts: The buffer where to store the RTS frame.
 *
 * If the RTS frames are generated by the host system (i.e., not in
 * hardware/firmware), the low-level driver uses this function to receive
 * the next RTS frame from the 802.11 code. The low-level is responsible
 * for calling this function before and RTS frame is needed.
 */
void ieee80211_rts_get(struct ieee80211_hw *hw, struct ieee80211_vif *vif,
		       const void *frame, size_t frame_len,
		       const struct ieee80211_tx_info *frame_txctl,
		       struct ieee80211_rts *rts);

/**
 * ieee80211_rts_duration - Get the duration field for an RTS frame
 * @hw: pointer obtained from ieee80211_alloc_hw().
 * @vif: &struct ieee80211_vif pointer from the add_interface callback.
 * @frame_len: the length of the frame that is going to be protected by the RTS.
 * @frame_txctl: &struct ieee80211_tx_info of the frame.
 *
 * If the RTS is generated in firmware, but the host system must provide
 * the duration field, the low-level driver uses this function to receive
 * the duration field value in little-endian byteorder.
 *
 * Return: The duration.
 */
__le16 ieee80211_rts_duration(struct ieee80211_hw *hw,
			      struct ieee80211_vif *vif, size_t frame_len,
			      const struct ieee80211_tx_info *frame_txctl);

/**
 * ieee80211_ctstoself_get - CTS-to-self frame generation function
 * @hw: pointer obtained from ieee80211_alloc_hw().
 * @vif: &struct ieee80211_vif pointer from the add_interface callback.
 * @frame: pointer to the frame that is going to be protected by the CTS-to-self.
 * @frame_len: the frame length (in octets).
 * @frame_txctl: &struct ieee80211_tx_info of the frame.
 * @cts: The buffer where to store the CTS-to-self frame.
 *
 * If the CTS-to-self frames are generated by the host system (i.e., not in
 * hardware/firmware), the low-level driver uses this function to receive
 * the next CTS-to-self frame from the 802.11 code. The low-level is responsible
 * for calling this function before and CTS-to-self frame is needed.
 */
void ieee80211_ctstoself_get(struct ieee80211_hw *hw,
			     struct ieee80211_vif *vif,
			     const void *frame, size_t frame_len,
			     const struct ieee80211_tx_info *frame_txctl,
			     struct ieee80211_cts *cts);

/**
 * ieee80211_ctstoself_duration - Get the duration field for a CTS-to-self frame
 * @hw: pointer obtained from ieee80211_alloc_hw().
 * @vif: &struct ieee80211_vif pointer from the add_interface callback.
 * @frame_len: the length of the frame that is going to be protected by the CTS-to-self.
 * @frame_txctl: &struct ieee80211_tx_info of the frame.
 *
 * If the CTS-to-self is generated in firmware, but the host system must provide
 * the duration field, the low-level driver uses this function to receive
 * the duration field value in little-endian byteorder.
 *
 * Return: The duration.
 */
__le16 ieee80211_ctstoself_duration(struct ieee80211_hw *hw,
				    struct ieee80211_vif *vif,
				    size_t frame_len,
				    const struct ieee80211_tx_info *frame_txctl);

/**
 * ieee80211_generic_frame_duration - Calculate the duration field for a frame
 * @hw: pointer obtained from ieee80211_alloc_hw().
 * @vif: &struct ieee80211_vif pointer from the add_interface callback.
 * @band: the band to calculate the frame duration on
 * @frame_len: the length of the frame.
 * @rate: the rate at which the frame is going to be transmitted.
 *
 * Calculate the duration field of some generic frame, given its
 * length and transmission rate (in 100kbps).
 *
 * Return: The duration.
 */
__le16 ieee80211_generic_frame_duration(struct ieee80211_hw *hw,
					struct ieee80211_vif *vif,
					enum ieee80211_band band,
					size_t frame_len,
					struct ieee80211_rate *rate);

/**
 * ieee80211_get_buffered_bc - accessing buffered broadcast and multicast frames
 * @hw: pointer as obtained from ieee80211_alloc_hw().
 * @vif: &struct ieee80211_vif pointer from the add_interface callback.
 *
 * Function for accessing buffered broadcast and multicast frames. If
 * hardware/firmware does not implement buffering of broadcast/multicast
 * frames when power saving is used, 802.11 code buffers them in the host
 * memory. The low-level driver uses this function to fetch next buffered
 * frame. In most cases, this is used when generating beacon frame.
 *
 * Return: A pointer to the next buffered skb or NULL if no more buffered
 * frames are available.
 *
 * Note: buffered frames are returned only after DTIM beacon frame was
 * generated with ieee80211_beacon_get() and the low-level driver must thus
 * call ieee80211_beacon_get() first. ieee80211_get_buffered_bc() returns
 * NULL if the previous generated beacon was not DTIM, so the low-level driver
 * does not need to check for DTIM beacons separately and should be able to
 * use common code for all beacons.
 */
struct sk_buff *
ieee80211_get_buffered_bc(struct ieee80211_hw *hw, struct ieee80211_vif *vif);

/**
 * ieee80211_get_tkip_p1k_iv - get a TKIP phase 1 key for IV32
 *
 * This function returns the TKIP phase 1 key for the given IV32.
 *
 * @keyconf: the parameter passed with the set key
 * @iv32: IV32 to get the P1K for
 * @p1k: a buffer to which the key will be written, as 5 u16 values
 */
void ieee80211_get_tkip_p1k_iv(struct ieee80211_key_conf *keyconf,
			       u32 iv32, u16 *p1k);

/**
 * ieee80211_get_tkip_p1k - get a TKIP phase 1 key
 *
 * This function returns the TKIP phase 1 key for the IV32 taken
 * from the given packet.
 *
 * @keyconf: the parameter passed with the set key
 * @skb: the packet to take the IV32 value from that will be encrypted
 *	with this P1K
 * @p1k: a buffer to which the key will be written, as 5 u16 values
 */
static inline void ieee80211_get_tkip_p1k(struct ieee80211_key_conf *keyconf,
					  struct sk_buff *skb, u16 *p1k)
{
	struct ieee80211_hdr *hdr = (struct ieee80211_hdr *)skb->data;
	const u8 *data = (u8 *)hdr + ieee80211_hdrlen(hdr->frame_control);
	u32 iv32 = get_unaligned_le32(&data[4]);

	ieee80211_get_tkip_p1k_iv(keyconf, iv32, p1k);
}

/**
 * ieee80211_get_tkip_rx_p1k - get a TKIP phase 1 key for RX
 *
 * This function returns the TKIP phase 1 key for the given IV32
 * and transmitter address.
 *
 * @keyconf: the parameter passed with the set key
 * @ta: TA that will be used with the key
 * @iv32: IV32 to get the P1K for
 * @p1k: a buffer to which the key will be written, as 5 u16 values
 */
void ieee80211_get_tkip_rx_p1k(struct ieee80211_key_conf *keyconf,
			       const u8 *ta, u32 iv32, u16 *p1k);

/**
 * ieee80211_get_tkip_p2k - get a TKIP phase 2 key
 *
 * This function computes the TKIP RC4 key for the IV values
 * in the packet.
 *
 * @keyconf: the parameter passed with the set key
 * @skb: the packet to take the IV32/IV16 values from that will be
 *	encrypted with this key
 * @p2k: a buffer to which the key will be written, 16 bytes
 */
void ieee80211_get_tkip_p2k(struct ieee80211_key_conf *keyconf,
			    struct sk_buff *skb, u8 *p2k);

/**
 * ieee80211_tkip_add_iv - write TKIP IV and Ext. IV to pos
 *
 * @pos: start of crypto header
 * @keyconf: the parameter passed with the set key
 * @pn: PN to add
 *
 * Returns: pointer to the octet following IVs (i.e. beginning of
 * the packet payload)
 *
 * This function writes the tkip IV value to pos (which should
 * point to the crypto header)
 */
u8 *ieee80211_tkip_add_iv(u8 *pos, struct ieee80211_key_conf *keyconf, u64 pn);

/**
 * ieee80211_get_key_rx_seq - get key RX sequence counter
 *
 * @keyconf: the parameter passed with the set key
 * @tid: The TID, or -1 for the management frame value (CCMP/GCMP only);
 *	the value on TID 0 is also used for non-QoS frames. For
 *	CMAC, only TID 0 is valid.
 * @seq: buffer to receive the sequence data
 *
 * This function allows a driver to retrieve the current RX IV/PNs
 * for the given key. It must not be called if IV checking is done
 * by the device and not by mac80211.
 *
 * Note that this function may only be called when no RX processing
 * can be done concurrently.
 */
void ieee80211_get_key_rx_seq(struct ieee80211_key_conf *keyconf,
			      int tid, struct ieee80211_key_seq *seq);

/**
 * ieee80211_set_key_rx_seq - set key RX sequence counter
 *
 * @keyconf: the parameter passed with the set key
 * @tid: The TID, or -1 for the management frame value (CCMP/GCMP only);
 *	the value on TID 0 is also used for non-QoS frames. For
 *	CMAC, only TID 0 is valid.
 * @seq: new sequence data
 *
 * This function allows a driver to set the current RX IV/PNs for the
 * given key. This is useful when resuming from WoWLAN sleep and GTK
 * rekey may have been done while suspended. It should not be called
 * if IV checking is done by the device and not by mac80211.
 *
 * Note that this function may only be called when no RX processing
 * can be done concurrently.
 */
void ieee80211_set_key_rx_seq(struct ieee80211_key_conf *keyconf,
			      int tid, struct ieee80211_key_seq *seq);

/**
 * ieee80211_remove_key - remove the given key
 * @keyconf: the parameter passed with the set key
 *
 * Remove the given key. If the key was uploaded to the hardware at the
 * time this function is called, it is not deleted in the hardware but
 * instead assumed to have been removed already.
 *
 * Note that due to locking considerations this function can (currently)
 * only be called during key iteration (ieee80211_iter_keys().)
 */
void ieee80211_remove_key(struct ieee80211_key_conf *keyconf);

/**
 * ieee80211_gtk_rekey_add - add a GTK key from rekeying during WoWLAN
 * @vif: the virtual interface to add the key on
 * @keyconf: new key data
 *
 * When GTK rekeying was done while the system was suspended, (a) new
 * key(s) will be available. These will be needed by mac80211 for proper
 * RX processing, so this function allows setting them.
 *
 * The function returns the newly allocated key structure, which will
 * have similar contents to the passed key configuration but point to
 * mac80211-owned memory. In case of errors, the function returns an
 * ERR_PTR(), use IS_ERR() etc.
 *
 * Note that this function assumes the key isn't added to hardware
 * acceleration, so no TX will be done with the key. Since it's a GTK
 * on managed (station) networks, this is true anyway. If the driver
 * calls this function from the resume callback and subsequently uses
 * the return code 1 to reconfigure the device, this key will be part
 * of the reconfiguration.
 *
 * Note that the driver should also call ieee80211_set_key_rx_seq()
 * for the new key for each TID to set up sequence counters properly.
 *
 * IMPORTANT: If this replaces a key that is present in the hardware,
 * then it will attempt to remove it during this call. In many cases
 * this isn't what you want, so call ieee80211_remove_key() first for
 * the key that's being replaced.
 */
struct ieee80211_key_conf *
ieee80211_gtk_rekey_add(struct ieee80211_vif *vif,
			struct ieee80211_key_conf *keyconf);

/**
 * ieee80211_gtk_rekey_notify - notify userspace supplicant of rekeying
 * @vif: virtual interface the rekeying was done on
 * @bssid: The BSSID of the AP, for checking association
 * @replay_ctr: the new replay counter after GTK rekeying
 * @gfp: allocation flags
 */
void ieee80211_gtk_rekey_notify(struct ieee80211_vif *vif, const u8 *bssid,
				const u8 *replay_ctr, gfp_t gfp);

/**
 * ieee80211_wake_queue - wake specific queue
 * @hw: pointer as obtained from ieee80211_alloc_hw().
 * @queue: queue number (counted from zero).
 *
 * Drivers should use this function instead of netif_wake_queue.
 */
void ieee80211_wake_queue(struct ieee80211_hw *hw, int queue);

/**
 * ieee80211_stop_queue - stop specific queue
 * @hw: pointer as obtained from ieee80211_alloc_hw().
 * @queue: queue number (counted from zero).
 *
 * Drivers should use this function instead of netif_stop_queue.
 */
void ieee80211_stop_queue(struct ieee80211_hw *hw, int queue);

/**
 * ieee80211_queue_stopped - test status of the queue
 * @hw: pointer as obtained from ieee80211_alloc_hw().
 * @queue: queue number (counted from zero).
 *
 * Drivers should use this function instead of netif_stop_queue.
 *
 * Return: %true if the queue is stopped. %false otherwise.
 */

int ieee80211_queue_stopped(struct ieee80211_hw *hw, int queue);

/**
 * ieee80211_stop_queues - stop all queues
 * @hw: pointer as obtained from ieee80211_alloc_hw().
 *
 * Drivers should use this function instead of netif_stop_queue.
 */
void ieee80211_stop_queues(struct ieee80211_hw *hw);

/**
 * ieee80211_wake_queues - wake all queues
 * @hw: pointer as obtained from ieee80211_alloc_hw().
 *
 * Drivers should use this function instead of netif_wake_queue.
 */
void ieee80211_wake_queues(struct ieee80211_hw *hw);

/**
 * ieee80211_scan_completed - completed hardware scan
 *
 * When hardware scan offload is used (i.e. the hw_scan() callback is
 * assigned) this function needs to be called by the driver to notify
 * mac80211 that the scan finished. This function can be called from
 * any context, including hardirq context.
 *
 * @hw: the hardware that finished the scan
 * @aborted: set to true if scan was aborted
 */
void ieee80211_scan_completed(struct ieee80211_hw *hw, bool aborted);

/**
 * ieee80211_sched_scan_results - got results from scheduled scan
 *
 * When a scheduled scan is running, this function needs to be called by the
 * driver whenever there are new scan results available.
 *
 * @hw: the hardware that is performing scheduled scans
 */
void ieee80211_sched_scan_results(struct ieee80211_hw *hw);

/**
 * ieee80211_sched_scan_stopped - inform that the scheduled scan has stopped
 *
 * When a scheduled scan is running, this function can be called by
 * the driver if it needs to stop the scan to perform another task.
 * Usual scenarios are drivers that cannot continue the scheduled scan
 * while associating, for instance.
 *
 * @hw: the hardware that is performing scheduled scans
 */
void ieee80211_sched_scan_stopped(struct ieee80211_hw *hw);

/**
 * enum ieee80211_interface_iteration_flags - interface iteration flags
 * @IEEE80211_IFACE_ITER_NORMAL: Iterate over all interfaces that have
 *	been added to the driver; However, note that during hardware
 *	reconfiguration (after restart_hw) it will iterate over a new
 *	interface and over all the existing interfaces even if they
 *	haven't been re-added to the driver yet.
 * @IEEE80211_IFACE_ITER_RESUME_ALL: During resume, iterate over all
 *	interfaces, even if they haven't been re-added to the driver yet.
 * @IEEE80211_IFACE_ITER_ACTIVE: Iterate only active interfaces (netdev is up).
 */
enum ieee80211_interface_iteration_flags {
	IEEE80211_IFACE_ITER_NORMAL	= 0,
	IEEE80211_IFACE_ITER_RESUME_ALL	= BIT(0),
	IEEE80211_IFACE_ITER_ACTIVE	= BIT(1),
};

/**
 * ieee80211_iterate_interfaces - iterate interfaces
 *
 * This function iterates over the interfaces associated with a given
 * hardware and calls the callback for them. This includes active as well as
 * inactive interfaces. This function allows the iterator function to sleep.
 * Will iterate over a new interface during add_interface().
 *
 * @hw: the hardware struct of which the interfaces should be iterated over
 * @iter_flags: iteration flags, see &enum ieee80211_interface_iteration_flags
 * @iterator: the iterator function to call
 * @data: first argument of the iterator function
 */
void ieee80211_iterate_interfaces(struct ieee80211_hw *hw, u32 iter_flags,
				  void (*iterator)(void *data, u8 *mac,
						   struct ieee80211_vif *vif),
				  void *data);

/**
 * ieee80211_iterate_active_interfaces - iterate active interfaces
 *
 * This function iterates over the interfaces associated with a given
 * hardware that are currently active and calls the callback for them.
 * This function allows the iterator function to sleep, when the iterator
 * function is atomic @ieee80211_iterate_active_interfaces_atomic can
 * be used.
 * Does not iterate over a new interface during add_interface().
 *
 * @hw: the hardware struct of which the interfaces should be iterated over
 * @iter_flags: iteration flags, see &enum ieee80211_interface_iteration_flags
 * @iterator: the iterator function to call
 * @data: first argument of the iterator function
 */
static inline void
ieee80211_iterate_active_interfaces(struct ieee80211_hw *hw, u32 iter_flags,
				    void (*iterator)(void *data, u8 *mac,
						     struct ieee80211_vif *vif),
				    void *data)
{
	ieee80211_iterate_interfaces(hw,
				     iter_flags | IEEE80211_IFACE_ITER_ACTIVE,
				     iterator, data);
}

/**
 * ieee80211_iterate_active_interfaces_atomic - iterate active interfaces
 *
 * This function iterates over the interfaces associated with a given
 * hardware that are currently active and calls the callback for them.
 * This function requires the iterator callback function to be atomic,
 * if that is not desired, use @ieee80211_iterate_active_interfaces instead.
 * Does not iterate over a new interface during add_interface().
 *
 * @hw: the hardware struct of which the interfaces should be iterated over
 * @iter_flags: iteration flags, see &enum ieee80211_interface_iteration_flags
 * @iterator: the iterator function to call, cannot sleep
 * @data: first argument of the iterator function
 */
void ieee80211_iterate_active_interfaces_atomic(struct ieee80211_hw *hw,
						u32 iter_flags,
						void (*iterator)(void *data,
						    u8 *mac,
						    struct ieee80211_vif *vif),
						void *data);

/**
 * ieee80211_iterate_active_interfaces_rtnl - iterate active interfaces
 *
 * This function iterates over the interfaces associated with a given
 * hardware that are currently active and calls the callback for them.
 * This version can only be used while holding the RTNL.
 *
 * @hw: the hardware struct of which the interfaces should be iterated over
 * @iter_flags: iteration flags, see &enum ieee80211_interface_iteration_flags
 * @iterator: the iterator function to call, cannot sleep
 * @data: first argument of the iterator function
 */
void ieee80211_iterate_active_interfaces_rtnl(struct ieee80211_hw *hw,
					      u32 iter_flags,
					      void (*iterator)(void *data,
						u8 *mac,
						struct ieee80211_vif *vif),
					      void *data);

/**
 * ieee80211_iterate_stations_atomic - iterate stations
 *
 * This function iterates over all stations associated with a given
 * hardware that are currently uploaded to the driver and calls the callback
 * function for them.
 * This function requires the iterator callback function to be atomic,
 *
 * @hw: the hardware struct of which the interfaces should be iterated over
 * @iterator: the iterator function to call, cannot sleep
 * @data: first argument of the iterator function
 */
void ieee80211_iterate_stations_atomic(struct ieee80211_hw *hw,
				       void (*iterator)(void *data,
						struct ieee80211_sta *sta),
				       void *data);
/**
 * ieee80211_queue_work - add work onto the mac80211 workqueue
 *
 * Drivers and mac80211 use this to add work onto the mac80211 workqueue.
 * This helper ensures drivers are not queueing work when they should not be.
 *
 * @hw: the hardware struct for the interface we are adding work for
 * @work: the work we want to add onto the mac80211 workqueue
 */
void ieee80211_queue_work(struct ieee80211_hw *hw, struct work_struct *work);

/**
 * ieee80211_queue_delayed_work - add work onto the mac80211 workqueue
 *
 * Drivers and mac80211 use this to queue delayed work onto the mac80211
 * workqueue.
 *
 * @hw: the hardware struct for the interface we are adding work for
 * @dwork: delayable work to queue onto the mac80211 workqueue
 * @delay: number of jiffies to wait before queueing
 */
void ieee80211_queue_delayed_work(struct ieee80211_hw *hw,
				  struct delayed_work *dwork,
				  unsigned long delay);

/**
 * ieee80211_start_tx_ba_session - Start a tx Block Ack session.
 * @sta: the station for which to start a BA session
 * @tid: the TID to BA on.
 * @timeout: session timeout value (in TUs)
 *
 * Return: success if addBA request was sent, failure otherwise
 *
 * Although mac80211/low level driver/user space application can estimate
 * the need to start aggregation on a certain RA/TID, the session level
 * will be managed by the mac80211.
 */
int ieee80211_start_tx_ba_session(struct ieee80211_sta *sta, u16 tid,
				  u16 timeout);

/**
 * ieee80211_start_tx_ba_cb_irqsafe - low level driver ready to aggregate.
 * @vif: &struct ieee80211_vif pointer from the add_interface callback
 * @ra: receiver address of the BA session recipient.
 * @tid: the TID to BA on.
 *
 * This function must be called by low level driver once it has
 * finished with preparations for the BA session. It can be called
 * from any context.
 */
void ieee80211_start_tx_ba_cb_irqsafe(struct ieee80211_vif *vif, const u8 *ra,
				      u16 tid);

/**
 * ieee80211_stop_tx_ba_session - Stop a Block Ack session.
 * @sta: the station whose BA session to stop
 * @tid: the TID to stop BA.
 *
 * Return: negative error if the TID is invalid, or no aggregation active
 *
 * Although mac80211/low level driver/user space application can estimate
 * the need to stop aggregation on a certain RA/TID, the session level
 * will be managed by the mac80211.
 */
int ieee80211_stop_tx_ba_session(struct ieee80211_sta *sta, u16 tid);

/**
 * ieee80211_stop_tx_ba_cb_irqsafe - low level driver ready to stop aggregate.
 * @vif: &struct ieee80211_vif pointer from the add_interface callback
 * @ra: receiver address of the BA session recipient.
 * @tid: the desired TID to BA on.
 *
 * This function must be called by low level driver once it has
 * finished with preparations for the BA session tear down. It
 * can be called from any context.
 */
void ieee80211_stop_tx_ba_cb_irqsafe(struct ieee80211_vif *vif, const u8 *ra,
				     u16 tid);

/**
 * ieee80211_find_sta - find a station
 *
 * @vif: virtual interface to look for station on
 * @addr: station's address
 *
 * Return: The station, if found. %NULL otherwise.
 *
 * Note: This function must be called under RCU lock and the
 * resulting pointer is only valid under RCU lock as well.
 */
struct ieee80211_sta *ieee80211_find_sta(struct ieee80211_vif *vif,
					 const u8 *addr);

/**
 * ieee80211_find_sta_by_ifaddr - find a station on hardware
 *
 * @hw: pointer as obtained from ieee80211_alloc_hw()
 * @addr: remote station's address
 * @localaddr: local address (vif->sdata->vif.addr). Use NULL for 'any'.
 *
 * Return: The station, if found. %NULL otherwise.
 *
 * Note: This function must be called under RCU lock and the
 * resulting pointer is only valid under RCU lock as well.
 *
 * NOTE: You may pass NULL for localaddr, but then you will just get
 *      the first STA that matches the remote address 'addr'.
 *      We can have multiple STA associated with multiple
 *      logical stations (e.g. consider a station connecting to another
 *      BSSID on the same AP hardware without disconnecting first).
 *      In this case, the result of this method with localaddr NULL
 *      is not reliable.
 *
 * DO NOT USE THIS FUNCTION with localaddr NULL if at all possible.
 */
struct ieee80211_sta *ieee80211_find_sta_by_ifaddr(struct ieee80211_hw *hw,
					       const u8 *addr,
					       const u8 *localaddr);

/**
 * ieee80211_sta_block_awake - block station from waking up
 * @hw: the hardware
 * @pubsta: the station
 * @block: whether to block or unblock
 *
 * Some devices require that all frames that are on the queues
 * for a specific station that went to sleep are flushed before
 * a poll response or frames after the station woke up can be
 * delivered to that it. Note that such frames must be rejected
 * by the driver as filtered, with the appropriate status flag.
 *
 * This function allows implementing this mode in a race-free
 * manner.
 *
 * To do this, a driver must keep track of the number of frames
 * still enqueued for a specific station. If this number is not
 * zero when the station goes to sleep, the driver must call
 * this function to force mac80211 to consider the station to
 * be asleep regardless of the station's actual state. Once the
 * number of outstanding frames reaches zero, the driver must
 * call this function again to unblock the station. That will
 * cause mac80211 to be able to send ps-poll responses, and if
 * the station queried in the meantime then frames will also
 * be sent out as a result of this. Additionally, the driver
 * will be notified that the station woke up some time after
 * it is unblocked, regardless of whether the station actually
 * woke up while blocked or not.
 */
void ieee80211_sta_block_awake(struct ieee80211_hw *hw,
			       struct ieee80211_sta *pubsta, bool block);

/**
 * ieee80211_sta_eosp - notify mac80211 about end of SP
 * @pubsta: the station
 *
 * When a device transmits frames in a way that it can't tell
 * mac80211 in the TX status about the EOSP, it must clear the
 * %IEEE80211_TX_STATUS_EOSP bit and call this function instead.
 * This applies for PS-Poll as well as uAPSD.
 *
 * Note that just like with _tx_status() and _rx() drivers must
 * not mix calls to irqsafe/non-irqsafe versions, this function
 * must not be mixed with those either. Use the all irqsafe, or
 * all non-irqsafe, don't mix!
 *
 * NB: the _irqsafe version of this function doesn't exist, no
 *     driver needs it right now. Don't call this function if
 *     you'd need the _irqsafe version, look at the git history
 *     and restore the _irqsafe version!
 */
void ieee80211_sta_eosp(struct ieee80211_sta *pubsta);

/**
 * ieee80211_send_eosp_nullfunc - ask mac80211 to send NDP with EOSP
 * @pubsta: the station
 * @tid: the tid of the NDP
 *
 * Sometimes the device understands that it needs to close
 * the Service Period unexpectedly. This can happen when
 * sending frames that are filling holes in the BA window.
 * In this case, the device can ask mac80211 to send a
 * Nullfunc frame with EOSP set. When that happens, the
 * driver must have called ieee80211_sta_set_buffered() to
 * let mac80211 know that there are no buffered frames any
 * more, otherwise mac80211 will get the more_data bit wrong.
 * The low level driver must have made sure that the frame
 * will be sent despite the station being in power-save.
 * Mac80211 won't call allow_buffered_frames().
 * Note that calling this function, doesn't exempt the driver
 * from closing the EOSP properly, it will still have to call
 * ieee80211_sta_eosp when the NDP is sent.
 */
void ieee80211_send_eosp_nullfunc(struct ieee80211_sta *pubsta, int tid);

/**
 * ieee80211_iter_keys - iterate keys programmed into the device
 * @hw: pointer obtained from ieee80211_alloc_hw()
 * @vif: virtual interface to iterate, may be %NULL for all
 * @iter: iterator function that will be called for each key
 * @iter_data: custom data to pass to the iterator function
 *
 * This function can be used to iterate all the keys known to
 * mac80211, even those that weren't previously programmed into
 * the device. This is intended for use in WoWLAN if the device
 * needs reprogramming of the keys during suspend. Note that due
 * to locking reasons, it is also only safe to call this at few
 * spots since it must hold the RTNL and be able to sleep.
 *
 * The order in which the keys are iterated matches the order
 * in which they were originally installed and handed to the
 * set_key callback.
 */
void ieee80211_iter_keys(struct ieee80211_hw *hw,
			 struct ieee80211_vif *vif,
			 void (*iter)(struct ieee80211_hw *hw,
				      struct ieee80211_vif *vif,
				      struct ieee80211_sta *sta,
				      struct ieee80211_key_conf *key,
				      void *data),
			 void *iter_data);

/**
 * ieee80211_iter_keys_rcu - iterate keys programmed into the device
 * @hw: pointer obtained from ieee80211_alloc_hw()
 * @vif: virtual interface to iterate, may be %NULL for all
 * @iter: iterator function that will be called for each key
 * @iter_data: custom data to pass to the iterator function
 *
 * This function can be used to iterate all the keys known to
 * mac80211, even those that weren't previously programmed into
 * the device. Note that due to locking reasons, keys of station
 * in removal process will be skipped.
 *
 * This function requires being called in an RCU critical section,
 * and thus iter must be atomic.
 */
void ieee80211_iter_keys_rcu(struct ieee80211_hw *hw,
			     struct ieee80211_vif *vif,
			     void (*iter)(struct ieee80211_hw *hw,
					  struct ieee80211_vif *vif,
					  struct ieee80211_sta *sta,
					  struct ieee80211_key_conf *key,
					  void *data),
			     void *iter_data);

/**
 * ieee80211_iter_chan_contexts_atomic - iterate channel contexts
 * @hw: pointre obtained from ieee80211_alloc_hw().
 * @iter: iterator function
 * @iter_data: data passed to iterator function
 *
 * Iterate all active channel contexts. This function is atomic and
 * doesn't acquire any locks internally that might be held in other
 * places while calling into the driver.
 *
 * The iterator will not find a context that's being added (during
 * the driver callback to add it) but will find it while it's being
 * removed.
 *
 * Note that during hardware restart, all contexts that existed
 * before the restart are considered already present so will be
 * found while iterating, whether they've been re-added already
 * or not.
 */
void ieee80211_iter_chan_contexts_atomic(
	struct ieee80211_hw *hw,
	void (*iter)(struct ieee80211_hw *hw,
		     struct ieee80211_chanctx_conf *chanctx_conf,
		     void *data),
	void *iter_data);

/**
 * ieee80211_ap_probereq_get - retrieve a Probe Request template
 * @hw: pointer obtained from ieee80211_alloc_hw().
 * @vif: &struct ieee80211_vif pointer from the add_interface callback.
 *
 * Creates a Probe Request template which can, for example, be uploaded to
 * hardware. The template is filled with bssid, ssid and supported rate
 * information. This function must only be called from within the
 * .bss_info_changed callback function and only in managed mode. The function
 * is only useful when the interface is associated, otherwise it will return
 * %NULL.
 *
 * Return: The Probe Request template. %NULL on error.
 */
struct sk_buff *ieee80211_ap_probereq_get(struct ieee80211_hw *hw,
					  struct ieee80211_vif *vif);

/**
 * ieee80211_beacon_loss - inform hardware does not receive beacons
 *
 * @vif: &struct ieee80211_vif pointer from the add_interface callback.
 *
 * When beacon filtering is enabled with %IEEE80211_VIF_BEACON_FILTER and
 * %IEEE80211_CONF_PS is set, the driver needs to inform whenever the
 * hardware is not receiving beacons with this function.
 */
void ieee80211_beacon_loss(struct ieee80211_vif *vif);

/**
 * ieee80211_connection_loss - inform hardware has lost connection to the AP
 *
 * @vif: &struct ieee80211_vif pointer from the add_interface callback.
 *
 * When beacon filtering is enabled with %IEEE80211_VIF_BEACON_FILTER, and
 * %IEEE80211_CONF_PS and %IEEE80211_HW_CONNECTION_MONITOR are set, the driver
 * needs to inform if the connection to the AP has been lost.
 * The function may also be called if the connection needs to be terminated
 * for some other reason, even if %IEEE80211_HW_CONNECTION_MONITOR isn't set.
 *
 * This function will cause immediate change to disassociated state,
 * without connection recovery attempts.
 */
void ieee80211_connection_loss(struct ieee80211_vif *vif);

/**
 * ieee80211_resume_disconnect - disconnect from AP after resume
 *
 * @vif: &struct ieee80211_vif pointer from the add_interface callback.
 *
 * Instructs mac80211 to disconnect from the AP after resume.
 * Drivers can use this after WoWLAN if they know that the
 * connection cannot be kept up, for example because keys were
 * used while the device was asleep but the replay counters or
 * similar cannot be retrieved from the device during resume.
 *
 * Note that due to implementation issues, if the driver uses
 * the reconfiguration functionality during resume the interface
 * will still be added as associated first during resume and then
 * disconnect normally later.
 *
 * This function can only be called from the resume callback and
 * the driver must not be holding any of its own locks while it
 * calls this function, or at least not any locks it needs in the
 * key configuration paths (if it supports HW crypto).
 */
void ieee80211_resume_disconnect(struct ieee80211_vif *vif);

/**
 * ieee80211_cqm_rssi_notify - inform a configured connection quality monitoring
 *	rssi threshold triggered
 *
 * @vif: &struct ieee80211_vif pointer from the add_interface callback.
 * @rssi_event: the RSSI trigger event type
 * @gfp: context flags
 *
 * When the %IEEE80211_VIF_SUPPORTS_CQM_RSSI is set, and a connection quality
 * monitoring is configured with an rssi threshold, the driver will inform
 * whenever the rssi level reaches the threshold.
 */
void ieee80211_cqm_rssi_notify(struct ieee80211_vif *vif,
			       enum nl80211_cqm_rssi_threshold_event rssi_event,
			       gfp_t gfp);

/**
 * ieee80211_cqm_beacon_loss_notify - inform CQM of beacon loss
 *
 * @vif: &struct ieee80211_vif pointer from the add_interface callback.
 * @gfp: context flags
 */
void ieee80211_cqm_beacon_loss_notify(struct ieee80211_vif *vif, gfp_t gfp);

/**
 * ieee80211_radar_detected - inform that a radar was detected
 *
 * @hw: pointer as obtained from ieee80211_alloc_hw()
 */
void ieee80211_radar_detected(struct ieee80211_hw *hw);

/**
 * ieee80211_chswitch_done - Complete channel switch process
 * @vif: &struct ieee80211_vif pointer from the add_interface callback.
 * @success: make the channel switch successful or not
 *
 * Complete the channel switch post-process: set the new operational channel
 * and wake up the suspended queues.
 */
void ieee80211_chswitch_done(struct ieee80211_vif *vif, bool success);

/**
 * ieee80211_request_smps - request SM PS transition
 * @vif: &struct ieee80211_vif pointer from the add_interface callback.
 * @smps_mode: new SM PS mode
 *
 * This allows the driver to request an SM PS transition in managed
 * mode. This is useful when the driver has more information than
 * the stack about possible interference, for example by bluetooth.
 */
void ieee80211_request_smps(struct ieee80211_vif *vif,
			    enum ieee80211_smps_mode smps_mode);

/**
 * ieee80211_ready_on_channel - notification of remain-on-channel start
 * @hw: pointer as obtained from ieee80211_alloc_hw()
 */
void ieee80211_ready_on_channel(struct ieee80211_hw *hw);

/**
 * ieee80211_remain_on_channel_expired - remain_on_channel duration expired
 * @hw: pointer as obtained from ieee80211_alloc_hw()
 */
void ieee80211_remain_on_channel_expired(struct ieee80211_hw *hw);

/**
 * ieee80211_stop_rx_ba_session - callback to stop existing BA sessions
 *
 * in order not to harm the system performance and user experience, the device
 * may request not to allow any rx ba session and tear down existing rx ba
 * sessions based on system constraints such as periodic BT activity that needs
 * to limit wlan activity (eg.sco or a2dp)."
 * in such cases, the intention is to limit the duration of the rx ppdu and
 * therefore prevent the peer device to use a-mpdu aggregation.
 *
 * @vif: &struct ieee80211_vif pointer from the add_interface callback.
 * @ba_rx_bitmap: Bit map of open rx ba per tid
 * @addr: & to bssid mac address
 */
void ieee80211_stop_rx_ba_session(struct ieee80211_vif *vif, u16 ba_rx_bitmap,
				  const u8 *addr);

/**
 * ieee80211_mark_rx_ba_filtered_frames - move RX BA window and mark filtered
 * @pubsta: station struct
 * @tid: the session's TID
 * @ssn: starting sequence number of the bitmap, all frames before this are
 *	assumed to be out of the window after the call
 * @filtered: bitmap of filtered frames, BIT(0) is the @ssn entry etc.
 * @received_mpdus: number of received mpdus in firmware
 *
 * This function moves the BA window and releases all frames before @ssn, and
 * marks frames marked in the bitmap as having been filtered. Afterwards, it
 * checks if any frames in the window starting from @ssn can now be released
 * (in case they were only waiting for frames that were filtered.)
 */
void ieee80211_mark_rx_ba_filtered_frames(struct ieee80211_sta *pubsta, u8 tid,
					  u16 ssn, u64 filtered,
					  u16 received_mpdus);

/**
 * ieee80211_send_bar - send a BlockAckReq frame
 *
 * can be used to flush pending frames from the peer's aggregation reorder
 * buffer.
 *
 * @vif: &struct ieee80211_vif pointer from the add_interface callback.
 * @ra: the peer's destination address
 * @tid: the TID of the aggregation session
 * @ssn: the new starting sequence number for the receiver
 */
void ieee80211_send_bar(struct ieee80211_vif *vif, u8 *ra, u16 tid, u16 ssn);

/**
 * ieee80211_start_rx_ba_session_offl - start a Rx BA session
 *
 * Some device drivers may offload part of the Rx aggregation flow including
 * AddBa/DelBa negotiation but may otherwise be incapable of full Rx
 * reordering.
 *
 * Create structures responsible for reordering so device drivers may call here
 * when they complete AddBa negotiation.
 *
 * @vif: &struct ieee80211_vif pointer from the add_interface callback
 * @addr: station mac address
 * @tid: the rx tid
 */
void ieee80211_start_rx_ba_session_offl(struct ieee80211_vif *vif,
					const u8 *addr, u16 tid);

/**
 * ieee80211_stop_rx_ba_session_offl - stop a Rx BA session
 *
 * Some device drivers may offload part of the Rx aggregation flow including
 * AddBa/DelBa negotiation but may otherwise be incapable of full Rx
 * reordering.
 *
 * Destroy structures responsible for reordering so device drivers may call here
 * when they complete DelBa negotiation.
 *
 * @vif: &struct ieee80211_vif pointer from the add_interface callback
 * @addr: station mac address
 * @tid: the rx tid
 */
void ieee80211_stop_rx_ba_session_offl(struct ieee80211_vif *vif,
				       const u8 *addr, u16 tid);

/* Rate control API */

/**
 * struct ieee80211_tx_rate_control - rate control information for/from RC algo
 *
 * @hw: The hardware the algorithm is invoked for.
 * @sband: The band this frame is being transmitted on.
 * @bss_conf: the current BSS configuration
 * @skb: the skb that will be transmitted, the control information in it needs
 *	to be filled in
 * @reported_rate: The rate control algorithm can fill this in to indicate
 *	which rate should be reported to userspace as the current rate and
 *	used for rate calculations in the mesh network.
 * @rts: whether RTS will be used for this frame because it is longer than the
 *	RTS threshold
 * @short_preamble: whether mac80211 will request short-preamble transmission
 *	if the selected rate supports it
 * @max_rate_idx: user-requested maximum (legacy) rate
 *	(deprecated; this will be removed once drivers get updated to use
 *	rate_idx_mask)
 * @rate_idx_mask: user-requested (legacy) rate mask
 * @rate_idx_mcs_mask: user-requested MCS rate mask (NULL if not in use)
 * @bss: whether this frame is sent out in AP or IBSS mode
 */
struct ieee80211_tx_rate_control {
	struct ieee80211_hw *hw;
	struct ieee80211_supported_band *sband;
	struct ieee80211_bss_conf *bss_conf;
	struct sk_buff *skb;
	struct ieee80211_tx_rate reported_rate;
	bool rts, short_preamble;
	u8 max_rate_idx;
	u32 rate_idx_mask;
	u8 *rate_idx_mcs_mask;
	bool bss;
};

struct rate_control_ops {
	const char *name;
	void *(*alloc)(struct ieee80211_hw *hw, struct dentry *debugfsdir);
	void (*free)(void *priv);

	void *(*alloc_sta)(void *priv, struct ieee80211_sta *sta, gfp_t gfp);
	void (*rate_init)(void *priv, struct ieee80211_supported_band *sband,
			  struct cfg80211_chan_def *chandef,
			  struct ieee80211_sta *sta, void *priv_sta);
	void (*rate_update)(void *priv, struct ieee80211_supported_band *sband,
			    struct cfg80211_chan_def *chandef,
			    struct ieee80211_sta *sta, void *priv_sta,
			    u32 changed);
	void (*free_sta)(void *priv, struct ieee80211_sta *sta,
			 void *priv_sta);

	void (*tx_status_noskb)(void *priv,
				struct ieee80211_supported_band *sband,
				struct ieee80211_sta *sta, void *priv_sta,
				struct ieee80211_tx_info *info);
	void (*tx_status)(void *priv, struct ieee80211_supported_band *sband,
			  struct ieee80211_sta *sta, void *priv_sta,
			  struct sk_buff *skb);
	void (*get_rate)(void *priv, struct ieee80211_sta *sta, void *priv_sta,
			 struct ieee80211_tx_rate_control *txrc);

	void (*add_sta_debugfs)(void *priv, void *priv_sta,
				struct dentry *dir);
	void (*remove_sta_debugfs)(void *priv, void *priv_sta);

	u32 (*get_expected_throughput)(void *priv_sta);
};

static inline int rate_supported(struct ieee80211_sta *sta,
				 enum ieee80211_band band,
				 int index)
{
	return (sta == NULL || sta->supp_rates[band] & BIT(index));
}

/**
 * rate_control_send_low - helper for drivers for management/no-ack frames
 *
 * Rate control algorithms that agree to use the lowest rate to
 * send management frames and NO_ACK data with the respective hw
 * retries should use this in the beginning of their mac80211 get_rate
 * callback. If true is returned the rate control can simply return.
 * If false is returned we guarantee that sta and sta and priv_sta is
 * not null.
 *
 * Rate control algorithms wishing to do more intelligent selection of
 * rate for multicast/broadcast frames may choose to not use this.
 *
 * @sta: &struct ieee80211_sta pointer to the target destination. Note
 * 	that this may be null.
 * @priv_sta: private rate control structure. This may be null.
 * @txrc: rate control information we sholud populate for mac80211.
 */
bool rate_control_send_low(struct ieee80211_sta *sta,
			   void *priv_sta,
			   struct ieee80211_tx_rate_control *txrc);


static inline s8
rate_lowest_index(struct ieee80211_supported_band *sband,
		  struct ieee80211_sta *sta)
{
	int i;

	for (i = 0; i < sband->n_bitrates; i++)
		if (rate_supported(sta, sband->band, i))
			return i;

	/* warn when we cannot find a rate. */
	WARN_ON_ONCE(1);

	/* and return 0 (the lowest index) */
	return 0;
}

static inline
bool rate_usable_index_exists(struct ieee80211_supported_band *sband,
			      struct ieee80211_sta *sta)
{
	unsigned int i;

	for (i = 0; i < sband->n_bitrates; i++)
		if (rate_supported(sta, sband->band, i))
			return true;
	return false;
}

/**
 * rate_control_set_rates - pass the sta rate selection to mac80211/driver
 *
 * When not doing a rate control probe to test rates, rate control should pass
 * its rate selection to mac80211. If the driver supports receiving a station
 * rate table, it will use it to ensure that frames are always sent based on
 * the most recent rate control module decision.
 *
 * @hw: pointer as obtained from ieee80211_alloc_hw()
 * @pubsta: &struct ieee80211_sta pointer to the target destination.
 * @rates: new tx rate set to be used for this station.
 */
int rate_control_set_rates(struct ieee80211_hw *hw,
			   struct ieee80211_sta *pubsta,
			   struct ieee80211_sta_rates *rates);

int ieee80211_rate_control_register(const struct rate_control_ops *ops);
void ieee80211_rate_control_unregister(const struct rate_control_ops *ops);

static inline bool
conf_is_ht20(struct ieee80211_conf *conf)
{
	return conf->chandef.width == NL80211_CHAN_WIDTH_20;
}

static inline bool
conf_is_ht40_minus(struct ieee80211_conf *conf)
{
	return conf->chandef.width == NL80211_CHAN_WIDTH_40 &&
	       conf->chandef.center_freq1 < conf->chandef.chan->center_freq;
}

static inline bool
conf_is_ht40_plus(struct ieee80211_conf *conf)
{
	return conf->chandef.width == NL80211_CHAN_WIDTH_40 &&
	       conf->chandef.center_freq1 > conf->chandef.chan->center_freq;
}

static inline bool
conf_is_ht40(struct ieee80211_conf *conf)
{
	return conf->chandef.width == NL80211_CHAN_WIDTH_40;
}

static inline bool
conf_is_ht(struct ieee80211_conf *conf)
{
	return (conf->chandef.width != NL80211_CHAN_WIDTH_5) &&
		(conf->chandef.width != NL80211_CHAN_WIDTH_10) &&
		(conf->chandef.width != NL80211_CHAN_WIDTH_20_NOHT);
}

static inline enum nl80211_iftype
ieee80211_iftype_p2p(enum nl80211_iftype type, bool p2p)
{
	if (p2p) {
		switch (type) {
		case NL80211_IFTYPE_STATION:
			return NL80211_IFTYPE_P2P_CLIENT;
		case NL80211_IFTYPE_AP:
			return NL80211_IFTYPE_P2P_GO;
		default:
			break;
		}
	}
	return type;
}

static inline enum nl80211_iftype
ieee80211_vif_type_p2p(struct ieee80211_vif *vif)
{
	return ieee80211_iftype_p2p(vif->type, vif->p2p);
}

/**
 * ieee80211_update_mu_groups - set the VHT MU-MIMO groud data
 *
 * @vif: the specified virtual interface
 * @membership: 64 bits array - a bit is set if station is member of the group
 * @position: 2 bits per group id indicating the position in the group
 *
 * Note: This function assumes that the given vif is valid and the position and
 * membership data is of the correct size and are in the same byte order as the
 * matching GroupId management frame.
 * Calls to this function need to be serialized with RX path.
 */
void ieee80211_update_mu_groups(struct ieee80211_vif *vif,
				const u8 *membership, const u8 *position);

void ieee80211_enable_rssi_reports(struct ieee80211_vif *vif,
				   int rssi_min_thold,
				   int rssi_max_thold);

void ieee80211_disable_rssi_reports(struct ieee80211_vif *vif);

/**
 * ieee80211_ave_rssi - report the average RSSI for the specified interface
 *
 * @vif: the specified virtual interface
 *
 * Note: This function assumes that the given vif is valid.
 *
 * Return: The average RSSI value for the requested interface, or 0 if not
 * applicable.
 */
int ieee80211_ave_rssi(struct ieee80211_vif *vif);

/**
 * ieee80211_report_wowlan_wakeup - report WoWLAN wakeup
 * @vif: virtual interface
 * @wakeup: wakeup reason(s)
 * @gfp: allocation flags
 *
 * See cfg80211_report_wowlan_wakeup().
 */
void ieee80211_report_wowlan_wakeup(struct ieee80211_vif *vif,
				    struct cfg80211_wowlan_wakeup *wakeup,
				    gfp_t gfp);

/**
 * ieee80211_tx_prepare_skb - prepare an 802.11 skb for transmission
 * @hw: pointer as obtained from ieee80211_alloc_hw()
 * @vif: virtual interface
 * @skb: frame to be sent from within the driver
 * @band: the band to transmit on
 * @sta: optional pointer to get the station to send the frame to
 *
 * Note: must be called under RCU lock
 */
bool ieee80211_tx_prepare_skb(struct ieee80211_hw *hw,
			      struct ieee80211_vif *vif, struct sk_buff *skb,
			      int band, struct ieee80211_sta **sta);

/**
 * struct ieee80211_noa_data - holds temporary data for tracking P2P NoA state
 *
 * @next_tsf: TSF timestamp of the next absent state change
 * @has_next_tsf: next absent state change event pending
 *
 * @absent: descriptor bitmask, set if GO is currently absent
 *
 * private:
 *
 * @count: count fields from the NoA descriptors
 * @desc: adjusted data from the NoA
 */
struct ieee80211_noa_data {
	u32 next_tsf;
	bool has_next_tsf;

	u8 absent;

	u8 count[IEEE80211_P2P_NOA_DESC_MAX];
	struct {
		u32 start;
		u32 duration;
		u32 interval;
	} desc[IEEE80211_P2P_NOA_DESC_MAX];
};

/**
 * ieee80211_parse_p2p_noa - initialize NoA tracking data from P2P IE
 *
 * @attr: P2P NoA IE
 * @data: NoA tracking data
 * @tsf: current TSF timestamp
 *
 * Return: number of successfully parsed descriptors
 */
int ieee80211_parse_p2p_noa(const struct ieee80211_p2p_noa_attr *attr,
			    struct ieee80211_noa_data *data, u32 tsf);

/**
 * ieee80211_update_p2p_noa - get next pending P2P GO absent state change
 *
 * @data: NoA tracking data
 * @tsf: current TSF timestamp
 */
void ieee80211_update_p2p_noa(struct ieee80211_noa_data *data, u32 tsf);

/**
 * ieee80211_tdls_oper - request userspace to perform a TDLS operation
 * @vif: virtual interface
 * @peer: the peer's destination address
 * @oper: the requested TDLS operation
 * @reason_code: reason code for the operation, valid for TDLS teardown
 * @gfp: allocation flags
 *
 * See cfg80211_tdls_oper_request().
 */
void ieee80211_tdls_oper_request(struct ieee80211_vif *vif, const u8 *peer,
				 enum nl80211_tdls_operation oper,
				 u16 reason_code, gfp_t gfp);

/**
 * ieee80211_reserve_tid - request to reserve a specific TID
 *
 * There is sometimes a need (such as in TDLS) for blocking the driver from
 * using a specific TID so that the FW can use it for certain operations such
 * as sending PTI requests. To make sure that the driver doesn't use that TID,
 * this function must be called as it flushes out packets on this TID and marks
 * it as blocked, so that any transmit for the station on this TID will be
 * redirected to the alternative TID in the same AC.
 *
 * Note that this function blocks and may call back into the driver, so it
 * should be called without driver locks held. Also note this function should
 * only be called from the driver's @sta_state callback.
 *
 * @sta: the station to reserve the TID for
 * @tid: the TID to reserve
 *
 * Returns: 0 on success, else on failure
 */
int ieee80211_reserve_tid(struct ieee80211_sta *sta, u8 tid);

/**
 * ieee80211_unreserve_tid - request to unreserve a specific TID
 *
 * Once there is no longer any need for reserving a certain TID, this function
 * should be called, and no longer will packets have their TID modified for
 * preventing use of this TID in the driver.
 *
 * Note that this function blocks and acquires a lock, so it should be called
 * without driver locks held. Also note this function should only be called
 * from the driver's @sta_state callback.
 *
 * @sta: the station
 * @tid: the TID to unreserve
 */
void ieee80211_unreserve_tid(struct ieee80211_sta *sta, u8 tid);

/**
 * ieee80211_tx_dequeue - dequeue a packet from a software tx queue
 *
 * @hw: pointer as obtained from ieee80211_alloc_hw()
 * @txq: pointer obtained from station or virtual interface
 *
 * Returns the skb if successful, %NULL if no frame was available.
 */
struct sk_buff *ieee80211_tx_dequeue(struct ieee80211_hw *hw,
				     struct ieee80211_txq *txq);

<<<<<<< HEAD
=======
/*
 * ieee80211_txq_get_depth - get pending frame/byte count of given txq
 *
 * The values are not guaranteed to be coherent with regard to each other, i.e.
 * txq state can change half-way of this function and the caller may end up
 * with "new" frame_cnt and "old" byte_cnt or vice-versa.
 *
 * @txq: pointer obtained from station or virtual interface
 * @frame_cnt: pointer to store frame count
 * @byte_cnt: pointer to store byte count
 */
void ieee80211_txq_get_depth(struct ieee80211_txq *txq,
			     unsigned long *frame_cnt,
			     unsigned long *byte_cnt);

>>>>>>> 22c7fafc
/**
 * ieee80211_nan_func_terminated - notify about NAN function termination.
 *
 * This function is used to notify mac80211 about nan function termination.
 *
 * @vif: &struct ieee80211_vif pointer from the add_interface callback.
 * @inst_id: the local instance id
 * @reason: termination reason (one of the NL80211_NAN_FUNC_TERM_REASON_*)
 * @gfp: allocation flags
 */
void ieee80211_nan_func_terminated(struct ieee80211_vif *vif,
				   u8 inst_id,
				   enum nl80211_nan_func_term_reason reason,
				   gfp_t gfp);

/**
 * ieee80211_nan_func_match - notify about NAN function match event.
 *
 * This function is used to notify mac80211 about nan function match. The
 * cookie inside the match struct will be assigned by mac80211.
 *
 * @vif: &struct ieee80211_vif pointer from the add_interface callback.
 * @match: match event information
 * @gfp: allocation flags
 */
void ieee80211_nan_func_match(struct ieee80211_vif *vif,
			      struct cfg80211_nan_match_params *match,
			      gfp_t gfp);

#endif /* MAC80211_H */<|MERGE_RESOLUTION|>--- conflicted
+++ resolved
@@ -1755,10 +1755,7 @@
  *		  size is min(max_amsdu_len, 7935) bytes.
  *	Both additional HT limits must be enforced by the low level driver.
  *	This is defined by the spec (IEEE 802.11-2012 section 8.3.2.2 NOTE 2).
-<<<<<<< HEAD
-=======
  * @support_p2p_ps: indicates whether the STA supports P2P PS mechanism or not.
->>>>>>> 22c7fafc
  * @txq: per-TID data TX queues (if driver uses the TXQ abstraction)
  */
 struct ieee80211_sta {
@@ -1779,10 +1776,7 @@
 	bool mfp;
 	u8 max_amsdu_subframes;
 	u16 max_amsdu_len;
-<<<<<<< HEAD
-=======
 	bool support_p2p_ps;
->>>>>>> 22c7fafc
 
 	struct ieee80211_txq *txq[IEEE80211_NUM_TIDS];
 
@@ -1985,21 +1979,12 @@
  *
  * @IEEE80211_HW_BEACON_TX_STATUS: The device/driver provides TX status
  *	for sent beacons.
-<<<<<<< HEAD
  *
  * @IEEE80211_HW_NEEDS_UNIQUE_STA_ADDR: Hardware (or driver) requires that each
  *	station has a unique address, i.e. each station entry can be identified
  *	by just its MAC address; this prevents, for example, the same station
  *	from connecting to two virtual AP interfaces at the same time.
  *
-=======
- *
- * @IEEE80211_HW_NEEDS_UNIQUE_STA_ADDR: Hardware (or driver) requires that each
- *	station has a unique address, i.e. each station entry can be identified
- *	by just its MAC address; this prevents, for example, the same station
- *	from connecting to two virtual AP interfaces at the same time.
- *
->>>>>>> 22c7fafc
  * @IEEE80211_HW_SUPPORTS_REORDERING_BUFFER: Hardware (or driver) manages the
  *	reordering buffer internally, guaranteeing mac80211 receives frames in
  *	order and does not need to manage its own reorder buffer or BA session
@@ -3427,13 +3412,10 @@
  * @rm_nan_func: Remove a nan function. The driver must call
  * ieee80211_nan_func_terminated() with
  * NL80211_NAN_FUNC_TERM_REASON_USER_REQUEST reason code upon removal.
-<<<<<<< HEAD
-=======
  * @sync_rx_queues: Process all pending frames in RSS queues. This is a
  *	synchronization which is needed in case driver has in its RSS queues
  *	pending frames that were received prior to the control path action
  *	currently taken (e.g. disassociation) but are not processed yet.
->>>>>>> 22c7fafc
  */
 struct ieee80211_ops {
 	void (*tx)(struct ieee80211_hw *hw,
@@ -3679,12 +3661,9 @@
 	int (*start_ftm_responder)(struct ieee80211_hw *hw,
 				   struct ieee80211_vif *vif,
 				   struct cfg80211_ftm_responder_params *params);
-<<<<<<< HEAD
-=======
 	int (*get_ftm_responder_stats)(struct ieee80211_hw *hw,
 				       struct ieee80211_vif *vif,
 				struct cfg80211_ftm_responder_stats *ftm_stats);
->>>>>>> 22c7fafc
 
 	int (*start_nan)(struct ieee80211_hw *hw,
 			 struct ieee80211_vif *vif,
@@ -3700,10 +3679,7 @@
 	void (*rm_nan_func)(struct ieee80211_hw *hw,
 			    struct ieee80211_vif *vif,
 			    u8 instance_id);
-<<<<<<< HEAD
-=======
 	void (*sync_rx_queues)(struct ieee80211_hw *hw);
->>>>>>> 22c7fafc
 };
 
 /**
@@ -5735,8 +5711,6 @@
 struct sk_buff *ieee80211_tx_dequeue(struct ieee80211_hw *hw,
 				     struct ieee80211_txq *txq);
 
-<<<<<<< HEAD
-=======
 /*
  * ieee80211_txq_get_depth - get pending frame/byte count of given txq
  *
@@ -5752,7 +5726,6 @@
 			     unsigned long *frame_cnt,
 			     unsigned long *byte_cnt);
 
->>>>>>> 22c7fafc
 /**
  * ieee80211_nan_func_terminated - notify about NAN function termination.
  *
