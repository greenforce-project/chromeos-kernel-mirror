--- conflicted
+++ resolved
@@ -1301,43 +1301,29 @@
 	NL80211_FTM_RESP_SUCCESS,
 	NL80211_FTM_RESP_TARGET_INCAPAB,
 	NL80211_FTM_RESP_TARGET_BUSY,
-<<<<<<< HEAD
-=======
 	NL80211_FTM_RESP_NOT_MEASURED,
 	NL80211_FTM_RESP_TARGET_UNAVAILABLE,
->>>>>>> 22c7fafc
 	NL80211_FTM_RESP_FAIL,
 };
 
 struct cfg80211_ftm_result {
-<<<<<<< HEAD
-=======
 	u32 filled;
->>>>>>> 22c7fafc
 	enum nl80211_ftm_response_status status;
 	bool complete;
 	struct cfg80211_ftm_target *target;
 	u64 host_time;
 	u64 tsf;
 	u8 burst_index;
-<<<<<<< HEAD
-=======
 	u32 measurement_num;
 	u32 success_num;
 	u8 num_per_burst;
 	u8 retry_after_duration;
 	u32 burst_duration;
 	u32 negotiated_burst_num;
->>>>>>> 22c7fafc
 	s8 rssi;
 	u8 rssi_spread;
 	struct rate_info tx_rate_info;
 	struct rate_info rx_rate_info;
-<<<<<<< HEAD
-	u64 rtt;
-	u64 rtt_variance;
-	u64 rtt_spread;
-=======
 	s64 rtt;
 	u64 rtt_variance;
 	u64 rtt_spread;
@@ -1348,7 +1334,6 @@
 	u8 *lci;
 	u32 civic_len;
 	u8 *civic;
->>>>>>> 22c7fafc
 };
 
 struct cfg80211_ftm_results {
@@ -1363,10 +1348,7 @@
 enum nl80211_msrment_status {
 	NL80211_MSRMENT_STATUS_SUCCESS,
 	NL80211_MSRMENT_STATUS_REFUSED,
-<<<<<<< HEAD
-=======
 	NL80211_MSRMENT_STATUS_TIMEOUT,
->>>>>>> 22c7fafc
 	NL80211_MSRMENT_STATUS_FAIL,
 };
 
@@ -1387,8 +1369,6 @@
 	size_t civic_len;
 };
 
-<<<<<<< HEAD
-=======
 struct cfg80211_ftm_responder_stats {
 	u32 filled;
 	u32 success_num;
@@ -1402,7 +1382,6 @@
 	u32 out_of_window_triggers_num;
 };
 
->>>>>>> 22c7fafc
 static inline void
 cfg80211_measurement_response(struct wiphy *wiphy,
 			      struct cfg80211_msrment_response *resp,
@@ -1410,8 +1389,6 @@
 {
 }
 
-<<<<<<< HEAD
-=======
 enum nl80211_ftm_preamble {
 	NL80211_FTM_PREAMBLE_LEGACY = 1 << 0,
 	NL80211_FTM_PREAMBLE_HT     = 1 << 1,
@@ -1472,7 +1449,6 @@
 	u32 bw;
 };
 
->>>>>>> 22c7fafc
 static inline bool ieee80211_viftype_nan(unsigned int iftype)
 {
 	return false;
@@ -1593,8 +1569,6 @@
 #define S16_MIN		((s16)(-S16_MAX - 1))
 #endif
 
-<<<<<<< HEAD
-=======
 #if CFG80211_VERSION < KERNEL_VERSION(4,6,0)
 #define NL80211_EXT_FEATURE_RRM -1
 #endif
@@ -1608,7 +1582,6 @@
 	return p2p_go;
 }
 
->>>>>>> 22c7fafc
 #if LINUX_VERSION_CODE < KERNEL_VERSION(4,5,0)
 void *memdup_user_nul(const void __user *src, size_t len);
 #endif