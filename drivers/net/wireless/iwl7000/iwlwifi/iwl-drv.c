--- conflicted
+++ resolved
@@ -1301,12 +1301,8 @@
 		}
 	}
 
-<<<<<<< HEAD
-	if (usniffer_req && !*usniffer_images) {
-=======
 	if (!fw_has_capa(capa, IWL_UCODE_TLV_CAPA_USNIFFER_UNIFIED) &&
 	    usniffer_req && !*usniffer_images) {
->>>>>>> 22c7fafc
 		IWL_ERR(drv,
 			"user selected to work with usniffer but usniffer image isn't available in ucode package\n");
 		return -EINVAL;
@@ -1320,14 +1316,6 @@
 
 	/*
 	 * If ucode advertises that it supports GSCAN but GSCAN
-<<<<<<< HEAD
-	 * capabilities TLV is not present, warn and continue without GSCAN.
-	 * Check capa since parse_tlv is called one time with capa NULL.
-	 */
-	if (capa && fw_has_capa(capa, IWL_UCODE_TLV_CAPA_GSCAN_SUPPORT) &&
-	    WARN(!gscan_capa,
-		 "GSCAN is supported but capabilities TLV is unavailable\n"))
-=======
 	 * capabilities TLV is not present, or if it has an old format,
 	 * warn and continue without GSCAN.
 	 */
@@ -1335,7 +1323,6 @@
 	    !gscan_capa) {
 		IWL_DEBUG_INFO(drv,
 			       "GSCAN is supported but capabilities TLV is unavailable\n");
->>>>>>> 22c7fafc
 		__clear_bit((__force long)IWL_UCODE_TLV_CAPA_GSCAN_SUPPORT,
 			    capa->_capa);
 	}
@@ -1539,15 +1526,10 @@
 					 drv->trans->dbg_cfg.fw_dbg_conf,
 					 drv->trans->dev);
 		if (!load_fw_dbg_err) {
-<<<<<<< HEAD
-			err = iwl_parse_tlv_firmware(drv, fw_dbg_config, pieces,
-						     NULL, &usniffer_images);
-=======
 			struct iwl_ucode_capabilities capa = {};
 
 			err = iwl_parse_tlv_firmware(drv, fw_dbg_config, pieces,
 						     &capa, &usniffer_images);
->>>>>>> 22c7fafc
 			if (err)
 				IWL_ERR(drv,
 					"Failed to configure FW DBG data!\n");
@@ -1555,14 +1537,7 @@
 	}
 #endif
 
-<<<<<<< HEAD
-	if (fw_has_api(&drv->fw.ucode_capa, IWL_UCODE_TLV_API_NEW_VERSION))
-		api_ver = drv->fw.ucode_ver;
-	else
-		api_ver = IWL_UCODE_API(drv->fw.ucode_ver);
-=======
 	api_ver = drv->fw.ucode_ver;
->>>>>>> 22c7fafc
 
 	/*
 	 * api_ver should match the api version forming part of the
