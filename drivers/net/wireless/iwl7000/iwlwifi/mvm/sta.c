--- conflicted
+++ resolved
@@ -275,8 +275,6 @@
 	sta_msk = mvmsta->tfd_queue_msk;
 	for_each_set_bit(i, &sta_msk, sizeof(sta_msk) * BITS_PER_BYTE)
 		iwl_mvm_disable_txq(mvm, i, i, IWL_MAX_TID_COUNT, 0);
-<<<<<<< HEAD
-=======
 }
 
 static int iwl_mvm_sta_alloc_queue(struct iwl_mvm *mvm,
@@ -475,7 +473,6 @@
 			    queue, mvmsta->sta_id);
 
 	return 0;
->>>>>>> 22c7fafc
 }
 
 int iwl_mvm_add_sta(struct iwl_mvm *mvm,
@@ -553,9 +550,6 @@
 		mvm_sta->dup_data = dup_data;
 	}
 
-<<<<<<< HEAD
-	ret = iwl_mvm_sta_send_to_fw(mvm, sta, false);
-=======
 	if (iwl_mvm_is_dqa_supported(mvm)) {
 		ret = iwl_mvm_reserve_sta_stream(mvm, sta);
 		if (ret)
@@ -563,7 +557,6 @@
 	}
 
 	ret = iwl_mvm_sta_send_to_fw(mvm, sta, false, 0);
->>>>>>> 22c7fafc
 	if (ret)
 		goto err;
 
@@ -1327,14 +1320,8 @@
 
 	cfg.fifo = iwl_mvm_ac_to_tx_fifo[tid_to_mac80211_ac[tid]];
 
-<<<<<<< HEAD
-	iwl_mvm_enable_agg_txq(mvm, queue,
-			       vif->hw_queue[tid_to_mac80211_ac[tid]], fifo,
-			       mvmsta->sta_id, tid, buf_size, ssn, wdg_timeout);
-=======
 	iwl_mvm_enable_txq(mvm, queue, vif->hw_queue[tid_to_mac80211_ac[tid]],
 			   ssn, &cfg, wdg_timeout);
->>>>>>> 22c7fafc
 
 	ret = iwl_mvm_sta_tx_agg(mvm, sta, tid, queue, true);
 	if (ret)
