/******************************************************************************
 *
 * This file is provided under a dual BSD/GPLv2 license.  When using or
 * redistributing this file, you may do so under either license.
 *
 * GPL LICENSE SUMMARY
 *
 * Copyright(c) 2012 - 2014 Intel Corporation. All rights reserved.
 * Copyright(c) 2013 - 2014 Intel Mobile Communications GmbH
 * Copyright(c) 2015 - 2016 Intel Deutschland GmbH
 *
 * This program is free software; you can redistribute it and/or modify
 * it under the terms of version 2 of the GNU General Public License as
 * published by the Free Software Foundation.
 *
 * This program is distributed in the hope that it will be useful, but
 * WITHOUT ANY WARRANTY; without even the implied warranty of
 * MERCHANTABILITY or FITNESS FOR A PARTICULAR PURPOSE.  See the GNU
 * General Public License for more details.
 *
 * You should have received a copy of the GNU General Public License
 * along with this program; if not, write to the Free Software
 * Foundation, Inc., 51 Franklin Street, Fifth Floor, Boston, MA 02110,
 * USA
 *
 * The full GNU General Public License is included in this distribution
 * in the file called COPYING.
 *
 * Contact Information:
 *  Intel Linux Wireless <linuxwifi@intel.com>
 * Intel Corporation, 5200 N.E. Elam Young Parkway, Hillsboro, OR 97124-6497
 *
 * BSD LICENSE
 *
 * Copyright(c) 2012 - 2014 Intel Corporation. All rights reserved.
 * Copyright(c) 2013 - 2014 Intel Mobile Communications GmbH
 * Copyright(c) 2015 - 2016 Intel Deutschland GmbH
 * All rights reserved.
 *
 * Redistribution and use in source and binary forms, with or without
 * modification, are permitted provided that the following conditions
 * are met:
 *
 *  * Redistributions of source code must retain the above copyright
 *    notice, this list of conditions and the following disclaimer.
 *  * Redistributions in binary form must reproduce the above copyright
 *    notice, this list of conditions and the following disclaimer in
 *    the documentation and/or other materials provided with the
 *    distribution.
 *  * Neither the name Intel Corporation nor the names of its
 *    contributors may be used to endorse or promote products derived
 *    from this software without specific prior written permission.
 *
 * THIS SOFTWARE IS PROVIDED BY THE COPYRIGHT HOLDERS AND CONTRIBUTORS
 * "AS IS" AND ANY EXPRESS OR IMPLIED WARRANTIES, INCLUDING, BUT NOT
 * LIMITED TO, THE IMPLIED WARRANTIES OF MERCHANTABILITY AND FITNESS FOR
 * A PARTICULAR PURPOSE ARE DISCLAIMED. IN NO EVENT SHALL THE COPYRIGHT
 * OWNER OR CONTRIBUTORS BE LIABLE FOR ANY DIRECT, INDIRECT, INCIDENTAL,
 * SPECIAL, EXEMPLARY, OR CONSEQUENTIAL DAMAGES (INCLUDING, BUT NOT
 * LIMITED TO, PROCUREMENT OF SUBSTITUTE GOODS OR SERVICES; LOSS OF USE,
 * DATA, OR PROFITS; OR BUSINESS INTERRUPTION) HOWEVER CAUSED AND ON ANY
 * THEORY OF LIABILITY, WHETHER IN CONTRACT, STRICT LIABILITY, OR TORT
 * (INCLUDING NEGLIGENCE OR OTHERWISE) ARISING IN ANY WAY OUT OF THE USE
 * OF THIS SOFTWARE, EVEN IF ADVISED OF THE POSSIBILITY OF SUCH DAMAGE.
 *
 *****************************************************************************/

#include <linux/etherdevice.h>
#include <net/mac80211.h>
#include "iwl-io.h"
#include "iwl-prph.h"
#include "fw-api.h"
#include "mvm.h"
#include "time-event.h"
#include "fw-dbg.h"

const u8 iwl_mvm_ac_to_tx_fifo[] = {
	IWL_MVM_TX_FIFO_VO,
	IWL_MVM_TX_FIFO_VI,
	IWL_MVM_TX_FIFO_BE,
	IWL_MVM_TX_FIFO_BK,
};

struct iwl_mvm_mac_iface_iterator_data {
	struct iwl_mvm *mvm;
	struct ieee80211_vif *vif;
	unsigned long available_mac_ids[BITS_TO_LONGS(NUM_MAC_INDEX_DRIVER)];
	unsigned long available_tsf_ids[BITS_TO_LONGS(NUM_TSF_IDS)];
	enum iwl_tsf_id preferred_tsf;
	bool found_vif;
};

struct iwl_mvm_hw_queues_iface_iterator_data {
	struct ieee80211_vif *exclude_vif;
	unsigned long used_hw_queues;
};

static void iwl_mvm_mac_tsf_id_iter(void *_data, u8 *mac,
				    struct ieee80211_vif *vif)
{
	struct iwl_mvm_mac_iface_iterator_data *data = _data;
	struct iwl_mvm_vif *mvmvif = iwl_mvm_vif_from_mac80211(vif);
	u16 min_bi;

	/* Skip the interface for which we are trying to assign a tsf_id  */
	if (vif == data->vif)
		return;

	/*
	 * The TSF is a hardware/firmware resource, there are 4 and
	 * the driver should assign and free them as needed. However,
	 * there are cases where 2 MACs should share the same TSF ID
	 * for the purpose of clock sync, an optimization to avoid
	 * clock drift causing overlapping TBTTs/DTIMs for a GO and
	 * client in the system.
	 *
	 * The firmware will decide according to the MAC type which
	 * will be the master and slave. Clients that need to sync
	 * with a remote station will be the master, and an AP or GO
	 * will be the slave.
	 *
	 * Depending on the new interface type it can be slaved to
	 * or become the master of an existing interface.
	 */
	switch (data->vif->type) {
	case NL80211_IFTYPE_STATION:
		/*
		 * The new interface is a client, so if the one we're iterating
		 * is an AP, and the beacon interval of the AP is a multiple or
		 * divisor of the beacon interval of the client, the same TSF
		 * should be used to avoid drift between the new client and
		 * existing AP. The existing AP will get drift updates from the
		 * new client context in this case.
		 */
		if (vif->type != NL80211_IFTYPE_AP ||
		    data->preferred_tsf != NUM_TSF_IDS ||
		    !test_bit(mvmvif->tsf_id, data->available_tsf_ids))
			break;

		min_bi = min(data->vif->bss_conf.beacon_int,
			     vif->bss_conf.beacon_int);

		if (!min_bi)
			break;

		if ((data->vif->bss_conf.beacon_int -
		     vif->bss_conf.beacon_int) % min_bi == 0) {
			data->preferred_tsf = mvmvif->tsf_id;
			return;
		}
		break;

	case NL80211_IFTYPE_AP:
		/*
		 * The new interface is AP/GO, so if its beacon interval is a
		 * multiple or a divisor of the beacon interval of an existing
		 * interface, it should get drift updates from an existing
		 * client or use the same TSF as an existing GO. There's no
		 * drift between TSFs internally but if they used different
		 * TSFs then a new client MAC could update one of them and
		 * cause drift that way.
		 */
		if ((vif->type != NL80211_IFTYPE_AP &&
		     vif->type != NL80211_IFTYPE_STATION) ||
		    data->preferred_tsf != NUM_TSF_IDS ||
		    !test_bit(mvmvif->tsf_id, data->available_tsf_ids))
			break;

		min_bi = min(data->vif->bss_conf.beacon_int,
			     vif->bss_conf.beacon_int);

		if (!min_bi)
			break;

		if ((data->vif->bss_conf.beacon_int -
		     vif->bss_conf.beacon_int) % min_bi == 0) {
			data->preferred_tsf = mvmvif->tsf_id;
			return;
		}
		break;
	default:
		/*
		 * For all other interface types there's no need to
		 * take drift into account. Either they're exclusive
		 * like IBSS and monitor, or we don't care much about
		 * their TSF (like P2P Device), but we won't be able
		 * to share the TSF resource.
		 */
		break;
	}

	/*
	 * Unless we exited above, we can't share the TSF resource
	 * that the virtual interface we're iterating over is using
	 * with the new one, so clear the available bit and if this
	 * was the preferred one, reset that as well.
	 */
	__clear_bit(mvmvif->tsf_id, data->available_tsf_ids);

	if (data->preferred_tsf == mvmvif->tsf_id)
		data->preferred_tsf = NUM_TSF_IDS;
}

/*
 * Get the mask of the queues used by the vif
 */
u32 iwl_mvm_mac_get_queues_mask(struct ieee80211_vif *vif)
{
	u32 qmask = 0, ac;

	if (vif->type == NL80211_IFTYPE_P2P_DEVICE)
		return BIT(IWL_MVM_OFFCHANNEL_QUEUE);

	/* Currently NAN doesn't use queues */
	if (ieee80211_viftype_nan(vif->type))
		return 0;

	for (ac = 0; ac < IEEE80211_NUM_ACS; ac++) {
		if (vif->hw_queue[ac] != IEEE80211_INVAL_HW_QUEUE)
			qmask |= BIT(vif->hw_queue[ac]);
	}

	if (vif->type == NL80211_IFTYPE_AP)
		qmask |= BIT(vif->cab_queue);

	return qmask;
}

static void iwl_mvm_iface_hw_queues_iter(void *_data, u8 *mac,
					 struct ieee80211_vif *vif)
{
	struct iwl_mvm_hw_queues_iface_iterator_data *data = _data;

	/* exclude the given vif */
	if (vif == data->exclude_vif)
		return;

	data->used_hw_queues |= iwl_mvm_mac_get_queues_mask(vif);
}

static void iwl_mvm_mac_sta_hw_queues_iter(void *_data,
					   struct ieee80211_sta *sta)
{
	struct iwl_mvm_hw_queues_iface_iterator_data *data = _data;
	struct iwl_mvm_sta *mvmsta = iwl_mvm_sta_from_mac80211(sta);

	/* Mark the queues used by the sta */
	data->used_hw_queues |= mvmsta->tfd_queue_msk;
}

unsigned long iwl_mvm_get_used_hw_queues(struct iwl_mvm *mvm,
					 struct ieee80211_vif *exclude_vif)
{
	u8 sta_id;
	struct iwl_mvm_hw_queues_iface_iterator_data data = {
		.exclude_vif = exclude_vif,
		.used_hw_queues =
			BIT(IWL_MVM_OFFCHANNEL_QUEUE) |
			BIT(mvm->aux_queue) |
			BIT(IWL_MVM_CMD_QUEUE),
	};

	lockdep_assert_held(&mvm->mutex);

	/* mark all VIF used hw queues */
	ieee80211_iterate_active_interfaces_atomic(
		mvm->hw, IEEE80211_IFACE_ITER_RESUME_ALL,
		iwl_mvm_iface_hw_queues_iter, &data);

	/* don't assign the same hw queues as TDLS stations */
	ieee80211_iterate_stations_atomic(mvm->hw,
					  iwl_mvm_mac_sta_hw_queues_iter,
					  &data);

	/*
	 * Some TDLS stations may be removed but are in the process of being
	 * drained. Don't touch their queues.
	 */
	for_each_set_bit(sta_id, mvm->sta_drained, IWL_MVM_STATION_COUNT)
		data.used_hw_queues |= mvm->tfd_drained[sta_id];

	return data.used_hw_queues;
}

static void iwl_mvm_mac_iface_iterator(void *_data, u8 *mac,
				       struct ieee80211_vif *vif)
{
	struct iwl_mvm_mac_iface_iterator_data *data = _data;
	struct iwl_mvm_vif *mvmvif = iwl_mvm_vif_from_mac80211(vif);

	/* Iterator may already find the interface being added -- skip it */
	if (vif == data->vif) {
		data->found_vif = true;
		return;
	}

	/* Mark MAC IDs as used by clearing the available bit, and
	 * (below) mark TSFs as used if their existing use is not
	 * compatible with the new interface type.
	 * No locking or atomic bit operations are needed since the
	 * data is on the stack of the caller function.
	 */
	__clear_bit(mvmvif->id, data->available_mac_ids);

	/* find a suitable tsf_id */
	iwl_mvm_mac_tsf_id_iter(_data, mac, vif);
}

void iwl_mvm_mac_ctxt_recalc_tsf_id(struct iwl_mvm *mvm,
				    struct ieee80211_vif *vif)
{
	struct iwl_mvm_vif *mvmvif = iwl_mvm_vif_from_mac80211(vif);
	struct iwl_mvm_mac_iface_iterator_data data = {
		.mvm = mvm,
		.vif = vif,
		.available_tsf_ids = { (1 << NUM_TSF_IDS) - 1 },
		/* no preference yet */
		.preferred_tsf = NUM_TSF_IDS,
	};

	ieee80211_iterate_active_interfaces_atomic(
		mvm->hw, IEEE80211_IFACE_ITER_RESUME_ALL,
		iwl_mvm_mac_tsf_id_iter, &data);

	if (data.preferred_tsf != NUM_TSF_IDS)
		mvmvif->tsf_id = data.preferred_tsf;
	else if (!test_bit(mvmvif->tsf_id, data.available_tsf_ids))
		mvmvif->tsf_id = find_first_bit(data.available_tsf_ids,
						NUM_TSF_IDS);
}

static int iwl_mvm_mac_ctxt_allocate_resources(struct iwl_mvm *mvm,
					       struct ieee80211_vif *vif)
{
	struct iwl_mvm_vif *mvmvif = iwl_mvm_vif_from_mac80211(vif);
	struct iwl_mvm_mac_iface_iterator_data data = {
		.mvm = mvm,
		.vif = vif,
		.available_mac_ids = { (1 << NUM_MAC_INDEX_DRIVER) - 1 },
		.available_tsf_ids = { (1 << NUM_TSF_IDS) - 1 },
		/* no preference yet */
		.preferred_tsf = NUM_TSF_IDS,
		.found_vif = false,
	};
	u32 ac;
	int ret, i;
	unsigned long used_hw_queues;

	/*
	 * Allocate a MAC ID and a TSF for this MAC, along with the queues
	 * and other resources.
	 */

	/*
	 * Before the iterator, we start with all MAC IDs and TSFs available.
	 *
	 * During iteration, all MAC IDs are cleared that are in use by other
	 * virtual interfaces, and all TSF IDs are cleared that can't be used
	 * by this new virtual interface because they're used by an interface
	 * that can't share it with the new one.
	 * At the same time, we check if there's a preferred TSF in the case
	 * that we should share it with another interface.
	 */

	/* Currently, MAC ID 0 should be used only for the managed/IBSS vif */
	switch (vif->type) {
	case NL80211_IFTYPE_ADHOC:
		break;
	case NL80211_IFTYPE_STATION:
		if (!vif->p2p)
			break;
		/* fall through */
	default:
		__clear_bit(0, data.available_mac_ids);
	}

	ieee80211_iterate_active_interfaces_atomic(
		mvm->hw, IEEE80211_IFACE_ITER_RESUME_ALL,
		iwl_mvm_mac_iface_iterator, &data);

	used_hw_queues = iwl_mvm_get_used_hw_queues(mvm, vif);

	/*
	 * In the case we're getting here during resume, it's similar to
	 * firmware restart, and with RESUME_ALL the iterator will find
	 * the vif being added already.
	 * We don't want to reassign any IDs in either case since doing
	 * so would probably assign different IDs (as interfaces aren't
	 * necessarily added in the same order), but the old IDs were
	 * preserved anyway, so skip ID assignment for both resume and
	 * recovery.
	 */
	if (data.found_vif)
		return 0;

	/* Therefore, in recovery, we can't get here */
	if (WARN_ON_ONCE(test_bit(IWL_MVM_STATUS_IN_HW_RESTART, &mvm->status)))
		return -EBUSY;

	mvmvif->id = find_first_bit(data.available_mac_ids,
				    NUM_MAC_INDEX_DRIVER);
	if (mvmvif->id == NUM_MAC_INDEX_DRIVER) {
		IWL_ERR(mvm, "Failed to init MAC context - no free ID!\n");
		ret = -EIO;
		goto exit_fail;
	}

	if (data.preferred_tsf != NUM_TSF_IDS)
		mvmvif->tsf_id = data.preferred_tsf;
	else
		mvmvif->tsf_id = find_first_bit(data.available_tsf_ids,
						NUM_TSF_IDS);
	if (mvmvif->tsf_id == NUM_TSF_IDS) {
		IWL_ERR(mvm, "Failed to init MAC context - no free TSF!\n");
		ret = -EIO;
		goto exit_fail;
	}

	mvmvif->color = 0;

	INIT_LIST_HEAD(&mvmvif->time_event_data.list);
	mvmvif->time_event_data.id = TE_MAX;

	/* No need to allocate data queues to P2P Device MAC and NAN.*/
	if (vif->type == NL80211_IFTYPE_P2P_DEVICE ||
	    ieee80211_viftype_nan(vif->type)) {
		for (ac = 0; ac < IEEE80211_NUM_ACS; ac++)
			vif->hw_queue[ac] = IEEE80211_INVAL_HW_QUEUE;

		return 0;
	}

	/*
	 * Find available queues, and allocate them to the ACs. When in
	 * DQA-mode they aren't really used, and this is done only so the
	 * mac80211 ieee80211_check_queues() function won't fail
	 */
	for (ac = 0; ac < IEEE80211_NUM_ACS; ac++) {
		u8 queue = find_first_zero_bit(&used_hw_queues,
					       mvm->first_agg_queue);

		if (!iwl_mvm_is_dqa_supported(mvm) &&
		    queue >= mvm->first_agg_queue) {
			IWL_ERR(mvm, "Failed to allocate queue\n");
			ret = -EIO;
			goto exit_fail;
		}

		__set_bit(queue, &used_hw_queues);
		vif->hw_queue[ac] = queue;
	}

	/* Allocate the CAB queue for softAP and GO interfaces */
	if (vif->type == NL80211_IFTYPE_AP) {
		u8 queue = find_first_zero_bit(&used_hw_queues,
					       mvm->first_agg_queue);

		if (queue >= mvm->first_agg_queue) {
			IWL_ERR(mvm, "Failed to allocate cab queue\n");
			ret = -EIO;
			goto exit_fail;
		}

		vif->cab_queue = queue;
	} else {
		vif->cab_queue = IEEE80211_INVAL_HW_QUEUE;
	}

	mvmvif->bcast_sta.sta_id = IWL_MVM_STATION_COUNT;
	mvmvif->ap_sta_id = IWL_MVM_STATION_COUNT;

	for (i = 0; i < NUM_IWL_MVM_SMPS_REQ; i++)
		mvmvif->smps_requests[i] = IEEE80211_SMPS_AUTOMATIC;

	return 0;

exit_fail:
	memset(mvmvif, 0, sizeof(struct iwl_mvm_vif));
	memset(vif->hw_queue, IEEE80211_INVAL_HW_QUEUE, sizeof(vif->hw_queue));
	vif->cab_queue = IEEE80211_INVAL_HW_QUEUE;
	return ret;
}

int iwl_mvm_mac_ctxt_init(struct iwl_mvm *mvm, struct ieee80211_vif *vif)
{
	unsigned int wdg_timeout =
		iwl_mvm_get_wd_timeout(mvm, vif, false, false);
	u32 ac;
	int ret;

	lockdep_assert_held(&mvm->mutex);

	ret = iwl_mvm_mac_ctxt_allocate_resources(mvm, vif);
	if (ret)
		return ret;

	switch (vif->type) {
	case NL80211_IFTYPE_P2P_DEVICE:
		iwl_mvm_enable_ac_txq(mvm, IWL_MVM_OFFCHANNEL_QUEUE,
				      IWL_MVM_OFFCHANNEL_QUEUE,
				      IWL_MVM_TX_FIFO_VO, 0, wdg_timeout);
		break;
#if CFG80211_VERSION >= KERNEL_VERSION(4,5,0)
	case NL80211_IFTYPE_NAN:
		/* keep code in case of fall-through (spatch generated) */
#endif
		break;
	case NL80211_IFTYPE_AP:
		iwl_mvm_enable_ac_txq(mvm, vif->cab_queue, vif->cab_queue,
				      IWL_MVM_TX_FIFO_MCAST, 0, wdg_timeout);
		/* fall through */
	default:
		/* If DQA is supported - queues will be enabled when needed */
		if (iwl_mvm_is_dqa_supported(mvm))
			break;

		for (ac = 0; ac < IEEE80211_NUM_ACS; ac++)
			iwl_mvm_enable_ac_txq(mvm, vif->hw_queue[ac],
					      vif->hw_queue[ac],
					      iwl_mvm_ac_to_tx_fifo[ac], 0,
					      wdg_timeout);
		break;
	}

	return 0;
}

void iwl_mvm_mac_ctxt_release(struct iwl_mvm *mvm, struct ieee80211_vif *vif)
{
	int ac;

	lockdep_assert_held(&mvm->mutex);

	switch (vif->type) {
	case NL80211_IFTYPE_P2P_DEVICE:
		iwl_mvm_disable_txq(mvm, IWL_MVM_OFFCHANNEL_QUEUE,
				    IWL_MVM_OFFCHANNEL_QUEUE, IWL_MAX_TID_COUNT,
				    0);
		break;
#if CFG80211_VERSION >= KERNEL_VERSION(4,5,0)
	case NL80211_IFTYPE_NAN:
		/* keep code in case of fall-through (spatch generated) */
#endif
		break;
	case NL80211_IFTYPE_AP:
		iwl_mvm_disable_txq(mvm, vif->cab_queue, vif->cab_queue,
				    IWL_MAX_TID_COUNT, 0);
		/* fall through */
	default:
		/*
		 * If DQA is supported - queues were already disabled, since in
		 * DQA-mode the queues are a property of the STA and not of the
		 * vif, and at this point the STA was already deleted
		 */
		if (iwl_mvm_is_dqa_supported(mvm))
			break;

		for (ac = 0; ac < IEEE80211_NUM_ACS; ac++)
			iwl_mvm_disable_txq(mvm, vif->hw_queue[ac],
					    vif->hw_queue[ac],
					    IWL_MAX_TID_COUNT, 0);
	}
}

static void iwl_mvm_ack_rates(struct iwl_mvm *mvm,
			      struct ieee80211_vif *vif,
			      enum ieee80211_band band,
			      u8 *cck_rates, u8 *ofdm_rates)
{
	struct ieee80211_supported_band *sband;
	unsigned long basic = vif->bss_conf.basic_rates;
	int lowest_present_ofdm = 100;
	int lowest_present_cck = 100;
	u8 cck = 0;
	u8 ofdm = 0;
	int i;

	sband = mvm->hw->wiphy->bands[band];

	for_each_set_bit(i, &basic, BITS_PER_LONG) {
		int hw = sband->bitrates[i].hw_value;
		if (hw >= IWL_FIRST_OFDM_RATE) {
			ofdm |= BIT(hw - IWL_FIRST_OFDM_RATE);
			if (lowest_present_ofdm > hw)
				lowest_present_ofdm = hw;
		} else {
			BUILD_BUG_ON(IWL_FIRST_CCK_RATE != 0);

			cck |= BIT(hw);
			if (lowest_present_cck > hw)
				lowest_present_cck = hw;
		}
	}

	/*
	 * Now we've got the basic rates as bitmaps in the ofdm and cck
	 * variables. This isn't sufficient though, as there might not
	 * be all the right rates in the bitmap. E.g. if the only basic
	 * rates are 5.5 Mbps and 11 Mbps, we still need to add 1 Mbps
	 * and 6 Mbps because the 802.11-2007 standard says in 9.6:
	 *
	 *    [...] a STA responding to a received frame shall transmit
	 *    its Control Response frame [...] at the highest rate in the
	 *    BSSBasicRateSet parameter that is less than or equal to the
	 *    rate of the immediately previous frame in the frame exchange
	 *    sequence ([...]) and that is of the same modulation class
	 *    ([...]) as the received frame. If no rate contained in the
	 *    BSSBasicRateSet parameter meets these conditions, then the
	 *    control frame sent in response to a received frame shall be
	 *    transmitted at the highest mandatory rate of the PHY that is
	 *    less than or equal to the rate of the received frame, and
	 *    that is of the same modulation class as the received frame.
	 *
	 * As a consequence, we need to add all mandatory rates that are
	 * lower than all of the basic rates to these bitmaps.
	 */

	if (IWL_RATE_24M_INDEX < lowest_present_ofdm)
		ofdm |= IWL_RATE_BIT_MSK(24) >> IWL_FIRST_OFDM_RATE;
	if (IWL_RATE_12M_INDEX < lowest_present_ofdm)
		ofdm |= IWL_RATE_BIT_MSK(12) >> IWL_FIRST_OFDM_RATE;
	/* 6M already there or needed so always add */
	ofdm |= IWL_RATE_BIT_MSK(6) >> IWL_FIRST_OFDM_RATE;

	/*
	 * CCK is a bit more complex with DSSS vs. HR/DSSS vs. ERP.
	 * Note, however:
	 *  - if no CCK rates are basic, it must be ERP since there must
	 *    be some basic rates at all, so they're OFDM => ERP PHY
	 *    (or we're in 5 GHz, and the cck bitmap will never be used)
	 *  - if 11M is a basic rate, it must be ERP as well, so add 5.5M
	 *  - if 5.5M is basic, 1M and 2M are mandatory
	 *  - if 2M is basic, 1M is mandatory
	 *  - if 1M is basic, that's the only valid ACK rate.
	 * As a consequence, it's not as complicated as it sounds, just add
	 * any lower rates to the ACK rate bitmap.
	 */
	if (IWL_RATE_11M_INDEX < lowest_present_cck)
		cck |= IWL_RATE_BIT_MSK(11) >> IWL_FIRST_CCK_RATE;
	if (IWL_RATE_5M_INDEX < lowest_present_cck)
		cck |= IWL_RATE_BIT_MSK(5) >> IWL_FIRST_CCK_RATE;
	if (IWL_RATE_2M_INDEX < lowest_present_cck)
		cck |= IWL_RATE_BIT_MSK(2) >> IWL_FIRST_CCK_RATE;
	/* 1M already there or needed so always add */
	cck |= IWL_RATE_BIT_MSK(1) >> IWL_FIRST_CCK_RATE;

	*cck_rates = cck;
	*ofdm_rates = ofdm;
}

static void iwl_mvm_mac_ctxt_set_ht_flags(struct iwl_mvm *mvm,
					 struct ieee80211_vif *vif,
					 struct iwl_mac_ctx_cmd *cmd)
{
	/* for both sta and ap, ht_operation_mode hold the protection_mode */
	u8 protection_mode = vif->bss_conf.ht_operation_mode &
				 IEEE80211_HT_OP_MODE_PROTECTION;
	/* The fw does not distinguish between ht and fat */
	u32 ht_flag = MAC_PROT_FLG_HT_PROT | MAC_PROT_FLG_FAT_PROT;

	IWL_DEBUG_RATE(mvm, "protection mode set to %d\n", protection_mode);
	/*
	 * See section 9.23.3.1 of IEEE 80211-2012.
	 * Nongreenfield HT STAs Present is not supported.
	 */
	switch (protection_mode) {
	case IEEE80211_HT_OP_MODE_PROTECTION_NONE:
		break;
	case IEEE80211_HT_OP_MODE_PROTECTION_NONMEMBER:
	case IEEE80211_HT_OP_MODE_PROTECTION_NONHT_MIXED:
		cmd->protection_flags |= cpu_to_le32(ht_flag);
		break;
	case IEEE80211_HT_OP_MODE_PROTECTION_20MHZ:
		/* Protect when channel wider than 20MHz */
		if (vif->bss_conf.chandef.width > NL80211_CHAN_WIDTH_20)
			cmd->protection_flags |= cpu_to_le32(ht_flag);
		break;
	default:
		IWL_ERR(mvm, "Illegal protection mode %d\n",
			protection_mode);
		break;
	}
}

static void iwl_mvm_mac_ctxt_cmd_common(struct iwl_mvm *mvm,
					struct ieee80211_vif *vif,
					struct iwl_mac_ctx_cmd *cmd,
					const u8 *bssid_override,
					u32 action)
{
	struct iwl_mvm_vif *mvmvif = iwl_mvm_vif_from_mac80211(vif);
	struct ieee80211_chanctx_conf *chanctx;
	bool ht_enabled = !!(vif->bss_conf.ht_operation_mode &
			     IEEE80211_HT_OP_MODE_PROTECTION);
	u8 cck_ack_rates, ofdm_ack_rates;
	const u8 *bssid = bssid_override ?: vif->bss_conf.bssid;
	int i;

	cmd->id_and_color = cpu_to_le32(FW_CMD_ID_AND_COLOR(mvmvif->id,
							    mvmvif->color));
	cmd->action = cpu_to_le32(action);

	switch (vif->type) {
	case NL80211_IFTYPE_STATION:
		if (vif->p2p)
			cmd->mac_type = cpu_to_le32(FW_MAC_TYPE_P2P_STA);
		else
			cmd->mac_type = cpu_to_le32(FW_MAC_TYPE_BSS_STA);
		break;
	case NL80211_IFTYPE_AP:
		cmd->mac_type = cpu_to_le32(FW_MAC_TYPE_GO);
		break;
	case NL80211_IFTYPE_MONITOR:
		cmd->mac_type = cpu_to_le32(FW_MAC_TYPE_LISTENER);
		break;
	case NL80211_IFTYPE_P2P_DEVICE:
		cmd->mac_type = cpu_to_le32(FW_MAC_TYPE_P2P_DEVICE);
		break;
	case NL80211_IFTYPE_ADHOC:
		cmd->mac_type = cpu_to_le32(FW_MAC_TYPE_IBSS);
		break;
	default:
		WARN_ON_ONCE(1);
	}

	cmd->tsf_id = cpu_to_le32(mvmvif->tsf_id);

	memcpy(cmd->node_addr, vif->addr, ETH_ALEN);

	if (bssid)
		memcpy(cmd->bssid_addr, bssid, ETH_ALEN);
	else
		eth_broadcast_addr(cmd->bssid_addr);

	rcu_read_lock();
	chanctx = rcu_dereference(vif->chanctx_conf);
	iwl_mvm_ack_rates(mvm, vif, chanctx ? chanctx->def.chan->band
					    : IEEE80211_BAND_2GHZ,
			  &cck_ack_rates, &ofdm_ack_rates);
	rcu_read_unlock();

	cmd->cck_rates = cpu_to_le32((u32)cck_ack_rates);
	cmd->ofdm_rates = cpu_to_le32((u32)ofdm_ack_rates);

	cmd->cck_short_preamble =
		cpu_to_le32(vif->bss_conf.use_short_preamble ?
			    MAC_FLG_SHORT_PREAMBLE : 0);
	cmd->short_slot =
		cpu_to_le32(vif->bss_conf.use_short_slot ?
			    MAC_FLG_SHORT_SLOT : 0);

	cmd->filter_flags = cpu_to_le32(MAC_FILTER_ACCEPT_GRP);

	for (i = 0; i < IEEE80211_NUM_ACS; i++) {
		u8 txf = iwl_mvm_ac_to_tx_fifo[i];

		cmd->ac[txf].cw_min =
			cpu_to_le16(mvmvif->queue_params[i].cw_min);
		cmd->ac[txf].cw_max =
			cpu_to_le16(mvmvif->queue_params[i].cw_max);
		cmd->ac[txf].edca_txop =
			cpu_to_le16(mvmvif->queue_params[i].txop * 32);
		cmd->ac[txf].aifsn = mvmvif->queue_params[i].aifs;
		cmd->ac[txf].fifos_mask = BIT(txf);
	}

	if (vif->type == NL80211_IFTYPE_AP) {
		/* in AP mode, the MCAST FIFO takes the EDCA params from VO */
		cmd->ac[IWL_MVM_TX_FIFO_VO].fifos_mask |=
			BIT(IWL_MVM_TX_FIFO_MCAST);

		/*
		 * in AP mode, pass probe requests and beacons from other APs
		 * (needed for ht protection); when there're no any associated
		 * station don't ask FW to pass beacons to prevent unnecessary
		 * wake-ups.
		 */
		cmd->filter_flags |= cpu_to_le32(MAC_FILTER_IN_PROBE_REQUEST);
		if (mvmvif->ap_assoc_sta_count || !mvm->drop_bcn_ap_mode) {
			cmd->filter_flags |= cpu_to_le32(MAC_FILTER_IN_BEACON);
			IWL_DEBUG_HC(mvm, "Asking FW to pass beacons\n");
		} else {
			IWL_DEBUG_HC(mvm, "No need to receive beacons\n");
		}
	}

	if (vif->bss_conf.qos)
		cmd->qos_flags |= cpu_to_le32(MAC_QOS_FLG_UPDATE_EDCA);

	if (vif->bss_conf.use_cts_prot)
		cmd->protection_flags |= cpu_to_le32(MAC_PROT_FLG_TGG_PROTECT);

	IWL_DEBUG_RATE(mvm, "use_cts_prot %d, ht_operation_mode %d\n",
		       vif->bss_conf.use_cts_prot,
		       vif->bss_conf.ht_operation_mode);
	if (vif->bss_conf.chandef.width != NL80211_CHAN_WIDTH_20_NOHT)
		cmd->qos_flags |= cpu_to_le32(MAC_QOS_FLG_TGN);
	if (ht_enabled)
		iwl_mvm_mac_ctxt_set_ht_flags(mvm, vif, cmd);
}

static int iwl_mvm_mac_ctxt_send_cmd(struct iwl_mvm *mvm,
				     struct iwl_mac_ctx_cmd *cmd)
{
	int ret = iwl_mvm_send_cmd_pdu(mvm, MAC_CONTEXT_CMD, 0,
				       sizeof(*cmd), cmd);
	if (ret)
		IWL_ERR(mvm, "Failed to send MAC context (action:%d): %d\n",
			le32_to_cpu(cmd->action), ret);
	return ret;
}

static int iwl_mvm_mac_ctxt_cmd_sta(struct iwl_mvm *mvm,
				    struct ieee80211_vif *vif,
				    u32 action, bool force_assoc_off,
				    const u8 *bssid_override)
{
	struct iwl_mac_ctx_cmd cmd = {};
	struct iwl_mac_data_sta *ctxt_sta;

	WARN_ON(vif->type != NL80211_IFTYPE_STATION);

	/* Fill the common data for all mac context types */
	iwl_mvm_mac_ctxt_cmd_common(mvm, vif, &cmd, bssid_override, action);

	if (vif->p2p) {
		struct ieee80211_p2p_noa_attr *noa =
			&vif->bss_conf.p2p_noa_attr;
#ifdef CPTCFG_IWLMVM_P2P_OPPPS_TEST_WA
		/*
		 * Pass CT window including OPPPS enable flag as part of a WA
		 * to pass P2P OPPPS certification test. Refer to
		 * IWLMVM_P2P_OPPPS_TEST_WA description in Kconfig.noupstream.
		 */
		if (mvm->p2p_opps_test_wa_vif)
			cmd.p2p_sta.ctwin = cpu_to_le32(noa->oppps_ctwindow);
		else
#endif
		cmd.p2p_sta.ctwin = cpu_to_le32(noa->oppps_ctwindow &
					IEEE80211_P2P_OPPPS_CTWINDOW_MASK);
		ctxt_sta = &cmd.p2p_sta.sta;
	} else {
		ctxt_sta = &cmd.sta;
	}

	/* We need the dtim_period to set the MAC as associated */
	if (vif->bss_conf.assoc && vif->bss_conf.dtim_period &&
	    !force_assoc_off) {
		u32 dtim_offs;

		/*
		 * The DTIM count counts down, so when it is N that means N
		 * more beacon intervals happen until the DTIM TBTT. Therefore
		 * add this to the current time. If that ends up being in the
		 * future, the firmware will handle it.
		 *
		 * Also note that the system_timestamp (which we get here as
		 * "sync_device_ts") and TSF timestamp aren't at exactly the
		 * same offset in the frame -- the TSF is at the first symbol
		 * of the TSF, the system timestamp is at signal acquisition
		 * time. This means there's an offset between them of at most
		 * a few hundred microseconds (24 * 8 bits + PLCP time gives
		 * 384us in the longest case), this is currently not relevant
		 * as the firmware wakes up around 2ms before the TBTT.
		 */
		dtim_offs = vif->bss_conf.sync_dtim_count *
				vif->bss_conf.beacon_int;
		/* convert TU to usecs */
		dtim_offs *= 1024;

		ctxt_sta->dtim_tsf =
			cpu_to_le64(vif->bss_conf.sync_tsf + dtim_offs);
		ctxt_sta->dtim_time =
			cpu_to_le32(vif->bss_conf.sync_device_ts + dtim_offs);

		IWL_DEBUG_INFO(mvm, "DTIM TBTT is 0x%llx/0x%x, offset %d\n",
			       le64_to_cpu(ctxt_sta->dtim_tsf),
			       le32_to_cpu(ctxt_sta->dtim_time),
			       dtim_offs);

		ctxt_sta->is_assoc = cpu_to_le32(1);
	} else {
		ctxt_sta->is_assoc = cpu_to_le32(0);

		/* Allow beacons to pass through as long as we are not
		 * associated, or we do not have dtim period information.
		 */
		cmd.filter_flags |= cpu_to_le32(MAC_FILTER_IN_BEACON);
	}

	ctxt_sta->bi = cpu_to_le32(vif->bss_conf.beacon_int);
	ctxt_sta->bi_reciprocal =
		cpu_to_le32(iwl_mvm_reciprocal(vif->bss_conf.beacon_int));
	ctxt_sta->dtim_interval = cpu_to_le32(vif->bss_conf.beacon_int *
					      vif->bss_conf.dtim_period);
	ctxt_sta->dtim_reciprocal =
		cpu_to_le32(iwl_mvm_reciprocal(vif->bss_conf.beacon_int *
					       vif->bss_conf.dtim_period));

	ctxt_sta->listen_interval = cpu_to_le32(mvm->hw->conf.listen_interval);
	ctxt_sta->assoc_id = cpu_to_le32(vif->bss_conf.aid);

	if (vif->probe_req_reg && vif->bss_conf.assoc && vif->p2p)
		cmd.filter_flags |= cpu_to_le32(MAC_FILTER_IN_PROBE_REQUEST);

	return iwl_mvm_mac_ctxt_send_cmd(mvm, &cmd);
}

static int iwl_mvm_mac_ctxt_cmd_listener(struct iwl_mvm *mvm,
					 struct ieee80211_vif *vif,
					 u32 action)
{
	struct iwl_mac_ctx_cmd cmd = {};
	u32 tfd_queue_msk = 0;
	int ret, i;

	WARN_ON(vif->type != NL80211_IFTYPE_MONITOR);

	iwl_mvm_mac_ctxt_cmd_common(mvm, vif, &cmd, NULL, action);

	for (i = 0; i < IEEE80211_NUM_ACS; i++)
		if (vif->hw_queue[i] != IEEE80211_INVAL_HW_QUEUE)
			tfd_queue_msk |= BIT(vif->hw_queue[i]);

	cmd.filter_flags = cpu_to_le32(MAC_FILTER_IN_PROMISC |
				       MAC_FILTER_IN_CONTROL_AND_MGMT |
				       MAC_FILTER_IN_BEACON |
				       MAC_FILTER_IN_PROBE_REQUEST |
				       MAC_FILTER_IN_CRC32);
	ieee80211_hw_set(mvm->hw, RX_INCLUDES_FCS);

	/* Allocate sniffer station */
	ret = iwl_mvm_allocate_int_sta(mvm, &mvm->snif_sta, tfd_queue_msk,
				       vif->type);
	if (ret)
		return ret;

	return iwl_mvm_mac_ctxt_send_cmd(mvm, &cmd);
}

static int iwl_mvm_mac_ctxt_cmd_ibss(struct iwl_mvm *mvm,
				     struct ieee80211_vif *vif,
				     u32 action)
{
	struct iwl_mvm_vif *mvmvif = iwl_mvm_vif_from_mac80211(vif);
	struct iwl_mac_ctx_cmd cmd = {};

	WARN_ON(vif->type != NL80211_IFTYPE_ADHOC);

	iwl_mvm_mac_ctxt_cmd_common(mvm, vif, &cmd, NULL, action);

	cmd.filter_flags = cpu_to_le32(MAC_FILTER_IN_BEACON |
				       MAC_FILTER_IN_PROBE_REQUEST);

	/* cmd.ibss.beacon_time/cmd.ibss.beacon_tsf are curently ignored */
	cmd.ibss.bi = cpu_to_le32(vif->bss_conf.beacon_int);
	cmd.ibss.bi_reciprocal =
		cpu_to_le32(iwl_mvm_reciprocal(vif->bss_conf.beacon_int));

	/* TODO: Assumes that the beacon id == mac context id */
	cmd.ibss.beacon_template = cpu_to_le32(mvmvif->id);

	return iwl_mvm_mac_ctxt_send_cmd(mvm, &cmd);
}

struct iwl_mvm_go_iterator_data {
	bool go_active;
};

static void iwl_mvm_go_iterator(void *_data, u8 *mac, struct ieee80211_vif *vif)
{
	struct iwl_mvm_go_iterator_data *data = _data;
	struct iwl_mvm_vif *mvmvif = iwl_mvm_vif_from_mac80211(vif);

	if (vif->type == NL80211_IFTYPE_AP && vif->p2p &&
	    mvmvif->ap_ibss_active)
		data->go_active = true;
}

static int iwl_mvm_mac_ctxt_cmd_p2p_device(struct iwl_mvm *mvm,
					   struct ieee80211_vif *vif,
					   u32 action)
{
	struct iwl_mac_ctx_cmd cmd = {};
	struct iwl_mvm_go_iterator_data data = {};

	WARN_ON(vif->type != NL80211_IFTYPE_P2P_DEVICE);

	iwl_mvm_mac_ctxt_cmd_common(mvm, vif, &cmd, NULL, action);

	cmd.protection_flags |= cpu_to_le32(MAC_PROT_FLG_TGG_PROTECT);

	/* Override the filter flags to accept only probe requests */
	cmd.filter_flags = cpu_to_le32(MAC_FILTER_IN_PROBE_REQUEST);

	/*
	 * This flag should be set to true when the P2P Device is
	 * discoverable and there is at least another active P2P GO. Settings
	 * this flag will allow the P2P Device to be discoverable on other
	 * channels in addition to its listen channel.
	 * Note that this flag should not be set in other cases as it opens the
	 * Rx filters on all MAC and increases the number of interrupts.
	 */
	ieee80211_iterate_active_interfaces_atomic(
		mvm->hw, IEEE80211_IFACE_ITER_RESUME_ALL,
		iwl_mvm_go_iterator, &data);

	cmd.p2p_dev.is_disc_extended = cpu_to_le32(data.go_active ? 1 : 0);
	return iwl_mvm_mac_ctxt_send_cmd(mvm, &cmd);
}

static void iwl_mvm_mac_ctxt_set_tim(struct iwl_mvm *mvm,
				     struct iwl_mac_beacon_cmd *beacon_cmd,
				     u8 *beacon, u32 frame_size)
{
	u32 tim_idx;
	struct ieee80211_mgmt *mgmt = (struct ieee80211_mgmt *)beacon;

	/* The index is relative to frame start but we start looking at the
	 * variable-length part of the beacon. */
	tim_idx = mgmt->u.beacon.variable - beacon;

	/* Parse variable-length elements of beacon to find WLAN_EID_TIM */
	while ((tim_idx < (frame_size - 2)) &&
			(beacon[tim_idx] != WLAN_EID_TIM))
		tim_idx += beacon[tim_idx+1] + 2;

	/* If TIM field was found, set variables */
	if ((tim_idx < (frame_size - 1)) && (beacon[tim_idx] == WLAN_EID_TIM)) {
		beacon_cmd->tim_idx = cpu_to_le32(tim_idx);
		beacon_cmd->tim_size = cpu_to_le32((u32)beacon[tim_idx+1]);
	} else {
		IWL_WARN(mvm, "Unable to find TIM Element in beacon\n");
	}
}

static int iwl_mvm_mac_ctxt_send_beacon(struct iwl_mvm *mvm,
					struct ieee80211_vif *vif,
					struct sk_buff *beacon)
{
	struct iwl_mvm_vif *mvmvif = iwl_mvm_vif_from_mac80211(vif);
	struct iwl_host_cmd cmd = {
		.id = BEACON_TEMPLATE_CMD,
		.flags = CMD_ASYNC,
	};
	struct iwl_mac_beacon_cmd beacon_cmd = {};
	struct ieee80211_tx_info *info;
	u32 beacon_skb_len;
	u32 rate, tx_flags;

	if (WARN_ON(!beacon))
		return -EINVAL;

	beacon_skb_len = beacon->len;

	/* TODO: for now the beacon template id is set to be the mac context id.
	 * Might be better to handle it as another resource ... */
	beacon_cmd.template_id = cpu_to_le32((u32)mvmvif->id);
	info = IEEE80211_SKB_CB(beacon);

	/* Set up TX command fields */
	beacon_cmd.tx.len = cpu_to_le16((u16)beacon_skb_len);
	beacon_cmd.tx.sta_id = mvmvif->bcast_sta.sta_id;
	beacon_cmd.tx.life_time = cpu_to_le32(TX_CMD_LIFE_TIME_INFINITE);
	tx_flags = TX_CMD_FLG_SEQ_CTL | TX_CMD_FLG_TSF;
	tx_flags |=
		iwl_mvm_bt_coex_tx_prio(mvm, (void *)beacon->data, info, 0) <<
						TX_CMD_FLG_BT_PRIO_POS;
	beacon_cmd.tx.tx_flags = cpu_to_le32(tx_flags);

	if (!fw_has_capa(&mvm->fw->ucode_capa,
			 IWL_UCODE_TLV_CAPA_BEACON_ANT_SELECTION)) {
		mvm->mgmt_last_antenna_idx =
			iwl_mvm_next_antenna(mvm, iwl_mvm_get_valid_tx_ant(mvm),
					     mvm->mgmt_last_antenna_idx);
	}

	beacon_cmd.tx.rate_n_flags =
		cpu_to_le32(BIT(mvm->mgmt_last_antenna_idx) <<
			    RATE_MCS_ANT_POS);

	if (info->band == IEEE80211_BAND_5GHZ || vif->p2p) {
		rate = IWL_FIRST_OFDM_RATE;
	} else {
		rate = IWL_FIRST_CCK_RATE;
		beacon_cmd.tx.rate_n_flags |= cpu_to_le32(RATE_MCS_CCK_MSK);
	}
	beacon_cmd.tx.rate_n_flags |=
		cpu_to_le32(iwl_mvm_mac80211_idx_to_hwrate(rate));

	/* Set up TX beacon command fields */
	if (vif->type == NL80211_IFTYPE_AP)
		iwl_mvm_mac_ctxt_set_tim(mvm, &beacon_cmd,
					 beacon->data,
					 beacon_skb_len);

	/* Submit command */
	cmd.len[0] = sizeof(beacon_cmd);
	cmd.data[0] = &beacon_cmd;
	cmd.dataflags[0] = 0;
	cmd.len[1] = beacon_skb_len;
	cmd.data[1] = beacon->data;
	cmd.dataflags[1] = IWL_HCMD_DFL_DUP;

	return iwl_mvm_send_cmd(mvm, &cmd);
}

/* The beacon template for the AP/GO/IBSS has changed and needs update */
int iwl_mvm_mac_ctxt_beacon_changed(struct iwl_mvm *mvm,
				    struct ieee80211_vif *vif)
{
	struct sk_buff *beacon;
	int ret;

	WARN_ON(vif->type != NL80211_IFTYPE_AP &&
		vif->type != NL80211_IFTYPE_ADHOC);

	beacon = ieee80211_beacon_get_template(mvm->hw, vif, NULL);
	if (!beacon)
		return -ENOMEM;

	ret = iwl_mvm_mac_ctxt_send_beacon(mvm, vif, beacon);
	dev_kfree_skb(beacon);
	return ret;
}

struct iwl_mvm_mac_ap_iterator_data {
	struct iwl_mvm *mvm;
	struct ieee80211_vif *vif;
	u32 beacon_device_ts;
	u16 beacon_int;
};

/* Find the beacon_device_ts and beacon_int for a managed interface */
static void iwl_mvm_mac_ap_iterator(void *_data, u8 *mac,
				    struct ieee80211_vif *vif)
{
	struct iwl_mvm_mac_ap_iterator_data *data = _data;

	if (vif->type != NL80211_IFTYPE_STATION || !vif->bss_conf.assoc)
		return;

	/* Station client has higher priority over P2P client*/
	if (vif->p2p && data->beacon_device_ts)
		return;

	data->beacon_device_ts = vif->bss_conf.sync_device_ts;
	data->beacon_int = vif->bss_conf.beacon_int;
}

/*
 * Fill the specific data for mac context of type AP of P2P GO
 */
static void iwl_mvm_mac_ctxt_cmd_fill_ap(struct iwl_mvm *mvm,
					 struct ieee80211_vif *vif,
					 struct iwl_mac_data_ap *ctxt_ap,
					 bool add)
{
	struct iwl_mvm_vif *mvmvif = iwl_mvm_vif_from_mac80211(vif);
	struct iwl_mvm_mac_ap_iterator_data data = {
		.mvm = mvm,
		.vif = vif,
		.beacon_device_ts = 0
	};

	ctxt_ap->bi = cpu_to_le32(vif->bss_conf.beacon_int);
	ctxt_ap->bi_reciprocal =
		cpu_to_le32(iwl_mvm_reciprocal(vif->bss_conf.beacon_int));
	ctxt_ap->dtim_interval = cpu_to_le32(vif->bss_conf.beacon_int *
					     vif->bss_conf.dtim_period);
	ctxt_ap->dtim_reciprocal =
		cpu_to_le32(iwl_mvm_reciprocal(vif->bss_conf.beacon_int *
					       vif->bss_conf.dtim_period));

	ctxt_ap->mcast_qid = cpu_to_le32(vif->cab_queue);

	/*
	 * Only set the beacon time when the MAC is being added, when we
	 * just modify the MAC then we should keep the time -- the firmware
	 * can otherwise have a "jumping" TBTT.
	 */
	if (add) {
		/*
		 * If there is a station/P2P client interface which is
		 * associated, set the AP's TBTT far enough from the station's
		 * TBTT. Otherwise, set it to the current system time
		 */
		ieee80211_iterate_active_interfaces_atomic(
			mvm->hw, IEEE80211_IFACE_ITER_RESUME_ALL,
			iwl_mvm_mac_ap_iterator, &data);

		if (data.beacon_device_ts) {
			u32 rand = (prandom_u32() % (64 - 36)) + 36;
			mvmvif->ap_beacon_time = data.beacon_device_ts +
				ieee80211_tu_to_usec(data.beacon_int * rand /
						     100);
		} else {
			mvmvif->ap_beacon_time =
				iwl_read_prph(mvm->trans,
					      DEVICE_SYSTEM_TIME_REG);
		}
	}

	ctxt_ap->beacon_time = cpu_to_le32(mvmvif->ap_beacon_time);
	ctxt_ap->beacon_tsf = 0; /* unused */

	/* TODO: Assume that the beacon id == mac context id */
	ctxt_ap->beacon_template = cpu_to_le32(mvmvif->id);
}

static int iwl_mvm_mac_ctxt_cmd_ap(struct iwl_mvm *mvm,
				   struct ieee80211_vif *vif,
				   u32 action)
{
	struct iwl_mac_ctx_cmd cmd = {};

	WARN_ON(vif->type != NL80211_IFTYPE_AP || vif->p2p);

	/* Fill the common data for all mac context types */
	iwl_mvm_mac_ctxt_cmd_common(mvm, vif, &cmd, NULL, action);

	/* Fill the data specific for ap mode */
	iwl_mvm_mac_ctxt_cmd_fill_ap(mvm, vif, &cmd.ap,
				     action == FW_CTXT_ACTION_ADD);

	return iwl_mvm_mac_ctxt_send_cmd(mvm, &cmd);
}

static int iwl_mvm_mac_ctxt_cmd_go(struct iwl_mvm *mvm,
				   struct ieee80211_vif *vif,
				   u32 action)
{
	struct iwl_mac_ctx_cmd cmd = {};
	struct ieee80211_p2p_noa_attr *noa = &vif->bss_conf.p2p_noa_attr;

	WARN_ON(vif->type != NL80211_IFTYPE_AP || !vif->p2p);

	/* Fill the common data for all mac context types */
	iwl_mvm_mac_ctxt_cmd_common(mvm, vif, &cmd, NULL, action);

	/* Fill the data specific for GO mode */
	iwl_mvm_mac_ctxt_cmd_fill_ap(mvm, vif, &cmd.go.ap,
				     action == FW_CTXT_ACTION_ADD);

	cmd.go.ctwin = cpu_to_le32(noa->oppps_ctwindow &
					IEEE80211_P2P_OPPPS_CTWINDOW_MASK);
	cmd.go.opp_ps_enabled =
			cpu_to_le32(!!(noa->oppps_ctwindow &
					IEEE80211_P2P_OPPPS_ENABLE_BIT));

	return iwl_mvm_mac_ctxt_send_cmd(mvm, &cmd);
}

static int iwl_mvm_mac_ctx_send(struct iwl_mvm *mvm, struct ieee80211_vif *vif,
				u32 action, bool force_assoc_off,
				const u8 *bssid_override)
{
	switch (vif->type) {
	case NL80211_IFTYPE_STATION:
		return iwl_mvm_mac_ctxt_cmd_sta(mvm, vif, action,
						force_assoc_off,
						bssid_override);
		break;
	case NL80211_IFTYPE_AP:
		if (!vif->p2p)
			return iwl_mvm_mac_ctxt_cmd_ap(mvm, vif, action);
		else
			return iwl_mvm_mac_ctxt_cmd_go(mvm, vif, action);
		break;
	case NL80211_IFTYPE_MONITOR:
		return iwl_mvm_mac_ctxt_cmd_listener(mvm, vif, action);
	case NL80211_IFTYPE_P2P_DEVICE:
		return iwl_mvm_mac_ctxt_cmd_p2p_device(mvm, vif, action);
	case NL80211_IFTYPE_ADHOC:
		return iwl_mvm_mac_ctxt_cmd_ibss(mvm, vif, action);
	default:
		break;
	}

	return -EOPNOTSUPP;
}

int iwl_mvm_mac_ctxt_add(struct iwl_mvm *mvm, struct ieee80211_vif *vif)
{
	struct iwl_mvm_vif *mvmvif = iwl_mvm_vif_from_mac80211(vif);
	int ret;

	if (WARN_ON_ONCE(ieee80211_viftype_nan(vif->type)))
		return -EOPNOTSUPP;

	if (WARN_ONCE(mvmvif->uploaded, "Adding active MAC %pM/%d\n",
		      vif->addr, ieee80211_vif_type_p2p(vif)))
		return -EIO;

	ret = iwl_mvm_mac_ctx_send(mvm, vif, FW_CTXT_ACTION_ADD,
				   true, NULL);
	if (ret)
		return ret;

	/* will only do anything at resume from D3 time */
	iwl_mvm_set_last_nonqos_seq(mvm, vif);

	mvmvif->uploaded = true;
	return 0;
}

int iwl_mvm_mac_ctxt_changed(struct iwl_mvm *mvm, struct ieee80211_vif *vif,
			     bool force_assoc_off, const u8 *bssid_override)
{
	struct iwl_mvm_vif *mvmvif = iwl_mvm_vif_from_mac80211(vif);

	if (WARN_ON_ONCE(ieee80211_viftype_nan(vif->type)))
		return -EOPNOTSUPP;

	if (WARN_ONCE(!mvmvif->uploaded, "Changing inactive MAC %pM/%d\n",
		      vif->addr, ieee80211_vif_type_p2p(vif)))
		return -EIO;

	return iwl_mvm_mac_ctx_send(mvm, vif, FW_CTXT_ACTION_MODIFY,
				    force_assoc_off, bssid_override);
}

int iwl_mvm_mac_ctxt_remove(struct iwl_mvm *mvm, struct ieee80211_vif *vif)
{
	struct iwl_mvm_vif *mvmvif = iwl_mvm_vif_from_mac80211(vif);
	struct iwl_mac_ctx_cmd cmd;
	int ret;

	if (WARN_ON_ONCE(ieee80211_viftype_nan(vif->type)))
		return -EOPNOTSUPP;

	if (WARN_ONCE(!mvmvif->uploaded, "Removing inactive MAC %pM/%d\n",
		      vif->addr, ieee80211_vif_type_p2p(vif)))
		return -EIO;

	memset(&cmd, 0, sizeof(cmd));

	cmd.id_and_color = cpu_to_le32(FW_CMD_ID_AND_COLOR(mvmvif->id,
							   mvmvif->color));
	cmd.action = cpu_to_le32(FW_CTXT_ACTION_REMOVE);

	ret = iwl_mvm_send_cmd_pdu(mvm, MAC_CONTEXT_CMD, 0,
				   sizeof(cmd), &cmd);
	if (ret) {
		IWL_ERR(mvm, "Failed to remove MAC context: %d\n", ret);
		return ret;
	}

	mvmvif->uploaded = false;

	if (vif->type == NL80211_IFTYPE_MONITOR) {
		__clear_bit(IEEE80211_HW_RX_INCLUDES_FCS, mvm->hw->flags);
		iwl_mvm_dealloc_snif_sta(mvm);
	}

	return 0;
}

static void iwl_mvm_csa_count_down(struct iwl_mvm *mvm,
				   struct ieee80211_vif *csa_vif, u32 gp2,
				   bool tx_success)
{
	struct iwl_mvm_vif *mvmvif =
			iwl_mvm_vif_from_mac80211(csa_vif);

	/* Don't start to countdown from a failed beacon */
	if (!tx_success && !mvmvif->csa_countdown)
		return;

	mvmvif->csa_countdown = true;

	if (!ieee80211_csa_is_complete(csa_vif)) {
		int c = ieee80211_csa_update_counter(csa_vif);

		iwl_mvm_mac_ctxt_beacon_changed(mvm, csa_vif);
		if (csa_vif->p2p &&
		    !iwl_mvm_te_scheduled(&mvmvif->time_event_data) && gp2 &&
		    tx_success) {
			u32 rel_time = (c + 1) *
				       csa_vif->bss_conf.beacon_int -
				       IWL_MVM_CHANNEL_SWITCH_TIME_GO;
			u32 apply_time = gp2 + rel_time * 1024;

			iwl_mvm_schedule_csa_period(mvm, csa_vif,
					 IWL_MVM_CHANNEL_SWITCH_TIME_GO -
					 IWL_MVM_CHANNEL_SWITCH_MARGIN,
					 apply_time);
		}
	} else if (!iwl_mvm_te_scheduled(&mvmvif->time_event_data)) {
		/* we don't have CSA NoA scheduled yet, switch now */
		ieee80211_csa_finish(csa_vif);
		RCU_INIT_POINTER(mvm->csa_vif, NULL);
	}
}

void iwl_mvm_rx_beacon_notif(struct iwl_mvm *mvm,
			     struct iwl_rx_cmd_buffer *rxb)
{
	struct iwl_rx_packet *pkt = rxb_addr(rxb);
	struct iwl_extended_beacon_notif *beacon = (void *)pkt->data;
	struct iwl_mvm_tx_resp *beacon_notify_hdr;
	struct ieee80211_vif *csa_vif;
	struct ieee80211_vif *tx_blocked_vif;
	u16 status;

	lockdep_assert_held(&mvm->mutex);

	beacon_notify_hdr = &beacon->beacon_notify_hdr;
	mvm->ap_last_beacon_gp2 = le32_to_cpu(beacon->gp2);

	status = le16_to_cpu(beacon_notify_hdr->status.status) & TX_STATUS_MSK;
	IWL_DEBUG_RX(mvm,
		     "beacon status %#x retries:%d tsf:0x%16llX gp2:0x%X rate:%d\n",
		     status, beacon_notify_hdr->failure_frame,
		     le64_to_cpu(beacon->tsf),
		     mvm->ap_last_beacon_gp2,
		     le32_to_cpu(beacon_notify_hdr->initial_rate));

	csa_vif = rcu_dereference_protected(mvm->csa_vif,
					    lockdep_is_held(&mvm->mutex));
	if (unlikely(csa_vif && csa_vif->csa_active))
		iwl_mvm_csa_count_down(mvm, csa_vif, mvm->ap_last_beacon_gp2,
				       (status == TX_STATUS_SUCCESS));

	tx_blocked_vif = rcu_dereference_protected(mvm->csa_tx_blocked_vif,
						lockdep_is_held(&mvm->mutex));
	if (unlikely(tx_blocked_vif)) {
		struct iwl_mvm_vif *mvmvif =
			iwl_mvm_vif_from_mac80211(tx_blocked_vif);

		/*
		 * The channel switch is started and we have blocked the
		 * stations. If this is the first beacon (the timeout wasn't
		 * set), set the unblock timeout, otherwise countdown
		 */
		if (!mvm->csa_tx_block_bcn_timeout)
			mvm->csa_tx_block_bcn_timeout =
				IWL_MVM_CS_UNBLOCK_TX_TIMEOUT;
		else
			mvm->csa_tx_block_bcn_timeout--;

		/* Check if the timeout is expired, and unblock tx */
		if (mvm->csa_tx_block_bcn_timeout == 0) {
			iwl_mvm_modify_all_sta_disable_tx(mvm, mvmvif, false);
			RCU_INIT_POINTER(mvm->csa_tx_blocked_vif, NULL);
		}
	}
}

static void iwl_mvm_beacon_loss_iterator(void *_data, u8 *mac,
					 struct ieee80211_vif *vif)
{
	struct iwl_missed_beacons_notif *missed_beacons = _data;
	struct iwl_mvm_vif *mvmvif = iwl_mvm_vif_from_mac80211(vif);
	struct iwl_mvm *mvm = mvmvif->mvm;
	struct iwl_fw_dbg_trigger_missed_bcon *bcon_trig;
	struct iwl_fw_dbg_trigger_tlv *trigger;
	u32 stop_trig_missed_bcon, stop_trig_missed_bcon_since_rx;
	u32 rx_missed_bcon, rx_missed_bcon_since_rx;

	if (mvmvif->id != (u16)le32_to_cpu(missed_beacons->mac_id))
		return;

	rx_missed_bcon = le32_to_cpu(missed_beacons->consec_missed_beacons);
	rx_missed_bcon_since_rx =
		le32_to_cpu(missed_beacons->consec_missed_beacons_since_last_rx);
	/*
	 * TODO: the threshold should be adjusted based on latency conditions,
	 * and/or in case of a CS flow on one of the other AP vifs.
	 */
	if (le32_to_cpu(missed_beacons->consec_missed_beacons_since_last_rx) >
	     IWL_MVM_MISSED_BEACONS_THRESHOLD)
		ieee80211_beacon_loss(vif);

	if (!iwl_fw_dbg_trigger_enabled(mvm->fw,
					FW_DBG_TRIGGER_MISSED_BEACONS))
		return;

	trigger = iwl_fw_dbg_get_trigger(mvm->fw,
					 FW_DBG_TRIGGER_MISSED_BEACONS);
	bcon_trig = (void *)trigger->data;
	stop_trig_missed_bcon = le32_to_cpu(bcon_trig->stop_consec_missed_bcon);
	stop_trig_missed_bcon_since_rx =
		le32_to_cpu(bcon_trig->stop_consec_missed_bcon_since_rx);

	/* TODO: implement start trigger */

	if (!iwl_fw_dbg_trigger_check_stop(mvm, vif, trigger))
		return;

	if (rx_missed_bcon_since_rx >= stop_trig_missed_bcon_since_rx ||
	    rx_missed_bcon >= stop_trig_missed_bcon)
		iwl_mvm_fw_dbg_collect_trig(mvm, trigger, NULL);
}

void iwl_mvm_rx_missed_beacons_notif(struct iwl_mvm *mvm,
				     struct iwl_rx_cmd_buffer *rxb)
{
	struct iwl_rx_packet *pkt = rxb_addr(rxb);
	struct iwl_missed_beacons_notif *mb = (void *)pkt->data;

	IWL_DEBUG_INFO(mvm,
		       "missed bcn mac_id=%u, consecutive=%u (%u, %u, %u)\n",
		       le32_to_cpu(mb->mac_id),
		       le32_to_cpu(mb->consec_missed_beacons),
		       le32_to_cpu(mb->consec_missed_beacons_since_last_rx),
		       le32_to_cpu(mb->num_recvd_beacons),
		       le32_to_cpu(mb->num_expected_beacons));

	ieee80211_iterate_active_interfaces_atomic(mvm->hw,
						   IEEE80211_IFACE_ITER_NORMAL,
						   iwl_mvm_beacon_loss_iterator,
						   mb);
}

void iwl_mvm_rx_stored_beacon_notif(struct iwl_mvm *mvm,
				    struct iwl_rx_cmd_buffer *rxb)
{
	struct iwl_rx_packet *pkt = rxb_addr(rxb);
	struct iwl_stored_beacon_notif *sb = (void *)pkt->data;
	struct ieee80211_rx_status rx_status;
	struct sk_buff *skb;
	u32 size = le32_to_cpu(sb->byte_count);

	if (size == 0)
		return;

	skb = alloc_skb(size, GFP_ATOMIC);
	if (!skb) {
		IWL_ERR(mvm, "alloc_skb failed\n");
		return;
	}

	/* update rx_status according to the notification's metadata */
	memset(&rx_status, 0, sizeof(rx_status));
	rx_status.mactime = le64_to_cpu(sb->tsf);
	/* TSF as indicated by the firmware  is at INA time */
	rx_status.flag |= RX_FLAG_MACTIME_PLCP_START;
	rx_status.device_timestamp = le32_to_cpu(sb->system_time);
	rx_status.band =
		(sb->phy_flags & cpu_to_le16(RX_RES_PHY_FLAGS_BAND_24)) ?
				IEEE80211_BAND_2GHZ : IEEE80211_BAND_5GHZ;
	rx_status.freq =
		ieee80211_channel_to_frequency(le16_to_cpu(sb->channel),
					       rx_status.band);

	/* copy the data */
	memcpy(skb_put(skb, size), sb->data, size);
	memcpy(IEEE80211_SKB_RXCB(skb), &rx_status, sizeof(rx_status));

	/* pass it as regular rx to mac80211 */
<<<<<<< HEAD
	ieee80211_rx_napi(mvm->hw, skb, NULL);
=======
	ieee80211_rx_napi(mvm->hw, NULL, skb, NULL);
>>>>>>> 22c7fafc
}<|MERGE_RESOLUTION|>--- conflicted
+++ resolved
@@ -1549,9 +1549,5 @@
 	memcpy(IEEE80211_SKB_RXCB(skb), &rx_status, sizeof(rx_status));
 
 	/* pass it as regular rx to mac80211 */
-<<<<<<< HEAD
-	ieee80211_rx_napi(mvm->hw, skb, NULL);
-=======
 	ieee80211_rx_napi(mvm->hw, NULL, skb, NULL);
->>>>>>> 22c7fafc
 }