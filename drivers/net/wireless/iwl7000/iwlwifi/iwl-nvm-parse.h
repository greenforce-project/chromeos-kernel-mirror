/******************************************************************************
 *
 * This file is provided under a dual BSD/GPLv2 license.  When using or
 * redistributing this file, you may do so under either license.
 *
 * GPL LICENSE SUMMARY
 *
 * Copyright(c) 2008 - 2014 Intel Corporation. All rights reserved.
 *
 * This program is free software; you can redistribute it and/or modify
 * it under the terms of version 2 of the GNU General Public License as
 * published by the Free Software Foundation.
 *
 * This program is distributed in the hope that it will be useful, but
 * WITHOUT ANY WARRANTY; without even the implied warranty of
 * MERCHANTABILITY or FITNESS FOR A PARTICULAR PURPOSE.  See the GNU
 * General Public License for more details.
 *
 * You should have received a copy of the GNU General Public License
 * along with this program; if not, write to the Free Software
 * Foundation, Inc., 51 Franklin Street, Fifth Floor, Boston, MA 02110,
 * USA
 *
 * The full GNU General Public License is included in this distribution
 * in the file called COPYING.
 *
 * Contact Information:
 *  Intel Linux Wireless <linuxwifi@intel.com>
 * Intel Corporation, 5200 N.E. Elam Young Parkway, Hillsboro, OR 97124-6497
 *
 * BSD LICENSE
 *
 * Copyright(c) 2005 - 2014 Intel Corporation. All rights reserved.
 * All rights reserved.
 *
 * Redistribution and use in source and binary forms, with or without
 * modification, are permitted provided that the following conditions
 * are met:
 *
 *  * Redistributions of source code must retain the above copyright
 *    notice, this list of conditions and the following disclaimer.
 *  * Redistributions in binary form must reproduce the above copyright
 *    notice, this list of conditions and the following disclaimer in
 *    the documentation and/or other materials provided with the
 *    distribution.
 *  * Neither the name Intel Corporation nor the names of its
 *    contributors may be used to endorse or promote products derived
 *    from this software without specific prior written permission.
 *
 * THIS SOFTWARE IS PROVIDED BY THE COPYRIGHT HOLDERS AND CONTRIBUTORS
 * "AS IS" AND ANY EXPRESS OR IMPLIED WARRANTIES, INCLUDING, BUT NOT
 * LIMITED TO, THE IMPLIED WARRANTIES OF MERCHANTABILITY AND FITNESS FOR
 * A PARTICULAR PURPOSE ARE DISCLAIMED. IN NO EVENT SHALL THE COPYRIGHT
 * OWNER OR CONTRIBUTORS BE LIABLE FOR ANY DIRECT, INDIRECT, INCIDENTAL,
 * SPECIAL, EXEMPLARY, OR CONSEQUENTIAL DAMAGES (INCLUDING, BUT NOT
 * LIMITED TO, PROCUREMENT OF SUBSTITUTE GOODS OR SERVICES; LOSS OF USE,
 * DATA, OR PROFITS; OR BUSINESS INTERRUPTION) HOWEVER CAUSED AND ON ANY
 * THEORY OF LIABILITY, WHETHER IN CONTRACT, STRICT LIABILITY, OR TORT
 * (INCLUDING NEGLIGENCE OR OTHERWISE) ARISING IN ANY WAY OUT OF THE USE
 * OF THIS SOFTWARE, EVEN IF ADVISED OF THE POSSIBILITY OF SUCH DAMAGE.
 *****************************************************************************/
#ifndef __iwl_nvm_parse_h__
#define __iwl_nvm_parse_h__

#include <net/cfg80211.h>
#include "iwl-eeprom-parse.h"

/**
 * iwl_parse_nvm_data - parse NVM data and return values
 *
 * This function parses all NVM values we need and then
 * returns a (newly allocated) struct containing all the
 * relevant values for driver use. The struct must be freed
 * later with iwl_free_nvm_data().
 */
struct iwl_nvm_data *
iwl_parse_nvm_data(struct iwl_trans *trans, const struct iwl_cfg *cfg,
		   const __le16 *nvm_hw, const __le16 *nvm_sw,
		   const __le16 *nvm_calib, const __le16 *regulatory,
		   const __le16 *mac_override, const __le16 *phy_sku,
<<<<<<< HEAD
		   u8 tx_chains, u8 rx_chains, bool lar_fw_supported,
		   __le32 mac_addr0, __le32 mac_addr1);
=======
		   u8 tx_chains, u8 rx_chains, bool lar_fw_supported);
>>>>>>> 22c7fafc

/**
 * iwl_parse_mcc_info - parse MCC (mobile country code) info coming from FW
 *
 * This function parses the regulatory channel data received as a
 * MCC_UPDATE_CMD command. It returns a newly allocation regulatory domain,
 * to be fed into the regulatory core. An ERR_PTR is returned on error.
 * If not given to the regulatory core, the user is responsible for freeing
 * the regdomain returned here with kfree.
 */
struct ieee80211_regdomain *
iwl_parse_nvm_mcc_info(struct device *dev, const struct iwl_cfg *cfg,
		       int num_of_ch, __le32 *channels, u16 fw_mcc);

#endif /* __iwl_nvm_parse_h__ */<|MERGE_RESOLUTION|>--- conflicted
+++ resolved
@@ -78,12 +78,7 @@
 		   const __le16 *nvm_hw, const __le16 *nvm_sw,
 		   const __le16 *nvm_calib, const __le16 *regulatory,
 		   const __le16 *mac_override, const __le16 *phy_sku,
-<<<<<<< HEAD
-		   u8 tx_chains, u8 rx_chains, bool lar_fw_supported,
-		   __le32 mac_addr0, __le32 mac_addr1);
-=======
 		   u8 tx_chains, u8 rx_chains, bool lar_fw_supported);
->>>>>>> 22c7fafc
 
 /**
  * iwl_parse_mcc_info - parse MCC (mobile country code) info coming from FW
