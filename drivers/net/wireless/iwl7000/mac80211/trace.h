/*
* Portions of this file
* Copyright(c) 2016 Intel Deutschland GmbH
*/

#if !defined(__MAC80211_DRIVER_TRACE) || defined(TRACE_HEADER_MULTI_READ)
#define __MAC80211_DRIVER_TRACE

#include <linux/tracepoint.h>
#include <net/mac80211.h>
#include "ieee80211_i.h"

#undef TRACE_SYSTEM
#define TRACE_SYSTEM iwl7000_mac80211

#define MAXNAME		32
#define LOCAL_ENTRY	__array(char, wiphy_name, 32)
#define LOCAL_ASSIGN	strlcpy(__entry->wiphy_name, wiphy_name(local->hw.wiphy), MAXNAME)
#define LOCAL_PR_FMT	"%s"
#define LOCAL_PR_ARG	__entry->wiphy_name

#define STA_ENTRY	__array(char, sta_addr, ETH_ALEN)
#define STA_ASSIGN	(sta ? memcpy(__entry->sta_addr, sta->addr, ETH_ALEN) : memset(__entry->sta_addr, 0, ETH_ALEN))
#define STA_NAMED_ASSIGN(s)	memcpy(__entry->sta_addr, (s)->addr, ETH_ALEN)
#define STA_PR_FMT	" sta:%pM"
#define STA_PR_ARG	__entry->sta_addr

#define VIF_ENTRY	__field(enum nl80211_iftype, vif_type) __field(void *, sdata)	\
			__field(bool, p2p)						\
			__string(vif_name, sdata->name)
#define VIF_ASSIGN	__entry->vif_type = sdata->vif.type; __entry->sdata = sdata;	\
			__entry->p2p = sdata->vif.p2p;					\
			__assign_str(vif_name, sdata->name)
#define VIF_PR_FMT	" vif:%s(%d%s)"
#define VIF_PR_ARG	__get_str(vif_name), __entry->vif_type, __entry->p2p ? "/p2p" : ""

#define CHANDEF_ENTRY	__field(u32, control_freq)					\
			__field(u32, chan_width)					\
			__field(u32, center_freq1)					\
			__field(u32, center_freq2)
#define CHANDEF_ASSIGN(c)							\
			__entry->control_freq = (c) ? ((c)->chan ? (c)->chan->center_freq : 0) : 0;	\
			__entry->chan_width = (c) ? (c)->width : 0;			\
			__entry->center_freq1 = (c) ? (c)->center_freq1 : 0;		\
			__entry->center_freq2 = (c) ? (c)->center_freq2 : 0;
#define CHANDEF_PR_FMT	" control:%d MHz width:%d center: %d/%d MHz"
#define CHANDEF_PR_ARG	__entry->control_freq, __entry->chan_width,			\
			__entry->center_freq1, __entry->center_freq2

#define MIN_CHANDEF_ENTRY								\
			__field(u32, min_control_freq)					\
			__field(u32, min_chan_width)					\
			__field(u32, min_center_freq1)					\
			__field(u32, min_center_freq2)

#define MIN_CHANDEF_ASSIGN(c)								\
			__entry->min_control_freq = (c)->chan ? (c)->chan->center_freq : 0;	\
			__entry->min_chan_width = (c)->width;				\
			__entry->min_center_freq1 = (c)->center_freq1;			\
			__entry->min_center_freq2 = (c)->center_freq2;
#define MIN_CHANDEF_PR_FMT	" min_control:%d MHz min_width:%d min_center: %d/%d MHz"
#define MIN_CHANDEF_PR_ARG	__entry->min_control_freq, __entry->min_chan_width,	\
			__entry->min_center_freq1, __entry->min_center_freq2

#define CHANCTX_ENTRY	CHANDEF_ENTRY							\
			MIN_CHANDEF_ENTRY						\
			__field(u8, rx_chains_static)					\
			__field(u8, rx_chains_dynamic)
#define CHANCTX_ASSIGN	CHANDEF_ASSIGN(&ctx->conf.def)					\
			MIN_CHANDEF_ASSIGN(&ctx->conf.min_def)				\
			__entry->rx_chains_static = ctx->conf.rx_chains_static;		\
			__entry->rx_chains_dynamic = ctx->conf.rx_chains_dynamic
#define CHANCTX_PR_FMT	CHANDEF_PR_FMT MIN_CHANDEF_PR_FMT " chains:%d/%d"
#define CHANCTX_PR_ARG	CHANDEF_PR_ARG,	MIN_CHANDEF_PR_ARG,				\
			__entry->rx_chains_static, __entry->rx_chains_dynamic

#define KEY_ENTRY	__field(u32, cipher)						\
			__field(u8, hw_key_idx)						\
			__field(u8, flags)						\
			__field(s8, keyidx)
#define KEY_ASSIGN(k)	__entry->cipher = (k)->cipher;					\
			__entry->flags = (k)->flags;					\
			__entry->keyidx = (k)->keyidx;					\
			__entry->hw_key_idx = (k)->hw_key_idx;
#define KEY_PR_FMT	" cipher:0x%x, flags=%#x, keyidx=%d, hw_key_idx=%d"
#define KEY_PR_ARG	__entry->cipher, __entry->flags, __entry->keyidx, __entry->hw_key_idx

<<<<<<< HEAD
#define AMPDU_ACTION_ENTRY	__field(enum ieee80211_ampdu_mlme_action, ieee80211_ampdu_mlme_action)	\
				STA_ENTRY								\
				__field(u16, tid)							\
				__field(u16, ssn)							\
				__field(u8, buf_size)							\
				__field(bool, amsdu)							\
				__field(u16, timeout)
#define AMPDU_ACTION_ASSIGN	STA_NAMED_ASSIGN(params->sta);						\
				__entry->tid = params->tid;						\
				__entry->ssn = params->ssn;						\
				__entry->buf_size = params->buf_size;					\
				__entry->amsdu = params->amsdu;						\
				__entry->timeout = params->timeout;
#define AMPDU_ACTION_PR_FMT	STA_PR_FMT " tid %d, ssn %d, buf_size %u, amsdu %d, timeout %d"
#define AMPDU_ACTION_PR_ARG	STA_PR_ARG, __entry->tid, __entry->ssn, __entry->buf_size, __entry->amsdu, __entry->timeout
=======
#define AMPDU_ACTION_ENTRY	__field(enum ieee80211_ampdu_mlme_action,		\
					ieee80211_ampdu_mlme_action)			\
				STA_ENTRY						\
				__field(u16, tid)					\
				__field(u16, ssn)					\
				__field(u8, buf_size)					\
				__field(bool, amsdu)					\
				__field(u16, timeout)
#define AMPDU_ACTION_ASSIGN	STA_NAMED_ASSIGN(params->sta);				\
				__entry->tid = params->tid;				\
				__entry->ssn = params->ssn;				\
				__entry->buf_size = params->buf_size;			\
				__entry->amsdu = params->amsdu;				\
				__entry->timeout = params->timeout;
#define AMPDU_ACTION_PR_FMT	STA_PR_FMT " tid %d, ssn %d, buf_size %u, amsdu %d, timeout %d"
#define AMPDU_ACTION_PR_ARG	STA_PR_ARG, __entry->tid, __entry->ssn,			\
				__entry->buf_size, __entry->amsdu, __entry->timeout
>>>>>>> 22c7fafc

/*
 * Tracing for driver callbacks.
 */

DECLARE_EVENT_CLASS(local_only_evt,
	TP_PROTO(struct ieee80211_local *local),
	TP_ARGS(local),
	TP_STRUCT__entry(
		LOCAL_ENTRY
	),
	TP_fast_assign(
		LOCAL_ASSIGN;
	),
	TP_printk(LOCAL_PR_FMT, LOCAL_PR_ARG)
);

DECLARE_EVENT_CLASS(local_sdata_addr_evt,
	TP_PROTO(struct ieee80211_local *local,
		 struct ieee80211_sub_if_data *sdata),
	TP_ARGS(local, sdata),

	TP_STRUCT__entry(
		LOCAL_ENTRY
		VIF_ENTRY
		__array(char, addr, ETH_ALEN)
	),

	TP_fast_assign(
		LOCAL_ASSIGN;
		VIF_ASSIGN;
		memcpy(__entry->addr, sdata->vif.addr, ETH_ALEN);
	),

	TP_printk(
		LOCAL_PR_FMT  VIF_PR_FMT " addr:%pM",
		LOCAL_PR_ARG, VIF_PR_ARG, __entry->addr
	)
);

DECLARE_EVENT_CLASS(local_u32_evt,
	TP_PROTO(struct ieee80211_local *local, u32 value),
	TP_ARGS(local, value),

	TP_STRUCT__entry(
		LOCAL_ENTRY
		__field(u32, value)
	),

	TP_fast_assign(
		LOCAL_ASSIGN;
		__entry->value = value;
	),

	TP_printk(
		LOCAL_PR_FMT " value:%d",
		LOCAL_PR_ARG, __entry->value
	)
);

DECLARE_EVENT_CLASS(local_sdata_evt,
	TP_PROTO(struct ieee80211_local *local,
		 struct ieee80211_sub_if_data *sdata),
	TP_ARGS(local, sdata),

	TP_STRUCT__entry(
		LOCAL_ENTRY
		VIF_ENTRY
	),

	TP_fast_assign(
		LOCAL_ASSIGN;
		VIF_ASSIGN;
	),

	TP_printk(
		LOCAL_PR_FMT VIF_PR_FMT,
		LOCAL_PR_ARG, VIF_PR_ARG
	)
);

DEFINE_EVENT(local_only_evt, drv_return_void,
	TP_PROTO(struct ieee80211_local *local),
	TP_ARGS(local)
);

TRACE_EVENT(drv_return_int,
	TP_PROTO(struct ieee80211_local *local, int ret),
	TP_ARGS(local, ret),
	TP_STRUCT__entry(
		LOCAL_ENTRY
		__field(int, ret)
	),
	TP_fast_assign(
		LOCAL_ASSIGN;
		__entry->ret = ret;
	),
	TP_printk(LOCAL_PR_FMT " - %d", LOCAL_PR_ARG, __entry->ret)
);

TRACE_EVENT(drv_return_bool,
	TP_PROTO(struct ieee80211_local *local, bool ret),
	TP_ARGS(local, ret),
	TP_STRUCT__entry(
		LOCAL_ENTRY
		__field(bool, ret)
	),
	TP_fast_assign(
		LOCAL_ASSIGN;
		__entry->ret = ret;
	),
	TP_printk(LOCAL_PR_FMT " - %s", LOCAL_PR_ARG, (__entry->ret) ?
		  "true" : "false")
);

TRACE_EVENT(drv_return_u32,
	TP_PROTO(struct ieee80211_local *local, u32 ret),
	TP_ARGS(local, ret),
	TP_STRUCT__entry(
		LOCAL_ENTRY
		__field(u32, ret)
	),
	TP_fast_assign(
		LOCAL_ASSIGN;
		__entry->ret = ret;
	),
	TP_printk(LOCAL_PR_FMT " - %u", LOCAL_PR_ARG, __entry->ret)
);

TRACE_EVENT(drv_return_u64,
	TP_PROTO(struct ieee80211_local *local, u64 ret),
	TP_ARGS(local, ret),
	TP_STRUCT__entry(
		LOCAL_ENTRY
		__field(u64, ret)
	),
	TP_fast_assign(
		LOCAL_ASSIGN;
		__entry->ret = ret;
	),
	TP_printk(LOCAL_PR_FMT " - %llu", LOCAL_PR_ARG, __entry->ret)
);

DEFINE_EVENT(local_only_evt, drv_start,
	TP_PROTO(struct ieee80211_local *local),
	TP_ARGS(local)
);

DEFINE_EVENT(local_u32_evt, drv_get_et_strings,
	     TP_PROTO(struct ieee80211_local *local, u32 sset),
	     TP_ARGS(local, sset)
);

DEFINE_EVENT(local_u32_evt, drv_get_et_sset_count,
	     TP_PROTO(struct ieee80211_local *local, u32 sset),
	     TP_ARGS(local, sset)
);

DEFINE_EVENT(local_only_evt, drv_get_et_stats,
	     TP_PROTO(struct ieee80211_local *local),
	     TP_ARGS(local)
);

DEFINE_EVENT(local_only_evt, drv_suspend,
	TP_PROTO(struct ieee80211_local *local),
	TP_ARGS(local)
);

DEFINE_EVENT(local_only_evt, drv_resume,
	TP_PROTO(struct ieee80211_local *local),
	TP_ARGS(local)
);

TRACE_EVENT(drv_set_wakeup,
	TP_PROTO(struct ieee80211_local *local, bool enabled),
	TP_ARGS(local, enabled),
	TP_STRUCT__entry(
		LOCAL_ENTRY
		__field(bool, enabled)
	),
	TP_fast_assign(
		LOCAL_ASSIGN;
		__entry->enabled = enabled;
	),
	TP_printk(LOCAL_PR_FMT " enabled:%d", LOCAL_PR_ARG, __entry->enabled)
);

DEFINE_EVENT(local_only_evt, drv_stop,
	TP_PROTO(struct ieee80211_local *local),
	TP_ARGS(local)
);

DEFINE_EVENT(local_sdata_addr_evt, drv_add_interface,
	TP_PROTO(struct ieee80211_local *local,
		 struct ieee80211_sub_if_data *sdata),
	TP_ARGS(local, sdata)
);

TRACE_EVENT(drv_change_interface,
	TP_PROTO(struct ieee80211_local *local,
		 struct ieee80211_sub_if_data *sdata,
		 enum nl80211_iftype type, bool p2p),

	TP_ARGS(local, sdata, type, p2p),

	TP_STRUCT__entry(
		LOCAL_ENTRY
		VIF_ENTRY
		__field(u32, new_type)
		__field(bool, new_p2p)
	),

	TP_fast_assign(
		LOCAL_ASSIGN;
		VIF_ASSIGN;
		__entry->new_type = type;
		__entry->new_p2p = p2p;
	),

	TP_printk(
		LOCAL_PR_FMT  VIF_PR_FMT " new type:%d%s",
		LOCAL_PR_ARG, VIF_PR_ARG, __entry->new_type,
		__entry->new_p2p ? "/p2p" : ""
	)
);

DEFINE_EVENT(local_sdata_addr_evt, drv_remove_interface,
	TP_PROTO(struct ieee80211_local *local,
		 struct ieee80211_sub_if_data *sdata),
	TP_ARGS(local, sdata)
);

TRACE_EVENT(drv_config,
	TP_PROTO(struct ieee80211_local *local,
		 u32 changed),

	TP_ARGS(local, changed),

	TP_STRUCT__entry(
		LOCAL_ENTRY
		__field(u32, changed)
		__field(u32, flags)
		__field(int, power_level)
		__field(int, dynamic_ps_timeout)
		__field(u16, listen_interval)
		__field(u8, long_frame_max_tx_count)
		__field(u8, short_frame_max_tx_count)
		CHANDEF_ENTRY
		__field(int, smps)
	),

	TP_fast_assign(
		LOCAL_ASSIGN;
		__entry->changed = changed;
		__entry->flags = local->hw.conf.flags;
		__entry->power_level = local->hw.conf.power_level;
		__entry->dynamic_ps_timeout = local->hw.conf.dynamic_ps_timeout;
		__entry->listen_interval = local->hw.conf.listen_interval;
		__entry->long_frame_max_tx_count =
			local->hw.conf.long_frame_max_tx_count;
		__entry->short_frame_max_tx_count =
			local->hw.conf.short_frame_max_tx_count;
		CHANDEF_ASSIGN(&local->hw.conf.chandef)
		__entry->smps = local->hw.conf.smps_mode;
	),

	TP_printk(
		LOCAL_PR_FMT " ch:%#x" CHANDEF_PR_FMT,
		LOCAL_PR_ARG, __entry->changed, CHANDEF_PR_ARG
	)
);

TRACE_EVENT(drv_bss_info_changed,
	TP_PROTO(struct ieee80211_local *local,
		 struct ieee80211_sub_if_data *sdata,
		 struct ieee80211_bss_conf *info,
		 u32 changed),

	TP_ARGS(local, sdata, info, changed),

	TP_STRUCT__entry(
		LOCAL_ENTRY
		VIF_ENTRY
		__field(u32, changed)
		__field(bool, assoc)
		__field(bool, ibss_joined)
		__field(bool, ibss_creator)
		__field(u16, aid)
		__field(bool, cts)
		__field(bool, shortpre)
		__field(bool, shortslot)
		__field(bool, enable_beacon)
		__field(u8, dtimper)
		__field(u16, bcnint)
		__field(u16, assoc_cap)
		__field(u64, sync_tsf)
		__field(u32, sync_device_ts)
		__field(u8, sync_dtim_count)
		__field(u32, basic_rates)
		__array(int, mcast_rate, IEEE80211_NUM_BANDS)
		__field(u16, ht_operation_mode)
		__field(s32, cqm_rssi_thold);
		__field(s32, cqm_rssi_hyst);
		__field(u32, channel_width);
		__field(u32, channel_cfreq1);
		__dynamic_array(u32, arp_addr_list,
				info->arp_addr_cnt > IEEE80211_BSS_ARP_ADDR_LIST_LEN ?
					IEEE80211_BSS_ARP_ADDR_LIST_LEN :
					info->arp_addr_cnt);
		__field(int, arp_addr_cnt);
		__field(bool, qos);
		__field(bool, idle);
		__field(bool, ps);
		__dynamic_array(u8, ssid, info->ssid_len);
		__field(bool, hidden_ssid);
		__field(int, txpower)
		__field(u8, p2p_oppps_ctwindow)
	),

	TP_fast_assign(
		LOCAL_ASSIGN;
		VIF_ASSIGN;
		__entry->changed = changed;
		__entry->aid = info->aid;
		__entry->assoc = info->assoc;
		__entry->ibss_joined = info->ibss_joined;
		__entry->ibss_creator = info->ibss_creator;
		__entry->shortpre = info->use_short_preamble;
		__entry->cts = info->use_cts_prot;
		__entry->shortslot = info->use_short_slot;
		__entry->enable_beacon = info->enable_beacon;
		__entry->dtimper = info->dtim_period;
		__entry->bcnint = info->beacon_int;
		__entry->assoc_cap = info->assoc_capability;
		__entry->sync_tsf = info->sync_tsf;
		__entry->sync_device_ts = info->sync_device_ts;
		__entry->sync_dtim_count = info->sync_dtim_count;
		__entry->basic_rates = info->basic_rates;
		memcpy(__entry->mcast_rate, info->mcast_rate,
		       sizeof(__entry->mcast_rate));
		__entry->ht_operation_mode = info->ht_operation_mode;
		__entry->cqm_rssi_thold = info->cqm_rssi_thold;
		__entry->cqm_rssi_hyst = info->cqm_rssi_hyst;
		__entry->channel_width = info->chandef.width;
		__entry->channel_cfreq1 = info->chandef.center_freq1;
		__entry->arp_addr_cnt = info->arp_addr_cnt;
		memcpy(__get_dynamic_array(arp_addr_list), info->arp_addr_list,
		       sizeof(u32) * (info->arp_addr_cnt > IEEE80211_BSS_ARP_ADDR_LIST_LEN ?
					IEEE80211_BSS_ARP_ADDR_LIST_LEN :
					info->arp_addr_cnt));
		__entry->qos = info->qos;
		__entry->idle = info->idle;
		__entry->ps = info->ps;
		memcpy(__get_dynamic_array(ssid), info->ssid, info->ssid_len);
		__entry->hidden_ssid = info->hidden_ssid;
		__entry->txpower = info->txpower;
		__entry->p2p_oppps_ctwindow = info->p2p_noa_attr.oppps_ctwindow;
	),

	TP_printk(
		LOCAL_PR_FMT  VIF_PR_FMT " changed:%#x",
		LOCAL_PR_ARG, VIF_PR_ARG, __entry->changed
	)
);

TRACE_EVENT(drv_prepare_multicast,
	TP_PROTO(struct ieee80211_local *local, int mc_count),

	TP_ARGS(local, mc_count),

	TP_STRUCT__entry(
		LOCAL_ENTRY
		__field(int, mc_count)
	),

	TP_fast_assign(
		LOCAL_ASSIGN;
		__entry->mc_count = mc_count;
	),

	TP_printk(
		LOCAL_PR_FMT " prepare mc (%d)",
		LOCAL_PR_ARG, __entry->mc_count
	)
);

TRACE_EVENT(drv_configure_filter,
	TP_PROTO(struct ieee80211_local *local,
		 unsigned int changed_flags,
		 unsigned int *total_flags,
		 u64 multicast),

	TP_ARGS(local, changed_flags, total_flags, multicast),

	TP_STRUCT__entry(
		LOCAL_ENTRY
		__field(unsigned int, changed)
		__field(unsigned int, total)
		__field(u64, multicast)
	),

	TP_fast_assign(
		LOCAL_ASSIGN;
		__entry->changed = changed_flags;
		__entry->total = *total_flags;
		__entry->multicast = multicast;
	),

	TP_printk(
		LOCAL_PR_FMT " changed:%#x total:%#x",
		LOCAL_PR_ARG, __entry->changed, __entry->total
	)
);

TRACE_EVENT(drv_config_iface_filter,
	TP_PROTO(struct ieee80211_local *local,
		 struct ieee80211_sub_if_data *sdata,
		 unsigned int filter_flags,
		 unsigned int changed_flags),

	TP_ARGS(local, sdata, filter_flags, changed_flags),

	TP_STRUCT__entry(
		LOCAL_ENTRY
		VIF_ENTRY
		__field(unsigned int, filter_flags)
		__field(unsigned int, changed_flags)
	),

	TP_fast_assign(
		LOCAL_ASSIGN;
		VIF_ASSIGN;
		__entry->filter_flags = filter_flags;
		__entry->changed_flags = changed_flags;
	),

	TP_printk(
		LOCAL_PR_FMT VIF_PR_FMT
		" filter_flags: %#x changed_flags: %#x",
		LOCAL_PR_ARG, VIF_PR_ARG, __entry->filter_flags,
		__entry->changed_flags
	)
);

TRACE_EVENT(drv_set_tim,
	TP_PROTO(struct ieee80211_local *local,
		 struct ieee80211_sta *sta, bool set),

	TP_ARGS(local, sta, set),

	TP_STRUCT__entry(
		LOCAL_ENTRY
		STA_ENTRY
		__field(bool, set)
	),

	TP_fast_assign(
		LOCAL_ASSIGN;
		STA_ASSIGN;
		__entry->set = set;
	),

	TP_printk(
		LOCAL_PR_FMT STA_PR_FMT " set:%d",
		LOCAL_PR_ARG, STA_PR_ARG, __entry->set
	)
);

TRACE_EVENT(drv_set_key,
	TP_PROTO(struct ieee80211_local *local,
		 enum set_key_cmd cmd, struct ieee80211_sub_if_data *sdata,
		 struct ieee80211_sta *sta,
		 struct ieee80211_key_conf *key),

	TP_ARGS(local, cmd, sdata, sta, key),

	TP_STRUCT__entry(
		LOCAL_ENTRY
		VIF_ENTRY
		STA_ENTRY
		KEY_ENTRY
	),

	TP_fast_assign(
		LOCAL_ASSIGN;
		VIF_ASSIGN;
		STA_ASSIGN;
		KEY_ASSIGN(key);
	),

	TP_printk(
		LOCAL_PR_FMT  VIF_PR_FMT  STA_PR_FMT KEY_PR_FMT,
		LOCAL_PR_ARG, VIF_PR_ARG, STA_PR_ARG, KEY_PR_ARG
	)
);

TRACE_EVENT(drv_update_tkip_key,
	TP_PROTO(struct ieee80211_local *local,
		 struct ieee80211_sub_if_data *sdata,
		 struct ieee80211_key_conf *conf,
		 struct ieee80211_sta *sta, u32 iv32),

	TP_ARGS(local, sdata, conf, sta, iv32),

	TP_STRUCT__entry(
		LOCAL_ENTRY
		VIF_ENTRY
		STA_ENTRY
		__field(u32, iv32)
	),

	TP_fast_assign(
		LOCAL_ASSIGN;
		VIF_ASSIGN;
		STA_ASSIGN;
		__entry->iv32 = iv32;
	),

	TP_printk(
		LOCAL_PR_FMT VIF_PR_FMT STA_PR_FMT " iv32:%#x",
		LOCAL_PR_ARG, VIF_PR_ARG, STA_PR_ARG, __entry->iv32
	)
);

DEFINE_EVENT(local_sdata_evt, drv_hw_scan,
	TP_PROTO(struct ieee80211_local *local,
		 struct ieee80211_sub_if_data *sdata),
	TP_ARGS(local, sdata)
);

DEFINE_EVENT(local_sdata_evt, drv_cancel_hw_scan,
	TP_PROTO(struct ieee80211_local *local,
		 struct ieee80211_sub_if_data *sdata),
	TP_ARGS(local, sdata)
);

DEFINE_EVENT(local_sdata_evt, drv_sched_scan_start,
	TP_PROTO(struct ieee80211_local *local,
		 struct ieee80211_sub_if_data *sdata),
	TP_ARGS(local, sdata)
);

DEFINE_EVENT(local_sdata_evt, drv_sched_scan_stop,
	TP_PROTO(struct ieee80211_local *local,
		 struct ieee80211_sub_if_data *sdata),
	TP_ARGS(local, sdata)
);

TRACE_EVENT(drv_sw_scan_start,
	TP_PROTO(struct ieee80211_local *local,
		 struct ieee80211_sub_if_data *sdata,
		 const u8 *mac_addr),

	TP_ARGS(local, sdata, mac_addr),

	TP_STRUCT__entry(
		LOCAL_ENTRY
		VIF_ENTRY
		__array(char, mac_addr, ETH_ALEN)
	),

	TP_fast_assign(
		LOCAL_ASSIGN;
		VIF_ASSIGN;
		memcpy(__entry->mac_addr, mac_addr, ETH_ALEN);
	),

	TP_printk(LOCAL_PR_FMT ", " VIF_PR_FMT ", addr:%pM",
		  LOCAL_PR_ARG, VIF_PR_ARG, __entry->mac_addr)
);

DEFINE_EVENT(local_sdata_evt, drv_sw_scan_complete,
	TP_PROTO(struct ieee80211_local *local,
		 struct ieee80211_sub_if_data *sdata),
	TP_ARGS(local, sdata)
);

TRACE_EVENT(drv_get_stats,
	TP_PROTO(struct ieee80211_local *local,
		 struct ieee80211_low_level_stats *stats,
		 int ret),

	TP_ARGS(local, stats, ret),

	TP_STRUCT__entry(
		LOCAL_ENTRY
		__field(int, ret)
		__field(unsigned int, ackfail)
		__field(unsigned int, rtsfail)
		__field(unsigned int, fcserr)
		__field(unsigned int, rtssucc)
	),

	TP_fast_assign(
		LOCAL_ASSIGN;
		__entry->ret = ret;
		__entry->ackfail = stats->dot11ACKFailureCount;
		__entry->rtsfail = stats->dot11RTSFailureCount;
		__entry->fcserr = stats->dot11FCSErrorCount;
		__entry->rtssucc = stats->dot11RTSSuccessCount;
	),

	TP_printk(
		LOCAL_PR_FMT " ret:%d",
		LOCAL_PR_ARG, __entry->ret
	)
);

TRACE_EVENT(drv_get_key_seq,
	TP_PROTO(struct ieee80211_local *local,
		 struct ieee80211_key_conf *key),

	TP_ARGS(local, key),

	TP_STRUCT__entry(
		LOCAL_ENTRY
		KEY_ENTRY
	),

	TP_fast_assign(
		LOCAL_ASSIGN;
		KEY_ASSIGN(key);
	),

	TP_printk(
		LOCAL_PR_FMT KEY_PR_FMT,
		LOCAL_PR_ARG, KEY_PR_ARG
	)
);

DEFINE_EVENT(local_u32_evt, drv_set_frag_threshold,
	TP_PROTO(struct ieee80211_local *local, u32 value),
	TP_ARGS(local, value)
);

DEFINE_EVENT(local_u32_evt, drv_set_rts_threshold,
	TP_PROTO(struct ieee80211_local *local, u32 value),
	TP_ARGS(local, value)
);

TRACE_EVENT(drv_set_coverage_class,
	TP_PROTO(struct ieee80211_local *local, s16 value),

	TP_ARGS(local, value),

	TP_STRUCT__entry(
		LOCAL_ENTRY
		__field(s16, value)
	),

	TP_fast_assign(
		LOCAL_ASSIGN;
		__entry->value = value;
	),

	TP_printk(
		LOCAL_PR_FMT " value:%d",
		LOCAL_PR_ARG, __entry->value
	)
);

TRACE_EVENT(drv_sta_notify,
	TP_PROTO(struct ieee80211_local *local,
		 struct ieee80211_sub_if_data *sdata,
		 enum sta_notify_cmd cmd,
		 struct ieee80211_sta *sta),

	TP_ARGS(local, sdata, cmd, sta),

	TP_STRUCT__entry(
		LOCAL_ENTRY
		VIF_ENTRY
		STA_ENTRY
		__field(u32, cmd)
	),

	TP_fast_assign(
		LOCAL_ASSIGN;
		VIF_ASSIGN;
		STA_ASSIGN;
		__entry->cmd = cmd;
	),

	TP_printk(
		LOCAL_PR_FMT  VIF_PR_FMT  STA_PR_FMT " cmd:%d",
		LOCAL_PR_ARG, VIF_PR_ARG, STA_PR_ARG, __entry->cmd
	)
);

TRACE_EVENT(drv_sta_state,
	TP_PROTO(struct ieee80211_local *local,
		 struct ieee80211_sub_if_data *sdata,
		 struct ieee80211_sta *sta,
		 enum ieee80211_sta_state old_state,
		 enum ieee80211_sta_state new_state),

	TP_ARGS(local, sdata, sta, old_state, new_state),

	TP_STRUCT__entry(
		LOCAL_ENTRY
		VIF_ENTRY
		STA_ENTRY
		__field(u32, old_state)
		__field(u32, new_state)
	),

	TP_fast_assign(
		LOCAL_ASSIGN;
		VIF_ASSIGN;
		STA_ASSIGN;
		__entry->old_state = old_state;
		__entry->new_state = new_state;
	),

	TP_printk(
		LOCAL_PR_FMT  VIF_PR_FMT  STA_PR_FMT " state: %d->%d",
		LOCAL_PR_ARG, VIF_PR_ARG, STA_PR_ARG,
		__entry->old_state, __entry->new_state
	)
);

TRACE_EVENT(drv_sta_rc_update,
	TP_PROTO(struct ieee80211_local *local,
		 struct ieee80211_sub_if_data *sdata,
		 struct ieee80211_sta *sta,
		 u32 changed),

	TP_ARGS(local, sdata, sta, changed),

	TP_STRUCT__entry(
		LOCAL_ENTRY
		VIF_ENTRY
		STA_ENTRY
		__field(u32, changed)
	),

	TP_fast_assign(
		LOCAL_ASSIGN;
		VIF_ASSIGN;
		STA_ASSIGN;
		__entry->changed = changed;
	),

	TP_printk(
		LOCAL_PR_FMT  VIF_PR_FMT  STA_PR_FMT " changed: 0x%x",
		LOCAL_PR_ARG, VIF_PR_ARG, STA_PR_ARG, __entry->changed
	)
);

DECLARE_EVENT_CLASS(sta_event,
	TP_PROTO(struct ieee80211_local *local,
		 struct ieee80211_sub_if_data *sdata,
		 struct ieee80211_sta *sta),

	TP_ARGS(local, sdata, sta),

	TP_STRUCT__entry(
		LOCAL_ENTRY
		VIF_ENTRY
		STA_ENTRY
	),

	TP_fast_assign(
		LOCAL_ASSIGN;
		VIF_ASSIGN;
		STA_ASSIGN;
	),

	TP_printk(
		LOCAL_PR_FMT  VIF_PR_FMT  STA_PR_FMT,
		LOCAL_PR_ARG, VIF_PR_ARG, STA_PR_ARG
	)
);

DEFINE_EVENT(sta_event, drv_sta_statistics,
	TP_PROTO(struct ieee80211_local *local,
		 struct ieee80211_sub_if_data *sdata,
		 struct ieee80211_sta *sta),
	TP_ARGS(local, sdata, sta)
);

DEFINE_EVENT(sta_event, drv_sta_add,
	TP_PROTO(struct ieee80211_local *local,
		 struct ieee80211_sub_if_data *sdata,
		 struct ieee80211_sta *sta),
	TP_ARGS(local, sdata, sta)
);

DEFINE_EVENT(sta_event, drv_sta_remove,
	TP_PROTO(struct ieee80211_local *local,
		 struct ieee80211_sub_if_data *sdata,
		 struct ieee80211_sta *sta),
	TP_ARGS(local, sdata, sta)
);

DEFINE_EVENT(sta_event, drv_sta_pre_rcu_remove,
	TP_PROTO(struct ieee80211_local *local,
		 struct ieee80211_sub_if_data *sdata,
		 struct ieee80211_sta *sta),
	TP_ARGS(local, sdata, sta)
);

DEFINE_EVENT(sta_event, drv_sync_rx_queues,
	TP_PROTO(struct ieee80211_local *local,
		 struct ieee80211_sub_if_data *sdata,
		 struct ieee80211_sta *sta),
	TP_ARGS(local, sdata, sta)
);

DEFINE_EVENT(sta_event, drv_sta_rate_tbl_update,
	TP_PROTO(struct ieee80211_local *local,
		 struct ieee80211_sub_if_data *sdata,
		 struct ieee80211_sta *sta),
	TP_ARGS(local, sdata, sta)
);

TRACE_EVENT(drv_conf_tx,
	TP_PROTO(struct ieee80211_local *local,
		 struct ieee80211_sub_if_data *sdata,
		 u16 ac, const struct ieee80211_tx_queue_params *params),

	TP_ARGS(local, sdata, ac, params),

	TP_STRUCT__entry(
		LOCAL_ENTRY
		VIF_ENTRY
		__field(u16, ac)
		__field(u16, txop)
		__field(u16, cw_min)
		__field(u16, cw_max)
		__field(u8, aifs)
		__field(bool, uapsd)
	),

	TP_fast_assign(
		LOCAL_ASSIGN;
		VIF_ASSIGN;
		__entry->ac = ac;
		__entry->txop = params->txop;
		__entry->cw_max = params->cw_max;
		__entry->cw_min = params->cw_min;
		__entry->aifs = params->aifs;
		__entry->uapsd = params->uapsd;
	),

	TP_printk(
		LOCAL_PR_FMT  VIF_PR_FMT  " AC:%d",
		LOCAL_PR_ARG, VIF_PR_ARG, __entry->ac
	)
);

DEFINE_EVENT(local_sdata_evt, drv_get_tsf,
	TP_PROTO(struct ieee80211_local *local,
		 struct ieee80211_sub_if_data *sdata),
	TP_ARGS(local, sdata)
);

TRACE_EVENT(drv_set_tsf,
	TP_PROTO(struct ieee80211_local *local,
		 struct ieee80211_sub_if_data *sdata,
		 u64 tsf),

	TP_ARGS(local, sdata, tsf),

	TP_STRUCT__entry(
		LOCAL_ENTRY
		VIF_ENTRY
		__field(u64, tsf)
	),

	TP_fast_assign(
		LOCAL_ASSIGN;
		VIF_ASSIGN;
		__entry->tsf = tsf;
	),

	TP_printk(
		LOCAL_PR_FMT  VIF_PR_FMT  " tsf:%llu",
		LOCAL_PR_ARG, VIF_PR_ARG, (unsigned long long)__entry->tsf
	)
);

DEFINE_EVENT(local_sdata_evt, drv_reset_tsf,
	TP_PROTO(struct ieee80211_local *local,
		 struct ieee80211_sub_if_data *sdata),
	TP_ARGS(local, sdata)
);

DEFINE_EVENT(local_only_evt, drv_tx_last_beacon,
	TP_PROTO(struct ieee80211_local *local),
	TP_ARGS(local)
);

TRACE_EVENT(drv_ampdu_action,
	TP_PROTO(struct ieee80211_local *local,
		 struct ieee80211_sub_if_data *sdata,
		 struct ieee80211_ampdu_params *params),

	TP_ARGS(local, sdata, params),

	TP_STRUCT__entry(
		LOCAL_ENTRY
		VIF_ENTRY
		AMPDU_ACTION_ENTRY
	),

	TP_fast_assign(
		LOCAL_ASSIGN;
		VIF_ASSIGN;
		AMPDU_ACTION_ASSIGN;
	),

	TP_printk(
		LOCAL_PR_FMT VIF_PR_FMT AMPDU_ACTION_PR_FMT,
		LOCAL_PR_ARG, VIF_PR_ARG, AMPDU_ACTION_PR_ARG
	)
);

TRACE_EVENT(drv_get_survey,
	TP_PROTO(struct ieee80211_local *local, int idx,
		 struct survey_info *survey),

	TP_ARGS(local, idx, survey),

	TP_STRUCT__entry(
		LOCAL_ENTRY
		__field(int, idx)
	),

	TP_fast_assign(
		LOCAL_ASSIGN;
		__entry->idx = idx;
	),

	TP_printk(
		LOCAL_PR_FMT " idx:%d",
		LOCAL_PR_ARG, __entry->idx
	)
);

TRACE_EVENT(drv_flush,
	TP_PROTO(struct ieee80211_local *local,
		 u32 queues, bool drop),

	TP_ARGS(local, queues, drop),

	TP_STRUCT__entry(
		LOCAL_ENTRY
		__field(bool, drop)
		__field(u32, queues)
	),

	TP_fast_assign(
		LOCAL_ASSIGN;
		__entry->drop = drop;
		__entry->queues = queues;
	),

	TP_printk(
		LOCAL_PR_FMT " queues:0x%x drop:%d",
		LOCAL_PR_ARG, __entry->queues, __entry->drop
	)
);

TRACE_EVENT(drv_channel_switch,
	TP_PROTO(struct ieee80211_local *local,
		 struct ieee80211_sub_if_data *sdata,
		 struct ieee80211_channel_switch *ch_switch),

	TP_ARGS(local, sdata, ch_switch),

	TP_STRUCT__entry(
		LOCAL_ENTRY
		VIF_ENTRY
		CHANDEF_ENTRY
		__field(u64, timestamp)
		__field(u32, device_timestamp)
		__field(bool, block_tx)
		__field(u8, count)
	),

	TP_fast_assign(
		LOCAL_ASSIGN;
		VIF_ASSIGN;
		CHANDEF_ASSIGN(&ch_switch->chandef)
		__entry->timestamp = ch_switch->timestamp;
		__entry->device_timestamp = ch_switch->device_timestamp;
		__entry->block_tx = ch_switch->block_tx;
		__entry->count = ch_switch->count;
	),

	TP_printk(
		LOCAL_PR_FMT VIF_PR_FMT " new " CHANDEF_PR_FMT " count:%d",
		LOCAL_PR_ARG, VIF_PR_ARG, CHANDEF_PR_ARG, __entry->count
	)
);

TRACE_EVENT(drv_set_antenna,
	TP_PROTO(struct ieee80211_local *local, u32 tx_ant, u32 rx_ant, int ret),

	TP_ARGS(local, tx_ant, rx_ant, ret),

	TP_STRUCT__entry(
		LOCAL_ENTRY
		__field(u32, tx_ant)
		__field(u32, rx_ant)
		__field(int, ret)
	),

	TP_fast_assign(
		LOCAL_ASSIGN;
		__entry->tx_ant = tx_ant;
		__entry->rx_ant = rx_ant;
		__entry->ret = ret;
	),

	TP_printk(
		LOCAL_PR_FMT " tx_ant:%d rx_ant:%d ret:%d",
		LOCAL_PR_ARG, __entry->tx_ant, __entry->rx_ant, __entry->ret
	)
);

TRACE_EVENT(drv_get_antenna,
	TP_PROTO(struct ieee80211_local *local, u32 tx_ant, u32 rx_ant, int ret),

	TP_ARGS(local, tx_ant, rx_ant, ret),

	TP_STRUCT__entry(
		LOCAL_ENTRY
		__field(u32, tx_ant)
		__field(u32, rx_ant)
		__field(int, ret)
	),

	TP_fast_assign(
		LOCAL_ASSIGN;
		__entry->tx_ant = tx_ant;
		__entry->rx_ant = rx_ant;
		__entry->ret = ret;
	),

	TP_printk(
		LOCAL_PR_FMT " tx_ant:%d rx_ant:%d ret:%d",
		LOCAL_PR_ARG, __entry->tx_ant, __entry->rx_ant, __entry->ret
	)
);

TRACE_EVENT(drv_remain_on_channel,
	TP_PROTO(struct ieee80211_local *local,
		 struct ieee80211_sub_if_data *sdata,
		 struct ieee80211_channel *chan,
		 unsigned int duration,
		 enum ieee80211_roc_type type),

	TP_ARGS(local, sdata, chan, duration, type),

	TP_STRUCT__entry(
		LOCAL_ENTRY
		VIF_ENTRY
		__field(int, center_freq)
		__field(unsigned int, duration)
		__field(u32, type)
	),

	TP_fast_assign(
		LOCAL_ASSIGN;
		VIF_ASSIGN;
		__entry->center_freq = chan->center_freq;
		__entry->duration = duration;
		__entry->type = type;
	),

	TP_printk(
		LOCAL_PR_FMT  VIF_PR_FMT " freq:%dMHz duration:%dms type=%d",
		LOCAL_PR_ARG, VIF_PR_ARG,
		__entry->center_freq, __entry->duration, __entry->type
	)
);

DEFINE_EVENT(local_only_evt, drv_cancel_remain_on_channel,
	TP_PROTO(struct ieee80211_local *local),
	TP_ARGS(local)
);

TRACE_EVENT(drv_set_ringparam,
	TP_PROTO(struct ieee80211_local *local, u32 tx, u32 rx),

	TP_ARGS(local, tx, rx),

	TP_STRUCT__entry(
		LOCAL_ENTRY
		__field(u32, tx)
		__field(u32, rx)
	),

	TP_fast_assign(
		LOCAL_ASSIGN;
		__entry->tx = tx;
		__entry->rx = rx;
	),

	TP_printk(
		LOCAL_PR_FMT " tx:%d rx %d",
		LOCAL_PR_ARG, __entry->tx, __entry->rx
	)
);

TRACE_EVENT(drv_get_ringparam,
	TP_PROTO(struct ieee80211_local *local, u32 *tx, u32 *tx_max,
		 u32 *rx, u32 *rx_max),

	TP_ARGS(local, tx, tx_max, rx, rx_max),

	TP_STRUCT__entry(
		LOCAL_ENTRY
		__field(u32, tx)
		__field(u32, tx_max)
		__field(u32, rx)
		__field(u32, rx_max)
	),

	TP_fast_assign(
		LOCAL_ASSIGN;
		__entry->tx = *tx;
		__entry->tx_max = *tx_max;
		__entry->rx = *rx;
		__entry->rx_max = *rx_max;
	),

	TP_printk(
		LOCAL_PR_FMT " tx:%d tx_max %d rx %d rx_max %d",
		LOCAL_PR_ARG,
		__entry->tx, __entry->tx_max, __entry->rx, __entry->rx_max
	)
);

DEFINE_EVENT(local_only_evt, drv_tx_frames_pending,
	TP_PROTO(struct ieee80211_local *local),
	TP_ARGS(local)
);

DEFINE_EVENT(local_only_evt, drv_offchannel_tx_cancel_wait,
	TP_PROTO(struct ieee80211_local *local),
	TP_ARGS(local)
);

TRACE_EVENT(drv_set_bitrate_mask,
	TP_PROTO(struct ieee80211_local *local,
		 struct ieee80211_sub_if_data *sdata,
		 const struct cfg80211_bitrate_mask *mask),

	TP_ARGS(local, sdata, mask),

	TP_STRUCT__entry(
		LOCAL_ENTRY
		VIF_ENTRY
		__field(u32, legacy_2g)
		__field(u32, legacy_5g)
	),

	TP_fast_assign(
		LOCAL_ASSIGN;
		VIF_ASSIGN;
		__entry->legacy_2g = mask->control[IEEE80211_BAND_2GHZ].legacy;
		__entry->legacy_5g = mask->control[IEEE80211_BAND_5GHZ].legacy;
	),

	TP_printk(
		LOCAL_PR_FMT  VIF_PR_FMT " 2G Mask:0x%x 5G Mask:0x%x",
		LOCAL_PR_ARG, VIF_PR_ARG, __entry->legacy_2g, __entry->legacy_5g
	)
);

TRACE_EVENT(drv_set_rekey_data,
	TP_PROTO(struct ieee80211_local *local,
		 struct ieee80211_sub_if_data *sdata,
		 struct cfg80211_gtk_rekey_data *data),

	TP_ARGS(local, sdata, data),

	TP_STRUCT__entry(
		LOCAL_ENTRY
		VIF_ENTRY
		__array(u8, kek, NL80211_KEK_LEN)
		__array(u8, kck, NL80211_KCK_LEN)
		__array(u8, replay_ctr, NL80211_REPLAY_CTR_LEN)
	),

	TP_fast_assign(
		LOCAL_ASSIGN;
		VIF_ASSIGN;
		memcpy(__entry->kek, data->kek, NL80211_KEK_LEN);
		memcpy(__entry->kck, data->kck, NL80211_KCK_LEN);
		memcpy(__entry->replay_ctr, data->replay_ctr,
		       NL80211_REPLAY_CTR_LEN);
	),

	TP_printk(LOCAL_PR_FMT VIF_PR_FMT,
		  LOCAL_PR_ARG, VIF_PR_ARG)
);

TRACE_EVENT(drv_event_callback,
	TP_PROTO(struct ieee80211_local *local,
		 struct ieee80211_sub_if_data *sdata,
		 const struct ieee80211_event *_event),

	TP_ARGS(local, sdata, _event),

	TP_STRUCT__entry(
		LOCAL_ENTRY
		VIF_ENTRY
		__field(u32, type)
	),

	TP_fast_assign(
		LOCAL_ASSIGN;
		VIF_ASSIGN;
		__entry->type = _event->type;
	),

	TP_printk(
		LOCAL_PR_FMT VIF_PR_FMT " event:%d",
		LOCAL_PR_ARG, VIF_PR_ARG, __entry->type
	)
);

DECLARE_EVENT_CLASS(release_evt,
	TP_PROTO(struct ieee80211_local *local,
		 struct ieee80211_sta *sta,
		 u16 tids, int num_frames,
		 enum ieee80211_frame_release_type reason,
		 bool more_data),

	TP_ARGS(local, sta, tids, num_frames, reason, more_data),

	TP_STRUCT__entry(
		LOCAL_ENTRY
		STA_ENTRY
		__field(u16, tids)
		__field(int, num_frames)
		__field(int, reason)
		__field(bool, more_data)
	),

	TP_fast_assign(
		LOCAL_ASSIGN;
		STA_ASSIGN;
		__entry->tids = tids;
		__entry->num_frames = num_frames;
		__entry->reason = reason;
		__entry->more_data = more_data;
	),

	TP_printk(
		LOCAL_PR_FMT STA_PR_FMT
		" TIDs:0x%.4x frames:%d reason:%d more:%d",
		LOCAL_PR_ARG, STA_PR_ARG, __entry->tids, __entry->num_frames,
		__entry->reason, __entry->more_data
	)
);

DEFINE_EVENT(release_evt, drv_release_buffered_frames,
	TP_PROTO(struct ieee80211_local *local,
		 struct ieee80211_sta *sta,
		 u16 tids, int num_frames,
		 enum ieee80211_frame_release_type reason,
		 bool more_data),

	TP_ARGS(local, sta, tids, num_frames, reason, more_data)
);

DEFINE_EVENT(release_evt, drv_allow_buffered_frames,
	TP_PROTO(struct ieee80211_local *local,
		 struct ieee80211_sta *sta,
		 u16 tids, int num_frames,
		 enum ieee80211_frame_release_type reason,
		 bool more_data),

	TP_ARGS(local, sta, tids, num_frames, reason, more_data)
);

DEFINE_EVENT(local_sdata_evt, drv_mgd_prepare_tx,
	TP_PROTO(struct ieee80211_local *local,
		 struct ieee80211_sub_if_data *sdata),

	TP_ARGS(local, sdata)
);

DEFINE_EVENT(local_sdata_evt, drv_mgd_protect_tdls_discover,
	TP_PROTO(struct ieee80211_local *local,
		 struct ieee80211_sub_if_data *sdata),

	TP_ARGS(local, sdata)
);

DECLARE_EVENT_CLASS(local_chanctx,
	TP_PROTO(struct ieee80211_local *local,
		 struct ieee80211_chanctx *ctx),

	TP_ARGS(local, ctx),

	TP_STRUCT__entry(
		LOCAL_ENTRY
		CHANCTX_ENTRY
	),

	TP_fast_assign(
		LOCAL_ASSIGN;
		CHANCTX_ASSIGN;
	),

	TP_printk(
		LOCAL_PR_FMT CHANCTX_PR_FMT,
		LOCAL_PR_ARG, CHANCTX_PR_ARG
	)
);

DEFINE_EVENT(local_chanctx, drv_add_chanctx,
	TP_PROTO(struct ieee80211_local *local,
		 struct ieee80211_chanctx *ctx),
	TP_ARGS(local, ctx)
);

DEFINE_EVENT(local_chanctx, drv_remove_chanctx,
	TP_PROTO(struct ieee80211_local *local,
		 struct ieee80211_chanctx *ctx),
	TP_ARGS(local, ctx)
);

TRACE_EVENT(drv_change_chanctx,
	TP_PROTO(struct ieee80211_local *local,
		 struct ieee80211_chanctx *ctx,
		 u32 changed),

	TP_ARGS(local, ctx, changed),

	TP_STRUCT__entry(
		LOCAL_ENTRY
		CHANCTX_ENTRY
		__field(u32, changed)
	),

	TP_fast_assign(
		LOCAL_ASSIGN;
		CHANCTX_ASSIGN;
		__entry->changed = changed;
	),

	TP_printk(
		LOCAL_PR_FMT CHANCTX_PR_FMT " changed:%#x",
		LOCAL_PR_ARG, CHANCTX_PR_ARG, __entry->changed
	)
);

#if !defined(__TRACE_VIF_ENTRY)
#define __TRACE_VIF_ENTRY
struct trace_vif_entry {
	enum nl80211_iftype vif_type;
	bool p2p;
	char vif_name[IFNAMSIZ];
} __packed;

struct trace_chandef_entry {
	u32 control_freq;
	u32 chan_width;
	u32 center_freq1;
	u32 center_freq2;
} __packed;

struct trace_switch_entry {
	struct trace_vif_entry vif;
	struct trace_chandef_entry old_chandef;
	struct trace_chandef_entry new_chandef;
} __packed;

#define SWITCH_ENTRY_ASSIGN(to, from) local_vifs[i].to = vifs[i].from
#endif

TRACE_EVENT(drv_switch_vif_chanctx,
	TP_PROTO(struct ieee80211_local *local,
		 struct ieee80211_vif_chanctx_switch *vifs,
		 int n_vifs, enum ieee80211_chanctx_switch_mode mode),
	    TP_ARGS(local, vifs, n_vifs, mode),

	TP_STRUCT__entry(
		LOCAL_ENTRY
		__field(int, n_vifs)
		__field(u32, mode)
		__dynamic_array(u8, vifs,
				sizeof(struct trace_switch_entry) * n_vifs)
	),

	TP_fast_assign(
		LOCAL_ASSIGN;
		__entry->n_vifs = n_vifs;
		__entry->mode = mode;
		{
			struct trace_switch_entry *local_vifs =
				__get_dynamic_array(vifs);
			int i;

			for (i = 0; i < n_vifs; i++) {
				struct ieee80211_sub_if_data *sdata;

				sdata = container_of(vifs[i].vif,
						struct ieee80211_sub_if_data,
						vif);

				SWITCH_ENTRY_ASSIGN(vif.vif_type, vif->type);
				SWITCH_ENTRY_ASSIGN(vif.p2p, vif->p2p);
				strncpy(local_vifs[i].vif.vif_name,
					sdata->name,
					sizeof(local_vifs[i].vif.vif_name));
				SWITCH_ENTRY_ASSIGN(old_chandef.control_freq,
						old_ctx->def.chan->center_freq);
				SWITCH_ENTRY_ASSIGN(old_chandef.chan_width,
						    old_ctx->def.width);
				SWITCH_ENTRY_ASSIGN(old_chandef.center_freq1,
						    old_ctx->def.center_freq1);
				SWITCH_ENTRY_ASSIGN(old_chandef.center_freq2,
						    old_ctx->def.center_freq2);
				SWITCH_ENTRY_ASSIGN(new_chandef.control_freq,
						new_ctx->def.chan->center_freq);
				SWITCH_ENTRY_ASSIGN(new_chandef.chan_width,
						    new_ctx->def.width);
				SWITCH_ENTRY_ASSIGN(new_chandef.center_freq1,
						    new_ctx->def.center_freq1);
				SWITCH_ENTRY_ASSIGN(new_chandef.center_freq2,
						    new_ctx->def.center_freq2);
			}
		}
	),

	TP_printk(
		LOCAL_PR_FMT " n_vifs:%d mode:%d",
		LOCAL_PR_ARG, __entry->n_vifs, __entry->mode
	)
);

DECLARE_EVENT_CLASS(local_sdata_chanctx,
	TP_PROTO(struct ieee80211_local *local,
		 struct ieee80211_sub_if_data *sdata,
		 struct ieee80211_chanctx *ctx),

	TP_ARGS(local, sdata, ctx),

	TP_STRUCT__entry(
		LOCAL_ENTRY
		VIF_ENTRY
		CHANCTX_ENTRY
	),

	TP_fast_assign(
		LOCAL_ASSIGN;
		VIF_ASSIGN;
		CHANCTX_ASSIGN;
	),

	TP_printk(
		LOCAL_PR_FMT VIF_PR_FMT CHANCTX_PR_FMT,
		LOCAL_PR_ARG, VIF_PR_ARG, CHANCTX_PR_ARG
	)
);

DEFINE_EVENT(local_sdata_chanctx, drv_assign_vif_chanctx,
	TP_PROTO(struct ieee80211_local *local,
		 struct ieee80211_sub_if_data *sdata,
		 struct ieee80211_chanctx *ctx),
	TP_ARGS(local, sdata, ctx)
);

DEFINE_EVENT(local_sdata_chanctx, drv_unassign_vif_chanctx,
	TP_PROTO(struct ieee80211_local *local,
		 struct ieee80211_sub_if_data *sdata,
		 struct ieee80211_chanctx *ctx),
	TP_ARGS(local, sdata, ctx)
);

TRACE_EVENT(drv_start_ap,
	TP_PROTO(struct ieee80211_local *local,
		 struct ieee80211_sub_if_data *sdata,
		 struct ieee80211_bss_conf *info),

	TP_ARGS(local, sdata, info),

	TP_STRUCT__entry(
		LOCAL_ENTRY
		VIF_ENTRY
		__field(u8, dtimper)
		__field(u16, bcnint)
		__dynamic_array(u8, ssid, info->ssid_len);
		__field(bool, hidden_ssid);
	),

	TP_fast_assign(
		LOCAL_ASSIGN;
		VIF_ASSIGN;
		__entry->dtimper = info->dtim_period;
		__entry->bcnint = info->beacon_int;
		memcpy(__get_dynamic_array(ssid), info->ssid, info->ssid_len);
		__entry->hidden_ssid = info->hidden_ssid;
	),

	TP_printk(
		LOCAL_PR_FMT  VIF_PR_FMT,
		LOCAL_PR_ARG, VIF_PR_ARG
	)
);

DEFINE_EVENT(local_sdata_evt, drv_stop_ap,
	TP_PROTO(struct ieee80211_local *local,
		 struct ieee80211_sub_if_data *sdata),
	TP_ARGS(local, sdata)
);

TRACE_EVENT(drv_reconfig_complete,
	TP_PROTO(struct ieee80211_local *local,
		 enum ieee80211_reconfig_type reconfig_type),
	TP_ARGS(local, reconfig_type),

	TP_STRUCT__entry(
		LOCAL_ENTRY
		__field(u8, reconfig_type)
	),

	TP_fast_assign(
		LOCAL_ASSIGN;
		__entry->reconfig_type = reconfig_type;
	),

	TP_printk(
		LOCAL_PR_FMT  " reconfig_type:%d",
		LOCAL_PR_ARG, __entry->reconfig_type
	)

);

#if IS_ENABLED(CONFIG_IPV6)
DEFINE_EVENT(local_sdata_evt, drv_ipv6_addr_change,
	TP_PROTO(struct ieee80211_local *local,
		 struct ieee80211_sub_if_data *sdata),
	TP_ARGS(local, sdata)
);
#endif

TRACE_EVENT(drv_join_ibss,
	TP_PROTO(struct ieee80211_local *local,
		 struct ieee80211_sub_if_data *sdata,
		 struct ieee80211_bss_conf *info),

	TP_ARGS(local, sdata, info),

	TP_STRUCT__entry(
		LOCAL_ENTRY
		VIF_ENTRY
		__field(u8, dtimper)
		__field(u16, bcnint)
		__dynamic_array(u8, ssid, info->ssid_len);
	),

	TP_fast_assign(
		LOCAL_ASSIGN;
		VIF_ASSIGN;
		__entry->dtimper = info->dtim_period;
		__entry->bcnint = info->beacon_int;
		memcpy(__get_dynamic_array(ssid), info->ssid, info->ssid_len);
	),

	TP_printk(
		LOCAL_PR_FMT  VIF_PR_FMT,
		LOCAL_PR_ARG, VIF_PR_ARG
	)
);

DEFINE_EVENT(local_sdata_evt, drv_leave_ibss,
	TP_PROTO(struct ieee80211_local *local,
		 struct ieee80211_sub_if_data *sdata),
	TP_ARGS(local, sdata)
);

TRACE_EVENT(drv_get_expected_throughput,
	TP_PROTO(struct ieee80211_sta *sta),

	TP_ARGS(sta),

	TP_STRUCT__entry(
		STA_ENTRY
	),

	TP_fast_assign(
		STA_ASSIGN;
	),

	TP_printk(
		STA_PR_FMT, STA_PR_ARG
	)
);

TRACE_EVENT(drv_start_nan,
	TP_PROTO(struct ieee80211_local *local,
		 struct ieee80211_sub_if_data *sdata,
		 struct cfg80211_nan_conf *conf),

	TP_ARGS(local, sdata, conf),
	TP_STRUCT__entry(
		LOCAL_ENTRY
		VIF_ENTRY
		__field(u8, master_pref)
		__field(u8, dual)
	),

	TP_fast_assign(
		LOCAL_ASSIGN;
		VIF_ASSIGN;
		__entry->master_pref = conf->master_pref;
		__entry->dual = conf->dual;
	),

	TP_printk(
		LOCAL_PR_FMT  VIF_PR_FMT
		", master preference: %u, dual: %d",
		LOCAL_PR_ARG, VIF_PR_ARG, __entry->master_pref,
		__entry->dual
	)
);

TRACE_EVENT(drv_stop_nan,
	TP_PROTO(struct ieee80211_local *local,
		 struct ieee80211_sub_if_data *sdata),

	TP_ARGS(local, sdata),

	TP_STRUCT__entry(
		LOCAL_ENTRY
		VIF_ENTRY
	),

	TP_fast_assign(
		LOCAL_ASSIGN;
		VIF_ASSIGN;
	),

	TP_printk(
		LOCAL_PR_FMT  VIF_PR_FMT,
		LOCAL_PR_ARG, VIF_PR_ARG
	)
);

TRACE_EVENT(drv_nan_change_conf,
	TP_PROTO(struct ieee80211_local *local,
		 struct ieee80211_sub_if_data *sdata,
		 struct cfg80211_nan_conf *conf,
		 u32 changes),

	TP_ARGS(local, sdata, conf, changes),
	TP_STRUCT__entry(
		LOCAL_ENTRY
		VIF_ENTRY
		__field(u8, master_pref)
		__field(u8, dual)
		__field(u32, changes)
	),

	TP_fast_assign(
		LOCAL_ASSIGN;
		VIF_ASSIGN;
		__entry->master_pref = conf->master_pref;
		__entry->dual = conf->dual;
		__entry->changes = changes;
	),

	TP_printk(
		LOCAL_PR_FMT  VIF_PR_FMT
		", master preference: %u, dual: %d, changes: 0x%x",
		LOCAL_PR_ARG, VIF_PR_ARG, __entry->master_pref,
		__entry->dual, __entry->changes
	)
);

/* TODO: record more fields */
TRACE_EVENT(drv_add_nan_func,
	TP_PROTO(struct ieee80211_local *local,
		 struct ieee80211_sub_if_data *sdata,
		 const struct cfg80211_nan_func *func),

	TP_ARGS(local, sdata, func),
	TP_STRUCT__entry(
		LOCAL_ENTRY
		VIF_ENTRY
		__field(u8, type)
		__field(u8, inst_id)
	),

	TP_fast_assign(
		LOCAL_ASSIGN;
		VIF_ASSIGN;
		__entry->type = func->type;
		__entry->inst_id = func->instance_id;
	),

	TP_printk(
		LOCAL_PR_FMT  VIF_PR_FMT
		", type: %u, inst_id: %u",
		LOCAL_PR_ARG, VIF_PR_ARG, __entry->type, __entry->inst_id
	)
);

TRACE_EVENT(drv_rm_nan_func,
	TP_PROTO(struct ieee80211_local *local,
		 struct ieee80211_sub_if_data *sdata,
		 u8 instance_id),

	TP_ARGS(local, sdata, instance_id),
	TP_STRUCT__entry(
		LOCAL_ENTRY
		VIF_ENTRY
		__field(u8, instance_id)
	),

	TP_fast_assign(
		LOCAL_ASSIGN;
		VIF_ASSIGN;
		__entry->instance_id = instance_id;
	),

	TP_printk(
		LOCAL_PR_FMT  VIF_PR_FMT
		", instance_id: %u",
		LOCAL_PR_ARG, VIF_PR_ARG, __entry->instance_id
	)
);

/*
 * Tracing for API calls that drivers call.
 */

TRACE_EVENT(api_start_tx_ba_session,
	TP_PROTO(struct ieee80211_sta *sta, u16 tid),

	TP_ARGS(sta, tid),

	TP_STRUCT__entry(
		STA_ENTRY
		__field(u16, tid)
	),

	TP_fast_assign(
		STA_ASSIGN;
		__entry->tid = tid;
	),

	TP_printk(
		STA_PR_FMT " tid:%d",
		STA_PR_ARG, __entry->tid
	)
);

TRACE_EVENT(api_start_tx_ba_cb,
	TP_PROTO(struct ieee80211_sub_if_data *sdata, const u8 *ra, u16 tid),

	TP_ARGS(sdata, ra, tid),

	TP_STRUCT__entry(
		VIF_ENTRY
		__array(u8, ra, ETH_ALEN)
		__field(u16, tid)
	),

	TP_fast_assign(
		VIF_ASSIGN;
		memcpy(__entry->ra, ra, ETH_ALEN);
		__entry->tid = tid;
	),

	TP_printk(
		VIF_PR_FMT " ra:%pM tid:%d",
		VIF_PR_ARG, __entry->ra, __entry->tid
	)
);

TRACE_EVENT(api_stop_tx_ba_session,
	TP_PROTO(struct ieee80211_sta *sta, u16 tid),

	TP_ARGS(sta, tid),

	TP_STRUCT__entry(
		STA_ENTRY
		__field(u16, tid)
	),

	TP_fast_assign(
		STA_ASSIGN;
		__entry->tid = tid;
	),

	TP_printk(
		STA_PR_FMT " tid:%d",
		STA_PR_ARG, __entry->tid
	)
);

TRACE_EVENT(api_stop_tx_ba_cb,
	TP_PROTO(struct ieee80211_sub_if_data *sdata, const u8 *ra, u16 tid),

	TP_ARGS(sdata, ra, tid),

	TP_STRUCT__entry(
		VIF_ENTRY
		__array(u8, ra, ETH_ALEN)
		__field(u16, tid)
	),

	TP_fast_assign(
		VIF_ASSIGN;
		memcpy(__entry->ra, ra, ETH_ALEN);
		__entry->tid = tid;
	),

	TP_printk(
		VIF_PR_FMT " ra:%pM tid:%d",
		VIF_PR_ARG, __entry->ra, __entry->tid
	)
);

DEFINE_EVENT(local_only_evt, api_restart_hw,
	TP_PROTO(struct ieee80211_local *local),
	TP_ARGS(local)
);

TRACE_EVENT(api_beacon_loss,
	TP_PROTO(struct ieee80211_sub_if_data *sdata),

	TP_ARGS(sdata),

	TP_STRUCT__entry(
		VIF_ENTRY
	),

	TP_fast_assign(
		VIF_ASSIGN;
	),

	TP_printk(
		VIF_PR_FMT,
		VIF_PR_ARG
	)
);

TRACE_EVENT(api_connection_loss,
	TP_PROTO(struct ieee80211_sub_if_data *sdata),

	TP_ARGS(sdata),

	TP_STRUCT__entry(
		VIF_ENTRY
	),

	TP_fast_assign(
		VIF_ASSIGN;
	),

	TP_printk(
		VIF_PR_FMT,
		VIF_PR_ARG
	)
);

TRACE_EVENT(api_cqm_rssi_notify,
	TP_PROTO(struct ieee80211_sub_if_data *sdata,
		 enum nl80211_cqm_rssi_threshold_event rssi_event),

	TP_ARGS(sdata, rssi_event),

	TP_STRUCT__entry(
		VIF_ENTRY
		__field(u32, rssi_event)
	),

	TP_fast_assign(
		VIF_ASSIGN;
		__entry->rssi_event = rssi_event;
	),

	TP_printk(
		VIF_PR_FMT " event:%d",
		VIF_PR_ARG, __entry->rssi_event
	)
);

DEFINE_EVENT(local_sdata_evt, api_cqm_beacon_loss_notify,
	TP_PROTO(struct ieee80211_local *local,
		 struct ieee80211_sub_if_data *sdata),
	TP_ARGS(local, sdata)
);

TRACE_EVENT(api_scan_completed,
	TP_PROTO(struct ieee80211_local *local, bool aborted),

	TP_ARGS(local, aborted),

	TP_STRUCT__entry(
		LOCAL_ENTRY
		__field(bool, aborted)
	),

	TP_fast_assign(
		LOCAL_ASSIGN;
		__entry->aborted = aborted;
	),

	TP_printk(
		LOCAL_PR_FMT " aborted:%d",
		LOCAL_PR_ARG, __entry->aborted
	)
);

TRACE_EVENT(api_sched_scan_results,
	TP_PROTO(struct ieee80211_local *local),

	TP_ARGS(local),

	TP_STRUCT__entry(
		LOCAL_ENTRY
	),

	TP_fast_assign(
		LOCAL_ASSIGN;
	),

	TP_printk(
		LOCAL_PR_FMT, LOCAL_PR_ARG
	)
);

TRACE_EVENT(api_sched_scan_stopped,
	TP_PROTO(struct ieee80211_local *local),

	TP_ARGS(local),

	TP_STRUCT__entry(
		LOCAL_ENTRY
	),

	TP_fast_assign(
		LOCAL_ASSIGN;
	),

	TP_printk(
		LOCAL_PR_FMT, LOCAL_PR_ARG
	)
);

TRACE_EVENT(api_sta_block_awake,
	TP_PROTO(struct ieee80211_local *local,
		 struct ieee80211_sta *sta, bool block),

	TP_ARGS(local, sta, block),

	TP_STRUCT__entry(
		LOCAL_ENTRY
		STA_ENTRY
		__field(bool, block)
	),

	TP_fast_assign(
		LOCAL_ASSIGN;
		STA_ASSIGN;
		__entry->block = block;
	),

	TP_printk(
		LOCAL_PR_FMT STA_PR_FMT " block:%d",
		LOCAL_PR_ARG, STA_PR_ARG, __entry->block
	)
);

TRACE_EVENT(api_chswitch_done,
	TP_PROTO(struct ieee80211_sub_if_data *sdata, bool success),

	TP_ARGS(sdata, success),

	TP_STRUCT__entry(
		VIF_ENTRY
		__field(bool, success)
	),

	TP_fast_assign(
		VIF_ASSIGN;
		__entry->success = success;
	),

	TP_printk(
		VIF_PR_FMT " success=%d",
		VIF_PR_ARG, __entry->success
	)
);

DEFINE_EVENT(local_only_evt, api_ready_on_channel,
	TP_PROTO(struct ieee80211_local *local),
	TP_ARGS(local)
);

DEFINE_EVENT(local_only_evt, api_remain_on_channel_expired,
	TP_PROTO(struct ieee80211_local *local),
	TP_ARGS(local)
);

TRACE_EVENT(api_gtk_rekey_notify,
	TP_PROTO(struct ieee80211_sub_if_data *sdata,
		 const u8 *bssid, const u8 *replay_ctr),

	TP_ARGS(sdata, bssid, replay_ctr),

	TP_STRUCT__entry(
		VIF_ENTRY
		__array(u8, bssid, ETH_ALEN)
		__array(u8, replay_ctr, NL80211_REPLAY_CTR_LEN)
	),

	TP_fast_assign(
		VIF_ASSIGN;
		memcpy(__entry->bssid, bssid, ETH_ALEN);
		memcpy(__entry->replay_ctr, replay_ctr, NL80211_REPLAY_CTR_LEN);
	),

	TP_printk(VIF_PR_FMT, VIF_PR_ARG)
);

TRACE_EVENT(api_enable_rssi_reports,
	TP_PROTO(struct ieee80211_sub_if_data *sdata,
		 int rssi_min_thold, int rssi_max_thold),

	TP_ARGS(sdata, rssi_min_thold, rssi_max_thold),

	TP_STRUCT__entry(
		VIF_ENTRY
		__field(int, rssi_min_thold)
		__field(int, rssi_max_thold)
	),

	TP_fast_assign(
		VIF_ASSIGN;
		__entry->rssi_min_thold = rssi_min_thold;
		__entry->rssi_max_thold = rssi_max_thold;
	),

	TP_printk(
		VIF_PR_FMT " rssi_min_thold =%d, rssi_max_thold = %d",
		VIF_PR_ARG, __entry->rssi_min_thold, __entry->rssi_max_thold
	)
);

TRACE_EVENT(api_eosp,
	TP_PROTO(struct ieee80211_local *local,
		 struct ieee80211_sta *sta),

	TP_ARGS(local, sta),

	TP_STRUCT__entry(
		LOCAL_ENTRY
		STA_ENTRY
	),

	TP_fast_assign(
		LOCAL_ASSIGN;
		STA_ASSIGN;
	),

	TP_printk(
		LOCAL_PR_FMT STA_PR_FMT,
		LOCAL_PR_ARG, STA_PR_ARG
	)
);

TRACE_EVENT(api_send_eosp_nullfunc,
	TP_PROTO(struct ieee80211_local *local,
		 struct ieee80211_sta *sta,
		 u8 tid),

	TP_ARGS(local, sta, tid),

	TP_STRUCT__entry(
		LOCAL_ENTRY
		STA_ENTRY
		__field(u8, tid)
	),

	TP_fast_assign(
		LOCAL_ASSIGN;
		STA_ASSIGN;
		__entry->tid = tid;
	),

	TP_printk(
		LOCAL_PR_FMT STA_PR_FMT " tid:%d",
		LOCAL_PR_ARG, STA_PR_ARG, __entry->tid
	)
);

TRACE_EVENT(api_sta_set_buffered,
	TP_PROTO(struct ieee80211_local *local,
		 struct ieee80211_sta *sta,
		 u8 tid, bool buffered),

	TP_ARGS(local, sta, tid, buffered),

	TP_STRUCT__entry(
		LOCAL_ENTRY
		STA_ENTRY
		__field(u8, tid)
		__field(bool, buffered)
	),

	TP_fast_assign(
		LOCAL_ASSIGN;
		STA_ASSIGN;
		__entry->tid = tid;
		__entry->buffered = buffered;
	),

	TP_printk(
		LOCAL_PR_FMT STA_PR_FMT " tid:%d buffered:%d",
		LOCAL_PR_ARG, STA_PR_ARG, __entry->tid, __entry->buffered
	)
);

/*
 * Tracing for internal functions
 * (which may also be called in response to driver calls)
 */

TRACE_EVENT(wake_queue,
	TP_PROTO(struct ieee80211_local *local, u16 queue,
		 enum queue_stop_reason reason),

	TP_ARGS(local, queue, reason),

	TP_STRUCT__entry(
		LOCAL_ENTRY
		__field(u16, queue)
		__field(u32, reason)
	),

	TP_fast_assign(
		LOCAL_ASSIGN;
		__entry->queue = queue;
		__entry->reason = reason;
	),

	TP_printk(
		LOCAL_PR_FMT " queue:%d, reason:%d",
		LOCAL_PR_ARG, __entry->queue, __entry->reason
	)
);

TRACE_EVENT(stop_queue,
	TP_PROTO(struct ieee80211_local *local, u16 queue,
		 enum queue_stop_reason reason),

	TP_ARGS(local, queue, reason),

	TP_STRUCT__entry(
		LOCAL_ENTRY
		__field(u16, queue)
		__field(u32, reason)
	),

	TP_fast_assign(
		LOCAL_ASSIGN;
		__entry->queue = queue;
		__entry->reason = reason;
	),

	TP_printk(
		LOCAL_PR_FMT " queue:%d, reason:%d",
		LOCAL_PR_ARG, __entry->queue, __entry->reason
	)
);

TRACE_EVENT(drv_set_default_unicast_key,
	TP_PROTO(struct ieee80211_local *local,
		 struct ieee80211_sub_if_data *sdata,
		 int key_idx),

	TP_ARGS(local, sdata, key_idx),

	TP_STRUCT__entry(
		LOCAL_ENTRY
		VIF_ENTRY
		__field(int, key_idx)
	),

	TP_fast_assign(
		LOCAL_ASSIGN;
		VIF_ASSIGN;
		__entry->key_idx = key_idx;
	),

	TP_printk(LOCAL_PR_FMT VIF_PR_FMT " key_idx:%d",
		  LOCAL_PR_ARG, VIF_PR_ARG, __entry->key_idx)
);

TRACE_EVENT(api_radar_detected,
	TP_PROTO(struct ieee80211_local *local),

	TP_ARGS(local),

	TP_STRUCT__entry(
		LOCAL_ENTRY
	),

	TP_fast_assign(
		LOCAL_ASSIGN;
	),

	TP_printk(
		LOCAL_PR_FMT " radar detected",
		LOCAL_PR_ARG
	)
);

TRACE_EVENT(drv_channel_switch_beacon,
	TP_PROTO(struct ieee80211_local *local,
		 struct ieee80211_sub_if_data *sdata,
		 struct cfg80211_chan_def *chandef),

	TP_ARGS(local, sdata, chandef),

	TP_STRUCT__entry(
		LOCAL_ENTRY
		VIF_ENTRY
		CHANDEF_ENTRY
	),

	TP_fast_assign(
		LOCAL_ASSIGN;
		VIF_ASSIGN;
		CHANDEF_ASSIGN(chandef);
	),

	TP_printk(
		LOCAL_PR_FMT VIF_PR_FMT " channel switch to " CHANDEF_PR_FMT,
		LOCAL_PR_ARG, VIF_PR_ARG, CHANDEF_PR_ARG
	)
);

TRACE_EVENT(drv_pre_channel_switch,
	TP_PROTO(struct ieee80211_local *local,
		 struct ieee80211_sub_if_data *sdata,
		 struct ieee80211_channel_switch *ch_switch),

	TP_ARGS(local, sdata, ch_switch),

	TP_STRUCT__entry(
		LOCAL_ENTRY
		VIF_ENTRY
		CHANDEF_ENTRY
		__field(u64, timestamp)
		__field(u32, device_timestamp)
		__field(bool, block_tx)
		__field(u8, count)
	),

	TP_fast_assign(
		LOCAL_ASSIGN;
		VIF_ASSIGN;
		CHANDEF_ASSIGN(&ch_switch->chandef)
		__entry->timestamp = ch_switch->timestamp;
		__entry->device_timestamp = ch_switch->device_timestamp;
		__entry->block_tx = ch_switch->block_tx;
		__entry->count = ch_switch->count;
	),

	TP_printk(
		LOCAL_PR_FMT VIF_PR_FMT " prepare channel switch to "
		CHANDEF_PR_FMT  " count:%d block_tx:%d timestamp:%llu",
		LOCAL_PR_ARG, VIF_PR_ARG, CHANDEF_PR_ARG, __entry->count,
		__entry->block_tx, __entry->timestamp
	)
);

DEFINE_EVENT(local_sdata_evt, drv_post_channel_switch,
	     TP_PROTO(struct ieee80211_local *local,
		      struct ieee80211_sub_if_data *sdata),
	     TP_ARGS(local, sdata)
);

TRACE_EVENT(drv_get_txpower,
	TP_PROTO(struct ieee80211_local *local,
		 struct ieee80211_sub_if_data *sdata,
		 int dbm, int ret),

	TP_ARGS(local, sdata, dbm, ret),

	TP_STRUCT__entry(
		LOCAL_ENTRY
		VIF_ENTRY
		__field(int, dbm)
		__field(int, ret)
	),

	TP_fast_assign(
		LOCAL_ASSIGN;
		VIF_ASSIGN;
		__entry->dbm = dbm;
		__entry->ret = ret;
	),

	TP_printk(
		LOCAL_PR_FMT VIF_PR_FMT " dbm:%d ret:%d",
		LOCAL_PR_ARG, VIF_PR_ARG, __entry->dbm, __entry->ret
	)
);

TRACE_EVENT(drv_tdls_channel_switch,
	TP_PROTO(struct ieee80211_local *local,
		 struct ieee80211_sub_if_data *sdata,
		 struct ieee80211_sta *sta, u8 oper_class,
		 struct cfg80211_chan_def *chandef),

	TP_ARGS(local, sdata, sta, oper_class, chandef),

	TP_STRUCT__entry(
		LOCAL_ENTRY
		VIF_ENTRY
		STA_ENTRY
		__field(u8, oper_class)
		CHANDEF_ENTRY
	),

	TP_fast_assign(
		LOCAL_ASSIGN;
		VIF_ASSIGN;
		STA_ASSIGN;
		__entry->oper_class = oper_class;
		CHANDEF_ASSIGN(chandef)
	),

	TP_printk(
		LOCAL_PR_FMT VIF_PR_FMT " tdls channel switch to"
		CHANDEF_PR_FMT  " oper_class:%d " STA_PR_FMT,
		LOCAL_PR_ARG, VIF_PR_ARG, CHANDEF_PR_ARG, __entry->oper_class,
		STA_PR_ARG
	)
);

TRACE_EVENT(drv_tdls_cancel_channel_switch,
	TP_PROTO(struct ieee80211_local *local,
		 struct ieee80211_sub_if_data *sdata,
		 struct ieee80211_sta *sta),

	TP_ARGS(local, sdata, sta),

	TP_STRUCT__entry(
		LOCAL_ENTRY
		VIF_ENTRY
		STA_ENTRY
	),

	TP_fast_assign(
		LOCAL_ASSIGN;
		VIF_ASSIGN;
		STA_ASSIGN;
	),

	TP_printk(
		LOCAL_PR_FMT VIF_PR_FMT
		" tdls cancel channel switch with " STA_PR_FMT,
		LOCAL_PR_ARG, VIF_PR_ARG, STA_PR_ARG
	)
);

TRACE_EVENT(drv_tdls_recv_channel_switch,
	TP_PROTO(struct ieee80211_local *local,
		 struct ieee80211_sub_if_data *sdata,
		 struct ieee80211_tdls_ch_sw_params *params),

	TP_ARGS(local, sdata, params),

	TP_STRUCT__entry(
		LOCAL_ENTRY
		VIF_ENTRY
		__field(u8, action_code)
		STA_ENTRY
		CHANDEF_ENTRY
		__field(u32, status)
		__field(bool, peer_initiator)
		__field(u32, timestamp)
		__field(u16, switch_time)
		__field(u16, switch_timeout)
	),

	TP_fast_assign(
		LOCAL_ASSIGN;
		VIF_ASSIGN;
		STA_NAMED_ASSIGN(params->sta);
		CHANDEF_ASSIGN(params->chandef)
		__entry->peer_initiator = params->sta->tdls_initiator;
		__entry->action_code = params->action_code;
		__entry->status = params->status;
		__entry->timestamp = params->timestamp;
		__entry->switch_time = params->switch_time;
		__entry->switch_timeout = params->switch_timeout;
	),

	TP_printk(
		LOCAL_PR_FMT VIF_PR_FMT " received tdls channel switch packet"
		" action:%d status:%d time:%d switch time:%d switch"
		" timeout:%d initiator: %d chan:" CHANDEF_PR_FMT STA_PR_FMT,
		LOCAL_PR_ARG, VIF_PR_ARG, __entry->action_code, __entry->status,
		__entry->timestamp, __entry->switch_time,
		__entry->switch_timeout, __entry->peer_initiator,
		CHANDEF_PR_ARG, STA_PR_ARG
	)
);

TRACE_EVENT(drv_wake_tx_queue,
	TP_PROTO(struct ieee80211_local *local,
		 struct ieee80211_sub_if_data *sdata,
		 struct txq_info *txq),

	TP_ARGS(local, sdata, txq),

	TP_STRUCT__entry(
		LOCAL_ENTRY
		VIF_ENTRY
		STA_ENTRY
		__field(u8, ac)
		__field(u8, tid)
	),

	TP_fast_assign(
		struct ieee80211_sta *sta = txq->txq.sta;

		LOCAL_ASSIGN;
		VIF_ASSIGN;
		STA_ASSIGN;
		__entry->ac = txq->txq.ac;
		__entry->tid = txq->txq.tid;
	),

	TP_printk(
		LOCAL_PR_FMT  VIF_PR_FMT  STA_PR_FMT " ac:%d tid:%d",
		LOCAL_PR_ARG, VIF_PR_ARG, STA_PR_ARG, __entry->ac, __entry->tid
	)
);

DEFINE_EVENT(local_sdata_evt, drv_start_ftm_responder,
	TP_PROTO(struct ieee80211_local *local,
		 struct ieee80211_sub_if_data *sdata),
	TP_ARGS(local, sdata)
);

<<<<<<< HEAD
=======
TRACE_EVENT(drv_get_ftm_responder_stats,
	TP_PROTO(struct ieee80211_local *local,
		 struct ieee80211_sub_if_data *sdata,
		 struct cfg80211_ftm_responder_stats *ftm_stats),

	TP_ARGS(local, sdata, ftm_stats),

	TP_STRUCT__entry(
		LOCAL_ENTRY
		VIF_ENTRY
	),

	TP_fast_assign(
		LOCAL_ASSIGN;
		VIF_ASSIGN;
	),

	TP_printk(
		LOCAL_PR_FMT VIF_PR_FMT,
		LOCAL_PR_ARG, VIF_PR_ARG
	)
);

>>>>>>> 22c7fafc
#endif /* !__MAC80211_DRIVER_TRACE || TRACE_HEADER_MULTI_READ */

#undef TRACE_INCLUDE_PATH
#define TRACE_INCLUDE_PATH .
#undef TRACE_INCLUDE_FILE
#define TRACE_INCLUDE_FILE trace
#include <trace/define_trace.h><|MERGE_RESOLUTION|>--- conflicted
+++ resolved
@@ -85,23 +85,6 @@
 #define KEY_PR_FMT	" cipher:0x%x, flags=%#x, keyidx=%d, hw_key_idx=%d"
 #define KEY_PR_ARG	__entry->cipher, __entry->flags, __entry->keyidx, __entry->hw_key_idx
 
-<<<<<<< HEAD
-#define AMPDU_ACTION_ENTRY	__field(enum ieee80211_ampdu_mlme_action, ieee80211_ampdu_mlme_action)	\
-				STA_ENTRY								\
-				__field(u16, tid)							\
-				__field(u16, ssn)							\
-				__field(u8, buf_size)							\
-				__field(bool, amsdu)							\
-				__field(u16, timeout)
-#define AMPDU_ACTION_ASSIGN	STA_NAMED_ASSIGN(params->sta);						\
-				__entry->tid = params->tid;						\
-				__entry->ssn = params->ssn;						\
-				__entry->buf_size = params->buf_size;					\
-				__entry->amsdu = params->amsdu;						\
-				__entry->timeout = params->timeout;
-#define AMPDU_ACTION_PR_FMT	STA_PR_FMT " tid %d, ssn %d, buf_size %u, amsdu %d, timeout %d"
-#define AMPDU_ACTION_PR_ARG	STA_PR_ARG, __entry->tid, __entry->ssn, __entry->buf_size, __entry->amsdu, __entry->timeout
-=======
 #define AMPDU_ACTION_ENTRY	__field(enum ieee80211_ampdu_mlme_action,		\
 					ieee80211_ampdu_mlme_action)			\
 				STA_ENTRY						\
@@ -119,7 +102,6 @@
 #define AMPDU_ACTION_PR_FMT	STA_PR_FMT " tid %d, ssn %d, buf_size %u, amsdu %d, timeout %d"
 #define AMPDU_ACTION_PR_ARG	STA_PR_ARG, __entry->tid, __entry->ssn,			\
 				__entry->buf_size, __entry->amsdu, __entry->timeout
->>>>>>> 22c7fafc
 
 /*
  * Tracing for driver callbacks.
@@ -2573,8 +2555,6 @@
 	TP_ARGS(local, sdata)
 );
 
-<<<<<<< HEAD
-=======
 TRACE_EVENT(drv_get_ftm_responder_stats,
 	TP_PROTO(struct ieee80211_local *local,
 		 struct ieee80211_sub_if_data *sdata,
@@ -2598,7 +2578,6 @@
 	)
 );
 
->>>>>>> 22c7fafc
 #endif /* !__MAC80211_DRIVER_TRACE || TRACE_HEADER_MULTI_READ */
 
 #undef TRACE_INCLUDE_PATH
