/*
 * Copyright 2002-2005, Instant802 Networks, Inc.
 * Copyright 2005-2006, Devicescape Software, Inc.
 * Copyright 2006-2007	Jiri Benc <jbenc@suse.cz>
 * Copyright 2013-2014  Intel Mobile Communications GmbH
 *
 * This program is free software; you can redistribute it and/or modify
 * it under the terms of the GNU General Public License version 2 as
 * published by the Free Software Foundation.
 */

#include <net/mac80211.h>
#include <linux/module.h>
#include <linux/init.h>
#include <linux/netdevice.h>
#include <linux/types.h>
#include <linux/slab.h>
#include <linux/skbuff.h>
#include <linux/etherdevice.h>
#include <linux/if_arp.h>
#include <linux/rtnetlink.h>
#include <linux/bitmap.h>
#include <linux/inetdevice.h>
#include <net/net_namespace.h>
#include <net/cfg80211.h>
#include <net/addrconf.h>

#include "ieee80211_i.h"
#include "driver-ops.h"
#include "rate.h"
#include "mesh.h"
#include "wep.h"
#include "led.h"
#include "debugfs.h"

void ieee80211_configure_filter(struct ieee80211_local *local)
{
	u64 mc;
	unsigned int changed_flags;
	unsigned int new_flags = 0;

	if (atomic_read(&local->iff_allmultis))
		new_flags |= FIF_ALLMULTI;

	if (local->monitors || test_bit(SCAN_SW_SCANNING, &local->scanning) ||
	    test_bit(SCAN_ONCHANNEL_SCANNING, &local->scanning))
		new_flags |= FIF_BCN_PRBRESP_PROMISC;

	if (local->fif_probe_req || local->probe_req_reg)
		new_flags |= FIF_PROBE_REQ;

	if (local->fif_fcsfail)
		new_flags |= FIF_FCSFAIL;

	if (local->fif_plcpfail)
		new_flags |= FIF_PLCPFAIL;

	if (local->fif_control)
		new_flags |= FIF_CONTROL;

	if (local->fif_other_bss)
		new_flags |= FIF_OTHER_BSS;

	if (local->fif_pspoll)
		new_flags |= FIF_PSPOLL;

	spin_lock_bh(&local->filter_lock);
	changed_flags = local->filter_flags ^ new_flags;

	mc = drv_prepare_multicast(local, &local->mc_list);
	spin_unlock_bh(&local->filter_lock);

	/* be a bit nasty */
	new_flags |= (1<<31);

	drv_configure_filter(local, changed_flags, &new_flags, mc);

	WARN_ON(new_flags & (1<<31));

	local->filter_flags = new_flags & ~(1<<31);
}

static void ieee80211_reconfig_filter(struct work_struct *work)
{
	struct ieee80211_local *local =
		container_of(work, struct ieee80211_local, reconfig_filter);

	ieee80211_configure_filter(local);
}

static u32 ieee80211_hw_conf_chan(struct ieee80211_local *local)
{
	struct ieee80211_sub_if_data *sdata;
	struct cfg80211_chan_def chandef = {};
	u32 changed = 0;
	int power;
	u32 offchannel_flag;

	offchannel_flag = local->hw.conf.flags & IEEE80211_CONF_OFFCHANNEL;

	if (local->scan_chandef.chan) {
		chandef = local->scan_chandef;
	} else if (local->tmp_channel) {
		chandef.chan = local->tmp_channel;
		chandef.width = NL80211_CHAN_WIDTH_20_NOHT;
		chandef.center_freq1 = chandef.chan->center_freq;
	} else
		chandef = local->_oper_chandef;

	WARN(!cfg80211_chandef_valid(&chandef),
	     "control:%d MHz width:%d center: %d/%d MHz",
	     chandef.chan->center_freq, chandef.width,
	     chandef.center_freq1, chandef.center_freq2);

	if (!cfg80211_chandef_identical(&chandef, &local->_oper_chandef))
		local->hw.conf.flags |= IEEE80211_CONF_OFFCHANNEL;
	else
		local->hw.conf.flags &= ~IEEE80211_CONF_OFFCHANNEL;

	offchannel_flag ^= local->hw.conf.flags & IEEE80211_CONF_OFFCHANNEL;

	if (offchannel_flag ||
	    !cfg80211_chandef_identical(&local->hw.conf.chandef,
					&local->_oper_chandef)) {
		local->hw.conf.chandef = chandef;
		changed |= IEEE80211_CONF_CHANGE_CHANNEL;
	}

	if (!conf_is_ht(&local->hw.conf)) {
		/*
		 * mac80211.h documents that this is only valid
		 * when the channel is set to an HT type, and
		 * that otherwise STATIC is used.
		 */
		local->hw.conf.smps_mode = IEEE80211_SMPS_STATIC;
	} else if (local->hw.conf.smps_mode != local->smps_mode) {
		local->hw.conf.smps_mode = local->smps_mode;
		changed |= IEEE80211_CONF_CHANGE_SMPS;
	}

	power = ieee80211_chandef_max_power(&chandef);

	rcu_read_lock();
	list_for_each_entry_rcu(sdata, &local->interfaces, list) {
		if (!rcu_access_pointer(sdata->vif.chanctx_conf))
			continue;
		if (sdata->vif.type == NL80211_IFTYPE_AP_VLAN)
			continue;
		power = min(power, sdata->vif.bss_conf.txpower);
	}
	rcu_read_unlock();

	if (local->hw.conf.power_level != power) {
		changed |= IEEE80211_CONF_CHANGE_POWER;
		local->hw.conf.power_level = power;
	}

	return changed;
}

int ieee80211_hw_config(struct ieee80211_local *local, u32 changed)
{
	int ret = 0;

	might_sleep();

	if (!local->use_chanctx)
		changed |= ieee80211_hw_conf_chan(local);
	else
		changed &= ~(IEEE80211_CONF_CHANGE_CHANNEL |
			     IEEE80211_CONF_CHANGE_POWER);

	if (changed && local->open_count) {
		ret = drv_config(local, changed);
		/*
		 * Goal:
		 * HW reconfiguration should never fail, the driver has told
		 * us what it can support so it should live up to that promise.
		 *
		 * Current status:
		 * rfkill is not integrated with mac80211 and a
		 * configuration command can thus fail if hardware rfkill
		 * is enabled
		 *
		 * FIXME: integrate rfkill with mac80211 and then add this
		 * WARN_ON() back
		 *
		 */
		/* WARN_ON(ret); */
	}

	return ret;
}

void ieee80211_bss_info_change_notify(struct ieee80211_sub_if_data *sdata,
				      u32 changed)
{
	struct ieee80211_local *local = sdata->local;

	if (!changed || sdata->vif.type == NL80211_IFTYPE_AP_VLAN)
		return;

	drv_bss_info_changed(local, sdata, &sdata->vif.bss_conf, changed);
}

u32 ieee80211_reset_erp_info(struct ieee80211_sub_if_data *sdata)
{
	sdata->vif.bss_conf.use_cts_prot = false;
	sdata->vif.bss_conf.use_short_preamble = false;
	sdata->vif.bss_conf.use_short_slot = false;
	return BSS_CHANGED_ERP_CTS_PROT |
	       BSS_CHANGED_ERP_PREAMBLE |
	       BSS_CHANGED_ERP_SLOT;
}

static void ieee80211_tasklet_handler(unsigned long data)
{
	struct ieee80211_local *local = (struct ieee80211_local *) data;
	struct sk_buff *skb;

	while ((skb = skb_dequeue(&local->skb_queue)) ||
	       (skb = skb_dequeue(&local->skb_queue_unreliable))) {
		switch (skb->pkt_type) {
		case IEEE80211_RX_MSG:
			/* Clear skb->pkt_type in order to not confuse kernel
			 * netstack. */
			skb->pkt_type = 0;
			ieee80211_rx(&local->hw, skb);
			break;
		case IEEE80211_TX_STATUS_MSG:
			skb->pkt_type = 0;
			ieee80211_tx_status(&local->hw, skb);
			break;
		default:
			WARN(1, "mac80211: Packet is of unknown type %d\n",
			     skb->pkt_type);
			dev_kfree_skb(skb);
			break;
		}
	}
}

static void ieee80211_restart_work(struct work_struct *work)
{
	struct ieee80211_local *local =
		container_of(work, struct ieee80211_local, restart_work);
	struct ieee80211_sub_if_data *sdata;

	/* wait for scan work complete */
	flush_workqueue(local->workqueue);
	flush_work(&local->sched_scan_stopped_work);

	WARN(test_bit(SCAN_HW_SCANNING, &local->scanning),
	     "%s called with hardware scan in progress\n", __func__);

	rtnl_lock();
	list_for_each_entry(sdata, &local->interfaces, list)
		flush_delayed_work(&sdata->dec_tailroom_needed_wk);
	ieee80211_scan_cancel(local);

	/* make sure any new ROC will consider local->in_reconfig */
	flush_delayed_work(&local->roc_work);
	flush_work(&local->hw_roc_done);

	ieee80211_reconfig(local);
	rtnl_unlock();
}

void ieee80211_restart_hw(struct ieee80211_hw *hw)
{
	struct ieee80211_local *local = hw_to_local(hw);

	trace_api_restart_hw(local);

	wiphy_info(hw->wiphy,
		   "Hardware restart was requested\n");

	/* use this reason, ieee80211_reconfig will unblock it */
	ieee80211_stop_queues_by_reason(hw, IEEE80211_MAX_QUEUE_MAP,
					IEEE80211_QUEUE_STOP_REASON_SUSPEND,
					false);

	/*
	 * Stop all Rx during the reconfig. We don't want state changes
	 * or driver callbacks while this is in progress.
	 */
	local->in_reconfig = true;
	barrier();

	queue_work(system_freezable_wq, &local->restart_work);
}
EXPORT_SYMBOL(ieee80211_restart_hw);

#ifdef CONFIG_INET
static int ieee80211_ifa_changed(struct notifier_block *nb,
				 unsigned long data, void *arg)
{
	struct in_ifaddr *ifa = arg;
	struct ieee80211_local *local =
		container_of(nb, struct ieee80211_local,
			     ifa_notifier);
	struct net_device *ndev = ifa->ifa_dev->dev;
	struct wireless_dev *wdev = ndev->ieee80211_ptr;
	struct in_device *idev;
	struct ieee80211_sub_if_data *sdata;
	struct ieee80211_bss_conf *bss_conf;
	struct ieee80211_if_managed *ifmgd;
	int c = 0;

	/* Make sure it's our interface that got changed */
	if (!wdev)
		return NOTIFY_DONE;

	if (wdev->wiphy != local->hw.wiphy)
		return NOTIFY_DONE;

	sdata = IEEE80211_DEV_TO_SUB_IF(ndev);
	bss_conf = &sdata->vif.bss_conf;

	/* ARP filtering is only supported in managed mode */
	if (sdata->vif.type != NL80211_IFTYPE_STATION)
		return NOTIFY_DONE;

	idev = __in_dev_get_rtnl(sdata->dev);
	if (!idev)
		return NOTIFY_DONE;

	ifmgd = &sdata->u.mgd;
	sdata_lock(sdata);

	/* Copy the addresses to the bss_conf list */
	ifa = idev->ifa_list;
	while (ifa) {
		if (c < IEEE80211_BSS_ARP_ADDR_LIST_LEN)
			bss_conf->arp_addr_list[c] = ifa->ifa_address;
		ifa = ifa->ifa_next;
		c++;
	}

	bss_conf->arp_addr_cnt = c;

	/* Configure driver only if associated (which also implies it is up) */
	if (ifmgd->associated)
		ieee80211_bss_info_change_notify(sdata,
						 BSS_CHANGED_ARP_FILTER);

	sdata_unlock(sdata);

	return NOTIFY_OK;
}
#endif

#if IS_ENABLED(CONFIG_IPV6)
static int ieee80211_ifa6_changed(struct notifier_block *nb,
				  unsigned long data, void *arg)
{
	struct inet6_ifaddr *ifa = (struct inet6_ifaddr *)arg;
	struct inet6_dev *idev = ifa->idev;
	struct net_device *ndev = ifa->idev->dev;
	struct ieee80211_local *local =
		container_of(nb, struct ieee80211_local, ifa6_notifier);
	struct wireless_dev *wdev = ndev->ieee80211_ptr;
	struct ieee80211_sub_if_data *sdata;

	/* Make sure it's our interface that got changed */
	if (!wdev || wdev->wiphy != local->hw.wiphy)
		return NOTIFY_DONE;

	sdata = IEEE80211_DEV_TO_SUB_IF(ndev);

	/*
	 * For now only support station mode. This is mostly because
	 * doing AP would have to handle AP_VLAN in some way ...
	 */
	if (sdata->vif.type != NL80211_IFTYPE_STATION)
		return NOTIFY_DONE;

	drv_ipv6_addr_change(local, sdata, idev);

	return NOTIFY_OK;
}
#endif

/* There isn't a lot of sense in it, but you can transmit anything you like */
static const struct ieee80211_txrx_stypes
ieee80211_default_mgmt_stypes[NUM_NL80211_IFTYPES] = {
	[NL80211_IFTYPE_ADHOC] = {
		.tx = 0xffff,
		.rx = BIT(IEEE80211_STYPE_ACTION >> 4) |
			BIT(IEEE80211_STYPE_AUTH >> 4) |
			BIT(IEEE80211_STYPE_DEAUTH >> 4) |
			BIT(IEEE80211_STYPE_PROBE_REQ >> 4),
	},
	[NL80211_IFTYPE_STATION] = {
		.tx = 0xffff,
		.rx = BIT(IEEE80211_STYPE_ACTION >> 4) |
			BIT(IEEE80211_STYPE_PROBE_REQ >> 4),
	},
	[NL80211_IFTYPE_AP] = {
		.tx = 0xffff,
		.rx = BIT(IEEE80211_STYPE_ASSOC_REQ >> 4) |
			BIT(IEEE80211_STYPE_REASSOC_REQ >> 4) |
			BIT(IEEE80211_STYPE_PROBE_REQ >> 4) |
			BIT(IEEE80211_STYPE_DISASSOC >> 4) |
			BIT(IEEE80211_STYPE_AUTH >> 4) |
			BIT(IEEE80211_STYPE_DEAUTH >> 4) |
			BIT(IEEE80211_STYPE_ACTION >> 4),
	},
	[NL80211_IFTYPE_AP_VLAN] = {
		/* copy AP */
		.tx = 0xffff,
		.rx = BIT(IEEE80211_STYPE_ASSOC_REQ >> 4) |
			BIT(IEEE80211_STYPE_REASSOC_REQ >> 4) |
			BIT(IEEE80211_STYPE_PROBE_REQ >> 4) |
			BIT(IEEE80211_STYPE_DISASSOC >> 4) |
			BIT(IEEE80211_STYPE_AUTH >> 4) |
			BIT(IEEE80211_STYPE_DEAUTH >> 4) |
			BIT(IEEE80211_STYPE_ACTION >> 4),
	},
	[NL80211_IFTYPE_P2P_CLIENT] = {
		.tx = 0xffff,
		.rx = BIT(IEEE80211_STYPE_ACTION >> 4) |
			BIT(IEEE80211_STYPE_PROBE_REQ >> 4),
	},
	[NL80211_IFTYPE_P2P_GO] = {
		.tx = 0xffff,
		.rx = BIT(IEEE80211_STYPE_ASSOC_REQ >> 4) |
			BIT(IEEE80211_STYPE_REASSOC_REQ >> 4) |
			BIT(IEEE80211_STYPE_PROBE_REQ >> 4) |
			BIT(IEEE80211_STYPE_DISASSOC >> 4) |
			BIT(IEEE80211_STYPE_AUTH >> 4) |
			BIT(IEEE80211_STYPE_DEAUTH >> 4) |
			BIT(IEEE80211_STYPE_ACTION >> 4),
	},
	[NL80211_IFTYPE_MESH_POINT] = {
		.tx = 0xffff,
		.rx = BIT(IEEE80211_STYPE_ACTION >> 4) |
			BIT(IEEE80211_STYPE_AUTH >> 4) |
			BIT(IEEE80211_STYPE_DEAUTH >> 4),
	},
	[NL80211_IFTYPE_P2P_DEVICE] = {
		.tx = 0xffff,
		.rx = BIT(IEEE80211_STYPE_ACTION >> 4) |
			BIT(IEEE80211_STYPE_PROBE_REQ >> 4),
	},
};

static const struct ieee80211_ht_cap mac80211_ht_capa_mod_mask = {
	.ampdu_params_info = IEEE80211_HT_AMPDU_PARM_FACTOR |
			     IEEE80211_HT_AMPDU_PARM_DENSITY,

	.cap_info = cpu_to_le16(IEEE80211_HT_CAP_SUP_WIDTH_20_40 |
				IEEE80211_HT_CAP_MAX_AMSDU |
				IEEE80211_HT_CAP_SGI_20 |
				IEEE80211_HT_CAP_SGI_40 |
				IEEE80211_HT_CAP_LDPC_CODING |
				IEEE80211_HT_CAP_40MHZ_INTOLERANT),
	.mcs = {
		.rx_mask = { 0xff, 0xff, 0xff, 0xff, 0xff,
			     0xff, 0xff, 0xff, 0xff, 0xff, },
	},
};

static const struct ieee80211_vht_cap mac80211_vht_capa_mod_mask = {
	.vht_cap_info =
		cpu_to_le32(IEEE80211_VHT_CAP_RXLDPC |
			    IEEE80211_VHT_CAP_SHORT_GI_80 |
			    IEEE80211_VHT_CAP_SHORT_GI_160 |
			    IEEE80211_VHT_CAP_RXSTBC_1 |
			    IEEE80211_VHT_CAP_RXSTBC_2 |
			    IEEE80211_VHT_CAP_RXSTBC_3 |
			    IEEE80211_VHT_CAP_RXSTBC_4 |
			    IEEE80211_VHT_CAP_TXSTBC |
			    IEEE80211_VHT_CAP_SU_BEAMFORMER_CAPABLE |
			    IEEE80211_VHT_CAP_SU_BEAMFORMEE_CAPABLE |
			    IEEE80211_VHT_CAP_TX_ANTENNA_PATTERN |
			    IEEE80211_VHT_CAP_RX_ANTENNA_PATTERN |
			    IEEE80211_VHT_CAP_MAX_A_MPDU_LENGTH_EXPONENT_MASK),
	.supp_mcs = {
		.rx_mcs_map = cpu_to_le16(~0),
		.tx_mcs_map = cpu_to_le16(~0),
	},
};

struct ieee80211_hw *ieee80211_alloc_hw_nm(size_t priv_data_len,
					   const struct ieee80211_ops *ops,
					   const char *requested_name)
{
	struct ieee80211_local *local;
	int priv_size, i;
	struct wiphy *wiphy;
	bool use_chanctx;

	if (WARN_ON(!ops->tx || !ops->start || !ops->stop || !ops->config ||
		    !ops->add_interface || !ops->remove_interface ||
		    !ops->configure_filter))
		return NULL;

	if (WARN_ON(ops->sta_state && (ops->sta_add || ops->sta_remove)))
		return NULL;

	/* check all or no channel context operations exist */
	i = !!ops->add_chanctx + !!ops->remove_chanctx +
	    !!ops->change_chanctx + !!ops->assign_vif_chanctx +
	    !!ops->unassign_vif_chanctx;
	if (WARN_ON(i != 0 && i != 5))
		return NULL;
	use_chanctx = i == 5;

	/* Ensure 32-byte alignment of our private data and hw private data.
	 * We use the wiphy priv data for both our ieee80211_local and for
	 * the driver's private data
	 *
	 * In memory it'll be like this:
	 *
	 * +-------------------------+
	 * | struct wiphy	    |
	 * +-------------------------+
	 * | struct ieee80211_local  |
	 * +-------------------------+
	 * | driver's private data   |
	 * +-------------------------+
	 *
	 */
	priv_size = ALIGN(sizeof(*local), NETDEV_ALIGN) + priv_data_len;

	wiphy = wiphy_new_nm(&mac80211_config_ops, priv_size, requested_name);

	if (!wiphy)
		return NULL;

	wiphy->mgmt_stypes = ieee80211_default_mgmt_stypes;

	wiphy->privid = mac80211_wiphy_privid;

	wiphy->flags |= WIPHY_FLAG_NETNS_OK |
			WIPHY_FLAG_4ADDR_AP |
			WIPHY_FLAG_4ADDR_STATION |
			WIPHY_FLAG_REPORTS_OBSS |
			WIPHY_FLAG_OFFCHAN_TX;

	if (ops->remain_on_channel)
		wiphy->flags |= WIPHY_FLAG_HAS_REMAIN_ON_CHANNEL;

	wiphy->features |= NL80211_FEATURE_SK_TX_STATUS |
			   NL80211_FEATURE_SAE |
			   NL80211_FEATURE_HT_IBSS |
			   NL80211_FEATURE_VIF_TXPOWER |
			   NL80211_FEATURE_MAC_ON_CREATE |
			   NL80211_FEATURE_USERSPACE_MPM |
			   NL80211_FEATURE_FULL_AP_CLIENT_STATE;

	if (!ops->hw_scan)
		wiphy->features |= NL80211_FEATURE_LOW_PRIORITY_SCAN |
				   NL80211_FEATURE_AP_SCAN;


	if (!ops->set_key)
		wiphy->flags |= WIPHY_FLAG_IBSS_RSN;

	wiphy_ext_feature_set(wiphy, NL80211_EXT_FEATURE_RRM);

	wiphy->bss_priv_size = sizeof(struct ieee80211_bss);

	local = wiphy_priv(wiphy);

	if (sta_info_init(local))
		goto err_free;

	local->hw.wiphy = wiphy;

	local->hw.priv = (char *)local + ALIGN(sizeof(*local), NETDEV_ALIGN);

	local->ops = ops;
	local->use_chanctx = use_chanctx;

	/* set up some defaults */
	local->hw.queues = 1;
	local->hw.max_rates = 1;
	local->hw.max_report_rates = 0;
	local->hw.max_rx_aggregation_subframes = IEEE80211_MAX_AMPDU_BUF;
	local->hw.max_tx_aggregation_subframes = IEEE80211_MAX_AMPDU_BUF;
	local->hw.offchannel_tx_hw_queue = IEEE80211_INVAL_HW_QUEUE;
	local->hw.conf.long_frame_max_tx_count = wiphy->retry_long;
	local->hw.conf.short_frame_max_tx_count = wiphy->retry_short;
	local->hw.radiotap_mcs_details = IEEE80211_RADIOTAP_MCS_HAVE_MCS |
					 IEEE80211_RADIOTAP_MCS_HAVE_GI |
					 IEEE80211_RADIOTAP_MCS_HAVE_BW;
	local->hw.radiotap_vht_details = IEEE80211_RADIOTAP_VHT_KNOWN_GI |
					 IEEE80211_RADIOTAP_VHT_KNOWN_BANDWIDTH;
	local->hw.uapsd_queues = IEEE80211_DEFAULT_UAPSD_QUEUES;
	local->hw.uapsd_max_sp_len = IEEE80211_DEFAULT_MAX_SP_LEN;
	local->user_power_level = IEEE80211_UNSET_POWER_LEVEL;
	wiphy->ht_capa_mod_mask = &mac80211_ht_capa_mod_mask;
#if CFG80211_VERSION >= KERNEL_VERSION(3,10,0)
	wiphy->vht_capa_mod_mask = &mac80211_vht_capa_mod_mask;
#endif

	local->ext_capa[7] = WLAN_EXT_CAPA8_OPMODE_NOTIF;

	wiphy->extended_capabilities = local->ext_capa;
	wiphy->extended_capabilities_mask = local->ext_capa;
	wiphy->extended_capabilities_len =
		ARRAY_SIZE(local->ext_capa);

	INIT_LIST_HEAD(&local->interfaces);

	__hw_addr_init(&local->mc_list);

	mutex_init(&local->iflist_mtx);
	mutex_init(&local->mtx);

	mutex_init(&local->key_mtx);
	spin_lock_init(&local->filter_lock);
	spin_lock_init(&local->rx_path_lock);
	spin_lock_init(&local->queue_stop_reason_lock);

	INIT_LIST_HEAD(&local->chanctx_list);
	mutex_init(&local->chanctx_mtx);

	INIT_DELAYED_WORK(&local->scan_work, ieee80211_scan_work);

	INIT_WORK(&local->restart_work, ieee80211_restart_work);

	INIT_WORK(&local->radar_detected_work,
		  ieee80211_dfs_radar_detected_work);

	INIT_WORK(&local->reconfig_filter, ieee80211_reconfig_filter);
	local->smps_mode = IEEE80211_SMPS_OFF;

	INIT_WORK(&local->dynamic_ps_enable_work,
		  ieee80211_dynamic_ps_enable_work);
	INIT_WORK(&local->dynamic_ps_disable_work,
		  ieee80211_dynamic_ps_disable_work);
	setup_timer(&local->dynamic_ps_timer,
		    ieee80211_dynamic_ps_timer, (unsigned long) local);

	INIT_WORK(&local->sched_scan_stopped_work,
		  ieee80211_sched_scan_stopped_work);

	INIT_WORK(&local->tdls_chsw_work, ieee80211_tdls_chsw_work);

	spin_lock_init(&local->ack_status_lock);
	idr_init(&local->ack_status_frames);

	for (i = 0; i < IEEE80211_MAX_QUEUES; i++) {
		skb_queue_head_init(&local->pending[i]);
		atomic_set(&local->agg_queue_stop[i], 0);
	}
	tasklet_init(&local->tx_pending_tasklet, ieee80211_tx_pending,
		     (unsigned long)local);

	tasklet_init(&local->tasklet,
		     ieee80211_tasklet_handler,
		     (unsigned long) local);

	skb_queue_head_init(&local->skb_queue);
	skb_queue_head_init(&local->skb_queue_unreliable);
	skb_queue_head_init(&local->skb_queue_tdls_chsw);

	ieee80211_alloc_led_names(local);

	ieee80211_roc_setup(local);

	return &local->hw;
 err_free:
	wiphy_free(wiphy);
	return NULL;
}
EXPORT_SYMBOL(ieee80211_alloc_hw_nm);

static int ieee80211_init_cipher_suites(struct ieee80211_local *local)
{
	bool have_wep = !(IS_ERR(local->wep_tx_tfm) ||
			  IS_ERR(local->wep_rx_tfm));
	bool have_mfp = ieee80211_hw_check(&local->hw, MFP_CAPABLE);
	int n_suites = 0, r = 0, w = 0;
	u32 *suites;
	static const u32 cipher_suites[] = {
		/* keep WEP first, it may be removed below */
		WLAN_CIPHER_SUITE_WEP40,
		WLAN_CIPHER_SUITE_WEP104,
		WLAN_CIPHER_SUITE_TKIP,
		WLAN_CIPHER_SUITE_CCMP,
		WLAN_CIPHER_SUITE_CCMP_256,
#if IS_ENABLED(CONFIG_CRYPTO_GCM)
		WLAN_CIPHER_SUITE_GCMP,
		WLAN_CIPHER_SUITE_GCMP_256,
#endif

		/* keep last -- depends on hw flags! */
		WLAN_CIPHER_SUITE_AES_CMAC,
		WLAN_CIPHER_SUITE_BIP_CMAC_256,
#if IS_ENABLED(CONFIG_CRYPTO_GCM)
		WLAN_CIPHER_SUITE_BIP_GMAC_128,
		WLAN_CIPHER_SUITE_BIP_GMAC_256,
#endif
	};

	if (ieee80211_hw_check(&local->hw, SW_CRYPTO_CONTROL) ||
	    local->hw.wiphy->cipher_suites) {
		/* If the driver advertises, or doesn't support SW crypto,
		 * we only need to remove WEP if necessary.
		 */
		if (have_wep)
			return 0;

		/* well if it has _no_ ciphers ... fine */
		if (!local->hw.wiphy->n_cipher_suites)
			return 0;

		/* Driver provides cipher suites, but we need to exclude WEP */
		suites = kmemdup(local->hw.wiphy->cipher_suites,
				 sizeof(u32) * local->hw.wiphy->n_cipher_suites,
				 GFP_KERNEL);
		if (!suites)
			return -ENOMEM;

		for (r = 0; r < local->hw.wiphy->n_cipher_suites; r++) {
			u32 suite = local->hw.wiphy->cipher_suites[r];

			if (suite == WLAN_CIPHER_SUITE_WEP40 ||
			    suite == WLAN_CIPHER_SUITE_WEP104)
				continue;
			suites[w++] = suite;
		}
	} else if (!local->hw.cipher_schemes) {
		/* If the driver doesn't have cipher schemes, there's nothing
		 * else to do other than assign the (software supported and
		 * perhaps offloaded) cipher suites.
		 */
		local->hw.wiphy->cipher_suites = cipher_suites;
		local->hw.wiphy->n_cipher_suites = ARRAY_SIZE(cipher_suites);

		if (!have_mfp)
			local->hw.wiphy->n_cipher_suites -=
				2 + 2 * IS_ENABLED(CONFIG_CRYPTO_GCM);

		if (!have_wep) {
			local->hw.wiphy->cipher_suites += 2;
			local->hw.wiphy->n_cipher_suites -= 2;
		}

		/* not dynamically allocated, so just return */
		return 0;
	} else {
		const struct ieee80211_cipher_scheme *cs;

		cs = local->hw.cipher_schemes;

		/* Driver specifies cipher schemes only (but not cipher suites
		 * including the schemes)
		 *
		 * We start counting ciphers defined by schemes, TKIP, CCMP,
		 * CCMP-256, GCMP, and GCMP-256
		 */
		n_suites = local->hw.n_cipher_schemes + 3 +
			   2 * IS_ENABLED(CONFIG_CRYPTO_GCM);

		/* check if we have WEP40 and WEP104 */
		if (have_wep)
			n_suites += 2;

		/* check if we have AES_CMAC, BIP-CMAC-256, BIP-GMAC-128,
		 * BIP-GMAC-256
		 */
		if (have_mfp)
			n_suites += 1 + 2 * IS_ENABLED(CONFIG_CRYPTO_GCM);

		suites = kmalloc(sizeof(u32) * n_suites, GFP_KERNEL);
		if (!suites)
			return -ENOMEM;

		suites[w++] = WLAN_CIPHER_SUITE_CCMP;
		suites[w++] = WLAN_CIPHER_SUITE_CCMP_256;
		suites[w++] = WLAN_CIPHER_SUITE_TKIP;
#if IS_ENABLED(CONFIG_CRYPTO_GCM)
		suites[w++] = WLAN_CIPHER_SUITE_GCMP;
		suites[w++] = WLAN_CIPHER_SUITE_GCMP_256;
#endif

		if (have_wep) {
			suites[w++] = WLAN_CIPHER_SUITE_WEP40;
			suites[w++] = WLAN_CIPHER_SUITE_WEP104;
		}

		if (have_mfp) {
			suites[w++] = WLAN_CIPHER_SUITE_AES_CMAC;
			suites[w++] = WLAN_CIPHER_SUITE_BIP_CMAC_256;
#if IS_ENABLED(CONFIG_CRYPTO_GCM)
			suites[w++] = WLAN_CIPHER_SUITE_BIP_GMAC_128;
			suites[w++] = WLAN_CIPHER_SUITE_BIP_GMAC_256;
#endif
		}

		for (r = 0; r < local->hw.n_cipher_schemes; r++) {
			suites[w++] = cs[r].cipher;
			if (WARN_ON(cs[r].pn_len > IEEE80211_MAX_PN_LEN)) {
				kfree(suites);
				return -EINVAL;
			}
		}
	}

	local->hw.wiphy->cipher_suites = suites;
	local->hw.wiphy->n_cipher_suites = w;
	local->wiphy_ciphers_allocated = true;

	return 0;
}

int ieee80211_register_hw(struct ieee80211_hw *hw)
{
	struct ieee80211_local *local = hw_to_local(hw);
	int result, i;
	enum ieee80211_band band;
	int channels, max_bitrates;
	bool supp_ht, supp_vht;
	netdev_features_t feature_whitelist;
	struct cfg80211_chan_def dflt_chandef = {};

	if (ieee80211_hw_check(hw, QUEUE_CONTROL) &&
	    (local->hw.offchannel_tx_hw_queue == IEEE80211_INVAL_HW_QUEUE ||
	     local->hw.offchannel_tx_hw_queue >= local->hw.queues))
		return -EINVAL;

	if ((hw->wiphy->features & NL80211_FEATURE_TDLS_CHANNEL_SWITCH) &&
	    (!local->ops->tdls_channel_switch ||
	     !local->ops->tdls_cancel_channel_switch ||
	     !local->ops->tdls_recv_channel_switch))
		return -EOPNOTSUPP;

	if (WARN_ON(ieee80211_has_nan_iftype(local->hw.wiphy->interface_modes) &&
		    (!local->ops->start_nan || !local->ops->stop_nan)))
		return -EINVAL;

	if (!local->use_chanctx) {
		for (i = 0; i < local->hw.wiphy->n_iface_combinations; i++) {
			const struct ieee80211_iface_combination *comb;

			comb = &local->hw.wiphy->iface_combinations[i];

			if (comb->num_different_channels > 1)
				return -EINVAL;
		}
	} else {
		/*
		 * WDS is currently prohibited when channel contexts are used
		 * because there's no clear definition of which channel WDS
		 * type interfaces use
		 */
		if (local->hw.wiphy->interface_modes & BIT(NL80211_IFTYPE_WDS))
			return -EINVAL;

#if CFG80211_VERSION >= KERNEL_VERSION(3,9,0)
		/* DFS is not supported with multi-channel combinations yet */
		for (i = 0; i < local->hw.wiphy->n_iface_combinations; i++) {
			const struct ieee80211_iface_combination *comb;

			comb = &local->hw.wiphy->iface_combinations[i];

			if (comb->radar_detect_widths &&
			    comb->num_different_channels > 1)
				return -EINVAL;
		}
#endif
	}

	/* Only HW csum features are currently compatible with mac80211 */
	feature_whitelist = NETIF_F_IP_CSUM | NETIF_F_IPV6_CSUM |
			    NETIF_F_HW_CSUM | NETIF_F_SG | NETIF_F_HIGHDMA |
<<<<<<< HEAD
			    NETIF_F_GSO_SOFTWARE;
=======
			    NETIF_F_GSO_SOFTWARE | NETIF_F_RXCSUM;
>>>>>>> 22c7fafc
	if (WARN_ON(hw->netdev_features & ~feature_whitelist))
		return -EINVAL;

	if (hw->max_report_rates == 0)
		hw->max_report_rates = hw->max_rates;

	local->rx_chains = 1;

	/*
	 * generic code guarantees at least one band,
	 * set this very early because much code assumes
	 * that hw.conf.channel is assigned
	 */
	channels = 0;
	max_bitrates = 0;
	supp_ht = false;
	supp_vht = false;
	for (band = 0; band < IEEE80211_NUM_BANDS; band++) {
		struct ieee80211_supported_band *sband;

		sband = local->hw.wiphy->bands[band];
		if (!sband)
			continue;

		if (!dflt_chandef.chan) {
			cfg80211_chandef_create(&dflt_chandef,
						&sband->channels[0],
						NL80211_CHAN_NO_HT);
			/* init channel we're on */
			if (!local->use_chanctx && !local->_oper_chandef.chan) {
				local->hw.conf.chandef = dflt_chandef;
				local->_oper_chandef = dflt_chandef;
			}
			local->monitor_chandef = dflt_chandef;
		}

		channels += sband->n_channels;

		if (max_bitrates < sband->n_bitrates)
			max_bitrates = sband->n_bitrates;
		supp_ht = supp_ht || sband->ht_cap.ht_supported;
		supp_vht = supp_vht || sband->vht_cap.vht_supported;

		if (sband->ht_cap.ht_supported)
			local->rx_chains =
				max(ieee80211_mcs_to_chains(&sband->ht_cap.mcs),
				    local->rx_chains);

		/* TODO: consider VHT for RX chains, hopefully it's the same */
	}

	/* if low-level driver supports AP, we also support VLAN */
	if (local->hw.wiphy->interface_modes & BIT(NL80211_IFTYPE_AP)) {
		hw->wiphy->interface_modes |= BIT(NL80211_IFTYPE_AP_VLAN);
		hw->wiphy->software_iftypes |= BIT(NL80211_IFTYPE_AP_VLAN);
	}

	/* mac80211 always supports monitor */
	hw->wiphy->interface_modes |= BIT(NL80211_IFTYPE_MONITOR);
	hw->wiphy->software_iftypes |= BIT(NL80211_IFTYPE_MONITOR);

	/* mac80211 doesn't support more than one IBSS interface right now */
	for (i = 0; i < hw->wiphy->n_iface_combinations; i++) {
		const struct ieee80211_iface_combination *c;
		int j;

		c = &hw->wiphy->iface_combinations[i];

		for (j = 0; j < c->n_limits; j++)
			if ((c->limits[j].types & BIT(NL80211_IFTYPE_ADHOC)) &&
			    c->limits[j].max > 1)
				return -EINVAL;
	}

	local->int_scan_req = kzalloc(sizeof(*local->int_scan_req) +
				      sizeof(void *) * channels, GFP_KERNEL);
	if (!local->int_scan_req)
		return -ENOMEM;

	for (band = 0; band < IEEE80211_NUM_BANDS; band++) {
		if (!local->hw.wiphy->bands[band])
			continue;
		local->int_scan_req->rates[band] = (u32) -1;
	}

#ifndef CPTCFG_MAC80211_MESH
	/* mesh depends on Kconfig, but drivers should set it if they want */
	local->hw.wiphy->interface_modes &= ~BIT(NL80211_IFTYPE_MESH_POINT);
#endif

	/* if the underlying driver supports mesh, mac80211 will (at least)
	 * provide routing of mesh authentication frames to userspace */
	if (local->hw.wiphy->interface_modes & BIT(NL80211_IFTYPE_MESH_POINT))
		local->hw.wiphy->flags |= WIPHY_FLAG_MESH_AUTH;

	/* mac80211 supports control port protocol changing */
	local->hw.wiphy->flags |= WIPHY_FLAG_CONTROL_PORT_PROTOCOL;

	if (ieee80211_hw_check(&local->hw, SIGNAL_DBM)) {
		local->hw.wiphy->signal_type = CFG80211_SIGNAL_TYPE_MBM;
	} else if (ieee80211_hw_check(&local->hw, SIGNAL_UNSPEC)) {
		local->hw.wiphy->signal_type = CFG80211_SIGNAL_TYPE_UNSPEC;
		if (hw->max_signal <= 0) {
			result = -EINVAL;
			goto fail_wiphy_register;
		}
	}

	/*
	 * Calculate scan IE length -- we need this to alloc
	 * memory and to subtract from the driver limit. It
	 * includes the DS Params, (extended) supported rates, and HT
	 * information -- SSID is the driver's responsibility.
	 */
	local->scan_ies_len = 4 + max_bitrates /* (ext) supp rates */ +
		3 /* DS Params */;
	if (supp_ht)
		local->scan_ies_len += 2 + sizeof(struct ieee80211_ht_cap);

	if (supp_vht)
		local->scan_ies_len +=
			2 + sizeof(struct ieee80211_vht_cap);

	if (!local->ops->hw_scan) {
		/* For hw_scan, driver needs to set these up. */
		local->hw.wiphy->max_scan_ssids = 4;
		local->hw.wiphy->max_scan_ie_len = IEEE80211_MAX_DATA_LEN;
	}

	/*
	 * If the driver supports any scan IEs, then assume the
	 * limit includes the IEs mac80211 will add, otherwise
	 * leave it at zero and let the driver sort it out; we
	 * still pass our IEs to the driver but userspace will
	 * not be allowed to in that case.
	 */
	if (local->hw.wiphy->max_scan_ie_len)
		local->hw.wiphy->max_scan_ie_len -= local->scan_ies_len;

	WARN_ON(!ieee80211_cs_list_valid(local->hw.cipher_schemes,
					 local->hw.n_cipher_schemes));

	result = ieee80211_init_cipher_suites(local);
	if (result < 0)
		goto fail_wiphy_register;

	if (!local->ops->remain_on_channel)
		local->hw.wiphy->max_remain_on_channel_duration = 5000;

	/* mac80211 based drivers don't support internal TDLS setup */
	if (local->hw.wiphy->flags & WIPHY_FLAG_SUPPORTS_TDLS)
		local->hw.wiphy->flags |= WIPHY_FLAG_TDLS_EXTERNAL_SETUP;

	/* mac80211 supports eCSA, if the driver supports STA CSA at all */
	if (ieee80211_hw_check(&local->hw, CHANCTX_STA_CSA))
		local->ext_capa[0] |= WLAN_EXT_CAPA1_EXT_CHANNEL_SWITCHING;

#if CFG80211_VERSION >= KERNEL_VERSION(4,5,0)
<<<<<<< HEAD
	if (local->hw.wiphy->flags & WIPHY_FLAG_SUPPORTS_FTM_INITIATOR)
=======
	if (local->hw.wiphy->ftm_initiator_capa)
>>>>>>> 22c7fafc
		local->ext_capa[8] |= WLAN_EXT_CAPA9_FTM_INITIATOR;
#endif

#if CFG80211_VERSION >= KERNEL_VERSION(3,16,0)
	local->hw.wiphy->max_num_csa_counters = IEEE80211_MAX_CSA_COUNTERS_NUM;
#endif

	result = wiphy_register(local->hw.wiphy);
	if (result < 0)
		goto fail_wiphy_register;

	/*
	 * We use the number of queues for feature tests (QoS, HT) internally
	 * so restrict them appropriately.
	 */
	if (hw->queues > IEEE80211_MAX_QUEUES)
		hw->queues = IEEE80211_MAX_QUEUES;

	local->workqueue =
		alloc_ordered_workqueue("%s", 0, wiphy_name(local->hw.wiphy));
	if (!local->workqueue) {
		result = -ENOMEM;
		goto fail_workqueue;
	}

	/*
	 * The hardware needs headroom for sending the frame,
	 * and we need some headroom for passing the frame to monitor
	 * interfaces, but never both at the same time.
	 */
	local->tx_headroom = max_t(unsigned int , local->hw.extra_tx_headroom,
				   IEEE80211_TX_STATUS_HEADROOM);

	debugfs_hw_add(local);

	/*
	 * if the driver doesn't specify a max listen interval we
	 * use 5 which should be a safe default
	 */
	if (local->hw.max_listen_interval == 0)
		local->hw.max_listen_interval = 5;

	local->hw.conf.listen_interval = local->hw.max_listen_interval;

	local->dynamic_ps_forced_timeout = -1;

	if (!local->hw.txq_ac_max_pending)
		local->hw.txq_ac_max_pending = 64;

	if (!local->hw.max_nan_de_entries)
		local->hw.max_nan_de_entries = IEEE80211_MAX_NAN_INSTANCE_ID;

	result = ieee80211_wep_init(local);
	if (result < 0)
		wiphy_debug(local->hw.wiphy, "Failed to initialize wep: %d\n",
			    result);

	local->hw.conf.flags = IEEE80211_CONF_IDLE;

	ieee80211_led_init(local);

	rtnl_lock();

	result = ieee80211_init_rate_ctrl_alg(local,
					      hw->rate_control_algorithm);
	if (result < 0) {
		wiphy_debug(local->hw.wiphy,
			    "Failed to initialize rate control algorithm\n");
		goto fail_rate;
	}

	/* add one default STA interface if supported */
	if (local->hw.wiphy->interface_modes & BIT(NL80211_IFTYPE_STATION) &&
	    !ieee80211_hw_check(hw, NO_AUTO_VIF)) {
		result = ieee80211_if_add(local, "wlan%d", NET_NAME_ENUM, NULL,
					  NL80211_IFTYPE_STATION, NULL);
		if (result)
			wiphy_warn(local->hw.wiphy,
				   "Failed to add default virtual iface\n");
	}

	rtnl_unlock();

#ifdef CONFIG_INET
	local->ifa_notifier.notifier_call = ieee80211_ifa_changed;
	result = register_inetaddr_notifier(&local->ifa_notifier);
	if (result)
		goto fail_ifa;
#endif

#if IS_ENABLED(CONFIG_IPV6)
	local->ifa6_notifier.notifier_call = ieee80211_ifa6_changed;
	result = register_inet6addr_notifier(&local->ifa6_notifier);
	if (result)
		goto fail_ifa6;
#endif

	intel_regulatory_register(local);

	return 0;

#if IS_ENABLED(CONFIG_IPV6)
 fail_ifa6:
#ifdef CONFIG_INET
	unregister_inetaddr_notifier(&local->ifa_notifier);
#endif
#endif
#if defined(CONFIG_INET) || defined(CONFIG_IPV6)
 fail_ifa:
#endif
	rtnl_lock();
	rate_control_deinitialize(local);
	ieee80211_remove_interfaces(local);
 fail_rate:
	rtnl_unlock();
	ieee80211_led_exit(local);
	ieee80211_wep_free(local);
	destroy_workqueue(local->workqueue);
 fail_workqueue:
	wiphy_unregister(local->hw.wiphy);
 fail_wiphy_register:
	if (local->wiphy_ciphers_allocated)
		kfree(local->hw.wiphy->cipher_suites);
	kfree(local->int_scan_req);
	return result;
}
EXPORT_SYMBOL(ieee80211_register_hw);

void ieee80211_unregister_hw(struct ieee80211_hw *hw)
{
	struct ieee80211_local *local = hw_to_local(hw);

	tasklet_kill(&local->tx_pending_tasklet);
	tasklet_kill(&local->tasklet);

	intel_regulatory_deregister(local);

#ifdef CONFIG_INET
	unregister_inetaddr_notifier(&local->ifa_notifier);
#endif
#if IS_ENABLED(CONFIG_IPV6)
	unregister_inet6addr_notifier(&local->ifa6_notifier);
#endif

	rtnl_lock();

	/*
	 * At this point, interface list manipulations are fine
	 * because the driver cannot be handing us frames any
	 * more and the tasklet is killed.
	 */
	ieee80211_remove_interfaces(local);

	rtnl_unlock();

	cancel_delayed_work_sync(&local->roc_work);
	cancel_work_sync(&local->restart_work);
	cancel_work_sync(&local->reconfig_filter);
	cancel_work_sync(&local->tdls_chsw_work);
	flush_work(&local->sched_scan_stopped_work);

	ieee80211_clear_tx_pending(local);
	rate_control_deinitialize(local);

	if (skb_queue_len(&local->skb_queue) ||
	    skb_queue_len(&local->skb_queue_unreliable))
		wiphy_warn(local->hw.wiphy, "skb_queue not empty\n");
	skb_queue_purge(&local->skb_queue);
	skb_queue_purge(&local->skb_queue_unreliable);
	skb_queue_purge(&local->skb_queue_tdls_chsw);

	destroy_workqueue(local->workqueue);
	wiphy_unregister(local->hw.wiphy);
	ieee80211_wep_free(local);
	ieee80211_led_exit(local);
	kfree(local->int_scan_req);
}
EXPORT_SYMBOL(ieee80211_unregister_hw);

static int ieee80211_free_ack_frame(int id, void *p, void *data)
{
	WARN_ONCE(1, "Have pending ack frames!\n");
	kfree_skb(p);
	return 0;
}

void ieee80211_free_hw(struct ieee80211_hw *hw)
{
	struct ieee80211_local *local = hw_to_local(hw);

	mutex_destroy(&local->iflist_mtx);
	mutex_destroy(&local->mtx);

	if (local->wiphy_ciphers_allocated)
		kfree(local->hw.wiphy->cipher_suites);

	idr_for_each(&local->ack_status_frames,
		     ieee80211_free_ack_frame, NULL);
	idr_destroy(&local->ack_status_frames);

	sta_info_stop(local);

	ieee80211_free_led_names(local);

	kfree(local->uapsd_black_list);

	wiphy_free(local->hw.wiphy);
}
EXPORT_SYMBOL(ieee80211_free_hw);

static int __init ieee80211_init(void)
{
	struct sk_buff *skb;
	int ret;

	BUILD_BUG_ON(sizeof(struct ieee80211_tx_info) > sizeof(skb->cb));
	BUILD_BUG_ON(offsetof(struct ieee80211_tx_info, driver_data) +
		     IEEE80211_TX_INFO_DRIVER_DATA_SIZE > sizeof(skb->cb));

	ret = rc80211_minstrel_init();
	if (ret)
		return ret;

	ret = rc80211_minstrel_ht_init();
	if (ret)
		goto err_minstrel;

	ret = ieee80211_iface_init();
	if (ret)
		goto err_netdev;

	return 0;
 err_netdev:
	rc80211_minstrel_ht_exit();
 err_minstrel:
	rc80211_minstrel_exit();

	return ret;
}

static void __exit ieee80211_exit(void)
{
	rc80211_minstrel_ht_exit();
	rc80211_minstrel_exit();

	ieee80211s_stop();

	ieee80211_iface_exit();

	rcu_barrier();
}


subsys_initcall(ieee80211_init);
module_exit(ieee80211_exit);

MODULE_DESCRIPTION("IEEE 802.11 subsystem");
MODULE_LICENSE("GPL");<|MERGE_RESOLUTION|>--- conflicted
+++ resolved
@@ -869,11 +869,7 @@
 	/* Only HW csum features are currently compatible with mac80211 */
 	feature_whitelist = NETIF_F_IP_CSUM | NETIF_F_IPV6_CSUM |
 			    NETIF_F_HW_CSUM | NETIF_F_SG | NETIF_F_HIGHDMA |
-<<<<<<< HEAD
-			    NETIF_F_GSO_SOFTWARE;
-=======
 			    NETIF_F_GSO_SOFTWARE | NETIF_F_RXCSUM;
->>>>>>> 22c7fafc
 	if (WARN_ON(hw->netdev_features & ~feature_whitelist))
 		return -EINVAL;
 
@@ -1032,11 +1028,7 @@
 		local->ext_capa[0] |= WLAN_EXT_CAPA1_EXT_CHANNEL_SWITCHING;
 
 #if CFG80211_VERSION >= KERNEL_VERSION(4,5,0)
-<<<<<<< HEAD
-	if (local->hw.wiphy->flags & WIPHY_FLAG_SUPPORTS_FTM_INITIATOR)
-=======
 	if (local->hw.wiphy->ftm_initiator_capa)
->>>>>>> 22c7fafc
 		local->ext_capa[8] |= WLAN_EXT_CAPA9_FTM_INITIATOR;
 #endif
 
