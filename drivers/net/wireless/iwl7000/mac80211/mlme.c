/*
 * BSS client mode implementation
 * Copyright 2003-2008, Jouni Malinen <j@w1.fi>
 * Copyright 2004, Instant802 Networks, Inc.
 * Copyright 2005, Devicescape Software, Inc.
 * Copyright 2006-2007	Jiri Benc <jbenc@suse.cz>
 * Copyright 2007, Michael Wu <flamingice@sourmilk.net>
 * Copyright 2013-2014  Intel Mobile Communications GmbH
 * Copyright (C) 2015 - 2016 Intel Deutschland GmbH
 *
 * This program is free software; you can redistribute it and/or modify
 * it under the terms of the GNU General Public License version 2 as
 * published by the Free Software Foundation.
 */

#include <linux/delay.h>
#include <linux/if_ether.h>
#include <linux/skbuff.h>
#include <linux/if_arp.h>
#include <linux/etherdevice.h>
#include <linux/moduleparam.h>
#include <linux/rtnetlink.h>
#include <linux/crc32.h>
#include <linux/slab.h>
#include <linux/export.h>
#include <net/mac80211.h>
#include <asm/unaligned.h>

#include "ieee80211_i.h"
#include "driver-ops.h"
#include "rate.h"
#include "led.h"

#define IEEE80211_AUTH_TIMEOUT		(CPTCFG_IWL_TIMEOUT_FACTOR * HZ / 5)
#define IEEE80211_AUTH_TIMEOUT_LONG	(CPTCFG_IWL_TIMEOUT_FACTOR * HZ / 2)
#define IEEE80211_AUTH_TIMEOUT_SHORT	(CPTCFG_IWL_TIMEOUT_FACTOR * HZ / 10)
#define IEEE80211_AUTH_MAX_TRIES	3
#define IEEE80211_AUTH_WAIT_ASSOC	(CPTCFG_IWL_TIMEOUT_FACTOR * HZ * 5)
#define IEEE80211_ASSOC_TIMEOUT		(CPTCFG_IWL_TIMEOUT_FACTOR * HZ / 5)
#define IEEE80211_ASSOC_TIMEOUT_LONG	(CPTCFG_IWL_TIMEOUT_FACTOR * HZ / 2)
#define IEEE80211_ASSOC_TIMEOUT_SHORT	(CPTCFG_IWL_TIMEOUT_FACTOR * HZ / 10)
#define IEEE80211_ASSOC_MAX_TRIES	3

static int max_nullfunc_tries = 2;
module_param(max_nullfunc_tries, int, 0644);
MODULE_PARM_DESC(max_nullfunc_tries,
		 "Maximum nullfunc tx tries before disconnecting (reason 4).");

static int max_probe_tries = 5;
module_param(max_probe_tries, int, 0644);
MODULE_PARM_DESC(max_probe_tries,
		 "Maximum probe tries before disconnecting (reason 4).");

/*
 * Beacon loss timeout is calculated as N frames times the
 * advertised beacon interval.  This may need to be somewhat
 * higher than what hardware might detect to account for
 * delays in the host processing frames. But since we also
 * probe on beacon miss before declaring the connection lost
 * default to what we want.
 */
static int beacon_loss_count = 7;
module_param(beacon_loss_count, int, 0644);
MODULE_PARM_DESC(beacon_loss_count,
		 "Number of beacon intervals before we decide beacon was lost.");

/*
 * Time the connection can be idle before we probe
 * it to see if we can still talk to the AP.
 */
#define IEEE80211_CONNECTION_IDLE_TIME	(30 * HZ)
/*
 * Time we wait for a probe response after sending
 * a probe request because of beacon loss or for
 * checking the connection still works.
 */
static int probe_wait_ms = 500;
module_param(probe_wait_ms, int, 0644);
MODULE_PARM_DESC(probe_wait_ms,
		 "Maximum time(ms) to wait for probe response"
		 " before disconnecting (reason 4).");

/*
 * How many Beacon frames need to have been used in average signal strength
 * before starting to indicate signal change events.
 */
#define IEEE80211_SIGNAL_AVE_MIN_COUNT	4

/*
 * We can have multiple work items (and connection probing)
 * scheduling this timer, but we need to take care to only
 * reschedule it when it should fire _earlier_ than it was
 * asked for before, or if it's not pending right now. This
 * function ensures that. Note that it then is required to
 * run this function for all timeouts after the first one
 * has happened -- the work that runs from this timer will
 * do that.
 */
static void run_again(struct ieee80211_sub_if_data *sdata,
		      unsigned long timeout)
{
	sdata_assert_lock(sdata);

	if (!timer_pending(&sdata->u.mgd.timer) ||
	    time_before(timeout, sdata->u.mgd.timer.expires))
		mod_timer(&sdata->u.mgd.timer, timeout);
}

void ieee80211_sta_reset_beacon_monitor(struct ieee80211_sub_if_data *sdata)
{
	if (sdata->vif.driver_flags & IEEE80211_VIF_BEACON_FILTER)
		return;

	if (ieee80211_hw_check(&sdata->local->hw, CONNECTION_MONITOR))
		return;

	mod_timer(&sdata->u.mgd.bcn_mon_timer,
		  round_jiffies_up(jiffies + sdata->u.mgd.beacon_timeout));
}

void ieee80211_sta_reset_conn_monitor(struct ieee80211_sub_if_data *sdata)
{
	struct ieee80211_if_managed *ifmgd = &sdata->u.mgd;

	if (unlikely(!ifmgd->associated))
		return;

	if (ifmgd->probe_send_count)
		ifmgd->probe_send_count = 0;

	if (ieee80211_hw_check(&sdata->local->hw, CONNECTION_MONITOR))
		return;

	mod_timer(&ifmgd->conn_mon_timer,
		  round_jiffies_up(jiffies + IEEE80211_CONNECTION_IDLE_TIME));
}

static int ecw2cw(int ecw)
{
	return (1 << ecw) - 1;
}

static u32
ieee80211_determine_chantype(struct ieee80211_sub_if_data *sdata,
			     struct ieee80211_supported_band *sband,
			     struct ieee80211_channel *channel,
			     const struct ieee80211_ht_cap *ht_cap,
			     const struct ieee80211_ht_operation *ht_oper,
			     const struct ieee80211_vht_operation *vht_oper,
			     struct cfg80211_chan_def *chandef, bool tracking)
{
	struct ieee80211_if_managed *ifmgd = &sdata->u.mgd;
	struct cfg80211_chan_def vht_chandef;
	struct ieee80211_sta_ht_cap sta_ht_cap;
	u32 ht_cfreq, ret;

	memcpy(&sta_ht_cap, &sband->ht_cap, sizeof(sta_ht_cap));
	ieee80211_apply_htcap_overrides(sdata, &sta_ht_cap);

	chandef->chan = channel;
	chandef->width = NL80211_CHAN_WIDTH_20_NOHT;
	chandef->center_freq1 = channel->center_freq;
	chandef->center_freq2 = 0;

	if (!ht_cap || !ht_oper || !sta_ht_cap.ht_supported) {
		ret = IEEE80211_STA_DISABLE_HT | IEEE80211_STA_DISABLE_VHT;
		goto out;
	}

	chandef->width = NL80211_CHAN_WIDTH_20;

	if (!(ht_cap->cap_info &
	      cpu_to_le16(IEEE80211_HT_CAP_SUP_WIDTH_20_40))) {
		ret = IEEE80211_STA_DISABLE_40MHZ;
		vht_chandef = *chandef;
		goto out;
	}

	ht_cfreq = ieee80211_channel_to_frequency(ht_oper->primary_chan,
						  channel->band);
	/* check that channel matches the right operating channel */
	if (!tracking && channel->center_freq != ht_cfreq) {
		/*
		 * It's possible that some APs are confused here;
		 * Netgear WNDR3700 sometimes reports 4 higher than
		 * the actual channel in association responses, but
		 * since we look at probe response/beacon data here
		 * it should be OK.
		 */
		sdata_info(sdata,
			   "Wrong control channel: center-freq: %d ht-cfreq: %d ht->primary_chan: %d band: %d - Disabling HT\n",
			   channel->center_freq, ht_cfreq,
			   ht_oper->primary_chan, channel->band);
		ret = IEEE80211_STA_DISABLE_HT | IEEE80211_STA_DISABLE_VHT;
		goto out;
	}

	/* check 40 MHz support, if we have it */
	if (sta_ht_cap.cap & IEEE80211_HT_CAP_SUP_WIDTH_20_40) {
		ieee80211_chandef_ht_oper(ht_oper, chandef);
	} else {
		/* 40 MHz (and 80 MHz) must be supported for VHT */
		ret = IEEE80211_STA_DISABLE_VHT;
		/* also mark 40 MHz disabled */
		ret |= IEEE80211_STA_DISABLE_40MHZ;
		goto out;
	}

	if (!vht_oper || !sband->vht_cap.vht_supported) {
		ret = IEEE80211_STA_DISABLE_VHT;
		goto out;
	}

	vht_chandef = *chandef;
	if (!ieee80211_chandef_vht_oper(vht_oper, &vht_chandef)) {
		if (!(ifmgd->flags & IEEE80211_STA_DISABLE_VHT))
			sdata_info(sdata,
				   "AP VHT information is invalid, disable VHT\n");
		ret = IEEE80211_STA_DISABLE_VHT;
		goto out;
	}

	if (!cfg80211_chandef_valid(&vht_chandef)) {
		if (!(ifmgd->flags & IEEE80211_STA_DISABLE_VHT))
			sdata_info(sdata,
				   "AP VHT information is invalid, disable VHT\n");
		ret = IEEE80211_STA_DISABLE_VHT;
		goto out;
	}

	if (cfg80211_chandef_identical(chandef, &vht_chandef)) {
		ret = 0;
		goto out;
	}

	if (!cfg80211_chandef_compatible(chandef, &vht_chandef)) {
		if (!(ifmgd->flags & IEEE80211_STA_DISABLE_VHT))
			sdata_info(sdata,
				   "AP VHT information doesn't match HT, disable VHT\n");
		ret = IEEE80211_STA_DISABLE_VHT;
		goto out;
	}

	*chandef = vht_chandef;

	ret = 0;

out:
	/*
	 * When tracking the current AP, don't do any further checks if the
	 * new chandef is identical to the one we're currently using for the
	 * connection. This keeps us from playing ping-pong with regulatory,
	 * without it the following can happen (for example):
	 *  - connect to an AP with 80 MHz, world regdom allows 80 MHz
	 *  - AP advertises regdom US
	 *  - CRDA loads regdom US with 80 MHz prohibited (old database)
	 *  - the code below detects an unsupported channel, downgrades, and
	 *    we disconnect from the AP in the caller
	 *  - disconnect causes CRDA to reload world regdomain and the game
	 *    starts anew.
	 * (see https://bugzilla.kernel.org/show_bug.cgi?id=70881)
	 *
	 * It seems possible that there are still scenarios with CSA or real
	 * bandwidth changes where a this could happen, but those cases are
	 * less common and wouldn't completely prevent using the AP.
	 */
	if (tracking &&
	    cfg80211_chandef_identical(chandef, &sdata->vif.bss_conf.chandef))
		return ret;

	/* don't print the message below for VHT mismatch if VHT is disabled */
	if (ret & IEEE80211_STA_DISABLE_VHT)
		vht_chandef = *chandef;

	/*
	 * Ignore the DISABLED flag when we're already connected and only
	 * tracking the APs beacon for bandwidth changes - otherwise we
	 * might get disconnected here if we connect to an AP, update our
	 * regulatory information based on the AP's country IE and the
	 * information we have is wrong/outdated and disables the channel
	 * that we're actually using for the connection to the AP.
	 */
	while (!cfg80211_chandef_usable(sdata->local->hw.wiphy, chandef,
					tracking ? 0 :
						   IEEE80211_CHAN_DISABLED)) {
		if (WARN_ON(chandef->width == NL80211_CHAN_WIDTH_20_NOHT)) {
			ret = IEEE80211_STA_DISABLE_HT |
			      IEEE80211_STA_DISABLE_VHT;
			break;
		}

		ret |= ieee80211_chandef_downgrade(chandef);
	}

	if (chandef->width != vht_chandef.width && !tracking)
		sdata_info(sdata,
			   "capabilities/regulatory prevented using AP HT/VHT configuration, downgraded\n");

	WARN_ON_ONCE(!cfg80211_chandef_valid(chandef));
	return ret;
}

static int ieee80211_config_bw(struct ieee80211_sub_if_data *sdata,
			       struct sta_info *sta,
			       const struct ieee80211_ht_cap *ht_cap,
			       const struct ieee80211_ht_operation *ht_oper,
			       const struct ieee80211_vht_operation *vht_oper,
			       const u8 *bssid, u32 *changed)
{
	struct ieee80211_local *local = sdata->local;
	struct ieee80211_if_managed *ifmgd = &sdata->u.mgd;
	struct ieee80211_supported_band *sband;
	struct ieee80211_channel *chan;
	struct cfg80211_chan_def chandef;
	u16 ht_opmode;
	u32 flags;
	enum ieee80211_sta_rx_bandwidth new_sta_bw;
	int ret;

	/* if HT was/is disabled, don't track any bandwidth changes */
	if (ifmgd->flags & IEEE80211_STA_DISABLE_HT || !ht_oper)
		return 0;

	/* don't check VHT if we associated as non-VHT station */
	if (ifmgd->flags & IEEE80211_STA_DISABLE_VHT)
		vht_oper = NULL;

	if (WARN_ON_ONCE(!sta))
		return -EINVAL;

	/*
	 * if bss configuration changed store the new one -
	 * this may be applicable even if channel is identical
	 */
	ht_opmode = le16_to_cpu(ht_oper->operation_mode);
	if (sdata->vif.bss_conf.ht_operation_mode != ht_opmode) {
		*changed |= BSS_CHANGED_HT;
		sdata->vif.bss_conf.ht_operation_mode = ht_opmode;
	}

	chan = sdata->vif.bss_conf.chandef.chan;
	sband = local->hw.wiphy->bands[chan->band];

	/* calculate new channel (type) based on HT/VHT operation IEs */
	flags = ieee80211_determine_chantype(sdata, sband, chan,
					     ht_cap, ht_oper, vht_oper,
					     &chandef, true);

	/*
	 * Downgrade the new channel if we associated with restricted
	 * capabilities. For example, if we associated as a 20 MHz STA
	 * to a 40 MHz AP (due to regulatory, capabilities or config
	 * reasons) then switching to a 40 MHz channel now won't do us
	 * any good -- we couldn't use it with the AP.
	 */
	if (ifmgd->flags & IEEE80211_STA_DISABLE_80P80MHZ &&
	    chandef.width == NL80211_CHAN_WIDTH_80P80)
		flags |= ieee80211_chandef_downgrade(&chandef);
	if (ifmgd->flags & IEEE80211_STA_DISABLE_160MHZ &&
	    chandef.width == NL80211_CHAN_WIDTH_160)
		flags |= ieee80211_chandef_downgrade(&chandef);
	if (ifmgd->flags & IEEE80211_STA_DISABLE_40MHZ &&
	    chandef.width > NL80211_CHAN_WIDTH_20)
		flags |= ieee80211_chandef_downgrade(&chandef);

	if (cfg80211_chandef_identical(&chandef, &sdata->vif.bss_conf.chandef))
		return 0;

	sdata_info(sdata,
		   "AP %pM changed bandwidth, new config is %d MHz, width %d (%d/%d MHz)\n",
		   ifmgd->bssid, chandef.chan->center_freq, chandef.width,
		   chandef.center_freq1, chandef.center_freq2);

	if (flags != (ifmgd->flags & (IEEE80211_STA_DISABLE_HT |
				      IEEE80211_STA_DISABLE_VHT |
				      IEEE80211_STA_DISABLE_40MHZ |
				      IEEE80211_STA_DISABLE_80P80MHZ |
				      IEEE80211_STA_DISABLE_160MHZ)) ||
	    !cfg80211_chandef_valid(&chandef)) {
		sdata_info(sdata,
			   "AP %pM changed bandwidth in a way we can't support - disconnect\n",
			   ifmgd->bssid);
		return -EINVAL;
	}

	switch (chandef.width) {
	case NL80211_CHAN_WIDTH_20_NOHT:
	case NL80211_CHAN_WIDTH_20:
		new_sta_bw = IEEE80211_STA_RX_BW_20;
		break;
	case NL80211_CHAN_WIDTH_40:
		new_sta_bw = IEEE80211_STA_RX_BW_40;
		break;
	case NL80211_CHAN_WIDTH_80:
		new_sta_bw = IEEE80211_STA_RX_BW_80;
		break;
	case NL80211_CHAN_WIDTH_80P80:
	case NL80211_CHAN_WIDTH_160:
		new_sta_bw = IEEE80211_STA_RX_BW_160;
		break;
	default:
		return -EINVAL;
	}

	if (new_sta_bw > sta->cur_max_bandwidth)
		new_sta_bw = sta->cur_max_bandwidth;

	if (new_sta_bw < sta->sta.bandwidth) {
		sta->sta.bandwidth = new_sta_bw;
		rate_control_rate_update(local, sband, sta,
					 IEEE80211_RC_BW_CHANGED);
	}

	ret = ieee80211_vif_change_bandwidth(sdata, &chandef, changed);
	if (ret) {
		sdata_info(sdata,
			   "AP %pM changed bandwidth to incompatible one - disconnect\n",
			   ifmgd->bssid);
		return ret;
	}

	if (new_sta_bw > sta->sta.bandwidth) {
		sta->sta.bandwidth = new_sta_bw;
		rate_control_rate_update(local, sband, sta,
					 IEEE80211_RC_BW_CHANGED);
	}

	return 0;
}

/* frame sending functions */

static void ieee80211_add_ht_ie(struct ieee80211_sub_if_data *sdata,
				struct sk_buff *skb, u8 ap_ht_param,
				struct ieee80211_supported_band *sband,
				struct ieee80211_channel *channel,
				enum ieee80211_smps_mode smps)
{
	u8 *pos;
	u32 flags = channel->flags;
	u16 cap;
	struct ieee80211_sta_ht_cap ht_cap;

	BUILD_BUG_ON(sizeof(ht_cap) != sizeof(sband->ht_cap));

	memcpy(&ht_cap, &sband->ht_cap, sizeof(ht_cap));
	ieee80211_apply_htcap_overrides(sdata, &ht_cap);

	/* determine capability flags */
	cap = ht_cap.cap;

	switch (ap_ht_param & IEEE80211_HT_PARAM_CHA_SEC_OFFSET) {
	case IEEE80211_HT_PARAM_CHA_SEC_ABOVE:
		if (flags & IEEE80211_CHAN_NO_HT40PLUS) {
			cap &= ~IEEE80211_HT_CAP_SUP_WIDTH_20_40;
			cap &= ~IEEE80211_HT_CAP_SGI_40;
		}
		break;
	case IEEE80211_HT_PARAM_CHA_SEC_BELOW:
		if (flags & IEEE80211_CHAN_NO_HT40MINUS) {
			cap &= ~IEEE80211_HT_CAP_SUP_WIDTH_20_40;
			cap &= ~IEEE80211_HT_CAP_SGI_40;
		}
		break;
	}

	/*
	 * If 40 MHz was disabled associate as though we weren't
	 * capable of 40 MHz -- some broken APs will never fall
	 * back to trying to transmit in 20 MHz.
	 */
	if (sdata->u.mgd.flags & IEEE80211_STA_DISABLE_40MHZ) {
		cap &= ~IEEE80211_HT_CAP_SUP_WIDTH_20_40;
		cap &= ~IEEE80211_HT_CAP_SGI_40;
	}

	/* set SM PS mode properly */
	cap &= ~IEEE80211_HT_CAP_SM_PS;
	switch (smps) {
	case IEEE80211_SMPS_AUTOMATIC:
	case IEEE80211_SMPS_NUM_MODES:
		WARN_ON(1);
	case IEEE80211_SMPS_OFF:
		cap |= WLAN_HT_CAP_SM_PS_DISABLED <<
			IEEE80211_HT_CAP_SM_PS_SHIFT;
		break;
	case IEEE80211_SMPS_STATIC:
		cap |= WLAN_HT_CAP_SM_PS_STATIC <<
			IEEE80211_HT_CAP_SM_PS_SHIFT;
		break;
	case IEEE80211_SMPS_DYNAMIC:
		cap |= WLAN_HT_CAP_SM_PS_DYNAMIC <<
			IEEE80211_HT_CAP_SM_PS_SHIFT;
		break;
	}

	/* reserve and fill IE */
	pos = skb_put(skb, sizeof(struct ieee80211_ht_cap) + 2);
	ieee80211_ie_build_ht_cap(pos, &ht_cap, cap);
}

/* This function determines vht capability flags for the association
 * and builds the IE.
 * Note - the function may set the owner of the MU-MIMO capability
 */
static void ieee80211_add_vht_ie(struct ieee80211_sub_if_data *sdata,
				 struct sk_buff *skb,
				 struct ieee80211_supported_band *sband,
				 struct ieee80211_vht_cap *ap_vht_cap)
{
	struct ieee80211_local *local = sdata->local;
	u8 *pos;
	u32 cap;
	struct ieee80211_sta_vht_cap vht_cap;
	u32 mask, ap_bf_sts, our_bf_sts;

	BUILD_BUG_ON(sizeof(vht_cap) != sizeof(sband->vht_cap));

	memcpy(&vht_cap, &sband->vht_cap, sizeof(vht_cap));
	ieee80211_apply_vhtcap_overrides(sdata, &vht_cap);

	/* determine capability flags */
	cap = vht_cap.cap;

	if (sdata->u.mgd.flags & IEEE80211_STA_DISABLE_80P80MHZ) {
		u32 bw = cap & IEEE80211_VHT_CAP_SUPP_CHAN_WIDTH_MASK;

		cap &= ~IEEE80211_VHT_CAP_SUPP_CHAN_WIDTH_MASK;
		if (bw == IEEE80211_VHT_CAP_SUPP_CHAN_WIDTH_160MHZ ||
		    bw == IEEE80211_VHT_CAP_SUPP_CHAN_WIDTH_160_80PLUS80MHZ)
			cap |= IEEE80211_VHT_CAP_SUPP_CHAN_WIDTH_160MHZ;
	}

	if (sdata->u.mgd.flags & IEEE80211_STA_DISABLE_160MHZ) {
		cap &= ~IEEE80211_VHT_CAP_SHORT_GI_160;
		cap &= ~IEEE80211_VHT_CAP_SUPP_CHAN_WIDTH_MASK;
	}

	/*
	 * Some APs apparently get confused if our capabilities are better
	 * than theirs, so restrict what we advertise in the assoc request.
	 */
	if (!(ap_vht_cap->vht_cap_info &
			cpu_to_le32(IEEE80211_VHT_CAP_SU_BEAMFORMER_CAPABLE)))
		cap &= ~(IEEE80211_VHT_CAP_SU_BEAMFORMEE_CAPABLE |
			 IEEE80211_VHT_CAP_MU_BEAMFORMEE_CAPABLE);
	else if (!(ap_vht_cap->vht_cap_info &
			cpu_to_le32(IEEE80211_VHT_CAP_MU_BEAMFORMER_CAPABLE)))
		cap &= ~IEEE80211_VHT_CAP_MU_BEAMFORMEE_CAPABLE;

	/*
	 * If some other vif is using the MU-MIMO capablity we cannot associate
	 * using MU-MIMO - this will lead to contradictions in the group-id
	 * mechanism.
	 * Ownership is defined since association request, in order to avoid
	 * simultaneous associations with MU-MIMO.
	 */
	if (cap & IEEE80211_VHT_CAP_MU_BEAMFORMEE_CAPABLE) {
		bool disable_mu_mimo = false;
		struct ieee80211_sub_if_data *other;

		list_for_each_entry_rcu(other, &local->interfaces, list) {
			if (other->vif.mu_mimo_owner) {
				disable_mu_mimo = true;
				break;
			}
		}
		if (disable_mu_mimo)
			cap &= ~IEEE80211_VHT_CAP_MU_BEAMFORMEE_CAPABLE;
		else
			sdata->vif.mu_mimo_owner = true;
	}

	mask = IEEE80211_VHT_CAP_BEAMFORMEE_STS_MASK;

	ap_bf_sts = le32_to_cpu(ap_vht_cap->vht_cap_info) & mask;
	our_bf_sts = cap & mask;

	if (ap_bf_sts < our_bf_sts) {
		cap &= ~mask;
		cap |= ap_bf_sts;
	}

	/* reserve and fill IE */
	pos = skb_put(skb, sizeof(struct ieee80211_vht_cap) + 2);
	ieee80211_ie_build_vht_cap(pos, &vht_cap, cap);
}

static void ieee80211_send_assoc(struct ieee80211_sub_if_data *sdata)
{
	struct ieee80211_local *local = sdata->local;
	struct ieee80211_if_managed *ifmgd = &sdata->u.mgd;
	struct ieee80211_mgd_assoc_data *assoc_data = ifmgd->assoc_data;
	struct sk_buff *skb;
	struct ieee80211_mgmt *mgmt;
	u8 *pos, qos_info;
	size_t offset = 0, noffset;
	int i, count, rates_len, supp_rates_len, shift;
	u16 capab;
	struct ieee80211_supported_band *sband;
	struct ieee80211_chanctx_conf *chanctx_conf;
	struct ieee80211_channel *chan;
	u32 rate_flags, rates = 0;

	sdata_assert_lock(sdata);

	rcu_read_lock();
	chanctx_conf = rcu_dereference(sdata->vif.chanctx_conf);
	if (WARN_ON(!chanctx_conf)) {
		rcu_read_unlock();
		return;
	}
	chan = chanctx_conf->def.chan;
	rate_flags = ieee80211_chandef_rate_flags(&chanctx_conf->def);
	rcu_read_unlock();
	sband = local->hw.wiphy->bands[chan->band];
	shift = ieee80211_vif_get_shift(&sdata->vif);

	if (assoc_data->supp_rates_len) {
		/*
		 * Get all rates supported by the device and the AP as
		 * some APs don't like getting a superset of their rates
		 * in the association request (e.g. D-Link DAP 1353 in
		 * b-only mode)...
		 */
		rates_len = ieee80211_parse_bitrates(&chanctx_conf->def, sband,
						     assoc_data->supp_rates,
						     assoc_data->supp_rates_len,
						     &rates);
	} else {
		/*
		 * In case AP not provide any supported rates information
		 * before association, we send information element(s) with
		 * all rates that we support.
		 */
		rates_len = 0;
		for (i = 0; i < sband->n_bitrates; i++) {
			if ((rate_flags & sband->bitrates[i].flags)
			    != rate_flags)
				continue;
			rates |= BIT(i);
			rates_len++;
		}
	}

	skb = alloc_skb(local->hw.extra_tx_headroom +
			sizeof(*mgmt) + /* bit too much but doesn't matter */
			2 + assoc_data->ssid_len + /* SSID */
			4 + rates_len + /* (extended) rates */
			4 + /* power capability */
			2 + 2 * sband->n_channels + /* supported channels */
			2 + sizeof(struct ieee80211_ht_cap) + /* HT */
			2 + sizeof(struct ieee80211_vht_cap) + /* VHT */
			assoc_data->ie_len + /* extra IEs */
			9, /* WMM */
			GFP_KERNEL);
	if (!skb)
		return;

	skb_reserve(skb, local->hw.extra_tx_headroom);

	capab = WLAN_CAPABILITY_ESS;

	if (sband->band == IEEE80211_BAND_2GHZ) {
		capab |= WLAN_CAPABILITY_SHORT_SLOT_TIME;
		capab |= WLAN_CAPABILITY_SHORT_PREAMBLE;
	}

	if (assoc_data->capability & WLAN_CAPABILITY_PRIVACY)
		capab |= WLAN_CAPABILITY_PRIVACY;

	if ((assoc_data->capability & WLAN_CAPABILITY_SPECTRUM_MGMT) &&
	    ieee80211_hw_check(&local->hw, SPECTRUM_MGMT))
		capab |= WLAN_CAPABILITY_SPECTRUM_MGMT;

	if (ifmgd->flags & IEEE80211_STA_ENABLE_RRM)
		capab |= WLAN_CAPABILITY_RADIO_MEASURE;

	mgmt = (struct ieee80211_mgmt *) skb_put(skb, 24);
	memset(mgmt, 0, 24);
	memcpy(mgmt->da, assoc_data->bss->bssid, ETH_ALEN);
	memcpy(mgmt->sa, sdata->vif.addr, ETH_ALEN);
	memcpy(mgmt->bssid, assoc_data->bss->bssid, ETH_ALEN);

	if (!is_zero_ether_addr(assoc_data->prev_bssid)) {
		skb_put(skb, 10);
		mgmt->frame_control = cpu_to_le16(IEEE80211_FTYPE_MGMT |
						  IEEE80211_STYPE_REASSOC_REQ);
		mgmt->u.reassoc_req.capab_info = cpu_to_le16(capab);
		mgmt->u.reassoc_req.listen_interval =
				cpu_to_le16(local->hw.conf.listen_interval);
		memcpy(mgmt->u.reassoc_req.current_ap, assoc_data->prev_bssid,
		       ETH_ALEN);
	} else {
		skb_put(skb, 4);
		mgmt->frame_control = cpu_to_le16(IEEE80211_FTYPE_MGMT |
						  IEEE80211_STYPE_ASSOC_REQ);
		mgmt->u.assoc_req.capab_info = cpu_to_le16(capab);
		mgmt->u.assoc_req.listen_interval =
				cpu_to_le16(local->hw.conf.listen_interval);
	}

	/* SSID */
	pos = skb_put(skb, 2 + assoc_data->ssid_len);
	*pos++ = WLAN_EID_SSID;
	*pos++ = assoc_data->ssid_len;
	memcpy(pos, assoc_data->ssid, assoc_data->ssid_len);

	/* add all rates which were marked to be used above */
	supp_rates_len = rates_len;
	if (supp_rates_len > 8)
		supp_rates_len = 8;

	pos = skb_put(skb, supp_rates_len + 2);
	*pos++ = WLAN_EID_SUPP_RATES;
	*pos++ = supp_rates_len;

	count = 0;
	for (i = 0; i < sband->n_bitrates; i++) {
		if (BIT(i) & rates) {
			int rate = DIV_ROUND_UP(sband->bitrates[i].bitrate,
						5 * (1 << shift));
			*pos++ = (u8) rate;
			if (++count == 8)
				break;
		}
	}

	if (rates_len > count) {
		pos = skb_put(skb, rates_len - count + 2);
		*pos++ = WLAN_EID_EXT_SUPP_RATES;
		*pos++ = rates_len - count;

		for (i++; i < sband->n_bitrates; i++) {
			if (BIT(i) & rates) {
				int rate;
				rate = DIV_ROUND_UP(sband->bitrates[i].bitrate,
						    5 * (1 << shift));
				*pos++ = (u8) rate;
			}
		}
	}

	if (capab & WLAN_CAPABILITY_SPECTRUM_MGMT ||
	    capab & WLAN_CAPABILITY_RADIO_MEASURE) {
		pos = skb_put(skb, 4);
		*pos++ = WLAN_EID_PWR_CAPABILITY;
		*pos++ = 2;
		*pos++ = 0; /* min tx power */
		 /* max tx power */
		*pos++ = ieee80211_chandef_max_power(&chanctx_conf->def);
	}

	if (capab & WLAN_CAPABILITY_SPECTRUM_MGMT) {
		/* TODO: get this in reg domain format */
		pos = skb_put(skb, 2 * sband->n_channels + 2);
		*pos++ = WLAN_EID_SUPPORTED_CHANNELS;
		*pos++ = 2 * sband->n_channels;
		for (i = 0; i < sband->n_channels; i++) {
			*pos++ = ieee80211_frequency_to_channel(
					sband->channels[i].center_freq);
			*pos++ = 1; /* one channel in the subband*/
		}
	}

	/* if present, add any custom IEs that go before HT */
	if (assoc_data->ie_len) {
		static const u8 before_ht[] = {
			WLAN_EID_SSID,
			WLAN_EID_SUPP_RATES,
			WLAN_EID_EXT_SUPP_RATES,
			WLAN_EID_PWR_CAPABILITY,
			WLAN_EID_SUPPORTED_CHANNELS,
			WLAN_EID_RSN,
			WLAN_EID_QOS_CAPA,
			WLAN_EID_RRM_ENABLED_CAPABILITIES,
			WLAN_EID_MOBILITY_DOMAIN,
			WLAN_EID_FAST_BSS_TRANSITION,	/* reassoc only */
			WLAN_EID_RIC_DATA,		/* reassoc only */
			WLAN_EID_SUPPORTED_REGULATORY_CLASSES,
		};
		static const u8 after_ric[] = {
			WLAN_EID_SUPPORTED_REGULATORY_CLASSES,
			WLAN_EID_HT_CAPABILITY,
			WLAN_EID_BSS_COEX_2040,
			WLAN_EID_EXT_CAPABILITY,
			WLAN_EID_QOS_TRAFFIC_CAPA,
			WLAN_EID_TIM_BCAST_REQ,
			WLAN_EID_INTERWORKING,
			/* 60GHz doesn't happen right now */
			WLAN_EID_VHT_CAPABILITY,
			WLAN_EID_OPMODE_NOTIF,
		};

		noffset = ieee80211_ie_split_ric(assoc_data->ie,
						 assoc_data->ie_len,
						 before_ht,
						 ARRAY_SIZE(before_ht),
						 after_ric,
						 ARRAY_SIZE(after_ric),
						 offset);
		pos = skb_put(skb, noffset - offset);
		memcpy(pos, assoc_data->ie + offset, noffset - offset);
		offset = noffset;
	}

	if (WARN_ON_ONCE((ifmgd->flags & IEEE80211_STA_DISABLE_HT) &&
			 !(ifmgd->flags & IEEE80211_STA_DISABLE_VHT)))
		ifmgd->flags |= IEEE80211_STA_DISABLE_VHT;

	if (!(ifmgd->flags & IEEE80211_STA_DISABLE_HT))
		ieee80211_add_ht_ie(sdata, skb, assoc_data->ap_ht_param,
				    sband, chan, sdata->smps_mode);

	/* if present, add any custom IEs that go before VHT */
	if (assoc_data->ie_len) {
		static const u8 before_vht[] = {
			WLAN_EID_SSID,
			WLAN_EID_SUPP_RATES,
			WLAN_EID_EXT_SUPP_RATES,
			WLAN_EID_PWR_CAPABILITY,
			WLAN_EID_SUPPORTED_CHANNELS,
			WLAN_EID_RSN,
			WLAN_EID_QOS_CAPA,
			WLAN_EID_RRM_ENABLED_CAPABILITIES,
			WLAN_EID_MOBILITY_DOMAIN,
			WLAN_EID_SUPPORTED_REGULATORY_CLASSES,
			WLAN_EID_HT_CAPABILITY,
			WLAN_EID_BSS_COEX_2040,
			WLAN_EID_EXT_CAPABILITY,
			WLAN_EID_QOS_TRAFFIC_CAPA,
			WLAN_EID_TIM_BCAST_REQ,
			WLAN_EID_INTERWORKING,
		};

		/* RIC already taken above, so no need to handle here anymore */
		noffset = ieee80211_ie_split(assoc_data->ie, assoc_data->ie_len,
					     before_vht, ARRAY_SIZE(before_vht),
					     offset);
		pos = skb_put(skb, noffset - offset);
		memcpy(pos, assoc_data->ie + offset, noffset - offset);
		offset = noffset;
	}

	if (!(ifmgd->flags & IEEE80211_STA_DISABLE_VHT))
		ieee80211_add_vht_ie(sdata, skb, sband,
				     &assoc_data->ap_vht_cap);

	/* if present, add any custom non-vendor IEs that go after HT */
	if (assoc_data->ie_len) {
		noffset = ieee80211_ie_split_vendor(assoc_data->ie,
						    assoc_data->ie_len,
						    offset);
		pos = skb_put(skb, noffset - offset);
		memcpy(pos, assoc_data->ie + offset, noffset - offset);
		offset = noffset;
	}

	if (assoc_data->wmm) {
		if (assoc_data->uapsd) {
			qos_info = ifmgd->uapsd_queues;
			qos_info |= (ifmgd->uapsd_max_sp_len <<
				     IEEE80211_WMM_IE_STA_QOSINFO_SP_SHIFT);
		} else {
			qos_info = 0;
		}

		pos = ieee80211_add_wmm_info_ie(skb_put(skb, 9), qos_info);
	}

	/* add any remaining custom (i.e. vendor specific here) IEs */
	if (assoc_data->ie_len) {
		noffset = assoc_data->ie_len;
		pos = skb_put(skb, noffset - offset);
		memcpy(pos, assoc_data->ie + offset, noffset - offset);
	}

	drv_mgd_prepare_tx(local, sdata);

	IEEE80211_SKB_CB(skb)->flags |= IEEE80211_TX_INTFL_DONT_ENCRYPT;
	if (ieee80211_hw_check(&local->hw, REPORTS_TX_ACK_STATUS))
		IEEE80211_SKB_CB(skb)->flags |= IEEE80211_TX_CTL_REQ_TX_STATUS |
						IEEE80211_TX_INTFL_MLME_CONN_TX;
	ieee80211_tx_skb(sdata, skb);
}

void ieee80211_send_pspoll(struct ieee80211_local *local,
			   struct ieee80211_sub_if_data *sdata)
{
	struct ieee80211_pspoll *pspoll;
	struct sk_buff *skb;

	skb = ieee80211_pspoll_get(&local->hw, &sdata->vif);
	if (!skb)
		return;

	pspoll = (struct ieee80211_pspoll *) skb->data;
	pspoll->frame_control |= cpu_to_le16(IEEE80211_FCTL_PM);

	IEEE80211_SKB_CB(skb)->flags |= IEEE80211_TX_INTFL_DONT_ENCRYPT;
	ieee80211_tx_skb(sdata, skb);
}

void ieee80211_send_nullfunc(struct ieee80211_local *local,
			     struct ieee80211_sub_if_data *sdata,
			     bool powersave)
{
	struct sk_buff *skb;
	struct ieee80211_hdr_3addr *nullfunc;
	struct ieee80211_if_managed *ifmgd = &sdata->u.mgd;

	skb = ieee80211_nullfunc_get(&local->hw, &sdata->vif);
	if (!skb)
		return;

	nullfunc = (struct ieee80211_hdr_3addr *) skb->data;
	if (powersave)
		nullfunc->frame_control |= cpu_to_le16(IEEE80211_FCTL_PM);

	IEEE80211_SKB_CB(skb)->flags |= IEEE80211_TX_INTFL_DONT_ENCRYPT |
					IEEE80211_TX_INTFL_OFFCHAN_TX_OK;

	if (ieee80211_hw_check(&local->hw, REPORTS_TX_ACK_STATUS))
		IEEE80211_SKB_CB(skb)->flags |= IEEE80211_TX_CTL_REQ_TX_STATUS;

	if (ifmgd->flags & IEEE80211_STA_CONNECTION_POLL)
		IEEE80211_SKB_CB(skb)->flags |= IEEE80211_TX_CTL_USE_MINRATE;

	ieee80211_tx_skb(sdata, skb);
}

static void ieee80211_send_4addr_nullfunc(struct ieee80211_local *local,
					  struct ieee80211_sub_if_data *sdata)
{
	struct sk_buff *skb;
	struct ieee80211_hdr *nullfunc;
	__le16 fc;

	if (WARN_ON(sdata->vif.type != NL80211_IFTYPE_STATION))
		return;

	skb = dev_alloc_skb(local->hw.extra_tx_headroom + 30);
	if (!skb)
		return;

	skb_reserve(skb, local->hw.extra_tx_headroom);

	nullfunc = (struct ieee80211_hdr *) skb_put(skb, 30);
	memset(nullfunc, 0, 30);
	fc = cpu_to_le16(IEEE80211_FTYPE_DATA | IEEE80211_STYPE_NULLFUNC |
			 IEEE80211_FCTL_FROMDS | IEEE80211_FCTL_TODS);
	nullfunc->frame_control = fc;
	memcpy(nullfunc->addr1, sdata->u.mgd.bssid, ETH_ALEN);
	memcpy(nullfunc->addr2, sdata->vif.addr, ETH_ALEN);
	memcpy(nullfunc->addr3, sdata->u.mgd.bssid, ETH_ALEN);
	memcpy(nullfunc->addr4, sdata->vif.addr, ETH_ALEN);

	IEEE80211_SKB_CB(skb)->flags |= IEEE80211_TX_INTFL_DONT_ENCRYPT;
	ieee80211_tx_skb(sdata, skb);
}

/* spectrum management related things */
static void ieee80211_chswitch_work(struct work_struct *work)
{
	struct ieee80211_sub_if_data *sdata =
		container_of(work, struct ieee80211_sub_if_data, u.mgd.chswitch_work);
	struct ieee80211_local *local = sdata->local;
	struct ieee80211_if_managed *ifmgd = &sdata->u.mgd;
	int ret;

	if (!ieee80211_sdata_running(sdata))
		return;

	sdata_lock(sdata);
	mutex_lock(&local->mtx);
	mutex_lock(&local->chanctx_mtx);

	if (!ifmgd->associated)
		goto out;

	if (!sdata->vif.csa_active)
		goto out;

	/*
	 * using reservation isn't immediate as it may be deferred until later
	 * with multi-vif. once reservation is complete it will re-schedule the
	 * work with no reserved_chanctx so verify chandef to check if it
	 * completed successfully
	 */

	if (sdata->reserved_chanctx) {
		/*
		 * with multi-vif csa driver may call ieee80211_csa_finish()
		 * many times while waiting for other interfaces to use their
		 * reservations
		 */
		if (sdata->reserved_ready)
			goto out;

		ret = ieee80211_vif_use_reserved_context(sdata);
		if (ret) {
			sdata_info(sdata,
				   "failed to use reserved channel context, disconnecting (err=%d)\n",
				   ret);
			ieee80211_queue_work(&sdata->local->hw,
					     &ifmgd->csa_connection_drop_work);
			goto out;
		}

		goto out;
	}

	if (!cfg80211_chandef_identical(&sdata->vif.bss_conf.chandef,
					&sdata->csa_chandef)) {
		sdata_info(sdata,
			   "failed to finalize channel switch, disconnecting\n");
		ieee80211_queue_work(&sdata->local->hw,
				     &ifmgd->csa_connection_drop_work);
		goto out;
	}

	/* XXX: shouldn't really modify cfg80211-owned data! */
	ifmgd->associated->channel = sdata->csa_chandef.chan;

	ifmgd->csa_waiting_bcn = true;

	ieee80211_sta_reset_beacon_monitor(sdata);
	ieee80211_sta_reset_conn_monitor(sdata);

out:
	mutex_unlock(&local->chanctx_mtx);
	mutex_unlock(&local->mtx);
	sdata_unlock(sdata);
}

static void ieee80211_chswitch_post_beacon(struct ieee80211_sub_if_data *sdata)
{
	struct ieee80211_local *local = sdata->local;
	struct ieee80211_if_managed *ifmgd = &sdata->u.mgd;
	int ret;

	sdata_assert_lock(sdata);

	WARN_ON(!sdata->vif.csa_active);

	if (sdata->csa_block_tx) {
		ieee80211_wake_vif_queues(local, sdata,
					  IEEE80211_QUEUE_STOP_REASON_CSA);
		sdata->csa_block_tx = false;
	}

	sdata->vif.csa_active = false;
	ifmgd->csa_waiting_bcn = false;

	ret = drv_post_channel_switch(sdata);
	if (ret) {
		sdata_info(sdata,
			   "driver post channel switch failed, disconnecting\n");
		ieee80211_queue_work(&local->hw,
				     &ifmgd->csa_connection_drop_work);
		return;
	}

	cfg80211_ch_switch_notify(sdata->dev, &sdata->reserved_chandef);
}

void ieee80211_chswitch_done(struct ieee80211_vif *vif, bool success)
{
	struct ieee80211_sub_if_data *sdata = vif_to_sdata(vif);
	struct ieee80211_if_managed *ifmgd = &sdata->u.mgd;

	trace_api_chswitch_done(sdata, success);
	if (!success) {
		sdata_info(sdata,
			   "driver channel switch failed, disconnecting\n");
		ieee80211_queue_work(&sdata->local->hw,
				     &ifmgd->csa_connection_drop_work);
	} else {
		ieee80211_queue_work(&sdata->local->hw, &ifmgd->chswitch_work);
	}
}
EXPORT_SYMBOL(ieee80211_chswitch_done);

static void ieee80211_chswitch_timer(unsigned long data)
{
	struct ieee80211_sub_if_data *sdata =
		(struct ieee80211_sub_if_data *) data;

	ieee80211_queue_work(&sdata->local->hw, &sdata->u.mgd.chswitch_work);
}

static void
ieee80211_sta_process_chanswitch(struct ieee80211_sub_if_data *sdata,
				 u64 timestamp, u32 device_timestamp,
				 struct ieee802_11_elems *elems,
				 bool beacon)
{
	struct ieee80211_local *local = sdata->local;
	struct ieee80211_if_managed *ifmgd = &sdata->u.mgd;
	struct cfg80211_bss *cbss = ifmgd->associated;
	struct ieee80211_chanctx_conf *conf;
	struct ieee80211_chanctx *chanctx;
	enum ieee80211_band current_band;
	struct ieee80211_csa_ie csa_ie;
	struct ieee80211_channel_switch ch_switch;
	int res;

	sdata_assert_lock(sdata);

	if (!cbss)
		return;

	if (local->scanning)
		return;

	/* disregard subsequent announcements if we are already processing */
	if (sdata->vif.csa_active)
		return;

	current_band = cbss->channel->band;
	memset(&csa_ie, 0, sizeof(csa_ie));
	res = ieee80211_parse_ch_switch_ie(sdata, elems, current_band,
					   ifmgd->flags,
					   ifmgd->associated->bssid, &csa_ie);
	if (res	< 0)
		ieee80211_queue_work(&local->hw,
				     &ifmgd->csa_connection_drop_work);
	if (res)
		return;

	if (!cfg80211_chandef_usable(local->hw.wiphy, &csa_ie.chandef,
				     IEEE80211_CHAN_DISABLED)) {
		sdata_info(sdata,
			   "AP %pM switches to unsupported channel (%d MHz, width:%d, CF1/2: %d/%d MHz), disconnecting\n",
			   ifmgd->associated->bssid,
			   csa_ie.chandef.chan->center_freq,
			   csa_ie.chandef.width, csa_ie.chandef.center_freq1,
			   csa_ie.chandef.center_freq2);
		ieee80211_queue_work(&local->hw,
				     &ifmgd->csa_connection_drop_work);
		return;
	}

	if (cfg80211_chandef_identical(&csa_ie.chandef,
				       &sdata->vif.bss_conf.chandef)) {
		if (ifmgd->csa_ignored_same_chan)
			return;
		sdata_info(sdata,
			   "AP %pM tries to chanswitch to same channel, ignore\n",
			   ifmgd->associated->bssid);
		ifmgd->csa_ignored_same_chan = true;
		return;
	}

	/*
	 * Drop all TDLS peers - either we disconnect or move to a different
	 * channel from this point on. There's no telling what our peer will do.
	 * The TDLS WIDER_BW scenario is also problematic, as peers might now
	 * have an incompatible wider chandef.
	 */
	ieee80211_teardown_tdls_peers(sdata);

	mutex_lock(&local->mtx);
	mutex_lock(&local->chanctx_mtx);
	conf = rcu_dereference_protected(sdata->vif.chanctx_conf,
					 lockdep_is_held(&local->chanctx_mtx));
	if (!conf) {
		sdata_info(sdata,
			   "no channel context assigned to vif?, disconnecting\n");
		goto drop_connection;
	}

	chanctx = container_of(conf, struct ieee80211_chanctx, conf);

	if (local->use_chanctx &&
	    !ieee80211_hw_check(&local->hw, CHANCTX_STA_CSA)) {
		sdata_info(sdata,
			   "driver doesn't support chan-switch with channel contexts\n");
		goto drop_connection;
	}

	ch_switch.timestamp = timestamp;
	ch_switch.device_timestamp = device_timestamp;
	ch_switch.block_tx = csa_ie.mode;
	ch_switch.chandef = csa_ie.chandef;
	ch_switch.count = csa_ie.count;

	if (drv_pre_channel_switch(sdata, &ch_switch)) {
		sdata_info(sdata,
			   "preparing for channel switch failed, disconnecting\n");
		goto drop_connection;
	}

	res = ieee80211_vif_reserve_chanctx(sdata, &csa_ie.chandef,
					    chanctx->mode, false);
	if (res) {
		sdata_info(sdata,
			   "failed to reserve channel context for channel switch, disconnecting (err=%d)\n",
			   res);
		goto drop_connection;
	}
	mutex_unlock(&local->chanctx_mtx);

	sdata->vif.csa_active = true;
	sdata->csa_chandef = csa_ie.chandef;
	sdata->csa_block_tx = csa_ie.mode;
	ifmgd->csa_ignored_same_chan = false;

	if (sdata->csa_block_tx)
		ieee80211_stop_vif_queues(local, sdata,
					  IEEE80211_QUEUE_STOP_REASON_CSA);
	mutex_unlock(&local->mtx);

	cfg80211_ch_switch_started_notify(sdata->dev, &csa_ie.chandef,
					  csa_ie.count);

	if (local->ops->channel_switch) {
		/* use driver's channel switch callback */
		drv_channel_switch(local, sdata, &ch_switch);
		return;
	}

	/* channel switch handled in software */
	if (csa_ie.count <= 1)
		ieee80211_queue_work(&local->hw, &ifmgd->chswitch_work);
	else
		mod_timer(&ifmgd->chswitch_timer,
			  TU_TO_EXP_TIME((csa_ie.count - 1) *
					 cbss->beacon_interval));
	return;
 drop_connection:
	ieee80211_queue_work(&local->hw, &ifmgd->csa_connection_drop_work);
	mutex_unlock(&local->chanctx_mtx);
	mutex_unlock(&local->mtx);
}

static bool
ieee80211_find_80211h_pwr_constr(struct ieee80211_sub_if_data *sdata,
				 struct ieee80211_channel *channel,
				 const u8 *country_ie, u8 country_ie_len,
				 const u8 *pwr_constr_elem,
				 int *chan_pwr, int *pwr_reduction)
{
	struct ieee80211_country_ie_triplet *triplet;
	int chan = ieee80211_frequency_to_channel(channel->center_freq);
	int i, chan_increment;
	bool have_chan_pwr = false;

	/* Invalid IE */
	if (country_ie_len % 2 || country_ie_len < IEEE80211_COUNTRY_IE_MIN_LEN)
		return false;

	triplet = (void *)(country_ie + 3);
	country_ie_len -= 3;

	switch (channel->band) {
	default:
		WARN_ON_ONCE(1);
		/* fall through */
	case IEEE80211_BAND_2GHZ:
	case IEEE80211_BAND_60GHZ:
		chan_increment = 1;
		break;
	case IEEE80211_BAND_5GHZ:
		chan_increment = 4;
		break;
	}

	/* find channel */
	while (country_ie_len >= 3) {
		u8 first_channel = triplet->chans.first_channel;

		if (first_channel >= IEEE80211_COUNTRY_EXTENSION_ID)
			goto next;

		for (i = 0; i < triplet->chans.num_channels; i++) {
			if (first_channel + i * chan_increment == chan) {
				have_chan_pwr = true;
				*chan_pwr = triplet->chans.max_power;
				break;
			}
		}
		if (have_chan_pwr)
			break;

 next:
		triplet++;
		country_ie_len -= 3;
	}

	if (have_chan_pwr && pwr_constr_elem)
		*pwr_reduction = *pwr_constr_elem;
	else
		*pwr_reduction = 0;

	return have_chan_pwr;
}

static u32 ieee80211_handle_pwr_constr(struct ieee80211_sub_if_data *sdata,
				       struct ieee80211_channel *channel,
				       struct ieee80211_mgmt *mgmt,
				       const u8 *country_ie, u8 country_ie_len,
				       const u8 *pwr_constr_ie,
				       const u8 *cisco_dtpc_ie)
{
	bool has_80211h_pwr = false, has_cisco_pwr = false;
	int chan_pwr = 0, pwr_reduction_80211h = 0;
	int pwr_level_cisco, pwr_level_80211h;
	int new_ap_level;
	__le16 capab = mgmt->u.probe_resp.capab_info;

	if (country_ie &&
	    (capab & cpu_to_le16(WLAN_CAPABILITY_SPECTRUM_MGMT) ||
	     capab & cpu_to_le16(WLAN_CAPABILITY_RADIO_MEASURE))) {
		has_80211h_pwr = ieee80211_find_80211h_pwr_constr(
			sdata, channel, country_ie, country_ie_len,
			pwr_constr_ie, &chan_pwr, &pwr_reduction_80211h);
		pwr_level_80211h =
			max_t(int, 0, chan_pwr - pwr_reduction_80211h);
	}

	if (!has_80211h_pwr && !has_cisco_pwr)
		return 0;

	/* If we have both 802.11h and Cisco DTPC, apply both limits
	 * by picking the smallest of the two power levels advertised.
	 */
	if (has_80211h_pwr &&
	    (!has_cisco_pwr || pwr_level_80211h <= pwr_level_cisco)) {
		new_ap_level = pwr_level_80211h;

		if (sdata->ap_power_level == new_ap_level)
			return 0;

		sdata_dbg(sdata,
			  "Limiting TX power to %d (%d - %d) dBm as advertised by %pM\n",
			  pwr_level_80211h, chan_pwr, pwr_reduction_80211h,
			  sdata->u.mgd.bssid);
	} else {  /* has_cisco_pwr is always true here. */
		new_ap_level = pwr_level_cisco;

		if (sdata->ap_power_level == new_ap_level)
			return 0;

		sdata_dbg(sdata,
			  "Limiting TX power to %d dBm as advertised by %pM\n",
			  pwr_level_cisco, sdata->u.mgd.bssid);
	}

	sdata->ap_power_level = new_ap_level;
	if (__ieee80211_recalc_txpower(sdata))
		return BSS_CHANGED_TXPOWER;
	return 0;
}

/* powersave */
static void ieee80211_enable_ps(struct ieee80211_local *local,
				struct ieee80211_sub_if_data *sdata)
{
	struct ieee80211_conf *conf = &local->hw.conf;

	/*
	 * If we are scanning right now then the parameters will
	 * take effect when scan finishes.
	 */
	if (local->scanning)
		return;

	if (conf->dynamic_ps_timeout > 0 &&
	    !ieee80211_hw_check(&local->hw, SUPPORTS_DYNAMIC_PS)) {
		mod_timer(&local->dynamic_ps_timer, jiffies +
			  msecs_to_jiffies(conf->dynamic_ps_timeout));
	} else {
		if (ieee80211_hw_check(&local->hw, PS_NULLFUNC_STACK))
			ieee80211_send_nullfunc(local, sdata, true);

		if (ieee80211_hw_check(&local->hw, PS_NULLFUNC_STACK) &&
		    ieee80211_hw_check(&local->hw, REPORTS_TX_ACK_STATUS))
			return;

		conf->flags |= IEEE80211_CONF_PS;
		ieee80211_hw_config(local, IEEE80211_CONF_CHANGE_PS);
	}
}

static void ieee80211_change_ps(struct ieee80211_local *local)
{
	struct ieee80211_conf *conf = &local->hw.conf;

	if (local->ps_sdata) {
		ieee80211_enable_ps(local, local->ps_sdata);
	} else if (conf->flags & IEEE80211_CONF_PS) {
		conf->flags &= ~IEEE80211_CONF_PS;
		ieee80211_hw_config(local, IEEE80211_CONF_CHANGE_PS);
		del_timer_sync(&local->dynamic_ps_timer);
		cancel_work_sync(&local->dynamic_ps_enable_work);
	}
}

static bool ieee80211_powersave_allowed(struct ieee80211_sub_if_data *sdata)
{
	struct ieee80211_if_managed *mgd = &sdata->u.mgd;
	struct sta_info *sta = NULL;
	bool authorized = false;

	if (!mgd->powersave)
		return false;

	if (mgd->broken_ap)
		return false;

	if (!mgd->associated)
		return false;

	if (mgd->flags & IEEE80211_STA_CONNECTION_POLL)
		return false;

	if (!mgd->have_beacon)
		return false;

	rcu_read_lock();
	sta = sta_info_get(sdata, mgd->bssid);
	if (sta)
		authorized = test_sta_flag(sta, WLAN_STA_AUTHORIZED);
	rcu_read_unlock();

	return authorized;
}

/* need to hold RTNL or interface lock */
void ieee80211_recalc_ps(struct ieee80211_local *local)
{
	struct ieee80211_sub_if_data *sdata, *found = NULL;
	int count = 0;
	int timeout;

	if (!ieee80211_hw_check(&local->hw, SUPPORTS_PS)) {
		local->ps_sdata = NULL;
		return;
	}

	list_for_each_entry(sdata, &local->interfaces, list) {
		if (!ieee80211_sdata_running(sdata))
			continue;
		if (sdata->vif.type == NL80211_IFTYPE_AP) {
			/* If an AP vif is found, then disable PS
			 * by setting the count to zero thereby setting
			 * ps_sdata to NULL.
			 */
			count = 0;
			break;
		}
		if (sdata->vif.type != NL80211_IFTYPE_STATION)
			continue;
		found = sdata;
		count++;
	}

	if (count == 1 && ieee80211_powersave_allowed(found)) {
		u8 dtimper = found->u.mgd.dtim_period;
		s32 beaconint_us;

		beaconint_us = ieee80211_tu_to_usec(
					found->vif.bss_conf.beacon_int);

		timeout = local->dynamic_ps_forced_timeout;
		if (timeout < 0)
			timeout = 100;
		local->hw.conf.dynamic_ps_timeout = timeout;

		/* If the TIM IE is invalid, pretend the value is 1 */
		if (!dtimper)
			dtimper = 1;

		local->hw.conf.ps_dtim_period = dtimper;
		local->ps_sdata = found;
	} else {
		local->ps_sdata = NULL;
	}

	ieee80211_change_ps(local);
}

void ieee80211_recalc_ps_vif(struct ieee80211_sub_if_data *sdata)
{
	bool ps_allowed = ieee80211_powersave_allowed(sdata);

	if (sdata->vif.bss_conf.ps != ps_allowed) {
		sdata->vif.bss_conf.ps = ps_allowed;
		ieee80211_bss_info_change_notify(sdata, BSS_CHANGED_PS);
	}
}

void ieee80211_dynamic_ps_disable_work(struct work_struct *work)
{
	struct ieee80211_local *local =
		container_of(work, struct ieee80211_local,
			     dynamic_ps_disable_work);

	if (local->hw.conf.flags & IEEE80211_CONF_PS) {
		local->hw.conf.flags &= ~IEEE80211_CONF_PS;
		ieee80211_hw_config(local, IEEE80211_CONF_CHANGE_PS);
	}

	ieee80211_wake_queues_by_reason(&local->hw,
					IEEE80211_MAX_QUEUE_MAP,
					IEEE80211_QUEUE_STOP_REASON_PS,
					false);
}

void ieee80211_dynamic_ps_enable_work(struct work_struct *work)
{
	struct ieee80211_local *local =
		container_of(work, struct ieee80211_local,
			     dynamic_ps_enable_work);
	struct ieee80211_sub_if_data *sdata = local->ps_sdata;
	struct ieee80211_if_managed *ifmgd;
	unsigned long flags;
	int q;

	/* can only happen when PS was just disabled anyway */
	if (!sdata)
		return;

	ifmgd = &sdata->u.mgd;

	if (local->hw.conf.flags & IEEE80211_CONF_PS)
		return;

	if (local->hw.conf.dynamic_ps_timeout > 0) {
		/* don't enter PS if TX frames are pending */
		if (drv_tx_frames_pending(local)) {
			mod_timer(&local->dynamic_ps_timer, jiffies +
				  msecs_to_jiffies(
				  local->hw.conf.dynamic_ps_timeout));
			return;
		}

		/*
		 * transmission can be stopped by others which leads to
		 * dynamic_ps_timer expiry. Postpone the ps timer if it
		 * is not the actual idle state.
		 */
		spin_lock_irqsave(&local->queue_stop_reason_lock, flags);
		for (q = 0; q < local->hw.queues; q++) {
			if (local->queue_stop_reasons[q]) {
				spin_unlock_irqrestore(&local->queue_stop_reason_lock,
						       flags);
				mod_timer(&local->dynamic_ps_timer, jiffies +
					  msecs_to_jiffies(
					  local->hw.conf.dynamic_ps_timeout));
				return;
			}
		}
		spin_unlock_irqrestore(&local->queue_stop_reason_lock, flags);
	}

	if (ieee80211_hw_check(&local->hw, PS_NULLFUNC_STACK) &&
	    !(ifmgd->flags & IEEE80211_STA_NULLFUNC_ACKED)) {
		if (drv_tx_frames_pending(local)) {
			mod_timer(&local->dynamic_ps_timer, jiffies +
				  msecs_to_jiffies(
				  local->hw.conf.dynamic_ps_timeout));
		} else {
			ieee80211_send_nullfunc(local, sdata, true);
			/* Flush to get the tx status of nullfunc frame */
			ieee80211_flush_queues(local, sdata, false);
		}
	}

	if (!(ieee80211_hw_check(&local->hw, REPORTS_TX_ACK_STATUS) &&
	      ieee80211_hw_check(&local->hw, PS_NULLFUNC_STACK)) ||
	    (ifmgd->flags & IEEE80211_STA_NULLFUNC_ACKED)) {
		ifmgd->flags &= ~IEEE80211_STA_NULLFUNC_ACKED;
		local->hw.conf.flags |= IEEE80211_CONF_PS;
		ieee80211_hw_config(local, IEEE80211_CONF_CHANGE_PS);
	}
}

void ieee80211_dynamic_ps_timer(unsigned long data)
{
	struct ieee80211_local *local = (void *) data;

	ieee80211_queue_work(&local->hw, &local->dynamic_ps_enable_work);
}

void ieee80211_dfs_cac_timer_work(struct work_struct *work)
{
<<<<<<< HEAD
	struct delayed_work *delayed_work =
		container_of(work, struct delayed_work, work);
=======
	struct delayed_work *delayed_work = to_delayed_work(work);
>>>>>>> 22c7fafc
	struct ieee80211_sub_if_data *sdata =
		container_of(delayed_work, struct ieee80211_sub_if_data,
			     dfs_cac_timer_work);
	struct cfg80211_chan_def chandef = sdata->vif.bss_conf.chandef;

	mutex_lock(&sdata->local->mtx);
	if (wdev_cac_started(&sdata->wdev)) {
		ieee80211_vif_release_channel(sdata);
		cfg80211_cac_event(sdata->dev, &chandef,
				   NL80211_RADAR_CAC_FINISHED,
				   GFP_KERNEL);
	}
	mutex_unlock(&sdata->local->mtx);
}

static bool
__ieee80211_sta_handle_tspec_ac_params(struct ieee80211_sub_if_data *sdata)
{
	struct ieee80211_local *local = sdata->local;
	struct ieee80211_if_managed *ifmgd = &sdata->u.mgd;
	bool ret = false;
	int ac;

	if (local->hw.queues < IEEE80211_NUM_ACS)
		return false;

	for (ac = 0; ac < IEEE80211_NUM_ACS; ac++) {
		struct ieee80211_sta_tx_tspec *tx_tspec = &ifmgd->tx_tspec[ac];
		int non_acm_ac;
		unsigned long now = jiffies;

		if (tx_tspec->action == TX_TSPEC_ACTION_NONE &&
		    tx_tspec->admitted_time &&
		    time_after(now, tx_tspec->time_slice_start + HZ)) {
			tx_tspec->consumed_tx_time = 0;
			tx_tspec->time_slice_start = now;

			if (tx_tspec->downgraded)
				tx_tspec->action =
					TX_TSPEC_ACTION_STOP_DOWNGRADE;
		}

		switch (tx_tspec->action) {
		case TX_TSPEC_ACTION_STOP_DOWNGRADE:
			/* take the original parameters */
			if (drv_conf_tx(local, sdata, ac, &sdata->tx_conf[ac]))
				sdata_err(sdata,
					  "failed to set TX queue parameters for queue %d\n",
					  ac);
			tx_tspec->action = TX_TSPEC_ACTION_NONE;
			tx_tspec->downgraded = false;
			ret = true;
			break;
		case TX_TSPEC_ACTION_DOWNGRADE:
			if (time_after(now, tx_tspec->time_slice_start + HZ)) {
				tx_tspec->action = TX_TSPEC_ACTION_NONE;
				ret = true;
				break;
			}
			/* downgrade next lower non-ACM AC */
			for (non_acm_ac = ac + 1;
			     non_acm_ac < IEEE80211_NUM_ACS;
			     non_acm_ac++)
				if (!(sdata->wmm_acm & BIT(7 - 2 * non_acm_ac)))
					break;
			/* The loop will result in using BK even if it requires
			 * admission control, such configuration makes no sense
			 * and we have to transmit somehow - the AC selection
			 * does the same thing.
			 */
			if (drv_conf_tx(local, sdata, ac,
					&sdata->tx_conf[non_acm_ac]))
				sdata_err(sdata,
					  "failed to set TX queue parameters for queue %d\n",
					  ac);
			tx_tspec->action = TX_TSPEC_ACTION_NONE;
			ret = true;
			schedule_delayed_work(&ifmgd->tx_tspec_wk,
				tx_tspec->time_slice_start + HZ - now + 1);
			break;
		case TX_TSPEC_ACTION_NONE:
			/* nothing now */
			break;
		}
	}

	return ret;
}

void ieee80211_sta_handle_tspec_ac_params(struct ieee80211_sub_if_data *sdata)
{
	if (__ieee80211_sta_handle_tspec_ac_params(sdata))
		ieee80211_bss_info_change_notify(sdata, BSS_CHANGED_QOS);
}

static void ieee80211_sta_handle_tspec_ac_params_wk(struct work_struct *work)
{
	struct ieee80211_sub_if_data *sdata;

	sdata = container_of(work, struct ieee80211_sub_if_data,
			     u.mgd.tx_tspec_wk.work);
	ieee80211_sta_handle_tspec_ac_params(sdata);
}

/* MLME */
static bool ieee80211_sta_wmm_params(struct ieee80211_local *local,
				     struct ieee80211_sub_if_data *sdata,
				     const u8 *wmm_param, size_t wmm_param_len)
{
	struct ieee80211_tx_queue_params params[IEEE80211_NUM_ACS];
	struct ieee80211_if_managed *ifmgd = &sdata->u.mgd;
	size_t left;
	int count, ac;
	const u8 *pos;
	u8 uapsd_queues = 0;

	if (!local->ops->conf_tx)
		return false;

	if (local->hw.queues < IEEE80211_NUM_ACS)
		return false;

	if (!wmm_param)
		return false;

	if (wmm_param_len < 8 || wmm_param[5] /* version */ != 1)
		return false;

	if (ifmgd->flags & IEEE80211_STA_UAPSD_ENABLED)
		uapsd_queues = ifmgd->uapsd_queues;

	count = wmm_param[6] & 0x0f;
	if (count == ifmgd->wmm_last_param_set)
		return false;
	ifmgd->wmm_last_param_set = count;

	pos = wmm_param + 8;
	left = wmm_param_len - 8;

	memset(&params, 0, sizeof(params));

	sdata->wmm_acm = 0;
	for (; left >= 4; left -= 4, pos += 4) {
		int aci = (pos[0] >> 5) & 0x03;
		int acm = (pos[0] >> 4) & 0x01;
		bool uapsd = false;

		switch (aci) {
		case 1: /* AC_BK */
			ac = IEEE80211_AC_BK;
			if (acm)
				sdata->wmm_acm |= BIT(1) | BIT(2); /* BK/- */
			if (uapsd_queues & IEEE80211_WMM_IE_STA_QOSINFO_AC_BK)
				uapsd = true;
			break;
		case 2: /* AC_VI */
			ac = IEEE80211_AC_VI;
			if (acm)
				sdata->wmm_acm |= BIT(4) | BIT(5); /* CL/VI */
			if (uapsd_queues & IEEE80211_WMM_IE_STA_QOSINFO_AC_VI)
				uapsd = true;
			break;
		case 3: /* AC_VO */
			ac = IEEE80211_AC_VO;
			if (acm)
				sdata->wmm_acm |= BIT(6) | BIT(7); /* VO/NC */
			if (uapsd_queues & IEEE80211_WMM_IE_STA_QOSINFO_AC_VO)
				uapsd = true;
			break;
		case 0: /* AC_BE */
		default:
			ac = IEEE80211_AC_BE;
			if (acm)
				sdata->wmm_acm |= BIT(0) | BIT(3); /* BE/EE */
			if (uapsd_queues & IEEE80211_WMM_IE_STA_QOSINFO_AC_BE)
				uapsd = true;
			break;
		}

		params[ac].aifs = pos[0] & 0x0f;

		if (params[ac].aifs < 2) {
			sdata_info(sdata,
				   "AP has invalid WMM params (AIFSN=%d for ACI %d), will use 2\n",
				   params[ac].aifs, aci);
			params[ac].aifs = 2;
		}
		params[ac].cw_max = ecw2cw((pos[1] & 0xf0) >> 4);
		params[ac].cw_min = ecw2cw(pos[1] & 0x0f);
		params[ac].txop = get_unaligned_le16(pos + 2);
		params[ac].acm = acm;
		params[ac].uapsd = uapsd;

		if (params[ac].cw_min > params[ac].cw_max) {
			sdata_info(sdata,
				   "AP has invalid WMM params (CWmin/max=%d/%d for ACI %d), using defaults\n",
				   params[ac].cw_min, params[ac].cw_max, aci);
			return false;
		}
	}

	for (ac = 0; ac < IEEE80211_NUM_ACS; ac++) {
		mlme_dbg(sdata,
			 "WMM AC=%d acm=%d aifs=%d cWmin=%d cWmax=%d txop=%d uapsd=%d, downgraded=%d\n",
			 ac, params[ac].acm,
			 params[ac].aifs, params[ac].cw_min, params[ac].cw_max,
			 params[ac].txop, params[ac].uapsd,
			 ifmgd->tx_tspec[ac].downgraded);
		sdata->tx_conf[ac] = params[ac];
		if (!ifmgd->tx_tspec[ac].downgraded &&
		    drv_conf_tx(local, sdata, ac, &params[ac]))
			sdata_err(sdata,
				  "failed to set TX queue parameters for AC %d\n",
				  ac);
	}

	/* enable WMM or activate new settings */
	sdata->vif.bss_conf.qos = true;
	return true;
}

static void __ieee80211_stop_poll(struct ieee80211_sub_if_data *sdata)
{
	lockdep_assert_held(&sdata->local->mtx);

	sdata->u.mgd.flags &= ~IEEE80211_STA_CONNECTION_POLL;
	ieee80211_run_deferred_scan(sdata->local);
}

static void ieee80211_stop_poll(struct ieee80211_sub_if_data *sdata)
{
	mutex_lock(&sdata->local->mtx);
	__ieee80211_stop_poll(sdata);
	mutex_unlock(&sdata->local->mtx);
}

static u32 ieee80211_handle_bss_capability(struct ieee80211_sub_if_data *sdata,
					   u16 capab, bool erp_valid, u8 erp)
{
	struct ieee80211_bss_conf *bss_conf = &sdata->vif.bss_conf;
	u32 changed = 0;
	bool use_protection;
	bool use_short_preamble;
	bool use_short_slot;

	if (erp_valid) {
		use_protection = (erp & WLAN_ERP_USE_PROTECTION) != 0;
		use_short_preamble = (erp & WLAN_ERP_BARKER_PREAMBLE) == 0;
	} else {
		use_protection = false;
		use_short_preamble = !!(capab & WLAN_CAPABILITY_SHORT_PREAMBLE);
	}

	use_short_slot = !!(capab & WLAN_CAPABILITY_SHORT_SLOT_TIME);
	if (ieee80211_get_sdata_band(sdata) == IEEE80211_BAND_5GHZ)
		use_short_slot = true;

	if (use_protection != bss_conf->use_cts_prot) {
		bss_conf->use_cts_prot = use_protection;
		changed |= BSS_CHANGED_ERP_CTS_PROT;
	}

	if (use_short_preamble != bss_conf->use_short_preamble) {
		bss_conf->use_short_preamble = use_short_preamble;
		changed |= BSS_CHANGED_ERP_PREAMBLE;
	}

	if (use_short_slot != bss_conf->use_short_slot) {
		bss_conf->use_short_slot = use_short_slot;
		changed |= BSS_CHANGED_ERP_SLOT;
	}

	return changed;
}

static void ieee80211_set_associated(struct ieee80211_sub_if_data *sdata,
				     struct cfg80211_bss *cbss,
				     u32 bss_info_changed)
{
	struct ieee80211_bss *bss = (void *)cbss->priv;
	struct ieee80211_local *local = sdata->local;
	struct ieee80211_bss_conf *bss_conf = &sdata->vif.bss_conf;

	bss_info_changed |= BSS_CHANGED_ASSOC;
	bss_info_changed |= ieee80211_handle_bss_capability(sdata,
		bss_conf->assoc_capability, bss->has_erp_value, bss->erp_value);

	sdata->u.mgd.beacon_timeout = usecs_to_jiffies(ieee80211_tu_to_usec(
		beacon_loss_count * bss_conf->beacon_int));

	sdata->u.mgd.associated = cbss;
	memcpy(sdata->u.mgd.bssid, cbss->bssid, ETH_ALEN);

	sdata->u.mgd.flags |= IEEE80211_STA_RESET_SIGNAL_AVE;

	if (sdata->vif.p2p ||
	    sdata->vif.driver_flags & IEEE80211_VIF_GET_NOA_UPDATE) {
		const struct cfg80211_bss_ies *ies;

		rcu_read_lock();
		ies = rcu_dereference(cbss->ies);
		if (ies) {
			int ret;

			ret = cfg80211_get_p2p_attr(
					ies->data, ies->len,
					IEEE80211_P2P_ATTR_ABSENCE_NOTICE,
					(u8 *) &bss_conf->p2p_noa_attr,
					sizeof(bss_conf->p2p_noa_attr));
			if (ret >= 2) {
				sdata->u.mgd.p2p_noa_index =
					bss_conf->p2p_noa_attr.index;
				bss_info_changed |= BSS_CHANGED_P2P_PS;
			}
		}
		rcu_read_unlock();
	}

	/* just to be sure */
	ieee80211_stop_poll(sdata);

	ieee80211_led_assoc(local, 1);

	if (sdata->u.mgd.have_beacon) {
		/*
		 * If the AP is buggy we may get here with no DTIM period
		 * known, so assume it's 1 which is the only safe assumption
		 * in that case, although if the TIM IE is broken powersave
		 * probably just won't work at all.
		 */
		bss_conf->dtim_period = sdata->u.mgd.dtim_period ?: 1;
		bss_conf->beacon_rate = bss->beacon_rate;
		bss_info_changed |= BSS_CHANGED_BEACON_INFO;
	} else {
		bss_conf->beacon_rate = NULL;
		bss_conf->dtim_period = 0;
	}

	bss_conf->assoc = 1;

	/* Tell the driver to monitor connection quality (if supported) */
	if (sdata->vif.driver_flags & IEEE80211_VIF_SUPPORTS_CQM_RSSI &&
	    bss_conf->cqm_rssi_thold)
		bss_info_changed |= BSS_CHANGED_CQM;

	/* Enable ARP filtering */
	if (bss_conf->arp_addr_cnt)
		bss_info_changed |= BSS_CHANGED_ARP_FILTER;

	ieee80211_bss_info_change_notify(sdata, bss_info_changed);

	mutex_lock(&local->iflist_mtx);
	ieee80211_recalc_ps(local);
	mutex_unlock(&local->iflist_mtx);

	ieee80211_recalc_smps(sdata);
	ieee80211_recalc_ps_vif(sdata);

	netif_carrier_on(sdata->dev);
}

static void ieee80211_set_disassoc(struct ieee80211_sub_if_data *sdata,
				   u16 stype, u16 reason, bool tx,
				   u8 *frame_buf)
{
	struct ieee80211_if_managed *ifmgd = &sdata->u.mgd;
	struct ieee80211_local *local = sdata->local;
	u32 changed = 0;

	sdata_assert_lock(sdata);

	if (WARN_ON_ONCE(tx && !frame_buf))
		return;

	if (WARN_ON(!ifmgd->associated))
		return;

	ieee80211_stop_poll(sdata);

	ifmgd->associated = NULL;
	netif_carrier_off(sdata->dev);

	/*
	 * if we want to get out of ps before disassoc (why?) we have
	 * to do it before sending disassoc, as otherwise the null-packet
	 * won't be valid.
	 */
	if (local->hw.conf.flags & IEEE80211_CONF_PS) {
		local->hw.conf.flags &= ~IEEE80211_CONF_PS;
		ieee80211_hw_config(local, IEEE80211_CONF_CHANGE_PS);
	}
	local->ps_sdata = NULL;

	/* disable per-vif ps */
	ieee80211_recalc_ps_vif(sdata);

	/* make sure ongoing transmission finishes */
	synchronize_net();

	/*
	 * drop any frame before deauth/disassoc, this can be data or
	 * management frame. Since we are disconnecting, we should not
	 * insist sending these frames which can take time and delay
	 * the disconnection and possible the roaming.
	 */
	if (tx)
		ieee80211_flush_queues(local, sdata, true);

	/* deauthenticate/disassociate now */
	if (tx || frame_buf)
		ieee80211_send_deauth_disassoc(sdata, ifmgd->bssid, stype,
					       reason, tx, frame_buf);

	/* flush out frame - make sure the deauth was actually sent */
	if (tx)
		ieee80211_flush_queues(local, sdata, false);

	/* clear bssid only after building the needed mgmt frames */
	eth_zero_addr(ifmgd->bssid);

	/* remove AP and TDLS peers */
	sta_info_flush(sdata);

	/* finally reset all BSS / config parameters */
	changed |= ieee80211_reset_erp_info(sdata);

	ieee80211_led_assoc(local, 0);
	changed |= BSS_CHANGED_ASSOC;
	sdata->vif.bss_conf.assoc = false;

	ifmgd->p2p_noa_index = -1;
	memset(&sdata->vif.bss_conf.p2p_noa_attr, 0,
	       sizeof(sdata->vif.bss_conf.p2p_noa_attr));

	/* on the next assoc, re-program HT/VHT parameters */
	memset(&ifmgd->ht_capa, 0, sizeof(ifmgd->ht_capa));
	memset(&ifmgd->ht_capa_mask, 0, sizeof(ifmgd->ht_capa_mask));
	memset(&ifmgd->vht_capa, 0, sizeof(ifmgd->vht_capa));
	memset(&ifmgd->vht_capa_mask, 0, sizeof(ifmgd->vht_capa_mask));

	/* reset MU-MIMO ownership and group data */
	memset(sdata->vif.bss_conf.mu_group.membership, 0,
	       sizeof(sdata->vif.bss_conf.mu_group.membership));
	memset(sdata->vif.bss_conf.mu_group.position, 0,
	       sizeof(sdata->vif.bss_conf.mu_group.position));
	changed |= BSS_CHANGED_MU_GROUPS;
<<<<<<< HEAD
	sdata->flags &= ~IEEE80211_SDATA_MU_MIMO_OWNER;
=======
	sdata->vif.mu_mimo_owner = false;
>>>>>>> 22c7fafc

	sdata->ap_power_level = IEEE80211_UNSET_POWER_LEVEL;

	del_timer_sync(&local->dynamic_ps_timer);
	cancel_work_sync(&local->dynamic_ps_enable_work);

	/* Disable ARP filtering */
	if (sdata->vif.bss_conf.arp_addr_cnt)
		changed |= BSS_CHANGED_ARP_FILTER;

	sdata->vif.bss_conf.qos = false;
	changed |= BSS_CHANGED_QOS;

	/* The BSSID (not really interesting) and HT changed */
	changed |= BSS_CHANGED_BSSID | BSS_CHANGED_HT;
	ieee80211_bss_info_change_notify(sdata, changed);

	/* disassociated - set to defaults now */
	ieee80211_set_wmm_default(sdata, false, false);

	del_timer_sync(&sdata->u.mgd.conn_mon_timer);
	del_timer_sync(&sdata->u.mgd.bcn_mon_timer);
	del_timer_sync(&sdata->u.mgd.timer);
	del_timer_sync(&sdata->u.mgd.chswitch_timer);

	sdata->vif.bss_conf.dtim_period = 0;
	sdata->vif.bss_conf.beacon_rate = NULL;

	ifmgd->have_beacon = false;

	ifmgd->flags = 0;
	mutex_lock(&local->mtx);
	ieee80211_vif_release_channel(sdata);

	sdata->vif.csa_active = false;
	ifmgd->csa_waiting_bcn = false;
	ifmgd->csa_ignored_same_chan = false;
	if (sdata->csa_block_tx) {
		ieee80211_wake_vif_queues(local, sdata,
					  IEEE80211_QUEUE_STOP_REASON_CSA);
		sdata->csa_block_tx = false;
	}
	mutex_unlock(&local->mtx);

	/* existing TX TSPEC sessions no longer exist */
	memset(ifmgd->tx_tspec, 0, sizeof(ifmgd->tx_tspec));
	cancel_delayed_work_sync(&ifmgd->tx_tspec_wk);

	sdata->encrypt_headroom = IEEE80211_ENCRYPT_HEADROOM;
}

void ieee80211_sta_rx_notify(struct ieee80211_sub_if_data *sdata,
			     struct ieee80211_hdr *hdr)
{
	/*
	 * We can postpone the mgd.timer whenever receiving unicast frames
	 * from AP because we know that the connection is working both ways
	 * at that time. But multicast frames (and hence also beacons) must
	 * be ignored here, because we need to trigger the timer during
	 * data idle periods for sending the periodic probe request to the
	 * AP we're connected to.
	 */
	if (is_multicast_ether_addr(hdr->addr1))
		return;

	ieee80211_sta_reset_conn_monitor(sdata);
}

static void ieee80211_reset_ap_probe(struct ieee80211_sub_if_data *sdata)
{
	struct ieee80211_if_managed *ifmgd = &sdata->u.mgd;
	struct ieee80211_local *local = sdata->local;

	mutex_lock(&local->mtx);
	if (!(ifmgd->flags & IEEE80211_STA_CONNECTION_POLL))
		goto out;

	__ieee80211_stop_poll(sdata);

	mutex_lock(&local->iflist_mtx);
	ieee80211_recalc_ps(local);
	mutex_unlock(&local->iflist_mtx);

	if (ieee80211_hw_check(&sdata->local->hw, CONNECTION_MONITOR))
		goto out;

	/*
	 * We've received a probe response, but are not sure whether
	 * we have or will be receiving any beacons or data, so let's
	 * schedule the timers again, just in case.
	 */
	ieee80211_sta_reset_beacon_monitor(sdata);

	mod_timer(&ifmgd->conn_mon_timer,
		  round_jiffies_up(jiffies +
				   IEEE80211_CONNECTION_IDLE_TIME));
out:
	mutex_unlock(&local->mtx);
}

static void ieee80211_sta_tx_wmm_ac_notify(struct ieee80211_sub_if_data *sdata,
					   struct ieee80211_hdr *hdr,
					   u16 tx_time)
{
	struct ieee80211_if_managed *ifmgd = &sdata->u.mgd;
	u16 tid = *ieee80211_get_qos_ctl(hdr) & IEEE80211_QOS_CTL_TID_MASK;
	int ac = ieee80211_ac_from_tid(tid);
	struct ieee80211_sta_tx_tspec *tx_tspec = &ifmgd->tx_tspec[ac];
	unsigned long now = jiffies;

	if (likely(!tx_tspec->admitted_time))
		return;

	if (time_after(now, tx_tspec->time_slice_start + HZ)) {
		tx_tspec->consumed_tx_time = 0;
		tx_tspec->time_slice_start = now;

		if (tx_tspec->downgraded) {
			tx_tspec->action = TX_TSPEC_ACTION_STOP_DOWNGRADE;
			schedule_delayed_work(&ifmgd->tx_tspec_wk, 0);
		}
	}

	if (tx_tspec->downgraded)
		return;

	tx_tspec->consumed_tx_time += tx_time;

	if (tx_tspec->consumed_tx_time >= tx_tspec->admitted_time) {
		tx_tspec->downgraded = true;
		tx_tspec->action = TX_TSPEC_ACTION_DOWNGRADE;
		schedule_delayed_work(&ifmgd->tx_tspec_wk, 0);
	}
}

void ieee80211_sta_tx_notify(struct ieee80211_sub_if_data *sdata,
			     struct ieee80211_hdr *hdr, bool ack, u16 tx_time)
{
	ieee80211_sta_tx_wmm_ac_notify(sdata, hdr, tx_time);

	if (!ieee80211_is_data(hdr->frame_control))
	    return;

	if (ieee80211_is_nullfunc(hdr->frame_control) &&
	    sdata->u.mgd.probe_send_count > 0) {
		if (ack)
			ieee80211_sta_reset_conn_monitor(sdata);
		else
			sdata->u.mgd.nullfunc_failed = true;
		ieee80211_queue_work(&sdata->local->hw, &sdata->work);
		return;
	}

	if (ack)
		ieee80211_sta_reset_conn_monitor(sdata);
}

static void ieee80211_mgd_probe_ap_send(struct ieee80211_sub_if_data *sdata)
{
	struct ieee80211_if_managed *ifmgd = &sdata->u.mgd;
	const u8 *ssid;
	u8 *dst = ifmgd->associated->bssid;
	u8 unicast_limit = max(1, max_probe_tries - 3);

	/*
	 * Try sending broadcast probe requests for the last three
	 * probe requests after the first ones failed since some
	 * buggy APs only support broadcast probe requests.
	 */
	if (ifmgd->probe_send_count >= unicast_limit)
		dst = NULL;

	/*
	 * When the hardware reports an accurate Tx ACK status, it's
	 * better to send a nullfunc frame instead of a probe request,
	 * as it will kick us off the AP quickly if we aren't associated
	 * anymore. The timeout will be reset if the frame is ACKed by
	 * the AP.
	 */
	ifmgd->probe_send_count++;

	if (ieee80211_hw_check(&sdata->local->hw, REPORTS_TX_ACK_STATUS)) {
		ifmgd->nullfunc_failed = false;
		ieee80211_send_nullfunc(sdata->local, sdata, false);
	} else {
		int ssid_len;

		rcu_read_lock();
		ssid = ieee80211_bss_get_ie(ifmgd->associated, WLAN_EID_SSID);
		if (WARN_ON_ONCE(ssid == NULL))
			ssid_len = 0;
		else
			ssid_len = ssid[1];

		ieee80211_send_probe_req(sdata, sdata->vif.addr, dst,
					 ssid + 2, ssid_len, NULL,
					 0, (u32) -1, true, 0,
					 ifmgd->associated->channel, false);
		rcu_read_unlock();
	}

	ifmgd->probe_timeout = jiffies + msecs_to_jiffies(probe_wait_ms);
	run_again(sdata, ifmgd->probe_timeout);
}

static void ieee80211_mgd_probe_ap(struct ieee80211_sub_if_data *sdata,
				   bool beacon)
{
	struct ieee80211_if_managed *ifmgd = &sdata->u.mgd;
	bool already = false;

	if (!ieee80211_sdata_running(sdata))
		return;

	sdata_lock(sdata);

	if (!ifmgd->associated)
		goto out;

	mutex_lock(&sdata->local->mtx);

	if (sdata->local->tmp_channel || sdata->local->scanning) {
		mutex_unlock(&sdata->local->mtx);
		goto out;
	}

	if (beacon) {
		mlme_dbg_ratelimited(sdata,
				     "detected beacon loss from AP (missed %d beacons) - probing\n",
				     beacon_loss_count);

		ieee80211_cqm_beacon_loss_notify(&sdata->vif, GFP_KERNEL);
	}

	/*
	 * The driver/our work has already reported this event or the
	 * connection monitoring has kicked in and we have already sent
	 * a probe request. Or maybe the AP died and the driver keeps
	 * reporting until we disassociate...
	 *
	 * In either case we have to ignore the current call to this
	 * function (except for setting the correct probe reason bit)
	 * because otherwise we would reset the timer every time and
	 * never check whether we received a probe response!
	 */
	if (ifmgd->flags & IEEE80211_STA_CONNECTION_POLL)
		already = true;

	ifmgd->flags |= IEEE80211_STA_CONNECTION_POLL;

	mutex_unlock(&sdata->local->mtx);

	if (already)
		goto out;

	mutex_lock(&sdata->local->iflist_mtx);
	ieee80211_recalc_ps(sdata->local);
	mutex_unlock(&sdata->local->iflist_mtx);

	ifmgd->probe_send_count = 0;
	ieee80211_mgd_probe_ap_send(sdata);
 out:
	sdata_unlock(sdata);
}

struct sk_buff *ieee80211_ap_probereq_get(struct ieee80211_hw *hw,
					  struct ieee80211_vif *vif)
{
	struct ieee80211_sub_if_data *sdata = vif_to_sdata(vif);
	struct ieee80211_if_managed *ifmgd = &sdata->u.mgd;
	struct cfg80211_bss *cbss;
	struct sk_buff *skb;
	const u8 *ssid;
	int ssid_len;

	if (WARN_ON(sdata->vif.type != NL80211_IFTYPE_STATION))
		return NULL;

	sdata_assert_lock(sdata);

	if (ifmgd->associated)
		cbss = ifmgd->associated;
	else if (ifmgd->auth_data)
		cbss = ifmgd->auth_data->bss;
	else if (ifmgd->assoc_data)
		cbss = ifmgd->assoc_data->bss;
	else
		return NULL;

	rcu_read_lock();
	ssid = ieee80211_bss_get_ie(cbss, WLAN_EID_SSID);
	if (WARN_ON_ONCE(ssid == NULL))
		ssid_len = 0;
	else
		ssid_len = ssid[1];

	skb = ieee80211_build_probe_req(sdata, sdata->vif.addr, cbss->bssid,
					(u32) -1, cbss->channel,
					ssid + 2, ssid_len,
					NULL, 0, true);
	rcu_read_unlock();

	return skb;
}
EXPORT_SYMBOL(ieee80211_ap_probereq_get);

static void ieee80211_report_disconnect(struct ieee80211_sub_if_data *sdata,
					u8 *buf, size_t len, bool tx,
					u16 reason)
{
	struct ieee80211_event event = {
		.type = MLME_EVENT,
		.u.mlme.data = tx ? DEAUTH_TX_EVENT : DEAUTH_RX_EVENT,
		.u.mlme.reason = reason,
	};

	if (tx)
		cfg80211_tx_mlme_mgmt(sdata->dev, buf, len);
	else
		cfg80211_rx_mlme_mgmt(sdata->dev, buf, len);

	drv_event_callback(sdata->local, sdata, &event);
}

static void __ieee80211_disconnect(struct ieee80211_sub_if_data *sdata)
{
	struct ieee80211_local *local = sdata->local;
	struct ieee80211_if_managed *ifmgd = &sdata->u.mgd;
	u8 frame_buf[IEEE80211_DEAUTH_FRAME_LEN];

	sdata_lock(sdata);
	if (!ifmgd->associated) {
		sdata_unlock(sdata);
		return;
	}

	/* AP is probably out of range (or not reachable for another reason) so
	 * remove the bss struct for that AP.
	 */
	cfg80211_unlink_bss(local->hw.wiphy, ifmgd->associated);

	ieee80211_set_disassoc(sdata, IEEE80211_STYPE_DEAUTH,
			       WLAN_REASON_DISASSOC_DUE_TO_INACTIVITY,
			       true, frame_buf);
	mutex_lock(&local->mtx);
	sdata->vif.csa_active = false;
	ifmgd->csa_waiting_bcn = false;
	if (sdata->csa_block_tx) {
		ieee80211_wake_vif_queues(local, sdata,
					  IEEE80211_QUEUE_STOP_REASON_CSA);
		sdata->csa_block_tx = false;
	}
	mutex_unlock(&local->mtx);

	ieee80211_report_disconnect(sdata, frame_buf, sizeof(frame_buf), true,
				    WLAN_REASON_DISASSOC_DUE_TO_INACTIVITY);

	sdata_unlock(sdata);
}

static void ieee80211_beacon_connection_loss_work(struct work_struct *work)
{
	struct ieee80211_sub_if_data *sdata =
		container_of(work, struct ieee80211_sub_if_data,
			     u.mgd.beacon_connection_loss_work);
	struct ieee80211_if_managed *ifmgd = &sdata->u.mgd;

	if (ifmgd->associated)
		ifmgd->beacon_loss_count++;

	if (ifmgd->connection_loss) {
		sdata_info(sdata, "Connection to AP %pM lost\n",
			   ifmgd->bssid);
		__ieee80211_disconnect(sdata);
	} else {
		ieee80211_mgd_probe_ap(sdata, true);
	}
}

static void ieee80211_csa_connection_drop_work(struct work_struct *work)
{
	struct ieee80211_sub_if_data *sdata =
		container_of(work, struct ieee80211_sub_if_data,
			     u.mgd.csa_connection_drop_work);

	__ieee80211_disconnect(sdata);
}

void ieee80211_beacon_loss(struct ieee80211_vif *vif)
{
	struct ieee80211_sub_if_data *sdata = vif_to_sdata(vif);
	struct ieee80211_hw *hw = &sdata->local->hw;

	trace_api_beacon_loss(sdata);

	sdata->u.mgd.connection_loss = false;
	ieee80211_queue_work(hw, &sdata->u.mgd.beacon_connection_loss_work);
}
EXPORT_SYMBOL(ieee80211_beacon_loss);

void ieee80211_connection_loss(struct ieee80211_vif *vif)
{
	struct ieee80211_sub_if_data *sdata = vif_to_sdata(vif);
	struct ieee80211_hw *hw = &sdata->local->hw;

	trace_api_connection_loss(sdata);

	sdata->u.mgd.connection_loss = true;
	ieee80211_queue_work(hw, &sdata->u.mgd.beacon_connection_loss_work);
}
EXPORT_SYMBOL(ieee80211_connection_loss);


static void ieee80211_destroy_auth_data(struct ieee80211_sub_if_data *sdata,
					bool assoc)
{
	struct ieee80211_mgd_auth_data *auth_data = sdata->u.mgd.auth_data;

	sdata_assert_lock(sdata);

	if (!assoc) {
		/*
		 * we are not authenticated yet, the only timer that could be
		 * running is the timeout for the authentication response which
		 * which is not relevant anymore.
		 */
		del_timer_sync(&sdata->u.mgd.timer);
		sta_info_destroy_addr(sdata, auth_data->bss->bssid);

		eth_zero_addr(sdata->u.mgd.bssid);
		ieee80211_bss_info_change_notify(sdata, BSS_CHANGED_BSSID);
		sdata->u.mgd.flags = 0;
		mutex_lock(&sdata->local->mtx);
		ieee80211_vif_release_channel(sdata);
		mutex_unlock(&sdata->local->mtx);
	}

	cfg80211_put_bss(sdata->local->hw.wiphy, auth_data->bss);
	kfree(auth_data);
	sdata->u.mgd.auth_data = NULL;
}

static void ieee80211_destroy_assoc_data(struct ieee80211_sub_if_data *sdata,
					 bool assoc)
{
	struct ieee80211_mgd_assoc_data *assoc_data = sdata->u.mgd.assoc_data;

	sdata_assert_lock(sdata);

	if (!assoc) {
		/*
		 * we are not associated yet, the only timer that could be
		 * running is the timeout for the association response which
		 * which is not relevant anymore.
		 */
		del_timer_sync(&sdata->u.mgd.timer);
		sta_info_destroy_addr(sdata, assoc_data->bss->bssid);

		eth_zero_addr(sdata->u.mgd.bssid);
		ieee80211_bss_info_change_notify(sdata, BSS_CHANGED_BSSID);
		sdata->u.mgd.flags = 0;
		sdata->vif.mu_mimo_owner = false;

		mutex_lock(&sdata->local->mtx);
		ieee80211_vif_release_channel(sdata);
		mutex_unlock(&sdata->local->mtx);
	}

	kfree(assoc_data);
	sdata->u.mgd.assoc_data = NULL;
}

static void ieee80211_auth_challenge(struct ieee80211_sub_if_data *sdata,
				     struct ieee80211_mgmt *mgmt, size_t len)
{
	struct ieee80211_local *local = sdata->local;
	struct ieee80211_mgd_auth_data *auth_data = sdata->u.mgd.auth_data;
	u8 *pos;
	struct ieee802_11_elems elems;
	u32 tx_flags = 0;

	pos = mgmt->u.auth.variable;
	ieee802_11_parse_elems(pos, len - (pos - (u8 *) mgmt), false, &elems);
	if (!elems.challenge)
		return;
	auth_data->expected_transaction = 4;
	drv_mgd_prepare_tx(sdata->local, sdata);
	if (ieee80211_hw_check(&local->hw, REPORTS_TX_ACK_STATUS))
		tx_flags = IEEE80211_TX_CTL_REQ_TX_STATUS |
			   IEEE80211_TX_INTFL_MLME_CONN_TX;
	ieee80211_send_auth(sdata, 3, auth_data->algorithm, 0,
			    elems.challenge - 2, elems.challenge_len + 2,
			    auth_data->bss->bssid, auth_data->bss->bssid,
			    auth_data->key, auth_data->key_len,
			    auth_data->key_idx, tx_flags);
}

static void ieee80211_rx_mgmt_auth(struct ieee80211_sub_if_data *sdata,
				   struct ieee80211_mgmt *mgmt, size_t len)
{
	struct ieee80211_if_managed *ifmgd = &sdata->u.mgd;
	u8 bssid[ETH_ALEN];
	u16 auth_alg, auth_transaction, status_code;
	struct sta_info *sta;
	struct ieee80211_event event = {
		.type = MLME_EVENT,
		.u.mlme.data = AUTH_EVENT,
	};

	sdata_assert_lock(sdata);

	if (len < 24 + 6)
		return;

	if (!ifmgd->auth_data || ifmgd->auth_data->done)
		return;

	memcpy(bssid, ifmgd->auth_data->bss->bssid, ETH_ALEN);

	if (!ether_addr_equal(bssid, mgmt->bssid))
		return;

	auth_alg = le16_to_cpu(mgmt->u.auth.auth_alg);
	auth_transaction = le16_to_cpu(mgmt->u.auth.auth_transaction);
	status_code = le16_to_cpu(mgmt->u.auth.status_code);

	if (auth_alg != ifmgd->auth_data->algorithm ||
	    auth_transaction != ifmgd->auth_data->expected_transaction) {
		sdata_info(sdata, "%pM unexpected authentication state: alg %d (expected %d) transact %d (expected %d)\n",
			   mgmt->sa, auth_alg, ifmgd->auth_data->algorithm,
			   auth_transaction,
			   ifmgd->auth_data->expected_transaction);
		return;
	}

	if (status_code != WLAN_STATUS_SUCCESS) {
		sdata_info(sdata, "%pM denied authentication (status %d)\n",
			   mgmt->sa, status_code);
		ieee80211_destroy_auth_data(sdata, false);
		cfg80211_rx_mlme_mgmt(sdata->dev, (u8 *)mgmt, len);
		event.u.mlme.status = MLME_DENIED;
		event.u.mlme.reason = status_code;
		drv_event_callback(sdata->local, sdata, &event);
		return;
	}

	switch (ifmgd->auth_data->algorithm) {
	case WLAN_AUTH_OPEN:
	case WLAN_AUTH_LEAP:
	case WLAN_AUTH_FT:
	case WLAN_AUTH_SAE:
		break;
	case WLAN_AUTH_SHARED_KEY:
		if (ifmgd->auth_data->expected_transaction != 4) {
			ieee80211_auth_challenge(sdata, mgmt, len);
			/* need another frame */
			return;
		}
		break;
	default:
		WARN_ONCE(1, "invalid auth alg %d",
			  ifmgd->auth_data->algorithm);
		return;
	}

	event.u.mlme.status = MLME_SUCCESS;
	drv_event_callback(sdata->local, sdata, &event);
	sdata_info(sdata, "authenticated\n");
	ifmgd->auth_data->done = true;
	ifmgd->auth_data->timeout = jiffies + IEEE80211_AUTH_WAIT_ASSOC;
	ifmgd->auth_data->timeout_started = true;
	run_again(sdata, ifmgd->auth_data->timeout);

	if (ifmgd->auth_data->algorithm == WLAN_AUTH_SAE &&
	    ifmgd->auth_data->expected_transaction != 2) {
		/*
		 * Report auth frame to user space for processing since another
		 * round of Authentication frames is still needed.
		 */
		cfg80211_rx_mlme_mgmt(sdata->dev, (u8 *)mgmt, len);
		return;
	}

	/* move station state to auth */
	mutex_lock(&sdata->local->sta_mtx);
	sta = sta_info_get(sdata, bssid);
	if (!sta) {
		WARN_ONCE(1, "%s: STA %pM not found", sdata->name, bssid);
		goto out_err;
	}
	if (sta_info_move_state(sta, IEEE80211_STA_AUTH)) {
		sdata_info(sdata, "failed moving %pM to auth\n", bssid);
		goto out_err;
	}
	mutex_unlock(&sdata->local->sta_mtx);

	cfg80211_rx_mlme_mgmt(sdata->dev, (u8 *)mgmt, len);
	return;
 out_err:
	mutex_unlock(&sdata->local->sta_mtx);
	/* ignore frame -- wait for timeout */
}

#define case_WLAN(type) \
	case WLAN_REASON_##type: return #type

static const char *ieee80211_get_reason_code_string(u16 reason_code)
{
	switch (reason_code) {
	case_WLAN(UNSPECIFIED);
	case_WLAN(PREV_AUTH_NOT_VALID);
	case_WLAN(DEAUTH_LEAVING);
	case_WLAN(DISASSOC_DUE_TO_INACTIVITY);
	case_WLAN(DISASSOC_AP_BUSY);
	case_WLAN(CLASS2_FRAME_FROM_NONAUTH_STA);
	case_WLAN(CLASS3_FRAME_FROM_NONASSOC_STA);
	case_WLAN(DISASSOC_STA_HAS_LEFT);
	case_WLAN(STA_REQ_ASSOC_WITHOUT_AUTH);
	case_WLAN(DISASSOC_BAD_POWER);
	case_WLAN(DISASSOC_BAD_SUPP_CHAN);
	case_WLAN(INVALID_IE);
	case_WLAN(MIC_FAILURE);
	case_WLAN(4WAY_HANDSHAKE_TIMEOUT);
	case_WLAN(GROUP_KEY_HANDSHAKE_TIMEOUT);
	case_WLAN(IE_DIFFERENT);
	case_WLAN(INVALID_GROUP_CIPHER);
	case_WLAN(INVALID_PAIRWISE_CIPHER);
	case_WLAN(INVALID_AKMP);
	case_WLAN(UNSUPP_RSN_VERSION);
	case_WLAN(INVALID_RSN_IE_CAP);
	case_WLAN(IEEE8021X_FAILED);
	case_WLAN(CIPHER_SUITE_REJECTED);
	case_WLAN(DISASSOC_UNSPECIFIED_QOS);
	case_WLAN(DISASSOC_QAP_NO_BANDWIDTH);
	case_WLAN(DISASSOC_LOW_ACK);
	case_WLAN(DISASSOC_QAP_EXCEED_TXOP);
	case_WLAN(QSTA_LEAVE_QBSS);
	case_WLAN(QSTA_NOT_USE);
	case_WLAN(QSTA_REQUIRE_SETUP);
	case_WLAN(QSTA_TIMEOUT);
	case_WLAN(QSTA_CIPHER_NOT_SUPP);
	case_WLAN(MESH_PEER_CANCELED);
	case_WLAN(MESH_MAX_PEERS);
	case_WLAN(MESH_CONFIG);
	case_WLAN(MESH_CLOSE);
	case_WLAN(MESH_MAX_RETRIES);
	case_WLAN(MESH_CONFIRM_TIMEOUT);
	case_WLAN(MESH_INVALID_GTK);
	case_WLAN(MESH_INCONSISTENT_PARAM);
	case_WLAN(MESH_INVALID_SECURITY);
	case_WLAN(MESH_PATH_ERROR);
	case_WLAN(MESH_PATH_NOFORWARD);
	case_WLAN(MESH_PATH_DEST_UNREACHABLE);
	case_WLAN(MAC_EXISTS_IN_MBSS);
	case_WLAN(MESH_CHAN_REGULATORY);
	case_WLAN(MESH_CHAN);
	default: return "<unknown>";
	}
}

static void ieee80211_rx_mgmt_deauth(struct ieee80211_sub_if_data *sdata,
				     struct ieee80211_mgmt *mgmt, size_t len)
{
	struct ieee80211_if_managed *ifmgd = &sdata->u.mgd;
	u16 reason_code = le16_to_cpu(mgmt->u.deauth.reason_code);

	sdata_assert_lock(sdata);

	if (len < 24 + 2)
		return;

	if (ifmgd->associated &&
	    ether_addr_equal(mgmt->bssid, ifmgd->associated->bssid)) {
		const u8 *bssid = ifmgd->associated->bssid;

		sdata_info(sdata, "deauthenticated from %pM (Reason: %u=%s)\n",
			   bssid, reason_code,
			   ieee80211_get_reason_code_string(reason_code));

		ieee80211_set_disassoc(sdata, 0, 0, false, NULL);

		ieee80211_report_disconnect(sdata, (u8 *)mgmt, len, false,
					    reason_code);
		return;
	}

	if (ifmgd->assoc_data &&
	    ether_addr_equal(mgmt->bssid, ifmgd->assoc_data->bss->bssid)) {
		const u8 *bssid = ifmgd->assoc_data->bss->bssid;

		sdata_info(sdata,
			   "deauthenticated from %pM while associating (Reason: %u=%s)\n",
			   bssid, reason_code,
			   ieee80211_get_reason_code_string(reason_code));

		ieee80211_destroy_assoc_data(sdata, false);

		cfg80211_rx_mlme_mgmt(sdata->dev, (u8 *)mgmt, len);
		return;
	}
}


static void ieee80211_rx_mgmt_disassoc(struct ieee80211_sub_if_data *sdata,
				       struct ieee80211_mgmt *mgmt, size_t len)
{
	struct ieee80211_if_managed *ifmgd = &sdata->u.mgd;
	u16 reason_code;

	sdata_assert_lock(sdata);

	if (len < 24 + 2)
		return;

	if (!ifmgd->associated ||
	    !ether_addr_equal(mgmt->bssid, ifmgd->associated->bssid))
		return;

	reason_code = le16_to_cpu(mgmt->u.disassoc.reason_code);

	sdata_info(sdata, "disassociated from %pM (Reason: %u)\n",
		   mgmt->sa, reason_code);

	ieee80211_set_disassoc(sdata, 0, 0, false, NULL);

	ieee80211_report_disconnect(sdata, (u8 *)mgmt, len, false, reason_code);
}

static void ieee80211_get_rates(struct ieee80211_supported_band *sband,
				u8 *supp_rates, unsigned int supp_rates_len,
				u32 *rates, u32 *basic_rates,
				bool *have_higher_than_11mbit,
				int *min_rate, int *min_rate_index,
				int shift, u32 rate_flags)
{
	int i, j;

	for (i = 0; i < supp_rates_len; i++) {
		int rate = supp_rates[i] & 0x7f;
		bool is_basic = !!(supp_rates[i] & 0x80);

		if ((rate * 5 * (1 << shift)) > 110)
			*have_higher_than_11mbit = true;

		/*
		 * BSS_MEMBERSHIP_SELECTOR_HT_PHY is defined in 802.11n-2009
		 * 7.3.2.2 as a magic value instead of a rate. Hence, skip it.
		 *
		 * Note: Even through the membership selector and the basic
		 *	 rate flag share the same bit, they are not exactly
		 *	 the same.
		 */
		if (!!(supp_rates[i] & 0x80) &&
		    (supp_rates[i] & 0x7f) == BSS_MEMBERSHIP_SELECTOR_HT_PHY)
			continue;

		for (j = 0; j < sband->n_bitrates; j++) {
			struct ieee80211_rate *br;
			int brate;

			br = &sband->bitrates[j];
			if ((rate_flags & br->flags) != rate_flags)
				continue;

			brate = DIV_ROUND_UP(br->bitrate, (1 << shift) * 5);
			if (brate == rate) {
				*rates |= BIT(j);
				if (is_basic)
					*basic_rates |= BIT(j);
				if ((rate * 5) < *min_rate) {
					*min_rate = rate * 5;
					*min_rate_index = j;
				}
				break;
			}
		}
	}
}

static bool ieee80211_assoc_success(struct ieee80211_sub_if_data *sdata,
				    struct cfg80211_bss *cbss,
				    struct ieee80211_mgmt *mgmt, size_t len)
{
	struct ieee80211_if_managed *ifmgd = &sdata->u.mgd;
	struct ieee80211_local *local = sdata->local;
	struct ieee80211_supported_band *sband;
	struct sta_info *sta;
	u8 *pos;
	u16 capab_info, aid;
	struct ieee802_11_elems elems;
	struct ieee80211_bss_conf *bss_conf = &sdata->vif.bss_conf;
	const struct cfg80211_bss_ies *bss_ies = NULL;
	struct ieee80211_mgd_assoc_data *assoc_data = ifmgd->assoc_data;
	u32 changed = 0;
	int err;
	bool ret;

	/* AssocResp and ReassocResp have identical structure */

	aid = le16_to_cpu(mgmt->u.assoc_resp.aid);
	capab_info = le16_to_cpu(mgmt->u.assoc_resp.capab_info);

	if ((aid & (BIT(15) | BIT(14))) != (BIT(15) | BIT(14)))
		sdata_info(sdata, "invalid AID value 0x%x; bits 15:14 not set\n",
			   aid);
	aid &= ~(BIT(15) | BIT(14));

	ifmgd->broken_ap = false;

	if (aid == 0 || aid > IEEE80211_MAX_AID) {
		sdata_info(sdata, "invalid AID value %d (out of range), turn off PS\n",
			   aid);
		aid = 0;
		ifmgd->broken_ap = true;
	}

	pos = mgmt->u.assoc_resp.variable;
	ieee802_11_parse_elems(pos, len - (pos - (u8 *) mgmt), false, &elems);

	if (!elems.supp_rates) {
		sdata_info(sdata, "no SuppRates element in AssocResp\n");
		return false;
	}

	ifmgd->aid = aid;
	ifmgd->tdls_chan_switch_prohibited =
		elems.ext_capab && elems.ext_capab_len >= 5 &&
		(elems.ext_capab[4] & WLAN_EXT_CAPA5_TDLS_CH_SW_PROHIBITED);

	/*
	 * Some APs are erroneously not including some information in their
	 * (re)association response frames. Try to recover by using the data
	 * from the beacon or probe response. This seems to afflict mobile
	 * 2G/3G/4G wifi routers, reported models include the "Onda PN51T",
	 * "Vodafone PocketWiFi 2", "ZTE MF60" and a similar T-Mobile device.
	 */
	if ((assoc_data->wmm && !elems.wmm_param) ||
	    (!(ifmgd->flags & IEEE80211_STA_DISABLE_HT) &&
	     (!elems.ht_cap_elem || !elems.ht_operation)) ||
	    (!(ifmgd->flags & IEEE80211_STA_DISABLE_VHT) &&
	     (!elems.vht_cap_elem || !elems.vht_operation))) {
		const struct cfg80211_bss_ies *ies;
		struct ieee802_11_elems bss_elems;

		rcu_read_lock();
		ies = rcu_dereference(cbss->ies);
		if (ies)
			bss_ies = kmemdup(ies, sizeof(*ies) + ies->len,
					  GFP_ATOMIC);
		rcu_read_unlock();
		if (!bss_ies)
			return false;

		ieee802_11_parse_elems(bss_ies->data, bss_ies->len,
				       false, &bss_elems);
		if (assoc_data->wmm &&
		    !elems.wmm_param && bss_elems.wmm_param) {
			elems.wmm_param = bss_elems.wmm_param;
			sdata_info(sdata,
				   "AP bug: WMM param missing from AssocResp\n");
		}

		/*
		 * Also check if we requested HT/VHT, otherwise the AP doesn't
		 * have to include the IEs in the (re)association response.
		 */
		if (!elems.ht_cap_elem && bss_elems.ht_cap_elem &&
		    !(ifmgd->flags & IEEE80211_STA_DISABLE_HT)) {
			elems.ht_cap_elem = bss_elems.ht_cap_elem;
			sdata_info(sdata,
				   "AP bug: HT capability missing from AssocResp\n");
		}
		if (!elems.ht_operation && bss_elems.ht_operation &&
		    !(ifmgd->flags & IEEE80211_STA_DISABLE_HT)) {
			elems.ht_operation = bss_elems.ht_operation;
			sdata_info(sdata,
				   "AP bug: HT operation missing from AssocResp\n");
		}
		if (!elems.vht_cap_elem && bss_elems.vht_cap_elem &&
		    !(ifmgd->flags & IEEE80211_STA_DISABLE_VHT)) {
			elems.vht_cap_elem = bss_elems.vht_cap_elem;
			sdata_info(sdata,
				   "AP bug: VHT capa missing from AssocResp\n");
		}
		if (!elems.vht_operation && bss_elems.vht_operation &&
		    !(ifmgd->flags & IEEE80211_STA_DISABLE_VHT)) {
			elems.vht_operation = bss_elems.vht_operation;
			sdata_info(sdata,
				   "AP bug: VHT operation missing from AssocResp\n");
		}
	}

	/*
	 * We previously checked these in the beacon/probe response, so
	 * they should be present here. This is just a safety net.
	 */
	if (!(ifmgd->flags & IEEE80211_STA_DISABLE_HT) &&
	    (!elems.wmm_param || !elems.ht_cap_elem || !elems.ht_operation)) {
		sdata_info(sdata,
			   "HT AP is missing WMM params or HT capability/operation\n");
		ret = false;
		goto out;
	}

	if (!(ifmgd->flags & IEEE80211_STA_DISABLE_VHT) &&
	    (!elems.vht_cap_elem || !elems.vht_operation)) {
		sdata_info(sdata,
			   "VHT AP is missing VHT capability/operation\n");
		ret = false;
		goto out;
	}

	mutex_lock(&sdata->local->sta_mtx);
	/*
	 * station info was already allocated and inserted before
	 * the association and should be available to us
	 */
	sta = sta_info_get(sdata, cbss->bssid);
	if (WARN_ON(!sta)) {
		mutex_unlock(&sdata->local->sta_mtx);
		ret = false;
		goto out;
	}

	sband = local->hw.wiphy->bands[ieee80211_get_sdata_band(sdata)];

	/* Set up internal HT/VHT capabilities */
	if (elems.ht_cap_elem && !(ifmgd->flags & IEEE80211_STA_DISABLE_HT))
		ieee80211_ht_cap_ie_to_sta_ht_cap(sdata, sband,
						  elems.ht_cap_elem, sta);

	if (elems.vht_cap_elem && !(ifmgd->flags & IEEE80211_STA_DISABLE_VHT))
		ieee80211_vht_cap_ie_to_sta_vht_cap(sdata, sband,
						    elems.vht_cap_elem, sta);

	/*
	 * Some APs, e.g. Netgear WNDR3700, report invalid HT operation data
	 * in their association response, so ignore that data for our own
	 * configuration. If it changed since the last beacon, we'll get the
	 * next beacon and update then.
	 */

	/*
	 * If an operating mode notification IE is present, override the
	 * NSS calculation (that would be done in rate_control_rate_init())
	 * and use the # of streams from that element.
	 */
	if (elems.opmode_notif &&
	    !(*elems.opmode_notif & IEEE80211_OPMODE_NOTIF_RX_NSS_TYPE_BF)) {
		u8 nss;

		nss = *elems.opmode_notif & IEEE80211_OPMODE_NOTIF_RX_NSS_MASK;
		nss >>= IEEE80211_OPMODE_NOTIF_RX_NSS_SHIFT;
		nss += 1;
		sta->sta.rx_nss = nss;
	}

	rate_control_rate_init(sta);

	if (ifmgd->flags & IEEE80211_STA_MFP_ENABLED) {
		set_sta_flag(sta, WLAN_STA_MFP);
		sta->sta.mfp = true;
	} else {
		sta->sta.mfp = false;
	}

	sta->sta.wme = elems.wmm_param && local->hw.queues >= IEEE80211_NUM_ACS;

	err = sta_info_move_state(sta, IEEE80211_STA_ASSOC);
	if (!err && !(ifmgd->flags & IEEE80211_STA_CONTROL_PORT))
		err = sta_info_move_state(sta, IEEE80211_STA_AUTHORIZED);
	if (err) {
		sdata_info(sdata,
			   "failed to move station %pM to desired state\n",
			   sta->sta.addr);
		WARN_ON(__sta_info_destroy(sta));
		mutex_unlock(&sdata->local->sta_mtx);
		ret = false;
		goto out;
	}

	mutex_unlock(&sdata->local->sta_mtx);

	/*
	 * Always handle WMM once after association regardless
	 * of the first value the AP uses. Setting -1 here has
	 * that effect because the AP values is an unsigned
	 * 4-bit value.
	 */
	ifmgd->wmm_last_param_set = -1;

	if (ifmgd->flags & IEEE80211_STA_DISABLE_WMM) {
		ieee80211_set_wmm_default(sdata, false, false);
	} else if (!ieee80211_sta_wmm_params(local, sdata, elems.wmm_param,
					     elems.wmm_param_len)) {
		/* still enable QoS since we might have HT/VHT */
		ieee80211_set_wmm_default(sdata, false, true);
		/* set the disable-WMM flag in this case to disable
		 * tracking WMM parameter changes in the beacon if
		 * the parameters weren't actually valid. Doing so
		 * avoids changing parameters very strangely when
		 * the AP is going back and forth between valid and
		 * invalid parameters.
		 */
		ifmgd->flags |= IEEE80211_STA_DISABLE_WMM;
	}
	changed |= BSS_CHANGED_QOS;

	/* set AID and assoc capability,
	 * ieee80211_set_associated() will tell the driver */
	bss_conf->aid = aid;
	bss_conf->assoc_capability = capab_info;
	ieee80211_set_associated(sdata, cbss, changed);

	/*
	 * If we're using 4-addr mode, let the AP know that we're
	 * doing so, so that it can create the STA VLAN on its side
	 */
	if (ifmgd->use_4addr)
		ieee80211_send_4addr_nullfunc(local, sdata);

	/*
	 * Start timer to probe the connection to the AP now.
	 * Also start the timer that will detect beacon loss.
	 */
	ieee80211_sta_rx_notify(sdata, (struct ieee80211_hdr *)mgmt);
	ieee80211_sta_reset_beacon_monitor(sdata);

	ret = true;
 out:
	kfree(bss_ies);
	return ret;
}

static void ieee80211_rx_mgmt_assoc_resp(struct ieee80211_sub_if_data *sdata,
					 struct ieee80211_mgmt *mgmt,
					 size_t len)
{
	struct ieee80211_if_managed *ifmgd = &sdata->u.mgd;
	struct ieee80211_mgd_assoc_data *assoc_data = ifmgd->assoc_data;
	u16 capab_info, status_code, aid;
	struct ieee802_11_elems elems;
	int ac, uapsd_queues = -1;
	u8 *pos;
	bool reassoc;
	struct cfg80211_bss *bss;
	struct ieee80211_event event = {
		.type = MLME_EVENT,
		.u.mlme.data = ASSOC_EVENT,
	};

	sdata_assert_lock(sdata);

	if (!assoc_data)
		return;
	if (!ether_addr_equal(assoc_data->bss->bssid, mgmt->bssid))
		return;

	/*
	 * AssocResp and ReassocResp have identical structure, so process both
	 * of them in this function.
	 */

	if (len < 24 + 6)
		return;

	reassoc = ieee80211_is_reassoc_req(mgmt->frame_control);
	capab_info = le16_to_cpu(mgmt->u.assoc_resp.capab_info);
	status_code = le16_to_cpu(mgmt->u.assoc_resp.status_code);
	aid = le16_to_cpu(mgmt->u.assoc_resp.aid);

	sdata_info(sdata,
		   "RX %sssocResp from %pM (capab=0x%x status=%d aid=%d)\n",
		   reassoc ? "Rea" : "A", mgmt->sa,
		   capab_info, status_code, (u16)(aid & ~(BIT(15) | BIT(14))));

	pos = mgmt->u.assoc_resp.variable;
	ieee802_11_parse_elems(pos, len - (pos - (u8 *) mgmt), false, &elems);

	if (status_code == WLAN_STATUS_ASSOC_REJECTED_TEMPORARILY &&
	    elems.timeout_int &&
	    elems.timeout_int->type == WLAN_TIMEOUT_ASSOC_COMEBACK) {
		u32 tu, ms;
		tu = le32_to_cpu(elems.timeout_int->value);
		ms = tu * 1024 / 1000;
		sdata_info(sdata,
			   "%pM rejected association temporarily; comeback duration %u TU (%u ms)\n",
			   mgmt->sa, tu, ms);
		assoc_data->timeout = jiffies + msecs_to_jiffies(ms);
		assoc_data->timeout_started = true;
		if (ms > IEEE80211_ASSOC_TIMEOUT)
			run_again(sdata, assoc_data->timeout);
		return;
	}

	bss = assoc_data->bss;

	if (status_code != WLAN_STATUS_SUCCESS) {
		sdata_info(sdata, "%pM denied association (code=%d)\n",
			   mgmt->sa, status_code);
		ieee80211_destroy_assoc_data(sdata, false);
		event.u.mlme.status = MLME_DENIED;
		event.u.mlme.reason = status_code;
		drv_event_callback(sdata->local, sdata, &event);
	} else {
		if (!ieee80211_assoc_success(sdata, bss, mgmt, len)) {
			/* oops -- internal error -- send timeout for now */
			ieee80211_destroy_assoc_data(sdata, false);
			cfg80211_assoc_timeout(sdata->dev, bss);
			return;
		}
		event.u.mlme.status = MLME_SUCCESS;
		drv_event_callback(sdata->local, sdata, &event);
		sdata_info(sdata, "associated\n");

		/*
		 * destroy assoc_data afterwards, as otherwise an idle
		 * recalc after assoc_data is NULL but before associated
		 * is set can cause the interface to go idle
		 */
		ieee80211_destroy_assoc_data(sdata, true);

		/* get uapsd queues configuration */
		uapsd_queues = 0;
		for (ac = 0; ac < IEEE80211_NUM_ACS; ac++)
			if (sdata->tx_conf[ac].uapsd)
				uapsd_queues |= BIT(ac);
	}

	cfg80211_rx_assoc_resp(sdata->dev, bss, (u8 *)mgmt, len, uapsd_queues);
}

static void ieee80211_rx_bss_info(struct ieee80211_sub_if_data *sdata,
				  struct ieee80211_mgmt *mgmt, size_t len,
				  struct ieee80211_rx_status *rx_status,
				  struct ieee802_11_elems *elems)
{
	struct ieee80211_local *local = sdata->local;
	struct ieee80211_bss *bss;
	struct ieee80211_channel *channel;

	sdata_assert_lock(sdata);

	channel = ieee80211_get_channel(local->hw.wiphy, rx_status->freq);
	if (!channel)
		return;

	bss = ieee80211_bss_info_update(local, rx_status, mgmt, len, elems,
					channel);
	if (bss) {
		sdata->vif.bss_conf.beacon_rate = bss->beacon_rate;
		ieee80211_rx_bss_put(local, bss);
	}
}


static void ieee80211_rx_mgmt_probe_resp(struct ieee80211_sub_if_data *sdata,
					 struct sk_buff *skb)
{
	struct ieee80211_mgmt *mgmt = (void *)skb->data;
	struct ieee80211_if_managed *ifmgd;
	struct ieee80211_rx_status *rx_status = (void *) skb->cb;
	size_t baselen, len = skb->len;
	struct ieee802_11_elems elems;

	ifmgd = &sdata->u.mgd;

	sdata_assert_lock(sdata);

	if (!ether_addr_equal(mgmt->da, sdata->vif.addr))
		return; /* ignore ProbeResp to foreign address */

	baselen = (u8 *) mgmt->u.probe_resp.variable - (u8 *) mgmt;
	if (baselen > len)
		return;

	ieee802_11_parse_elems(mgmt->u.probe_resp.variable, len - baselen,
			       false, &elems);

	ieee80211_rx_bss_info(sdata, mgmt, len, rx_status, &elems);

	if (ifmgd->associated &&
	    ether_addr_equal(mgmt->bssid, ifmgd->associated->bssid))
		ieee80211_reset_ap_probe(sdata);
}

/*
 * This is the canonical list of information elements we care about,
 * the filter code also gives us all changes to the Microsoft OUI
 * (00:50:F2) vendor IE which is used for WMM which we need to track,
 * as well as the DTPC IE (part of the Cisco OUI) used for signaling
 * changes to requested client power.
 *
 * We implement beacon filtering in software since that means we can
 * avoid processing the frame here and in cfg80211, and userspace
 * will not be able to tell whether the hardware supports it or not.
 *
 * XXX: This list needs to be dynamic -- userspace needs to be able to
 *	add items it requires. It also needs to be able to tell us to
 *	look out for other vendor IEs.
 */
static const u64 care_about_ies =
	(1ULL << WLAN_EID_COUNTRY) |
	(1ULL << WLAN_EID_ERP_INFO) |
	(1ULL << WLAN_EID_CHANNEL_SWITCH) |
	(1ULL << WLAN_EID_PWR_CONSTRAINT) |
	(1ULL << WLAN_EID_HT_CAPABILITY) |
	(1ULL << WLAN_EID_HT_OPERATION) |
	(1ULL << WLAN_EID_EXT_CHANSWITCH_ANN);

static void ieee80211_rx_mgmt_beacon(struct ieee80211_sub_if_data *sdata,
				     struct ieee80211_mgmt *mgmt, size_t len,
				     struct ieee80211_rx_status *rx_status)
{
	struct ieee80211_if_managed *ifmgd = &sdata->u.mgd;
	struct ieee80211_bss_conf *bss_conf = &sdata->vif.bss_conf;
	size_t baselen;
	struct ieee802_11_elems elems;
	struct ieee80211_local *local = sdata->local;
	struct ieee80211_chanctx_conf *chanctx_conf;
	struct ieee80211_channel *chan;
	struct sta_info *sta;
	u32 changed = 0;
	bool erp_valid;
	u8 erp_value = 0;
	u32 ncrc;
	u8 *bssid;
	u8 deauth_buf[IEEE80211_DEAUTH_FRAME_LEN];

	sdata_assert_lock(sdata);

	/* Process beacon from the current BSS */
	baselen = (u8 *) mgmt->u.beacon.variable - (u8 *) mgmt;
	if (baselen > len)
		return;

	rcu_read_lock();
	chanctx_conf = rcu_dereference(sdata->vif.chanctx_conf);
	if (!chanctx_conf) {
		rcu_read_unlock();
		return;
	}

	if (rx_status->freq != chanctx_conf->def.chan->center_freq) {
		rcu_read_unlock();
		return;
	}
	chan = chanctx_conf->def.chan;
	rcu_read_unlock();

	if (ifmgd->assoc_data && ifmgd->assoc_data->need_beacon &&
	    ether_addr_equal(mgmt->bssid, ifmgd->assoc_data->bss->bssid)) {
		ieee802_11_parse_elems(mgmt->u.beacon.variable,
				       len - baselen, false, &elems);

		ieee80211_rx_bss_info(sdata, mgmt, len, rx_status, &elems);
		if (elems.tim && !elems.parse_error) {
			const struct ieee80211_tim_ie *tim_ie = elems.tim;
			ifmgd->dtim_period = tim_ie->dtim_period;
		}
		ifmgd->have_beacon = true;
		ifmgd->assoc_data->need_beacon = false;
		if (ieee80211_hw_check(&local->hw, TIMING_BEACON_ONLY)) {
			sdata->vif.bss_conf.sync_tsf =
				le64_to_cpu(mgmt->u.beacon.timestamp);
			sdata->vif.bss_conf.sync_device_ts =
				rx_status->device_timestamp;
			if (elems.tim)
				sdata->vif.bss_conf.sync_dtim_count =
					elems.tim->dtim_count;
			else
				sdata->vif.bss_conf.sync_dtim_count = 0;
		}
		/* continue assoc process */
		ifmgd->assoc_data->timeout = jiffies;
		ifmgd->assoc_data->timeout_started = true;
		run_again(sdata, ifmgd->assoc_data->timeout);
		return;
	}

	if (!ifmgd->associated ||
	    !ether_addr_equal(mgmt->bssid, ifmgd->associated->bssid))
		return;
	bssid = ifmgd->associated->bssid;

	/* Track average RSSI from the Beacon frames of the current AP */
	if (ifmgd->flags & IEEE80211_STA_RESET_SIGNAL_AVE) {
		ifmgd->flags &= ~IEEE80211_STA_RESET_SIGNAL_AVE;
		ewma_beacon_signal_init(&ifmgd->ave_beacon_signal);
		ifmgd->last_cqm_event_signal = 0;
		ifmgd->count_beacon_signal = 1;
		ifmgd->last_ave_beacon_signal = 0;
	} else {
		ifmgd->count_beacon_signal++;
	}

	ewma_beacon_signal_add(&ifmgd->ave_beacon_signal, -rx_status->signal);

	if (ifmgd->rssi_min_thold != ifmgd->rssi_max_thold &&
	    ifmgd->count_beacon_signal >= IEEE80211_SIGNAL_AVE_MIN_COUNT) {
		int sig = -ewma_beacon_signal_read(&ifmgd->ave_beacon_signal);
		int last_sig = ifmgd->last_ave_beacon_signal;
		struct ieee80211_event event = {
			.type = RSSI_EVENT,
		};

		/*
		 * if signal crosses either of the boundaries, invoke callback
		 * with appropriate parameters
		 */
		if (sig > ifmgd->rssi_max_thold &&
		    (last_sig <= ifmgd->rssi_min_thold || last_sig == 0)) {
			ifmgd->last_ave_beacon_signal = sig;
			event.u.rssi.data = RSSI_EVENT_HIGH;
			drv_event_callback(local, sdata, &event);
		} else if (sig < ifmgd->rssi_min_thold &&
			   (last_sig >= ifmgd->rssi_max_thold ||
			   last_sig == 0)) {
			ifmgd->last_ave_beacon_signal = sig;
			event.u.rssi.data = RSSI_EVENT_LOW;
			drv_event_callback(local, sdata, &event);
		}
	}

	if (bss_conf->cqm_rssi_thold &&
	    ifmgd->count_beacon_signal >= IEEE80211_SIGNAL_AVE_MIN_COUNT &&
	    !(sdata->vif.driver_flags & IEEE80211_VIF_SUPPORTS_CQM_RSSI)) {
		int sig = -ewma_beacon_signal_read(&ifmgd->ave_beacon_signal);
		int last_event = ifmgd->last_cqm_event_signal;
		int thold = bss_conf->cqm_rssi_thold;
		int hyst = bss_conf->cqm_rssi_hyst;

		if (sig < thold &&
		    (last_event == 0 || sig < last_event - hyst)) {
			ifmgd->last_cqm_event_signal = sig;
			ieee80211_cqm_rssi_notify(
				&sdata->vif,
				NL80211_CQM_RSSI_THRESHOLD_EVENT_LOW,
				GFP_KERNEL);
		} else if (sig > thold &&
			   (last_event == 0 || sig > last_event + hyst)) {
			ifmgd->last_cqm_event_signal = sig;
			ieee80211_cqm_rssi_notify(
				&sdata->vif,
				NL80211_CQM_RSSI_THRESHOLD_EVENT_HIGH,
				GFP_KERNEL);
		}
	}

	if (ifmgd->flags & IEEE80211_STA_CONNECTION_POLL) {
		mlme_dbg_ratelimited(sdata,
				     "cancelling AP probe due to a received beacon\n");
		ieee80211_reset_ap_probe(sdata);
	}

	/*
	 * Push the beacon loss detection into the future since
	 * we are processing a beacon from the AP just now.
	 */
	ieee80211_sta_reset_beacon_monitor(sdata);

	ncrc = crc32_be(0, (void *)&mgmt->u.beacon.beacon_int, 4);
	ncrc = ieee802_11_parse_elems_crc(mgmt->u.beacon.variable,
					  len - baselen, false, &elems,
					  care_about_ies, ncrc);

	if (ieee80211_hw_check(&local->hw, PS_NULLFUNC_STACK) &&
	    ieee80211_check_tim(elems.tim, elems.tim_len, ifmgd->aid)) {
		if (local->hw.conf.dynamic_ps_timeout > 0) {
			if (local->hw.conf.flags & IEEE80211_CONF_PS) {
				local->hw.conf.flags &= ~IEEE80211_CONF_PS;
				ieee80211_hw_config(local,
						    IEEE80211_CONF_CHANGE_PS);
			}
			ieee80211_send_nullfunc(local, sdata, false);
		} else if (!local->pspolling && sdata->u.mgd.powersave) {
			local->pspolling = true;

			/*
			 * Here is assumed that the driver will be
			 * able to send ps-poll frame and receive a
			 * response even though power save mode is
			 * enabled, but some drivers might require
			 * to disable power save here. This needs
			 * to be investigated.
			 */
			ieee80211_send_pspoll(local, sdata);
		}
	}

	if (sdata->vif.p2p ||
	    sdata->vif.driver_flags & IEEE80211_VIF_GET_NOA_UPDATE) {
		struct ieee80211_p2p_noa_attr noa = {};
		int ret;

		ret = cfg80211_get_p2p_attr(mgmt->u.beacon.variable,
					    len - baselen,
					    IEEE80211_P2P_ATTR_ABSENCE_NOTICE,
					    (u8 *) &noa, sizeof(noa));
		if (ret >= 2) {
			if (sdata->u.mgd.p2p_noa_index != noa.index) {
				/* valid noa_attr and index changed */
				sdata->u.mgd.p2p_noa_index = noa.index;
				memcpy(&bss_conf->p2p_noa_attr, &noa, sizeof(noa));
				changed |= BSS_CHANGED_P2P_PS;
				/*
				 * make sure we update all information, the CRC
				 * mechanism doesn't look at P2P attributes.
				 */
				ifmgd->beacon_crc_valid = false;
			}
		} else if (sdata->u.mgd.p2p_noa_index != -1) {
			/* noa_attr not found and we had valid noa_attr before */
			sdata->u.mgd.p2p_noa_index = -1;
			memset(&bss_conf->p2p_noa_attr, 0, sizeof(bss_conf->p2p_noa_attr));
			changed |= BSS_CHANGED_P2P_PS;
			ifmgd->beacon_crc_valid = false;
		}
	}

	if (ifmgd->csa_waiting_bcn)
		ieee80211_chswitch_post_beacon(sdata);

	/*
	 * Update beacon timing and dtim count on every beacon appearance. This
	 * will allow the driver to use the most updated values. Do it before
	 * comparing this one with last received beacon.
	 * IMPORTANT: These parameters would possibly be out of sync by the time
	 * the driver will use them. The synchronized view is currently
	 * guaranteed only in certain callbacks.
	 */
	if (ieee80211_hw_check(&local->hw, TIMING_BEACON_ONLY)) {
		sdata->vif.bss_conf.sync_tsf =
			le64_to_cpu(mgmt->u.beacon.timestamp);
		sdata->vif.bss_conf.sync_device_ts =
			rx_status->device_timestamp;
		if (elems.tim)
			sdata->vif.bss_conf.sync_dtim_count =
				elems.tim->dtim_count;
		else
			sdata->vif.bss_conf.sync_dtim_count = 0;
	}

	if (ncrc == ifmgd->beacon_crc && ifmgd->beacon_crc_valid)
		return;
	ifmgd->beacon_crc = ncrc;
	ifmgd->beacon_crc_valid = true;

	ieee80211_rx_bss_info(sdata, mgmt, len, rx_status, &elems);

	ieee80211_sta_process_chanswitch(sdata, rx_status->mactime,
					 rx_status->device_timestamp,
					 &elems, true);

	if (!(ifmgd->flags & IEEE80211_STA_DISABLE_WMM) &&
	    ieee80211_sta_wmm_params(local, sdata, elems.wmm_param,
				     elems.wmm_param_len))
		changed |= BSS_CHANGED_QOS;

	/*
	 * If we haven't had a beacon before, tell the driver about the
	 * DTIM period (and beacon timing if desired) now.
	 */
	if (!ifmgd->have_beacon) {
		/* a few bogus AP send dtim_period = 0 or no TIM IE */
		if (elems.tim)
			bss_conf->dtim_period = elems.tim->dtim_period ?: 1;
		else
			bss_conf->dtim_period = 1;

		changed |= BSS_CHANGED_BEACON_INFO;
		ifmgd->have_beacon = true;

		mutex_lock(&local->iflist_mtx);
		ieee80211_recalc_ps(local);
		mutex_unlock(&local->iflist_mtx);

		ieee80211_recalc_ps_vif(sdata);
	}

	if (elems.erp_info) {
		erp_valid = true;
		erp_value = elems.erp_info[0];
	} else {
		erp_valid = false;
	}
	changed |= ieee80211_handle_bss_capability(sdata,
			le16_to_cpu(mgmt->u.beacon.capab_info),
			erp_valid, erp_value);

	mutex_lock(&local->sta_mtx);
	sta = sta_info_get(sdata, bssid);

	if (ieee80211_config_bw(sdata, sta,
				elems.ht_cap_elem, elems.ht_operation,
				elems.vht_operation, bssid, &changed)) {
		mutex_unlock(&local->sta_mtx);
		sdata_info(sdata,
			   "failed to follow AP %pM bandwidth change, disconnect\n",
			   bssid);
		ieee80211_set_disassoc(sdata, IEEE80211_STYPE_DEAUTH,
				       WLAN_REASON_DEAUTH_LEAVING,
				       true, deauth_buf);
		ieee80211_report_disconnect(sdata, deauth_buf,
					    sizeof(deauth_buf), true,
					    WLAN_REASON_DEAUTH_LEAVING);
		return;
	}

	if (sta && elems.opmode_notif)
		ieee80211_vht_handle_opmode(sdata, sta, *elems.opmode_notif,
					    rx_status->band);
	mutex_unlock(&local->sta_mtx);

	changed |= ieee80211_handle_pwr_constr(sdata, chan, mgmt,
					       elems.country_elem,
					       elems.country_elem_len,
					       elems.pwr_constr_elem,
					       elems.cisco_dtpc_elem);

	ieee80211_bss_info_change_notify(sdata, changed);
}

void ieee80211_sta_rx_queued_mgmt(struct ieee80211_sub_if_data *sdata,
				  struct sk_buff *skb)
{
	struct ieee80211_rx_status *rx_status;
	struct ieee80211_mgmt *mgmt;
	u16 fc;
	struct ieee802_11_elems elems;
	int ies_len;

	rx_status = (struct ieee80211_rx_status *) skb->cb;
	mgmt = (struct ieee80211_mgmt *) skb->data;
	fc = le16_to_cpu(mgmt->frame_control);

	sdata_lock(sdata);

	switch (fc & IEEE80211_FCTL_STYPE) {
	case IEEE80211_STYPE_BEACON:
		ieee80211_rx_mgmt_beacon(sdata, mgmt, skb->len, rx_status);
		break;
	case IEEE80211_STYPE_PROBE_RESP:
		ieee80211_rx_mgmt_probe_resp(sdata, skb);
		break;
	case IEEE80211_STYPE_AUTH:
		ieee80211_rx_mgmt_auth(sdata, mgmt, skb->len);
		break;
	case IEEE80211_STYPE_DEAUTH:
		ieee80211_rx_mgmt_deauth(sdata, mgmt, skb->len);
		break;
	case IEEE80211_STYPE_DISASSOC:
		ieee80211_rx_mgmt_disassoc(sdata, mgmt, skb->len);
		break;
	case IEEE80211_STYPE_ASSOC_RESP:
	case IEEE80211_STYPE_REASSOC_RESP:
		ieee80211_rx_mgmt_assoc_resp(sdata, mgmt, skb->len);
		break;
	case IEEE80211_STYPE_ACTION:
		if (mgmt->u.action.category == WLAN_CATEGORY_SPECTRUM_MGMT) {
			ies_len = skb->len -
				  offsetof(struct ieee80211_mgmt,
					   u.action.u.chan_switch.variable);

			if (ies_len < 0)
				break;

			ieee802_11_parse_elems(
				mgmt->u.action.u.chan_switch.variable,
				ies_len, true, &elems);

			if (elems.parse_error)
				break;

			ieee80211_sta_process_chanswitch(sdata,
						 rx_status->mactime,
						 rx_status->device_timestamp,
						 &elems, false);
		} else if (mgmt->u.action.category == WLAN_CATEGORY_PUBLIC) {
			ies_len = skb->len -
				  offsetof(struct ieee80211_mgmt,
					   u.action.u.ext_chan_switch.variable);

			if (ies_len < 0)
				break;

			ieee802_11_parse_elems(
				mgmt->u.action.u.ext_chan_switch.variable,
				ies_len, true, &elems);

			if (elems.parse_error)
				break;

			/* for the handling code pretend this was also an IE */
			elems.ext_chansw_ie =
				&mgmt->u.action.u.ext_chan_switch.data;

			ieee80211_sta_process_chanswitch(sdata,
						 rx_status->mactime,
						 rx_status->device_timestamp,
						 &elems, false);
		}
		break;
	}
	sdata_unlock(sdata);
}

static void ieee80211_sta_timer(unsigned long data)
{
	struct ieee80211_sub_if_data *sdata =
		(struct ieee80211_sub_if_data *) data;

	ieee80211_queue_work(&sdata->local->hw, &sdata->work);
}

static void ieee80211_sta_connection_lost(struct ieee80211_sub_if_data *sdata,
					  u8 *bssid, u8 reason, bool tx)
{
	u8 frame_buf[IEEE80211_DEAUTH_FRAME_LEN];

	ieee80211_set_disassoc(sdata, IEEE80211_STYPE_DEAUTH, reason,
			       tx, frame_buf);

	ieee80211_report_disconnect(sdata, frame_buf, sizeof(frame_buf), true,
				    reason);
}

static int ieee80211_auth(struct ieee80211_sub_if_data *sdata)
{
	struct ieee80211_local *local = sdata->local;
	struct ieee80211_if_managed *ifmgd = &sdata->u.mgd;
	struct ieee80211_mgd_auth_data *auth_data = ifmgd->auth_data;
	u32 tx_flags = 0;
	u16 trans = 1;
	u16 status = 0;

	sdata_assert_lock(sdata);

	if (WARN_ON_ONCE(!auth_data))
		return -EINVAL;

	auth_data->tries++;

	if (auth_data->tries > IEEE80211_AUTH_MAX_TRIES) {
		sdata_info(sdata, "authentication with %pM timed out\n",
			   auth_data->bss->bssid);

		/*
		 * Most likely AP is not in the range so remove the
		 * bss struct for that AP.
		 */
		cfg80211_unlink_bss(local->hw.wiphy, auth_data->bss);

		return -ETIMEDOUT;
	}

	drv_mgd_prepare_tx(local, sdata);

	sdata_info(sdata, "send auth to %pM (try %d/%d)\n",
		   auth_data->bss->bssid, auth_data->tries,
		   IEEE80211_AUTH_MAX_TRIES);

	auth_data->expected_transaction = 2;

	if (auth_data->algorithm == WLAN_AUTH_SAE) {
		trans = auth_data->sae_trans;
		status = auth_data->sae_status;
		auth_data->expected_transaction = trans;
	}

	if (ieee80211_hw_check(&local->hw, REPORTS_TX_ACK_STATUS))
		tx_flags = IEEE80211_TX_CTL_REQ_TX_STATUS |
			   IEEE80211_TX_INTFL_MLME_CONN_TX;

	ieee80211_send_auth(sdata, trans, auth_data->algorithm, status,
			    auth_data->data, auth_data->data_len,
			    auth_data->bss->bssid,
			    auth_data->bss->bssid, NULL, 0, 0,
			    tx_flags);

	if (tx_flags == 0) {
		auth_data->timeout = jiffies + IEEE80211_AUTH_TIMEOUT;
		auth_data->timeout_started = true;
		run_again(sdata, auth_data->timeout);
	} else {
		auth_data->timeout =
			round_jiffies_up(jiffies + IEEE80211_AUTH_TIMEOUT_LONG);
		auth_data->timeout_started = true;
		run_again(sdata, auth_data->timeout);
	}

	return 0;
}

static int ieee80211_do_assoc(struct ieee80211_sub_if_data *sdata)
{
	struct ieee80211_mgd_assoc_data *assoc_data = sdata->u.mgd.assoc_data;
	struct ieee80211_local *local = sdata->local;

	sdata_assert_lock(sdata);

	assoc_data->tries++;
	if (assoc_data->tries > IEEE80211_ASSOC_MAX_TRIES) {
		sdata_info(sdata, "association with %pM timed out\n",
			   assoc_data->bss->bssid);

		/*
		 * Most likely AP is not in the range so remove the
		 * bss struct for that AP.
		 */
		cfg80211_unlink_bss(local->hw.wiphy, assoc_data->bss);

		return -ETIMEDOUT;
	}

	sdata_info(sdata, "associate with %pM (try %d/%d)\n",
		   assoc_data->bss->bssid, assoc_data->tries,
		   IEEE80211_ASSOC_MAX_TRIES);
	ieee80211_send_assoc(sdata);

	if (!ieee80211_hw_check(&local->hw, REPORTS_TX_ACK_STATUS)) {
		assoc_data->timeout = jiffies + IEEE80211_ASSOC_TIMEOUT;
		assoc_data->timeout_started = true;
		run_again(sdata, assoc_data->timeout);
	} else {
		assoc_data->timeout =
			round_jiffies_up(jiffies +
					 IEEE80211_ASSOC_TIMEOUT_LONG);
		assoc_data->timeout_started = true;
		run_again(sdata, assoc_data->timeout);
	}

	return 0;
}

void ieee80211_mgd_conn_tx_status(struct ieee80211_sub_if_data *sdata,
				  __le16 fc, bool acked)
{
	struct ieee80211_local *local = sdata->local;

	sdata->u.mgd.status_fc = fc;
	sdata->u.mgd.status_acked = acked;
	sdata->u.mgd.status_received = true;

	ieee80211_queue_work(&local->hw, &sdata->work);
}

void ieee80211_sta_work(struct ieee80211_sub_if_data *sdata)
{
	struct ieee80211_local *local = sdata->local;
	struct ieee80211_if_managed *ifmgd = &sdata->u.mgd;

	sdata_lock(sdata);

	if (ifmgd->status_received) {
		__le16 fc = ifmgd->status_fc;
		bool status_acked = ifmgd->status_acked;

		ifmgd->status_received = false;
		if (ifmgd->auth_data && ieee80211_is_auth(fc)) {
			if (status_acked) {
				ifmgd->auth_data->timeout =
					jiffies + IEEE80211_AUTH_TIMEOUT_SHORT;
				run_again(sdata, ifmgd->auth_data->timeout);
			} else {
				ifmgd->auth_data->timeout = jiffies - 1;
			}
			ifmgd->auth_data->timeout_started = true;
		} else if (ifmgd->assoc_data &&
			   (ieee80211_is_assoc_req(fc) ||
			    ieee80211_is_reassoc_req(fc))) {
			if (status_acked) {
				ifmgd->assoc_data->timeout =
					jiffies + IEEE80211_ASSOC_TIMEOUT_SHORT;
				run_again(sdata, ifmgd->assoc_data->timeout);
			} else {
				ifmgd->assoc_data->timeout = jiffies - 1;
			}
			ifmgd->assoc_data->timeout_started = true;
		}
	}

	if (ifmgd->auth_data && ifmgd->auth_data->timeout_started &&
	    time_after(jiffies, ifmgd->auth_data->timeout)) {
		if (ifmgd->auth_data->done) {
			/*
			 * ok ... we waited for assoc but userspace didn't,
			 * so let's just kill the auth data
			 */
			ieee80211_destroy_auth_data(sdata, false);
		} else if (ieee80211_auth(sdata)) {
			u8 bssid[ETH_ALEN];
			struct ieee80211_event event = {
				.type = MLME_EVENT,
				.u.mlme.data = AUTH_EVENT,
				.u.mlme.status = MLME_TIMEOUT,
			};

			memcpy(bssid, ifmgd->auth_data->bss->bssid, ETH_ALEN);

			ieee80211_destroy_auth_data(sdata, false);

			cfg80211_auth_timeout(sdata->dev, bssid);
			drv_event_callback(sdata->local, sdata, &event);
		}
	} else if (ifmgd->auth_data && ifmgd->auth_data->timeout_started)
		run_again(sdata, ifmgd->auth_data->timeout);

	if (ifmgd->assoc_data && ifmgd->assoc_data->timeout_started &&
	    time_after(jiffies, ifmgd->assoc_data->timeout)) {
		if ((ifmgd->assoc_data->need_beacon && !ifmgd->have_beacon) ||
		    ieee80211_do_assoc(sdata)) {
			struct cfg80211_bss *bss = ifmgd->assoc_data->bss;
			struct ieee80211_event event = {
				.type = MLME_EVENT,
				.u.mlme.data = ASSOC_EVENT,
				.u.mlme.status = MLME_TIMEOUT,
			};

			ieee80211_destroy_assoc_data(sdata, false);
			cfg80211_assoc_timeout(sdata->dev, bss);
			drv_event_callback(sdata->local, sdata, &event);
		}
	} else if (ifmgd->assoc_data && ifmgd->assoc_data->timeout_started)
		run_again(sdata, ifmgd->assoc_data->timeout);

	if (ifmgd->flags & IEEE80211_STA_CONNECTION_POLL &&
	    ifmgd->associated) {
		u8 bssid[ETH_ALEN];
		int max_tries;

		memcpy(bssid, ifmgd->associated->bssid, ETH_ALEN);

		if (ieee80211_hw_check(&local->hw, REPORTS_TX_ACK_STATUS))
			max_tries = max_nullfunc_tries;
		else
			max_tries = max_probe_tries;

		/* ACK received for nullfunc probing frame */
		if (!ifmgd->probe_send_count)
			ieee80211_reset_ap_probe(sdata);
		else if (ifmgd->nullfunc_failed) {
			if (ifmgd->probe_send_count < max_tries) {
				mlme_dbg(sdata,
					 "No ack for nullfunc frame to AP %pM, try %d/%i\n",
					 bssid, ifmgd->probe_send_count,
					 max_tries);
				ieee80211_mgd_probe_ap_send(sdata);
			} else {
				mlme_dbg(sdata,
					 "No ack for nullfunc frame to AP %pM, disconnecting.\n",
					 bssid);
				ieee80211_sta_connection_lost(sdata, bssid,
					WLAN_REASON_DISASSOC_DUE_TO_INACTIVITY,
					false);
			}
		} else if (time_is_after_jiffies(ifmgd->probe_timeout))
			run_again(sdata, ifmgd->probe_timeout);
		else if (ieee80211_hw_check(&local->hw, REPORTS_TX_ACK_STATUS)) {
			mlme_dbg(sdata,
				 "Failed to send nullfunc to AP %pM after %dms, disconnecting\n",
				 bssid, probe_wait_ms);
			ieee80211_sta_connection_lost(sdata, bssid,
				WLAN_REASON_DISASSOC_DUE_TO_INACTIVITY, false);
		} else if (ifmgd->probe_send_count < max_tries) {
			mlme_dbg(sdata,
				 "No probe response from AP %pM after %dms, try %d/%i\n",
				 bssid, probe_wait_ms,
				 ifmgd->probe_send_count, max_tries);
			ieee80211_mgd_probe_ap_send(sdata);
		} else {
			/*
			 * We actually lost the connection ... or did we?
			 * Let's make sure!
			 */
			mlme_dbg(sdata,
				 "No probe response from AP %pM after %dms, disconnecting.\n",
				 bssid, probe_wait_ms);

			ieee80211_sta_connection_lost(sdata, bssid,
				WLAN_REASON_DISASSOC_DUE_TO_INACTIVITY, false);
		}
	}

	sdata_unlock(sdata);
}

static void ieee80211_sta_bcn_mon_timer(unsigned long data)
{
	struct ieee80211_sub_if_data *sdata =
		(struct ieee80211_sub_if_data *) data;
	struct ieee80211_if_managed *ifmgd = &sdata->u.mgd;

	if (sdata->vif.csa_active && !ifmgd->csa_waiting_bcn)
		return;

	sdata->u.mgd.connection_loss = false;
	ieee80211_queue_work(&sdata->local->hw,
			     &sdata->u.mgd.beacon_connection_loss_work);
}

static void ieee80211_sta_conn_mon_timer(unsigned long data)
{
	struct ieee80211_sub_if_data *sdata =
		(struct ieee80211_sub_if_data *) data;
	struct ieee80211_if_managed *ifmgd = &sdata->u.mgd;
	struct ieee80211_local *local = sdata->local;

	if (sdata->vif.csa_active && !ifmgd->csa_waiting_bcn)
		return;

	ieee80211_queue_work(&local->hw, &ifmgd->monitor_work);
}

static void ieee80211_sta_monitor_work(struct work_struct *work)
{
	struct ieee80211_sub_if_data *sdata =
		container_of(work, struct ieee80211_sub_if_data,
			     u.mgd.monitor_work);

	ieee80211_mgd_probe_ap(sdata, false);
}

static void ieee80211_restart_sta_timer(struct ieee80211_sub_if_data *sdata)
{
	if (sdata->vif.type == NL80211_IFTYPE_STATION) {
		__ieee80211_stop_poll(sdata);

		/* let's probe the connection once */
		if (!ieee80211_hw_check(&sdata->local->hw, CONNECTION_MONITOR))
			ieee80211_queue_work(&sdata->local->hw,
					     &sdata->u.mgd.monitor_work);
	}
}

#ifdef CONFIG_PM
void ieee80211_mgd_quiesce(struct ieee80211_sub_if_data *sdata)
{
	struct ieee80211_if_managed *ifmgd = &sdata->u.mgd;
	u8 frame_buf[IEEE80211_DEAUTH_FRAME_LEN];

	sdata_lock(sdata);

	if (ifmgd->auth_data || ifmgd->assoc_data) {
		const u8 *bssid = ifmgd->auth_data ?
				ifmgd->auth_data->bss->bssid :
				ifmgd->assoc_data->bss->bssid;

		/*
		 * If we are trying to authenticate / associate while suspending,
		 * cfg80211 won't know and won't actually abort those attempts,
		 * thus we need to do that ourselves.
		 */
		ieee80211_send_deauth_disassoc(sdata, bssid,
					       IEEE80211_STYPE_DEAUTH,
					       WLAN_REASON_DEAUTH_LEAVING,
					       false, frame_buf);
		if (ifmgd->assoc_data)
			ieee80211_destroy_assoc_data(sdata, false);
		if (ifmgd->auth_data)
			ieee80211_destroy_auth_data(sdata, false);
		cfg80211_tx_mlme_mgmt(sdata->dev, frame_buf,
				      IEEE80211_DEAUTH_FRAME_LEN);
	}

	/* This is a bit of a hack - we should find a better and more generic
	 * solution to this. Normally when suspending, cfg80211 will in fact
	 * deauthenticate. However, it doesn't (and cannot) stop an ongoing
	 * auth (not so important) or assoc (this is the problem) process.
	 *
	 * As a consequence, it can happen that we are in the process of both
	 * associating and suspending, and receive an association response
	 * after cfg80211 has checked if it needs to disconnect, but before
	 * we actually set the flag to drop incoming frames. This will then
	 * cause the workqueue flush to process the association response in
	 * the suspend, resulting in a successful association just before it
	 * tries to remove the interface from the driver, which now though
	 * has a channel context assigned ... this results in issues.
	 *
	 * To work around this (for now) simply deauth here again if we're
	 * now connected.
	 */
	if (ifmgd->associated && !sdata->local->wowlan) {
		u8 bssid[ETH_ALEN];
		struct cfg80211_deauth_request req = {
			.reason_code = WLAN_REASON_DEAUTH_LEAVING,
			.bssid = bssid,
		};

		memcpy(bssid, ifmgd->associated->bssid, ETH_ALEN);
		ieee80211_mgd_deauth(sdata, &req);
	}

	sdata_unlock(sdata);
}

void ieee80211_sta_restart(struct ieee80211_sub_if_data *sdata)
{
	struct ieee80211_if_managed *ifmgd = &sdata->u.mgd;

	sdata_lock(sdata);
	if (!ifmgd->associated) {
		sdata_unlock(sdata);
		return;
	}

	if (sdata->flags & IEEE80211_SDATA_DISCONNECT_RESUME) {
		sdata->flags &= ~IEEE80211_SDATA_DISCONNECT_RESUME;
		mlme_dbg(sdata, "driver requested disconnect after resume\n");
		ieee80211_sta_connection_lost(sdata,
					      ifmgd->associated->bssid,
					      WLAN_REASON_UNSPECIFIED,
					      true);
		sdata_unlock(sdata);
		return;
	}
	sdata_unlock(sdata);
}
#endif

/* interface setup */
void ieee80211_sta_setup_sdata(struct ieee80211_sub_if_data *sdata)
{
	struct ieee80211_if_managed *ifmgd;

	ifmgd = &sdata->u.mgd;
	INIT_WORK(&ifmgd->monitor_work, ieee80211_sta_monitor_work);
	INIT_WORK(&ifmgd->chswitch_work, ieee80211_chswitch_work);
	INIT_WORK(&ifmgd->beacon_connection_loss_work,
		  ieee80211_beacon_connection_loss_work);
	INIT_WORK(&ifmgd->csa_connection_drop_work,
		  ieee80211_csa_connection_drop_work);
	INIT_WORK(&ifmgd->request_smps_work, ieee80211_request_smps_mgd_work);
	INIT_DELAYED_WORK(&ifmgd->tdls_peer_del_work,
			  ieee80211_tdls_peer_del_work);
	setup_timer(&ifmgd->timer, ieee80211_sta_timer,
		    (unsigned long) sdata);
	setup_timer(&ifmgd->bcn_mon_timer, ieee80211_sta_bcn_mon_timer,
		    (unsigned long) sdata);
	setup_timer(&ifmgd->conn_mon_timer, ieee80211_sta_conn_mon_timer,
		    (unsigned long) sdata);
	setup_timer(&ifmgd->chswitch_timer, ieee80211_chswitch_timer,
		    (unsigned long) sdata);
	INIT_DELAYED_WORK(&ifmgd->tx_tspec_wk,
			  ieee80211_sta_handle_tspec_ac_params_wk);

	ifmgd->flags = 0;
	ifmgd->powersave = sdata->wdev.ps;
	ifmgd->uapsd_queues = sdata->local->hw.uapsd_queues;
	ifmgd->uapsd_max_sp_len = sdata->local->hw.uapsd_max_sp_len;
	ifmgd->p2p_noa_index = -1;

	if (sdata->local->hw.wiphy->features & NL80211_FEATURE_DYNAMIC_SMPS)
		ifmgd->req_smps = IEEE80211_SMPS_AUTOMATIC;
	else
		ifmgd->req_smps = IEEE80211_SMPS_OFF;

	/* Setup TDLS data */
	spin_lock_init(&ifmgd->teardown_lock);
	ifmgd->teardown_skb = NULL;
	ifmgd->orig_teardown_skb = NULL;
}

/* scan finished notification */
void ieee80211_mlme_notify_scan_completed(struct ieee80211_local *local)
{
	struct ieee80211_sub_if_data *sdata;

	/* Restart STA timers */
	rcu_read_lock();
	list_for_each_entry_rcu(sdata, &local->interfaces, list) {
		if (ieee80211_sdata_running(sdata))
			ieee80211_restart_sta_timer(sdata);
	}
	rcu_read_unlock();
}

static u8 ieee80211_ht_vht_rx_chains(struct ieee80211_sub_if_data *sdata,
				     struct cfg80211_bss *cbss)
{
	struct ieee80211_if_managed *ifmgd = &sdata->u.mgd;
	const u8 *ht_cap_ie, *vht_cap_ie;
	const struct ieee80211_ht_cap *ht_cap;
	const struct ieee80211_vht_cap *vht_cap;
	u8 chains = 1;

	if (ifmgd->flags & IEEE80211_STA_DISABLE_HT)
		return chains;

	ht_cap_ie = ieee80211_bss_get_ie(cbss, WLAN_EID_HT_CAPABILITY);
	if (ht_cap_ie && ht_cap_ie[1] >= sizeof(*ht_cap)) {
		ht_cap = (void *)(ht_cap_ie + 2);
		chains = ieee80211_mcs_to_chains(&ht_cap->mcs);
		/*
		 * TODO: use "Tx Maximum Number Spatial Streams Supported" and
		 *	 "Tx Unequal Modulation Supported" fields.
		 */
	}

	if (ifmgd->flags & IEEE80211_STA_DISABLE_VHT)
		return chains;

	vht_cap_ie = ieee80211_bss_get_ie(cbss, WLAN_EID_VHT_CAPABILITY);
	if (vht_cap_ie && vht_cap_ie[1] >= sizeof(*vht_cap)) {
		u8 nss;
		u16 tx_mcs_map;

		vht_cap = (void *)(vht_cap_ie + 2);
		tx_mcs_map = le16_to_cpu(vht_cap->supp_mcs.tx_mcs_map);
		for (nss = 8; nss > 0; nss--) {
			if (((tx_mcs_map >> (2 * (nss - 1))) & 3) !=
					IEEE80211_VHT_MCS_NOT_SUPPORTED)
				break;
		}
		/* TODO: use "Tx Highest Supported Long GI Data Rate" field? */
		chains = max(chains, nss);
	}

	return chains;
}

static int ieee80211_prep_channel(struct ieee80211_sub_if_data *sdata,
				  struct cfg80211_bss *cbss)
{
	struct ieee80211_local *local = sdata->local;
	struct ieee80211_if_managed *ifmgd = &sdata->u.mgd;
	const struct ieee80211_ht_cap *ht_cap = NULL;
	const struct ieee80211_ht_operation *ht_oper = NULL;
	const struct ieee80211_vht_operation *vht_oper = NULL;
	struct ieee80211_supported_band *sband;
	struct cfg80211_chan_def chandef;
	int ret;
	u32 i;
	bool have_80mhz;

	sband = local->hw.wiphy->bands[cbss->channel->band];

	ifmgd->flags &= ~(IEEE80211_STA_DISABLE_40MHZ |
			  IEEE80211_STA_DISABLE_80P80MHZ |
			  IEEE80211_STA_DISABLE_160MHZ);

	rcu_read_lock();

	if (!(ifmgd->flags & IEEE80211_STA_DISABLE_HT) &&
	    sband->ht_cap.ht_supported) {
		const u8 *ht_oper_ie, *ht_cap_ie;

		ht_oper_ie = ieee80211_bss_get_ie(cbss, WLAN_EID_HT_OPERATION);
		if (ht_oper_ie && ht_oper_ie[1] >= sizeof(*ht_oper))
			ht_oper = (void *)(ht_oper_ie + 2);

		ht_cap_ie = ieee80211_bss_get_ie(cbss, WLAN_EID_HT_CAPABILITY);
		if (ht_cap_ie && ht_cap_ie[1] >= sizeof(*ht_cap))
			ht_cap = (void *)(ht_cap_ie + 2);

		if (!ht_cap) {
			ifmgd->flags |= IEEE80211_STA_DISABLE_HT;
			ht_oper = NULL;
		}
	}

	if (!(ifmgd->flags & IEEE80211_STA_DISABLE_VHT) &&
	    sband->vht_cap.vht_supported) {
		const u8 *vht_oper_ie, *vht_cap;

		vht_oper_ie = ieee80211_bss_get_ie(cbss,
						   WLAN_EID_VHT_OPERATION);
		if (vht_oper_ie && vht_oper_ie[1] >= sizeof(*vht_oper))
			vht_oper = (void *)(vht_oper_ie + 2);
		if (vht_oper && !ht_oper) {
			vht_oper = NULL;
			sdata_info(sdata,
				   "AP advertised VHT without HT, disabling both\n");
			ifmgd->flags |= IEEE80211_STA_DISABLE_HT;
			ifmgd->flags |= IEEE80211_STA_DISABLE_VHT;
		}

		vht_cap = ieee80211_bss_get_ie(cbss, WLAN_EID_VHT_CAPABILITY);
		if (!vht_cap || vht_cap[1] < sizeof(struct ieee80211_vht_cap)) {
			ifmgd->flags |= IEEE80211_STA_DISABLE_VHT;
			vht_oper = NULL;
		}
	}

	/* Allow VHT if at least one channel on the sband supports 80 MHz */
	have_80mhz = false;
	for (i = 0; i < sband->n_channels; i++) {
		if (sband->channels[i].flags & (IEEE80211_CHAN_DISABLED |
						IEEE80211_CHAN_NO_80MHZ))
			continue;

		have_80mhz = true;
		break;
	}

	if (!have_80mhz)
		ifmgd->flags |= IEEE80211_STA_DISABLE_VHT;

	ifmgd->flags |= ieee80211_determine_chantype(sdata, sband,
						     cbss->channel,
						     ht_cap, ht_oper, vht_oper,
						     &chandef, false);

	sdata->needed_rx_chains = min(ieee80211_ht_vht_rx_chains(sdata, cbss),
				      local->rx_chains);

	rcu_read_unlock();

	/* will change later if needed */
	sdata->smps_mode = IEEE80211_SMPS_OFF;

	mutex_lock(&local->mtx);
	/*
	 * If this fails (possibly due to channel context sharing
	 * on incompatible channels, e.g. 80+80 and 160 sharing the
	 * same control channel) try to use a smaller bandwidth.
	 */
	ret = ieee80211_vif_use_channel(sdata, &chandef,
					IEEE80211_CHANCTX_SHARED);

	/* don't downgrade for 5 and 10 MHz channels, though. */
	if (chandef.width == NL80211_CHAN_WIDTH_5 ||
	    chandef.width == NL80211_CHAN_WIDTH_10)
		goto out;

	while (ret && chandef.width != NL80211_CHAN_WIDTH_20_NOHT) {
		ifmgd->flags |= ieee80211_chandef_downgrade(&chandef);
		ret = ieee80211_vif_use_channel(sdata, &chandef,
						IEEE80211_CHANCTX_SHARED);
	}
 out:
	mutex_unlock(&local->mtx);
	return ret;
}

static int ieee80211_prep_connection(struct ieee80211_sub_if_data *sdata,
				     struct cfg80211_bss *cbss, bool assoc,
				     bool override)
{
	struct ieee80211_local *local = sdata->local;
	struct ieee80211_if_managed *ifmgd = &sdata->u.mgd;
	struct ieee80211_bss *bss = (void *)cbss->priv;
	struct sta_info *new_sta = NULL;
	struct ieee80211_supported_band *sband;
	bool have_sta = false;
	int err;

	sband = local->hw.wiphy->bands[cbss->channel->band];

	if (WARN_ON(!ifmgd->auth_data && !ifmgd->assoc_data))
		return -EINVAL;

	if (assoc) {
		rcu_read_lock();
		have_sta = sta_info_get(sdata, cbss->bssid);
		rcu_read_unlock();
	}

	if (!have_sta) {
		new_sta = sta_info_alloc(sdata, cbss->bssid, GFP_KERNEL);
		if (!new_sta)
			return -ENOMEM;
	}

	if (new_sta || override) {
		err = ieee80211_prep_channel(sdata, cbss);
		if (err) {
			if (new_sta)
				sta_info_free(local, new_sta);
			return -EINVAL;
		}
	}

	if (new_sta) {
		u32 rates = 0, basic_rates = 0;
		bool have_higher_than_11mbit;
		int min_rate = INT_MAX, min_rate_index = -1;
		struct ieee80211_chanctx_conf *chanctx_conf;
		const struct cfg80211_bss_ies *ies;
		int shift = ieee80211_vif_get_shift(&sdata->vif);
		u32 rate_flags;

		rcu_read_lock();
		chanctx_conf = rcu_dereference(sdata->vif.chanctx_conf);
		if (WARN_ON(!chanctx_conf)) {
			rcu_read_unlock();
			sta_info_free(local, new_sta);
			return -EINVAL;
		}
		rate_flags = ieee80211_chandef_rate_flags(&chanctx_conf->def);
		rcu_read_unlock();

		ieee80211_get_rates(sband, bss->supp_rates,
				    bss->supp_rates_len,
				    &rates, &basic_rates,
				    &have_higher_than_11mbit,
				    &min_rate, &min_rate_index,
				    shift, rate_flags);

		/*
		 * This used to be a workaround for basic rates missing
		 * in the association response frame. Now that we no
		 * longer use the basic rates from there, it probably
		 * doesn't happen any more, but keep the workaround so
		 * in case some *other* APs are buggy in different ways
		 * we can connect -- with a warning.
		 */
		if (!basic_rates && min_rate_index >= 0) {
			sdata_info(sdata,
				   "No basic rates, using min rate instead\n");
			basic_rates = BIT(min_rate_index);
		}

		new_sta->sta.supp_rates[cbss->channel->band] = rates;
		sdata->vif.bss_conf.basic_rates = basic_rates;

		/* cf. IEEE 802.11 9.2.12 */
		if (cbss->channel->band == IEEE80211_BAND_2GHZ &&
		    have_higher_than_11mbit)
			sdata->flags |= IEEE80211_SDATA_OPERATING_GMODE;
		else
			sdata->flags &= ~IEEE80211_SDATA_OPERATING_GMODE;

		memcpy(ifmgd->bssid, cbss->bssid, ETH_ALEN);

		/* set timing information */
		sdata->vif.bss_conf.beacon_int = cbss->beacon_interval;
		rcu_read_lock();
		ies = rcu_dereference(cbss->beacon_ies);
		if (ies) {
			const u8 *tim_ie;

			sdata->vif.bss_conf.sync_tsf = ies->tsf;
			sdata->vif.bss_conf.sync_device_ts =
				bss->device_ts_beacon;
			tim_ie = cfg80211_find_ie(WLAN_EID_TIM,
						  ies->data, ies->len);
			if (tim_ie && tim_ie[1] >= 2)
				sdata->vif.bss_conf.sync_dtim_count = tim_ie[2];
			else
				sdata->vif.bss_conf.sync_dtim_count = 0;
		} else if (!ieee80211_hw_check(&sdata->local->hw,
					       TIMING_BEACON_ONLY)) {
			ies = rcu_dereference(cbss->proberesp_ies);
			/* must be non-NULL since beacon IEs were NULL */
			sdata->vif.bss_conf.sync_tsf = ies->tsf;
			sdata->vif.bss_conf.sync_device_ts =
				bss->device_ts_presp;
			sdata->vif.bss_conf.sync_dtim_count = 0;
		} else {
			sdata->vif.bss_conf.sync_tsf = 0;
			sdata->vif.bss_conf.sync_device_ts = 0;
			sdata->vif.bss_conf.sync_dtim_count = 0;
		}
		rcu_read_unlock();

		/* tell driver about BSSID, basic rates and timing */
		ieee80211_bss_info_change_notify(sdata,
			BSS_CHANGED_BSSID | BSS_CHANGED_BASIC_RATES |
			BSS_CHANGED_BEACON_INT);

		if (assoc)
			sta_info_pre_move_state(new_sta, IEEE80211_STA_AUTH);

		err = sta_info_insert(new_sta);
		new_sta = NULL;
		if (err) {
			sdata_info(sdata,
				   "failed to insert STA entry for the AP (error %d)\n",
				   err);
			return err;
		}
	} else
		WARN_ON_ONCE(!ether_addr_equal(ifmgd->bssid, cbss->bssid));

	/* Cancel scan to ensure that nothing interferes with connection */
	if (local->scanning)
		ieee80211_scan_cancel(local);

	return 0;
}

/* config hooks */
int ieee80211_mgd_auth(struct ieee80211_sub_if_data *sdata,
		       struct cfg80211_auth_request *req)
{
	struct ieee80211_local *local = sdata->local;
	struct ieee80211_if_managed *ifmgd = &sdata->u.mgd;
	struct ieee80211_mgd_auth_data *auth_data;
	u16 auth_alg;
	int err;

	/* prepare auth data structure */

	switch (req->auth_type) {
	case NL80211_AUTHTYPE_OPEN_SYSTEM:
		auth_alg = WLAN_AUTH_OPEN;
		break;
	case NL80211_AUTHTYPE_SHARED_KEY:
		if (IS_ERR(local->wep_tx_tfm))
			return -EOPNOTSUPP;
		auth_alg = WLAN_AUTH_SHARED_KEY;
		break;
	case NL80211_AUTHTYPE_FT:
		auth_alg = WLAN_AUTH_FT;
		break;
	case NL80211_AUTHTYPE_NETWORK_EAP:
		auth_alg = WLAN_AUTH_LEAP;
		break;
	case NL80211_AUTHTYPE_SAE:
		auth_alg = WLAN_AUTH_SAE;
		break;
	default:
		return -EOPNOTSUPP;
	}

	auth_data = kzalloc(sizeof(*auth_data) + req->sae_data_len +
			    req->ie_len, GFP_KERNEL);
	if (!auth_data)
		return -ENOMEM;

	auth_data->bss = req->bss;

	if (req->sae_data_len >= 4) {
		__le16 *pos = (__le16 *) req->sae_data;
		auth_data->sae_trans = le16_to_cpu(pos[0]);
		auth_data->sae_status = le16_to_cpu(pos[1]);
		memcpy(auth_data->data, req->sae_data + 4,
		       req->sae_data_len - 4);
		auth_data->data_len += req->sae_data_len - 4;
	}

	if (req->ie && req->ie_len) {
		memcpy(&auth_data->data[auth_data->data_len],
		       req->ie, req->ie_len);
		auth_data->data_len += req->ie_len;
	}

	if (req->key && req->key_len) {
		auth_data->key_len = req->key_len;
		auth_data->key_idx = req->key_idx;
		memcpy(auth_data->key, req->key, req->key_len);
	}

	auth_data->algorithm = auth_alg;

	/* try to authenticate/probe */

	if ((ifmgd->auth_data && !ifmgd->auth_data->done) ||
	    ifmgd->assoc_data) {
		err = -EBUSY;
		goto err_free;
	}

	if (ifmgd->auth_data)
		ieee80211_destroy_auth_data(sdata, false);

	/* prep auth_data so we don't go into idle on disassoc */
	ifmgd->auth_data = auth_data;

	if (ifmgd->associated) {
		u8 frame_buf[IEEE80211_DEAUTH_FRAME_LEN];

		sdata_info(sdata,
			   "disconnect from AP %pM for new auth to %pM\n",
			   ifmgd->associated->bssid, req->bss->bssid);
		ieee80211_set_disassoc(sdata, IEEE80211_STYPE_DEAUTH,
				       WLAN_REASON_UNSPECIFIED,
				       false, frame_buf);

		ieee80211_report_disconnect(sdata, frame_buf,
					    sizeof(frame_buf), true,
					    WLAN_REASON_UNSPECIFIED);
	}

	sdata_info(sdata, "authenticate with %pM\n", req->bss->bssid);

	err = ieee80211_prep_connection(sdata, req->bss, false, false);
	if (err)
		goto err_clear;

	err = ieee80211_auth(sdata);
	if (err) {
		sta_info_destroy_addr(sdata, req->bss->bssid);
		goto err_clear;
	}

	/* hold our own reference */
	cfg80211_ref_bss(local->hw.wiphy, auth_data->bss);
	return 0;

 err_clear:
	eth_zero_addr(ifmgd->bssid);
	ieee80211_bss_info_change_notify(sdata, BSS_CHANGED_BSSID);
	ifmgd->auth_data = NULL;
	mutex_lock(&sdata->local->mtx);
	ieee80211_vif_release_channel(sdata);
	mutex_unlock(&sdata->local->mtx);
 err_free:
	kfree(auth_data);
	return err;
}

static bool
ieee80211_is_uapsd_blacklisted_by_oui(struct ieee80211_sub_if_data *sdata,
				      struct cfg80211_assoc_request *req)
{
	const struct cfg80211_bss_ies *ies;
	const struct uapsd_black_list *uapsd_bl;
	bool result = false;
	int i;

	rcu_read_lock();
	ies = rcu_dereference(req->bss->ies);
	uapsd_bl = rcu_dereference(sdata->local->uapsd_black_list);
	if (!ies || !uapsd_bl)
		goto out;

	for (i = 0; i < uapsd_bl->num_oui; i++) {
		if (cfg80211_find_vendor_ie(uapsd_bl->oui[i], -1,
					    ies->data, ies->len)) {
			result = true;
			break;
		}
	}

out:
	rcu_read_unlock();

	return result;
}

int ieee80211_mgd_assoc(struct ieee80211_sub_if_data *sdata,
			struct cfg80211_assoc_request *req)
{
	struct ieee80211_local *local = sdata->local;
	struct ieee80211_if_managed *ifmgd = &sdata->u.mgd;
	struct ieee80211_bss *bss = (void *)req->bss->priv;
	struct ieee80211_mgd_assoc_data *assoc_data;
	const struct cfg80211_bss_ies *beacon_ies;
	struct ieee80211_supported_band *sband;
	const u8 *ssidie, *ht_ie, *vht_ie;
	int i, err;
	bool override = false;

	assoc_data = kzalloc(sizeof(*assoc_data) + req->ie_len, GFP_KERNEL);
	if (!assoc_data)
		return -ENOMEM;

	rcu_read_lock();
	ssidie = ieee80211_bss_get_ie(req->bss, WLAN_EID_SSID);
	if (!ssidie) {
		rcu_read_unlock();
		kfree(assoc_data);
		return -EINVAL;
	}
	memcpy(assoc_data->ssid, ssidie + 2, ssidie[1]);
	assoc_data->ssid_len = ssidie[1];
	rcu_read_unlock();

	if (ifmgd->associated) {
		u8 frame_buf[IEEE80211_DEAUTH_FRAME_LEN];

		sdata_info(sdata,
			   "disconnect from AP %pM for new assoc to %pM\n",
			   ifmgd->associated->bssid, req->bss->bssid);
		ieee80211_set_disassoc(sdata, IEEE80211_STYPE_DEAUTH,
				       WLAN_REASON_UNSPECIFIED,
				       false, frame_buf);

		ieee80211_report_disconnect(sdata, frame_buf,
					    sizeof(frame_buf), true,
					    WLAN_REASON_UNSPECIFIED);
	}

	if (ifmgd->auth_data && !ifmgd->auth_data->done) {
		err = -EBUSY;
		goto err_free;
	}

	if (ifmgd->assoc_data) {
		err = -EBUSY;
		goto err_free;
	}

	if (ifmgd->auth_data) {
		bool match;

		/* keep sta info, bssid if matching */
		match = ether_addr_equal(ifmgd->bssid, req->bss->bssid);
		ieee80211_destroy_auth_data(sdata, match);
	}

	/* prepare assoc data */

	ifmgd->beacon_crc_valid = false;

	assoc_data->wmm = bss->wmm_used &&
			  (local->hw.queues >= IEEE80211_NUM_ACS);

	/*
	 * IEEE802.11n does not allow TKIP/WEP as pairwise ciphers in HT mode.
	 * We still associate in non-HT mode (11a/b/g) if any one of these
	 * ciphers is configured as pairwise.
	 * We can set this to true for non-11n hardware, that'll be checked
	 * separately along with the peer capabilities.
	 */
	for (i = 0; i < req->crypto.n_ciphers_pairwise; i++) {
		if (req->crypto.ciphers_pairwise[i] == WLAN_CIPHER_SUITE_WEP40 ||
		    req->crypto.ciphers_pairwise[i] == WLAN_CIPHER_SUITE_TKIP ||
		    req->crypto.ciphers_pairwise[i] == WLAN_CIPHER_SUITE_WEP104) {
			ifmgd->flags |= IEEE80211_STA_DISABLE_HT;
			ifmgd->flags |= IEEE80211_STA_DISABLE_VHT;
			netdev_info(sdata->dev,
				    "disabling HT/VHT due to WEP/TKIP use\n");
		}
	}

	/* Also disable HT if we don't support it or the AP doesn't use WMM */
	sband = local->hw.wiphy->bands[req->bss->channel->band];
	if (!sband->ht_cap.ht_supported ||
	    local->hw.queues < IEEE80211_NUM_ACS || !bss->wmm_used ||
	    ifmgd->flags & IEEE80211_STA_DISABLE_WMM) {
		ifmgd->flags |= IEEE80211_STA_DISABLE_HT;
		if (!bss->wmm_used &&
		    !(ifmgd->flags & IEEE80211_STA_DISABLE_WMM))
			netdev_info(sdata->dev,
				    "disabling HT as WMM/QoS is not supported by the AP\n");
	}

	/* disable VHT if we don't support it or the AP doesn't use WMM */
	if (!sband->vht_cap.vht_supported ||
	    local->hw.queues < IEEE80211_NUM_ACS || !bss->wmm_used ||
	    ifmgd->flags & IEEE80211_STA_DISABLE_WMM) {
		ifmgd->flags |= IEEE80211_STA_DISABLE_VHT;
		if (!bss->wmm_used &&
		    !(ifmgd->flags & IEEE80211_STA_DISABLE_WMM))
			netdev_info(sdata->dev,
				    "disabling VHT as WMM/QoS is not supported by the AP\n");
	}

	memcpy(&ifmgd->ht_capa, &req->ht_capa, sizeof(ifmgd->ht_capa));
	memcpy(&ifmgd->ht_capa_mask, &req->ht_capa_mask,
	       sizeof(ifmgd->ht_capa_mask));

#if CFG80211_VERSION >= KERNEL_VERSION(3,10,0)
	memcpy(&ifmgd->vht_capa, &req->vht_capa, sizeof(ifmgd->vht_capa));
	memcpy(&ifmgd->vht_capa_mask, &req->vht_capa_mask,
	       sizeof(ifmgd->vht_capa_mask));
#endif

	if (req->ie && req->ie_len) {
		memcpy(assoc_data->ie, req->ie, req->ie_len);
		assoc_data->ie_len = req->ie_len;
	}

	assoc_data->bss = req->bss;

	if (ifmgd->req_smps == IEEE80211_SMPS_AUTOMATIC) {
		if (ifmgd->powersave)
			sdata->smps_mode = IEEE80211_SMPS_DYNAMIC;
		else
			sdata->smps_mode = IEEE80211_SMPS_OFF;
	} else
		sdata->smps_mode = ifmgd->req_smps;

	assoc_data->capability = req->bss->capability;
	assoc_data->supp_rates = bss->supp_rates;
	assoc_data->supp_rates_len = bss->supp_rates_len;

	rcu_read_lock();
	ht_ie = ieee80211_bss_get_ie(req->bss, WLAN_EID_HT_OPERATION);
	if (ht_ie && ht_ie[1] >= sizeof(struct ieee80211_ht_operation))
		assoc_data->ap_ht_param =
			((struct ieee80211_ht_operation *)(ht_ie + 2))->ht_param;
	else
		ifmgd->flags |= IEEE80211_STA_DISABLE_HT;
	vht_ie = ieee80211_bss_get_ie(req->bss, WLAN_EID_VHT_CAPABILITY);
	if (vht_ie && vht_ie[1] >= sizeof(struct ieee80211_vht_cap))
		memcpy(&assoc_data->ap_vht_cap, vht_ie + 2,
		       sizeof(struct ieee80211_vht_cap));
	else
		ifmgd->flags |= IEEE80211_STA_DISABLE_VHT;
	rcu_read_unlock();

	if (WARN((sdata->vif.driver_flags & IEEE80211_VIF_SUPPORTS_UAPSD) &&
		 ieee80211_hw_check(&local->hw, PS_NULLFUNC_STACK),
	     "U-APSD not supported with HW_PS_NULLFUNC_STACK\n"))
		sdata->vif.driver_flags &= ~IEEE80211_VIF_SUPPORTS_UAPSD;

	if (bss->wmm_used && bss->uapsd_supported &&
	    !ieee80211_is_uapsd_blacklisted_by_oui(sdata, req) &&
	    (sdata->vif.driver_flags & IEEE80211_VIF_SUPPORTS_UAPSD)) {
		assoc_data->uapsd = true;
		ifmgd->flags |= IEEE80211_STA_UAPSD_ENABLED;
	} else {
		assoc_data->uapsd = false;
		ifmgd->flags &= ~IEEE80211_STA_UAPSD_ENABLED;
	}

	if (req->prev_bssid)
		memcpy(assoc_data->prev_bssid, req->prev_bssid, ETH_ALEN);

	if (req->use_mfp) {
		ifmgd->mfp = IEEE80211_MFP_REQUIRED;
		ifmgd->flags |= IEEE80211_STA_MFP_ENABLED;
	} else {
		ifmgd->mfp = IEEE80211_MFP_DISABLED;
		ifmgd->flags &= ~IEEE80211_STA_MFP_ENABLED;
	}

	if (req->flags & ASSOC_REQ_USE_RRM)
		ifmgd->flags |= IEEE80211_STA_ENABLE_RRM;
	else
		ifmgd->flags &= ~IEEE80211_STA_ENABLE_RRM;

	if (req->crypto.control_port)
		ifmgd->flags |= IEEE80211_STA_CONTROL_PORT;
	else
		ifmgd->flags &= ~IEEE80211_STA_CONTROL_PORT;

	sdata->control_port_protocol = req->crypto.control_port_ethertype;
	sdata->control_port_no_encrypt = req->crypto.control_port_no_encrypt;
	sdata->encrypt_headroom = ieee80211_cs_headroom(local, &req->crypto,
							sdata->vif.type);

	/* kick off associate process */

	ifmgd->assoc_data = assoc_data;
	ifmgd->dtim_period = 0;
	ifmgd->have_beacon = false;

	/* override HT/VHT configuration only if the AP and we support it */
	if (!(ifmgd->flags & IEEE80211_STA_DISABLE_HT)) {
		struct ieee80211_sta_ht_cap sta_ht_cap;

		if (req->flags & ASSOC_REQ_DISABLE_HT)
			override = true;

		memcpy(&sta_ht_cap, &sband->ht_cap, sizeof(sta_ht_cap));
		ieee80211_apply_htcap_overrides(sdata, &sta_ht_cap);

		/* check for 40 MHz disable override */
		if (!(ifmgd->flags & IEEE80211_STA_DISABLE_40MHZ) &&
		    sband->ht_cap.cap & IEEE80211_HT_CAP_SUP_WIDTH_20_40 &&
		    !(sta_ht_cap.cap & IEEE80211_HT_CAP_SUP_WIDTH_20_40))
			override = true;

		if (!(ifmgd->flags & IEEE80211_STA_DISABLE_VHT) &&
		    req->flags & ASSOC_REQ_DISABLE_VHT)
			override = true;
	}

	if (req->flags & ASSOC_REQ_DISABLE_HT) {
		ifmgd->flags |= IEEE80211_STA_DISABLE_HT;
		ifmgd->flags |= IEEE80211_STA_DISABLE_VHT;
	}

	if (req->flags & ASSOC_REQ_DISABLE_VHT)
		ifmgd->flags |= IEEE80211_STA_DISABLE_VHT;

	err = ieee80211_prep_connection(sdata, req->bss, true, override);
	if (err)
		goto err_clear;

	rcu_read_lock();
	beacon_ies = rcu_dereference(req->bss->beacon_ies);

	if (ieee80211_hw_check(&sdata->local->hw, NEED_DTIM_BEFORE_ASSOC) &&
	    !beacon_ies) {
		/*
		 * Wait up to one beacon interval ...
		 * should this be more if we miss one?
		 */
		sdata_info(sdata, "waiting for beacon from %pM\n",
			   ifmgd->bssid);
		assoc_data->timeout = TU_TO_EXP_TIME(req->bss->beacon_interval);
		assoc_data->timeout_started = true;
		assoc_data->need_beacon = true;
	} else if (beacon_ies) {
		const u8 *tim_ie = cfg80211_find_ie(WLAN_EID_TIM,
						    beacon_ies->data,
						    beacon_ies->len);
		u8 dtim_count = 0;

		if (tim_ie && tim_ie[1] >= sizeof(struct ieee80211_tim_ie)) {
			const struct ieee80211_tim_ie *tim;
			tim = (void *)(tim_ie + 2);
			ifmgd->dtim_period = tim->dtim_period;
			dtim_count = tim->dtim_count;
		}
		ifmgd->have_beacon = true;
		assoc_data->timeout = jiffies;
		assoc_data->timeout_started = true;

		if (ieee80211_hw_check(&local->hw, TIMING_BEACON_ONLY)) {
			sdata->vif.bss_conf.sync_tsf = beacon_ies->tsf;
			sdata->vif.bss_conf.sync_device_ts =
				bss->device_ts_beacon;
			sdata->vif.bss_conf.sync_dtim_count = dtim_count;
		}
	} else {
		assoc_data->timeout = jiffies;
		assoc_data->timeout_started = true;
	}
	rcu_read_unlock();

	run_again(sdata, assoc_data->timeout);

	if (bss->corrupt_data) {
		char *corrupt_type = "data";
		if (bss->corrupt_data & IEEE80211_BSS_CORRUPT_BEACON) {
			if (bss->corrupt_data &
					IEEE80211_BSS_CORRUPT_PROBE_RESP)
				corrupt_type = "beacon and probe response";
			else
				corrupt_type = "beacon";
		} else if (bss->corrupt_data & IEEE80211_BSS_CORRUPT_PROBE_RESP)
			corrupt_type = "probe response";
		sdata_info(sdata, "associating with AP with corrupt %s\n",
			   corrupt_type);
	}

	return 0;
 err_clear:
	eth_zero_addr(ifmgd->bssid);
	ieee80211_bss_info_change_notify(sdata, BSS_CHANGED_BSSID);
	ifmgd->assoc_data = NULL;
 err_free:
	kfree(assoc_data);
	return err;
}

int ieee80211_mgd_deauth(struct ieee80211_sub_if_data *sdata,
			 struct cfg80211_deauth_request *req)
{
	struct ieee80211_if_managed *ifmgd = &sdata->u.mgd;
	u8 frame_buf[IEEE80211_DEAUTH_FRAME_LEN];
	bool tx = !req->local_state_change;

	if (ifmgd->auth_data &&
	    ether_addr_equal(ifmgd->auth_data->bss->bssid, req->bssid)) {
		sdata_info(sdata,
			   "aborting authentication with %pM by local choice (Reason: %u=%s)\n",
			   req->bssid, req->reason_code,
			   ieee80211_get_reason_code_string(req->reason_code));

		drv_mgd_prepare_tx(sdata->local, sdata);
		ieee80211_send_deauth_disassoc(sdata, req->bssid,
					       IEEE80211_STYPE_DEAUTH,
					       req->reason_code, tx,
					       frame_buf);
		ieee80211_destroy_auth_data(sdata, false);
		ieee80211_report_disconnect(sdata, frame_buf,
					    sizeof(frame_buf), true,
					    req->reason_code);

		return 0;
	}

	if (ifmgd->assoc_data &&
	    ether_addr_equal(ifmgd->assoc_data->bss->bssid, req->bssid)) {
		sdata_info(sdata,
			   "aborting association with %pM by local choice (Reason: %u=%s)\n",
			   req->bssid, req->reason_code,
			   ieee80211_get_reason_code_string(req->reason_code));

		drv_mgd_prepare_tx(sdata->local, sdata);
		ieee80211_send_deauth_disassoc(sdata, req->bssid,
					       IEEE80211_STYPE_DEAUTH,
					       req->reason_code, tx,
					       frame_buf);
		ieee80211_destroy_assoc_data(sdata, false);
		ieee80211_report_disconnect(sdata, frame_buf,
					    sizeof(frame_buf), true,
					    req->reason_code);
		return 0;
	}

	if (ifmgd->associated &&
	    ether_addr_equal(ifmgd->associated->bssid, req->bssid)) {
		sdata_info(sdata,
			   "deauthenticating from %pM by local choice (Reason: %u=%s)\n",
			   req->bssid, req->reason_code,
			   ieee80211_get_reason_code_string(req->reason_code));

		ieee80211_set_disassoc(sdata, IEEE80211_STYPE_DEAUTH,
				       req->reason_code, tx, frame_buf);
		ieee80211_report_disconnect(sdata, frame_buf,
					    sizeof(frame_buf), true,
					    req->reason_code);
		return 0;
	}

	return -ENOTCONN;
}

int ieee80211_mgd_disassoc(struct ieee80211_sub_if_data *sdata,
			   struct cfg80211_disassoc_request *req)
{
	struct ieee80211_if_managed *ifmgd = &sdata->u.mgd;
	u8 bssid[ETH_ALEN];
	u8 frame_buf[IEEE80211_DEAUTH_FRAME_LEN];

	/*
	 * cfg80211 should catch this ... but it's racy since
	 * we can receive a disassoc frame, process it, hand it
	 * to cfg80211 while that's in a locked section already
	 * trying to tell us that the user wants to disconnect.
	 */
	if (ifmgd->associated != req->bss)
		return -ENOLINK;

	sdata_info(sdata,
		   "disassociating from %pM by local choice (Reason: %u=%s)\n",
		   req->bss->bssid, req->reason_code, ieee80211_get_reason_code_string(req->reason_code));

	memcpy(bssid, req->bss->bssid, ETH_ALEN);
	ieee80211_set_disassoc(sdata, IEEE80211_STYPE_DISASSOC,
			       req->reason_code, !req->local_state_change,
			       frame_buf);

	ieee80211_report_disconnect(sdata, frame_buf, sizeof(frame_buf), true,
				    req->reason_code);

	return 0;
}

void ieee80211_mgd_stop(struct ieee80211_sub_if_data *sdata)
{
	struct ieee80211_if_managed *ifmgd = &sdata->u.mgd;

	/*
	 * Make sure some work items will not run after this,
	 * they will not do anything but might not have been
	 * cancelled when disconnecting.
	 */
	cancel_work_sync(&ifmgd->monitor_work);
	cancel_work_sync(&ifmgd->beacon_connection_loss_work);
	cancel_work_sync(&ifmgd->request_smps_work);
	cancel_work_sync(&ifmgd->csa_connection_drop_work);
	cancel_work_sync(&ifmgd->chswitch_work);
	cancel_delayed_work_sync(&ifmgd->tdls_peer_del_work);

	sdata_lock(sdata);
	if (ifmgd->assoc_data) {
		struct cfg80211_bss *bss = ifmgd->assoc_data->bss;
		ieee80211_destroy_assoc_data(sdata, false);
		cfg80211_assoc_timeout(sdata->dev, bss);
	}
	if (ifmgd->auth_data)
		ieee80211_destroy_auth_data(sdata, false);
	spin_lock_bh(&ifmgd->teardown_lock);
	if (ifmgd->teardown_skb) {
		kfree_skb(ifmgd->teardown_skb);
		ifmgd->teardown_skb = NULL;
		ifmgd->orig_teardown_skb = NULL;
	}
	spin_unlock_bh(&ifmgd->teardown_lock);
	del_timer_sync(&ifmgd->timer);
	sdata_unlock(sdata);
}

void ieee80211_cqm_rssi_notify(struct ieee80211_vif *vif,
			       enum nl80211_cqm_rssi_threshold_event rssi_event,
			       gfp_t gfp)
{
	struct ieee80211_sub_if_data *sdata = vif_to_sdata(vif);

	trace_api_cqm_rssi_notify(sdata, rssi_event);

	cfg80211_cqm_rssi_notify(sdata->dev, rssi_event, gfp);
}
EXPORT_SYMBOL(ieee80211_cqm_rssi_notify);

void ieee80211_cqm_beacon_loss_notify(struct ieee80211_vif *vif, gfp_t gfp)
{
	struct ieee80211_sub_if_data *sdata = vif_to_sdata(vif);

	trace_api_cqm_beacon_loss_notify(sdata->local, sdata);

	cfg80211_cqm_beacon_loss_notify(sdata->dev, gfp);
}
EXPORT_SYMBOL(ieee80211_cqm_beacon_loss_notify);<|MERGE_RESOLUTION|>--- conflicted
+++ resolved
@@ -1586,12 +1586,7 @@
 
 void ieee80211_dfs_cac_timer_work(struct work_struct *work)
 {
-<<<<<<< HEAD
-	struct delayed_work *delayed_work =
-		container_of(work, struct delayed_work, work);
-=======
 	struct delayed_work *delayed_work = to_delayed_work(work);
->>>>>>> 22c7fafc
 	struct ieee80211_sub_if_data *sdata =
 		container_of(delayed_work, struct ieee80211_sub_if_data,
 			     dfs_cac_timer_work);
@@ -2038,11 +2033,7 @@
 	memset(sdata->vif.bss_conf.mu_group.position, 0,
 	       sizeof(sdata->vif.bss_conf.mu_group.position));
 	changed |= BSS_CHANGED_MU_GROUPS;
-<<<<<<< HEAD
-	sdata->flags &= ~IEEE80211_SDATA_MU_MIMO_OWNER;
-=======
 	sdata->vif.mu_mimo_owner = false;
->>>>>>> 22c7fafc
 
 	sdata->ap_power_level = IEEE80211_UNSET_POWER_LEVEL;
 
