/*
 * Copyright 2002-2005, Instant802 Networks, Inc.
 * Copyright 2006-2007	Jiri Benc <jbenc@suse.cz>
 * Copyright 2013-2014  Intel Mobile Communications GmbH
<<<<<<< HEAD
 * Copyright (C) 2015 Intel Deutschland GmbH
=======
 * Copyright (C) 2015 - 2016 Intel Deutschland GmbH
>>>>>>> 22c7fafc
 *
 * This program is free software; you can redistribute it and/or modify
 * it under the terms of the GNU General Public License version 2 as
 * published by the Free Software Foundation.
 */

#include <linux/module.h>
#include <linux/init.h>
#include <linux/etherdevice.h>
#include <linux/netdevice.h>
#include <linux/types.h>
#include <linux/slab.h>
#include <linux/skbuff.h>
#include <linux/if_arp.h>
#include <linux/timer.h>
#include <linux/rtnetlink.h>

#include <net/mac80211.h>
#include "ieee80211_i.h"
#include "driver-ops.h"
#include "rate.h"
#include "sta_info.h"
#include "debugfs_sta.h"
#include "mesh.h"
#include "wme.h"

/**
 * DOC: STA information lifetime rules
 *
 * STA info structures (&struct sta_info) are managed in a hash table
 * for faster lookup and a list for iteration. They are managed using
 * RCU, i.e. access to the list and hash table is protected by RCU.
 *
 * Upon allocating a STA info structure with sta_info_alloc(), the caller
 * owns that structure. It must then insert it into the hash table using
 * either sta_info_insert() or sta_info_insert_rcu(); only in the latter
 * case (which acquires an rcu read section but must not be called from
 * within one) will the pointer still be valid after the call. Note that
 * the caller may not do much with the STA info before inserting it, in
 * particular, it may not start any mesh peer link management or add
 * encryption keys.
 *
 * When the insertion fails (sta_info_insert()) returns non-zero), the
 * structure will have been freed by sta_info_insert()!
 *
 * Station entries are added by mac80211 when you establish a link with a
 * peer. This means different things for the different type of interfaces
 * we support. For a regular station this mean we add the AP sta when we
 * receive an association response from the AP. For IBSS this occurs when
 * get to know about a peer on the same IBSS. For WDS we add the sta for
 * the peer immediately upon device open. When using AP mode we add stations
 * for each respective station upon request from userspace through nl80211.
 *
 * In order to remove a STA info structure, various sta_info_destroy_*()
 * calls are available.
 *
 * There is no concept of ownership on a STA entry, each structure is
 * owned by the global hash table/list until it is removed. All users of
 * the structure need to be RCU protected so that the structure won't be
 * freed before they are done using it.
 */

static const struct rhashtable_params sta_rht_params = {
	.nelem_hint = 3, /* start small */
	.automatic_shrinking = true,
	.head_offset = offsetof(struct sta_info, hash_node),
	.key_offset = offsetof(struct sta_info, addr),
	.key_len = ETH_ALEN,
	.hashfn = sta_addr_hash,
	.max_size = CPTCFG_MAC80211_STA_HASH_MAX_SIZE,
};

/* Caller must hold local->sta_mtx */
static int sta_info_hash_del(struct ieee80211_local *local,
			     struct sta_info *sta)
{
	return rhashtable_remove_fast(&local->sta_hash, &sta->hash_node,
				      sta_rht_params);
}

static void __cleanup_single_sta(struct sta_info *sta)
{
	int ac, i;
	struct tid_ampdu_tx *tid_tx;
	struct ieee80211_sub_if_data *sdata = sta->sdata;
	struct ieee80211_local *local = sdata->local;
	struct ps_data *ps;

	if (test_sta_flag(sta, WLAN_STA_PS_STA) ||
	    test_sta_flag(sta, WLAN_STA_PS_DRIVER) ||
	    test_sta_flag(sta, WLAN_STA_PS_DELIVER)) {
		if (sta->sdata->vif.type == NL80211_IFTYPE_AP ||
		    sta->sdata->vif.type == NL80211_IFTYPE_AP_VLAN)
			ps = &sdata->bss->ps;
		else if (ieee80211_vif_is_mesh(&sdata->vif))
			ps = &sdata->u.mesh.ps;
		else
			return;

		clear_sta_flag(sta, WLAN_STA_PS_STA);
		clear_sta_flag(sta, WLAN_STA_PS_DRIVER);
		clear_sta_flag(sta, WLAN_STA_PS_DELIVER);

		atomic_dec(&ps->num_sta_ps);
	}

	if (sta->sta.txq[0]) {
		for (i = 0; i < ARRAY_SIZE(sta->sta.txq); i++) {
			struct txq_info *txqi = to_txq_info(sta->sta.txq[i]);
			int n = skb_queue_len(&txqi->queue);

			ieee80211_purge_tx_queue(&local->hw, &txqi->queue);
			atomic_sub(n, &sdata->txqs_len[txqi->txq.ac]);
			txqi->byte_cnt = 0;
		}
	}

	for (ac = 0; ac < IEEE80211_NUM_ACS; ac++) {
		local->total_ps_buffered -= skb_queue_len(&sta->ps_tx_buf[ac]);
		ieee80211_purge_tx_queue(&local->hw, &sta->ps_tx_buf[ac]);
		ieee80211_purge_tx_queue(&local->hw, &sta->tx_filtered[ac]);
	}

	if (ieee80211_vif_is_mesh(&sdata->vif))
		mesh_sta_cleanup(sta);

	cancel_work_sync(&sta->drv_deliver_wk);

	/*
	 * Destroy aggregation state here. It would be nice to wait for the
	 * driver to finish aggregation stop and then clean up, but for now
	 * drivers have to handle aggregation stop being requested, followed
	 * directly by station destruction.
	 */
	for (i = 0; i < IEEE80211_NUM_TIDS; i++) {
		kfree(sta->ampdu_mlme.tid_start_tx[i]);
		tid_tx = rcu_dereference_raw(sta->ampdu_mlme.tid_tx[i]);
		if (!tid_tx)
			continue;
		ieee80211_purge_tx_queue(&local->hw, &tid_tx->pending);
		kfree(tid_tx);
	}
}

static void cleanup_single_sta(struct sta_info *sta)
{
	struct ieee80211_sub_if_data *sdata = sta->sdata;
	struct ieee80211_local *local = sdata->local;

	__cleanup_single_sta(sta);
	sta_info_free(local, sta);
}

/* protected by RCU */
struct sta_info *sta_info_get(struct ieee80211_sub_if_data *sdata,
			      const u8 *addr)
{
	struct ieee80211_local *local = sdata->local;
	struct sta_info *sta;
	struct rhash_head *tmp;
	const struct bucket_table *tbl;

	rcu_read_lock();
	tbl = rht_dereference_rcu(local->sta_hash.tbl, &local->sta_hash);

	for_each_sta_info(local, tbl, addr, sta, tmp) {
		if (sta->sdata == sdata) {
			rcu_read_unlock();
			/* this is safe as the caller must already hold
			 * another rcu read section or the mutex
			 */
			return sta;
		}
	}
	rcu_read_unlock();
	return NULL;
}

/*
 * Get sta info either from the specified interface
 * or from one of its vlans
 */
struct sta_info *sta_info_get_bss(struct ieee80211_sub_if_data *sdata,
				  const u8 *addr)
{
	struct ieee80211_local *local = sdata->local;
	struct sta_info *sta;
	struct rhash_head *tmp;
	const struct bucket_table *tbl;

	rcu_read_lock();
	tbl = rht_dereference_rcu(local->sta_hash.tbl, &local->sta_hash);

	for_each_sta_info(local, tbl, addr, sta, tmp) {
		if (sta->sdata == sdata ||
		    (sta->sdata->bss && sta->sdata->bss == sdata->bss)) {
			rcu_read_unlock();
			/* this is safe as the caller must already hold
			 * another rcu read section or the mutex
			 */
			return sta;
		}
	}
	rcu_read_unlock();
	return NULL;
}

struct sta_info *sta_info_get_by_idx(struct ieee80211_sub_if_data *sdata,
				     int idx)
{
	struct ieee80211_local *local = sdata->local;
	struct sta_info *sta;
	int i = 0;

	list_for_each_entry_rcu(sta, &local->sta_list, list) {
		if (sdata != sta->sdata)
			continue;
		if (i < idx) {
			++i;
			continue;
		}
		return sta;
	}

	return NULL;
}

/**
 * sta_info_free - free STA
 *
 * @local: pointer to the global information
 * @sta: STA info to free
 *
 * This function must undo everything done by sta_info_alloc()
 * that may happen before sta_info_insert(). It may only be
 * called when sta_info_insert() has not been attempted (and
 * if that fails, the station is freed anyway.)
 */
void sta_info_free(struct ieee80211_local *local, struct sta_info *sta)
{
	if (sta->rate_ctrl)
		rate_control_free_sta(sta);

	sta_dbg(sta->sdata, "Destroyed STA %pM\n", sta->sta.addr);

	if (sta->sta.txq[0])
		kfree(to_txq_info(sta->sta.txq[0]));
	kfree(rcu_dereference_raw(sta->sta.rates));
#ifdef CPTCFG_MAC80211_MESH
	kfree(sta->mesh);
#endif
	kfree(sta);
}

/* Caller must hold local->sta_mtx */
static void sta_info_hash_add(struct ieee80211_local *local,
			      struct sta_info *sta)
{
	rhashtable_insert_fast(&local->sta_hash, &sta->hash_node,
			       sta_rht_params);
}

static void sta_deliver_ps_frames(struct work_struct *wk)
{
	struct sta_info *sta;

	sta = container_of(wk, struct sta_info, drv_deliver_wk);

	if (sta->dead)
		return;

	local_bh_disable();
	if (!test_sta_flag(sta, WLAN_STA_PS_STA))
		ieee80211_sta_ps_deliver_wakeup(sta);
	else if (test_and_clear_sta_flag(sta, WLAN_STA_PSPOLL))
		ieee80211_sta_ps_deliver_poll_response(sta);
	else if (test_and_clear_sta_flag(sta, WLAN_STA_UAPSD))
		ieee80211_sta_ps_deliver_uapsd(sta);
	local_bh_enable();
}

static int sta_prepare_rate_control(struct ieee80211_local *local,
				    struct sta_info *sta, gfp_t gfp)
{
	if (ieee80211_hw_check(&local->hw, HAS_RATE_CONTROL))
		return 0;

	sta->rate_ctrl = local->rate_ctrl;
	sta->rate_ctrl_priv = rate_control_alloc_sta(sta->rate_ctrl,
						     sta, gfp);
	if (!sta->rate_ctrl_priv)
		return -ENOMEM;

	return 0;
}

struct sta_info *sta_info_alloc(struct ieee80211_sub_if_data *sdata,
				const u8 *addr, gfp_t gfp)
{
	struct ieee80211_local *local = sdata->local;
	struct ieee80211_hw *hw = &local->hw;
	struct sta_info *sta;
	int i;

	sta = kzalloc(sizeof(*sta) + hw->sta_data_size, gfp);
	if (!sta)
		return NULL;

	spin_lock_init(&sta->lock);
	spin_lock_init(&sta->ps_lock);
	INIT_WORK(&sta->drv_deliver_wk, sta_deliver_ps_frames);
	INIT_WORK(&sta->ampdu_mlme.work, ieee80211_ba_session_work);
	mutex_init(&sta->ampdu_mlme.mtx);
#ifdef CPTCFG_MAC80211_MESH
	if (ieee80211_vif_is_mesh(&sdata->vif)) {
		sta->mesh = kzalloc(sizeof(*sta->mesh), gfp);
		if (!sta->mesh)
			goto free;
		spin_lock_init(&sta->mesh->plink_lock);
		if (ieee80211_vif_is_mesh(&sdata->vif) &&
		    !sdata->u.mesh.user_mpm)
			init_timer(&sta->mesh->plink_timer);
		sta->mesh->nonpeer_pm = NL80211_MESH_POWER_ACTIVE;
	}
#endif

	memcpy(sta->addr, addr, ETH_ALEN);
	memcpy(sta->sta.addr, addr, ETH_ALEN);
	sta->local = local;
	sta->sdata = sdata;
	sta->rx_stats.last_rx = jiffies;

	sta->sta_state = IEEE80211_STA_NONE;

	/* Mark TID as unreserved */
	sta->reserved_tid = IEEE80211_TID_UNRESERVED;

	sta->last_connected = ktime_get_seconds();
	ewma_signal_init(&sta->rx_stats.avg_signal);
	for (i = 0; i < ARRAY_SIZE(sta->rx_stats.chain_signal_avg); i++)
		ewma_signal_init(&sta->rx_stats.chain_signal_avg[i]);

	if (local->ops->wake_tx_queue) {
		void *txq_data;
		int size = sizeof(struct txq_info) +
			   ALIGN(hw->txq_data_size, sizeof(void *));

		txq_data = kcalloc(ARRAY_SIZE(sta->sta.txq), size, gfp);
		if (!txq_data)
			goto free;

		for (i = 0; i < ARRAY_SIZE(sta->sta.txq); i++) {
			struct txq_info *txq = txq_data + i * size;

			ieee80211_init_tx_queue(sdata, sta, txq, i);
		}
	}

	if (sta_prepare_rate_control(local, sta, gfp))
		goto free_txq;

	for (i = 0; i < IEEE80211_NUM_TIDS; i++) {
		/*
		 * timer_to_tid must be initialized with identity mapping
		 * to enable session_timer's data differentiation. See
		 * sta_rx_agg_session_timer_expired for usage.
		 */
		sta->timer_to_tid[i] = i;
	}
	for (i = 0; i < IEEE80211_NUM_ACS; i++) {
		skb_queue_head_init(&sta->ps_tx_buf[i]);
		skb_queue_head_init(&sta->tx_filtered[i]);
	}

	for (i = 0; i < IEEE80211_NUM_TIDS; i++)
		sta->last_seq_ctrl[i] = cpu_to_le16(USHRT_MAX);

	sta->sta.smps_mode = IEEE80211_SMPS_OFF;
	if (sdata->vif.type == NL80211_IFTYPE_AP ||
	    sdata->vif.type == NL80211_IFTYPE_AP_VLAN) {
		struct ieee80211_supported_band *sband =
			hw->wiphy->bands[ieee80211_get_sdata_band(sdata)];
		u8 smps = (sband->ht_cap.cap & IEEE80211_HT_CAP_SM_PS) >>
				IEEE80211_HT_CAP_SM_PS_SHIFT;
		/*
		 * Assume that hostapd advertises our caps in the beacon and
		 * this is the known_smps_mode for a station that just assciated
		 */
		switch (smps) {
		case WLAN_HT_SMPS_CONTROL_DISABLED:
			sta->known_smps_mode = IEEE80211_SMPS_OFF;
			break;
		case WLAN_HT_SMPS_CONTROL_STATIC:
			sta->known_smps_mode = IEEE80211_SMPS_STATIC;
			break;
		case WLAN_HT_SMPS_CONTROL_DYNAMIC:
			sta->known_smps_mode = IEEE80211_SMPS_DYNAMIC;
			break;
		default:
			WARN_ON(1);
		}
	}

	sta_dbg(sdata, "Allocated STA %pM\n", sta->sta.addr);

	return sta;

free_txq:
	if (sta->sta.txq[0])
		kfree(to_txq_info(sta->sta.txq[0]));
free:
#ifdef CPTCFG_MAC80211_MESH
	kfree(sta->mesh);
#endif
	kfree(sta);
	return NULL;
}

static int sta_info_insert_check(struct sta_info *sta)
{
	struct ieee80211_sub_if_data *sdata = sta->sdata;

	/*
	 * Can't be a WARN_ON because it can be triggered through a race:
	 * something inserts a STA (on one CPU) without holding the RTNL
	 * and another CPU turns off the net device.
	 */
	if (unlikely(!ieee80211_sdata_running(sdata)))
		return -ENETDOWN;

	if (WARN_ON(ether_addr_equal(sta->sta.addr, sdata->vif.addr) ||
		    is_multicast_ether_addr(sta->sta.addr)))
		return -EINVAL;

	/* Strictly speaking this isn't necessary as we hold the mutex, but
	 * the rhashtable code can't really deal with that distinction. We
	 * do require the mutex for correctness though.
	 */
	rcu_read_lock();
	lockdep_assert_held(&sdata->local->sta_mtx);
	if (ieee80211_hw_check(&sdata->local->hw, NEEDS_UNIQUE_STA_ADDR) &&
	    ieee80211_find_sta_by_ifaddr(&sdata->local->hw, sta->addr, NULL)) {
		rcu_read_unlock();
		return -ENOTUNIQ;
	}
	rcu_read_unlock();

	return 0;
}

static int sta_info_insert_drv_state(struct ieee80211_local *local,
				     struct ieee80211_sub_if_data *sdata,
				     struct sta_info *sta)
{
	enum ieee80211_sta_state state;
	int err = 0;

	for (state = IEEE80211_STA_NOTEXIST; state < sta->sta_state; state++) {
		err = drv_sta_state(local, sdata, sta, state, state + 1);
		if (err)
			break;
	}

	if (!err) {
		/*
		 * Drivers using legacy sta_add/sta_remove callbacks only
		 * get uploaded set to true after sta_add is called.
		 */
		if (!local->ops->sta_add)
			sta->uploaded = true;
		return 0;
	}

	if (sdata->vif.type == NL80211_IFTYPE_ADHOC) {
		sdata_info(sdata,
			   "failed to move IBSS STA %pM to state %d (%d) - keeping it anyway\n",
			   sta->sta.addr, state + 1, err);
		err = 0;
	}

	/* unwind on error */
	for (; state > IEEE80211_STA_NOTEXIST; state--)
		WARN_ON(drv_sta_state(local, sdata, sta, state, state - 1));

	return err;
}

/*
 * should be called with sta_mtx locked
 * this function replaces the mutex lock
 * with a RCU lock
 */
static int sta_info_insert_finish(struct sta_info *sta) __acquires(RCU)
{
	struct ieee80211_local *local = sta->local;
	struct ieee80211_sub_if_data *sdata = sta->sdata;
	struct station_info *sinfo;
	int err = 0;

	lockdep_assert_held(&local->sta_mtx);

	sinfo = kzalloc(sizeof(struct station_info), GFP_KERNEL);
	if (!sinfo) {
		err = -ENOMEM;
		goto out_err;
	}

	/* check if STA exists already */
	if (sta_info_get_bss(sdata, sta->sta.addr)) {
		err = -EEXIST;
		goto out_err;
	}

	local->num_sta++;
	local->sta_generation++;
	smp_mb();

	/* simplify things and don't accept BA sessions yet */
	set_sta_flag(sta, WLAN_STA_BLOCK_BA);

	/* make the station visible */
	sta_info_hash_add(local, sta);

	list_add_tail_rcu(&sta->list, &local->sta_list);

	/* notify driver */
	err = sta_info_insert_drv_state(local, sdata, sta);
	if (err)
		goto out_remove;

	set_sta_flag(sta, WLAN_STA_INSERTED);
	/* accept BA sessions now */
	clear_sta_flag(sta, WLAN_STA_BLOCK_BA);

	ieee80211_sta_debugfs_add(sta);
	rate_control_add_sta_debugfs(sta);

	sinfo->generation = local->sta_generation;
	cfg80211_new_sta(sdata->dev, sta->sta.addr, sinfo, GFP_KERNEL);
	kfree(sinfo);

	sta_dbg(sdata, "Inserted STA %pM\n", sta->sta.addr);

	/* move reference to rcu-protected */
	rcu_read_lock();
	mutex_unlock(&local->sta_mtx);

	if (ieee80211_vif_is_mesh(&sdata->vif))
		mesh_accept_plinks_update(sdata);

	return 0;
 out_remove:
	sta_info_hash_del(local, sta);
	list_del_rcu(&sta->list);
	local->num_sta--;
	synchronize_net();
	__cleanup_single_sta(sta);
 out_err:
	mutex_unlock(&local->sta_mtx);
	kfree(sinfo);
	rcu_read_lock();
	return err;
}

int sta_info_insert_rcu(struct sta_info *sta) __acquires(RCU)
{
	struct ieee80211_local *local = sta->local;
	int err;

	might_sleep();

	mutex_lock(&local->sta_mtx);

	err = sta_info_insert_check(sta);
	if (err) {
		mutex_unlock(&local->sta_mtx);
		rcu_read_lock();
		goto out_free;
	}

	err = sta_info_insert_finish(sta);
	if (err)
		goto out_free;

	return 0;
 out_free:
	sta_info_free(local, sta);
	return err;
}

int sta_info_insert(struct sta_info *sta)
{
	int err = sta_info_insert_rcu(sta);

	rcu_read_unlock();

	return err;
}

static inline void __bss_tim_set(u8 *tim, u16 id)
{
	/*
	 * This format has been mandated by the IEEE specifications,
	 * so this line may not be changed to use the __set_bit() format.
	 */
	tim[id / 8] |= (1 << (id % 8));
}

static inline void __bss_tim_clear(u8 *tim, u16 id)
{
	/*
	 * This format has been mandated by the IEEE specifications,
	 * so this line may not be changed to use the __clear_bit() format.
	 */
	tim[id / 8] &= ~(1 << (id % 8));
}

static inline bool __bss_tim_get(u8 *tim, u16 id)
{
	/*
	 * This format has been mandated by the IEEE specifications,
	 * so this line may not be changed to use the test_bit() format.
	 */
	return tim[id / 8] & (1 << (id % 8));
}

static unsigned long ieee80211_tids_for_ac(int ac)
{
	/* If we ever support TIDs > 7, this obviously needs to be adjusted */
	switch (ac) {
	case IEEE80211_AC_VO:
		return BIT(6) | BIT(7);
	case IEEE80211_AC_VI:
		return BIT(4) | BIT(5);
	case IEEE80211_AC_BE:
		return BIT(0) | BIT(3);
	case IEEE80211_AC_BK:
		return BIT(1) | BIT(2);
	default:
		WARN_ON(1);
		return 0;
	}
}

static void __sta_info_recalc_tim(struct sta_info *sta, bool ignore_pending)
{
	struct ieee80211_local *local = sta->local;
	struct ps_data *ps;
	bool indicate_tim = false;
	u8 ignore_for_tim = sta->sta.uapsd_queues;
	int ac;
	u16 id = sta->sta.aid;

	if (sta->sdata->vif.type == NL80211_IFTYPE_AP ||
	    sta->sdata->vif.type == NL80211_IFTYPE_AP_VLAN) {
		if (WARN_ON_ONCE(!sta->sdata->bss))
			return;

		ps = &sta->sdata->bss->ps;
#ifdef CPTCFG_MAC80211_MESH
	} else if (ieee80211_vif_is_mesh(&sta->sdata->vif)) {
		ps = &sta->sdata->u.mesh.ps;
#endif
	} else {
		return;
	}

	/* No need to do anything if the driver does all */
	if (ieee80211_hw_check(&local->hw, AP_LINK_PS))
		return;

	if (sta->dead)
		goto done;

	/*
	 * If all ACs are delivery-enabled then we should build
	 * the TIM bit for all ACs anyway; if only some are then
	 * we ignore those and build the TIM bit using only the
	 * non-enabled ones.
	 */
	if (ignore_for_tim == BIT(IEEE80211_NUM_ACS) - 1)
		ignore_for_tim = 0;

	if (ignore_pending)
		ignore_for_tim = BIT(IEEE80211_NUM_ACS) - 1;

	for (ac = 0; ac < IEEE80211_NUM_ACS; ac++) {
		unsigned long tids;

		if (ignore_for_tim & BIT(ac))
			continue;

		indicate_tim |= !skb_queue_empty(&sta->tx_filtered[ac]) ||
				!skb_queue_empty(&sta->ps_tx_buf[ac]);
		if (indicate_tim)
			break;

		tids = ieee80211_tids_for_ac(ac);

		indicate_tim |=
			sta->driver_buffered_tids & tids;
		indicate_tim |=
			sta->txq_buffered_tids & tids;
	}

 done:
	spin_lock_bh(&local->tim_lock);

	if (indicate_tim == __bss_tim_get(ps->tim, id))
		goto out_unlock;

	if (indicate_tim)
		__bss_tim_set(ps->tim, id);
	else
		__bss_tim_clear(ps->tim, id);

	if (local->ops->set_tim && !WARN_ON(sta->dead)) {
		local->tim_in_locked_section = true;
		drv_set_tim(local, &sta->sta, indicate_tim);
		local->tim_in_locked_section = false;
	}

out_unlock:
	spin_unlock_bh(&local->tim_lock);
}

void sta_info_recalc_tim(struct sta_info *sta)
{
	__sta_info_recalc_tim(sta, false);
}

static bool sta_info_buffer_expired(struct sta_info *sta, struct sk_buff *skb)
{
	struct ieee80211_tx_info *info;
	int timeout;

	if (!skb)
		return false;

	info = IEEE80211_SKB_CB(skb);

	/* Timeout: (2 * listen_interval * beacon_int * 1024 / 1000000) sec */
	timeout = (sta->listen_interval *
		   sta->sdata->vif.bss_conf.beacon_int *
		   32 / 15625) * HZ;
	if (timeout < STA_TX_BUFFER_EXPIRE)
		timeout = STA_TX_BUFFER_EXPIRE;
	return time_after(jiffies, info->control.jiffies + timeout);
}


static bool sta_info_cleanup_expire_buffered_ac(struct ieee80211_local *local,
						struct sta_info *sta, int ac)
{
	unsigned long flags;
	struct sk_buff *skb;

	/*
	 * First check for frames that should expire on the filtered
	 * queue. Frames here were rejected by the driver and are on
	 * a separate queue to avoid reordering with normal PS-buffered
	 * frames. They also aren't accounted for right now in the
	 * total_ps_buffered counter.
	 */
	for (;;) {
		spin_lock_irqsave(&sta->tx_filtered[ac].lock, flags);
		skb = skb_peek(&sta->tx_filtered[ac]);
		if (sta_info_buffer_expired(sta, skb))
			skb = __skb_dequeue(&sta->tx_filtered[ac]);
		else
			skb = NULL;
		spin_unlock_irqrestore(&sta->tx_filtered[ac].lock, flags);

		/*
		 * Frames are queued in order, so if this one
		 * hasn't expired yet we can stop testing. If
		 * we actually reached the end of the queue we
		 * also need to stop, of course.
		 */
		if (!skb)
			break;
		ieee80211_free_txskb(&local->hw, skb);
	}

	/*
	 * Now also check the normal PS-buffered queue, this will
	 * only find something if the filtered queue was emptied
	 * since the filtered frames are all before the normal PS
	 * buffered frames.
	 */
	for (;;) {
		spin_lock_irqsave(&sta->ps_tx_buf[ac].lock, flags);
		skb = skb_peek(&sta->ps_tx_buf[ac]);
		if (sta_info_buffer_expired(sta, skb))
			skb = __skb_dequeue(&sta->ps_tx_buf[ac]);
		else
			skb = NULL;
		spin_unlock_irqrestore(&sta->ps_tx_buf[ac].lock, flags);

		/*
		 * frames are queued in order, so if this one
		 * hasn't expired yet (or we reached the end of
		 * the queue) we can stop testing
		 */
		if (!skb)
			break;

		local->total_ps_buffered--;
		ps_dbg(sta->sdata, "Buffered frame expired (STA %pM)\n",
		       sta->sta.addr);
		ieee80211_free_txskb(&local->hw, skb);
	}

	/*
	 * Finally, recalculate the TIM bit for this station -- it might
	 * now be clear because the station was too slow to retrieve its
	 * frames.
	 */
	sta_info_recalc_tim(sta);

	/*
	 * Return whether there are any frames still buffered, this is
	 * used to check whether the cleanup timer still needs to run,
	 * if there are no frames we don't need to rearm the timer.
	 */
	return !(skb_queue_empty(&sta->ps_tx_buf[ac]) &&
		 skb_queue_empty(&sta->tx_filtered[ac]));
}

static bool sta_info_cleanup_expire_buffered(struct ieee80211_local *local,
					     struct sta_info *sta)
{
	bool have_buffered = false;
	int ac;

	/* This is only necessary for stations on BSS/MBSS interfaces */
	if (!sta->sdata->bss &&
	    !ieee80211_vif_is_mesh(&sta->sdata->vif))
		return false;

	for (ac = 0; ac < IEEE80211_NUM_ACS; ac++)
		have_buffered |=
			sta_info_cleanup_expire_buffered_ac(local, sta, ac);

	return have_buffered;
}

static int __must_check __sta_info_destroy_part1(struct sta_info *sta)
{
	struct ieee80211_local *local;
	struct ieee80211_sub_if_data *sdata;
	int ret;

	might_sleep();

	if (!sta)
		return -ENOENT;

	local = sta->local;
	sdata = sta->sdata;

	lockdep_assert_held(&local->sta_mtx);

	/*
	 * Before removing the station from the driver and
	 * rate control, it might still start new aggregation
	 * sessions -- block that to make sure the tear-down
	 * will be sufficient.
	 */
	set_sta_flag(sta, WLAN_STA_BLOCK_BA);
	ieee80211_sta_tear_down_BA_sessions(sta, AGG_STOP_DESTROY_STA);

	/*
	 * Before removing the station from the driver there might be pending
	 * rx frames on RSS queues sent prior to the disassociation - wait for
	 * all such frames to be processed.
	 */
	drv_sync_rx_queues(local, sta);

	ret = sta_info_hash_del(local, sta);
	if (WARN_ON(ret))
		return ret;

	/*
	 * for TDLS peers, make sure to return to the base channel before
	 * removal.
	 */
	if (test_sta_flag(sta, WLAN_STA_TDLS_OFF_CHANNEL)) {
		drv_tdls_cancel_channel_switch(local, sdata, &sta->sta);
		clear_sta_flag(sta, WLAN_STA_TDLS_OFF_CHANNEL);
	}

	list_del_rcu(&sta->list);
	sta->removed = true;

	drv_sta_pre_rcu_remove(local, sta->sdata, sta);

	if (sdata->vif.type == NL80211_IFTYPE_AP_VLAN &&
	    rcu_access_pointer(sdata->u.vlan.sta) == sta)
		RCU_INIT_POINTER(sdata->u.vlan.sta, NULL);

	return 0;
}

static void __sta_info_destroy_part2(struct sta_info *sta)
{
	struct ieee80211_local *local = sta->local;
	struct ieee80211_sub_if_data *sdata = sta->sdata;
	struct station_info *sinfo;
	int ret;

	/*
	 * NOTE: This assumes at least synchronize_net() was done
	 *	 after _part1 and before _part2!
	 */

	might_sleep();
	lockdep_assert_held(&local->sta_mtx);

	/* now keys can no longer be reached */
	ieee80211_free_sta_keys(local, sta);

	/* disable TIM bit - last chance to tell driver */
	__sta_info_recalc_tim(sta, true);

	sta->dead = true;

	local->num_sta--;
	local->sta_generation++;

	while (sta->sta_state > IEEE80211_STA_NONE) {
		ret = sta_info_move_state(sta, sta->sta_state - 1);
		if (ret) {
			WARN_ON_ONCE(1);
			break;
		}
	}

	if (sta->uploaded) {
		ret = drv_sta_state(local, sdata, sta, IEEE80211_STA_NONE,
				    IEEE80211_STA_NOTEXIST);
		WARN_ON_ONCE(ret != 0);
	}

	sta_dbg(sdata, "Removed STA %pM\n", sta->sta.addr);

	sinfo = kzalloc(sizeof(*sinfo), GFP_KERNEL);
	if (sinfo)
		sta_set_sinfo(sta, sinfo);
	cfg80211_del_sta_sinfo(sdata->dev, sta->sta.addr, sinfo, GFP_KERNEL);
	kfree(sinfo);

	rate_control_remove_sta_debugfs(sta);
	ieee80211_sta_debugfs_remove(sta);

	cleanup_single_sta(sta);
}

int __must_check __sta_info_destroy(struct sta_info *sta)
{
	int err = __sta_info_destroy_part1(sta);

	if (err)
		return err;

	synchronize_net();

	__sta_info_destroy_part2(sta);

	return 0;
}

int sta_info_destroy_addr(struct ieee80211_sub_if_data *sdata, const u8 *addr)
{
	struct sta_info *sta;
	int ret;

	mutex_lock(&sdata->local->sta_mtx);
	sta = sta_info_get(sdata, addr);
	ret = __sta_info_destroy(sta);
	mutex_unlock(&sdata->local->sta_mtx);

	return ret;
}

int sta_info_destroy_addr_bss(struct ieee80211_sub_if_data *sdata,
			      const u8 *addr)
{
	struct sta_info *sta;
	int ret;

	mutex_lock(&sdata->local->sta_mtx);
	sta = sta_info_get_bss(sdata, addr);
	ret = __sta_info_destroy(sta);
	mutex_unlock(&sdata->local->sta_mtx);

	return ret;
}

static void sta_info_cleanup(unsigned long data)
{
	struct ieee80211_local *local = (struct ieee80211_local *) data;
	struct sta_info *sta;
	bool timer_needed = false;

	rcu_read_lock();
	list_for_each_entry_rcu(sta, &local->sta_list, list)
		if (sta_info_cleanup_expire_buffered(local, sta))
			timer_needed = true;
	rcu_read_unlock();

	if (local->quiescing)
		return;

	if (!timer_needed)
		return;

	mod_timer(&local->sta_cleanup,
		  round_jiffies(jiffies + STA_INFO_CLEANUP_INTERVAL));
}

u32 sta_addr_hash(const void *key, u32 length, u32 seed)
{
	return jhash(key, ETH_ALEN, seed);
}

int sta_info_init(struct ieee80211_local *local)
{
	int err;

	err = rhashtable_init(&local->sta_hash, &sta_rht_params);
	if (err)
		return err;

	spin_lock_init(&local->tim_lock);
	mutex_init(&local->sta_mtx);
	INIT_LIST_HEAD(&local->sta_list);

	setup_timer(&local->sta_cleanup, sta_info_cleanup,
		    (unsigned long)local);
	return 0;
}

void sta_info_stop(struct ieee80211_local *local)
{
	del_timer_sync(&local->sta_cleanup);
	rhashtable_destroy(&local->sta_hash);
}


int __sta_info_flush(struct ieee80211_sub_if_data *sdata, bool vlans)
{
	struct ieee80211_local *local = sdata->local;
	struct sta_info *sta, *tmp;
	LIST_HEAD(free_list);
	int ret = 0;

	might_sleep();

	WARN_ON(vlans && sdata->vif.type != NL80211_IFTYPE_AP);
	WARN_ON(vlans && !sdata->bss);

	mutex_lock(&local->sta_mtx);
	list_for_each_entry_safe(sta, tmp, &local->sta_list, list) {
		if (sdata == sta->sdata ||
		    (vlans && sdata->bss == sta->sdata->bss)) {
			if (!WARN_ON(__sta_info_destroy_part1(sta)))
				list_add(&sta->free_list, &free_list);
			ret++;
		}
	}

	if (!list_empty(&free_list)) {
		synchronize_net();
		list_for_each_entry_safe(sta, tmp, &free_list, free_list)
			__sta_info_destroy_part2(sta);
	}
	mutex_unlock(&local->sta_mtx);

	return ret;
}

void ieee80211_sta_expire(struct ieee80211_sub_if_data *sdata,
			  unsigned long exp_time)
{
	struct ieee80211_local *local = sdata->local;
	struct sta_info *sta, *tmp;

	mutex_lock(&local->sta_mtx);

	list_for_each_entry_safe(sta, tmp, &local->sta_list, list) {
		if (sdata != sta->sdata)
			continue;

		if (time_after(jiffies, sta->rx_stats.last_rx + exp_time)) {
			sta_dbg(sta->sdata, "expiring inactive STA %pM\n",
				sta->sta.addr);

			if (ieee80211_vif_is_mesh(&sdata->vif) &&
			    test_sta_flag(sta, WLAN_STA_PS_STA))
				atomic_dec(&sdata->u.mesh.ps.num_sta_ps);

			WARN_ON(__sta_info_destroy(sta));
		}
	}

	mutex_unlock(&local->sta_mtx);
}

struct ieee80211_sta *ieee80211_find_sta_by_ifaddr(struct ieee80211_hw *hw,
						   const u8 *addr,
						   const u8 *localaddr)
{
	struct ieee80211_local *local = hw_to_local(hw);
	struct sta_info *sta;
	struct rhash_head *tmp;
	const struct bucket_table *tbl;

	tbl = rht_dereference_rcu(local->sta_hash.tbl, &local->sta_hash);

	/*
	 * Just return a random station if localaddr is NULL
	 * ... first in list.
	 */
	for_each_sta_info(local, tbl, addr, sta, tmp) {
		if (localaddr &&
		    !ether_addr_equal(sta->sdata->vif.addr, localaddr))
			continue;
		if (!sta->uploaded)
			return NULL;
		return &sta->sta;
	}

	return NULL;
}
EXPORT_SYMBOL_GPL(ieee80211_find_sta_by_ifaddr);

struct ieee80211_sta *ieee80211_find_sta(struct ieee80211_vif *vif,
					 const u8 *addr)
{
	struct sta_info *sta;

	if (!vif)
		return NULL;

	sta = sta_info_get_bss(vif_to_sdata(vif), addr);
	if (!sta)
		return NULL;

	if (!sta->uploaded)
		return NULL;

	return &sta->sta;
}
EXPORT_SYMBOL(ieee80211_find_sta);

/* powersave support code */
void ieee80211_sta_ps_deliver_wakeup(struct sta_info *sta)
{
	struct ieee80211_sub_if_data *sdata = sta->sdata;
	struct ieee80211_local *local = sdata->local;
	struct sk_buff_head pending;
	int filtered = 0, buffered = 0, ac, i;
	unsigned long flags;
	struct ps_data *ps;

	if (sdata->vif.type == NL80211_IFTYPE_AP_VLAN)
		sdata = container_of(sdata->bss, struct ieee80211_sub_if_data,
				     u.ap);

	if (sdata->vif.type == NL80211_IFTYPE_AP)
		ps = &sdata->bss->ps;
	else if (ieee80211_vif_is_mesh(&sdata->vif))
		ps = &sdata->u.mesh.ps;
	else
		return;

	clear_sta_flag(sta, WLAN_STA_SP);

	BUILD_BUG_ON(BITS_TO_LONGS(IEEE80211_NUM_TIDS) > 1);
	sta->driver_buffered_tids = 0;
	sta->txq_buffered_tids = 0;

	if (!ieee80211_hw_check(&local->hw, AP_LINK_PS))
		drv_sta_notify(local, sdata, STA_NOTIFY_AWAKE, &sta->sta);

	if (sta->sta.txq[0]) {
		for (i = 0; i < ARRAY_SIZE(sta->sta.txq); i++) {
			struct txq_info *txqi = to_txq_info(sta->sta.txq[i]);

			if (!skb_queue_len(&txqi->queue))
				continue;

			drv_wake_tx_queue(local, txqi);
		}
	}

	skb_queue_head_init(&pending);

	/* sync with ieee80211_tx_h_unicast_ps_buf */
	spin_lock(&sta->ps_lock);
	/* Send all buffered frames to the station */
	for (ac = 0; ac < IEEE80211_NUM_ACS; ac++) {
		int count = skb_queue_len(&pending), tmp;

		spin_lock_irqsave(&sta->tx_filtered[ac].lock, flags);
		skb_queue_splice_tail_init(&sta->tx_filtered[ac], &pending);
		spin_unlock_irqrestore(&sta->tx_filtered[ac].lock, flags);
		tmp = skb_queue_len(&pending);
		filtered += tmp - count;
		count = tmp;

		spin_lock_irqsave(&sta->ps_tx_buf[ac].lock, flags);
		skb_queue_splice_tail_init(&sta->ps_tx_buf[ac], &pending);
		spin_unlock_irqrestore(&sta->ps_tx_buf[ac].lock, flags);
		tmp = skb_queue_len(&pending);
		buffered += tmp - count;
	}

	ieee80211_add_pending_skbs(local, &pending);

	/* now we're no longer in the deliver code */
	clear_sta_flag(sta, WLAN_STA_PS_DELIVER);

	/* The station might have polled and then woken up before we responded,
	 * so clear these flags now to avoid them sticking around.
	 */
	clear_sta_flag(sta, WLAN_STA_PSPOLL);
	clear_sta_flag(sta, WLAN_STA_UAPSD);
	spin_unlock(&sta->ps_lock);

	atomic_dec(&ps->num_sta_ps);

	/* This station just woke up and isn't aware of our SMPS state */
	if (!ieee80211_vif_is_mesh(&sdata->vif) &&
	    !ieee80211_smps_is_restrictive(sta->known_smps_mode,
					   sdata->smps_mode) &&
	    sta->known_smps_mode != sdata->bss->req_smps &&
	    sta_info_tx_streams(sta) != 1) {
		ht_dbg(sdata,
		       "%pM just woke up and MIMO capable - update SMPS\n",
		       sta->sta.addr);
		ieee80211_send_smps_action(sdata, sdata->bss->req_smps,
					   sta->sta.addr,
					   sdata->vif.bss_conf.bssid);
	}

	local->total_ps_buffered -= buffered;

	sta_info_recalc_tim(sta);

	ps_dbg(sdata,
	       "STA %pM aid %d sending %d filtered/%d PS frames since STA not sleeping anymore\n",
	       sta->sta.addr, sta->sta.aid, filtered, buffered);

	ieee80211_check_fast_xmit(sta);
}

static void ieee80211_send_null_response(struct sta_info *sta, int tid,
					 enum ieee80211_frame_release_type reason,
					 bool call_driver, bool more_data)
{
	struct ieee80211_sub_if_data *sdata = sta->sdata;
	struct ieee80211_local *local = sdata->local;
	struct ieee80211_qos_hdr *nullfunc;
	struct sk_buff *skb;
	int size = sizeof(*nullfunc);
	__le16 fc;
	bool qos = sta->sta.wme;
	struct ieee80211_tx_info *info;
	struct ieee80211_chanctx_conf *chanctx_conf;

	if (qos) {
		fc = cpu_to_le16(IEEE80211_FTYPE_DATA |
				 IEEE80211_STYPE_QOS_NULLFUNC |
				 IEEE80211_FCTL_FROMDS);
	} else {
		size -= 2;
		fc = cpu_to_le16(IEEE80211_FTYPE_DATA |
				 IEEE80211_STYPE_NULLFUNC |
				 IEEE80211_FCTL_FROMDS);
	}

	skb = dev_alloc_skb(local->hw.extra_tx_headroom + size);
	if (!skb)
		return;

	skb_reserve(skb, local->hw.extra_tx_headroom);

	nullfunc = (void *) skb_put(skb, size);
	nullfunc->frame_control = fc;
	nullfunc->duration_id = 0;
	memcpy(nullfunc->addr1, sta->sta.addr, ETH_ALEN);
	memcpy(nullfunc->addr2, sdata->vif.addr, ETH_ALEN);
	memcpy(nullfunc->addr3, sdata->vif.addr, ETH_ALEN);
	nullfunc->seq_ctrl = 0;

	skb->priority = tid;
	skb_set_queue_mapping(skb, ieee802_1d_to_ac[tid]);
	if (qos) {
		nullfunc->qos_ctrl = cpu_to_le16(tid);

		if (reason == IEEE80211_FRAME_RELEASE_UAPSD) {
			nullfunc->qos_ctrl |=
				cpu_to_le16(IEEE80211_QOS_CTL_EOSP);
			if (more_data)
				nullfunc->frame_control |=
					cpu_to_le16(IEEE80211_FCTL_MOREDATA);
		}
	}

	info = IEEE80211_SKB_CB(skb);

	/*
	 * Tell TX path to send this frame even though the
	 * STA may still remain is PS mode after this frame
	 * exchange. Also set EOSP to indicate this packet
	 * ends the poll/service period.
	 */
	info->flags |= IEEE80211_TX_CTL_NO_PS_BUFFER |
		       IEEE80211_TX_STATUS_EOSP |
		       IEEE80211_TX_CTL_REQ_TX_STATUS;

	info->control.flags |= IEEE80211_TX_CTRL_PS_RESPONSE;

	if (call_driver)
		drv_allow_buffered_frames(local, sta, BIT(tid), 1,
					  reason, false);

	skb->dev = sdata->dev;

	rcu_read_lock();
	chanctx_conf = rcu_dereference(sdata->vif.chanctx_conf);
	if (WARN_ON(!chanctx_conf)) {
		rcu_read_unlock();
		kfree_skb(skb);
		return;
	}

	info->band = chanctx_conf->def.chan->band;
	ieee80211_xmit(sdata, sta, skb);
	rcu_read_unlock();
}

static int find_highest_prio_tid(unsigned long tids)
{
	/* lower 3 TIDs aren't ordered perfectly */
	if (tids & 0xF8)
		return fls(tids) - 1;
	/* TID 0 is BE just like TID 3 */
	if (tids & BIT(0))
		return 0;
	return fls(tids) - 1;
}

/* Indicates if the MORE_DATA bit should be set in the last
 * frame obtained by ieee80211_sta_ps_get_frames.
 * Note that driver_release_tids is relevant only if
 * reason = IEEE80211_FRAME_RELEASE_PSPOLL
 */
static bool
ieee80211_sta_ps_more_data(struct sta_info *sta, u8 ignored_acs,
			   enum ieee80211_frame_release_type reason,
			   unsigned long driver_release_tids)
{
	int ac;

	/* If the driver has data on more than one TID then
	 * certainly there's more data if we release just a
	 * single frame now (from a single TID). This will
	 * only happen for PS-Poll.
	 */
	if (reason == IEEE80211_FRAME_RELEASE_PSPOLL &&
	    hweight16(driver_release_tids) > 1)
		return true;

	for (ac = 0; ac < IEEE80211_NUM_ACS; ac++) {
		if (ignored_acs & BIT(ac))
			continue;

		if (!skb_queue_empty(&sta->tx_filtered[ac]) ||
		    !skb_queue_empty(&sta->ps_tx_buf[ac]))
			return true;
	}

	return false;
}

static void
ieee80211_sta_ps_get_frames(struct sta_info *sta, int n_frames, u8 ignored_acs,
			    enum ieee80211_frame_release_type reason,
			    struct sk_buff_head *frames,
			    unsigned long *driver_release_tids)
{
	struct ieee80211_sub_if_data *sdata = sta->sdata;
	struct ieee80211_local *local = sdata->local;
	int ac;

	/* Get response frame(s) and more data bit for the last one. */
	for (ac = 0; ac < IEEE80211_NUM_ACS; ac++) {
		unsigned long tids;

		if (ignored_acs & BIT(ac))
			continue;

		tids = ieee80211_tids_for_ac(ac);

		/* if we already have frames from software, then we can't also
		 * release from hardware queues
		 */
		if (skb_queue_empty(frames)) {
			*driver_release_tids |=
				sta->driver_buffered_tids & tids;
			*driver_release_tids |= sta->txq_buffered_tids & tids;
		}

		if (!*driver_release_tids) {
			struct sk_buff *skb;

			while (n_frames > 0) {
				skb = skb_dequeue(&sta->tx_filtered[ac]);
				if (!skb) {
					skb = skb_dequeue(
						&sta->ps_tx_buf[ac]);
					if (skb)
						local->total_ps_buffered--;
				}
				if (!skb)
					break;
				n_frames--;
				__skb_queue_tail(frames, skb);
			}
		}

		/* If we have more frames buffered on this AC, then abort the
		 * loop since we can't send more data from other ACs before
		 * the buffered frames from this.
		 */
		if (!skb_queue_empty(&sta->tx_filtered[ac]) ||
		    !skb_queue_empty(&sta->ps_tx_buf[ac]))
			break;
	}
}

static void
ieee80211_sta_ps_deliver_response(struct sta_info *sta,
				  int n_frames, u8 ignored_acs,
				  enum ieee80211_frame_release_type reason)
{
	struct ieee80211_sub_if_data *sdata = sta->sdata;
	struct ieee80211_local *local = sdata->local;
	unsigned long driver_release_tids = 0;
	struct sk_buff_head frames;
	bool more_data;

	/* Service or PS-Poll period starts */
	set_sta_flag(sta, WLAN_STA_SP);

	__skb_queue_head_init(&frames);

	ieee80211_sta_ps_get_frames(sta, n_frames, ignored_acs, reason,
				    &frames, &driver_release_tids);

	more_data = ieee80211_sta_ps_more_data(sta, ignored_acs, reason, driver_release_tids);

	if (driver_release_tids && reason == IEEE80211_FRAME_RELEASE_PSPOLL)
		driver_release_tids =
			BIT(find_highest_prio_tid(driver_release_tids));

	if (skb_queue_empty(&frames) && !driver_release_tids) {
		int tid;

		/*
		 * For PS-Poll, this can only happen due to a race condition
		 * when we set the TIM bit and the station notices it, but
		 * before it can poll for the frame we expire it.
		 *
		 * For uAPSD, this is said in the standard (11.2.1.5 h):
		 *	At each unscheduled SP for a non-AP STA, the AP shall
		 *	attempt to transmit at least one MSDU or MMPDU, but no
		 *	more than the value specified in the Max SP Length field
		 *	in the QoS Capability element from delivery-enabled ACs,
		 *	that are destined for the non-AP STA.
		 *
		 * Since we have no other MSDU/MMPDU, transmit a QoS null frame.
		 */

		/* This will evaluate to 1, 3, 5 or 7. */
		tid = 7 - ((ffs(~ignored_acs) - 1) << 1);

		ieee80211_send_null_response(sta, tid, reason, true, false);
	} else if (!driver_release_tids) {
		struct sk_buff_head pending;
		struct sk_buff *skb;
		int num = 0;
		u16 tids = 0;
		bool need_null = false;

		skb_queue_head_init(&pending);

		while ((skb = __skb_dequeue(&frames))) {
			struct ieee80211_tx_info *info = IEEE80211_SKB_CB(skb);
			struct ieee80211_hdr *hdr = (void *) skb->data;
			u8 *qoshdr = NULL;

			num++;

			/*
			 * Tell TX path to send this frame even though the
			 * STA may still remain is PS mode after this frame
			 * exchange.
			 */
			info->flags |= IEEE80211_TX_CTL_NO_PS_BUFFER;
			info->control.flags |= IEEE80211_TX_CTRL_PS_RESPONSE;

			/*
			 * Use MoreData flag to indicate whether there are
			 * more buffered frames for this STA
			 */
			if (more_data || !skb_queue_empty(&frames))
				hdr->frame_control |=
					cpu_to_le16(IEEE80211_FCTL_MOREDATA);
			else
				hdr->frame_control &=
					cpu_to_le16(~IEEE80211_FCTL_MOREDATA);

			if (ieee80211_is_data_qos(hdr->frame_control) ||
			    ieee80211_is_qos_nullfunc(hdr->frame_control))
				qoshdr = ieee80211_get_qos_ctl(hdr);

			tids |= BIT(skb->priority);

			__skb_queue_tail(&pending, skb);

			/* end service period after last frame or add one */
			if (!skb_queue_empty(&frames))
				continue;

			if (reason != IEEE80211_FRAME_RELEASE_UAPSD) {
				/* for PS-Poll, there's only one frame */
				info->flags |= IEEE80211_TX_STATUS_EOSP |
					       IEEE80211_TX_CTL_REQ_TX_STATUS;
				break;
			}

			/* For uAPSD, things are a bit more complicated. If the
			 * last frame has a QoS header (i.e. is a QoS-data or
			 * QoS-nulldata frame) then just set the EOSP bit there
			 * and be done.
			 * If the frame doesn't have a QoS header (which means
			 * it should be a bufferable MMPDU) then we can't set
			 * the EOSP bit in the QoS header; add a QoS-nulldata
			 * frame to the list to send it after the MMPDU.
			 *
			 * Note that this code is only in the mac80211-release
			 * code path, we assume that the driver will not buffer
			 * anything but QoS-data frames, or if it does, will
			 * create the QoS-nulldata frame by itself if needed.
			 *
			 * Cf. 802.11-2012 10.2.1.10 (c).
			 */
			if (qoshdr) {
				*qoshdr |= IEEE80211_QOS_CTL_EOSP;

				info->flags |= IEEE80211_TX_STATUS_EOSP |
					       IEEE80211_TX_CTL_REQ_TX_STATUS;
			} else {
				/* The standard isn't completely clear on this
				 * as it says the more-data bit should be set
				 * if there are more BUs. The QoS-Null frame
				 * we're about to send isn't buffered yet, we
				 * only create it below, but let's pretend it
				 * was buffered just in case some clients only
				 * expect more-data=0 when eosp=1.
				 */
				hdr->frame_control |=
					cpu_to_le16(IEEE80211_FCTL_MOREDATA);
				need_null = true;
				num++;
			}
			break;
		}

		drv_allow_buffered_frames(local, sta, tids, num,
					  reason, more_data);

		ieee80211_add_pending_skbs(local, &pending);

		if (need_null)
			ieee80211_send_null_response(
				sta, find_highest_prio_tid(tids),
				reason, false, false);

		sta_info_recalc_tim(sta);
	} else {
		unsigned long tids = sta->txq_buffered_tids & driver_release_tids;
		int tid;

		/*
		 * We need to release a frame that is buffered somewhere in the
		 * driver ... it'll have to handle that.
		 * Note that the driver also has to check the number of frames
		 * on the TIDs we're releasing from - if there are more than
		 * n_frames it has to set the more-data bit (if we didn't ask
		 * it to set it anyway due to other buffered frames); if there
		 * are fewer than n_frames it has to make sure to adjust that
		 * to allow the service period to end properly.
		 */
		drv_release_buffered_frames(local, sta, driver_release_tids,
					    n_frames, reason, more_data);

		/*
		 * Note that we don't recalculate the TIM bit here as it would
		 * most likely have no effect at all unless the driver told us
		 * that the TID(s) became empty before returning here from the
		 * release function.
		 * Either way, however, when the driver tells us that the TID(s)
		 * became empty or we find that a txq became empty, we'll do the
		 * TIM recalculation.
		 */

		if (!sta->sta.txq[0])
			return;

		for (tid = 0; tid < ARRAY_SIZE(sta->sta.txq); tid++) {
			struct txq_info *txqi = to_txq_info(sta->sta.txq[tid]);

			if (!(tids & BIT(tid)) || skb_queue_len(&txqi->queue))
				continue;

			sta_info_recalc_tim(sta);
			break;
		}
	}
}

void ieee80211_sta_ps_deliver_poll_response(struct sta_info *sta)
{
	u8 ignore_for_response = sta->sta.uapsd_queues;

	/*
	 * If all ACs are delivery-enabled then we should reply
	 * from any of them, if only some are enabled we reply
	 * only from the non-enabled ones.
	 */
	if (ignore_for_response == BIT(IEEE80211_NUM_ACS) - 1)
		ignore_for_response = 0;

	ieee80211_sta_ps_deliver_response(sta, 1, ignore_for_response,
					  IEEE80211_FRAME_RELEASE_PSPOLL);
}

void ieee80211_sta_ps_deliver_uapsd(struct sta_info *sta)
{
	int n_frames = sta->sta.max_sp;
	u8 delivery_enabled = sta->sta.uapsd_queues;

	/*
	 * If we ever grow support for TSPEC this might happen if
	 * the TSPEC update from hostapd comes in between a trigger
	 * frame setting WLAN_STA_UAPSD in the RX path and this
	 * actually getting called.
	 */
	if (!delivery_enabled)
		return;

	switch (sta->sta.max_sp) {
	case 1:
		n_frames = 2;
		break;
	case 2:
		n_frames = 4;
		break;
	case 3:
		n_frames = 6;
		break;
	case 0:
		/* XXX: what is a good value? */
		n_frames = 128;
		break;
	}

	ieee80211_sta_ps_deliver_response(sta, n_frames, ~delivery_enabled,
					  IEEE80211_FRAME_RELEASE_UAPSD);
}

void ieee80211_sta_block_awake(struct ieee80211_hw *hw,
			       struct ieee80211_sta *pubsta, bool block)
{
	struct sta_info *sta = container_of(pubsta, struct sta_info, sta);

	trace_api_sta_block_awake(sta->local, pubsta, block);

	if (block) {
		set_sta_flag(sta, WLAN_STA_PS_DRIVER);
		ieee80211_clear_fast_xmit(sta);
		return;
	}

	if (!test_sta_flag(sta, WLAN_STA_PS_DRIVER))
		return;

	if (!test_sta_flag(sta, WLAN_STA_PS_STA)) {
		set_sta_flag(sta, WLAN_STA_PS_DELIVER);
		clear_sta_flag(sta, WLAN_STA_PS_DRIVER);
		ieee80211_queue_work(hw, &sta->drv_deliver_wk);
	} else if (test_sta_flag(sta, WLAN_STA_PSPOLL) ||
		   test_sta_flag(sta, WLAN_STA_UAPSD)) {
		/* must be asleep in this case */
		clear_sta_flag(sta, WLAN_STA_PS_DRIVER);
		ieee80211_queue_work(hw, &sta->drv_deliver_wk);
	} else {
		clear_sta_flag(sta, WLAN_STA_PS_DRIVER);
		ieee80211_check_fast_xmit(sta);
	}
}
EXPORT_SYMBOL(ieee80211_sta_block_awake);

void ieee80211_sta_eosp(struct ieee80211_sta *pubsta)
{
	struct sta_info *sta = container_of(pubsta, struct sta_info, sta);
	struct ieee80211_local *local = sta->local;

	trace_api_eosp(local, pubsta);

	clear_sta_flag(sta, WLAN_STA_SP);
}
EXPORT_SYMBOL(ieee80211_sta_eosp);

void ieee80211_send_eosp_nullfunc(struct ieee80211_sta *pubsta, int tid)
{
	struct sta_info *sta = container_of(pubsta, struct sta_info, sta);
	enum ieee80211_frame_release_type reason;
	bool more_data;

	trace_api_send_eosp_nullfunc(sta->local, pubsta, tid);

	reason = IEEE80211_FRAME_RELEASE_UAPSD;
	more_data = ieee80211_sta_ps_more_data(sta, ~sta->sta.uapsd_queues,
					       reason, 0);

	ieee80211_send_null_response(sta, tid, reason, false, more_data);
}
EXPORT_SYMBOL(ieee80211_send_eosp_nullfunc);

void ieee80211_sta_set_buffered(struct ieee80211_sta *pubsta,
				u8 tid, bool buffered)
{
	struct sta_info *sta = container_of(pubsta, struct sta_info, sta);

	if (WARN_ON(tid >= IEEE80211_NUM_TIDS))
		return;

	trace_api_sta_set_buffered(sta->local, pubsta, tid, buffered);

	if (buffered)
		set_bit(tid, &sta->driver_buffered_tids);
	else
		clear_bit(tid, &sta->driver_buffered_tids);

	sta_info_recalc_tim(sta);
}
EXPORT_SYMBOL(ieee80211_sta_set_buffered);

static void
ieee80211_recalc_p2p_go_ps_allowed(struct ieee80211_sub_if_data *sdata)
{
	struct ieee80211_local *local = sdata->local;
	bool allow_p2p_go_ps = sdata->vif.p2p;
	struct sta_info *sta;

	rcu_read_lock();
	list_for_each_entry_rcu(sta, &local->sta_list, list) {
		if (sdata != sta->sdata ||
		    !test_sta_flag(sta, WLAN_STA_ASSOC))
			continue;
		if (!sta->sta.support_p2p_ps) {
			allow_p2p_go_ps = false;
			break;
		}
	}
	rcu_read_unlock();

	if (allow_p2p_go_ps != sdata->vif.bss_conf.allow_p2p_go_ps) {
		sdata->vif.bss_conf.allow_p2p_go_ps = allow_p2p_go_ps;
		ieee80211_bss_info_change_notify(sdata, BSS_CHANGED_P2P_PS);
	}
}

int sta_info_move_state(struct sta_info *sta,
			enum ieee80211_sta_state new_state)
{
	might_sleep();

	if (sta->sta_state == new_state)
		return 0;

	/* check allowed transitions first */

	switch (new_state) {
	case IEEE80211_STA_NONE:
		if (sta->sta_state != IEEE80211_STA_AUTH)
			return -EINVAL;
		break;
	case IEEE80211_STA_AUTH:
		if (sta->sta_state != IEEE80211_STA_NONE &&
		    sta->sta_state != IEEE80211_STA_ASSOC)
			return -EINVAL;
		break;
	case IEEE80211_STA_ASSOC:
		if (sta->sta_state != IEEE80211_STA_AUTH &&
		    sta->sta_state != IEEE80211_STA_AUTHORIZED)
			return -EINVAL;
		break;
	case IEEE80211_STA_AUTHORIZED:
		if (sta->sta_state != IEEE80211_STA_ASSOC)
			return -EINVAL;
		break;
	default:
		WARN(1, "invalid state %d", new_state);
		return -EINVAL;
	}

	sta_dbg(sta->sdata, "moving STA %pM to state %d\n",
		sta->sta.addr, new_state);

	/*
	 * notify the driver before the actual changes so it can
	 * fail the transition
	 */
	if (test_sta_flag(sta, WLAN_STA_INSERTED)) {
		int err = drv_sta_state(sta->local, sta->sdata, sta,
					sta->sta_state, new_state);
		if (err)
			return err;
	}

	/* reflect the change in all state variables */

	switch (new_state) {
	case IEEE80211_STA_NONE:
		if (sta->sta_state == IEEE80211_STA_AUTH)
			clear_bit(WLAN_STA_AUTH, &sta->_flags);
		break;
	case IEEE80211_STA_AUTH:
		if (sta->sta_state == IEEE80211_STA_NONE) {
			set_bit(WLAN_STA_AUTH, &sta->_flags);
		} else if (sta->sta_state == IEEE80211_STA_ASSOC) {
			clear_bit(WLAN_STA_ASSOC, &sta->_flags);
			ieee80211_recalc_min_chandef(sta->sdata);
<<<<<<< HEAD
=======
			if (!sta->sta.support_p2p_ps)
				ieee80211_recalc_p2p_go_ps_allowed(sta->sdata);
>>>>>>> 22c7fafc
		}
		break;
	case IEEE80211_STA_ASSOC:
		if (sta->sta_state == IEEE80211_STA_AUTH) {
			set_bit(WLAN_STA_ASSOC, &sta->_flags);
			ieee80211_recalc_min_chandef(sta->sdata);
<<<<<<< HEAD
=======
			if (!sta->sta.support_p2p_ps)
				ieee80211_recalc_p2p_go_ps_allowed(sta->sdata);
>>>>>>> 22c7fafc
		} else if (sta->sta_state == IEEE80211_STA_AUTHORIZED) {
			if (sta->sdata->vif.type == NL80211_IFTYPE_AP ||
			    (sta->sdata->vif.type == NL80211_IFTYPE_AP_VLAN &&
			     !sta->sdata->u.vlan.sta))
				atomic_dec(&sta->sdata->bss->num_mcast_sta);
			clear_bit(WLAN_STA_AUTHORIZED, &sta->_flags);
			ieee80211_clear_fast_xmit(sta);
		}
		break;
	case IEEE80211_STA_AUTHORIZED:
		if (sta->sta_state == IEEE80211_STA_ASSOC) {
			if (sta->sdata->vif.type == NL80211_IFTYPE_AP ||
			    (sta->sdata->vif.type == NL80211_IFTYPE_AP_VLAN &&
			     !sta->sdata->u.vlan.sta))
				atomic_inc(&sta->sdata->bss->num_mcast_sta);
			set_bit(WLAN_STA_AUTHORIZED, &sta->_flags);
			ieee80211_check_fast_xmit(sta);
		}
		break;
	default:
		break;
	}

	sta->sta_state = new_state;

	return 0;
}

u8 sta_info_tx_streams(struct sta_info *sta)
{
	struct ieee80211_sta_ht_cap *ht_cap = &sta->sta.ht_cap;
	u8 rx_streams;

	if (!sta->sta.ht_cap.ht_supported)
		return 1;

	if (sta->sta.vht_cap.vht_supported) {
		int i;
		u16 tx_mcs_map =
			le16_to_cpu(sta->sta.vht_cap.vht_mcs.tx_mcs_map);

		for (i = 7; i >= 0; i--)
			if ((tx_mcs_map & (0x3 << (i * 2))) !=
			    IEEE80211_VHT_MCS_NOT_SUPPORTED)
				return i + 1;
	}

	if (ht_cap->mcs.rx_mask[3])
		rx_streams = 4;
	else if (ht_cap->mcs.rx_mask[2])
		rx_streams = 3;
	else if (ht_cap->mcs.rx_mask[1])
		rx_streams = 2;
	else
		rx_streams = 1;

	if (!(ht_cap->mcs.tx_params & IEEE80211_HT_MCS_TX_RX_DIFF))
		return rx_streams;

	return ((ht_cap->mcs.tx_params & IEEE80211_HT_MCS_TX_MAX_STREAMS_MASK)
			>> IEEE80211_HT_MCS_TX_MAX_STREAMS_SHIFT) + 1;
}

static void sta_set_rate_info_rx(struct sta_info *sta, struct rate_info *rinfo)
{
	rinfo->flags = 0;

	if (sta->rx_stats.last_rate_flag & RX_FLAG_HT) {
		rinfo->flags |= RATE_INFO_FLAGS_MCS;
		rinfo->mcs = sta->rx_stats.last_rate_idx;
	} else if (sta->rx_stats.last_rate_flag & RX_FLAG_VHT) {
		rinfo->flags |= RATE_INFO_FLAGS_VHT_MCS;
		rinfo->nss = sta->rx_stats.last_rate_vht_nss;
		rinfo->mcs = sta->rx_stats.last_rate_idx;
	} else {
		struct ieee80211_supported_band *sband;
		int shift = ieee80211_vif_get_shift(&sta->sdata->vif);
		u16 brate;

		sband = sta->local->hw.wiphy->bands[
				ieee80211_get_sdata_band(sta->sdata)];
		brate = sband->bitrates[sta->rx_stats.last_rate_idx].bitrate;
		rinfo->legacy = DIV_ROUND_UP(brate, 1 << shift);
	}

	if (sta->rx_stats.last_rate_flag & RX_FLAG_SHORT_GI)
		rinfo->flags |= RATE_INFO_FLAGS_SHORT_GI;

#if CFG80211_VERSION < KERNEL_VERSION(3,20,0)
	if (sta->rx_stats.last_rate_flag & RX_FLAG_40MHZ)
		rinfo->flags |= RATE_INFO_FLAGS_40_MHZ_WIDTH;
	if (sta->rx_stats.last_rate_vht_flag & RX_VHT_FLAG_80MHZ)
		rinfo->flags |= RATE_INFO_FLAGS_80_MHZ_WIDTH;
	if (sta->rx_stats.last_rate_vht_flag & RX_VHT_FLAG_160MHZ)
		rinfo->flags |= RATE_INFO_FLAGS_160_MHZ_WIDTH;
#else
	if (sta->rx_stats.last_rate_flag & RX_FLAG_5MHZ)
		rinfo->bw = RATE_INFO_BW_5;
	else if (sta->rx_stats.last_rate_flag & RX_FLAG_10MHZ)
		rinfo->bw = RATE_INFO_BW_10;
	else if (sta->rx_stats.last_rate_flag & RX_FLAG_40MHZ)
		rinfo->bw = RATE_INFO_BW_40;
	else if (sta->rx_stats.last_rate_vht_flag & RX_VHT_FLAG_80MHZ)
		rinfo->bw = RATE_INFO_BW_80;
	else if (sta->rx_stats.last_rate_vht_flag & RX_VHT_FLAG_160MHZ)
		rinfo->bw = RATE_INFO_BW_160;
	else
		rinfo->bw = RATE_INFO_BW_20;
#endif
}

void sta_set_sinfo(struct sta_info *sta, struct station_info *sinfo)
{
	struct ieee80211_sub_if_data *sdata = sta->sdata;
	struct ieee80211_local *local = sdata->local;
	struct rate_control_ref *ref = NULL;
	u32 thr = 0;
	int i, ac;

	if (test_sta_flag(sta, WLAN_STA_RATE_CONTROL))
		ref = local->rate_ctrl;

	sinfo->generation = sdata->local->sta_generation;

	/* do before driver, so beacon filtering drivers have a
	 * chance to e.g. just add the number of filtered beacons
	 * (or just modify the value entirely, of course)
	 */
	if (sdata->vif.type == NL80211_IFTYPE_STATION)
		sinfo->rx_beacon = sdata->u.mgd.count_beacon_signal;

	drv_sta_statistics(local, sdata, &sta->sta, sinfo);

	sinfo->filled |= BIT(NL80211_STA_INFO_INACTIVE_TIME) |
			 BIT(NL80211_STA_INFO_STA_FLAGS) |
			 BIT(NL80211_STA_INFO_BSS_PARAM) |
			 BIT(NL80211_STA_INFO_CONNECTED_TIME) |
			 BIT(NL80211_STA_INFO_RX_DROP_MISC);
<<<<<<< HEAD

	if (sdata->vif.type == NL80211_IFTYPE_STATION) {
		sinfo->beacon_loss_count = sdata->u.mgd.beacon_loss_count;
		sinfo->filled |= BIT(NL80211_STA_INFO_BEACON_LOSS);
	}

=======

	if (sdata->vif.type == NL80211_IFTYPE_STATION) {
		sinfo->beacon_loss_count = sdata->u.mgd.beacon_loss_count;
		sinfo->filled |= BIT(NL80211_STA_INFO_BEACON_LOSS);
	}

>>>>>>> 22c7fafc
	sinfo->connected_time = ktime_get_seconds() - sta->last_connected;
	sinfo->inactive_time =
		jiffies_to_msecs(jiffies - sta->rx_stats.last_rx);

	if (!(sinfo->filled & (BIT(NL80211_STA_INFO_TX_BYTES64) |
			       BIT(NL80211_STA_INFO_TX_BYTES)))) {
		sinfo->tx_bytes = 0;
		for (ac = 0; ac < IEEE80211_NUM_ACS; ac++)
			sinfo->tx_bytes += sta->tx_stats.bytes[ac];
		sinfo->filled |= BIT(NL80211_STA_INFO_TX_BYTES64);
	}

	if (!(sinfo->filled & BIT(NL80211_STA_INFO_TX_PACKETS))) {
		sinfo->tx_packets = 0;
		for (ac = 0; ac < IEEE80211_NUM_ACS; ac++)
			sinfo->tx_packets += sta->tx_stats.packets[ac];
		sinfo->filled |= BIT(NL80211_STA_INFO_TX_PACKETS);
	}

	if (!(sinfo->filled & (BIT(NL80211_STA_INFO_RX_BYTES64) |
			       BIT(NL80211_STA_INFO_RX_BYTES)))) {
		sinfo->rx_bytes = sta->rx_stats.bytes;
		sinfo->filled |= BIT(NL80211_STA_INFO_RX_BYTES64);
	}

	if (!(sinfo->filled & BIT(NL80211_STA_INFO_RX_PACKETS))) {
		sinfo->rx_packets = sta->rx_stats.packets;
		sinfo->filled |= BIT(NL80211_STA_INFO_RX_PACKETS);
	}

	if (!(sinfo->filled & BIT(NL80211_STA_INFO_TX_RETRIES))) {
		sinfo->tx_retries = sta->status_stats.retry_count;
		sinfo->filled |= BIT(NL80211_STA_INFO_TX_RETRIES);
	}

	if (!(sinfo->filled & BIT(NL80211_STA_INFO_TX_FAILED))) {
		sinfo->tx_failed = sta->status_stats.retry_failed;
		sinfo->filled |= BIT(NL80211_STA_INFO_TX_FAILED);
	}

	sinfo->rx_dropped_misc = sta->rx_stats.dropped;

	if (sdata->vif.type == NL80211_IFTYPE_STATION &&
	    !(sdata->vif.driver_flags & IEEE80211_VIF_BEACON_FILTER)) {
		sinfo->filled |= BIT(NL80211_STA_INFO_BEACON_RX) |
				 BIT(NL80211_STA_INFO_BEACON_SIGNAL_AVG);
		sinfo->rx_beacon_signal_avg = ieee80211_ave_rssi(&sdata->vif);
	}

	if (ieee80211_hw_check(&sta->local->hw, SIGNAL_DBM) ||
	    ieee80211_hw_check(&sta->local->hw, SIGNAL_UNSPEC)) {
		if (!(sinfo->filled & BIT(NL80211_STA_INFO_SIGNAL))) {
			sinfo->signal = (s8)sta->rx_stats.last_signal;
			sinfo->filled |= BIT(NL80211_STA_INFO_SIGNAL);
		}

		if (!(sinfo->filled & BIT(NL80211_STA_INFO_SIGNAL_AVG))) {
			sinfo->signal_avg =
				-ewma_signal_read(&sta->rx_stats.avg_signal);
			sinfo->filled |= BIT(NL80211_STA_INFO_SIGNAL_AVG);
		}
	}

	if (sta->rx_stats.chains &&
	    !(sinfo->filled & (BIT(NL80211_STA_INFO_CHAIN_SIGNAL) |
			       BIT(NL80211_STA_INFO_CHAIN_SIGNAL_AVG)))) {
		sinfo->filled |= BIT(NL80211_STA_INFO_CHAIN_SIGNAL) |
				 BIT(NL80211_STA_INFO_CHAIN_SIGNAL_AVG);

		sinfo->chains = sta->rx_stats.chains;
		for (i = 0; i < ARRAY_SIZE(sinfo->chain_signal); i++) {
			sinfo->chain_signal[i] =
				sta->rx_stats.chain_signal_last[i];
			sinfo->chain_signal_avg[i] =
				-ewma_signal_read(&sta->rx_stats.chain_signal_avg[i]);
		}
	}

	if (!(sinfo->filled & BIT(NL80211_STA_INFO_TX_BITRATE))) {
		sta_set_rate_info_tx(sta, &sta->tx_stats.last_rate,
				     &sinfo->txrate);
		sinfo->filled |= BIT(NL80211_STA_INFO_TX_BITRATE);
	}

	if (!(sinfo->filled & BIT(NL80211_STA_INFO_RX_BITRATE))) {
		sta_set_rate_info_rx(sta, &sinfo->rxrate);
		sinfo->filled |= BIT(NL80211_STA_INFO_RX_BITRATE);
	}

	sinfo->filled |= BIT(NL80211_STA_INFO_TID_STATS);
	for (i = 0; i < IEEE80211_NUM_TIDS + 1; i++) {
		struct cfg80211_tid_stats *tidstats = &sinfo->pertid[i];

		if (!(tidstats->filled & BIT(NL80211_TID_STATS_RX_MSDU))) {
			tidstats->filled |= BIT(NL80211_TID_STATS_RX_MSDU);
			tidstats->rx_msdu = sta->rx_stats.msdu[i];
		}

		if (!(tidstats->filled & BIT(NL80211_TID_STATS_TX_MSDU))) {
			tidstats->filled |= BIT(NL80211_TID_STATS_TX_MSDU);
			tidstats->tx_msdu = sta->tx_stats.msdu[i];
		}

		if (!(tidstats->filled &
				BIT(NL80211_TID_STATS_TX_MSDU_RETRIES)) &&
		    ieee80211_hw_check(&local->hw, REPORTS_TX_ACK_STATUS)) {
			tidstats->filled |=
				BIT(NL80211_TID_STATS_TX_MSDU_RETRIES);
			tidstats->tx_msdu_retries =
				sta->status_stats.msdu_retries[i];
		}

		if (!(tidstats->filled &
				BIT(NL80211_TID_STATS_TX_MSDU_FAILED)) &&
		    ieee80211_hw_check(&local->hw, REPORTS_TX_ACK_STATUS)) {
			tidstats->filled |=
				BIT(NL80211_TID_STATS_TX_MSDU_FAILED);
			tidstats->tx_msdu_failed =
				sta->status_stats.msdu_failed[i];
		}
	}

	if (ieee80211_vif_is_mesh(&sdata->vif)) {
#ifdef CPTCFG_MAC80211_MESH
		sinfo->filled |= BIT(NL80211_STA_INFO_LLID) |
				 BIT(NL80211_STA_INFO_PLID) |
				 BIT(NL80211_STA_INFO_PLINK_STATE) |
				 BIT(NL80211_STA_INFO_LOCAL_PM) |
				 BIT(NL80211_STA_INFO_PEER_PM) |
				 BIT(NL80211_STA_INFO_NONPEER_PM);

		sinfo->llid = sta->mesh->llid;
		sinfo->plid = sta->mesh->plid;
		sinfo->plink_state = sta->mesh->plink_state;
		if (test_sta_flag(sta, WLAN_STA_TOFFSET_KNOWN)) {
			sinfo->filled |= BIT(NL80211_STA_INFO_T_OFFSET);
			sinfo->t_offset = sta->mesh->t_offset;
		}
		sinfo->local_pm = sta->mesh->local_pm;
		sinfo->peer_pm = sta->mesh->peer_pm;
		sinfo->nonpeer_pm = sta->mesh->nonpeer_pm;
#endif
	}

	sinfo->bss_param.flags = 0;
	if (sdata->vif.bss_conf.use_cts_prot)
		sinfo->bss_param.flags |= BSS_PARAM_FLAGS_CTS_PROT;
	if (sdata->vif.bss_conf.use_short_preamble)
		sinfo->bss_param.flags |= BSS_PARAM_FLAGS_SHORT_PREAMBLE;
	if (sdata->vif.bss_conf.use_short_slot)
		sinfo->bss_param.flags |= BSS_PARAM_FLAGS_SHORT_SLOT_TIME;
	sinfo->bss_param.dtim_period = sdata->vif.bss_conf.dtim_period;
	sinfo->bss_param.beacon_interval = sdata->vif.bss_conf.beacon_int;

	sinfo->sta_flags.set = 0;
	sinfo->sta_flags.mask = BIT(NL80211_STA_FLAG_AUTHORIZED) |
				BIT(NL80211_STA_FLAG_SHORT_PREAMBLE) |
				BIT(NL80211_STA_FLAG_WME) |
				BIT(NL80211_STA_FLAG_MFP) |
				BIT(NL80211_STA_FLAG_AUTHENTICATED) |
				BIT(NL80211_STA_FLAG_ASSOCIATED) |
				BIT(NL80211_STA_FLAG_TDLS_PEER);
	if (test_sta_flag(sta, WLAN_STA_AUTHORIZED))
		sinfo->sta_flags.set |= BIT(NL80211_STA_FLAG_AUTHORIZED);
	if (test_sta_flag(sta, WLAN_STA_SHORT_PREAMBLE))
		sinfo->sta_flags.set |= BIT(NL80211_STA_FLAG_SHORT_PREAMBLE);
	if (sta->sta.wme)
		sinfo->sta_flags.set |= BIT(NL80211_STA_FLAG_WME);
	if (test_sta_flag(sta, WLAN_STA_MFP))
		sinfo->sta_flags.set |= BIT(NL80211_STA_FLAG_MFP);
	if (test_sta_flag(sta, WLAN_STA_AUTH))
		sinfo->sta_flags.set |= BIT(NL80211_STA_FLAG_AUTHENTICATED);
	if (test_sta_flag(sta, WLAN_STA_ASSOC))
		sinfo->sta_flags.set |= BIT(NL80211_STA_FLAG_ASSOCIATED);
	if (test_sta_flag(sta, WLAN_STA_TDLS_PEER))
		sinfo->sta_flags.set |= BIT(NL80211_STA_FLAG_TDLS_PEER);

	/* check if the driver has a SW RC implementation */
	if (ref && ref->ops->get_expected_throughput)
		thr = ref->ops->get_expected_throughput(sta->rate_ctrl_priv);
	else
		thr = drv_get_expected_throughput(local, &sta->sta);

	if (thr != 0) {
		sinfo->filled |= BIT(NL80211_STA_INFO_EXPECTED_THROUGHPUT);
		sinfo->expected_throughput = thr;
	}
}<|MERGE_RESOLUTION|>--- conflicted
+++ resolved
@@ -2,11 +2,7 @@
  * Copyright 2002-2005, Instant802 Networks, Inc.
  * Copyright 2006-2007	Jiri Benc <jbenc@suse.cz>
  * Copyright 2013-2014  Intel Mobile Communications GmbH
-<<<<<<< HEAD
- * Copyright (C) 2015 Intel Deutschland GmbH
-=======
  * Copyright (C) 2015 - 2016 Intel Deutschland GmbH
->>>>>>> 22c7fafc
  *
  * This program is free software; you can redistribute it and/or modify
  * it under the terms of the GNU General Public License version 2 as
@@ -1857,22 +1853,16 @@
 		} else if (sta->sta_state == IEEE80211_STA_ASSOC) {
 			clear_bit(WLAN_STA_ASSOC, &sta->_flags);
 			ieee80211_recalc_min_chandef(sta->sdata);
-<<<<<<< HEAD
-=======
 			if (!sta->sta.support_p2p_ps)
 				ieee80211_recalc_p2p_go_ps_allowed(sta->sdata);
->>>>>>> 22c7fafc
 		}
 		break;
 	case IEEE80211_STA_ASSOC:
 		if (sta->sta_state == IEEE80211_STA_AUTH) {
 			set_bit(WLAN_STA_ASSOC, &sta->_flags);
 			ieee80211_recalc_min_chandef(sta->sdata);
-<<<<<<< HEAD
-=======
 			if (!sta->sta.support_p2p_ps)
 				ieee80211_recalc_p2p_go_ps_allowed(sta->sdata);
->>>>>>> 22c7fafc
 		} else if (sta->sta_state == IEEE80211_STA_AUTHORIZED) {
 			if (sta->sdata->vif.type == NL80211_IFTYPE_AP ||
 			    (sta->sdata->vif.type == NL80211_IFTYPE_AP_VLAN &&
@@ -2011,21 +2001,12 @@
 			 BIT(NL80211_STA_INFO_BSS_PARAM) |
 			 BIT(NL80211_STA_INFO_CONNECTED_TIME) |
 			 BIT(NL80211_STA_INFO_RX_DROP_MISC);
-<<<<<<< HEAD
 
 	if (sdata->vif.type == NL80211_IFTYPE_STATION) {
 		sinfo->beacon_loss_count = sdata->u.mgd.beacon_loss_count;
 		sinfo->filled |= BIT(NL80211_STA_INFO_BEACON_LOSS);
 	}
 
-=======
-
-	if (sdata->vif.type == NL80211_IFTYPE_STATION) {
-		sinfo->beacon_loss_count = sdata->u.mgd.beacon_loss_count;
-		sinfo->filled |= BIT(NL80211_STA_INFO_BEACON_LOSS);
-	}
-
->>>>>>> 22c7fafc
 	sinfo->connected_time = ktime_get_seconds() - sta->last_connected;
 	sinfo->inactive_time =
 		jiffies_to_msecs(jiffies - sta->rx_stats.last_rx);
