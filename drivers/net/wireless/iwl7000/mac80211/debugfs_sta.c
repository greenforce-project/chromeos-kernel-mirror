--- conflicted
+++ resolved
@@ -51,8 +51,6 @@
 		STA_OPS(name)
 
 STA_FILE(aid, sta.aid, D);
-<<<<<<< HEAD
-=======
 
 static const char * const sta_flag_names[] = {
 #define FLAG(F) [WLAN_STA_##F] = #F
@@ -84,7 +82,6 @@
 	FLAG(PS_DELIVER),
 #undef FLAG
 };
->>>>>>> 22c7fafc
 
 static ssize_t sta_flags_read(struct file *file, char __user *userbuf,
 			      size_t count, loff_t *ppos)
