// SPDX-License-Identifier: ISC

#include "mt7603.h"

struct beacon_bc_data {
	struct mt7603_dev *dev;
	struct sk_buff_head q;
	struct sk_buff *tail[MT7603_MAX_INTERFACES];
	int count[MT7603_MAX_INTERFACES];
};

static void
mt7603_mac_stuck_beacon_recovery(struct mt7603_dev *dev)
{
	if (dev->beacon_check % 5 != 4)
		return;

	mt76_clear(dev, MT_WPDMA_GLO_CFG, MT_WPDMA_GLO_CFG_TX_DMA_EN);
	mt76_set(dev, MT_SCH_4, MT_SCH_4_RESET);
	mt76_clear(dev, MT_SCH_4, MT_SCH_4_RESET);
	mt76_set(dev, MT_WPDMA_GLO_CFG, MT_WPDMA_GLO_CFG_TX_DMA_EN);

	mt76_set(dev, MT_WF_CFG_OFF_WOCCR, MT_WF_CFG_OFF_WOCCR_TMAC_GC_DIS);
	mt76_set(dev, MT_ARB_SCR, MT_ARB_SCR_TX_DISABLE);
	mt76_clear(dev, MT_ARB_SCR, MT_ARB_SCR_TX_DISABLE);
	mt76_clear(dev, MT_WF_CFG_OFF_WOCCR, MT_WF_CFG_OFF_WOCCR_TMAC_GC_DIS);
}

static void
mt7603_update_beacon_iter(void *priv, u8 *mac, struct ieee80211_vif *vif)
{
	struct mt7603_dev *dev = (struct mt7603_dev *)priv;
	struct mt76_dev *mdev = &dev->mt76;
	struct mt7603_vif *mvif = (struct mt7603_vif *)vif->drv_priv;
	struct sk_buff *skb = NULL;
	u32 om_idx = mvif->idx;
	u32 val;

	if (!(mdev->beacon_mask & BIT(mvif->idx)))
		return;

	skb = ieee80211_beacon_get(mt76_hw(dev), vif);
	if (!skb)
		return;

<<<<<<< HEAD
	mt76_tx_queue_skb(dev, dev->mphy.q_tx[MT_TXQ_BEACON],
			  MT_TXQ_BEACON, skb, &mvif->sta.wcid, NULL);
=======
	if (om_idx)
		om_idx |= 0x10;
	val = MT_DMA_FQCR0_BUSY | MT_DMA_FQCR0_MODE |
		FIELD_PREP(MT_DMA_FQCR0_TARGET_BSS, om_idx) |
		FIELD_PREP(MT_DMA_FQCR0_DEST_PORT_ID, 3) |
		FIELD_PREP(MT_DMA_FQCR0_DEST_QUEUE_ID, 8);
>>>>>>> 2a910f4a

	spin_lock_bh(&dev->ps_lock);

	mt76_wr(dev, MT_DMA_FQCR0, val |
		FIELD_PREP(MT_DMA_FQCR0_TARGET_QID, MT_TX_HW_QUEUE_BCN));
	if (!mt76_poll(dev, MT_DMA_FQCR0, MT_DMA_FQCR0_BUSY, 0, 5000)) {
		dev->beacon_check = MT7603_WATCHDOG_TIMEOUT;
		goto out;
	}

	mt76_wr(dev, MT_DMA_FQCR0, val |
		FIELD_PREP(MT_DMA_FQCR0_TARGET_QID, MT_TX_HW_QUEUE_BMC));
	if (!mt76_poll(dev, MT_DMA_FQCR0, MT_DMA_FQCR0_BUSY, 0, 5000)) {
		dev->beacon_check = MT7603_WATCHDOG_TIMEOUT;
		goto out;
	}

	mt76_tx_queue_skb(dev, dev->mphy.q_tx[MT_TXQ_BEACON],
			  MT_TXQ_BEACON, skb, &mvif->sta.wcid, NULL);

out:
	spin_unlock_bh(&dev->ps_lock);
}

static void
mt7603_add_buffered_bc(void *priv, u8 *mac, struct ieee80211_vif *vif)
{
	struct beacon_bc_data *data = priv;
	struct mt7603_dev *dev = data->dev;
	struct mt7603_vif *mvif = (struct mt7603_vif *)vif->drv_priv;
	struct ieee80211_tx_info *info;
	struct sk_buff *skb;

	if (!(dev->mt76.beacon_mask & BIT(mvif->idx)))
		return;

	skb = ieee80211_get_buffered_bc(mt76_hw(dev), vif);
	if (!skb)
		return;

	info = IEEE80211_SKB_CB(skb);
	info->control.vif = vif;
	info->flags |= IEEE80211_TX_CTL_ASSIGN_SEQ;
	mt76_skb_set_moredata(skb, true);
	__skb_queue_tail(&data->q, skb);
	data->tail[mvif->idx] = skb;
	data->count[mvif->idx]++;
}

void mt7603_pre_tbtt_tasklet(struct tasklet_struct *t)
{
	struct mt7603_dev *dev = from_tasklet(dev, t, mt76.pre_tbtt_tasklet);
	struct mt76_dev *mdev = &dev->mt76;
	struct mt76_queue *q;
	struct beacon_bc_data data = {};
	struct sk_buff *skb;
	int i, nframes;

	if (mt76_hw(dev)->conf.flags & IEEE80211_CONF_OFFCHANNEL)
		return;

	data.dev = dev;
	__skb_queue_head_init(&data.q);

	/* Flush all previous CAB queue packets and beacons */
	mt76_wr(dev, MT_WF_ARB_CAB_FLUSH, GENMASK(30, 16) | BIT(0));

	mt76_queue_tx_cleanup(dev, dev->mphy.q_tx[MT_TXQ_CAB], false);
	mt76_queue_tx_cleanup(dev, dev->mphy.q_tx[MT_TXQ_BEACON], false);

	if (dev->mphy.q_tx[MT_TXQ_BEACON]->queued > 0)
		dev->beacon_check++;
	else
		dev->beacon_check = 0;
	mt7603_mac_stuck_beacon_recovery(dev);

	q = dev->mphy.q_tx[MT_TXQ_BEACON];
	spin_lock(&q->lock);
	ieee80211_iterate_active_interfaces_atomic(mt76_hw(dev),
		IEEE80211_IFACE_ITER_RESUME_ALL,
		mt7603_update_beacon_iter, dev);
	mt76_queue_kick(dev, q);
	spin_unlock(&q->lock);

	mt76_csa_check(mdev);
	if (mdev->csa_complete)
		return;

	q = dev->mphy.q_tx[MT_TXQ_CAB];
	do {
		nframes = skb_queue_len(&data.q);
		ieee80211_iterate_active_interfaces_atomic(mt76_hw(dev),
			IEEE80211_IFACE_ITER_RESUME_ALL,
			mt7603_add_buffered_bc, &data);
	} while (nframes != skb_queue_len(&data.q) &&
		 skb_queue_len(&data.q) < 8);

	if (skb_queue_empty(&data.q))
		return;

	for (i = 0; i < ARRAY_SIZE(data.tail); i++) {
		if (!data.tail[i])
			continue;

		mt76_skb_set_moredata(data.tail[i], false);
	}

	spin_lock(&q->lock);
	while ((skb = __skb_dequeue(&data.q)) != NULL) {
		struct ieee80211_tx_info *info = IEEE80211_SKB_CB(skb);
		struct ieee80211_vif *vif = info->control.vif;
		struct mt7603_vif *mvif = (struct mt7603_vif *)vif->drv_priv;

		mt76_tx_queue_skb(dev, q, MT_TXQ_CAB, skb, &mvif->sta.wcid, NULL);
	}
	mt76_queue_kick(dev, q);
	spin_unlock(&q->lock);

	for (i = 0; i < ARRAY_SIZE(data.count); i++)
		mt76_wr(dev, MT_WF_ARB_CAB_COUNT_B0_REG(i),
			data.count[i] << MT_WF_ARB_CAB_COUNT_B0_SHIFT(i));

	mt76_wr(dev, MT_WF_ARB_CAB_START,
		MT_WF_ARB_CAB_START_BSSn(0) |
		(MT_WF_ARB_CAB_START_BSS0n(1) *
		 ((1 << (MT7603_MAX_INTERFACES - 1)) - 1)));
}

void mt7603_beacon_set_timer(struct mt7603_dev *dev, int idx, int intval)
{
	u32 pre_tbtt = MT7603_PRE_TBTT_TIME / 64;

	if (idx >= 0) {
		if (intval)
			dev->mt76.beacon_mask |= BIT(idx);
		else
			dev->mt76.beacon_mask &= ~BIT(idx);
	}

	if (!dev->mt76.beacon_mask || (!intval && idx < 0)) {
		mt7603_irq_disable(dev, MT_INT_MAC_IRQ3);
		mt76_clear(dev, MT_ARB_SCR, MT_ARB_SCR_BCNQ_OPMODE_MASK);
		mt76_wr(dev, MT_HW_INT_MASK(3), 0);
		return;
	}

	dev->mt76.beacon_int = intval;
	mt76_wr(dev, MT_TBTT,
		FIELD_PREP(MT_TBTT_PERIOD, intval) | MT_TBTT_CAL_ENABLE);

	mt76_wr(dev, MT_TBTT_TIMER_CFG, 0x99); /* start timer */

	mt76_rmw_field(dev, MT_ARB_SCR, MT_ARB_SCR_BCNQ_OPMODE_MASK,
		       MT_BCNQ_OPMODE_AP);
	mt76_clear(dev, MT_ARB_SCR, MT_ARB_SCR_TBTT_BCN_PRIO);
	mt76_set(dev, MT_ARB_SCR, MT_ARB_SCR_TBTT_BCAST_PRIO);

	mt76_wr(dev, MT_PRE_TBTT, pre_tbtt);

	mt76_set(dev, MT_HW_INT_MASK(3),
		 MT_HW_INT3_PRE_TBTT0 | MT_HW_INT3_TBTT0);

	mt76_set(dev, MT_WF_ARB_BCN_START,
		 MT_WF_ARB_BCN_START_BSSn(0) |
		 ((dev->mt76.beacon_mask >> 1) *
		  MT_WF_ARB_BCN_START_BSS0n(1)));
	mt7603_irq_enable(dev, MT_INT_MAC_IRQ3);

	if (dev->mt76.beacon_mask & ~BIT(0))
		mt76_set(dev, MT_LPON_SBTOR(0), MT_LPON_SBTOR_SUB_BSS_EN);
	else
		mt76_clear(dev, MT_LPON_SBTOR(0), MT_LPON_SBTOR_SUB_BSS_EN);
}<|MERGE_RESOLUTION|>--- conflicted
+++ resolved
@@ -43,17 +43,12 @@
 	if (!skb)
 		return;
 
-<<<<<<< HEAD
-	mt76_tx_queue_skb(dev, dev->mphy.q_tx[MT_TXQ_BEACON],
-			  MT_TXQ_BEACON, skb, &mvif->sta.wcid, NULL);
-=======
 	if (om_idx)
 		om_idx |= 0x10;
 	val = MT_DMA_FQCR0_BUSY | MT_DMA_FQCR0_MODE |
 		FIELD_PREP(MT_DMA_FQCR0_TARGET_BSS, om_idx) |
 		FIELD_PREP(MT_DMA_FQCR0_DEST_PORT_ID, 3) |
 		FIELD_PREP(MT_DMA_FQCR0_DEST_QUEUE_ID, 8);
->>>>>>> 2a910f4a
 
 	spin_lock_bh(&dev->ps_lock);
 
