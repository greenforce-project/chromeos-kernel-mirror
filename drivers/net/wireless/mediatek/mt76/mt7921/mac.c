--- conflicted
+++ resolved
@@ -823,7 +823,6 @@
 	mib->rts_retries_cnt += mt76_get_field(dev, MT_MIB_MB_BSDR1(0),
 					       MT_MIB_RTS_FAIL_COUNT_MASK);
 
-<<<<<<< HEAD
 	mib->tx_ampdu_cnt += mt76_rr(dev, MT_MIB_SDR12(0));
 	mib->tx_mpdu_attempts_cnt += mt76_rr(dev, MT_MIB_SDR14(0));
 	mib->tx_mpdu_success_cnt += mt76_rr(dev, MT_MIB_SDR15(0));
@@ -853,12 +852,8 @@
 		mib->tx_amsdu_cnt += val;
 	}
 
-	for (i = 0, aggr1 = aggr0 + 4; i < 4; i++) {
+	for (i = 0, aggr1 = aggr0 + 8; i < 4; i++) {
 		u32 val2;
-=======
-	for (i = 0, aggr1 = aggr0 + 8; i < 4; i++) {
-		u32 val, val2;
->>>>>>> 90ffbb72
 
 		val = mt76_rr(dev, MT_TX_AGG_CNT(0, i));
 		val2 = mt76_rr(dev, MT_TX_AGG_CNT2(0, i));
