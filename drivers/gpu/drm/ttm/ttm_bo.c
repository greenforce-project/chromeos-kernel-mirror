/* SPDX-License-Identifier: GPL-2.0 OR MIT */
/**************************************************************************
 *
 * Copyright (c) 2006-2009 VMware, Inc., Palo Alto, CA., USA
 * All Rights Reserved.
 *
 * Permission is hereby granted, free of charge, to any person obtaining a
 * copy of this software and associated documentation files (the
 * "Software"), to deal in the Software without restriction, including
 * without limitation the rights to use, copy, modify, merge, publish,
 * distribute, sub license, and/or sell copies of the Software, and to
 * permit persons to whom the Software is furnished to do so, subject to
 * the following conditions:
 *
 * The above copyright notice and this permission notice (including the
 * next paragraph) shall be included in all copies or substantial portions
 * of the Software.
 *
 * THE SOFTWARE IS PROVIDED "AS IS", WITHOUT WARRANTY OF ANY KIND, EXPRESS OR
 * IMPLIED, INCLUDING BUT NOT LIMITED TO THE WARRANTIES OF MERCHANTABILITY,
 * FITNESS FOR A PARTICULAR PURPOSE AND NON-INFRINGEMENT. IN NO EVENT SHALL
 * THE COPYRIGHT HOLDERS, AUTHORS AND/OR ITS SUPPLIERS BE LIABLE FOR ANY CLAIM,
 * DAMAGES OR OTHER LIABILITY, WHETHER IN AN ACTION OF CONTRACT, TORT OR
 * OTHERWISE, ARISING FROM, OUT OF OR IN CONNECTION WITH THE SOFTWARE OR THE
 * USE OR OTHER DEALINGS IN THE SOFTWARE.
 *
 **************************************************************************/
/*
 * Authors: Thomas Hellstrom <thellstrom-at-vmware-dot-com>
 */

#define pr_fmt(fmt) "[TTM] " fmt

#include <drm/ttm/ttm_bo_driver.h>
#include <drm/ttm/ttm_placement.h>
#include <linux/jiffies.h>
#include <linux/slab.h>
#include <linux/sched.h>
#include <linux/mm.h>
#include <linux/file.h>
#include <linux/module.h>
#include <linux/atomic.h>
#include <linux/dma-resv.h>

#include "ttm_module.h"

/* default destructor */
static void ttm_bo_default_destroy(struct ttm_buffer_object *bo)
{
	kfree(bo);
}

static void ttm_bo_mem_space_debug(struct ttm_buffer_object *bo,
					struct ttm_placement *placement)
{
	struct drm_printer p = drm_debug_printer(TTM_PFX);
	struct ttm_resource_manager *man;
	int i, mem_type;

	drm_printf(&p, "No space for %p (%lu pages, %zuK, %zuM)\n",
		   bo, bo->resource->num_pages, bo->base.size >> 10,
		   bo->base.size >> 20);
	for (i = 0; i < placement->num_placement; i++) {
		mem_type = placement->placement[i].mem_type;
		drm_printf(&p, "  placement[%d]=0x%08X (%d)\n",
			   i, placement->placement[i].flags, mem_type);
		man = ttm_manager_type(bo->bdev, mem_type);
		ttm_resource_manager_debug(man, &p);
	}
}

<<<<<<< HEAD
=======
static ssize_t ttm_bo_global_show(struct kobject *kobj,
				  struct attribute *attr,
				  char *buffer)
{
	struct ttm_bo_global *glob =
		container_of(kobj, struct ttm_bo_global, kobj);

	return snprintf(buffer, PAGE_SIZE, "%d\n",
				atomic_read(&glob->bo_count));
}

static struct attribute *ttm_bo_global_attrs[] = {
	&ttm_bo_count,
	NULL
};

static const struct sysfs_ops ttm_bo_global_ops = {
	.show = &ttm_bo_global_show
};

static struct kobj_type ttm_bo_glob_kobj_type  = {
	.release = &ttm_bo_global_kobj_release,
	.sysfs_ops = &ttm_bo_global_ops,
	.default_attrs = ttm_bo_global_attrs
};

static void ttm_bo_add_mem_to_lru(struct ttm_buffer_object *bo,
				  struct ttm_resource *mem)
{
	struct ttm_bo_device *bdev = bo->bdev;
	struct ttm_resource_manager *man;

	if (!list_empty(&bo->lru) || bo->pin_count)
		return;

	if (mem->placement & TTM_PL_FLAG_NO_EVICT)
		return;

	man = ttm_manager_type(bdev, mem->mem_type);
	list_add_tail(&bo->lru, &man->lru[bo->priority]);

	if (man->use_tt && bo->ttm &&
	    !(bo->ttm->page_flags & (TTM_PAGE_FLAG_SG |
				     TTM_PAGE_FLAG_SWAPPED))) {
		list_add_tail(&bo->swap, &ttm_bo_glob.swap_lru[bo->priority]);
	}
}

>>>>>>> ec585727
static void ttm_bo_del_from_lru(struct ttm_buffer_object *bo)
{
	struct ttm_device *bdev = bo->bdev;

	list_del_init(&bo->lru);

	if (bdev->funcs->del_from_lru_notify)
		bdev->funcs->del_from_lru_notify(bo);
}

static void ttm_bo_bulk_move_set_pos(struct ttm_lru_bulk_move_pos *pos,
				     struct ttm_buffer_object *bo)
{
	if (!pos->first)
		pos->first = bo;
	pos->last = bo;
}

void ttm_bo_move_to_lru_tail(struct ttm_buffer_object *bo,
			     struct ttm_resource *mem,
			     struct ttm_lru_bulk_move *bulk)
{
	struct ttm_device *bdev = bo->bdev;
	struct ttm_resource_manager *man;

	if (!bo->deleted)
		dma_resv_assert_held(bo->base.resv);

	if (bo->pin_count) {
		ttm_bo_del_from_lru(bo);
		return;
	}

	if (!mem)
		return;

	man = ttm_manager_type(bdev, mem->mem_type);
	list_move_tail(&bo->lru, &man->lru[bo->priority]);

	if (bdev->funcs->del_from_lru_notify)
		bdev->funcs->del_from_lru_notify(bo);

<<<<<<< HEAD
	if (bulk && !bo->pin_count) {
		switch (bo->resource->mem_type) {
=======
	if (bulk && !(bo->mem.placement & TTM_PL_FLAG_NO_EVICT) &&
	    !bo->pin_count) {
		switch (bo->mem.mem_type) {
>>>>>>> ec585727
		case TTM_PL_TT:
			ttm_bo_bulk_move_set_pos(&bulk->tt[bo->priority], bo);
			break;

		case TTM_PL_VRAM:
			ttm_bo_bulk_move_set_pos(&bulk->vram[bo->priority], bo);
			break;
		}
	}
}
EXPORT_SYMBOL(ttm_bo_move_to_lru_tail);

void ttm_bo_bulk_move_lru_tail(struct ttm_lru_bulk_move *bulk)
{
	unsigned i;

	for (i = 0; i < TTM_MAX_BO_PRIORITY; ++i) {
		struct ttm_lru_bulk_move_pos *pos = &bulk->tt[i];
		struct ttm_resource_manager *man;

		if (!pos->first)
			continue;

		dma_resv_assert_held(pos->first->base.resv);
		dma_resv_assert_held(pos->last->base.resv);

		man = ttm_manager_type(pos->first->bdev, TTM_PL_TT);
		list_bulk_move_tail(&man->lru[i], &pos->first->lru,
				    &pos->last->lru);
	}

	for (i = 0; i < TTM_MAX_BO_PRIORITY; ++i) {
		struct ttm_lru_bulk_move_pos *pos = &bulk->vram[i];
		struct ttm_resource_manager *man;

		if (!pos->first)
			continue;

		dma_resv_assert_held(pos->first->base.resv);
		dma_resv_assert_held(pos->last->base.resv);

		man = ttm_manager_type(pos->first->bdev, TTM_PL_VRAM);
		list_bulk_move_tail(&man->lru[i], &pos->first->lru,
				    &pos->last->lru);
	}
}
EXPORT_SYMBOL(ttm_bo_bulk_move_lru_tail);

static int ttm_bo_handle_move_mem(struct ttm_buffer_object *bo,
				  struct ttm_resource *mem, bool evict,
				  struct ttm_operation_ctx *ctx,
				  struct ttm_place *hop)
{
	struct ttm_resource_manager *old_man, *new_man;
	struct ttm_device *bdev = bo->bdev;
	int ret;

	old_man = ttm_manager_type(bdev, bo->resource->mem_type);
	new_man = ttm_manager_type(bdev, mem->mem_type);

	ttm_bo_unmap_virtual(bo);

	/*
	 * Create and bind a ttm if required.
	 */

	if (new_man->use_tt) {
		/* Zero init the new TTM structure if the old location should
		 * have used one as well.
		 */
		ret = ttm_tt_create(bo, old_man->use_tt);
		if (ret)
			goto out_err;

		if (mem->mem_type != TTM_PL_SYSTEM) {
			ret = ttm_tt_populate(bo->bdev, bo->ttm, ctx);
			if (ret)
				goto out_err;
		}
	}

	ret = bdev->funcs->move(bo, evict, ctx, mem, hop);
	if (ret) {
		if (ret == -EMULTIHOP)
			return ret;
		goto out_err;
	}

	ctx->bytes_moved += bo->base.size;
	return 0;

out_err:
	new_man = ttm_manager_type(bdev, bo->resource->mem_type);
	if (!new_man->use_tt)
		ttm_bo_tt_destroy(bo);

	return ret;
}

/*
 * Call bo::reserved.
 * Will release GPU memory type usage on destruction.
 * This is the place to put in driver specific hooks to release
 * driver private resources.
 * Will release the bo::reserved lock.
 */

static void ttm_bo_cleanup_memtype_use(struct ttm_buffer_object *bo)
{
	if (bo->bdev->funcs->delete_mem_notify)
		bo->bdev->funcs->delete_mem_notify(bo);

	ttm_bo_tt_destroy(bo);
	ttm_resource_free(bo, &bo->resource);
}

static int ttm_bo_individualize_resv(struct ttm_buffer_object *bo)
{
	int r;

	if (bo->base.resv == &bo->base._resv)
		return 0;

	BUG_ON(!dma_resv_trylock(&bo->base._resv));

	r = dma_resv_copy_fences(&bo->base._resv, bo->base.resv);
	dma_resv_unlock(&bo->base._resv);
	if (r)
		return r;

	if (bo->type != ttm_bo_type_sg) {
		/* This works because the BO is about to be destroyed and nobody
		 * reference it any more. The only tricky case is the trylock on
		 * the resv object while holding the lru_lock.
		 */
		spin_lock(&bo->bdev->lru_lock);
		bo->base.resv = &bo->base._resv;
		spin_unlock(&bo->bdev->lru_lock);
	}

	return r;
}

static void ttm_bo_flush_all_fences(struct ttm_buffer_object *bo)
{
	struct dma_resv *resv = &bo->base._resv;
	struct dma_resv_list *fobj;
	struct dma_fence *fence;
	int i;

	rcu_read_lock();
	fobj = dma_resv_shared_list(resv);
	fence = dma_resv_excl_fence(resv);
	if (fence && !fence->ops->signaled)
		dma_fence_enable_sw_signaling(fence);

	for (i = 0; fobj && i < fobj->shared_count; ++i) {
		fence = rcu_dereference(fobj->shared[i]);

		if (!fence->ops->signaled)
			dma_fence_enable_sw_signaling(fence);
	}
	rcu_read_unlock();
}

/**
 * ttm_bo_cleanup_refs
 * If bo idle, remove from lru lists, and unref.
 * If not idle, block if possible.
 *
 * Must be called with lru_lock and reservation held, this function
 * will drop the lru lock and optionally the reservation lock before returning.
 *
 * @bo:                    The buffer object to clean-up
 * @interruptible:         Any sleeps should occur interruptibly.
 * @no_wait_gpu:           Never wait for gpu. Return -EBUSY instead.
 * @unlock_resv:           Unlock the reservation lock as well.
 */

static int ttm_bo_cleanup_refs(struct ttm_buffer_object *bo,
			       bool interruptible, bool no_wait_gpu,
			       bool unlock_resv)
{
	struct dma_resv *resv = &bo->base._resv;
	int ret;

	if (dma_resv_test_signaled(resv, true))
		ret = 0;
	else
		ret = -EBUSY;

	if (ret && !no_wait_gpu) {
		long lret;

		if (unlock_resv)
			dma_resv_unlock(bo->base.resv);
		spin_unlock(&bo->bdev->lru_lock);

		lret = dma_resv_wait_timeout(resv, true, interruptible,
					     30 * HZ);

		if (lret < 0)
			return lret;
		else if (lret == 0)
			return -EBUSY;

		spin_lock(&bo->bdev->lru_lock);
		if (unlock_resv && !dma_resv_trylock(bo->base.resv)) {
			/*
			 * We raced, and lost, someone else holds the reservation now,
			 * and is probably busy in ttm_bo_cleanup_memtype_use.
			 *
			 * Even if it's not the case, because we finished waiting any
			 * delayed destruction would succeed, so just return success
			 * here.
			 */
			spin_unlock(&bo->bdev->lru_lock);
			return 0;
		}
		ret = 0;
	}

	if (ret || unlikely(list_empty(&bo->ddestroy))) {
		if (unlock_resv)
			dma_resv_unlock(bo->base.resv);
		spin_unlock(&bo->bdev->lru_lock);
		return ret;
	}

	ttm_bo_del_from_lru(bo);
	list_del_init(&bo->ddestroy);
	spin_unlock(&bo->bdev->lru_lock);
	ttm_bo_cleanup_memtype_use(bo);

	if (unlock_resv)
		dma_resv_unlock(bo->base.resv);

	ttm_bo_put(bo);

	return 0;
}

/*
 * Traverse the delayed list, and call ttm_bo_cleanup_refs on all
 * encountered buffers.
 */
bool ttm_bo_delayed_delete(struct ttm_device *bdev, bool remove_all)
{
	struct list_head removed;
	bool empty;

	INIT_LIST_HEAD(&removed);

	spin_lock(&bdev->lru_lock);
	while (!list_empty(&bdev->ddestroy)) {
		struct ttm_buffer_object *bo;

		bo = list_first_entry(&bdev->ddestroy, struct ttm_buffer_object,
				      ddestroy);
		list_move_tail(&bo->ddestroy, &removed);
		if (!ttm_bo_get_unless_zero(bo))
			continue;

		if (remove_all || bo->base.resv != &bo->base._resv) {
			spin_unlock(&bdev->lru_lock);
			dma_resv_lock(bo->base.resv, NULL);

			spin_lock(&bdev->lru_lock);
			ttm_bo_cleanup_refs(bo, false, !remove_all, true);

		} else if (dma_resv_trylock(bo->base.resv)) {
			ttm_bo_cleanup_refs(bo, false, !remove_all, true);
		} else {
			spin_unlock(&bdev->lru_lock);
		}

		ttm_bo_put(bo);
		spin_lock(&bdev->lru_lock);
	}
	list_splice_tail(&removed, &bdev->ddestroy);
	empty = list_empty(&bdev->ddestroy);
	spin_unlock(&bdev->lru_lock);

	return empty;
}

static void ttm_bo_release(struct kref *kref)
{
	struct ttm_buffer_object *bo =
	    container_of(kref, struct ttm_buffer_object, kref);
	struct ttm_device *bdev = bo->bdev;
	int ret;

	WARN_ON_ONCE(bo->pin_count);

	if (!bo->deleted) {
		ret = ttm_bo_individualize_resv(bo);
		if (ret) {
			/* Last resort, if we fail to allocate memory for the
			 * fences block for the BO to become idle
			 */
			dma_resv_wait_timeout(bo->base.resv, true, false,
					      30 * HZ);
		}

		if (bo->bdev->funcs->release_notify)
			bo->bdev->funcs->release_notify(bo);

		drm_vma_offset_remove(bdev->vma_manager, &bo->base.vma_node);
		ttm_mem_io_free(bdev, bo->resource);
	}

	if (!dma_resv_test_signaled(bo->base.resv, true) ||
	    !dma_resv_trylock(bo->base.resv)) {
		/* The BO is not idle, resurrect it for delayed destroy */
		ttm_bo_flush_all_fences(bo);
		bo->deleted = true;

		spin_lock(&bo->bdev->lru_lock);

		/*
		 * Make pinned bos immediately available to
		 * shrinkers, now that they are queued for
		 * destruction.
		 *
		 * FIXME: QXL is triggering this. Can be removed when the
		 * driver is fixed.
		 */
<<<<<<< HEAD
		if (bo->pin_count) {
			bo->pin_count = 0;
			ttm_bo_move_to_lru_tail(bo, bo->resource, NULL);
=======
		if (bo->mem.placement & TTM_PL_FLAG_NO_EVICT || bo->pin_count) {
			bo->mem.placement &= ~TTM_PL_FLAG_NO_EVICT;
			bo->pin_count = 0;
			ttm_bo_del_from_lru(bo);
			ttm_bo_add_mem_to_lru(bo, &bo->mem);
>>>>>>> ec585727
		}

		kref_init(&bo->kref);
		list_add_tail(&bo->ddestroy, &bdev->ddestroy);
		spin_unlock(&bo->bdev->lru_lock);

		schedule_delayed_work(&bdev->wq,
				      ((HZ / 100) < 1) ? 1 : HZ / 100);
		return;
	}

	spin_lock(&bo->bdev->lru_lock);
	ttm_bo_del_from_lru(bo);
	list_del(&bo->ddestroy);
	spin_unlock(&bo->bdev->lru_lock);

	ttm_bo_cleanup_memtype_use(bo);
	dma_resv_unlock(bo->base.resv);

	atomic_dec(&ttm_glob.bo_count);
	dma_fence_put(bo->moving);
	bo->destroy(bo);
}

void ttm_bo_put(struct ttm_buffer_object *bo)
{
	kref_put(&bo->kref, ttm_bo_release);
}
EXPORT_SYMBOL(ttm_bo_put);

int ttm_bo_lock_delayed_workqueue(struct ttm_device *bdev)
{
	return cancel_delayed_work_sync(&bdev->wq);
}
EXPORT_SYMBOL(ttm_bo_lock_delayed_workqueue);

void ttm_bo_unlock_delayed_workqueue(struct ttm_device *bdev, int resched)
{
	if (resched)
		schedule_delayed_work(&bdev->wq,
				      ((HZ / 100) < 1) ? 1 : HZ / 100);
}
EXPORT_SYMBOL(ttm_bo_unlock_delayed_workqueue);

static int ttm_bo_bounce_temp_buffer(struct ttm_buffer_object *bo,
				     struct ttm_resource **mem,
				     struct ttm_operation_ctx *ctx,
				     struct ttm_place *hop)
{
	struct ttm_placement hop_placement;
	struct ttm_resource *hop_mem;
	int ret;

	hop_placement.num_placement = hop_placement.num_busy_placement = 1;
	hop_placement.placement = hop_placement.busy_placement = hop;

	/* find space in the bounce domain */
	ret = ttm_bo_mem_space(bo, &hop_placement, &hop_mem, ctx);
	if (ret)
		return ret;
	/* move to the bounce domain */
	ret = ttm_bo_handle_move_mem(bo, hop_mem, false, ctx, NULL);
	if (ret) {
		ttm_resource_free(bo, &hop_mem);
		return ret;
	}
	return 0;
}

static int ttm_bo_evict(struct ttm_buffer_object *bo,
			struct ttm_operation_ctx *ctx)
{
	struct ttm_device *bdev = bo->bdev;
	struct ttm_resource *evict_mem;
	struct ttm_placement placement;
	struct ttm_place hop;
	int ret = 0;

	memset(&hop, 0, sizeof(hop));

	dma_resv_assert_held(bo->base.resv);

	placement.num_placement = 0;
	placement.num_busy_placement = 0;
	bdev->funcs->evict_flags(bo, &placement);

	if (!placement.num_placement && !placement.num_busy_placement) {
		ret = ttm_bo_wait(bo, true, false);
		if (ret)
			return ret;

		/*
		 * Since we've already synced, this frees backing store
		 * immediately.
		 */
		return ttm_bo_pipeline_gutting(bo);
	}

	ret = ttm_bo_mem_space(bo, &placement, &evict_mem, ctx);
	if (ret) {
		if (ret != -ERESTARTSYS) {
			pr_err("Failed to find memory space for buffer 0x%p eviction\n",
			       bo);
			ttm_bo_mem_space_debug(bo, &placement);
		}
		goto out;
	}

bounce:
	ret = ttm_bo_handle_move_mem(bo, evict_mem, true, ctx, &hop);
	if (ret == -EMULTIHOP) {
		ret = ttm_bo_bounce_temp_buffer(bo, &evict_mem, ctx, &hop);
		if (ret) {
			pr_err("Buffer eviction failed\n");
			ttm_resource_free(bo, &evict_mem);
			goto out;
		}
		/* try and move to final place now. */
		goto bounce;
	}
out:
	return ret;
}

bool ttm_bo_eviction_valuable(struct ttm_buffer_object *bo,
			      const struct ttm_place *place)
{
	dma_resv_assert_held(bo->base.resv);
	if (bo->resource->mem_type == TTM_PL_SYSTEM)
		return true;

	/* Don't evict this BO if it's outside of the
	 * requested placement range
	 */
	if (place->fpfn >= (bo->resource->start + bo->resource->num_pages) ||
	    (place->lpfn && place->lpfn <= bo->resource->start))
		return false;

	return true;
}
EXPORT_SYMBOL(ttm_bo_eviction_valuable);

/*
 * Check the target bo is allowable to be evicted or swapout, including cases:
 *
 * a. if share same reservation object with ctx->resv, have assumption
 * reservation objects should already be locked, so not lock again and
 * return true directly when either the opreation allow_reserved_eviction
 * or the target bo already is in delayed free list;
 *
 * b. Otherwise, trylock it.
 */
static bool ttm_bo_evict_swapout_allowable(struct ttm_buffer_object *bo,
					   struct ttm_operation_ctx *ctx,
					   const struct ttm_place *place,
					   bool *locked, bool *busy)
{
	bool ret = false;

	if (bo->pin_count) {
		*locked = false;
		if (busy)
			*busy = false;
		return false;
	}

	if (bo->base.resv == ctx->resv) {
		dma_resv_assert_held(bo->base.resv);
		if (ctx->allow_res_evict)
			ret = true;
		*locked = false;
		if (busy)
			*busy = false;
	} else {
		ret = dma_resv_trylock(bo->base.resv);
		*locked = ret;
		if (busy)
			*busy = !ret;
	}

	if (ret && place && !bo->bdev->funcs->eviction_valuable(bo, place)) {
		ret = false;
		if (*locked) {
			dma_resv_unlock(bo->base.resv);
			*locked = false;
		}
	}

	return ret;
}

/**
 * ttm_mem_evict_wait_busy - wait for a busy BO to become available
 *
 * @busy_bo: BO which couldn't be locked with trylock
 * @ctx: operation context
 * @ticket: acquire ticket
 *
 * Try to lock a busy buffer object to avoid failing eviction.
 */
static int ttm_mem_evict_wait_busy(struct ttm_buffer_object *busy_bo,
				   struct ttm_operation_ctx *ctx,
				   struct ww_acquire_ctx *ticket)
{
	int r;

	if (!busy_bo || !ticket)
		return -EBUSY;

	if (ctx->interruptible)
		r = dma_resv_lock_interruptible(busy_bo->base.resv,
							  ticket);
	else
		r = dma_resv_lock(busy_bo->base.resv, ticket);

	/*
	 * TODO: It would be better to keep the BO locked until allocation is at
	 * least tried one more time, but that would mean a much larger rework
	 * of TTM.
	 */
	if (!r)
		dma_resv_unlock(busy_bo->base.resv);

	return r == -EDEADLK ? -EBUSY : r;
}

int ttm_mem_evict_first(struct ttm_device *bdev,
			struct ttm_resource_manager *man,
			const struct ttm_place *place,
			struct ttm_operation_ctx *ctx,
			struct ww_acquire_ctx *ticket)
{
	struct ttm_buffer_object *bo = NULL, *busy_bo = NULL;
	bool locked = false;
	unsigned i;
	int ret;

	spin_lock(&bdev->lru_lock);
	for (i = 0; i < TTM_MAX_BO_PRIORITY; ++i) {
		list_for_each_entry(bo, &man->lru[i], lru) {
			bool busy;

			if (!ttm_bo_evict_swapout_allowable(bo, ctx, place,
							    &locked, &busy)) {
				if (busy && !busy_bo && ticket !=
				    dma_resv_locking_ctx(bo->base.resv))
					busy_bo = bo;
				continue;
			}

			if (!ttm_bo_get_unless_zero(bo)) {
				if (locked)
					dma_resv_unlock(bo->base.resv);
				continue;
			}
			break;
		}

		/* If the inner loop terminated early, we have our candidate */
		if (&bo->lru != &man->lru[i])
			break;

		bo = NULL;
	}

	if (!bo) {
		if (busy_bo && !ttm_bo_get_unless_zero(busy_bo))
			busy_bo = NULL;
		spin_unlock(&bdev->lru_lock);
		ret = ttm_mem_evict_wait_busy(busy_bo, ctx, ticket);
		if (busy_bo)
			ttm_bo_put(busy_bo);
		return ret;
	}

	if (bo->deleted) {
		ret = ttm_bo_cleanup_refs(bo, ctx->interruptible,
					  ctx->no_wait_gpu, locked);
		ttm_bo_put(bo);
		return ret;
	}

	spin_unlock(&bdev->lru_lock);

	ret = ttm_bo_evict(bo, ctx);
	if (locked)
		ttm_bo_unreserve(bo);
	else
		ttm_bo_move_to_lru_tail_unlocked(bo);

	ttm_bo_put(bo);
	return ret;
}

/*
 * Add the last move fence to the BO and reserve a new shared slot. We only use
 * a shared slot to avoid unecessary sync and rely on the subsequent bo move to
 * either stall or use an exclusive fence respectively set bo->moving.
 */
static int ttm_bo_add_move_fence(struct ttm_buffer_object *bo,
				 struct ttm_resource_manager *man,
				 struct ttm_resource *mem,
				 bool no_wait_gpu)
{
	struct dma_fence *fence;
	int ret;

	spin_lock(&man->move_lock);
	fence = dma_fence_get(man->move);
	spin_unlock(&man->move_lock);

	if (!fence)
		return 0;

	if (no_wait_gpu) {
		ret = dma_fence_is_signaled(fence) ? 0 : -EBUSY;
		dma_fence_put(fence);
		return ret;
	}

	dma_resv_add_shared_fence(bo->base.resv, fence);

	ret = dma_resv_reserve_shared(bo->base.resv, 1);
	if (unlikely(ret)) {
		dma_fence_put(fence);
		return ret;
	}

	dma_fence_put(bo->moving);
	bo->moving = fence;
	return 0;
}

/*
 * Repeatedly evict memory from the LRU for @mem_type until we create enough
 * space, or we've evicted everything and there isn't enough space.
 */
static int ttm_bo_mem_force_space(struct ttm_buffer_object *bo,
				  const struct ttm_place *place,
				  struct ttm_resource **mem,
				  struct ttm_operation_ctx *ctx)
{
	struct ttm_device *bdev = bo->bdev;
	struct ttm_resource_manager *man;
	struct ww_acquire_ctx *ticket;
	int ret;

	man = ttm_manager_type(bdev, place->mem_type);
	ticket = dma_resv_locking_ctx(bo->base.resv);
	do {
		ret = ttm_resource_alloc(bo, place, mem);
		if (likely(!ret))
			break;
		if (unlikely(ret != -ENOSPC))
			return ret;
		ret = ttm_mem_evict_first(bdev, man, place, ctx,
					  ticket);
		if (unlikely(ret != 0))
			return ret;
	} while (1);

	return ttm_bo_add_move_fence(bo, man, *mem, ctx->no_wait_gpu);
}

/*
 * Creates space for memory region @mem according to its type.
 *
 * This function first searches for free space in compatible memory types in
 * the priority order defined by the driver.  If free space isn't found, then
 * ttm_bo_mem_force_space is attempted in priority order to evict and find
 * space.
 */
int ttm_bo_mem_space(struct ttm_buffer_object *bo,
			struct ttm_placement *placement,
			struct ttm_resource **mem,
			struct ttm_operation_ctx *ctx)
{
	struct ttm_device *bdev = bo->bdev;
	bool type_found = false;
	int i, ret;

	ret = dma_resv_reserve_shared(bo->base.resv, 1);
	if (unlikely(ret))
		return ret;

	for (i = 0; i < placement->num_placement; ++i) {
		const struct ttm_place *place = &placement->placement[i];
		struct ttm_resource_manager *man;

		man = ttm_manager_type(bdev, place->mem_type);
		if (!man || !ttm_resource_manager_used(man))
			continue;

		type_found = true;
		ret = ttm_resource_alloc(bo, place, mem);
		if (ret == -ENOSPC)
			continue;
		if (unlikely(ret))
			goto error;

		ret = ttm_bo_add_move_fence(bo, man, *mem, ctx->no_wait_gpu);
		if (unlikely(ret)) {
			ttm_resource_free(bo, mem);
			if (ret == -EBUSY)
				continue;

			goto error;
		}
		return 0;
	}

	for (i = 0; i < placement->num_busy_placement; ++i) {
		const struct ttm_place *place = &placement->busy_placement[i];
		struct ttm_resource_manager *man;

		man = ttm_manager_type(bdev, place->mem_type);
		if (!man || !ttm_resource_manager_used(man))
			continue;

		type_found = true;
		ret = ttm_bo_mem_force_space(bo, place, mem, ctx);
		if (likely(!ret))
			return 0;

		if (ret && ret != -EBUSY)
			goto error;
	}

	ret = -ENOMEM;
	if (!type_found) {
		pr_err(TTM_PFX "No compatible memory type found\n");
		ret = -EINVAL;
	}

error:
	if (bo->resource->mem_type == TTM_PL_SYSTEM && !bo->pin_count)
		ttm_bo_move_to_lru_tail_unlocked(bo);

	return ret;
}
EXPORT_SYMBOL(ttm_bo_mem_space);

static int ttm_bo_move_buffer(struct ttm_buffer_object *bo,
			      struct ttm_placement *placement,
			      struct ttm_operation_ctx *ctx)
{
	struct ttm_resource *mem;
	struct ttm_place hop;
	int ret;

	dma_resv_assert_held(bo->base.resv);

	/*
	 * Determine where to move the buffer.
	 *
	 * If driver determines move is going to need
	 * an extra step then it will return -EMULTIHOP
	 * and the buffer will be moved to the temporary
	 * stop and the driver will be called to make
	 * the second hop.
	 */
	ret = ttm_bo_mem_space(bo, placement, &mem, ctx);
	if (ret)
		return ret;
bounce:
	ret = ttm_bo_handle_move_mem(bo, mem, false, ctx, &hop);
	if (ret == -EMULTIHOP) {
		ret = ttm_bo_bounce_temp_buffer(bo, &mem, ctx, &hop);
		if (ret)
			goto out;
		/* try and move to final place now. */
		goto bounce;
	}
out:
	if (ret)
		ttm_resource_free(bo, &mem);
	return ret;
}

static bool ttm_bo_places_compat(const struct ttm_place *places,
				 unsigned num_placement,
				 struct ttm_resource *mem,
				 uint32_t *new_flags)
{
	unsigned i;

	if (mem->placement & TTM_PL_FLAG_TEMPORARY)
		return false;

	for (i = 0; i < num_placement; i++) {
		const struct ttm_place *heap = &places[i];

		if ((mem->start < heap->fpfn ||
		     (heap->lpfn != 0 && (mem->start + mem->num_pages) > heap->lpfn)))
			continue;

		*new_flags = heap->flags;
		if ((mem->mem_type == heap->mem_type) &&
		    (!(*new_flags & TTM_PL_FLAG_CONTIGUOUS) ||
		     (mem->placement & TTM_PL_FLAG_CONTIGUOUS)))
			return true;
	}
	return false;
}

bool ttm_bo_mem_compat(struct ttm_placement *placement,
		       struct ttm_resource *mem,
		       uint32_t *new_flags)
{
	if (ttm_bo_places_compat(placement->placement, placement->num_placement,
				 mem, new_flags))
		return true;

	if ((placement->busy_placement != placement->placement ||
	     placement->num_busy_placement > placement->num_placement) &&
	    ttm_bo_places_compat(placement->busy_placement,
				 placement->num_busy_placement,
				 mem, new_flags))
		return true;

	return false;
}
EXPORT_SYMBOL(ttm_bo_mem_compat);

int ttm_bo_validate(struct ttm_buffer_object *bo,
		    struct ttm_placement *placement,
		    struct ttm_operation_ctx *ctx)
{
	int ret;
	uint32_t new_flags;

	dma_resv_assert_held(bo->base.resv);

	/*
	 * Remove the backing store if no placement is given.
	 */
	if (!placement->num_placement && !placement->num_busy_placement)
		return ttm_bo_pipeline_gutting(bo);

	/*
	 * Check whether we need to move buffer.
	 */
	if (!ttm_bo_mem_compat(placement, bo->resource, &new_flags)) {
		ret = ttm_bo_move_buffer(bo, placement, ctx);
		if (ret)
			return ret;
	}
	/*
	 * We might need to add a TTM.
	 */
	if (bo->resource->mem_type == TTM_PL_SYSTEM) {
		ret = ttm_tt_create(bo, true);
		if (ret)
			return ret;
	}
	return 0;
}
EXPORT_SYMBOL(ttm_bo_validate);

int ttm_bo_init_reserved(struct ttm_device *bdev,
			 struct ttm_buffer_object *bo,
			 size_t size,
			 enum ttm_bo_type type,
			 struct ttm_placement *placement,
			 uint32_t page_alignment,
			 struct ttm_operation_ctx *ctx,
			 struct sg_table *sg,
			 struct dma_resv *resv,
			 void (*destroy) (struct ttm_buffer_object *))
{
	static const struct ttm_place sys_mem = { .mem_type = TTM_PL_SYSTEM };
	bool locked;
	int ret;

	bo->destroy = destroy ? destroy : ttm_bo_default_destroy;

	kref_init(&bo->kref);
	INIT_LIST_HEAD(&bo->lru);
	INIT_LIST_HEAD(&bo->ddestroy);
	bo->bdev = bdev;
	bo->type = type;
	bo->page_alignment = page_alignment;
	bo->moving = NULL;
<<<<<<< HEAD
=======
	bo->mem.placement = TTM_PL_FLAG_CACHED;
	bo->acc_size = acc_size;
>>>>>>> ec585727
	bo->pin_count = 0;
	bo->sg = sg;
	if (resv) {
		bo->base.resv = resv;
		dma_resv_assert_held(bo->base.resv);
	} else {
		bo->base.resv = &bo->base._resv;
	}
	atomic_inc(&ttm_glob.bo_count);

	ret = ttm_resource_alloc(bo, &sys_mem, &bo->resource);
	if (unlikely(ret)) {
		ttm_bo_put(bo);
		return ret;
	}

	/*
	 * For ttm_bo_type_device buffers, allocate
	 * address space from the device.
	 */
	if (bo->type == ttm_bo_type_device ||
	    bo->type == ttm_bo_type_sg)
		ret = drm_vma_offset_add(bdev->vma_manager, &bo->base.vma_node,
					 bo->resource->num_pages);

	/* passed reservation objects should already be locked,
	 * since otherwise lockdep will be angered in radeon.
	 */
	if (!resv) {
		locked = dma_resv_trylock(bo->base.resv);
		WARN_ON(!locked);
	}

	if (likely(!ret))
		ret = ttm_bo_validate(bo, placement, ctx);

	if (unlikely(ret)) {
		if (!resv)
			ttm_bo_unreserve(bo);

		ttm_bo_put(bo);
		return ret;
	}

	ttm_bo_move_to_lru_tail_unlocked(bo);

	return ret;
}
EXPORT_SYMBOL(ttm_bo_init_reserved);

int ttm_bo_init(struct ttm_device *bdev,
		struct ttm_buffer_object *bo,
		size_t size,
		enum ttm_bo_type type,
		struct ttm_placement *placement,
		uint32_t page_alignment,
		bool interruptible,
		struct sg_table *sg,
		struct dma_resv *resv,
		void (*destroy) (struct ttm_buffer_object *))
{
	struct ttm_operation_ctx ctx = { interruptible, false };
	int ret;

	ret = ttm_bo_init_reserved(bdev, bo, size, type, placement,
				   page_alignment, &ctx, sg, resv, destroy);
	if (ret)
		return ret;

	if (!resv)
		ttm_bo_unreserve(bo);

	return 0;
}
EXPORT_SYMBOL(ttm_bo_init);

/*
 * buffer object vm functions.
 */

void ttm_bo_unmap_virtual(struct ttm_buffer_object *bo)
{
	struct ttm_device *bdev = bo->bdev;

	drm_vma_node_unmap(&bo->base.vma_node, bdev->dev_mapping);
	ttm_mem_io_free(bdev, bo->resource);
}
EXPORT_SYMBOL(ttm_bo_unmap_virtual);

int ttm_bo_wait(struct ttm_buffer_object *bo,
		bool interruptible, bool no_wait)
{
	long timeout = CONFIG_DRM_TTM_BO_WAIT_TIMEOUT * HZ;

	if (no_wait) {
		if (dma_resv_test_signaled(bo->base.resv, true))
			return 0;
		else
			return -EBUSY;
	}

	timeout = dma_resv_wait_timeout(bo->base.resv, true, interruptible,
					timeout);
	if (timeout < 0)
		return timeout;

	if (timeout == 0)
		return -EBUSY;

	dma_resv_add_excl_fence(bo->base.resv, NULL);
	return 0;
}
EXPORT_SYMBOL(ttm_bo_wait);

int ttm_bo_swapout(struct ttm_buffer_object *bo, struct ttm_operation_ctx *ctx,
		   gfp_t gfp_flags)
{
	struct ttm_place place;
	bool locked;
	int ret;

	/*
	 * While the bo may already reside in SYSTEM placement, set
	 * SYSTEM as new placement to cover also the move further below.
	 * The driver may use the fact that we're moving from SYSTEM
	 * as an indication that we're about to swap out.
	 */
	memset(&place, 0, sizeof(place));
	place.mem_type = TTM_PL_SYSTEM;
	if (!ttm_bo_evict_swapout_allowable(bo, ctx, &place, &locked, NULL))
		return -EBUSY;

	if (!bo->ttm || !ttm_tt_is_populated(bo->ttm) ||
	    bo->ttm->page_flags & TTM_PAGE_FLAG_SG ||
	    bo->ttm->page_flags & TTM_PAGE_FLAG_SWAPPED ||
	    !ttm_bo_get_unless_zero(bo)) {
		if (locked)
			dma_resv_unlock(bo->base.resv);
		return -EBUSY;
	}

	if (bo->deleted) {
		ret = ttm_bo_cleanup_refs(bo, false, false, locked);
		ttm_bo_put(bo);
		return ret == -EBUSY ? -ENOSPC : ret;
	}

	ttm_bo_del_from_lru(bo);
	/* TODO: Cleanup the locking */
	spin_unlock(&bo->bdev->lru_lock);

	/*
	 * Move to system cached
	 */
	if (bo->resource->mem_type != TTM_PL_SYSTEM) {
		struct ttm_operation_ctx ctx = { false, false };
		struct ttm_resource *evict_mem;
		struct ttm_place hop;

		memset(&hop, 0, sizeof(hop));
		ret = ttm_resource_alloc(bo, &place, &evict_mem);
		if (unlikely(ret))
			goto out;

		ret = ttm_bo_handle_move_mem(bo, evict_mem, true, &ctx, &hop);
		if (unlikely(ret != 0)) {
			WARN(ret == -EMULTIHOP, "Unexpected multihop in swaput - likely driver bug.\n");
			ttm_resource_free(bo, &evict_mem);
			goto out;
		}
	}

	/*
	 * Make sure BO is idle.
	 */
	ret = ttm_bo_wait(bo, false, false);
	if (unlikely(ret != 0))
		goto out;

	ttm_bo_unmap_virtual(bo);

	/*
	 * Swap out. Buffer will be swapped in again as soon as
	 * anyone tries to access a ttm page.
	 */
	if (bo->bdev->funcs->swap_notify)
		bo->bdev->funcs->swap_notify(bo);

	if (ttm_tt_is_populated(bo->ttm))
		ret = ttm_tt_swapout(bo->bdev, bo->ttm, gfp_flags);
out:

	/*
	 * Unreserve without putting on LRU to avoid swapping out an
	 * already swapped buffer.
	 */
	if (locked)
		dma_resv_unlock(bo->base.resv);
	ttm_bo_put(bo);
	return ret == -EBUSY ? -ENOSPC : ret;
}

void ttm_bo_tt_destroy(struct ttm_buffer_object *bo)
{
	if (bo->ttm == NULL)
		return;

	ttm_tt_destroy(bo->bdev, bo->ttm);
	bo->ttm = NULL;
}<|MERGE_RESOLUTION|>--- conflicted
+++ resolved
@@ -69,57 +69,6 @@
 	}
 }
 
-<<<<<<< HEAD
-=======
-static ssize_t ttm_bo_global_show(struct kobject *kobj,
-				  struct attribute *attr,
-				  char *buffer)
-{
-	struct ttm_bo_global *glob =
-		container_of(kobj, struct ttm_bo_global, kobj);
-
-	return snprintf(buffer, PAGE_SIZE, "%d\n",
-				atomic_read(&glob->bo_count));
-}
-
-static struct attribute *ttm_bo_global_attrs[] = {
-	&ttm_bo_count,
-	NULL
-};
-
-static const struct sysfs_ops ttm_bo_global_ops = {
-	.show = &ttm_bo_global_show
-};
-
-static struct kobj_type ttm_bo_glob_kobj_type  = {
-	.release = &ttm_bo_global_kobj_release,
-	.sysfs_ops = &ttm_bo_global_ops,
-	.default_attrs = ttm_bo_global_attrs
-};
-
-static void ttm_bo_add_mem_to_lru(struct ttm_buffer_object *bo,
-				  struct ttm_resource *mem)
-{
-	struct ttm_bo_device *bdev = bo->bdev;
-	struct ttm_resource_manager *man;
-
-	if (!list_empty(&bo->lru) || bo->pin_count)
-		return;
-
-	if (mem->placement & TTM_PL_FLAG_NO_EVICT)
-		return;
-
-	man = ttm_manager_type(bdev, mem->mem_type);
-	list_add_tail(&bo->lru, &man->lru[bo->priority]);
-
-	if (man->use_tt && bo->ttm &&
-	    !(bo->ttm->page_flags & (TTM_PAGE_FLAG_SG |
-				     TTM_PAGE_FLAG_SWAPPED))) {
-		list_add_tail(&bo->swap, &ttm_bo_glob.swap_lru[bo->priority]);
-	}
-}
-
->>>>>>> ec585727
 static void ttm_bo_del_from_lru(struct ttm_buffer_object *bo)
 {
 	struct ttm_device *bdev = bo->bdev;
@@ -162,14 +111,8 @@
 	if (bdev->funcs->del_from_lru_notify)
 		bdev->funcs->del_from_lru_notify(bo);
 
-<<<<<<< HEAD
 	if (bulk && !bo->pin_count) {
 		switch (bo->resource->mem_type) {
-=======
-	if (bulk && !(bo->mem.placement & TTM_PL_FLAG_NO_EVICT) &&
-	    !bo->pin_count) {
-		switch (bo->mem.mem_type) {
->>>>>>> ec585727
 		case TTM_PL_TT:
 			ttm_bo_bulk_move_set_pos(&bulk->tt[bo->priority], bo);
 			break;
@@ -498,17 +441,9 @@
 		 * FIXME: QXL is triggering this. Can be removed when the
 		 * driver is fixed.
 		 */
-<<<<<<< HEAD
 		if (bo->pin_count) {
 			bo->pin_count = 0;
 			ttm_bo_move_to_lru_tail(bo, bo->resource, NULL);
-=======
-		if (bo->mem.placement & TTM_PL_FLAG_NO_EVICT || bo->pin_count) {
-			bo->mem.placement &= ~TTM_PL_FLAG_NO_EVICT;
-			bo->pin_count = 0;
-			ttm_bo_del_from_lru(bo);
-			ttm_bo_add_mem_to_lru(bo, &bo->mem);
->>>>>>> ec585727
 		}
 
 		kref_init(&bo->kref);
@@ -1092,11 +1027,6 @@
 	bo->type = type;
 	bo->page_alignment = page_alignment;
 	bo->moving = NULL;
-<<<<<<< HEAD
-=======
-	bo->mem.placement = TTM_PL_FLAG_CACHED;
-	bo->acc_size = acc_size;
->>>>>>> ec585727
 	bo->pin_count = 0;
 	bo->sg = sg;
 	if (resv) {
