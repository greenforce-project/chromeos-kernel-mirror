/*
 * Copyright (c) 2006-2009 Red Hat Inc.
 * Copyright (c) 2006-2008 Intel Corporation
 * Copyright (c) 2007 Dave Airlie <airlied@linux.ie>
 *
 * DRM framebuffer helper functions
 *
 * Permission to use, copy, modify, distribute, and sell this software and its
 * documentation for any purpose is hereby granted without fee, provided that
 * the above copyright notice appear in all copies and that both that copyright
 * notice and this permission notice appear in supporting documentation, and
 * that the name of the copyright holders not be used in advertising or
 * publicity pertaining to distribution of the software without specific,
 * written prior permission.  The copyright holders make no representations
 * about the suitability of this software for any purpose.  It is provided "as
 * is" without express or implied warranty.
 *
 * THE COPYRIGHT HOLDERS DISCLAIM ALL WARRANTIES WITH REGARD TO THIS SOFTWARE,
 * INCLUDING ALL IMPLIED WARRANTIES OF MERCHANTABILITY AND FITNESS, IN NO
 * EVENT SHALL THE COPYRIGHT HOLDERS BE LIABLE FOR ANY SPECIAL, INDIRECT OR
 * CONSEQUENTIAL DAMAGES OR ANY DAMAGES WHATSOEVER RESULTING FROM LOSS OF USE,
 * DATA OR PROFITS, WHETHER IN AN ACTION OF CONTRACT, NEGLIGENCE OR OTHER
 * TORTIOUS ACTION, ARISING OUT OF OR IN CONNECTION WITH THE USE OR PERFORMANCE
 * OF THIS SOFTWARE.
 *
 * Authors:
 *      Dave Airlie <airlied@linux.ie>
 *      Jesse Barnes <jesse.barnes@intel.com>
 */
#define pr_fmt(fmt) KBUILD_MODNAME ": " fmt

#include <linux/console.h>
#include <linux/dma-buf.h>
#include <linux/kernel.h>
#include <linux/sysrq.h>
#include <linux/slab.h>
#include <linux/module.h>
#include <drm/drmP.h>
#include <drm/drm_crtc.h>
#include <drm/drm_fb_helper.h>
#include <drm/drm_crtc_helper.h>
#include <drm/drm_atomic.h>
#include <drm/drm_atomic_helper.h>

#include "drm_crtc_internal.h"
#include "drm_crtc_helper_internal.h"

static bool drm_fbdev_emulation = true;
module_param_named(fbdev_emulation, drm_fbdev_emulation, bool, 0600);
MODULE_PARM_DESC(fbdev_emulation,
		 "Enable legacy fbdev emulation [default=true]");

static int drm_fbdev_overalloc = CONFIG_DRM_FBDEV_OVERALLOC;
module_param(drm_fbdev_overalloc, int, 0444);
MODULE_PARM_DESC(drm_fbdev_overalloc,
		 "Overallocation of the fbdev buffer (%) [default="
		 __MODULE_STRING(CONFIG_DRM_FBDEV_OVERALLOC) "]");

/*
 * In order to keep user-space compatibility, we want in certain use-cases
 * to keep leaking the fbdev physical address to the user-space program
 * handling the fbdev buffer.
 * This is a bad habit essentially kept into closed source opengl driver
 * that should really be moved into open-source upstream projects instead
 * of using legacy physical addresses in user space to communicate with
 * other out-of-tree kernel modules.
 *
 * This module_param *should* be removed as soon as possible and be
 * considered as a broken and legacy behaviour from a modern fbdev device.
 */
#if IS_ENABLED(CONFIG_DRM_FBDEV_LEAK_PHYS_SMEM)
static bool drm_leak_fbdev_smem = false;
module_param_unsafe(drm_leak_fbdev_smem, bool, 0600);
MODULE_PARM_DESC(drm_leak_fbdev_smem,
		 "Allow unsafe leaking fbdev physical smem address [default=false]");
#endif

static LIST_HEAD(kernel_fb_helper_list);
static DEFINE_MUTEX(kernel_fb_helper_lock);

/**
 * DOC: fbdev helpers
 *
 * The fb helper functions are useful to provide an fbdev on top of a drm kernel
 * mode setting driver. They can be used mostly independently from the crtc
 * helper functions used by many drivers to implement the kernel mode setting
 * interfaces.
 *
 * Drivers that support a dumb buffer with a virtual address and mmap support,
 * should try out the generic fbdev emulation using drm_fbdev_generic_setup().
 *
 * Setup fbdev emulation by calling drm_fb_helper_fbdev_setup() and tear it
 * down by calling drm_fb_helper_fbdev_teardown().
 *
 * Drivers that need to handle connector hotplugging (e.g. dp mst) can't use
 * the setup helper and will need to do the whole four-step setup process with
 * drm_fb_helper_prepare(), drm_fb_helper_init(),
 * drm_fb_helper_single_add_all_connectors(), enable hotplugging and
 * drm_fb_helper_initial_config() to avoid a possible race window.
 *
 * At runtime drivers should restore the fbdev console by using
 * drm_fb_helper_lastclose() as their &drm_driver.lastclose callback.
 * They should also notify the fb helper code from updates to the output
 * configuration by using drm_fb_helper_output_poll_changed() as their
 * &drm_mode_config_funcs.output_poll_changed callback.
 *
 * For suspend/resume consider using drm_mode_config_helper_suspend() and
 * drm_mode_config_helper_resume() which takes care of fbdev as well.
 *
 * All other functions exported by the fb helper library can be used to
 * implement the fbdev driver interface by the driver.
 *
 * It is possible, though perhaps somewhat tricky, to implement race-free
 * hotplug detection using the fbdev helpers. The drm_fb_helper_prepare()
 * helper must be called first to initialize the minimum required to make
 * hotplug detection work. Drivers also need to make sure to properly set up
 * the &drm_mode_config.funcs member. After calling drm_kms_helper_poll_init()
 * it is safe to enable interrupts and start processing hotplug events. At the
 * same time, drivers should initialize all modeset objects such as CRTCs,
 * encoders and connectors. To finish up the fbdev helper initialization, the
 * drm_fb_helper_init() function is called. To probe for all attached displays
 * and set up an initial configuration using the detected hardware, drivers
 * should call drm_fb_helper_single_add_all_connectors() followed by
 * drm_fb_helper_initial_config().
 *
 * If &drm_framebuffer_funcs.dirty is set, the
 * drm_fb_helper_{cfb,sys}_{write,fillrect,copyarea,imageblit} functions will
 * accumulate changes and schedule &drm_fb_helper.dirty_work to run right
 * away. This worker then calls the dirty() function ensuring that it will
 * always run in process context since the fb_*() function could be running in
 * atomic context. If drm_fb_helper_deferred_io() is used as the deferred_io
 * callback it will also schedule dirty_work with the damage collected from the
 * mmap page writes. Drivers can use drm_fb_helper_defio_init() to setup
 * deferred I/O (coupled with drm_fb_helper_fbdev_teardown()).
 */

#define drm_fb_helper_for_each_connector(fbh, i__) \
	for (({ lockdep_assert_held(&(fbh)->lock); }), \
	     i__ = 0; i__ < (fbh)->connector_count; i__++)

static int __drm_fb_helper_add_one_connector(struct drm_fb_helper *fb_helper,
					     struct drm_connector *connector)
{
	struct drm_fb_helper_connector *fb_conn;
	struct drm_fb_helper_connector **temp;
	unsigned int count;

	if (!drm_fbdev_emulation)
		return 0;

	lockdep_assert_held(&fb_helper->lock);

	count = fb_helper->connector_count + 1;

	if (count > fb_helper->connector_info_alloc_count) {
		size_t size = count * sizeof(fb_conn);

		temp = krealloc(fb_helper->connector_info, size, GFP_KERNEL);
		if (!temp)
			return -ENOMEM;

		fb_helper->connector_info_alloc_count = count;
		fb_helper->connector_info = temp;
	}

	fb_conn = kzalloc(sizeof(*fb_conn), GFP_KERNEL);
	if (!fb_conn)
		return -ENOMEM;

	drm_connector_get(connector);
	fb_conn->connector = connector;
	fb_helper->connector_info[fb_helper->connector_count++] = fb_conn;

	return 0;
}

int drm_fb_helper_add_one_connector(struct drm_fb_helper *fb_helper,
				    struct drm_connector *connector)
{
	int err;

	if (!fb_helper)
		return 0;

	mutex_lock(&fb_helper->lock);
	err = __drm_fb_helper_add_one_connector(fb_helper, connector);
	mutex_unlock(&fb_helper->lock);

	return err;
}
EXPORT_SYMBOL(drm_fb_helper_add_one_connector);

/**
 * drm_fb_helper_single_add_all_connectors() - add all connectors to fbdev
 * 					       emulation helper
 * @fb_helper: fbdev initialized with drm_fb_helper_init, can be NULL
 *
 * This functions adds all the available connectors for use with the given
 * fb_helper. This is a separate step to allow drivers to freely assign
 * connectors to the fbdev, e.g. if some are reserved for special purposes or
 * not adequate to be used for the fbcon.
 *
 * This function is protected against concurrent connector hotadds/removals
 * using drm_fb_helper_add_one_connector() and
 * drm_fb_helper_remove_one_connector().
 */
int drm_fb_helper_single_add_all_connectors(struct drm_fb_helper *fb_helper)
{
	struct drm_device *dev;
	struct drm_connector *connector;
	struct drm_connector_list_iter conn_iter;
	int i, ret = 0;

	if (!drm_fbdev_emulation || !fb_helper)
		return 0;

	dev = fb_helper->dev;

	mutex_lock(&fb_helper->lock);
	drm_connector_list_iter_begin(dev, &conn_iter);
	drm_for_each_connector_iter(connector, &conn_iter) {
		if (connector->connector_type == DRM_MODE_CONNECTOR_WRITEBACK)
			continue;

		ret = __drm_fb_helper_add_one_connector(fb_helper, connector);
		if (ret)
			goto fail;
	}
	goto out;

fail:
	drm_fb_helper_for_each_connector(fb_helper, i) {
		struct drm_fb_helper_connector *fb_helper_connector =
			fb_helper->connector_info[i];

		drm_connector_put(fb_helper_connector->connector);

		kfree(fb_helper_connector);
		fb_helper->connector_info[i] = NULL;
	}
	fb_helper->connector_count = 0;
out:
	drm_connector_list_iter_end(&conn_iter);
	mutex_unlock(&fb_helper->lock);

	return ret;
}
EXPORT_SYMBOL(drm_fb_helper_single_add_all_connectors);

static int __drm_fb_helper_remove_one_connector(struct drm_fb_helper *fb_helper,
						struct drm_connector *connector)
{
	struct drm_fb_helper_connector *fb_helper_connector;
	int i, j;

	if (!drm_fbdev_emulation)
		return 0;

	lockdep_assert_held(&fb_helper->lock);

	drm_fb_helper_for_each_connector(fb_helper, i) {
		if (fb_helper->connector_info[i]->connector == connector)
			break;
	}

	if (i == fb_helper->connector_count)
		return -EINVAL;
	fb_helper_connector = fb_helper->connector_info[i];
	drm_connector_put(fb_helper_connector->connector);

	for (j = i + 1; j < fb_helper->connector_count; j++)
		fb_helper->connector_info[j - 1] = fb_helper->connector_info[j];

	fb_helper->connector_count--;
	kfree(fb_helper_connector);

	return 0;
}

int drm_fb_helper_remove_one_connector(struct drm_fb_helper *fb_helper,
				       struct drm_connector *connector)
{
	int err;

	if (!fb_helper)
		return 0;

	mutex_lock(&fb_helper->lock);
	err = __drm_fb_helper_remove_one_connector(fb_helper, connector);
	mutex_unlock(&fb_helper->lock);

	return err;
}
EXPORT_SYMBOL(drm_fb_helper_remove_one_connector);

static void drm_fb_helper_restore_lut_atomic(struct drm_crtc *crtc)
{
	uint16_t *r_base, *g_base, *b_base;

	if (crtc->funcs->gamma_set == NULL)
		return;

	r_base = crtc->gamma_store;
	g_base = r_base + crtc->gamma_size;
	b_base = g_base + crtc->gamma_size;

	crtc->funcs->gamma_set(crtc, r_base, g_base, b_base,
			       crtc->gamma_size, NULL);
}

/**
 * drm_fb_helper_debug_enter - implementation for &fb_ops.fb_debug_enter
 * @info: fbdev registered by the helper
 */
int drm_fb_helper_debug_enter(struct fb_info *info)
{
	struct drm_fb_helper *helper = info->par;
	const struct drm_crtc_helper_funcs *funcs;
	int i;

	list_for_each_entry(helper, &kernel_fb_helper_list, kernel_fb_list) {
		for (i = 0; i < helper->crtc_count; i++) {
			struct drm_mode_set *mode_set =
				&helper->crtc_info[i].mode_set;

			if (!mode_set->crtc->enabled)
				continue;

			funcs =	mode_set->crtc->helper_private;
			if (funcs->mode_set_base_atomic == NULL)
				continue;

			if (drm_drv_uses_atomic_modeset(mode_set->crtc->dev))
				continue;

			funcs->mode_set_base_atomic(mode_set->crtc,
						    mode_set->fb,
						    mode_set->x,
						    mode_set->y,
						    ENTER_ATOMIC_MODE_SET);
		}
	}

	return 0;
}
EXPORT_SYMBOL(drm_fb_helper_debug_enter);

/**
 * drm_fb_helper_debug_leave - implementation for &fb_ops.fb_debug_leave
 * @info: fbdev registered by the helper
 */
int drm_fb_helper_debug_leave(struct fb_info *info)
{
	struct drm_fb_helper *helper = info->par;
	struct drm_crtc *crtc;
	const struct drm_crtc_helper_funcs *funcs;
	struct drm_framebuffer *fb;
	int i;

	for (i = 0; i < helper->crtc_count; i++) {
		struct drm_mode_set *mode_set = &helper->crtc_info[i].mode_set;

		crtc = mode_set->crtc;
		if (drm_drv_uses_atomic_modeset(crtc->dev))
			continue;

		funcs = crtc->helper_private;
		fb = crtc->primary->fb;

		if (!crtc->enabled)
			continue;

		if (!fb) {
			DRM_ERROR("no fb to restore??\n");
			continue;
		}

		if (funcs->mode_set_base_atomic == NULL)
			continue;

		drm_fb_helper_restore_lut_atomic(mode_set->crtc);
		funcs->mode_set_base_atomic(mode_set->crtc, fb, crtc->x,
					    crtc->y, LEAVE_ATOMIC_MODE_SET);
	}

	return 0;
}
EXPORT_SYMBOL(drm_fb_helper_debug_leave);

static int restore_fbdev_mode_atomic(struct drm_fb_helper *fb_helper, bool active)
{
	struct drm_device *dev = fb_helper->dev;
	struct drm_plane_state *plane_state;
	struct drm_plane *plane;
	struct drm_atomic_state *state;
	int i, ret;
	struct drm_modeset_acquire_ctx ctx;

	drm_modeset_acquire_init(&ctx, 0);

	state = drm_atomic_state_alloc(dev);
	if (!state) {
		ret = -ENOMEM;
		goto out_ctx;
	}

	state->acquire_ctx = &ctx;
retry:
	drm_for_each_plane(plane, dev) {
		plane_state = drm_atomic_get_plane_state(state, plane);
		if (IS_ERR(plane_state)) {
			ret = PTR_ERR(plane_state);
			goto out_state;
		}

		plane_state->rotation = DRM_MODE_ROTATE_0;

		/* disable non-primary: */
		if (plane->type == DRM_PLANE_TYPE_PRIMARY)
			continue;

		ret = __drm_atomic_helper_disable_plane(plane, plane_state);
		if (ret != 0)
			goto out_state;
	}

	for (i = 0; i < fb_helper->crtc_count; i++) {
		struct drm_mode_set *mode_set = &fb_helper->crtc_info[i].mode_set;
		struct drm_plane *primary = mode_set->crtc->primary;

		/* Cannot fail as we've already gotten the plane state above */
		plane_state = drm_atomic_get_new_plane_state(state, primary);
		plane_state->rotation = fb_helper->crtc_info[i].rotation;

		ret = __drm_atomic_helper_set_config(mode_set, state);
		if (ret != 0)
			goto out_state;

		/*
		 * __drm_atomic_helper_set_config() sets active when a
		 * mode is set, unconditionally clear it if we force DPMS off
		 */
		if (!active) {
			struct drm_crtc *crtc = mode_set->crtc;
			struct drm_crtc_state *crtc_state = drm_atomic_get_new_crtc_state(state, crtc);

			crtc_state->active = false;
		}
	}

	ret = drm_atomic_commit(state);

out_state:
	if (ret == -EDEADLK)
		goto backoff;

	drm_atomic_state_put(state);
out_ctx:
	drm_modeset_drop_locks(&ctx);
	drm_modeset_acquire_fini(&ctx);

	return ret;

backoff:
	drm_atomic_state_clear(state);
	drm_modeset_backoff(&ctx);

	goto retry;
}

static int restore_fbdev_mode_legacy(struct drm_fb_helper *fb_helper)
{
	struct drm_device *dev = fb_helper->dev;
	struct drm_plane *plane;
	int i, ret = 0;

	drm_modeset_lock_all(fb_helper->dev);
	drm_for_each_plane(plane, dev) {
		if (plane->type != DRM_PLANE_TYPE_PRIMARY)
			drm_plane_force_disable(plane);

		if (plane->rotation_property)
			drm_mode_plane_set_obj_prop(plane,
						    plane->rotation_property,
						    DRM_MODE_ROTATE_0);
	}

	for (i = 0; i < fb_helper->crtc_count; i++) {
		struct drm_mode_set *mode_set = &fb_helper->crtc_info[i].mode_set;
		struct drm_crtc *crtc = mode_set->crtc;

		if (crtc->funcs->cursor_set2) {
			ret = crtc->funcs->cursor_set2(crtc, NULL, 0, 0, 0, 0, 0);
			if (ret)
				goto out;
		} else if (crtc->funcs->cursor_set) {
			ret = crtc->funcs->cursor_set(crtc, NULL, 0, 0, 0);
			if (ret)
				goto out;
		}

		ret = drm_mode_set_config_internal(mode_set);
		if (ret)
			goto out;
	}
out:
	drm_modeset_unlock_all(fb_helper->dev);

	return ret;
}

static int restore_fbdev_mode(struct drm_fb_helper *fb_helper)
{
	struct drm_device *dev = fb_helper->dev;

	if (drm_drv_uses_atomic_modeset(dev))
		return restore_fbdev_mode_atomic(fb_helper, true);
	else
		return restore_fbdev_mode_legacy(fb_helper);
}

/**
 * drm_fb_helper_restore_fbdev_mode_unlocked - restore fbdev configuration
 * @fb_helper: driver-allocated fbdev helper, can be NULL
 *
 * This should be called from driver's drm &drm_driver.lastclose callback
 * when implementing an fbcon on top of kms using this helper. This ensures that
 * the user isn't greeted with a black screen when e.g. X dies.
 *
 * RETURNS:
 * Zero if everything went ok, negative error code otherwise.
 */
int drm_fb_helper_restore_fbdev_mode_unlocked(struct drm_fb_helper *fb_helper)
{
	bool do_delayed;
	int ret;

	if (!drm_fbdev_emulation || !fb_helper)
		return -ENODEV;

	if (READ_ONCE(fb_helper->deferred_setup))
		return 0;

	mutex_lock(&fb_helper->lock);
	ret = restore_fbdev_mode(fb_helper);

	do_delayed = fb_helper->delayed_hotplug;
	if (do_delayed)
		fb_helper->delayed_hotplug = false;
	mutex_unlock(&fb_helper->lock);

	if (do_delayed)
		drm_fb_helper_hotplug_event(fb_helper);

	return ret;
}
EXPORT_SYMBOL(drm_fb_helper_restore_fbdev_mode_unlocked);

static bool drm_fb_helper_is_bound(struct drm_fb_helper *fb_helper)
{
	struct drm_device *dev = fb_helper->dev;
	struct drm_crtc *crtc;
	int bound = 0, crtcs_bound = 0;

	/*
	 * Sometimes user space wants everything disabled, so don't steal the
	 * display if there's a master.
	 */
	if (READ_ONCE(dev->master))
		return false;

	drm_for_each_crtc(crtc, dev) {
		drm_modeset_lock(&crtc->mutex, NULL);
		if (crtc->primary->fb)
			crtcs_bound++;
		if (crtc->primary->fb == fb_helper->fb)
			bound++;
		drm_modeset_unlock(&crtc->mutex);
	}

	if (bound < crtcs_bound)
		return false;

	return true;
}

#ifdef CONFIG_MAGIC_SYSRQ
/*
 * restore fbcon display for all kms driver's using this helper, used for sysrq
 * and panic handling.
 */
static bool drm_fb_helper_force_kernel_mode(void)
{
	bool ret, error = false;
	struct drm_fb_helper *helper;

	if (list_empty(&kernel_fb_helper_list))
		return false;

	list_for_each_entry(helper, &kernel_fb_helper_list, kernel_fb_list) {
		struct drm_device *dev = helper->dev;

		if (dev->switch_power_state == DRM_SWITCH_POWER_OFF)
			continue;

		mutex_lock(&helper->lock);
		ret = restore_fbdev_mode(helper);
		if (ret)
			error = true;
		mutex_unlock(&helper->lock);
	}
	return error;
}

static void drm_fb_helper_restore_work_fn(struct work_struct *ignored)
{
	bool ret;

	ret = drm_fb_helper_force_kernel_mode();
	if (ret == true)
		DRM_ERROR("Failed to restore crtc configuration\n");
}
static DECLARE_WORK(drm_fb_helper_restore_work, drm_fb_helper_restore_work_fn);

static void drm_fb_helper_sysrq(int dummy1)
{
	schedule_work(&drm_fb_helper_restore_work);
}

static struct sysrq_key_op sysrq_drm_fb_helper_restore_op = {
	.handler = drm_fb_helper_sysrq,
	.help_msg = "force-fb(V)",
	.action_msg = "Restore framebuffer console",
};
#else
static struct sysrq_key_op sysrq_drm_fb_helper_restore_op = { };
#endif

static void dpms_legacy(struct drm_fb_helper *fb_helper, int dpms_mode)
{
	struct drm_device *dev = fb_helper->dev;
	struct drm_crtc *crtc;
	struct drm_connector *connector;
	int i, j;

	drm_modeset_lock_all(dev);
	for (i = 0; i < fb_helper->crtc_count; i++) {
		crtc = fb_helper->crtc_info[i].mode_set.crtc;

		if (!crtc->enabled)
			continue;

		/* Walk the connectors & encoders on this fb turning them on/off */
		drm_fb_helper_for_each_connector(fb_helper, j) {
			connector = fb_helper->connector_info[j]->connector;
			connector->funcs->dpms(connector, dpms_mode);
			drm_object_property_set_value(&connector->base,
				dev->mode_config.dpms_property, dpms_mode);
		}
	}
	drm_modeset_unlock_all(dev);
}

static void drm_fb_helper_dpms(struct fb_info *info, int dpms_mode)
{
	struct drm_fb_helper *fb_helper = info->par;

	/*
	 * For each CRTC in this fb, turn the connectors on/off.
	 */
	mutex_lock(&fb_helper->lock);
	if (!drm_fb_helper_is_bound(fb_helper)) {
		mutex_unlock(&fb_helper->lock);
		return;
	}

	if (drm_drv_uses_atomic_modeset(fb_helper->dev))
		restore_fbdev_mode_atomic(fb_helper, dpms_mode == DRM_MODE_DPMS_ON);
	else
		dpms_legacy(fb_helper, dpms_mode);
	mutex_unlock(&fb_helper->lock);
}

/**
 * drm_fb_helper_blank - implementation for &fb_ops.fb_blank
 * @blank: desired blanking state
 * @info: fbdev registered by the helper
 */
int drm_fb_helper_blank(int blank, struct fb_info *info)
{
	if (oops_in_progress)
		return -EBUSY;

	switch (blank) {
	/* Display: On; HSync: On, VSync: On */
	case FB_BLANK_UNBLANK:
		drm_fb_helper_dpms(info, DRM_MODE_DPMS_ON);
		break;
	/* Display: Off; HSync: On, VSync: On */
	case FB_BLANK_NORMAL:
		drm_fb_helper_dpms(info, DRM_MODE_DPMS_STANDBY);
		break;
	/* Display: Off; HSync: Off, VSync: On */
	case FB_BLANK_HSYNC_SUSPEND:
		drm_fb_helper_dpms(info, DRM_MODE_DPMS_STANDBY);
		break;
	/* Display: Off; HSync: On, VSync: Off */
	case FB_BLANK_VSYNC_SUSPEND:
		drm_fb_helper_dpms(info, DRM_MODE_DPMS_SUSPEND);
		break;
	/* Display: Off; HSync: Off, VSync: Off */
	case FB_BLANK_POWERDOWN:
		drm_fb_helper_dpms(info, DRM_MODE_DPMS_OFF);
		break;
	}
	return 0;
}
EXPORT_SYMBOL(drm_fb_helper_blank);

static void drm_fb_helper_modeset_release(struct drm_fb_helper *helper,
					  struct drm_mode_set *modeset)
{
	int i;

	for (i = 0; i < modeset->num_connectors; i++) {
		drm_connector_put(modeset->connectors[i]);
		modeset->connectors[i] = NULL;
	}
	modeset->num_connectors = 0;

	drm_mode_destroy(helper->dev, modeset->mode);
	modeset->mode = NULL;

	/* FIXME should hold a ref? */
	modeset->fb = NULL;
}

static void drm_fb_helper_crtc_free(struct drm_fb_helper *helper)
{
	int i;

	for (i = 0; i < helper->connector_count; i++) {
		drm_connector_put(helper->connector_info[i]->connector);
		kfree(helper->connector_info[i]);
	}
	kfree(helper->connector_info);

	for (i = 0; i < helper->crtc_count; i++) {
		struct drm_mode_set *modeset = &helper->crtc_info[i].mode_set;

		drm_fb_helper_modeset_release(helper, modeset);
		kfree(modeset->connectors);
	}
	kfree(helper->crtc_info);
}

static void drm_fb_helper_resume_worker(struct work_struct *work)
{
	struct drm_fb_helper *helper = container_of(work, struct drm_fb_helper,
						    resume_work);

	console_lock();
	fb_set_suspend(helper->fbdev, 0);
	console_unlock();
}

static void drm_fb_helper_dirty_blit_real(struct drm_fb_helper *fb_helper,
					  struct drm_clip_rect *clip)
{
	struct drm_framebuffer *fb = fb_helper->fb;
	unsigned int cpp = drm_format_plane_cpp(fb->format->format, 0);
	size_t offset = clip->y1 * fb->pitches[0] + clip->x1 * cpp;
	void *src = fb_helper->fbdev->screen_buffer + offset;
	void *dst = fb_helper->buffer->vaddr + offset;
	size_t len = (clip->x2 - clip->x1) * cpp;
	unsigned int y;

	for (y = clip->y1; y < clip->y2; y++) {
		memcpy(dst, src, len);
		src += fb->pitches[0];
		dst += fb->pitches[0];
	}
}

static void drm_fb_helper_dirty_work(struct work_struct *work)
{
	struct drm_fb_helper *helper = container_of(work, struct drm_fb_helper,
						    dirty_work);
	struct drm_clip_rect *clip = &helper->dirty_clip;
	struct drm_clip_rect clip_copy;
	unsigned long flags;

	spin_lock_irqsave(&helper->dirty_lock, flags);
	clip_copy = *clip;
	clip->x1 = clip->y1 = ~0;
	clip->x2 = clip->y2 = 0;
	spin_unlock_irqrestore(&helper->dirty_lock, flags);

	/* call dirty callback only when it has been really touched */
	if (clip_copy.x1 < clip_copy.x2 && clip_copy.y1 < clip_copy.y2) {
		/* Generic fbdev uses a shadow buffer */
		if (helper->buffer)
			drm_fb_helper_dirty_blit_real(helper, &clip_copy);
		helper->fb->funcs->dirty(helper->fb, NULL, 0, 0, &clip_copy, 1);
	}
}

/**
 * drm_fb_helper_prepare - setup a drm_fb_helper structure
 * @dev: DRM device
 * @helper: driver-allocated fbdev helper structure to set up
 * @funcs: pointer to structure of functions associate with this helper
 *
 * Sets up the bare minimum to make the framebuffer helper usable. This is
 * useful to implement race-free initialization of the polling helpers.
 */
void drm_fb_helper_prepare(struct drm_device *dev, struct drm_fb_helper *helper,
			   const struct drm_fb_helper_funcs *funcs)
{
	INIT_LIST_HEAD(&helper->kernel_fb_list);
	spin_lock_init(&helper->dirty_lock);
	INIT_WORK(&helper->resume_work, drm_fb_helper_resume_worker);
	INIT_WORK(&helper->dirty_work, drm_fb_helper_dirty_work);
	helper->dirty_clip.x1 = helper->dirty_clip.y1 = ~0;
	mutex_init(&helper->lock);
	helper->funcs = funcs;
	helper->dev = dev;
}
EXPORT_SYMBOL(drm_fb_helper_prepare);

/**
 * drm_fb_helper_init - initialize a &struct drm_fb_helper
 * @dev: drm device
 * @fb_helper: driver-allocated fbdev helper structure to initialize
 * @max_conn_count: max connector count
 *
 * This allocates the structures for the fbdev helper with the given limits.
 * Note that this won't yet touch the hardware (through the driver interfaces)
 * nor register the fbdev. This is only done in drm_fb_helper_initial_config()
 * to allow driver writes more control over the exact init sequence.
 *
 * Drivers must call drm_fb_helper_prepare() before calling this function.
 *
 * RETURNS:
 * Zero if everything went ok, nonzero otherwise.
 */
int drm_fb_helper_init(struct drm_device *dev,
		       struct drm_fb_helper *fb_helper,
		       int max_conn_count)
{
	struct drm_crtc *crtc;
	struct drm_mode_config *config = &dev->mode_config;
	int i;

	if (!drm_fbdev_emulation) {
		dev->fb_helper = fb_helper;
		return 0;
	}

	if (!max_conn_count)
		return -EINVAL;

	fb_helper->crtc_info = kcalloc(config->num_crtc, sizeof(struct drm_fb_helper_crtc), GFP_KERNEL);
	if (!fb_helper->crtc_info)
		return -ENOMEM;

	fb_helper->crtc_count = config->num_crtc;
	fb_helper->connector_info = kcalloc(dev->mode_config.num_connector, sizeof(struct drm_fb_helper_connector *), GFP_KERNEL);
	if (!fb_helper->connector_info) {
		kfree(fb_helper->crtc_info);
		return -ENOMEM;
	}
	fb_helper->connector_info_alloc_count = dev->mode_config.num_connector;
	fb_helper->connector_count = 0;

	for (i = 0; i < fb_helper->crtc_count; i++) {
		fb_helper->crtc_info[i].mode_set.connectors =
			kcalloc(max_conn_count,
				sizeof(struct drm_connector *),
				GFP_KERNEL);

		if (!fb_helper->crtc_info[i].mode_set.connectors)
			goto out_free;
		fb_helper->crtc_info[i].mode_set.num_connectors = 0;
		fb_helper->crtc_info[i].rotation = DRM_MODE_ROTATE_0;
	}

	i = 0;
	drm_for_each_crtc(crtc, dev) {
		fb_helper->crtc_info[i].mode_set.crtc = crtc;
		i++;
	}

	dev->fb_helper = fb_helper;

	return 0;
out_free:
	drm_fb_helper_crtc_free(fb_helper);
	return -ENOMEM;
}
EXPORT_SYMBOL(drm_fb_helper_init);

/**
 * drm_fb_helper_alloc_fbi - allocate fb_info and some of its members
 * @fb_helper: driver-allocated fbdev helper
 *
 * A helper to alloc fb_info and the members cmap and apertures. Called
 * by the driver within the fb_probe fb_helper callback function. Drivers do not
 * need to release the allocated fb_info structure themselves, this is
 * automatically done when calling drm_fb_helper_fini().
 *
 * RETURNS:
 * fb_info pointer if things went okay, pointer containing error code
 * otherwise
 */
struct fb_info *drm_fb_helper_alloc_fbi(struct drm_fb_helper *fb_helper)
{
	struct device *dev = fb_helper->dev->dev;
	struct fb_info *info;
	int ret;

	info = framebuffer_alloc(0, dev);
	if (!info)
		return ERR_PTR(-ENOMEM);

	ret = fb_alloc_cmap(&info->cmap, 256, 0);
	if (ret)
		goto err_release;

	info->apertures = alloc_apertures(1);
	if (!info->apertures) {
		ret = -ENOMEM;
		goto err_free_cmap;
	}

	fb_helper->fbdev = info;

	return info;

err_free_cmap:
	fb_dealloc_cmap(&info->cmap);
err_release:
	framebuffer_release(info);
	return ERR_PTR(ret);
}
EXPORT_SYMBOL(drm_fb_helper_alloc_fbi);

/**
 * drm_fb_helper_unregister_fbi - unregister fb_info framebuffer device
 * @fb_helper: driver-allocated fbdev helper, can be NULL
 *
 * A wrapper around unregister_framebuffer, to release the fb_info
 * framebuffer device. This must be called before releasing all resources for
 * @fb_helper by calling drm_fb_helper_fini().
 */
void drm_fb_helper_unregister_fbi(struct drm_fb_helper *fb_helper)
{
	if (fb_helper && fb_helper->fbdev)
		unregister_framebuffer(fb_helper->fbdev);
}
EXPORT_SYMBOL(drm_fb_helper_unregister_fbi);

/**
 * drm_fb_helper_fini - finialize a &struct drm_fb_helper
 * @fb_helper: driver-allocated fbdev helper, can be NULL
 *
 * This cleans up all remaining resources associated with @fb_helper. Must be
 * called after drm_fb_helper_unlink_fbi() was called.
 */
void drm_fb_helper_fini(struct drm_fb_helper *fb_helper)
{
	struct fb_info *info;

	if (!fb_helper)
		return;

	fb_helper->dev->fb_helper = NULL;

	if (!drm_fbdev_emulation)
		return;

	cancel_work_sync(&fb_helper->resume_work);
	cancel_work_sync(&fb_helper->dirty_work);

	info = fb_helper->fbdev;
	if (info) {
		if (info->cmap.len)
			fb_dealloc_cmap(&info->cmap);
		framebuffer_release(info);
	}
	fb_helper->fbdev = NULL;

	mutex_lock(&kernel_fb_helper_lock);
	if (!list_empty(&fb_helper->kernel_fb_list)) {
		list_del(&fb_helper->kernel_fb_list);
		if (list_empty(&kernel_fb_helper_list))
			unregister_sysrq_key('v', &sysrq_drm_fb_helper_restore_op);
	}
	mutex_unlock(&kernel_fb_helper_lock);

	mutex_destroy(&fb_helper->lock);
	drm_fb_helper_crtc_free(fb_helper);

}
EXPORT_SYMBOL(drm_fb_helper_fini);

/**
 * drm_fb_helper_unlink_fbi - wrapper around unlink_framebuffer
 * @fb_helper: driver-allocated fbdev helper, can be NULL
 *
 * A wrapper around unlink_framebuffer implemented by fbdev core
 */
void drm_fb_helper_unlink_fbi(struct drm_fb_helper *fb_helper)
{
	if (fb_helper && fb_helper->fbdev)
		unlink_framebuffer(fb_helper->fbdev);
}
EXPORT_SYMBOL(drm_fb_helper_unlink_fbi);

static void drm_fb_helper_dirty(struct fb_info *info, u32 x, u32 y,
				u32 width, u32 height)
{
	struct drm_fb_helper *helper = info->par;
	struct drm_clip_rect *clip = &helper->dirty_clip;
	unsigned long flags;

	if (!helper->fb->funcs->dirty)
		return;

	spin_lock_irqsave(&helper->dirty_lock, flags);
	clip->x1 = min_t(u32, clip->x1, x);
	clip->y1 = min_t(u32, clip->y1, y);
	clip->x2 = max_t(u32, clip->x2, x + width);
	clip->y2 = max_t(u32, clip->y2, y + height);
	spin_unlock_irqrestore(&helper->dirty_lock, flags);

	schedule_work(&helper->dirty_work);
}

/**
 * drm_fb_helper_deferred_io() - fbdev deferred_io callback function
 * @info: fb_info struct pointer
 * @pagelist: list of dirty mmap framebuffer pages
 *
 * This function is used as the &fb_deferred_io.deferred_io
 * callback function for flushing the fbdev mmap writes.
 */
void drm_fb_helper_deferred_io(struct fb_info *info,
			       struct list_head *pagelist)
{
	unsigned long start, end, min, max;
	struct page *page;
	u32 y1, y2;

	min = ULONG_MAX;
	max = 0;
	list_for_each_entry(page, pagelist, lru) {
		start = page->index << PAGE_SHIFT;
		end = start + PAGE_SIZE - 1;
		min = min(min, start);
		max = max(max, end);
	}

	if (min < max) {
		y1 = min / info->fix.line_length;
		y2 = min_t(u32, DIV_ROUND_UP(max, info->fix.line_length),
			   info->var.yres);
		drm_fb_helper_dirty(info, 0, y1, info->var.xres, y2 - y1);
	}
}
EXPORT_SYMBOL(drm_fb_helper_deferred_io);

/**
 * drm_fb_helper_defio_init - fbdev deferred I/O initialization
 * @fb_helper: driver-allocated fbdev helper
 *
 * This function allocates &fb_deferred_io, sets callback to
 * drm_fb_helper_deferred_io(), delay to 50ms and calls fb_deferred_io_init().
 * It should be called from the &drm_fb_helper_funcs->fb_probe callback.
 * drm_fb_helper_fbdev_teardown() cleans up deferred I/O.
 *
 * NOTE: A copy of &fb_ops is made and assigned to &info->fbops. This is done
 * because fb_deferred_io_cleanup() clears &fbops->fb_mmap and would thereby
 * affect other instances of that &fb_ops.
 *
 * Returns:
 * 0 on success or a negative error code on failure.
 */
int drm_fb_helper_defio_init(struct drm_fb_helper *fb_helper)
{
	struct fb_info *info = fb_helper->fbdev;
	struct fb_deferred_io *fbdefio;
	struct fb_ops *fbops;

	fbdefio = kzalloc(sizeof(*fbdefio), GFP_KERNEL);
	fbops = kzalloc(sizeof(*fbops), GFP_KERNEL);
	if (!fbdefio || !fbops) {
		kfree(fbdefio);
		kfree(fbops);
		return -ENOMEM;
	}

	info->fbdefio = fbdefio;
	fbdefio->delay = msecs_to_jiffies(50);
	fbdefio->deferred_io = drm_fb_helper_deferred_io;

	*fbops = *info->fbops;
	info->fbops = fbops;

	fb_deferred_io_init(info);

	return 0;
}
EXPORT_SYMBOL(drm_fb_helper_defio_init);

/**
 * drm_fb_helper_sys_read - wrapper around fb_sys_read
 * @info: fb_info struct pointer
 * @buf: userspace buffer to read from framebuffer memory
 * @count: number of bytes to read from framebuffer memory
 * @ppos: read offset within framebuffer memory
 *
 * A wrapper around fb_sys_read implemented by fbdev core
 */
ssize_t drm_fb_helper_sys_read(struct fb_info *info, char __user *buf,
			       size_t count, loff_t *ppos)
{
	return fb_sys_read(info, buf, count, ppos);
}
EXPORT_SYMBOL(drm_fb_helper_sys_read);

/**
 * drm_fb_helper_sys_write - wrapper around fb_sys_write
 * @info: fb_info struct pointer
 * @buf: userspace buffer to write to framebuffer memory
 * @count: number of bytes to write to framebuffer memory
 * @ppos: write offset within framebuffer memory
 *
 * A wrapper around fb_sys_write implemented by fbdev core
 */
ssize_t drm_fb_helper_sys_write(struct fb_info *info, const char __user *buf,
				size_t count, loff_t *ppos)
{
	ssize_t ret;

	ret = fb_sys_write(info, buf, count, ppos);
	if (ret > 0)
		drm_fb_helper_dirty(info, 0, 0, info->var.xres,
				    info->var.yres);

	return ret;
}
EXPORT_SYMBOL(drm_fb_helper_sys_write);

/**
 * drm_fb_helper_sys_fillrect - wrapper around sys_fillrect
 * @info: fbdev registered by the helper
 * @rect: info about rectangle to fill
 *
 * A wrapper around sys_fillrect implemented by fbdev core
 */
void drm_fb_helper_sys_fillrect(struct fb_info *info,
				const struct fb_fillrect *rect)
{
	sys_fillrect(info, rect);
	drm_fb_helper_dirty(info, rect->dx, rect->dy,
			    rect->width, rect->height);
}
EXPORT_SYMBOL(drm_fb_helper_sys_fillrect);

/**
 * drm_fb_helper_sys_copyarea - wrapper around sys_copyarea
 * @info: fbdev registered by the helper
 * @area: info about area to copy
 *
 * A wrapper around sys_copyarea implemented by fbdev core
 */
void drm_fb_helper_sys_copyarea(struct fb_info *info,
				const struct fb_copyarea *area)
{
	sys_copyarea(info, area);
	drm_fb_helper_dirty(info, area->dx, area->dy,
			    area->width, area->height);
}
EXPORT_SYMBOL(drm_fb_helper_sys_copyarea);

/**
 * drm_fb_helper_sys_imageblit - wrapper around sys_imageblit
 * @info: fbdev registered by the helper
 * @image: info about image to blit
 *
 * A wrapper around sys_imageblit implemented by fbdev core
 */
void drm_fb_helper_sys_imageblit(struct fb_info *info,
				 const struct fb_image *image)
{
	sys_imageblit(info, image);
	drm_fb_helper_dirty(info, image->dx, image->dy,
			    image->width, image->height);
}
EXPORT_SYMBOL(drm_fb_helper_sys_imageblit);

/**
 * drm_fb_helper_cfb_fillrect - wrapper around cfb_fillrect
 * @info: fbdev registered by the helper
 * @rect: info about rectangle to fill
 *
 * A wrapper around cfb_fillrect implemented by fbdev core
 */
void drm_fb_helper_cfb_fillrect(struct fb_info *info,
				const struct fb_fillrect *rect)
{
	cfb_fillrect(info, rect);
	drm_fb_helper_dirty(info, rect->dx, rect->dy,
			    rect->width, rect->height);
}
EXPORT_SYMBOL(drm_fb_helper_cfb_fillrect);

/**
 * drm_fb_helper_cfb_copyarea - wrapper around cfb_copyarea
 * @info: fbdev registered by the helper
 * @area: info about area to copy
 *
 * A wrapper around cfb_copyarea implemented by fbdev core
 */
void drm_fb_helper_cfb_copyarea(struct fb_info *info,
				const struct fb_copyarea *area)
{
	cfb_copyarea(info, area);
	drm_fb_helper_dirty(info, area->dx, area->dy,
			    area->width, area->height);
}
EXPORT_SYMBOL(drm_fb_helper_cfb_copyarea);

/**
 * drm_fb_helper_cfb_imageblit - wrapper around cfb_imageblit
 * @info: fbdev registered by the helper
 * @image: info about image to blit
 *
 * A wrapper around cfb_imageblit implemented by fbdev core
 */
void drm_fb_helper_cfb_imageblit(struct fb_info *info,
				 const struct fb_image *image)
{
	cfb_imageblit(info, image);
	drm_fb_helper_dirty(info, image->dx, image->dy,
			    image->width, image->height);
}
EXPORT_SYMBOL(drm_fb_helper_cfb_imageblit);

/**
 * drm_fb_helper_set_suspend - wrapper around fb_set_suspend
 * @fb_helper: driver-allocated fbdev helper, can be NULL
 * @suspend: whether to suspend or resume
 *
 * A wrapper around fb_set_suspend implemented by fbdev core.
 * Use drm_fb_helper_set_suspend_unlocked() if you don't need to take
 * the lock yourself
 */
void drm_fb_helper_set_suspend(struct drm_fb_helper *fb_helper, bool suspend)
{
	if (fb_helper && fb_helper->fbdev)
		fb_set_suspend(fb_helper->fbdev, suspend);
}
EXPORT_SYMBOL(drm_fb_helper_set_suspend);

/**
 * drm_fb_helper_set_suspend_unlocked - wrapper around fb_set_suspend that also
 *                                      takes the console lock
 * @fb_helper: driver-allocated fbdev helper, can be NULL
 * @suspend: whether to suspend or resume
 *
 * A wrapper around fb_set_suspend() that takes the console lock. If the lock
 * isn't available on resume, a worker is tasked with waiting for the lock
 * to become available. The console lock can be pretty contented on resume
 * due to all the printk activity.
 *
 * This function can be called multiple times with the same state since
 * &fb_info.state is checked to see if fbdev is running or not before locking.
 *
 * Use drm_fb_helper_set_suspend() if you need to take the lock yourself.
 */
void drm_fb_helper_set_suspend_unlocked(struct drm_fb_helper *fb_helper,
					bool suspend)
{
	if (!fb_helper || !fb_helper->fbdev)
		return;

	/* make sure there's no pending/ongoing resume */
	flush_work(&fb_helper->resume_work);

	if (suspend) {
		if (fb_helper->fbdev->state != FBINFO_STATE_RUNNING)
			return;

		console_lock();

	} else {
		if (fb_helper->fbdev->state == FBINFO_STATE_RUNNING)
			return;

		if (!console_trylock()) {
			schedule_work(&fb_helper->resume_work);
			return;
		}
	}

	fb_set_suspend(fb_helper->fbdev, suspend);
	console_unlock();
}
EXPORT_SYMBOL(drm_fb_helper_set_suspend_unlocked);

static int setcmap_pseudo_palette(struct fb_cmap *cmap, struct fb_info *info)
{
	u32 *palette = (u32 *)info->pseudo_palette;
	int i;

	if (cmap->start + cmap->len > 16)
		return -EINVAL;

	for (i = 0; i < cmap->len; ++i) {
		u16 red = cmap->red[i];
		u16 green = cmap->green[i];
		u16 blue = cmap->blue[i];
		u32 value;

		red >>= 16 - info->var.red.length;
		green >>= 16 - info->var.green.length;
		blue >>= 16 - info->var.blue.length;
		value = (red << info->var.red.offset) |
			(green << info->var.green.offset) |
			(blue << info->var.blue.offset);
		if (info->var.transp.length > 0) {
			u32 mask = (1 << info->var.transp.length) - 1;

			mask <<= info->var.transp.offset;
			value |= mask;
		}
		palette[cmap->start + i] = value;
	}

	return 0;
}

static int setcmap_legacy(struct fb_cmap *cmap, struct fb_info *info)
{
	struct drm_fb_helper *fb_helper = info->par;
	struct drm_crtc *crtc;
	u16 *r, *g, *b;
	int i, ret = 0;

	drm_modeset_lock_all(fb_helper->dev);
	for (i = 0; i < fb_helper->crtc_count; i++) {
		crtc = fb_helper->crtc_info[i].mode_set.crtc;
		if (!crtc->funcs->gamma_set || !crtc->gamma_size)
			return -EINVAL;

		if (cmap->start + cmap->len > crtc->gamma_size)
			return -EINVAL;

		r = crtc->gamma_store;
		g = r + crtc->gamma_size;
		b = g + crtc->gamma_size;

		memcpy(r + cmap->start, cmap->red, cmap->len * sizeof(*r));
		memcpy(g + cmap->start, cmap->green, cmap->len * sizeof(*g));
		memcpy(b + cmap->start, cmap->blue, cmap->len * sizeof(*b));

		ret = crtc->funcs->gamma_set(crtc, r, g, b,
					     crtc->gamma_size, NULL);
		if (ret)
			return ret;
	}
	drm_modeset_unlock_all(fb_helper->dev);

	return ret;
}

static struct drm_property_blob *setcmap_new_gamma_lut(struct drm_crtc *crtc,
						       struct fb_cmap *cmap)
{
	struct drm_device *dev = crtc->dev;
	struct drm_property_blob *gamma_lut;
	struct drm_color_lut *lut;
	int size = crtc->gamma_size;
	int i;

	if (!size || cmap->start + cmap->len > size)
		return ERR_PTR(-EINVAL);

	gamma_lut = drm_property_create_blob(dev, sizeof(*lut) * size, NULL);
	if (IS_ERR(gamma_lut))
		return gamma_lut;

	lut = gamma_lut->data;
	if (cmap->start || cmap->len != size) {
		u16 *r = crtc->gamma_store;
		u16 *g = r + crtc->gamma_size;
		u16 *b = g + crtc->gamma_size;

		for (i = 0; i < cmap->start; i++) {
			lut[i].red = r[i];
			lut[i].green = g[i];
			lut[i].blue = b[i];
		}
		for (i = cmap->start + cmap->len; i < size; i++) {
			lut[i].red = r[i];
			lut[i].green = g[i];
			lut[i].blue = b[i];
		}
	}

	for (i = 0; i < cmap->len; i++) {
		lut[cmap->start + i].red = cmap->red[i];
		lut[cmap->start + i].green = cmap->green[i];
		lut[cmap->start + i].blue = cmap->blue[i];
	}

	return gamma_lut;
}

static int setcmap_atomic(struct fb_cmap *cmap, struct fb_info *info)
{
	struct drm_fb_helper *fb_helper = info->par;
	struct drm_device *dev = fb_helper->dev;
	struct drm_property_blob *gamma_lut = NULL;
	struct drm_modeset_acquire_ctx ctx;
	struct drm_crtc_state *crtc_state;
	struct drm_atomic_state *state;
	struct drm_crtc *crtc;
	u16 *r, *g, *b;
	int i, ret = 0;
	bool replaced;

	drm_modeset_acquire_init(&ctx, 0);

	state = drm_atomic_state_alloc(dev);
	if (!state) {
		ret = -ENOMEM;
		goto out_ctx;
	}

	state->acquire_ctx = &ctx;
retry:
	for (i = 0; i < fb_helper->crtc_count; i++) {
		crtc = fb_helper->crtc_info[i].mode_set.crtc;

		if (!gamma_lut)
			gamma_lut = setcmap_new_gamma_lut(crtc, cmap);
		if (IS_ERR(gamma_lut)) {
			ret = PTR_ERR(gamma_lut);
			gamma_lut = NULL;
			goto out_state;
		}

		crtc_state = drm_atomic_get_crtc_state(state, crtc);
		if (IS_ERR(crtc_state)) {
			ret = PTR_ERR(crtc_state);
			goto out_state;
		}

		replaced  = drm_property_replace_blob(&crtc_state->degamma_lut,
						      NULL);
		replaced |= drm_property_replace_blob(&crtc_state->ctm, NULL);
		replaced |= drm_property_replace_blob(&crtc_state->gamma_lut,
						      gamma_lut);
		crtc_state->color_mgmt_changed |= replaced;
	}

	ret = drm_atomic_commit(state);
	if (ret)
		goto out_state;

	for (i = 0; i < fb_helper->crtc_count; i++) {
		crtc = fb_helper->crtc_info[i].mode_set.crtc;

		r = crtc->gamma_store;
		g = r + crtc->gamma_size;
		b = g + crtc->gamma_size;

		memcpy(r + cmap->start, cmap->red, cmap->len * sizeof(*r));
		memcpy(g + cmap->start, cmap->green, cmap->len * sizeof(*g));
		memcpy(b + cmap->start, cmap->blue, cmap->len * sizeof(*b));
	}

out_state:
	if (ret == -EDEADLK)
		goto backoff;

	drm_property_blob_put(gamma_lut);
	drm_atomic_state_put(state);
out_ctx:
	drm_modeset_drop_locks(&ctx);
	drm_modeset_acquire_fini(&ctx);

	return ret;

backoff:
	drm_atomic_state_clear(state);
	drm_modeset_backoff(&ctx);
	goto retry;
}

/**
 * drm_fb_helper_setcmap - implementation for &fb_ops.fb_setcmap
 * @cmap: cmap to set
 * @info: fbdev registered by the helper
 */
int drm_fb_helper_setcmap(struct fb_cmap *cmap, struct fb_info *info)
{
	struct drm_fb_helper *fb_helper = info->par;
	int ret;

	if (oops_in_progress)
		return -EBUSY;

	mutex_lock(&fb_helper->lock);

	if (!drm_fb_helper_is_bound(fb_helper)) {
		ret = -EBUSY;
		goto out;
	}

	if (info->fix.visual == FB_VISUAL_TRUECOLOR)
		ret = setcmap_pseudo_palette(cmap, info);
	else if (drm_drv_uses_atomic_modeset(fb_helper->dev))
		ret = setcmap_atomic(cmap, info);
	else
		ret = setcmap_legacy(cmap, info);

out:
	mutex_unlock(&fb_helper->lock);

	return ret;
}
EXPORT_SYMBOL(drm_fb_helper_setcmap);

/**
 * drm_fb_helper_ioctl - legacy ioctl implementation
 * @info: fbdev registered by the helper
 * @cmd: ioctl command
 * @arg: ioctl argument
 *
 * A helper to implement the standard fbdev ioctl. Only
 * FBIO_WAITFORVSYNC is implemented for now.
 */
int drm_fb_helper_ioctl(struct fb_info *info, unsigned int cmd,
			unsigned long arg)
{
	struct drm_fb_helper *fb_helper = info->par;
	struct drm_mode_set *mode_set;
	struct drm_crtc *crtc;
	int ret = 0;

	mutex_lock(&fb_helper->lock);
	if (!drm_fb_helper_is_bound(fb_helper)) {
		ret = -EBUSY;
		goto unlock;
	}

	switch (cmd) {
	case FBIO_WAITFORVSYNC:
		/*
		 * Only consider the first CRTC.
		 *
		 * This ioctl is supposed to take the CRTC number as
		 * an argument, but in fbdev times, what that number
		 * was supposed to be was quite unclear, different
		 * drivers were passing that argument differently
		 * (some by reference, some by value), and most of the
		 * userspace applications were just hardcoding 0 as an
		 * argument.
		 *
		 * The first CRTC should be the integrated panel on
		 * most drivers, so this is the best choice we can
		 * make. If we're not smart enough here, one should
		 * just consider switch the userspace to KMS.
		 */
		mode_set = &fb_helper->crtc_info[0].mode_set;
		crtc = mode_set->crtc;

		/*
		 * Only wait for a vblank event if the CRTC is
		 * enabled, otherwise just don't do anythintg,
		 * not even report an error.
		 */
		ret = drm_crtc_vblank_get(crtc);
		if (!ret) {
			drm_crtc_wait_one_vblank(crtc);
			drm_crtc_vblank_put(crtc);
		}

		ret = 0;
		goto unlock;
	default:
		ret = -ENOTTY;
	}

unlock:
	mutex_unlock(&fb_helper->lock);
	return ret;
}
EXPORT_SYMBOL(drm_fb_helper_ioctl);

static bool drm_fb_pixel_format_equal(const struct fb_var_screeninfo *var_1,
				      const struct fb_var_screeninfo *var_2)
{
	return var_1->bits_per_pixel == var_2->bits_per_pixel &&
	       var_1->grayscale == var_2->grayscale &&
	       var_1->red.offset == var_2->red.offset &&
	       var_1->red.length == var_2->red.length &&
	       var_1->red.msb_right == var_2->red.msb_right &&
	       var_1->green.offset == var_2->green.offset &&
	       var_1->green.length == var_2->green.length &&
	       var_1->green.msb_right == var_2->green.msb_right &&
	       var_1->blue.offset == var_2->blue.offset &&
	       var_1->blue.length == var_2->blue.length &&
	       var_1->blue.msb_right == var_2->blue.msb_right &&
	       var_1->transp.offset == var_2->transp.offset &&
	       var_1->transp.length == var_2->transp.length &&
	       var_1->transp.msb_right == var_2->transp.msb_right;
}

static void drm_fb_helper_fill_pixel_fmt(struct fb_var_screeninfo *var,
					 u8 depth)
{
	switch (depth) {
	case 8:
		var->red.offset = 0;
		var->green.offset = 0;
		var->blue.offset = 0;
		var->red.length = 8; /* 8bit DAC */
		var->green.length = 8;
		var->blue.length = 8;
		var->transp.offset = 0;
		var->transp.length = 0;
		break;
	case 15:
		var->red.offset = 10;
		var->green.offset = 5;
		var->blue.offset = 0;
		var->red.length = 5;
		var->green.length = 5;
		var->blue.length = 5;
		var->transp.offset = 15;
		var->transp.length = 1;
		break;
	case 16:
		var->red.offset = 11;
		var->green.offset = 5;
		var->blue.offset = 0;
		var->red.length = 5;
		var->green.length = 6;
		var->blue.length = 5;
		var->transp.offset = 0;
		break;
	case 24:
		var->red.offset = 16;
		var->green.offset = 8;
		var->blue.offset = 0;
		var->red.length = 8;
		var->green.length = 8;
		var->blue.length = 8;
		var->transp.offset = 0;
		var->transp.length = 0;
		break;
	case 32:
		var->red.offset = 16;
		var->green.offset = 8;
		var->blue.offset = 0;
		var->red.length = 8;
		var->green.length = 8;
		var->blue.length = 8;
		var->transp.offset = 24;
		var->transp.length = 8;
		break;
	default:
		break;
	}
}

/**
 * drm_fb_helper_check_var - implementation for &fb_ops.fb_check_var
 * @var: screeninfo to check
 * @info: fbdev registered by the helper
 */
int drm_fb_helper_check_var(struct fb_var_screeninfo *var,
			    struct fb_info *info)
{
	struct drm_fb_helper *fb_helper = info->par;
	struct drm_framebuffer *fb = fb_helper->fb;

	if (in_dbg_master())
		return -EINVAL;

	if (var->pixclock != 0) {
		DRM_DEBUG("fbdev emulation doesn't support changing the pixel clock, value of pixclock is ignored\n");
		var->pixclock = 0;
	}

	/*
	 * Changes struct fb_var_screeninfo are currently not pushed back
	 * to KMS, hence fail if different settings are requested.
	 */
	if (var->bits_per_pixel > fb->format->cpp[0] * 8 ||
	    var->xres > fb->width || var->yres > fb->height ||
	    var->xres_virtual > fb->width || var->yres_virtual > fb->height) {
		DRM_DEBUG("fb requested width/height/bpp can't fit in current fb "
			  "request %dx%d-%d (virtual %dx%d) > %dx%d-%d\n",
			  var->xres, var->yres, var->bits_per_pixel,
			  var->xres_virtual, var->yres_virtual,
			  fb->width, fb->height, fb->format->cpp[0] * 8);
		return -EINVAL;
	}

	/*
	 * Workaround for SDL 1.2, which is known to be setting all pixel format
	 * fields values to zero in some cases. We treat this situation as a
	 * kind of "use some reasonable autodetected values".
	 */
	if (!var->red.offset     && !var->green.offset    &&
	    !var->blue.offset    && !var->transp.offset   &&
	    !var->red.length     && !var->green.length    &&
	    !var->blue.length    && !var->transp.length   &&
	    !var->red.msb_right  && !var->green.msb_right &&
	    !var->blue.msb_right && !var->transp.msb_right) {
		drm_fb_helper_fill_pixel_fmt(var, fb->format->depth);
	}

	/*
	 * Likewise, bits_per_pixel should be rounded up to a supported value.
	 */
	var->bits_per_pixel = fb->format->cpp[0] * 8;

	/*
	 * drm fbdev emulation doesn't support changing the pixel format at all,
	 * so reject all pixel format changing requests.
	 */
	if (!drm_fb_pixel_format_equal(var, &info->var)) {
		DRM_DEBUG("fbdev emulation doesn't support changing the pixel format\n");
		return -EINVAL;
	}

	return 0;
}
EXPORT_SYMBOL(drm_fb_helper_check_var);

/**
 * drm_fb_helper_set_par - implementation for &fb_ops.fb_set_par
 * @info: fbdev registered by the helper
 *
 * This will let fbcon do the mode init and is called at initialization time by
 * the fbdev core when registering the driver, and later on through the hotplug
 * callback.
 */
int drm_fb_helper_set_par(struct fb_info *info)
{
	struct drm_fb_helper *fb_helper = info->par;
	struct fb_var_screeninfo *var = &info->var;

	if (oops_in_progress)
		return -EBUSY;

	if (var->pixclock != 0) {
		DRM_ERROR("PIXEL CLOCK SET\n");
		return -EINVAL;
	}

	drm_fb_helper_restore_fbdev_mode_unlocked(fb_helper);

	return 0;
}
EXPORT_SYMBOL(drm_fb_helper_set_par);

static void pan_set(struct drm_fb_helper *fb_helper, int x, int y)
{
	int i;

	for (i = 0; i < fb_helper->crtc_count; i++) {
		struct drm_mode_set *mode_set;

		mode_set = &fb_helper->crtc_info[i].mode_set;

		mode_set->x = x;
		mode_set->y = y;
	}
}

static int pan_display_atomic(struct fb_var_screeninfo *var,
			      struct fb_info *info)
{
	struct drm_fb_helper *fb_helper = info->par;
	int ret;

	pan_set(fb_helper, var->xoffset, var->yoffset);

	ret = restore_fbdev_mode_atomic(fb_helper, true);
	if (!ret) {
		info->var.xoffset = var->xoffset;
		info->var.yoffset = var->yoffset;
	} else
		pan_set(fb_helper, info->var.xoffset, info->var.yoffset);

	return ret;
}

static int pan_display_legacy(struct fb_var_screeninfo *var,
			      struct fb_info *info)
{
	struct drm_fb_helper *fb_helper = info->par;
	struct drm_mode_set *modeset;
	int ret = 0;
	int i;

	drm_modeset_lock_all(fb_helper->dev);
	for (i = 0; i < fb_helper->crtc_count; i++) {
		modeset = &fb_helper->crtc_info[i].mode_set;

		modeset->x = var->xoffset;
		modeset->y = var->yoffset;

		if (modeset->num_connectors) {
			ret = drm_mode_set_config_internal(modeset);
			if (!ret) {
				info->var.xoffset = var->xoffset;
				info->var.yoffset = var->yoffset;
			}
		}
	}
	drm_modeset_unlock_all(fb_helper->dev);

	return ret;
}

/**
 * drm_fb_helper_pan_display - implementation for &fb_ops.fb_pan_display
 * @var: updated screen information
 * @info: fbdev registered by the helper
 */
int drm_fb_helper_pan_display(struct fb_var_screeninfo *var,
			      struct fb_info *info)
{
	struct drm_fb_helper *fb_helper = info->par;
	struct drm_device *dev = fb_helper->dev;
	int ret;

	if (oops_in_progress)
		return -EBUSY;

	mutex_lock(&fb_helper->lock);
	if (!drm_fb_helper_is_bound(fb_helper)) {
		mutex_unlock(&fb_helper->lock);
		return -EBUSY;
	}

	if (drm_drv_uses_atomic_modeset(dev))
		ret = pan_display_atomic(var, info);
	else
		ret = pan_display_legacy(var, info);
	mutex_unlock(&fb_helper->lock);

	return ret;
}
EXPORT_SYMBOL(drm_fb_helper_pan_display);

/*
 * Allocates the backing storage and sets up the fbdev info structure through
 * the ->fb_probe callback.
 */
static int drm_fb_helper_single_fb_probe(struct drm_fb_helper *fb_helper,
					 int preferred_bpp)
{
	int ret = 0;
	int crtc_count = 0;
	int i;
	struct drm_fb_helper_surface_size sizes;
	int gamma_size = 0;

	memset(&sizes, 0, sizeof(struct drm_fb_helper_surface_size));
	sizes.surface_depth = 24;
	sizes.surface_bpp = 32;
	sizes.fb_width = (u32)-1;
	sizes.fb_height = (u32)-1;

	/* if driver picks 8 or 16 by default use that for both depth/bpp */
	if (preferred_bpp != sizes.surface_bpp)
		sizes.surface_depth = sizes.surface_bpp = preferred_bpp;

	/* first up get a count of crtcs now in use and new min/maxes width/heights */
	drm_fb_helper_for_each_connector(fb_helper, i) {
		struct drm_fb_helper_connector *fb_helper_conn = fb_helper->connector_info[i];
		struct drm_cmdline_mode *cmdline_mode;

		cmdline_mode = &fb_helper_conn->connector->cmdline_mode;

		if (cmdline_mode->bpp_specified) {
			switch (cmdline_mode->bpp) {
			case 8:
				sizes.surface_depth = sizes.surface_bpp = 8;
				break;
			case 15:
				sizes.surface_depth = 15;
				sizes.surface_bpp = 16;
				break;
			case 16:
				sizes.surface_depth = sizes.surface_bpp = 16;
				break;
			case 24:
				sizes.surface_depth = sizes.surface_bpp = 24;
				break;
			case 32:
				sizes.surface_depth = 24;
				sizes.surface_bpp = 32;
				break;
			}
			break;
		}
	}

	crtc_count = 0;
	for (i = 0; i < fb_helper->crtc_count; i++) {
		struct drm_display_mode *desired_mode;
		struct drm_mode_set *mode_set;
		int x, y, j;
		/* in case of tile group, are we the last tile vert or horiz?
		 * If no tile group you are always the last one both vertically
		 * and horizontally
		 */
		bool lastv = true, lasth = true;

		desired_mode = fb_helper->crtc_info[i].desired_mode;
		mode_set = &fb_helper->crtc_info[i].mode_set;

		if (!desired_mode)
			continue;

		crtc_count++;

		x = fb_helper->crtc_info[i].x;
		y = fb_helper->crtc_info[i].y;

		if (gamma_size == 0)
			gamma_size = fb_helper->crtc_info[i].mode_set.crtc->gamma_size;

		sizes.surface_width  = max_t(u32, desired_mode->hdisplay + x, sizes.surface_width);
		sizes.surface_height = max_t(u32, desired_mode->vdisplay + y, sizes.surface_height);

		for (j = 0; j < mode_set->num_connectors; j++) {
			struct drm_connector *connector = mode_set->connectors[j];

			if (connector->has_tile) {
				lasth = (connector->tile_h_loc == (connector->num_h_tile - 1));
				lastv = (connector->tile_v_loc == (connector->num_v_tile - 1));
				/* cloning to multiple tiles is just crazy-talk, so: */
				break;
			}
		}

		if (lasth)
			sizes.fb_width  = min_t(u32, desired_mode->hdisplay + x, sizes.fb_width);
		if (lastv)
			sizes.fb_height = min_t(u32, desired_mode->vdisplay + y, sizes.fb_height);
	}

	if (crtc_count == 0 || sizes.fb_width == -1 || sizes.fb_height == -1) {
		DRM_INFO("Cannot find any crtc or sizes\n");

		/* First time: disable all crtc's.. */
		if (!fb_helper->deferred_setup && !READ_ONCE(fb_helper->dev->master))
			restore_fbdev_mode(fb_helper);
		return -EAGAIN;
	}

	/* Handle our overallocation */
	sizes.surface_height *= drm_fbdev_overalloc;
	sizes.surface_height /= 100;

	/* push down into drivers */
	ret = (*fb_helper->funcs->fb_probe)(fb_helper, &sizes);
	if (ret < 0)
		return ret;

	strcpy(fb_helper->fb->comm, "[fbcon]");
	return 0;
}

/**
 * drm_fb_helper_fill_fix - initializes fixed fbdev information
 * @info: fbdev registered by the helper
 * @pitch: desired pitch
 * @depth: desired depth
 *
 * Helper to fill in the fixed fbdev information useful for a non-accelerated
 * fbdev emulations. Drivers which support acceleration methods which impose
 * additional constraints need to set up their own limits.
 *
 * Drivers should call this (or their equivalent setup code) from their
 * &drm_fb_helper_funcs.fb_probe callback.
 */
void drm_fb_helper_fill_fix(struct fb_info *info, uint32_t pitch,
			    uint32_t depth)
{
	info->fix.type = FB_TYPE_PACKED_PIXELS;
	info->fix.visual = depth == 8 ? FB_VISUAL_PSEUDOCOLOR :
		FB_VISUAL_TRUECOLOR;
	info->fix.mmio_start = 0;
	info->fix.mmio_len = 0;
	info->fix.type_aux = 0;
	info->fix.xpanstep = 1; /* doing it in hw */
	info->fix.ypanstep = 1; /* doing it in hw */
	info->fix.ywrapstep = 0;
	info->fix.accel = FB_ACCEL_NONE;

	info->fix.line_length = pitch;
}
EXPORT_SYMBOL(drm_fb_helper_fill_fix);

/**
 * drm_fb_helper_fill_var - initalizes variable fbdev information
 * @info: fbdev instance to set up
 * @fb_helper: fb helper instance to use as template
 * @fb_width: desired fb width
 * @fb_height: desired fb height
 *
 * Sets up the variable fbdev metainformation from the given fb helper instance
 * and the drm framebuffer allocated in &drm_fb_helper.fb.
 *
 * Drivers should call this (or their equivalent setup code) from their
 * &drm_fb_helper_funcs.fb_probe callback after having allocated the fbdev
 * backing storage framebuffer.
 */
void drm_fb_helper_fill_var(struct fb_info *info, struct drm_fb_helper *fb_helper,
			    uint32_t fb_width, uint32_t fb_height)
{
	struct drm_framebuffer *fb = fb_helper->fb;

	info->pseudo_palette = fb_helper->pseudo_palette;
	info->var.xres_virtual = fb->width;
	info->var.yres_virtual = fb->height;
	info->var.bits_per_pixel = fb->format->cpp[0] * 8;
	info->var.accel_flags = FB_ACCELF_TEXT;
	info->var.xoffset = 0;
	info->var.yoffset = 0;
	info->var.activate = FB_ACTIVATE_NOW;

	drm_fb_helper_fill_pixel_fmt(&info->var, fb->format->depth);

	info->var.xres = fb_width;
	info->var.yres = fb_height;
}
EXPORT_SYMBOL(drm_fb_helper_fill_var);

static int drm_fb_helper_probe_connector_modes(struct drm_fb_helper *fb_helper,
						uint32_t maxX,
						uint32_t maxY)
{
	struct drm_connector *connector;
	int i, count = 0;

	drm_fb_helper_for_each_connector(fb_helper, i) {
		connector = fb_helper->connector_info[i]->connector;
		count += connector->funcs->fill_modes(connector, maxX, maxY);
	}

	return count;
}

struct drm_display_mode *drm_has_preferred_mode(struct drm_fb_helper_connector *fb_connector, int width, int height)
{
	struct drm_display_mode *mode;

	list_for_each_entry(mode, &fb_connector->connector->modes, head) {
		if (mode->hdisplay > width ||
		    mode->vdisplay > height)
			continue;
		if (mode->type & DRM_MODE_TYPE_PREFERRED)
			return mode;
	}
	return NULL;
}
EXPORT_SYMBOL(drm_has_preferred_mode);

static bool drm_has_cmdline_mode(struct drm_fb_helper_connector *fb_connector)
{
	return fb_connector->connector->cmdline_mode.specified;
}

struct drm_display_mode *drm_pick_cmdline_mode(struct drm_fb_helper_connector *fb_helper_conn)
{
	struct drm_cmdline_mode *cmdline_mode;
	struct drm_display_mode *mode;
	bool prefer_non_interlace;

	cmdline_mode = &fb_helper_conn->connector->cmdline_mode;
	if (cmdline_mode->specified == false)
		return NULL;

	/* attempt to find a matching mode in the list of modes
	 *  we have gotten so far, if not add a CVT mode that conforms
	 */
	if (cmdline_mode->rb || cmdline_mode->margins)
		goto create_mode;

	prefer_non_interlace = !cmdline_mode->interlace;
again:
	list_for_each_entry(mode, &fb_helper_conn->connector->modes, head) {
		/* check width/height */
		if (mode->hdisplay != cmdline_mode->xres ||
		    mode->vdisplay != cmdline_mode->yres)
			continue;

		if (cmdline_mode->refresh_specified) {
			if (mode->vrefresh != cmdline_mode->refresh)
				continue;
		}

		if (cmdline_mode->interlace) {
			if (!(mode->flags & DRM_MODE_FLAG_INTERLACE))
				continue;
		} else if (prefer_non_interlace) {
			if (mode->flags & DRM_MODE_FLAG_INTERLACE)
				continue;
		}
		return mode;
	}

	if (prefer_non_interlace) {
		prefer_non_interlace = false;
		goto again;
	}

create_mode:
	mode = drm_mode_create_from_cmdline_mode(fb_helper_conn->connector->dev,
						 cmdline_mode);
	list_add(&mode->head, &fb_helper_conn->connector->modes);
	return mode;
}
EXPORT_SYMBOL(drm_pick_cmdline_mode);

static bool drm_connector_enabled(struct drm_connector *connector, bool strict)
{
	bool enable;

	if (connector->display_info.non_desktop)
		return false;

	if (strict)
		enable = connector->status == connector_status_connected;
	else
		enable = connector->status != connector_status_disconnected;

	return enable;
}

static void drm_enable_connectors(struct drm_fb_helper *fb_helper,
				  bool *enabled)
{
	bool any_enabled = false;
	struct drm_connector *connector;
	int i = 0;

	drm_fb_helper_for_each_connector(fb_helper, i) {
		connector = fb_helper->connector_info[i]->connector;
		enabled[i] = drm_connector_enabled(connector, true);
		DRM_DEBUG_KMS("connector %d enabled? %s\n", connector->base.id,
			      connector->display_info.non_desktop ? "non desktop" : enabled[i] ? "yes" : "no");

		any_enabled |= enabled[i];
	}

	if (any_enabled)
		return;

	drm_fb_helper_for_each_connector(fb_helper, i) {
		connector = fb_helper->connector_info[i]->connector;
		enabled[i] = drm_connector_enabled(connector, false);
	}
}

static bool drm_target_cloned(struct drm_fb_helper *fb_helper,
			      struct drm_display_mode **modes,
			      struct drm_fb_offset *offsets,
			      bool *enabled, int width, int height)
{
	int count, i, j;
	bool can_clone = false;
	struct drm_fb_helper_connector *fb_helper_conn;
	struct drm_display_mode *dmt_mode, *mode;

	/* only contemplate cloning in the single crtc case */
	if (fb_helper->crtc_count > 1)
		return false;

	count = 0;
	drm_fb_helper_for_each_connector(fb_helper, i) {
		if (enabled[i])
			count++;
	}

	/* only contemplate cloning if more than one connector is enabled */
	if (count <= 1)
		return false;

	/* check the command line or if nothing common pick 1024x768 */
	can_clone = true;
	drm_fb_helper_for_each_connector(fb_helper, i) {
		if (!enabled[i])
			continue;
		fb_helper_conn = fb_helper->connector_info[i];
		modes[i] = drm_pick_cmdline_mode(fb_helper_conn);
		if (!modes[i]) {
			can_clone = false;
			break;
		}
		for (j = 0; j < i; j++) {
			if (!enabled[j])
				continue;
			if (!drm_mode_match(modes[j], modes[i],
					    DRM_MODE_MATCH_TIMINGS |
					    DRM_MODE_MATCH_CLOCK |
					    DRM_MODE_MATCH_FLAGS |
					    DRM_MODE_MATCH_3D_FLAGS))
				can_clone = false;
		}
	}

	if (can_clone) {
		DRM_DEBUG_KMS("can clone using command line\n");
		return true;
	}

	/* try and find a 1024x768 mode on each connector */
	can_clone = true;
	dmt_mode = drm_mode_find_dmt(fb_helper->dev, 1024, 768, 60, false);

	drm_fb_helper_for_each_connector(fb_helper, i) {
		if (!enabled[i])
			continue;

		fb_helper_conn = fb_helper->connector_info[i];
		list_for_each_entry(mode, &fb_helper_conn->connector->modes, head) {
			if (drm_mode_match(mode, dmt_mode,
					   DRM_MODE_MATCH_TIMINGS |
					   DRM_MODE_MATCH_CLOCK |
					   DRM_MODE_MATCH_FLAGS |
					   DRM_MODE_MATCH_3D_FLAGS))
				modes[i] = mode;
		}
		if (!modes[i])
			can_clone = false;
	}

	if (can_clone) {
		DRM_DEBUG_KMS("can clone using 1024x768\n");
		return true;
	}
	DRM_INFO("kms: can't enable cloning when we probably wanted to.\n");
	return false;
}

static int drm_get_tile_offsets(struct drm_fb_helper *fb_helper,
				struct drm_display_mode **modes,
				struct drm_fb_offset *offsets,
				int idx,
				int h_idx, int v_idx)
{
	struct drm_fb_helper_connector *fb_helper_conn;
	int i;
	int hoffset = 0, voffset = 0;

	drm_fb_helper_for_each_connector(fb_helper, i) {
		fb_helper_conn = fb_helper->connector_info[i];
		if (!fb_helper_conn->connector->has_tile)
			continue;

		if (!modes[i] && (h_idx || v_idx)) {
			DRM_DEBUG_KMS("no modes for connector tiled %d %d\n", i,
				      fb_helper_conn->connector->base.id);
			continue;
		}
		if (fb_helper_conn->connector->tile_h_loc < h_idx)
			hoffset += modes[i]->hdisplay;

		if (fb_helper_conn->connector->tile_v_loc < v_idx)
			voffset += modes[i]->vdisplay;
	}
	offsets[idx].x = hoffset;
	offsets[idx].y = voffset;
	DRM_DEBUG_KMS("returned %d %d for %d %d\n", hoffset, voffset, h_idx, v_idx);
	return 0;
}

static bool drm_target_preferred(struct drm_fb_helper *fb_helper,
				 struct drm_display_mode **modes,
				 struct drm_fb_offset *offsets,
				 bool *enabled, int width, int height)
{
	struct drm_fb_helper_connector *fb_helper_conn;
	const u64 mask = BIT_ULL(fb_helper->connector_count) - 1;
	u64 conn_configured = 0;
	int tile_pass = 0;
	int i;

retry:
	drm_fb_helper_for_each_connector(fb_helper, i) {
		fb_helper_conn = fb_helper->connector_info[i];

		if (conn_configured & BIT_ULL(i))
			continue;

		if (enabled[i] == false) {
			conn_configured |= BIT_ULL(i);
			continue;
		}

		/* first pass over all the untiled connectors */
		if (tile_pass == 0 && fb_helper_conn->connector->has_tile)
			continue;

		if (tile_pass == 1) {
			if (fb_helper_conn->connector->tile_h_loc != 0 ||
			    fb_helper_conn->connector->tile_v_loc != 0)
				continue;

		} else {
			if (fb_helper_conn->connector->tile_h_loc != tile_pass - 1 &&
			    fb_helper_conn->connector->tile_v_loc != tile_pass - 1)
			/* if this tile_pass doesn't cover any of the tiles - keep going */
				continue;

			/*
			 * find the tile offsets for this pass - need to find
			 * all tiles left and above
			 */
			drm_get_tile_offsets(fb_helper, modes, offsets,
					     i, fb_helper_conn->connector->tile_h_loc, fb_helper_conn->connector->tile_v_loc);
		}
		DRM_DEBUG_KMS("looking for cmdline mode on connector %d\n",
			      fb_helper_conn->connector->base.id);

		/* got for command line mode first */
		modes[i] = drm_pick_cmdline_mode(fb_helper_conn);
		if (!modes[i]) {
			DRM_DEBUG_KMS("looking for preferred mode on connector %d %d\n",
				      fb_helper_conn->connector->base.id, fb_helper_conn->connector->tile_group ? fb_helper_conn->connector->tile_group->id : 0);
			modes[i] = drm_has_preferred_mode(fb_helper_conn, width, height);
		}
		/* No preferred modes, pick one off the list */
		if (!modes[i] && !list_empty(&fb_helper_conn->connector->modes)) {
			list_for_each_entry(modes[i], &fb_helper_conn->connector->modes, head)
				break;
		}
		DRM_DEBUG_KMS("found mode %s\n", modes[i] ? modes[i]->name :
			  "none");
		conn_configured |= BIT_ULL(i);
	}

	if ((conn_configured & mask) != mask) {
		tile_pass++;
		goto retry;
	}
	return true;
}

static bool connector_has_possible_crtc(struct drm_connector *connector,
					struct drm_crtc *crtc)
{
	struct drm_encoder *encoder;
	int i;

	drm_connector_for_each_possible_encoder(connector, encoder, i) {
		if (encoder->possible_crtcs & drm_crtc_mask(crtc))
			return true;
	}

	return false;
}

static int drm_pick_crtcs(struct drm_fb_helper *fb_helper,
			  struct drm_fb_helper_crtc **best_crtcs,
			  struct drm_display_mode **modes,
			  int n, int width, int height)
{
	int c, o;
	struct drm_connector *connector;
	int my_score, best_score, score;
	struct drm_fb_helper_crtc **crtcs, *crtc;
	struct drm_fb_helper_connector *fb_helper_conn;

	if (n == fb_helper->connector_count)
		return 0;

	fb_helper_conn = fb_helper->connector_info[n];
	connector = fb_helper_conn->connector;

	best_crtcs[n] = NULL;
	best_score = drm_pick_crtcs(fb_helper, best_crtcs, modes, n+1, width, height);
	if (modes[n] == NULL)
		return best_score;

	crtcs = kcalloc(fb_helper->connector_count,
			sizeof(struct drm_fb_helper_crtc *), GFP_KERNEL);
	if (!crtcs)
		return best_score;

	my_score = 1;
	if (connector->status == connector_status_connected)
		my_score++;
	if (drm_has_cmdline_mode(fb_helper_conn))
		my_score++;
	if (drm_has_preferred_mode(fb_helper_conn, width, height))
		my_score++;

	/*
	 * select a crtc for this connector and then attempt to configure
	 * remaining connectors
	 */
	for (c = 0; c < fb_helper->crtc_count; c++) {
		crtc = &fb_helper->crtc_info[c];

		if (!connector_has_possible_crtc(connector,
						 crtc->mode_set.crtc))
			continue;

		for (o = 0; o < n; o++)
			if (best_crtcs[o] == crtc)
				break;

		if (o < n) {
			/* ignore cloning unless only a single crtc */
			if (fb_helper->crtc_count > 1)
				continue;

			if (!drm_mode_equal(modes[o], modes[n]))
				continue;
		}

		crtcs[n] = crtc;
		memcpy(crtcs, best_crtcs, n * sizeof(struct drm_fb_helper_crtc *));
		score = my_score + drm_pick_crtcs(fb_helper, crtcs, modes, n + 1,
						  width, height);
		if (score > best_score) {
			best_score = score;
			memcpy(best_crtcs, crtcs,
			       fb_helper->connector_count *
			       sizeof(struct drm_fb_helper_crtc *));
		}
	}

	kfree(crtcs);
	return best_score;
}

/*
 * This function checks if rotation is necessary because of panel orientation
 * and if it is, if it is supported.
 * If rotation is necessary and supported, its gets set in fb_crtc.rotation.
 * If rotation is necessary but not supported, a DRM_MODE_ROTATE_* flag gets
 * or-ed into fb_helper->sw_rotations. In drm_setup_crtcs_fb() we check if only
 * one bit is set and then we set fb_info.fbcon_rotate_hint to make fbcon do
 * the unsupported rotation.
 */
static void drm_setup_crtc_rotation(struct drm_fb_helper *fb_helper,
				    struct drm_fb_helper_crtc *fb_crtc,
				    struct drm_connector *connector)
{
	struct drm_plane *plane = fb_crtc->mode_set.crtc->primary;
	uint64_t valid_mask = 0;
	int i, rotation;

	fb_crtc->rotation = DRM_MODE_ROTATE_0;

	switch (connector->display_info.panel_orientation) {
	case DRM_MODE_PANEL_ORIENTATION_BOTTOM_UP:
		rotation = DRM_MODE_ROTATE_180;
		break;
	case DRM_MODE_PANEL_ORIENTATION_LEFT_UP:
		rotation = DRM_MODE_ROTATE_90;
		break;
	case DRM_MODE_PANEL_ORIENTATION_RIGHT_UP:
		rotation = DRM_MODE_ROTATE_270;
		break;
	default:
		rotation = DRM_MODE_ROTATE_0;
	}

	/*
	 * TODO: support 90 / 270 degree hardware rotation,
	 * depending on the hardware this may require the framebuffer
	 * to be in a specific tiling format.
	 */
	if (rotation != DRM_MODE_ROTATE_180 || !plane->rotation_property) {
		fb_helper->sw_rotations |= rotation;
		return;
	}

	for (i = 0; i < plane->rotation_property->num_values; i++)
		valid_mask |= (1ULL << plane->rotation_property->values[i]);

	if (!(rotation & valid_mask)) {
		fb_helper->sw_rotations |= rotation;
		return;
	}

	fb_crtc->rotation = rotation;
	/* Rotating in hardware, fbcon should not rotate */
	fb_helper->sw_rotations |= DRM_MODE_ROTATE_0;
}

static void drm_setup_crtcs(struct drm_fb_helper *fb_helper,
			    u32 width, u32 height)
{
	struct drm_device *dev = fb_helper->dev;
	struct drm_fb_helper_crtc **crtcs;
	struct drm_display_mode **modes;
	struct drm_fb_offset *offsets;
	bool *enabled;
	int i;

	DRM_DEBUG_KMS("\n");
	/* prevent concurrent modification of connector_count by hotplug */
	lockdep_assert_held(&fb_helper->lock);

	crtcs = kcalloc(fb_helper->connector_count,
			sizeof(struct drm_fb_helper_crtc *), GFP_KERNEL);
	modes = kcalloc(fb_helper->connector_count,
			sizeof(struct drm_display_mode *), GFP_KERNEL);
	offsets = kcalloc(fb_helper->connector_count,
			  sizeof(struct drm_fb_offset), GFP_KERNEL);
	enabled = kcalloc(fb_helper->connector_count,
			  sizeof(bool), GFP_KERNEL);
	if (!crtcs || !modes || !enabled || !offsets) {
		DRM_ERROR("Memory allocation failed\n");
		goto out;
	}

	mutex_lock(&fb_helper->dev->mode_config.mutex);
	if (drm_fb_helper_probe_connector_modes(fb_helper, width, height) == 0)
		DRM_DEBUG_KMS("No connectors reported connected with modes\n");
	drm_enable_connectors(fb_helper, enabled);

	if (!(fb_helper->funcs->initial_config &&
	      fb_helper->funcs->initial_config(fb_helper, crtcs, modes,
					       offsets,
					       enabled, width, height))) {
		memset(modes, 0, fb_helper->connector_count*sizeof(modes[0]));
		memset(crtcs, 0, fb_helper->connector_count*sizeof(crtcs[0]));
		memset(offsets, 0, fb_helper->connector_count*sizeof(offsets[0]));

		if (!drm_target_cloned(fb_helper, modes, offsets,
				       enabled, width, height) &&
		    !drm_target_preferred(fb_helper, modes, offsets,
					  enabled, width, height))
			DRM_ERROR("Unable to find initial modes\n");

		DRM_DEBUG_KMS("picking CRTCs for %dx%d config\n",
			      width, height);

		drm_pick_crtcs(fb_helper, crtcs, modes, 0, width, height);
	}
	mutex_unlock(&fb_helper->dev->mode_config.mutex);

	/* need to set the modesets up here for use later */
	/* fill out the connector<->crtc mappings into the modesets */
	for (i = 0; i < fb_helper->crtc_count; i++)
		drm_fb_helper_modeset_release(fb_helper,
					      &fb_helper->crtc_info[i].mode_set);

	fb_helper->sw_rotations = 0;
	drm_fb_helper_for_each_connector(fb_helper, i) {
		struct drm_display_mode *mode = modes[i];
		struct drm_fb_helper_crtc *fb_crtc = crtcs[i];
		struct drm_fb_offset *offset = &offsets[i];

		if (mode && fb_crtc) {
			struct drm_mode_set *modeset = &fb_crtc->mode_set;
			struct drm_connector *connector =
				fb_helper->connector_info[i]->connector;

			DRM_DEBUG_KMS("desired mode %s set on crtc %d (%d,%d)\n",
				      mode->name, fb_crtc->mode_set.crtc->base.id, offset->x, offset->y);

			fb_crtc->desired_mode = mode;
			fb_crtc->x = offset->x;
			fb_crtc->y = offset->y;
			modeset->mode = drm_mode_duplicate(dev,
							   fb_crtc->desired_mode);
			drm_connector_get(connector);
			drm_setup_crtc_rotation(fb_helper, fb_crtc, connector);
			modeset->connectors[modeset->num_connectors++] = connector;
			modeset->x = offset->x;
			modeset->y = offset->y;
		}
	}
out:
	kfree(crtcs);
	kfree(modes);
	kfree(offsets);
	kfree(enabled);
}

/*
 * This is a continuation of drm_setup_crtcs() that sets up anything related
 * to the framebuffer. During initialization, drm_setup_crtcs() is called before
 * the framebuffer has been allocated (fb_helper->fb and fb_helper->fbdev).
 * So, any setup that touches those fields needs to be done here instead of in
 * drm_setup_crtcs().
 */
static void drm_setup_crtcs_fb(struct drm_fb_helper *fb_helper)
{
	struct fb_info *info = fb_helper->fbdev;
	int i;

	for (i = 0; i < fb_helper->crtc_count; i++)
		if (fb_helper->crtc_info[i].mode_set.num_connectors)
			fb_helper->crtc_info[i].mode_set.fb = fb_helper->fb;

	mutex_lock(&fb_helper->dev->mode_config.mutex);
	drm_fb_helper_for_each_connector(fb_helper, i) {
		struct drm_connector *connector =
					fb_helper->connector_info[i]->connector;

		/* use first connected connector for the physical dimensions */
		if (connector->status == connector_status_connected) {
			info->var.width = connector->display_info.width_mm;
			info->var.height = connector->display_info.height_mm;
			break;
		}
	}
	mutex_unlock(&fb_helper->dev->mode_config.mutex);

	switch (fb_helper->sw_rotations) {
	case DRM_MODE_ROTATE_0:
		info->fbcon_rotate_hint = FB_ROTATE_UR;
		break;
	case DRM_MODE_ROTATE_90:
		info->fbcon_rotate_hint = FB_ROTATE_CCW;
		break;
	case DRM_MODE_ROTATE_180:
		info->fbcon_rotate_hint = FB_ROTATE_UD;
		break;
	case DRM_MODE_ROTATE_270:
		info->fbcon_rotate_hint = FB_ROTATE_CW;
		break;
	default:
		/*
		 * Multiple bits are set / multiple rotations requested
		 * fbcon cannot handle separate rotation settings per
		 * output, so fallback to unrotated.
		 */
		info->fbcon_rotate_hint = FB_ROTATE_UR;
	}
}

/* Note: Drops fb_helper->lock before returning. */
static int
__drm_fb_helper_initial_config_and_unlock(struct drm_fb_helper *fb_helper,
					  int bpp_sel)
{
	struct drm_device *dev = fb_helper->dev;
	struct fb_info *info;
	unsigned int width, height;
	int ret;

	width = dev->mode_config.max_width;
	height = dev->mode_config.max_height;

	drm_setup_crtcs(fb_helper, width, height);
	ret = drm_fb_helper_single_fb_probe(fb_helper, bpp_sel);
	if (ret < 0) {
		if (ret == -EAGAIN) {
			fb_helper->preferred_bpp = bpp_sel;
			fb_helper->deferred_setup = true;
			ret = 0;
		}
		mutex_unlock(&fb_helper->lock);

		return ret;
	}
	drm_setup_crtcs_fb(fb_helper);

	fb_helper->deferred_setup = false;

	info = fb_helper->fbdev;
	info->var.pixclock = 0;
	/* Shamelessly allow physical address leaking to userspace */
#if IS_ENABLED(CONFIG_DRM_FBDEV_LEAK_PHYS_SMEM)
	if (!drm_leak_fbdev_smem)
#endif
		/* don't leak any physical addresses to userspace */
		info->flags |= FBINFO_HIDE_SMEM_START;

	/* Need to drop locks to avoid recursive deadlock in
	 * register_framebuffer. This is ok because the only thing left to do is
	 * register the fbdev emulation instance in kernel_fb_helper_list. */
	mutex_unlock(&fb_helper->lock);

	ret = register_framebuffer(info);
	if (ret < 0)
		return ret;

	dev_info(dev->dev, "fb%d: %s frame buffer device\n",
		 info->node, info->fix.id);

	mutex_lock(&kernel_fb_helper_lock);
	if (list_empty(&kernel_fb_helper_list))
		register_sysrq_key('v', &sysrq_drm_fb_helper_restore_op);

	list_add(&fb_helper->kernel_fb_list, &kernel_fb_helper_list);
	mutex_unlock(&kernel_fb_helper_lock);

	return 0;
}

/**
 * drm_fb_helper_initial_config - setup a sane initial connector configuration
 * @fb_helper: fb_helper device struct
 * @bpp_sel: bpp value to use for the framebuffer configuration
 *
 * Scans the CRTCs and connectors and tries to put together an initial setup.
 * At the moment, this is a cloned configuration across all heads with
 * a new framebuffer object as the backing store.
 *
 * Note that this also registers the fbdev and so allows userspace to call into
 * the driver through the fbdev interfaces.
 *
 * This function will call down into the &drm_fb_helper_funcs.fb_probe callback
 * to let the driver allocate and initialize the fbdev info structure and the
 * drm framebuffer used to back the fbdev. drm_fb_helper_fill_var() and
 * drm_fb_helper_fill_fix() are provided as helpers to setup simple default
 * values for the fbdev info structure.
 *
 * HANG DEBUGGING:
 *
 * When you have fbcon support built-in or already loaded, this function will do
 * a full modeset to setup the fbdev console. Due to locking misdesign in the
 * VT/fbdev subsystem that entire modeset sequence has to be done while holding
 * console_lock. Until console_unlock is called no dmesg lines will be sent out
 * to consoles, not even serial console. This means when your driver crashes,
 * you will see absolutely nothing else but a system stuck in this function,
 * with no further output. Any kind of printk() you place within your own driver
 * or in the drm core modeset code will also never show up.
 *
 * Standard debug practice is to run the fbcon setup without taking the
 * console_lock as a hack, to be able to see backtraces and crashes on the
 * serial line. This can be done by setting the fb.lockless_register_fb=1 kernel
 * cmdline option.
 *
 * The other option is to just disable fbdev emulation since very likely the
 * first modeset from userspace will crash in the same way, and is even easier
 * to debug. This can be done by setting the drm_kms_helper.fbdev_emulation=0
 * kernel cmdline option.
 *
 * RETURNS:
 * Zero if everything went ok, nonzero otherwise.
 */
int drm_fb_helper_initial_config(struct drm_fb_helper *fb_helper, int bpp_sel)
{
	int ret;

	if (!drm_fbdev_emulation)
		return 0;

	mutex_lock(&fb_helper->lock);
	ret = __drm_fb_helper_initial_config_and_unlock(fb_helper, bpp_sel);

	return ret;
}
EXPORT_SYMBOL(drm_fb_helper_initial_config);

/**
 * drm_fb_helper_hotplug_event - respond to a hotplug notification by
 *                               probing all the outputs attached to the fb
 * @fb_helper: driver-allocated fbdev helper, can be NULL
 *
 * Scan the connectors attached to the fb_helper and try to put together a
 * setup after notification of a change in output configuration.
 *
 * Called at runtime, takes the mode config locks to be able to check/change the
 * modeset configuration. Must be run from process context (which usually means
 * either the output polling work or a work item launched from the driver's
 * hotplug interrupt).
 *
 * Note that drivers may call this even before calling
 * drm_fb_helper_initial_config but only after drm_fb_helper_init. This allows
 * for a race-free fbcon setup and will make sure that the fbdev emulation will
 * not miss any hotplug events.
 *
 * RETURNS:
 * 0 on success and a non-zero error code otherwise.
 */
int drm_fb_helper_hotplug_event(struct drm_fb_helper *fb_helper)
{
	int err = 0;

	if (!drm_fbdev_emulation || !fb_helper)
		return 0;

	mutex_lock(&fb_helper->lock);
	if (fb_helper->deferred_setup) {
		err = __drm_fb_helper_initial_config_and_unlock(fb_helper,
				fb_helper->preferred_bpp);
		return err;
	}

	if (!fb_helper->fb || !drm_fb_helper_is_bound(fb_helper)) {
		fb_helper->delayed_hotplug = true;
		mutex_unlock(&fb_helper->lock);
		return err;
	}

	DRM_DEBUG_KMS("\n");

	drm_setup_crtcs(fb_helper, fb_helper->fb->width, fb_helper->fb->height);
	drm_setup_crtcs_fb(fb_helper);
	mutex_unlock(&fb_helper->lock);

	drm_fb_helper_set_par(fb_helper->fbdev);

	return 0;
}
<<<<<<< HEAD
EXPORT_SYMBOL(drm_fb_helper_hotplug_event);

/**
 * drm_fb_helper_fbdev_setup() - Setup fbdev emulation
 * @dev: DRM device
 * @fb_helper: fbdev helper structure to set up
 * @funcs: fbdev helper functions
 * @preferred_bpp: Preferred bits per pixel for the device.
 *                 @dev->mode_config.preferred_depth is used if this is zero.
 * @max_conn_count: Maximum number of connectors.
 *                  @dev->mode_config.num_connector is used if this is zero.
 *
 * This function sets up fbdev emulation and registers fbdev for access by
 * userspace. If all connectors are disconnected, setup is deferred to the next
 * time drm_fb_helper_hotplug_event() is called.
 * The caller must to provide a &drm_fb_helper_funcs->fb_probe callback
 * function.
 *
 * Use drm_fb_helper_fbdev_teardown() to destroy the fbdev.
 *
 * See also: drm_fb_helper_initial_config(), drm_fbdev_generic_setup().
 *
 * Returns:
 * Zero on success or negative error code on failure.
 */
int drm_fb_helper_fbdev_setup(struct drm_device *dev,
			      struct drm_fb_helper *fb_helper,
			      const struct drm_fb_helper_funcs *funcs,
			      unsigned int preferred_bpp,
			      unsigned int max_conn_count)
{
	int ret;

	if (!preferred_bpp)
		preferred_bpp = dev->mode_config.preferred_depth;
	if (!preferred_bpp)
		preferred_bpp = 32;

	if (!max_conn_count)
		max_conn_count = dev->mode_config.num_connector;
	if (!max_conn_count) {
		DRM_DEV_ERROR(dev->dev, "fbdev: No connectors\n");
		return -EINVAL;
	}

	drm_fb_helper_prepare(dev, fb_helper, funcs);

	ret = drm_fb_helper_init(dev, fb_helper, max_conn_count);
	if (ret < 0) {
		DRM_DEV_ERROR(dev->dev, "fbdev: Failed to initialize (ret=%d)\n", ret);
		return ret;
	}

	ret = drm_fb_helper_single_add_all_connectors(fb_helper);
	if (ret < 0) {
		DRM_DEV_ERROR(dev->dev, "fbdev: Failed to add connectors (ret=%d)\n", ret);
		goto err_drm_fb_helper_fini;
	}

	if (!drm_drv_uses_atomic_modeset(dev))
		drm_helper_disable_unused_functions(dev);

	ret = drm_fb_helper_initial_config(fb_helper, preferred_bpp);
	if (ret < 0) {
		DRM_DEV_ERROR(dev->dev, "fbdev: Failed to set configuration (ret=%d)\n", ret);
		goto err_drm_fb_helper_fini;
	}

	return 0;

err_drm_fb_helper_fini:
	drm_fb_helper_fbdev_teardown(dev);

	return ret;
}
EXPORT_SYMBOL(drm_fb_helper_fbdev_setup);

/**
 * drm_fb_helper_fbdev_teardown - Tear down fbdev emulation
 * @dev: DRM device
 *
 * This function unregisters fbdev if not already done and cleans up the
 * associated resources including the &drm_framebuffer.
 * The driver is responsible for freeing the &drm_fb_helper structure which is
 * stored in &drm_device->fb_helper. Do note that this pointer has been cleared
 * when this function returns.
 *
 * In order to support device removal/unplug while file handles are still open,
 * drm_fb_helper_unregister_fbi() should be called on device removal and
 * drm_fb_helper_fbdev_teardown() in the &drm_driver->release callback when
 * file handles are closed.
 */
void drm_fb_helper_fbdev_teardown(struct drm_device *dev)
{
	struct drm_fb_helper *fb_helper = dev->fb_helper;
	struct fb_ops *fbops = NULL;

	if (!fb_helper)
		return;

	/* Unregister if it hasn't been done already */
	if (fb_helper->fbdev && fb_helper->fbdev->dev)
		drm_fb_helper_unregister_fbi(fb_helper);

	if (fb_helper->fbdev && fb_helper->fbdev->fbdefio) {
		fb_deferred_io_cleanup(fb_helper->fbdev);
		kfree(fb_helper->fbdev->fbdefio);
		fbops = fb_helper->fbdev->fbops;
	}

	drm_fb_helper_fini(fb_helper);
	kfree(fbops);

	if (fb_helper->fb)
		drm_framebuffer_remove(fb_helper->fb);
}
EXPORT_SYMBOL(drm_fb_helper_fbdev_teardown);

/**
 * drm_fb_helper_lastclose - DRM driver lastclose helper for fbdev emulation
 * @dev: DRM device
 *
 * This function can be used as the &drm_driver->lastclose callback for drivers
 * that only need to call drm_fb_helper_restore_fbdev_mode_unlocked().
 */
void drm_fb_helper_lastclose(struct drm_device *dev)
{
	drm_fb_helper_restore_fbdev_mode_unlocked(dev->fb_helper);
}
EXPORT_SYMBOL(drm_fb_helper_lastclose);

/**
 * drm_fb_helper_output_poll_changed - DRM mode config \.output_poll_changed
 *                                     helper for fbdev emulation
 * @dev: DRM device
 *
 * This function can be used as the
 * &drm_mode_config_funcs.output_poll_changed callback for drivers that only
 * need to call drm_fb_helper_hotplug_event().
 */
void drm_fb_helper_output_poll_changed(struct drm_device *dev)
{
	drm_fb_helper_hotplug_event(dev->fb_helper);
}
EXPORT_SYMBOL(drm_fb_helper_output_poll_changed);

/* @user: 1=userspace, 0=fbcon */
static int drm_fbdev_fb_open(struct fb_info *info, int user)
{
	struct drm_fb_helper *fb_helper = info->par;

	if (!try_module_get(fb_helper->dev->driver->fops->owner))
		return -ENODEV;

	return 0;
}

static int drm_fbdev_fb_release(struct fb_info *info, int user)
{
	struct drm_fb_helper *fb_helper = info->par;

	module_put(fb_helper->dev->driver->fops->owner);

	return 0;
}

static void drm_fbdev_cleanup(struct drm_fb_helper *fb_helper)
{
	struct fb_info *fbi = fb_helper->fbdev;
	struct fb_ops *fbops = NULL;
	void *shadow = NULL;

	if (!fb_helper->dev)
		return;

	if (fbi && fbi->fbdefio) {
		fb_deferred_io_cleanup(fbi);
		shadow = fbi->screen_buffer;
		fbops = fbi->fbops;
	}

	drm_fb_helper_fini(fb_helper);

	if (shadow) {
		vfree(shadow);
		kfree(fbops);
	}

	drm_client_framebuffer_delete(fb_helper->buffer);
}

static void drm_fbdev_release(struct drm_fb_helper *fb_helper)
{
	drm_fbdev_cleanup(fb_helper);

	/*
	 * FIXME:
	 * Remove conditional when all CMA drivers have been moved over to using
	 * drm_fbdev_generic_setup().
	 */
	if (fb_helper->client.funcs) {
		drm_client_release(&fb_helper->client);
		kfree(fb_helper);
	}
}

/*
 * fb_ops.fb_destroy is called by the last put_fb_info() call at the end of
 * unregister_framebuffer() or fb_release().
 */
static void drm_fbdev_fb_destroy(struct fb_info *info)
{
	drm_fbdev_release(info->par);
}

static int drm_fbdev_fb_mmap(struct fb_info *info, struct vm_area_struct *vma)
{
	struct drm_fb_helper *fb_helper = info->par;

	if (fb_helper->dev->driver->gem_prime_mmap)
		return fb_helper->dev->driver->gem_prime_mmap(fb_helper->buffer->gem, vma);
	else
		return -ENODEV;
}

static struct fb_ops drm_fbdev_fb_ops = {
	.owner		= THIS_MODULE,
	DRM_FB_HELPER_DEFAULT_OPS,
	.fb_open	= drm_fbdev_fb_open,
	.fb_release	= drm_fbdev_fb_release,
	.fb_destroy	= drm_fbdev_fb_destroy,
	.fb_mmap	= drm_fbdev_fb_mmap,
	.fb_read	= drm_fb_helper_sys_read,
	.fb_write	= drm_fb_helper_sys_write,
	.fb_fillrect	= drm_fb_helper_sys_fillrect,
	.fb_copyarea	= drm_fb_helper_sys_copyarea,
	.fb_imageblit	= drm_fb_helper_sys_imageblit,
};

static struct fb_deferred_io drm_fbdev_defio = {
	.delay		= HZ / 20,
	.deferred_io	= drm_fb_helper_deferred_io,
};

/**
 * drm_fb_helper_generic_probe - Generic fbdev emulation probe helper
 * @fb_helper: fbdev helper structure
 * @sizes: describes fbdev size and scanout surface size
 *
 * This function uses the client API to create a framebuffer backed by a dumb buffer.
 *
 * The _sys_ versions are used for &fb_ops.fb_read, fb_write, fb_fillrect,
 * fb_copyarea, fb_imageblit.
 *
 * Returns:
 * Zero on success or negative error code on failure.
 */
int drm_fb_helper_generic_probe(struct drm_fb_helper *fb_helper,
				struct drm_fb_helper_surface_size *sizes)
{
	struct drm_client_dev *client = &fb_helper->client;
	struct drm_client_buffer *buffer;
	struct drm_framebuffer *fb;
	struct fb_info *fbi;
	u32 format;

	DRM_DEBUG_KMS("surface width(%d), height(%d) and bpp(%d)\n",
		      sizes->surface_width, sizes->surface_height,
		      sizes->surface_bpp);

	format = drm_mode_legacy_fb_format(sizes->surface_bpp, sizes->surface_depth);
	buffer = drm_client_framebuffer_create(client, sizes->surface_width,
					       sizes->surface_height, format);
	if (IS_ERR(buffer))
		return PTR_ERR(buffer);

	fb_helper->buffer = buffer;
	fb_helper->fb = buffer->fb;
	fb = buffer->fb;

	fbi = drm_fb_helper_alloc_fbi(fb_helper);
	if (IS_ERR(fbi))
		return PTR_ERR(fbi);

	fbi->par = fb_helper;
	fbi->fbops = &drm_fbdev_fb_ops;
	fbi->screen_size = fb->height * fb->pitches[0];
	fbi->fix.smem_len = fbi->screen_size;
	fbi->screen_buffer = buffer->vaddr;
	/* Shamelessly leak the physical address to user-space */
#if IS_ENABLED(CONFIG_DRM_FBDEV_LEAK_PHYS_SMEM)
	if (drm_leak_fbdev_smem && fbi->fix.smem_start == 0)
		fbi->fix.smem_start =
			page_to_phys(virt_to_page(fbi->screen_buffer));
#endif
	strcpy(fbi->fix.id, "DRM emulated");

	drm_fb_helper_fill_fix(fbi, fb->pitches[0], fb->format->depth);
	drm_fb_helper_fill_var(fbi, fb_helper, sizes->fb_width, sizes->fb_height);

	if (fb->funcs->dirty) {
		struct fb_ops *fbops;
		void *shadow;

		/*
		 * fb_deferred_io_cleanup() clears &fbops->fb_mmap so a per
		 * instance version is necessary.
		 */
		fbops = kzalloc(sizeof(*fbops), GFP_KERNEL);
		shadow = vzalloc(fbi->screen_size);
		if (!fbops || !shadow) {
			kfree(fbops);
			vfree(shadow);
			return -ENOMEM;
		}

		*fbops = *fbi->fbops;
		fbi->fbops = fbops;
		fbi->screen_buffer = shadow;
		fbi->fbdefio = &drm_fbdev_defio;

		fb_deferred_io_init(fbi);
	}

	return 0;
}
EXPORT_SYMBOL(drm_fb_helper_generic_probe);

static const struct drm_fb_helper_funcs drm_fb_helper_generic_funcs = {
	.fb_probe = drm_fb_helper_generic_probe,
};

static void drm_fbdev_client_unregister(struct drm_client_dev *client)
{
	struct drm_fb_helper *fb_helper = drm_fb_helper_from_client(client);

	if (fb_helper->fbdev)
		/* drm_fbdev_fb_destroy() takes care of cleanup */
		drm_fb_helper_unregister_fbi(fb_helper);
	else
		drm_fbdev_release(fb_helper);
}

static int drm_fbdev_client_restore(struct drm_client_dev *client)
{
	drm_fb_helper_lastclose(client->dev);

	return 0;
}

static int drm_fbdev_client_hotplug(struct drm_client_dev *client)
{
	struct drm_fb_helper *fb_helper = drm_fb_helper_from_client(client);
	struct drm_device *dev = client->dev;
	int ret;

	/* Setup is not retried if it has failed */
	if (!fb_helper->dev && fb_helper->funcs)
		return 0;

	if (dev->fb_helper)
		return drm_fb_helper_hotplug_event(dev->fb_helper);

	if (!dev->mode_config.num_connector) {
		DRM_DEV_DEBUG(dev->dev, "No connectors found, will not create framebuffer!\n");
		return 0;
	}

	drm_fb_helper_prepare(dev, fb_helper, &drm_fb_helper_generic_funcs);

	ret = drm_fb_helper_init(dev, fb_helper, dev->mode_config.num_connector);
	if (ret)
		goto err;

	ret = drm_fb_helper_single_add_all_connectors(fb_helper);
	if (ret)
		goto err_cleanup;

	if (!drm_drv_uses_atomic_modeset(dev))
		drm_helper_disable_unused_functions(dev);

	ret = drm_fb_helper_initial_config(fb_helper, fb_helper->preferred_bpp);
	if (ret)
		goto err_cleanup;

	return 0;

err_cleanup:
	drm_fbdev_cleanup(fb_helper);
err:
	fb_helper->dev = NULL;
	fb_helper->fbdev = NULL;

	DRM_DEV_ERROR(dev->dev, "fbdev: Failed to setup generic emulation (ret=%d)\n", ret);

	return ret;
}

static const struct drm_client_funcs drm_fbdev_client_funcs = {
	.owner		= THIS_MODULE,
	.unregister	= drm_fbdev_client_unregister,
	.restore	= drm_fbdev_client_restore,
	.hotplug	= drm_fbdev_client_hotplug,
};

/**
 * drm_fbdev_generic_setup() - Setup generic fbdev emulation
 * @dev: DRM device
 * @preferred_bpp: Preferred bits per pixel for the device.
 *                 @dev->mode_config.preferred_depth is used if this is zero.
 *
 * This function sets up generic fbdev emulation for drivers that supports
 * dumb buffers with a virtual address and that can be mmap'ed. If the driver
 * does not support these functions, it could use drm_fb_helper_fbdev_setup().
 *
 * Restore, hotplug events and teardown are all taken care of. Drivers that do
 * suspend/resume need to call drm_fb_helper_set_suspend_unlocked() themselves.
 * Simple drivers might use drm_mode_config_helper_suspend().
 *
 * Drivers that set the dirty callback on their framebuffer will get a shadow
 * fbdev buffer that is blitted onto the real buffer. This is done in order to
 * make deferred I/O work with all kinds of buffers.
 *
 * This function is safe to call even when there are no connectors present.
 * Setup will be retried on the next hotplug event.
 *
 * The fbdev is destroyed by drm_dev_unregister().
 *
 * Returns:
 * Zero on success or negative error code on failure.
 */
int drm_fbdev_generic_setup(struct drm_device *dev, unsigned int preferred_bpp)
{
	struct drm_fb_helper *fb_helper;
	int ret;

	WARN(dev->fb_helper, "fb_helper is already set!\n");

	if (!drm_fbdev_emulation)
		return 0;

	fb_helper = kzalloc(sizeof(*fb_helper), GFP_KERNEL);
	if (!fb_helper)
		return -ENOMEM;

	ret = drm_client_init(dev, &fb_helper->client, "fbdev", &drm_fbdev_client_funcs);
	if (ret) {
		kfree(fb_helper);
		DRM_DEV_ERROR(dev->dev, "Failed to register client: %d\n", ret);
		return ret;
	}

	if (!preferred_bpp)
		preferred_bpp = dev->mode_config.preferred_depth;
	if (!preferred_bpp)
		preferred_bpp = 32;
	fb_helper->preferred_bpp = preferred_bpp;

	ret = drm_fbdev_client_hotplug(&fb_helper->client);
	if (ret)
		DRM_DEV_DEBUG(dev->dev, "client hotplug ret=%d\n", ret);

	drm_client_add(&fb_helper->client);

	return 0;
}
EXPORT_SYMBOL(drm_fbdev_generic_setup);

/* The Kconfig DRM_KMS_HELPER selects FRAMEBUFFER_CONSOLE (if !EXPERT)
 * but the module doesn't depend on any fb console symbols.  At least
 * attempt to load fbcon to avoid leaving the system without a usable console.
 */
int __init drm_fb_helper_modinit(void)
{
#if defined(CONFIG_FRAMEBUFFER_CONSOLE_MODULE) && !defined(CONFIG_EXPERT)
	const char name[] = "fbcon";
	struct module *fbcon;

	mutex_lock(&module_mutex);
	fbcon = find_module(name);
	mutex_unlock(&module_mutex);

	if (!fbcon)
		request_module_nowait(name);
#endif
	return 0;
}
EXPORT_SYMBOL(drm_fb_helper_modinit);
=======
EXPORT_SYMBOL(drm_fb_helper_hotplug_event);
>>>>>>> ed2e96e1
<|MERGE_RESOLUTION|>--- conflicted
+++ resolved
@@ -2819,7 +2819,6 @@
 
 	return 0;
 }
-<<<<<<< HEAD
 EXPORT_SYMBOL(drm_fb_helper_hotplug_event);
 
 /**
@@ -3286,28 +3285,4 @@
 
 	return 0;
 }
-EXPORT_SYMBOL(drm_fbdev_generic_setup);
-
-/* The Kconfig DRM_KMS_HELPER selects FRAMEBUFFER_CONSOLE (if !EXPERT)
- * but the module doesn't depend on any fb console symbols.  At least
- * attempt to load fbcon to avoid leaving the system without a usable console.
- */
-int __init drm_fb_helper_modinit(void)
-{
-#if defined(CONFIG_FRAMEBUFFER_CONSOLE_MODULE) && !defined(CONFIG_EXPERT)
-	const char name[] = "fbcon";
-	struct module *fbcon;
-
-	mutex_lock(&module_mutex);
-	fbcon = find_module(name);
-	mutex_unlock(&module_mutex);
-
-	if (!fbcon)
-		request_module_nowait(name);
-#endif
-	return 0;
-}
-EXPORT_SYMBOL(drm_fb_helper_modinit);
-=======
-EXPORT_SYMBOL(drm_fb_helper_hotplug_event);
->>>>>>> ed2e96e1
+EXPORT_SYMBOL(drm_fbdev_generic_setup);