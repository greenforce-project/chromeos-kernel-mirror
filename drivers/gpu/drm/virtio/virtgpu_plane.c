--- conflicted
+++ resolved
@@ -265,13 +265,8 @@
 	return 0;
 }
 
-<<<<<<< HEAD
 static void virtio_gpu_plane_cleanup_fb(struct drm_plane *plane,
-					struct drm_plane_state *old_state)
-=======
-static void virtio_gpu_cursor_cleanup_fb(struct drm_plane *plane,
 					struct drm_plane_state *state)
->>>>>>> 7d51b4c6
 {
 	struct virtio_gpu_framebuffer *vgfb;
 
