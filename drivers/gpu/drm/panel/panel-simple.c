/*
 * Copyright (C) 2013, NVIDIA Corporation.  All rights reserved.
 *
 * Permission is hereby granted, free of charge, to any person obtaining a
 * copy of this software and associated documentation files (the "Software"),
 * to deal in the Software without restriction, including without limitation
 * the rights to use, copy, modify, merge, publish, distribute, sub license,
 * and/or sell copies of the Software, and to permit persons to whom the
 * Software is furnished to do so, subject to the following conditions:
 *
 * The above copyright notice and this permission notice (including the
 * next paragraph) shall be included in all copies or substantial portions
 * of the Software.
 *
 * THE SOFTWARE IS PROVIDED "AS IS", WITHOUT WARRANTY OF ANY KIND, EXPRESS OR
 * IMPLIED, INCLUDING BUT NOT LIMITED TO THE WARRANTIES OF MERCHANTABILITY,
 * FITNESS FOR A PARTICULAR PURPOSE AND NON-INFRINGEMENT. IN NO EVENT SHALL
 * THE AUTHORS OR COPYRIGHT HOLDERS BE LIABLE FOR ANY CLAIM, DAMAGES OR OTHER
 * LIABILITY, WHETHER IN AN ACTION OF CONTRACT, TORT OR OTHERWISE, ARISING
 * FROM, OUT OF OR IN CONNECTION WITH THE SOFTWARE OR THE USE OR OTHER
 * DEALINGS IN THE SOFTWARE.
 */

#include <linux/delay.h>
#include <linux/gpio/consumer.h>
#include <linux/module.h>
#include <linux/of_platform.h>
#include <linux/platform_device.h>
#include <linux/pm_runtime.h>
#include <linux/regulator/consumer.h>

#include <video/display_timing.h>
#include <video/of_display_timing.h>
#include <video/videomode.h>

#include <drm/drm_crtc.h>
#include <drm/drm_device.h>
#include <drm/drm_mipi_dsi.h>
#include <drm/drm_panel.h>

/**
 * struct panel_desc - Describes a simple panel.
 */
struct panel_desc {
	/**
	 * @modes: Pointer to array of fixed modes appropriate for this panel.
	 *
	 * If only one mode then this can just be the address of the mode.
	 * NOTE: cannot be used with "timings" and also if this is specified
	 * then you cannot override the mode in the device tree.
	 */
	const struct drm_display_mode *modes;

	/** @num_modes: Number of elements in modes array. */
	unsigned int num_modes;

	/**
	 * @timings: Pointer to array of display timings
	 *
	 * NOTE: cannot be used with "modes" and also these will be used to
	 * validate a device tree override if one is present.
	 */
	const struct display_timing *timings;

	/** @num_timings: Number of elements in timings array. */
	unsigned int num_timings;

	/** @bpc: Bits per color. */
	unsigned int bpc;

	/** @size: Structure containing the physical size of this panel. */
	struct {
		/**
		 * @size.width: Width (in mm) of the active display area.
		 */
		unsigned int width;

		/**
		 * @size.height: Height (in mm) of the active display area.
		 */
		unsigned int height;
	} size;

	/** @delay: Structure containing various delay values for this panel. */
	struct {
		/**
		 * @delay.prepare: Time for the panel to become ready.
		 *
		 * The time (in milliseconds) that it takes for the panel to
		 * become ready and start receiving video data
		 */
		unsigned int prepare;

		/**
		 * @delay.enable: Time for the panel to display a valid frame.
		 *
		 * The time (in milliseconds) that it takes for the panel to
		 * display the first valid frame after starting to receive
		 * video data.
		 */
		unsigned int enable;

		/**
		 * @delay.disable: Time for the panel to turn the display off.
		 *
		 * The time (in milliseconds) that it takes for the panel to
		 * turn the display off (no content is visible).
		 */
		unsigned int disable;

		/**
		 * @delay.unprepare: Time to power down completely.
		 *
		 * The time (in milliseconds) that it takes for the panel
		 * to power itself down completely.
		 *
		 * This time is used to prevent a future "prepare" from
		 * starting until at least this many milliseconds has passed.
		 * If at prepare time less time has passed since unprepare
		 * finished, the driver waits for the remaining time.
		 */
		unsigned int unprepare;
	} delay;

	/** @bus_format: See MEDIA_BUS_FMT_... defines. */
	u32 bus_format;

	/** @bus_flags: See DRM_BUS_FLAG_... defines. */
	u32 bus_flags;
<<<<<<< HEAD

	/** @connector_type: LVDS, eDP, DSI, DPI, etc. */
=======
>>>>>>> 887433e4
	int connector_type;
};

struct panel_simple {
	struct drm_panel base;
	bool enabled;

	bool prepared;

	ktime_t prepared_time;
	ktime_t unprepared_time;

	const struct panel_desc *desc;

	struct regulator *supply;
	struct i2c_adapter *ddc;

	struct gpio_desc *enable_gpio;

	struct edid *edid;

	struct drm_display_mode override_mode;

	enum drm_panel_orientation orientation;
};

static inline struct panel_simple *to_panel_simple(struct drm_panel *panel)
{
	return container_of(panel, struct panel_simple, base);
}

static unsigned int panel_simple_get_timings_modes(struct panel_simple *panel,
						   struct drm_connector *connector)
{
	struct drm_device *drm = panel->base.drm;
	struct drm_display_mode *mode;
	unsigned int i, num = 0;

	for (i = 0; i < panel->desc->num_timings; i++) {
		const struct display_timing *dt = &panel->desc->timings[i];
		struct videomode vm;

		videomode_from_timing(dt, &vm);
		mode = drm_mode_create(drm);
		if (!mode) {
			dev_err(drm->dev, "failed to add mode %ux%u\n",
				dt->hactive.typ, dt->vactive.typ);
			continue;
		}

		drm_display_mode_from_videomode(&vm, mode);

		mode->type |= DRM_MODE_TYPE_DRIVER;

		if (panel->desc->num_timings == 1)
			mode->type |= DRM_MODE_TYPE_PREFERRED;

		drm_mode_probed_add(connector, mode);
		num++;
	}

	return num;
}

static unsigned int panel_simple_get_display_modes(struct panel_simple *panel,
						   struct drm_connector *connector)
{
	struct drm_device *drm = panel->base.drm;
	struct drm_display_mode *mode;
	unsigned int i, num = 0;

	for (i = 0; i < panel->desc->num_modes; i++) {
		const struct drm_display_mode *m = &panel->desc->modes[i];

		mode = drm_mode_duplicate(drm, m);
		if (!mode) {
			dev_err(drm->dev, "failed to add mode %ux%u@%u\n",
				m->hdisplay, m->vdisplay,
				drm_mode_vrefresh(m));
			continue;
		}

		/*
		 * CHROMIUM: Adapt to the fact that we don't have commit
		 * 0425662fdf05 ("drm: Nuke mode->vrefresh") but we've removed
		 * vrefresh from this file.
		 */
		mode->vrefresh = drm_mode_vrefresh(m);

		mode->type |= DRM_MODE_TYPE_DRIVER;

		if (panel->desc->num_modes == 1)
			mode->type |= DRM_MODE_TYPE_PREFERRED;

		drm_mode_set_name(mode);

		drm_mode_probed_add(connector, mode);
		num++;
	}

	return num;
}

static int panel_simple_get_non_edid_modes(struct panel_simple *panel,
					   struct drm_connector *connector)
{
	struct drm_device *drm = panel->base.drm;
	struct drm_display_mode *mode;
	bool has_override = panel->override_mode.type;
	unsigned int num = 0;

	if (!panel->desc)
		return 0;

	if (has_override) {
		mode = drm_mode_duplicate(drm, &panel->override_mode);
		if (mode) {
			drm_mode_probed_add(connector, mode);
			num = 1;
		} else {
			dev_err(drm->dev, "failed to add override mode\n");
		}
	}

	/* Only add timings if override was not there or failed to validate */
	if (num == 0 && panel->desc->num_timings)
		num = panel_simple_get_timings_modes(panel, connector);

	/*
	 * Only add fixed modes if timings/override added no mode.
	 *
	 * We should only ever have either the display timings specified
	 * or a fixed mode. Anything else is rather bogus.
	 */
	WARN_ON(panel->desc->num_timings && panel->desc->num_modes);
	if (num == 0)
		num = panel_simple_get_display_modes(panel, connector);

	connector->display_info.bpc = panel->desc->bpc;
	connector->display_info.width_mm = panel->desc->size.width;
	connector->display_info.height_mm = panel->desc->size.height;
	if (panel->desc->bus_format)
		drm_display_info_set_bus_formats(&connector->display_info,
						 &panel->desc->bus_format, 1);
	connector->display_info.bus_flags = panel->desc->bus_flags;

	return num;
}

static void panel_simple_wait(ktime_t start_ktime, unsigned int min_ms)
{
	ktime_t now_ktime, min_ktime;

	if (!min_ms)
		return;

	min_ktime = ktime_add(start_ktime, ms_to_ktime(min_ms));
	now_ktime = ktime_get();

	if (ktime_before(now_ktime, min_ktime))
		msleep(ktime_to_ms(ktime_sub(min_ktime, now_ktime)) + 1);
}

static int panel_simple_disable(struct drm_panel *panel)
{
	struct panel_simple *p = to_panel_simple(panel);

	if (!p->enabled)
		return 0;

	if (p->desc->delay.disable)
		msleep(p->desc->delay.disable);

	p->enabled = false;

	return 0;
}

static int panel_simple_suspend(struct device *dev)
{
	struct panel_simple *p = dev_get_drvdata(dev);

	gpiod_set_value_cansleep(p->enable_gpio, 0);
	regulator_disable(p->supply);
	p->unprepared_time = ktime_get();

	kfree(p->edid);
	p->edid = NULL;

	return 0;
}

static int panel_simple_unprepare(struct drm_panel *panel)
{
	struct panel_simple *p = to_panel_simple(panel);
	int ret;

	/* Unpreparing when already unprepared is a no-op */
	if (!p->prepared)
		return 0;

	pm_runtime_mark_last_busy(panel->dev);
	ret = pm_runtime_put_autosuspend(panel->dev);
	if (ret < 0)
		return ret;
	p->prepared = false;

	return 0;
}

static int panel_simple_resume(struct device *dev)
{
	struct panel_simple *p = dev_get_drvdata(dev);
	int err;

	panel_simple_wait(p->unprepared_time, p->desc->delay.unprepare);

	err = regulator_enable(p->supply);
	if (err < 0) {
		dev_err(dev, "failed to enable supply: %d\n", err);
		return err;
	}

	gpiod_set_value_cansleep(p->enable_gpio, 1);

	if (p->desc->delay.prepare)
		msleep(p->desc->delay.prepare);

	p->prepared_time = ktime_get();

	return 0;
}

static int panel_simple_prepare(struct drm_panel *panel)
{
	struct panel_simple *p = to_panel_simple(panel);
	int ret;

	/* Preparing when already prepared is a no-op */
	if (p->prepared)
		return 0;

	ret = pm_runtime_get_sync(panel->dev);
	if (ret < 0) {
		pm_runtime_put_autosuspend(panel->dev);
		return ret;
	}

	p->prepared = true;

	return 0;
}

static int panel_simple_enable(struct drm_panel *panel)
{
	struct panel_simple *p = to_panel_simple(panel);

	if (p->enabled)
		return 0;

	if (p->desc->delay.enable)
		msleep(p->desc->delay.enable);

	p->enabled = true;

	return 0;
}

static int panel_simple_get_modes(struct drm_panel *panel,
				  struct drm_connector *connector)
{
	struct panel_simple *p = to_panel_simple(panel);
	int num = 0;

	/* probe EDID if a DDC bus is available */
	if (p->ddc) {
		pm_runtime_get_sync(panel->dev);

		if (!p->edid)
			p->edid = drm_get_edid(connector, p->ddc);

		if (p->edid)
			num += drm_add_edid_modes(connector, p->edid);

		pm_runtime_mark_last_busy(panel->dev);
		pm_runtime_put_autosuspend(panel->dev);
	}

	/* add hard-coded panel modes */
	num += panel_simple_get_non_edid_modes(p, connector);

	/*
	 * TODO: Remove once all drm drivers call
	 * drm_connector_set_orientation_from_panel()
	 */
	drm_connector_set_panel_orientation(connector, p->orientation);

	return num;
}

static int panel_simple_get_timings(struct drm_panel *panel,
				    unsigned int num_timings,
				    struct display_timing *timings)
{
	struct panel_simple *p = to_panel_simple(panel);
	unsigned int i;

	if (p->desc->num_timings < num_timings)
		num_timings = p->desc->num_timings;

	if (timings)
		for (i = 0; i < num_timings; i++)
			timings[i] = p->desc->timings[i];

	return p->desc->num_timings;
}

static enum drm_panel_orientation panel_simple_get_orientation(struct drm_panel *panel)
{
	struct panel_simple *p = to_panel_simple(panel);

	return p->orientation;
}

static const struct drm_panel_funcs panel_simple_funcs = {
	.disable = panel_simple_disable,
	.unprepare = panel_simple_unprepare,
	.prepare = panel_simple_prepare,
	.enable = panel_simple_enable,
	.get_modes = panel_simple_get_modes,
	.get_orientation = panel_simple_get_orientation,
	.get_timings = panel_simple_get_timings,
};

#define PANEL_SIMPLE_BOUNDS_CHECK(to_check, bounds, field) \
	(to_check->field.typ >= bounds->field.min && \
	 to_check->field.typ <= bounds->field.max)
static void panel_simple_parse_panel_timing_node(struct device *dev,
						 struct panel_simple *panel,
						 const struct display_timing *ot)
{
	const struct panel_desc *desc = panel->desc;
	struct videomode vm;
	unsigned int i;

	if (WARN_ON(desc->num_modes)) {
		dev_err(dev, "Reject override mode: panel has a fixed mode\n");
		return;
	}
	if (WARN_ON(!desc->num_timings)) {
		dev_err(dev, "Reject override mode: no timings specified\n");
		return;
	}

	for (i = 0; i < panel->desc->num_timings; i++) {
		const struct display_timing *dt = &panel->desc->timings[i];

		if (!PANEL_SIMPLE_BOUNDS_CHECK(ot, dt, hactive) ||
		    !PANEL_SIMPLE_BOUNDS_CHECK(ot, dt, hfront_porch) ||
		    !PANEL_SIMPLE_BOUNDS_CHECK(ot, dt, hback_porch) ||
		    !PANEL_SIMPLE_BOUNDS_CHECK(ot, dt, hsync_len) ||
		    !PANEL_SIMPLE_BOUNDS_CHECK(ot, dt, vactive) ||
		    !PANEL_SIMPLE_BOUNDS_CHECK(ot, dt, vfront_porch) ||
		    !PANEL_SIMPLE_BOUNDS_CHECK(ot, dt, vback_porch) ||
		    !PANEL_SIMPLE_BOUNDS_CHECK(ot, dt, vsync_len))
			continue;

		if (ot->flags != dt->flags)
			continue;

		videomode_from_timing(ot, &vm);
		drm_display_mode_from_videomode(&vm, &panel->override_mode);
		panel->override_mode.type |= DRM_MODE_TYPE_DRIVER |
					     DRM_MODE_TYPE_PREFERRED;
		break;
	}

	if (WARN_ON(!panel->override_mode.type))
		dev_err(dev, "Reject override mode: No display_timing found\n");
}

static int panel_simple_probe(struct device *dev, const struct panel_desc *desc)
{
	struct panel_simple *panel;
	struct display_timing dt;
	struct device_node *ddc;
	int err;

	panel = devm_kzalloc(dev, sizeof(*panel), GFP_KERNEL);
	if (!panel)
		return -ENOMEM;

	panel->enabled = false;
	panel->prepared_time = 0;
	panel->desc = desc;

	panel->supply = devm_regulator_get(dev, "power");
	if (IS_ERR(panel->supply))
		return PTR_ERR(panel->supply);

	panel->enable_gpio = devm_gpiod_get_optional(dev, "enable",
						     GPIOD_OUT_LOW);
	if (IS_ERR(panel->enable_gpio)) {
		err = PTR_ERR(panel->enable_gpio);
		if (err != -EPROBE_DEFER)
			dev_err(dev, "failed to request GPIO: %d\n", err);
		return err;
	}

	err = of_drm_get_panel_orientation(dev->of_node, &panel->orientation);
	if (err) {
		dev_err(dev, "%pOF: failed to get orientation %d\n", dev->of_node, err);
		return err;
	}

	ddc = of_parse_phandle(dev->of_node, "ddc-i2c-bus", 0);
	if (ddc) {
		panel->ddc = of_find_i2c_adapter_by_node(ddc);
		of_node_put(ddc);

		if (!panel->ddc)
			return -EPROBE_DEFER;
	}

	if (!of_get_display_timing(dev->of_node, "panel-timing", &dt))
		panel_simple_parse_panel_timing_node(dev, panel, &dt);

<<<<<<< HEAD
	if (desc->connector_type == DRM_MODE_CONNECTOR_eDP) {
		dev_warn(dev, "eDP panels moved to panel-edp\n");
		err = -EINVAL;
		goto free_ddc;
	}

	dev_set_drvdata(dev, panel);

	/*
	 * We use runtime PM for prepare / unprepare since those power the panel
	 * on and off and those can be very slow operations. This is important
	 * to optimize powering the panel on briefly to read the EDID before
	 * fully enabling the panel.
	 */
	pm_runtime_enable(dev);
	pm_runtime_set_autosuspend_delay(dev, 1000);
	pm_runtime_use_autosuspend(dev);

	drm_panel_init(&panel->base, dev, &panel_simple_funcs,
		       desc->connector_type);

	err = drm_panel_of_backlight(&panel->base);
	if (err)
		goto disable_pm_runtime;
=======
	drm_panel_init(&panel->base, dev, &panel_simple_funcs,
		       desc->connector_type);
>>>>>>> 887433e4

	err = drm_panel_add(&panel->base);
	if (err < 0)
		goto free_ddc;

	return 0;

disable_pm_runtime:
	pm_runtime_dont_use_autosuspend(dev);
	pm_runtime_disable(dev);
free_ddc:
	if (panel->ddc)
		put_device(&panel->ddc->dev);

	return err;
}

static int panel_simple_remove(struct device *dev)
{
	struct panel_simple *panel = dev_get_drvdata(dev);

	drm_panel_remove(&panel->base);
	drm_panel_disable(&panel->base);
	drm_panel_unprepare(&panel->base);

	pm_runtime_dont_use_autosuspend(dev);
	pm_runtime_disable(dev);
	if (panel->ddc)
		put_device(&panel->ddc->dev);

	return 0;
}

static void panel_simple_shutdown(struct device *dev)
{
	struct panel_simple *panel = dev_get_drvdata(dev);

	drm_panel_disable(&panel->base);
	drm_panel_unprepare(&panel->base);
}

static const struct drm_display_mode ampire_am_480272h3tmqw_t01h_mode = {
	.clock = 9000,
	.hdisplay = 480,
	.hsync_start = 480 + 2,
	.hsync_end = 480 + 2 + 41,
	.htotal = 480 + 2 + 41 + 2,
	.vdisplay = 272,
	.vsync_start = 272 + 2,
	.vsync_end = 272 + 2 + 10,
	.vtotal = 272 + 2 + 10 + 2,
	.flags = DRM_MODE_FLAG_PHSYNC | DRM_MODE_FLAG_PVSYNC,
};

static const struct panel_desc ampire_am_480272h3tmqw_t01h = {
	.modes = &ampire_am_480272h3tmqw_t01h_mode,
	.num_modes = 1,
	.bpc = 8,
	.size = {
		.width = 99,
		.height = 58,
	},
	.bus_format = MEDIA_BUS_FMT_RGB888_1X24,
};

static const struct drm_display_mode ampire_am800480r3tmqwa1h_mode = {
	.clock = 33333,
	.hdisplay = 800,
	.hsync_start = 800 + 0,
	.hsync_end = 800 + 0 + 255,
	.htotal = 800 + 0 + 255 + 0,
	.vdisplay = 480,
	.vsync_start = 480 + 2,
	.vsync_end = 480 + 2 + 45,
	.vtotal = 480 + 2 + 45 + 0,
	.flags = DRM_MODE_FLAG_PHSYNC | DRM_MODE_FLAG_PVSYNC,
};

static const struct panel_desc ampire_am800480r3tmqwa1h = {
	.modes = &ampire_am800480r3tmqwa1h_mode,
	.num_modes = 1,
	.bpc = 6,
	.size = {
		.width = 152,
		.height = 91,
	},
	.bus_format = MEDIA_BUS_FMT_RGB666_1X18,
};

static const struct display_timing santek_st0700i5y_rbslw_f_timing = {
	.pixelclock = { 26400000, 33300000, 46800000 },
	.hactive = { 800, 800, 800 },
	.hfront_porch = { 16, 210, 354 },
	.hback_porch = { 45, 36, 6 },
	.hsync_len = { 1, 10, 40 },
	.vactive = { 480, 480, 480 },
	.vfront_porch = { 7, 22, 147 },
	.vback_porch = { 22, 13, 3 },
	.vsync_len = { 1, 10, 20 },
	.flags = DISPLAY_FLAGS_HSYNC_LOW | DISPLAY_FLAGS_VSYNC_LOW |
		DISPLAY_FLAGS_DE_HIGH | DISPLAY_FLAGS_PIXDATA_POSEDGE
};

static const struct panel_desc armadeus_st0700_adapt = {
	.timings = &santek_st0700i5y_rbslw_f_timing,
	.num_timings = 1,
	.bpc = 6,
	.size = {
		.width = 154,
		.height = 86,
	},
	.bus_format = MEDIA_BUS_FMT_RGB666_1X18,
	.bus_flags = DRM_BUS_FLAG_DE_HIGH | DRM_BUS_FLAG_PIXDATA_POSEDGE,
};

static const struct drm_display_mode auo_b101aw03_mode = {
	.clock = 51450,
	.hdisplay = 1024,
	.hsync_start = 1024 + 156,
	.hsync_end = 1024 + 156 + 8,
	.htotal = 1024 + 156 + 8 + 156,
	.vdisplay = 600,
	.vsync_start = 600 + 16,
	.vsync_end = 600 + 16 + 6,
	.vtotal = 600 + 16 + 6 + 16,
};

static const struct panel_desc auo_b101aw03 = {
	.modes = &auo_b101aw03_mode,
	.num_modes = 1,
	.bpc = 6,
	.size = {
		.width = 223,
		.height = 125,
	},
	.bus_format = MEDIA_BUS_FMT_RGB666_1X7X3_SPWG,
	.bus_flags = DRM_BUS_FLAG_DE_HIGH | DRM_BUS_FLAG_PIXDATA_DRIVE_POSEDGE,
	.connector_type = DRM_MODE_CONNECTOR_LVDS,
};

static const struct drm_display_mode auo_b101xtn01_mode = {
	.clock = 72000,
	.hdisplay = 1366,
	.hsync_start = 1366 + 20,
	.hsync_end = 1366 + 20 + 70,
	.htotal = 1366 + 20 + 70,
	.vdisplay = 768,
	.vsync_start = 768 + 14,
	.vsync_end = 768 + 14 + 42,
	.vtotal = 768 + 14 + 42,
	.flags = DRM_MODE_FLAG_NVSYNC | DRM_MODE_FLAG_NHSYNC,
};

static const struct panel_desc auo_b101xtn01 = {
	.modes = &auo_b101xtn01_mode,
	.num_modes = 1,
	.bpc = 6,
	.size = {
		.width = 223,
		.height = 125,
	},
};

static const struct display_timing auo_g070vvn01_timings = {
	.pixelclock = { 33300000, 34209000, 45000000 },
	.hactive = { 800, 800, 800 },
	.hfront_porch = { 20, 40, 200 },
	.hback_porch = { 87, 40, 1 },
	.hsync_len = { 1, 48, 87 },
	.vactive = { 480, 480, 480 },
	.vfront_porch = { 5, 13, 200 },
	.vback_porch = { 31, 31, 29 },
	.vsync_len = { 1, 1, 3 },
};

static const struct panel_desc auo_g070vvn01 = {
	.timings = &auo_g070vvn01_timings,
	.num_timings = 1,
	.bpc = 8,
	.size = {
		.width = 152,
		.height = 91,
	},
	.delay = {
		.prepare = 200,
		.enable = 50,
		.disable = 50,
		.unprepare = 1000,
	},
};

static const struct drm_display_mode auo_g101evn010_mode = {
	.clock = 68930,
	.hdisplay = 1280,
	.hsync_start = 1280 + 82,
	.hsync_end = 1280 + 82 + 2,
	.htotal = 1280 + 82 + 2 + 84,
	.vdisplay = 800,
	.vsync_start = 800 + 8,
	.vsync_end = 800 + 8 + 2,
	.vtotal = 800 + 8 + 2 + 6,
};

static const struct panel_desc auo_g101evn010 = {
	.modes = &auo_g101evn010_mode,
	.num_modes = 1,
	.bpc = 6,
	.size = {
		.width = 216,
		.height = 135,
	},
	.bus_format = MEDIA_BUS_FMT_RGB666_1X18,
};

static const struct drm_display_mode auo_g104sn02_mode = {
	.clock = 40000,
	.hdisplay = 800,
	.hsync_start = 800 + 40,
	.hsync_end = 800 + 40 + 216,
	.htotal = 800 + 40 + 216 + 128,
	.vdisplay = 600,
	.vsync_start = 600 + 10,
	.vsync_end = 600 + 10 + 35,
	.vtotal = 600 + 10 + 35 + 2,
};

static const struct panel_desc auo_g104sn02 = {
	.modes = &auo_g104sn02_mode,
	.num_modes = 1,
	.bpc = 8,
	.size = {
		.width = 211,
		.height = 158,
	},
};

static const struct display_timing auo_g133han01_timings = {
	.pixelclock = { 134000000, 141200000, 149000000 },
	.hactive = { 1920, 1920, 1920 },
	.hfront_porch = { 39, 58, 77 },
	.hback_porch = { 59, 88, 117 },
	.hsync_len = { 28, 42, 56 },
	.vactive = { 1080, 1080, 1080 },
	.vfront_porch = { 3, 8, 11 },
	.vback_porch = { 5, 14, 19 },
	.vsync_len = { 4, 14, 19 },
};

static const struct panel_desc auo_g133han01 = {
	.timings = &auo_g133han01_timings,
	.num_timings = 1,
	.bpc = 8,
	.size = {
		.width = 293,
		.height = 165,
	},
	.delay = {
		.prepare = 200,
		.enable = 50,
		.disable = 50,
		.unprepare = 1000,
	},
	.bus_format = MEDIA_BUS_FMT_RGB888_1X7X4_JEIDA,
	.connector_type = DRM_MODE_CONNECTOR_LVDS,
};

static const struct display_timing auo_g185han01_timings = {
	.pixelclock = { 120000000, 144000000, 175000000 },
	.hactive = { 1920, 1920, 1920 },
	.hfront_porch = { 36, 120, 148 },
	.hback_porch = { 24, 88, 108 },
	.hsync_len = { 20, 48, 64 },
	.vactive = { 1080, 1080, 1080 },
	.vfront_porch = { 6, 10, 40 },
	.vback_porch = { 2, 5, 20 },
	.vsync_len = { 2, 5, 20 },
};

static const struct panel_desc auo_g185han01 = {
	.timings = &auo_g185han01_timings,
	.num_timings = 1,
	.bpc = 8,
	.size = {
		.width = 409,
		.height = 230,
	},
	.delay = {
		.prepare = 50,
		.enable = 200,
		.disable = 110,
		.unprepare = 1000,
	},
	.bus_format = MEDIA_BUS_FMT_RGB888_1X7X4_SPWG,
	.connector_type = DRM_MODE_CONNECTOR_LVDS,
};

static const struct display_timing auo_p320hvn03_timings = {
	.pixelclock = { 106000000, 148500000, 164000000 },
	.hactive = { 1920, 1920, 1920 },
	.hfront_porch = { 25, 50, 130 },
	.hback_porch = { 25, 50, 130 },
	.hsync_len = { 20, 40, 105 },
	.vactive = { 1080, 1080, 1080 },
	.vfront_porch = { 8, 17, 150 },
	.vback_porch = { 8, 17, 150 },
	.vsync_len = { 4, 11, 100 },
};

static const struct panel_desc auo_p320hvn03 = {
	.timings = &auo_p320hvn03_timings,
	.num_timings = 1,
	.bpc = 8,
	.size = {
		.width = 698,
		.height = 393,
	},
	.delay = {
		.prepare = 1,
		.enable = 450,
		.unprepare = 500,
	},
	.bus_format = MEDIA_BUS_FMT_RGB888_1X7X4_SPWG,
	.connector_type = DRM_MODE_CONNECTOR_LVDS,
};

static const struct drm_display_mode auo_t215hvn01_mode = {
	.clock = 148800,
	.hdisplay = 1920,
	.hsync_start = 1920 + 88,
	.hsync_end = 1920 + 88 + 44,
	.htotal = 1920 + 88 + 44 + 148,
	.vdisplay = 1080,
	.vsync_start = 1080 + 4,
	.vsync_end = 1080 + 4 + 5,
	.vtotal = 1080 + 4 + 5 + 36,
};

static const struct panel_desc auo_t215hvn01 = {
	.modes = &auo_t215hvn01_mode,
	.num_modes = 1,
	.bpc = 8,
	.size = {
		.width = 430,
		.height = 270,
	},
	.delay = {
		.disable = 5,
		.unprepare = 1000,
	}
};

static const struct drm_display_mode avic_tm070ddh03_mode = {
	.clock = 51200,
	.hdisplay = 1024,
	.hsync_start = 1024 + 160,
	.hsync_end = 1024 + 160 + 4,
	.htotal = 1024 + 160 + 4 + 156,
	.vdisplay = 600,
	.vsync_start = 600 + 17,
	.vsync_end = 600 + 17 + 1,
	.vtotal = 600 + 17 + 1 + 17,
};

static const struct panel_desc avic_tm070ddh03 = {
	.modes = &avic_tm070ddh03_mode,
	.num_modes = 1,
	.bpc = 8,
	.size = {
		.width = 154,
		.height = 90,
	},
	.delay = {
		.prepare = 20,
		.enable = 200,
		.disable = 200,
	},
};

static const struct drm_display_mode bananapi_s070wv20_ct16_mode = {
	.clock = 30000,
	.hdisplay = 800,
	.hsync_start = 800 + 40,
	.hsync_end = 800 + 40 + 48,
	.htotal = 800 + 40 + 48 + 40,
	.vdisplay = 480,
	.vsync_start = 480 + 13,
	.vsync_end = 480 + 13 + 3,
	.vtotal = 480 + 13 + 3 + 29,
};

static const struct panel_desc bananapi_s070wv20_ct16 = {
	.modes = &bananapi_s070wv20_ct16_mode,
	.num_modes = 1,
	.bpc = 6,
	.size = {
		.width = 154,
		.height = 86,
	},
};

static const struct drm_display_mode boe_hv070wsa_mode = {
	.clock = 42105,
	.hdisplay = 1024,
	.hsync_start = 1024 + 30,
	.hsync_end = 1024 + 30 + 30,
	.htotal = 1024 + 30 + 30 + 30,
	.vdisplay = 600,
	.vsync_start = 600 + 10,
	.vsync_end = 600 + 10 + 10,
	.vtotal = 600 + 10 + 10 + 10,
};

static const struct panel_desc boe_hv070wsa = {
	.modes = &boe_hv070wsa_mode,
	.num_modes = 1,
	.size = {
		.width = 154,
		.height = 90,
	},
};

static const struct drm_display_mode cdtech_s043wq26h_ct7_mode = {
	.clock = 9000,
	.hdisplay = 480,
	.hsync_start = 480 + 5,
	.hsync_end = 480 + 5 + 5,
	.htotal = 480 + 5 + 5 + 40,
	.vdisplay = 272,
	.vsync_start = 272 + 8,
	.vsync_end = 272 + 8 + 8,
	.vtotal = 272 + 8 + 8 + 8,
	.flags = DRM_MODE_FLAG_NHSYNC | DRM_MODE_FLAG_NVSYNC,
};

static const struct panel_desc cdtech_s043wq26h_ct7 = {
	.modes = &cdtech_s043wq26h_ct7_mode,
	.num_modes = 1,
	.bpc = 8,
	.size = {
		.width = 95,
		.height = 54,
	},
	.bus_flags = DRM_BUS_FLAG_PIXDATA_DRIVE_POSEDGE,
};

static const struct drm_display_mode cdtech_s070wv95_ct16_mode = {
	.clock = 35000,
	.hdisplay = 800,
	.hsync_start = 800 + 40,
	.hsync_end = 800 + 40 + 40,
	.htotal = 800 + 40 + 40 + 48,
	.vdisplay = 480,
	.vsync_start = 480 + 29,
	.vsync_end = 480 + 29 + 13,
	.vtotal = 480 + 29 + 13 + 3,
	.flags = DRM_MODE_FLAG_NHSYNC | DRM_MODE_FLAG_NVSYNC,
};

static const struct panel_desc cdtech_s070wv95_ct16 = {
	.modes = &cdtech_s070wv95_ct16_mode,
	.num_modes = 1,
	.bpc = 8,
	.size = {
		.width = 154,
		.height = 85,
	},
};

static const struct drm_display_mode chunghwa_claa070wp03xg_mode = {
	.clock = 66770,
	.hdisplay = 800,
	.hsync_start = 800 + 49,
	.hsync_end = 800 + 49 + 33,
	.htotal = 800 + 49 + 33 + 17,
	.vdisplay = 1280,
	.vsync_start = 1280 + 1,
	.vsync_end = 1280 + 1 + 7,
	.vtotal = 1280 + 1 + 7 + 15,
	.flags = DRM_MODE_FLAG_NVSYNC | DRM_MODE_FLAG_NHSYNC,
};

static const struct panel_desc chunghwa_claa070wp03xg = {
	.modes = &chunghwa_claa070wp03xg_mode,
	.num_modes = 1,
	.bpc = 6,
	.size = {
		.width = 94,
		.height = 150,
	},
	.bus_format = MEDIA_BUS_FMT_RGB666_1X7X3_SPWG,
	.bus_flags = DRM_BUS_FLAG_DE_HIGH | DRM_BUS_FLAG_PIXDATA_DRIVE_POSEDGE,
	.connector_type = DRM_MODE_CONNECTOR_LVDS,
};

static const struct drm_display_mode chunghwa_claa101wa01a_mode = {
	.clock = 72070,
	.hdisplay = 1366,
	.hsync_start = 1366 + 58,
	.hsync_end = 1366 + 58 + 58,
	.htotal = 1366 + 58 + 58 + 58,
	.vdisplay = 768,
	.vsync_start = 768 + 4,
	.vsync_end = 768 + 4 + 4,
	.vtotal = 768 + 4 + 4 + 4,
};

static const struct panel_desc chunghwa_claa101wa01a = {
	.modes = &chunghwa_claa101wa01a_mode,
	.num_modes = 1,
	.bpc = 6,
	.size = {
		.width = 220,
		.height = 120,
	},
	.bus_format = MEDIA_BUS_FMT_RGB666_1X7X3_SPWG,
	.bus_flags = DRM_BUS_FLAG_DE_HIGH | DRM_BUS_FLAG_PIXDATA_DRIVE_POSEDGE,
	.connector_type = DRM_MODE_CONNECTOR_LVDS,
};

static const struct drm_display_mode chunghwa_claa101wb01_mode = {
	.clock = 69300,
	.hdisplay = 1366,
	.hsync_start = 1366 + 48,
	.hsync_end = 1366 + 48 + 32,
	.htotal = 1366 + 48 + 32 + 20,
	.vdisplay = 768,
	.vsync_start = 768 + 16,
	.vsync_end = 768 + 16 + 8,
	.vtotal = 768 + 16 + 8 + 16,
};

static const struct panel_desc chunghwa_claa101wb01 = {
	.modes = &chunghwa_claa101wb01_mode,
	.num_modes = 1,
	.bpc = 6,
	.size = {
		.width = 223,
		.height = 125,
	},
	.bus_format = MEDIA_BUS_FMT_RGB666_1X7X3_SPWG,
	.bus_flags = DRM_BUS_FLAG_DE_HIGH | DRM_BUS_FLAG_PIXDATA_DRIVE_POSEDGE,
	.connector_type = DRM_MODE_CONNECTOR_LVDS,
};

static const struct drm_display_mode dataimage_scf0700c48ggu18_mode = {
	.clock = 33260,
	.hdisplay = 800,
	.hsync_start = 800 + 40,
	.hsync_end = 800 + 40 + 128,
	.htotal = 800 + 40 + 128 + 88,
	.vdisplay = 480,
	.vsync_start = 480 + 10,
	.vsync_end = 480 + 10 + 2,
	.vtotal = 480 + 10 + 2 + 33,
	.flags = DRM_MODE_FLAG_NVSYNC | DRM_MODE_FLAG_NHSYNC,
};

static const struct panel_desc dataimage_scf0700c48ggu18 = {
	.modes = &dataimage_scf0700c48ggu18_mode,
	.num_modes = 1,
	.bpc = 8,
	.size = {
		.width = 152,
		.height = 91,
	},
	.bus_format = MEDIA_BUS_FMT_RGB888_1X24,
	.bus_flags = DRM_BUS_FLAG_DE_HIGH | DRM_BUS_FLAG_PIXDATA_DRIVE_POSEDGE,
};

static const struct display_timing dlc_dlc0700yzg_1_timing = {
	.pixelclock = { 45000000, 51200000, 57000000 },
	.hactive = { 1024, 1024, 1024 },
	.hfront_porch = { 100, 106, 113 },
	.hback_porch = { 100, 106, 113 },
	.hsync_len = { 100, 108, 114 },
	.vactive = { 600, 600, 600 },
	.vfront_porch = { 8, 11, 15 },
	.vback_porch = { 8, 11, 15 },
	.vsync_len = { 9, 13, 15 },
	.flags = DISPLAY_FLAGS_DE_HIGH,
};

static const struct panel_desc dlc_dlc0700yzg_1 = {
	.timings = &dlc_dlc0700yzg_1_timing,
	.num_timings = 1,
	.bpc = 6,
	.size = {
		.width = 154,
		.height = 86,
	},
	.delay = {
		.prepare = 30,
		.enable = 200,
		.disable = 200,
	},
	.bus_format = MEDIA_BUS_FMT_RGB666_1X7X3_SPWG,
	.connector_type = DRM_MODE_CONNECTOR_LVDS,
};

static const struct display_timing dlc_dlc1010gig_timing = {
	.pixelclock = { 68900000, 71100000, 73400000 },
	.hactive = { 1280, 1280, 1280 },
	.hfront_porch = { 43, 53, 63 },
	.hback_porch = { 43, 53, 63 },
	.hsync_len = { 44, 54, 64 },
	.vactive = { 800, 800, 800 },
	.vfront_porch = { 5, 8, 11 },
	.vback_porch = { 5, 8, 11 },
	.vsync_len = { 5, 7, 11 },
	.flags = DISPLAY_FLAGS_DE_HIGH,
};

static const struct panel_desc dlc_dlc1010gig = {
	.timings = &dlc_dlc1010gig_timing,
	.num_timings = 1,
	.bpc = 8,
	.size = {
		.width = 216,
		.height = 135,
	},
	.delay = {
		.prepare = 60,
		.enable = 150,
		.disable = 100,
		.unprepare = 60,
	},
	.bus_format = MEDIA_BUS_FMT_RGB888_1X7X4_SPWG,
	.connector_type = DRM_MODE_CONNECTOR_LVDS,
};

static const struct drm_display_mode edt_et035012dm6_mode = {
	.clock = 6500,
	.hdisplay = 320,
	.hsync_start = 320 + 20,
	.hsync_end = 320 + 20 + 30,
	.htotal = 320 + 20 + 68,
	.vdisplay = 240,
	.vsync_start = 240 + 4,
	.vsync_end = 240 + 4 + 4,
	.vtotal = 240 + 4 + 4 + 14,
	.flags = DRM_MODE_FLAG_NVSYNC | DRM_MODE_FLAG_NHSYNC,
};

static const struct panel_desc edt_et035012dm6 = {
	.modes = &edt_et035012dm6_mode,
	.num_modes = 1,
	.bpc = 8,
	.size = {
		.width = 70,
		.height = 52,
	},
	.bus_format = MEDIA_BUS_FMT_RGB888_1X24,
	.bus_flags = DRM_BUS_FLAG_DE_LOW | DRM_BUS_FLAG_PIXDATA_NEGEDGE,
};

static const struct drm_display_mode edt_etm0430g0dh6_mode = {
	.clock = 9000,
	.hdisplay = 480,
	.hsync_start = 480 + 2,
	.hsync_end = 480 + 2 + 41,
	.htotal = 480 + 2 + 41 + 2,
	.vdisplay = 272,
	.vsync_start = 272 + 2,
	.vsync_end = 272 + 2 + 10,
	.vtotal = 272 + 2 + 10 + 2,
	.flags = DRM_MODE_FLAG_NHSYNC | DRM_MODE_FLAG_NVSYNC,
};

static const struct panel_desc edt_etm0430g0dh6 = {
	.modes = &edt_etm0430g0dh6_mode,
	.num_modes = 1,
	.bpc = 6,
	.size = {
		.width = 95,
		.height = 54,
	},
};

static const struct drm_display_mode edt_et057090dhu_mode = {
	.clock = 25175,
	.hdisplay = 640,
	.hsync_start = 640 + 16,
	.hsync_end = 640 + 16 + 30,
	.htotal = 640 + 16 + 30 + 114,
	.vdisplay = 480,
	.vsync_start = 480 + 10,
	.vsync_end = 480 + 10 + 3,
	.vtotal = 480 + 10 + 3 + 32,
	.flags = DRM_MODE_FLAG_NVSYNC | DRM_MODE_FLAG_NHSYNC,
};

static const struct panel_desc edt_et057090dhu = {
	.modes = &edt_et057090dhu_mode,
	.num_modes = 1,
	.bpc = 6,
	.size = {
		.width = 115,
		.height = 86,
	},
	.bus_format = MEDIA_BUS_FMT_RGB666_1X18,
	.bus_flags = DRM_BUS_FLAG_DE_HIGH | DRM_BUS_FLAG_PIXDATA_DRIVE_NEGEDGE,
	.connector_type = DRM_MODE_CONNECTOR_DPI,
};

static const struct drm_display_mode edt_etm0700g0dh6_mode = {
	.clock = 33260,
	.hdisplay = 800,
	.hsync_start = 800 + 40,
	.hsync_end = 800 + 40 + 128,
	.htotal = 800 + 40 + 128 + 88,
	.vdisplay = 480,
	.vsync_start = 480 + 10,
	.vsync_end = 480 + 10 + 2,
	.vtotal = 480 + 10 + 2 + 33,
	.flags = DRM_MODE_FLAG_NHSYNC | DRM_MODE_FLAG_NVSYNC,
};

static const struct panel_desc edt_etm0700g0dh6 = {
	.modes = &edt_etm0700g0dh6_mode,
	.num_modes = 1,
	.bpc = 6,
	.size = {
		.width = 152,
		.height = 91,
	},
	.bus_format = MEDIA_BUS_FMT_RGB666_1X18,
	.bus_flags = DRM_BUS_FLAG_DE_HIGH | DRM_BUS_FLAG_PIXDATA_DRIVE_NEGEDGE,
};

static const struct panel_desc edt_etm0700g0bdh6 = {
	.modes = &edt_etm0700g0dh6_mode,
	.num_modes = 1,
	.bpc = 6,
	.size = {
		.width = 152,
		.height = 91,
	},
	.bus_format = MEDIA_BUS_FMT_RGB666_1X18,
	.bus_flags = DRM_BUS_FLAG_DE_HIGH | DRM_BUS_FLAG_PIXDATA_DRIVE_POSEDGE,
};

static const struct display_timing evervision_vgg804821_timing = {
	.pixelclock = { 27600000, 33300000, 50000000 },
	.hactive = { 800, 800, 800 },
	.hfront_porch = { 40, 66, 70 },
	.hback_porch = { 40, 67, 70 },
	.hsync_len = { 40, 67, 70 },
	.vactive = { 480, 480, 480 },
	.vfront_porch = { 6, 10, 10 },
	.vback_porch = { 7, 11, 11 },
	.vsync_len = { 7, 11, 11 },
	.flags = DISPLAY_FLAGS_HSYNC_HIGH | DISPLAY_FLAGS_VSYNC_HIGH |
		 DISPLAY_FLAGS_DE_HIGH | DISPLAY_FLAGS_PIXDATA_NEGEDGE |
		 DISPLAY_FLAGS_SYNC_NEGEDGE,
};

static const struct panel_desc evervision_vgg804821 = {
	.timings = &evervision_vgg804821_timing,
	.num_timings = 1,
	.bpc = 8,
	.size = {
		.width = 108,
		.height = 64,
	},
	.bus_format = MEDIA_BUS_FMT_RGB888_1X24,
	.bus_flags = DRM_BUS_FLAG_DE_HIGH | DRM_BUS_FLAG_PIXDATA_NEGEDGE,
};

static const struct drm_display_mode foxlink_fl500wvr00_a0t_mode = {
	.clock = 32260,
	.hdisplay = 800,
	.hsync_start = 800 + 168,
	.hsync_end = 800 + 168 + 64,
	.htotal = 800 + 168 + 64 + 88,
	.vdisplay = 480,
	.vsync_start = 480 + 37,
	.vsync_end = 480 + 37 + 2,
	.vtotal = 480 + 37 + 2 + 8,
};

static const struct panel_desc foxlink_fl500wvr00_a0t = {
	.modes = &foxlink_fl500wvr00_a0t_mode,
	.num_modes = 1,
	.bpc = 8,
	.size = {
		.width = 108,
		.height = 65,
	},
	.bus_format = MEDIA_BUS_FMT_RGB888_1X24,
};

static const struct drm_display_mode friendlyarm_hd702e_mode = {
	.clock		= 67185,
	.hdisplay	= 800,
	.hsync_start	= 800 + 20,
	.hsync_end	= 800 + 20 + 24,
	.htotal		= 800 + 20 + 24 + 20,
	.vdisplay	= 1280,
	.vsync_start	= 1280 + 4,
	.vsync_end	= 1280 + 4 + 8,
	.vtotal		= 1280 + 4 + 8 + 4,
	.flags		= DRM_MODE_FLAG_NVSYNC | DRM_MODE_FLAG_NHSYNC,
};

static const struct panel_desc friendlyarm_hd702e = {
	.modes = &friendlyarm_hd702e_mode,
	.num_modes = 1,
	.size = {
		.width	= 94,
		.height	= 151,
	},
};

static const struct drm_display_mode giantplus_gpg482739qs5_mode = {
	.clock = 9000,
	.hdisplay = 480,
	.hsync_start = 480 + 5,
	.hsync_end = 480 + 5 + 1,
	.htotal = 480 + 5 + 1 + 40,
	.vdisplay = 272,
	.vsync_start = 272 + 8,
	.vsync_end = 272 + 8 + 1,
	.vtotal = 272 + 8 + 1 + 8,
};

static const struct panel_desc giantplus_gpg482739qs5 = {
	.modes = &giantplus_gpg482739qs5_mode,
	.num_modes = 1,
	.bpc = 8,
	.size = {
		.width = 95,
		.height = 54,
	},
	.bus_format = MEDIA_BUS_FMT_RGB888_1X24,
};

static const struct display_timing giantplus_gpm940b0_timing = {
	.pixelclock = { 13500000, 27000000, 27500000 },
	.hactive = { 320, 320, 320 },
	.hfront_porch = { 14, 686, 718 },
	.hback_porch = { 50, 70, 255 },
	.hsync_len = { 1, 1, 1 },
	.vactive = { 240, 240, 240 },
	.vfront_porch = { 1, 1, 179 },
	.vback_porch = { 1, 21, 31 },
	.vsync_len = { 1, 1, 6 },
	.flags = DISPLAY_FLAGS_HSYNC_LOW | DISPLAY_FLAGS_VSYNC_LOW,
};

static const struct panel_desc giantplus_gpm940b0 = {
	.timings = &giantplus_gpm940b0_timing,
	.num_timings = 1,
	.bpc = 8,
	.size = {
		.width = 60,
		.height = 45,
	},
	.bus_format = MEDIA_BUS_FMT_RGB888_3X8,
	.bus_flags = DRM_BUS_FLAG_DE_HIGH | DRM_BUS_FLAG_PIXDATA_NEGEDGE,
};

static const struct display_timing hannstar_hsd070pww1_timing = {
	.pixelclock = { 64300000, 71100000, 82000000 },
	.hactive = { 1280, 1280, 1280 },
	.hfront_porch = { 1, 1, 10 },
	.hback_porch = { 1, 1, 10 },
	/*
	 * According to the data sheet, the minimum horizontal blanking interval
	 * is 54 clocks (1 + 52 + 1), but tests with a Nitrogen6X have shown the
	 * minimum working horizontal blanking interval to be 60 clocks.
	 */
	.hsync_len = { 58, 158, 661 },
	.vactive = { 800, 800, 800 },
	.vfront_porch = { 1, 1, 10 },
	.vback_porch = { 1, 1, 10 },
	.vsync_len = { 1, 21, 203 },
	.flags = DISPLAY_FLAGS_DE_HIGH,
};

static const struct panel_desc hannstar_hsd070pww1 = {
	.timings = &hannstar_hsd070pww1_timing,
	.num_timings = 1,
	.bpc = 6,
	.size = {
		.width = 151,
		.height = 94,
	},
	.bus_format = MEDIA_BUS_FMT_RGB666_1X7X3_SPWG,
	.connector_type = DRM_MODE_CONNECTOR_LVDS,
};

static const struct display_timing hannstar_hsd100pxn1_timing = {
	.pixelclock = { 55000000, 65000000, 75000000 },
	.hactive = { 1024, 1024, 1024 },
	.hfront_porch = { 40, 40, 40 },
	.hback_porch = { 220, 220, 220 },
	.hsync_len = { 20, 60, 100 },
	.vactive = { 768, 768, 768 },
	.vfront_porch = { 7, 7, 7 },
	.vback_porch = { 21, 21, 21 },
	.vsync_len = { 10, 10, 10 },
	.flags = DISPLAY_FLAGS_DE_HIGH,
};

static const struct panel_desc hannstar_hsd100pxn1 = {
	.timings = &hannstar_hsd100pxn1_timing,
	.num_timings = 1,
	.bpc = 6,
	.size = {
		.width = 203,
		.height = 152,
	},
	.bus_format = MEDIA_BUS_FMT_RGB666_1X7X3_SPWG,
	.connector_type = DRM_MODE_CONNECTOR_LVDS,
};

static const struct drm_display_mode hitachi_tx23d38vm0caa_mode = {
	.clock = 33333,
	.hdisplay = 800,
	.hsync_start = 800 + 85,
	.hsync_end = 800 + 85 + 86,
	.htotal = 800 + 85 + 86 + 85,
	.vdisplay = 480,
	.vsync_start = 480 + 16,
	.vsync_end = 480 + 16 + 13,
	.vtotal = 480 + 16 + 13 + 16,
};

static const struct panel_desc hitachi_tx23d38vm0caa = {
	.modes = &hitachi_tx23d38vm0caa_mode,
	.num_modes = 1,
	.bpc = 6,
	.size = {
		.width = 195,
		.height = 117,
	},
	.delay = {
		.enable = 160,
		.disable = 160,
	},
};

static const struct drm_display_mode innolux_at043tn24_mode = {
	.clock = 9000,
	.hdisplay = 480,
	.hsync_start = 480 + 2,
	.hsync_end = 480 + 2 + 41,
	.htotal = 480 + 2 + 41 + 2,
	.vdisplay = 272,
	.vsync_start = 272 + 2,
	.vsync_end = 272 + 2 + 10,
	.vtotal = 272 + 2 + 10 + 2,
	.flags = DRM_MODE_FLAG_NHSYNC | DRM_MODE_FLAG_NVSYNC,
};

static const struct panel_desc innolux_at043tn24 = {
	.modes = &innolux_at043tn24_mode,
	.num_modes = 1,
	.bpc = 8,
	.size = {
		.width = 95,
		.height = 54,
	},
	.bus_format = MEDIA_BUS_FMT_RGB888_1X24,
	.connector_type = DRM_MODE_CONNECTOR_DPI,
	.bus_flags = DRM_BUS_FLAG_DE_HIGH | DRM_BUS_FLAG_PIXDATA_DRIVE_POSEDGE,
};

static const struct drm_display_mode innolux_at070tn92_mode = {
	.clock = 33333,
	.hdisplay = 800,
	.hsync_start = 800 + 210,
	.hsync_end = 800 + 210 + 20,
	.htotal = 800 + 210 + 20 + 46,
	.vdisplay = 480,
	.vsync_start = 480 + 22,
	.vsync_end = 480 + 22 + 10,
	.vtotal = 480 + 22 + 23 + 10,
};

static const struct panel_desc innolux_at070tn92 = {
	.modes = &innolux_at070tn92_mode,
	.num_modes = 1,
	.size = {
		.width = 154,
		.height = 86,
	},
	.bus_format = MEDIA_BUS_FMT_RGB888_1X24,
};

static const struct display_timing innolux_g070y2_l01_timing = {
	.pixelclock = { 28000000, 29500000, 32000000 },
	.hactive = { 800, 800, 800 },
	.hfront_porch = { 61, 91, 141 },
	.hback_porch = { 60, 90, 140 },
	.hsync_len = { 12, 12, 12 },
	.vactive = { 480, 480, 480 },
	.vfront_porch = { 4, 9, 30 },
	.vback_porch = { 4, 8, 28 },
	.vsync_len = { 2, 2, 2 },
	.flags = DISPLAY_FLAGS_DE_HIGH,
};

static const struct panel_desc innolux_g070y2_l01 = {
	.timings = &innolux_g070y2_l01_timing,
	.num_timings = 1,
	.bpc = 8,
	.size = {
		.width = 152,
		.height = 91,
	},
	.delay = {
		.prepare = 10,
		.enable = 100,
		.disable = 100,
		.unprepare = 800,
	},
	.bus_format = MEDIA_BUS_FMT_RGB888_1X7X4_SPWG,
	.connector_type = DRM_MODE_CONNECTOR_LVDS,
};

static const struct display_timing innolux_g101ice_l01_timing = {
	.pixelclock = { 60400000, 71100000, 74700000 },
	.hactive = { 1280, 1280, 1280 },
	.hfront_porch = { 41, 80, 100 },
	.hback_porch = { 40, 79, 99 },
	.hsync_len = { 1, 1, 1 },
	.vactive = { 800, 800, 800 },
	.vfront_porch = { 5, 11, 14 },
	.vback_porch = { 4, 11, 14 },
	.vsync_len = { 1, 1, 1 },
	.flags = DISPLAY_FLAGS_DE_HIGH,
};

static const struct panel_desc innolux_g101ice_l01 = {
	.timings = &innolux_g101ice_l01_timing,
	.num_timings = 1,
	.bpc = 8,
	.size = {
		.width = 217,
		.height = 135,
	},
	.delay = {
		.enable = 200,
		.disable = 200,
	},
	.bus_format = MEDIA_BUS_FMT_RGB888_1X7X4_SPWG,
	.connector_type = DRM_MODE_CONNECTOR_LVDS,
};

static const struct display_timing innolux_g121i1_l01_timing = {
	.pixelclock = { 67450000, 71000000, 74550000 },
	.hactive = { 1280, 1280, 1280 },
	.hfront_porch = { 40, 80, 160 },
	.hback_porch = { 39, 79, 159 },
	.hsync_len = { 1, 1, 1 },
	.vactive = { 800, 800, 800 },
	.vfront_porch = { 5, 11, 100 },
	.vback_porch = { 4, 11, 99 },
	.vsync_len = { 1, 1, 1 },
};

static const struct panel_desc innolux_g121i1_l01 = {
	.timings = &innolux_g121i1_l01_timing,
	.num_timings = 1,
	.bpc = 6,
	.size = {
		.width = 261,
		.height = 163,
	},
	.delay = {
		.enable = 200,
		.disable = 20,
	},
	.bus_format = MEDIA_BUS_FMT_RGB888_1X7X4_SPWG,
	.connector_type = DRM_MODE_CONNECTOR_LVDS,
};

static const struct drm_display_mode innolux_g121x1_l03_mode = {
	.clock = 65000,
	.hdisplay = 1024,
	.hsync_start = 1024 + 0,
	.hsync_end = 1024 + 1,
	.htotal = 1024 + 0 + 1 + 320,
	.vdisplay = 768,
	.vsync_start = 768 + 38,
	.vsync_end = 768 + 38 + 1,
	.vtotal = 768 + 38 + 1 + 0,
	.flags = DRM_MODE_FLAG_NHSYNC | DRM_MODE_FLAG_NVSYNC,
};

static const struct panel_desc innolux_g121x1_l03 = {
	.modes = &innolux_g121x1_l03_mode,
	.num_modes = 1,
	.bpc = 6,
	.size = {
		.width = 246,
		.height = 185,
	},
	.delay = {
		.enable = 200,
		.unprepare = 200,
		.disable = 400,
	},
};

static const struct drm_display_mode innolux_n156bge_l21_mode = {
	.clock = 69300,
	.hdisplay = 1366,
	.hsync_start = 1366 + 16,
	.hsync_end = 1366 + 16 + 34,
	.htotal = 1366 + 16 + 34 + 50,
	.vdisplay = 768,
	.vsync_start = 768 + 2,
	.vsync_end = 768 + 2 + 6,
	.vtotal = 768 + 2 + 6 + 12,
};

static const struct panel_desc innolux_n156bge_l21 = {
	.modes = &innolux_n156bge_l21_mode,
	.num_modes = 1,
	.bpc = 6,
	.size = {
		.width = 344,
		.height = 193,
	},
	.bus_format = MEDIA_BUS_FMT_RGB666_1X7X3_SPWG,
	.bus_flags = DRM_BUS_FLAG_DE_HIGH | DRM_BUS_FLAG_PIXDATA_DRIVE_POSEDGE,
	.connector_type = DRM_MODE_CONNECTOR_LVDS,
};

static const struct drm_display_mode innolux_zj070na_01p_mode = {
	.clock = 51501,
	.hdisplay = 1024,
	.hsync_start = 1024 + 128,
	.hsync_end = 1024 + 128 + 64,
	.htotal = 1024 + 128 + 64 + 128,
	.vdisplay = 600,
	.vsync_start = 600 + 16,
	.vsync_end = 600 + 16 + 4,
	.vtotal = 600 + 16 + 4 + 16,
};

static const struct panel_desc innolux_zj070na_01p = {
	.modes = &innolux_zj070na_01p_mode,
	.num_modes = 1,
	.bpc = 6,
	.size = {
		.width = 154,
		.height = 90,
	},
};

static const struct display_timing koe_tx14d24vm1bpa_timing = {
	.pixelclock = { 5580000, 5850000, 6200000 },
	.hactive = { 320, 320, 320 },
	.hfront_porch = { 30, 30, 30 },
	.hback_porch = { 30, 30, 30 },
	.hsync_len = { 1, 5, 17 },
	.vactive = { 240, 240, 240 },
	.vfront_porch = { 6, 6, 6 },
	.vback_porch = { 5, 5, 5 },
	.vsync_len = { 1, 2, 11 },
	.flags = DISPLAY_FLAGS_DE_HIGH,
};

static const struct panel_desc koe_tx14d24vm1bpa = {
	.timings = &koe_tx14d24vm1bpa_timing,
	.num_timings = 1,
	.bpc = 6,
	.size = {
		.width = 115,
		.height = 86,
	},
};

static const struct display_timing koe_tx31d200vm0baa_timing = {
	.pixelclock = { 39600000, 43200000, 48000000 },
	.hactive = { 1280, 1280, 1280 },
	.hfront_porch = { 16, 36, 56 },
	.hback_porch = { 16, 36, 56 },
	.hsync_len = { 8, 8, 8 },
	.vactive = { 480, 480, 480 },
	.vfront_porch = { 6, 21, 33 },
	.vback_porch = { 6, 21, 33 },
	.vsync_len = { 8, 8, 8 },
	.flags = DISPLAY_FLAGS_DE_HIGH,
};

static const struct panel_desc koe_tx31d200vm0baa = {
	.timings = &koe_tx31d200vm0baa_timing,
	.num_timings = 1,
	.bpc = 6,
	.size = {
		.width = 292,
		.height = 109,
	},
	.bus_format = MEDIA_BUS_FMT_RGB666_1X7X3_SPWG,
	.connector_type = DRM_MODE_CONNECTOR_LVDS,
};

static const struct display_timing kyo_tcg121xglp_timing = {
	.pixelclock = { 52000000, 65000000, 71000000 },
	.hactive = { 1024, 1024, 1024 },
	.hfront_porch = { 2, 2, 2 },
	.hback_porch = { 2, 2, 2 },
	.hsync_len = { 86, 124, 244 },
	.vactive = { 768, 768, 768 },
	.vfront_porch = { 2, 2, 2 },
	.vback_porch = { 2, 2, 2 },
	.vsync_len = { 6, 34, 73 },
	.flags = DISPLAY_FLAGS_DE_HIGH,
};

static const struct panel_desc kyo_tcg121xglp = {
	.timings = &kyo_tcg121xglp_timing,
	.num_timings = 1,
	.bpc = 8,
	.size = {
		.width = 246,
		.height = 184,
	},
	.bus_format = MEDIA_BUS_FMT_RGB888_1X7X4_SPWG,
	.connector_type = DRM_MODE_CONNECTOR_LVDS,
};

static const struct drm_display_mode lemaker_bl035_rgb_002_mode = {
	.clock = 7000,
	.hdisplay = 320,
	.hsync_start = 320 + 20,
	.hsync_end = 320 + 20 + 30,
	.htotal = 320 + 20 + 30 + 38,
	.vdisplay = 240,
	.vsync_start = 240 + 4,
	.vsync_end = 240 + 4 + 3,
	.vtotal = 240 + 4 + 3 + 15,
};

static const struct panel_desc lemaker_bl035_rgb_002 = {
	.modes = &lemaker_bl035_rgb_002_mode,
	.num_modes = 1,
	.size = {
		.width = 70,
		.height = 52,
	},
	.bus_format = MEDIA_BUS_FMT_RGB888_1X24,
	.bus_flags = DRM_BUS_FLAG_DE_LOW,
};

static const struct drm_display_mode lg_lb070wv8_mode = {
	.clock = 33246,
	.hdisplay = 800,
	.hsync_start = 800 + 88,
	.hsync_end = 800 + 88 + 80,
	.htotal = 800 + 88 + 80 + 88,
	.vdisplay = 480,
	.vsync_start = 480 + 10,
	.vsync_end = 480 + 10 + 25,
	.vtotal = 480 + 10 + 25 + 10,
};

static const struct panel_desc lg_lb070wv8 = {
	.modes = &lg_lb070wv8_mode,
	.num_modes = 1,
	.bpc = 8,
	.size = {
		.width = 151,
		.height = 91,
	},
	.bus_format = MEDIA_BUS_FMT_RGB888_1X7X4_SPWG,
	.connector_type = DRM_MODE_CONNECTOR_LVDS,
};

static const struct display_timing logictechno_lt161010_2nh_timing = {
	.pixelclock = { 26400000, 33300000, 46800000 },
	.hactive = { 800, 800, 800 },
	.hfront_porch = { 16, 210, 354 },
	.hback_porch = { 46, 46, 46 },
	.hsync_len = { 1, 20, 40 },
	.vactive = { 480, 480, 480 },
	.vfront_porch = { 7, 22, 147 },
	.vback_porch = { 23, 23, 23 },
	.vsync_len = { 1, 10, 20 },
	.flags = DISPLAY_FLAGS_HSYNC_LOW | DISPLAY_FLAGS_VSYNC_LOW |
		 DISPLAY_FLAGS_DE_HIGH | DISPLAY_FLAGS_PIXDATA_POSEDGE |
		 DISPLAY_FLAGS_SYNC_POSEDGE,
};

static const struct panel_desc logictechno_lt161010_2nh = {
	.timings = &logictechno_lt161010_2nh_timing,
	.num_timings = 1,
	.bpc = 6,
	.size = {
		.width = 154,
		.height = 86,
	},
	.bus_format = MEDIA_BUS_FMT_RGB666_1X18,
	.bus_flags = DRM_BUS_FLAG_DE_HIGH |
		     DRM_BUS_FLAG_PIXDATA_SAMPLE_NEGEDGE |
		     DRM_BUS_FLAG_SYNC_SAMPLE_NEGEDGE,
	.connector_type = DRM_MODE_CONNECTOR_DPI,
};

static const struct display_timing logictechno_lt170410_2whc_timing = {
	.pixelclock = { 68900000, 71100000, 73400000 },
	.hactive = { 1280, 1280, 1280 },
	.hfront_porch = { 23, 60, 71 },
	.hback_porch = { 23, 60, 71 },
	.hsync_len = { 15, 40, 47 },
	.vactive = { 800, 800, 800 },
	.vfront_porch = { 5, 7, 10 },
	.vback_porch = { 5, 7, 10 },
	.vsync_len = { 6, 9, 12 },
	.flags = DISPLAY_FLAGS_HSYNC_LOW | DISPLAY_FLAGS_VSYNC_LOW |
		 DISPLAY_FLAGS_DE_HIGH | DISPLAY_FLAGS_PIXDATA_POSEDGE |
		 DISPLAY_FLAGS_SYNC_POSEDGE,
};

static const struct panel_desc logictechno_lt170410_2whc = {
	.timings = &logictechno_lt170410_2whc_timing,
	.num_timings = 1,
	.bpc = 8,
	.size = {
		.width = 217,
		.height = 136,
	},
	.bus_format = MEDIA_BUS_FMT_RGB888_1X7X4_SPWG,
	.bus_flags = DRM_BUS_FLAG_DE_HIGH |
		     DRM_BUS_FLAG_PIXDATA_SAMPLE_NEGEDGE |
		     DRM_BUS_FLAG_SYNC_SAMPLE_NEGEDGE,
	.connector_type = DRM_MODE_CONNECTOR_LVDS,
};

static const struct drm_display_mode logictechno_lttd800480070_l6wh_rt_mode = {
	.clock = 33000,
	.hdisplay = 800,
	.hsync_start = 800 + 154,
	.hsync_end = 800 + 154 + 3,
	.htotal = 800 + 154 + 3 + 43,
	.vdisplay = 480,
	.vsync_start = 480 + 47,
	.vsync_end = 480 + 47 + 3,
	.vtotal = 480 + 47 + 3 + 20,
	.flags = DRM_MODE_FLAG_NVSYNC | DRM_MODE_FLAG_NHSYNC,
};

static const struct panel_desc logictechno_lttd800480070_l6wh_rt = {
	.modes = &logictechno_lttd800480070_l6wh_rt_mode,
	.num_modes = 1,
	.bpc = 8,
	.size = {
		.width = 154,
		.height = 86,
	},
	.delay = {
		.prepare = 45,
		.enable = 100,
		.disable = 100,
		.unprepare = 45
	},
	.bus_format = MEDIA_BUS_FMT_RGB888_1X24,
	.bus_flags = DRM_BUS_FLAG_PIXDATA_SAMPLE_NEGEDGE,
	.connector_type = DRM_MODE_CONNECTOR_DPI,
};

static const struct drm_display_mode mitsubishi_aa070mc01_mode = {
	.clock = 30400,
	.hdisplay = 800,
	.hsync_start = 800 + 0,
	.hsync_end = 800 + 1,
	.htotal = 800 + 0 + 1 + 160,
	.vdisplay = 480,
	.vsync_start = 480 + 0,
	.vsync_end = 480 + 48 + 1,
	.vtotal = 480 + 48 + 1 + 0,
	.flags = DRM_MODE_FLAG_NHSYNC | DRM_MODE_FLAG_NVSYNC,
};

static const struct drm_display_mode logicpd_type_28_mode = {
	.clock = 9000,
	.hdisplay = 480,
	.hsync_start = 480 + 3,
	.hsync_end = 480 + 3 + 42,
	.htotal = 480 + 3 + 42 + 2,

	.vdisplay = 272,
	.vsync_start = 272 + 2,
	.vsync_end = 272 + 2 + 11,
	.vtotal = 272 + 2 + 11 + 3,
	.flags = DRM_MODE_FLAG_PHSYNC | DRM_MODE_FLAG_PVSYNC,
};

static const struct panel_desc logicpd_type_28 = {
	.modes = &logicpd_type_28_mode,
	.num_modes = 1,
	.bpc = 8,
	.size = {
		.width = 105,
		.height = 67,
	},
	.delay = {
		.prepare = 200,
		.enable = 200,
		.unprepare = 200,
		.disable = 200,
	},
	.bus_format = MEDIA_BUS_FMT_RGB888_1X24,
	.bus_flags = DRM_BUS_FLAG_DE_HIGH | DRM_BUS_FLAG_PIXDATA_DRIVE_POSEDGE |
		     DRM_BUS_FLAG_SYNC_DRIVE_NEGEDGE,
};

static const struct panel_desc mitsubishi_aa070mc01 = {
	.modes = &mitsubishi_aa070mc01_mode,
	.num_modes = 1,
	.bpc = 8,
	.size = {
		.width = 152,
		.height = 91,
	},

	.delay = {
		.enable = 200,
		.unprepare = 200,
		.disable = 400,
	},
	.bus_format = MEDIA_BUS_FMT_RGB888_1X7X4_SPWG,
	.connector_type = DRM_MODE_CONNECTOR_LVDS,
	.bus_flags = DRM_BUS_FLAG_DE_HIGH,
};

static const struct display_timing nec_nl12880bc20_05_timing = {
	.pixelclock = { 67000000, 71000000, 75000000 },
	.hactive = { 1280, 1280, 1280 },
	.hfront_porch = { 2, 30, 30 },
	.hback_porch = { 6, 100, 100 },
	.hsync_len = { 2, 30, 30 },
	.vactive = { 800, 800, 800 },
	.vfront_porch = { 5, 5, 5 },
	.vback_porch = { 11, 11, 11 },
	.vsync_len = { 7, 7, 7 },
};

static const struct panel_desc nec_nl12880bc20_05 = {
	.timings = &nec_nl12880bc20_05_timing,
	.num_timings = 1,
	.bpc = 8,
	.size = {
		.width = 261,
		.height = 163,
	},
	.delay = {
		.enable = 50,
		.disable = 50,
	},
	.bus_format = MEDIA_BUS_FMT_RGB888_1X7X4_SPWG,
	.connector_type = DRM_MODE_CONNECTOR_LVDS,
};

static const struct drm_display_mode nec_nl4827hc19_05b_mode = {
	.clock = 10870,
	.hdisplay = 480,
	.hsync_start = 480 + 2,
	.hsync_end = 480 + 2 + 41,
	.htotal = 480 + 2 + 41 + 2,
	.vdisplay = 272,
	.vsync_start = 272 + 2,
	.vsync_end = 272 + 2 + 4,
	.vtotal = 272 + 2 + 4 + 2,
	.flags = DRM_MODE_FLAG_NVSYNC | DRM_MODE_FLAG_NHSYNC,
};

static const struct panel_desc nec_nl4827hc19_05b = {
	.modes = &nec_nl4827hc19_05b_mode,
	.num_modes = 1,
	.bpc = 8,
	.size = {
		.width = 95,
		.height = 54,
	},
	.bus_format = MEDIA_BUS_FMT_RGB888_1X24,
	.bus_flags = DRM_BUS_FLAG_PIXDATA_DRIVE_POSEDGE,
};

static const struct drm_display_mode netron_dy_e231732_mode = {
	.clock = 66000,
	.hdisplay = 1024,
	.hsync_start = 1024 + 160,
	.hsync_end = 1024 + 160 + 70,
	.htotal = 1024 + 160 + 70 + 90,
	.vdisplay = 600,
	.vsync_start = 600 + 127,
	.vsync_end = 600 + 127 + 20,
	.vtotal = 600 + 127 + 20 + 3,
};

static const struct panel_desc netron_dy_e231732 = {
	.modes = &netron_dy_e231732_mode,
	.num_modes = 1,
	.size = {
		.width = 154,
		.height = 87,
	},
	.bus_format = MEDIA_BUS_FMT_RGB666_1X18,
};

static const struct drm_display_mode newhaven_nhd_43_480272ef_atxl_mode = {
	.clock = 9000,
	.hdisplay = 480,
	.hsync_start = 480 + 2,
	.hsync_end = 480 + 2 + 41,
	.htotal = 480 + 2 + 41 + 2,
	.vdisplay = 272,
	.vsync_start = 272 + 2,
	.vsync_end = 272 + 2 + 10,
	.vtotal = 272 + 2 + 10 + 2,
	.flags = DRM_MODE_FLAG_NVSYNC | DRM_MODE_FLAG_NHSYNC,
};

static const struct panel_desc newhaven_nhd_43_480272ef_atxl = {
	.modes = &newhaven_nhd_43_480272ef_atxl_mode,
	.num_modes = 1,
	.bpc = 8,
	.size = {
		.width = 95,
		.height = 54,
	},
	.bus_format = MEDIA_BUS_FMT_RGB888_1X24,
	.bus_flags = DRM_BUS_FLAG_DE_HIGH | DRM_BUS_FLAG_PIXDATA_DRIVE_POSEDGE |
		     DRM_BUS_FLAG_SYNC_DRIVE_POSEDGE,
};

static const struct display_timing nlt_nl192108ac18_02d_timing = {
	.pixelclock = { 130000000, 148350000, 163000000 },
	.hactive = { 1920, 1920, 1920 },
	.hfront_porch = { 80, 100, 100 },
	.hback_porch = { 100, 120, 120 },
	.hsync_len = { 50, 60, 60 },
	.vactive = { 1080, 1080, 1080 },
	.vfront_porch = { 12, 30, 30 },
	.vback_porch = { 4, 10, 10 },
	.vsync_len = { 4, 5, 5 },
};

static const struct panel_desc nlt_nl192108ac18_02d = {
	.timings = &nlt_nl192108ac18_02d_timing,
	.num_timings = 1,
	.bpc = 8,
	.size = {
		.width = 344,
		.height = 194,
	},
	.delay = {
		.unprepare = 500,
	},
	.bus_format = MEDIA_BUS_FMT_RGB888_1X7X4_SPWG,
	.connector_type = DRM_MODE_CONNECTOR_LVDS,
};

static const struct drm_display_mode nvd_9128_mode = {
	.clock = 29500,
	.hdisplay = 800,
	.hsync_start = 800 + 130,
	.hsync_end = 800 + 130 + 98,
	.htotal = 800 + 0 + 130 + 98,
	.vdisplay = 480,
	.vsync_start = 480 + 10,
	.vsync_end = 480 + 10 + 50,
	.vtotal = 480 + 0 + 10 + 50,
};

static const struct panel_desc nvd_9128 = {
	.modes = &nvd_9128_mode,
	.num_modes = 1,
	.bpc = 8,
	.size = {
		.width = 156,
		.height = 88,
	},
	.bus_format = MEDIA_BUS_FMT_RGB888_1X7X4_SPWG,
	.connector_type = DRM_MODE_CONNECTOR_LVDS,
};

static const struct display_timing okaya_rs800480t_7x0gp_timing = {
	.pixelclock = { 30000000, 30000000, 40000000 },
	.hactive = { 800, 800, 800 },
	.hfront_porch = { 40, 40, 40 },
	.hback_porch = { 40, 40, 40 },
	.hsync_len = { 1, 48, 48 },
	.vactive = { 480, 480, 480 },
	.vfront_porch = { 13, 13, 13 },
	.vback_porch = { 29, 29, 29 },
	.vsync_len = { 3, 3, 3 },
	.flags = DISPLAY_FLAGS_DE_HIGH,
};

static const struct panel_desc okaya_rs800480t_7x0gp = {
	.timings = &okaya_rs800480t_7x0gp_timing,
	.num_timings = 1,
	.bpc = 6,
	.size = {
		.width = 154,
		.height = 87,
	},
	.delay = {
		.prepare = 41,
		.enable = 50,
		.unprepare = 41,
		.disable = 50,
	},
	.bus_format = MEDIA_BUS_FMT_RGB666_1X18,
};

static const struct drm_display_mode olimex_lcd_olinuxino_43ts_mode = {
	.clock = 9000,
	.hdisplay = 480,
	.hsync_start = 480 + 5,
	.hsync_end = 480 + 5 + 30,
	.htotal = 480 + 5 + 30 + 10,
	.vdisplay = 272,
	.vsync_start = 272 + 8,
	.vsync_end = 272 + 8 + 5,
	.vtotal = 272 + 8 + 5 + 3,
};

static const struct panel_desc olimex_lcd_olinuxino_43ts = {
	.modes = &olimex_lcd_olinuxino_43ts_mode,
	.num_modes = 1,
	.size = {
		.width = 95,
		.height = 54,
	},
	.bus_format = MEDIA_BUS_FMT_RGB888_1X24,
};

/*
 * 800x480 CVT. The panel appears to be quite accepting, at least as far as
 * pixel clocks, but this is the timing that was being used in the Adafruit
 * installation instructions.
 */
static const struct drm_display_mode ontat_yx700wv03_mode = {
	.clock = 29500,
	.hdisplay = 800,
	.hsync_start = 824,
	.hsync_end = 896,
	.htotal = 992,
	.vdisplay = 480,
	.vsync_start = 483,
	.vsync_end = 493,
	.vtotal = 500,
	.flags = DRM_MODE_FLAG_NVSYNC | DRM_MODE_FLAG_NHSYNC,
};

/*
 * Specification at:
 * https://www.adafruit.com/images/product-files/2406/c3163.pdf
 */
static const struct panel_desc ontat_yx700wv03 = {
	.modes = &ontat_yx700wv03_mode,
	.num_modes = 1,
	.bpc = 8,
	.size = {
		.width = 154,
		.height = 83,
	},
	.bus_format = MEDIA_BUS_FMT_RGB666_1X18,
};

static const struct drm_display_mode ortustech_com37h3m_mode  = {
	.clock = 22153,
	.hdisplay = 480,
	.hsync_start = 480 + 8,
	.hsync_end = 480 + 8 + 10,
	.htotal = 480 + 8 + 10 + 10,
	.vdisplay = 640,
	.vsync_start = 640 + 4,
	.vsync_end = 640 + 4 + 3,
	.vtotal = 640 + 4 + 3 + 4,
	.flags = DRM_MODE_FLAG_NVSYNC | DRM_MODE_FLAG_NHSYNC,
};

static const struct panel_desc ortustech_com37h3m = {
	.modes = &ortustech_com37h3m_mode,
	.num_modes = 1,
	.bpc = 8,
	.size = {
		.width = 56,	/* 56.16mm */
		.height = 75,	/* 74.88mm */
	},
	.bus_format = MEDIA_BUS_FMT_RGB888_1X24,
	.bus_flags = DRM_BUS_FLAG_DE_HIGH | DRM_BUS_FLAG_PIXDATA_POSEDGE |
		     DRM_BUS_FLAG_SYNC_DRIVE_POSEDGE,
};

static const struct drm_display_mode ortustech_com43h4m85ulc_mode  = {
	.clock = 25000,
	.hdisplay = 480,
	.hsync_start = 480 + 10,
	.hsync_end = 480 + 10 + 10,
	.htotal = 480 + 10 + 10 + 15,
	.vdisplay = 800,
	.vsync_start = 800 + 3,
	.vsync_end = 800 + 3 + 3,
	.vtotal = 800 + 3 + 3 + 3,
};

static const struct panel_desc ortustech_com43h4m85ulc = {
	.modes = &ortustech_com43h4m85ulc_mode,
	.num_modes = 1,
	.bpc = 6,
	.size = {
		.width = 56,
		.height = 93,
	},
	.bus_format = MEDIA_BUS_FMT_RGB666_1X18,
	.bus_flags = DRM_BUS_FLAG_DE_HIGH | DRM_BUS_FLAG_PIXDATA_DRIVE_POSEDGE,
};

static const struct drm_display_mode osddisplays_osd070t1718_19ts_mode  = {
	.clock = 33000,
	.hdisplay = 800,
	.hsync_start = 800 + 210,
	.hsync_end = 800 + 210 + 30,
	.htotal = 800 + 210 + 30 + 16,
	.vdisplay = 480,
	.vsync_start = 480 + 22,
	.vsync_end = 480 + 22 + 13,
	.vtotal = 480 + 22 + 13 + 10,
	.flags = DRM_MODE_FLAG_NVSYNC | DRM_MODE_FLAG_NHSYNC,
};

static const struct panel_desc osddisplays_osd070t1718_19ts = {
	.modes = &osddisplays_osd070t1718_19ts_mode,
	.num_modes = 1,
	.bpc = 8,
	.size = {
		.width = 152,
		.height = 91,
	},
	.bus_format = MEDIA_BUS_FMT_RGB888_1X24,
	.bus_flags = DRM_BUS_FLAG_DE_HIGH | DRM_BUS_FLAG_PIXDATA_DRIVE_POSEDGE,
};

static const struct drm_display_mode pda_91_00156_a0_mode = {
	.clock = 33300,
	.hdisplay = 800,
	.hsync_start = 800 + 1,
	.hsync_end = 800 + 1 + 64,
	.htotal = 800 + 1 + 64 + 64,
	.vdisplay = 480,
	.vsync_start = 480 + 1,
	.vsync_end = 480 + 1 + 23,
	.vtotal = 480 + 1 + 23 + 22,
};

static const struct panel_desc pda_91_00156_a0  = {
	.modes = &pda_91_00156_a0_mode,
	.num_modes = 1,
	.size = {
		.width = 152,
		.height = 91,
	},
	.bus_format = MEDIA_BUS_FMT_RGB888_1X24,
};


static const struct drm_display_mode qd43003c0_40_mode = {
	.clock = 9000,
	.hdisplay = 480,
	.hsync_start = 480 + 8,
	.hsync_end = 480 + 8 + 4,
	.htotal = 480 + 8 + 4 + 39,
	.vdisplay = 272,
	.vsync_start = 272 + 4,
	.vsync_end = 272 + 4 + 10,
	.vtotal = 272 + 4 + 10 + 2,
};

static const struct panel_desc qd43003c0_40 = {
	.modes = &qd43003c0_40_mode,
	.num_modes = 1,
	.bpc = 8,
	.size = {
		.width = 95,
		.height = 53,
	},
	.bus_format = MEDIA_BUS_FMT_RGB888_1X24,
};

static const struct display_timing rocktech_rk070er9427_timing = {
	.pixelclock = { 26400000, 33300000, 46800000 },
	.hactive = { 800, 800, 800 },
	.hfront_porch = { 16, 210, 354 },
	.hback_porch = { 46, 46, 46 },
	.hsync_len = { 1, 1, 1 },
	.vactive = { 480, 480, 480 },
	.vfront_porch = { 7, 22, 147 },
	.vback_porch = { 23, 23, 23 },
	.vsync_len = { 1, 1, 1 },
	.flags = DISPLAY_FLAGS_DE_HIGH,
};

static const struct panel_desc rocktech_rk070er9427 = {
	.timings = &rocktech_rk070er9427_timing,
	.num_timings = 1,
	.bpc = 6,
	.size = {
		.width = 154,
		.height = 86,
	},
	.delay = {
		.prepare = 41,
		.enable = 50,
		.unprepare = 41,
		.disable = 50,
	},
	.bus_format = MEDIA_BUS_FMT_RGB666_1X18,
};

static const struct drm_display_mode rocktech_rk101ii01d_ct_mode = {
	.clock = 71100,
	.hdisplay = 1280,
	.hsync_start = 1280 + 48,
	.hsync_end = 1280 + 48 + 32,
	.htotal = 1280 + 48 + 32 + 80,
	.vdisplay = 800,
	.vsync_start = 800 + 2,
	.vsync_end = 800 + 2 + 5,
	.vtotal = 800 + 2 + 5 + 16,
};

static const struct panel_desc rocktech_rk101ii01d_ct = {
	.modes = &rocktech_rk101ii01d_ct_mode,
	.num_modes = 1,
	.size = {
		.width = 217,
		.height = 136,
	},
	.delay = {
		.prepare = 50,
		.disable = 50,
	},
	.bus_flags = DRM_BUS_FLAG_DE_HIGH,
	.bus_format = MEDIA_BUS_FMT_RGB888_1X7X4_SPWG,
	.connector_type = DRM_MODE_CONNECTOR_LVDS,
};

static const struct drm_display_mode samsung_ltn101nt05_mode = {
	.clock = 54030,
	.hdisplay = 1024,
	.hsync_start = 1024 + 24,
	.hsync_end = 1024 + 24 + 136,
	.htotal = 1024 + 24 + 136 + 160,
	.vdisplay = 600,
	.vsync_start = 600 + 3,
	.vsync_end = 600 + 3 + 6,
	.vtotal = 600 + 3 + 6 + 61,
};

static const struct panel_desc samsung_ltn101nt05 = {
	.modes = &samsung_ltn101nt05_mode,
	.num_modes = 1,
	.bpc = 6,
	.size = {
		.width = 223,
		.height = 125,
	},
	.bus_format = MEDIA_BUS_FMT_RGB666_1X7X3_SPWG,
	.bus_flags = DRM_BUS_FLAG_DE_HIGH | DRM_BUS_FLAG_PIXDATA_DRIVE_POSEDGE,
	.connector_type = DRM_MODE_CONNECTOR_LVDS,
};

static const struct display_timing satoz_sat050at40h12r2_timing = {
	.pixelclock = {33300000, 33300000, 50000000},
	.hactive = {800, 800, 800},
	.hfront_porch = {16, 210, 354},
	.hback_porch = {46, 46, 46},
	.hsync_len = {1, 1, 40},
	.vactive = {480, 480, 480},
	.vfront_porch = {7, 22, 147},
	.vback_porch = {23, 23, 23},
	.vsync_len = {1, 1, 20},
};

static const struct panel_desc satoz_sat050at40h12r2 = {
	.timings = &satoz_sat050at40h12r2_timing,
	.num_timings = 1,
	.bpc = 8,
	.size = {
		.width = 108,
		.height = 65,
	},
	.bus_format = MEDIA_BUS_FMT_RGB888_1X24,
	.connector_type = DRM_MODE_CONNECTOR_LVDS,
};

static const struct drm_display_mode sharp_lq070y3dg3b_mode = {
	.clock = 33260,
	.hdisplay = 800,
	.hsync_start = 800 + 64,
	.hsync_end = 800 + 64 + 128,
	.htotal = 800 + 64 + 128 + 64,
	.vdisplay = 480,
	.vsync_start = 480 + 8,
	.vsync_end = 480 + 8 + 2,
	.vtotal = 480 + 8 + 2 + 35,
	.flags = DISPLAY_FLAGS_PIXDATA_POSEDGE,
};

static const struct panel_desc sharp_lq070y3dg3b = {
	.modes = &sharp_lq070y3dg3b_mode,
	.num_modes = 1,
	.bpc = 8,
	.size = {
		.width = 152,	/* 152.4mm */
		.height = 91,	/* 91.4mm */
	},
	.bus_format = MEDIA_BUS_FMT_RGB888_1X24,
	.bus_flags = DRM_BUS_FLAG_DE_HIGH | DRM_BUS_FLAG_PIXDATA_POSEDGE |
		     DRM_BUS_FLAG_SYNC_DRIVE_POSEDGE,
};

static const struct drm_display_mode sharp_lq035q7db03_mode = {
	.clock = 5500,
	.hdisplay = 240,
	.hsync_start = 240 + 16,
	.hsync_end = 240 + 16 + 7,
	.htotal = 240 + 16 + 7 + 5,
	.vdisplay = 320,
	.vsync_start = 320 + 9,
	.vsync_end = 320 + 9 + 1,
	.vtotal = 320 + 9 + 1 + 7,
};

static const struct panel_desc sharp_lq035q7db03 = {
	.modes = &sharp_lq035q7db03_mode,
	.num_modes = 1,
	.bpc = 6,
	.size = {
		.width = 54,
		.height = 72,
	},
	.bus_format = MEDIA_BUS_FMT_RGB666_1X18,
};

static const struct display_timing sharp_lq101k1ly04_timing = {
	.pixelclock = { 60000000, 65000000, 80000000 },
	.hactive = { 1280, 1280, 1280 },
	.hfront_porch = { 20, 20, 20 },
	.hback_porch = { 20, 20, 20 },
	.hsync_len = { 10, 10, 10 },
	.vactive = { 800, 800, 800 },
	.vfront_porch = { 4, 4, 4 },
	.vback_porch = { 4, 4, 4 },
	.vsync_len = { 4, 4, 4 },
	.flags = DISPLAY_FLAGS_PIXDATA_POSEDGE,
};

static const struct panel_desc sharp_lq101k1ly04 = {
	.timings = &sharp_lq101k1ly04_timing,
	.num_timings = 1,
	.bpc = 8,
	.size = {
		.width = 217,
		.height = 136,
	},
	.bus_format = MEDIA_BUS_FMT_RGB888_1X7X4_JEIDA,
	.connector_type = DRM_MODE_CONNECTOR_LVDS,
};

static const struct drm_display_mode sharp_ls020b1dd01d_modes[] = {
	{ /* 60 Hz */
		.clock = 4200,
		.hdisplay = 240,
		.hsync_start = 240 + 66,
		.hsync_end = 240 + 66 + 1,
		.htotal = 240 + 66 + 1 + 1,
		.vdisplay = 160,
		.vsync_start = 160 + 52,
		.vsync_end = 160 + 52 + 10,
		.vtotal = 160 + 52 + 10 + 6,
		.flags = DRM_MODE_FLAG_PHSYNC | DRM_MODE_FLAG_NVSYNC,
	},
};

static const struct panel_desc sharp_ls020b1dd01d = {
	.modes = sharp_ls020b1dd01d_modes,
	.num_modes = ARRAY_SIZE(sharp_ls020b1dd01d_modes),
	.bpc = 6,
	.size = {
		.width = 42,
		.height = 28,
	},
	.bus_format = MEDIA_BUS_FMT_RGB565_1X16,
	.bus_flags = DRM_BUS_FLAG_DE_HIGH
		   | DRM_BUS_FLAG_PIXDATA_NEGEDGE
		   | DRM_BUS_FLAG_SHARP_SIGNALS,
};

static const struct drm_display_mode shelly_sca07010_bfn_lnn_mode = {
	.clock = 33300,
	.hdisplay = 800,
	.hsync_start = 800 + 1,
	.hsync_end = 800 + 1 + 64,
	.htotal = 800 + 1 + 64 + 64,
	.vdisplay = 480,
	.vsync_start = 480 + 1,
	.vsync_end = 480 + 1 + 23,
	.vtotal = 480 + 1 + 23 + 22,
};

static const struct panel_desc shelly_sca07010_bfn_lnn = {
	.modes = &shelly_sca07010_bfn_lnn_mode,
	.num_modes = 1,
	.size = {
		.width = 152,
		.height = 91,
	},
	.bus_format = MEDIA_BUS_FMT_RGB666_1X18,
};

static const struct drm_display_mode starry_kr070pe2t_mode = {
	.clock = 33000,
	.hdisplay = 800,
	.hsync_start = 800 + 209,
	.hsync_end = 800 + 209 + 1,
	.htotal = 800 + 209 + 1 + 45,
	.vdisplay = 480,
	.vsync_start = 480 + 22,
	.vsync_end = 480 + 22 + 1,
	.vtotal = 480 + 22 + 1 + 22,
};

static const struct panel_desc starry_kr070pe2t = {
	.modes = &starry_kr070pe2t_mode,
	.num_modes = 1,
	.bpc = 8,
	.size = {
		.width = 152,
		.height = 86,
	},
	.bus_format = MEDIA_BUS_FMT_RGB888_1X24,
	.bus_flags = DRM_BUS_FLAG_DE_HIGH | DRM_BUS_FLAG_PIXDATA_DRIVE_NEGEDGE,
	.connector_type = DRM_MODE_CONNECTOR_LVDS,
};

static const struct drm_display_mode tfc_s9700rtwv43tr_01b_mode = {
	.clock = 30000,
	.hdisplay = 800,
	.hsync_start = 800 + 39,
	.hsync_end = 800 + 39 + 47,
	.htotal = 800 + 39 + 47 + 39,
	.vdisplay = 480,
	.vsync_start = 480 + 13,
	.vsync_end = 480 + 13 + 2,
	.vtotal = 480 + 13 + 2 + 29,
};

static const struct panel_desc tfc_s9700rtwv43tr_01b = {
	.modes = &tfc_s9700rtwv43tr_01b_mode,
	.num_modes = 1,
	.bpc = 8,
	.size = {
		.width = 155,
		.height = 90,
	},
	.bus_format = MEDIA_BUS_FMT_RGB888_1X24,
	.bus_flags = DRM_BUS_FLAG_DE_HIGH | DRM_BUS_FLAG_PIXDATA_POSEDGE,
};

static const struct display_timing tianma_tm070jdhg30_timing = {
	.pixelclock = { 62600000, 68200000, 78100000 },
	.hactive = { 1280, 1280, 1280 },
	.hfront_porch = { 15, 64, 159 },
	.hback_porch = { 5, 5, 5 },
	.hsync_len = { 1, 1, 256 },
	.vactive = { 800, 800, 800 },
	.vfront_porch = { 3, 40, 99 },
	.vback_porch = { 2, 2, 2 },
	.vsync_len = { 1, 1, 128 },
	.flags = DISPLAY_FLAGS_DE_HIGH,
};

static const struct panel_desc tianma_tm070jdhg30 = {
	.timings = &tianma_tm070jdhg30_timing,
	.num_timings = 1,
	.bpc = 8,
	.size = {
		.width = 151,
		.height = 95,
	},
	.bus_format = MEDIA_BUS_FMT_RGB888_1X7X4_SPWG,
	.connector_type = DRM_MODE_CONNECTOR_LVDS,
};

static const struct display_timing tianma_tm070rvhg71_timing = {
	.pixelclock = { 27700000, 29200000, 39600000 },
	.hactive = { 800, 800, 800 },
	.hfront_porch = { 12, 40, 212 },
	.hback_porch = { 88, 88, 88 },
	.hsync_len = { 1, 1, 40 },
	.vactive = { 480, 480, 480 },
	.vfront_porch = { 1, 13, 88 },
	.vback_porch = { 32, 32, 32 },
	.vsync_len = { 1, 1, 3 },
	.flags = DISPLAY_FLAGS_DE_HIGH,
};

static const struct panel_desc tianma_tm070rvhg71 = {
	.timings = &tianma_tm070rvhg71_timing,
	.num_timings = 1,
	.bpc = 8,
	.size = {
		.width = 154,
		.height = 86,
	},
	.bus_format = MEDIA_BUS_FMT_RGB888_1X7X4_SPWG,
	.connector_type = DRM_MODE_CONNECTOR_LVDS,
};

static const struct drm_display_mode ti_nspire_cx_lcd_mode[] = {
	{
		.clock = 10000,
		.hdisplay = 320,
		.hsync_start = 320 + 50,
		.hsync_end = 320 + 50 + 6,
		.htotal = 320 + 50 + 6 + 38,
		.vdisplay = 240,
		.vsync_start = 240 + 3,
		.vsync_end = 240 + 3 + 1,
		.vtotal = 240 + 3 + 1 + 17,
		.flags = DRM_MODE_FLAG_NVSYNC | DRM_MODE_FLAG_NHSYNC,
	},
};

static const struct panel_desc ti_nspire_cx_lcd_panel = {
	.modes = ti_nspire_cx_lcd_mode,
	.num_modes = 1,
	.bpc = 8,
	.size = {
		.width = 65,
		.height = 49,
	},
	.bus_format = MEDIA_BUS_FMT_RGB888_1X24,
	.bus_flags = DRM_BUS_FLAG_PIXDATA_NEGEDGE,
};

static const struct drm_display_mode ti_nspire_classic_lcd_mode[] = {
	{
		.clock = 10000,
		.hdisplay = 320,
		.hsync_start = 320 + 6,
		.hsync_end = 320 + 6 + 6,
		.htotal = 320 + 6 + 6 + 6,
		.vdisplay = 240,
		.vsync_start = 240 + 0,
		.vsync_end = 240 + 0 + 1,
		.vtotal = 240 + 0 + 1 + 0,
		.flags = DRM_MODE_FLAG_PHSYNC | DRM_MODE_FLAG_PVSYNC,
	},
};

static const struct panel_desc ti_nspire_classic_lcd_panel = {
	.modes = ti_nspire_classic_lcd_mode,
	.num_modes = 1,
	/* The grayscale panel has 8 bit for the color .. Y (black) */
	.bpc = 8,
	.size = {
		.width = 71,
		.height = 53,
	},
	/* This is the grayscale bus format */
	.bus_format = MEDIA_BUS_FMT_Y8_1X8,
	.bus_flags = DRM_BUS_FLAG_PIXDATA_POSEDGE,
};

static const struct drm_display_mode toshiba_lt089ac29000_mode = {
	.clock = 79500,
	.hdisplay = 1280,
	.hsync_start = 1280 + 192,
	.hsync_end = 1280 + 192 + 128,
	.htotal = 1280 + 192 + 128 + 64,
	.vdisplay = 768,
	.vsync_start = 768 + 20,
	.vsync_end = 768 + 20 + 7,
	.vtotal = 768 + 20 + 7 + 3,
};

static const struct panel_desc toshiba_lt089ac29000 = {
	.modes = &toshiba_lt089ac29000_mode,
	.num_modes = 1,
	.size = {
		.width = 194,
		.height = 116,
	},
	.bus_format = MEDIA_BUS_FMT_RGB888_1X24,
	.bus_flags = DRM_BUS_FLAG_DE_HIGH | DRM_BUS_FLAG_PIXDATA_DRIVE_POSEDGE,
	.connector_type = DRM_MODE_CONNECTOR_LVDS,
};

static const struct drm_display_mode tpk_f07a_0102_mode = {
	.clock = 33260,
	.hdisplay = 800,
	.hsync_start = 800 + 40,
	.hsync_end = 800 + 40 + 128,
	.htotal = 800 + 40 + 128 + 88,
	.vdisplay = 480,
	.vsync_start = 480 + 10,
	.vsync_end = 480 + 10 + 2,
	.vtotal = 480 + 10 + 2 + 33,
};

static const struct panel_desc tpk_f07a_0102 = {
	.modes = &tpk_f07a_0102_mode,
	.num_modes = 1,
	.size = {
		.width = 152,
		.height = 91,
	},
	.bus_flags = DRM_BUS_FLAG_PIXDATA_DRIVE_POSEDGE,
};

static const struct drm_display_mode tpk_f10a_0102_mode = {
	.clock = 45000,
	.hdisplay = 1024,
	.hsync_start = 1024 + 176,
	.hsync_end = 1024 + 176 + 5,
	.htotal = 1024 + 176 + 5 + 88,
	.vdisplay = 600,
	.vsync_start = 600 + 20,
	.vsync_end = 600 + 20 + 5,
	.vtotal = 600 + 20 + 5 + 25,
};

static const struct panel_desc tpk_f10a_0102 = {
	.modes = &tpk_f10a_0102_mode,
	.num_modes = 1,
	.size = {
		.width = 223,
		.height = 125,
	},
};

static const struct display_timing urt_umsh_8596md_timing = {
	.pixelclock = { 33260000, 33260000, 33260000 },
	.hactive = { 800, 800, 800 },
	.hfront_porch = { 41, 41, 41 },
	.hback_porch = { 216 - 128, 216 - 128, 216 - 128 },
	.hsync_len = { 71, 128, 128 },
	.vactive = { 480, 480, 480 },
	.vfront_porch = { 10, 10, 10 },
	.vback_porch = { 35 - 2, 35 - 2, 35 - 2 },
	.vsync_len = { 2, 2, 2 },
	.flags = DISPLAY_FLAGS_DE_HIGH | DISPLAY_FLAGS_PIXDATA_NEGEDGE |
		DISPLAY_FLAGS_HSYNC_LOW | DISPLAY_FLAGS_VSYNC_LOW,
};

static const struct panel_desc urt_umsh_8596md_lvds = {
	.timings = &urt_umsh_8596md_timing,
	.num_timings = 1,
	.bpc = 6,
	.size = {
		.width = 152,
		.height = 91,
	},
	.bus_format = MEDIA_BUS_FMT_RGB666_1X7X3_SPWG,
	.connector_type = DRM_MODE_CONNECTOR_LVDS,
};

static const struct panel_desc urt_umsh_8596md_parallel = {
	.timings = &urt_umsh_8596md_timing,
	.num_timings = 1,
	.bpc = 6,
	.size = {
		.width = 152,
		.height = 91,
	},
	.bus_format = MEDIA_BUS_FMT_RGB666_1X18,
};

static const struct drm_display_mode vl050_8048nt_c01_mode = {
	.clock = 33333,
	.hdisplay = 800,
	.hsync_start = 800 + 210,
	.hsync_end = 800 + 210 + 20,
	.htotal = 800 + 210 + 20 + 46,
	.vdisplay =  480,
	.vsync_start = 480 + 22,
	.vsync_end = 480 + 22 + 10,
	.vtotal = 480 + 22 + 10 + 23,
	.flags = DRM_MODE_FLAG_NHSYNC | DRM_MODE_FLAG_NVSYNC,
};

static const struct panel_desc vl050_8048nt_c01 = {
	.modes = &vl050_8048nt_c01_mode,
	.num_modes = 1,
	.bpc = 8,
	.size = {
		.width = 120,
		.height = 76,
	},
	.bus_format = MEDIA_BUS_FMT_RGB888_1X24,
	.bus_flags = DRM_BUS_FLAG_DE_HIGH | DRM_BUS_FLAG_PIXDATA_POSEDGE,
};

static const struct drm_display_mode winstar_wf35ltiacd_mode = {
	.clock = 6410,
	.hdisplay = 320,
	.hsync_start = 320 + 20,
	.hsync_end = 320 + 20 + 30,
	.htotal = 320 + 20 + 30 + 38,
	.vdisplay = 240,
	.vsync_start = 240 + 4,
	.vsync_end = 240 + 4 + 3,
	.vtotal = 240 + 4 + 3 + 15,
	.flags = DRM_MODE_FLAG_NVSYNC | DRM_MODE_FLAG_NHSYNC,
};

static const struct panel_desc winstar_wf35ltiacd = {
	.modes = &winstar_wf35ltiacd_mode,
	.num_modes = 1,
	.bpc = 8,
	.size = {
		.width = 70,
		.height = 53,
	},
	.bus_format = MEDIA_BUS_FMT_RGB888_1X24,
};

static const struct drm_display_mode arm_rtsm_mode[] = {
	{
		.clock = 65000,
		.hdisplay = 1024,
		.hsync_start = 1024 + 24,
		.hsync_end = 1024 + 24 + 136,
		.htotal = 1024 + 24 + 136 + 160,
		.vdisplay = 768,
		.vsync_start = 768 + 3,
		.vsync_end = 768 + 3 + 6,
		.vtotal = 768 + 3 + 6 + 29,
		.flags = DRM_MODE_FLAG_NVSYNC | DRM_MODE_FLAG_NHSYNC,
	},
};

static const struct panel_desc arm_rtsm = {
	.modes = arm_rtsm_mode,
	.num_modes = 1,
	.bpc = 8,
	.size = {
		.width = 400,
		.height = 300,
	},
	.bus_format = MEDIA_BUS_FMT_RGB888_1X24,
};

static const struct of_device_id platform_of_match[] = {
	{
		.compatible = "ampire,am-480272h3tmqw-t01h",
		.data = &ampire_am_480272h3tmqw_t01h,
	}, {
		.compatible = "ampire,am800480r3tmqwa1h",
		.data = &ampire_am800480r3tmqwa1h,
	}, {
		.compatible = "arm,rtsm-display",
		.data = &arm_rtsm,
	}, {
		.compatible = "armadeus,st0700-adapt",
		.data = &armadeus_st0700_adapt,
	}, {
		.compatible = "auo,b101aw03",
		.data = &auo_b101aw03,
	}, {
		.compatible = "auo,b101xtn01",
		.data = &auo_b101xtn01,
	}, {
		.compatible = "auo,g070vvn01",
		.data = &auo_g070vvn01,
	}, {
		.compatible = "auo,g101evn010",
		.data = &auo_g101evn010,
	}, {
		.compatible = "auo,g104sn02",
		.data = &auo_g104sn02,
	}, {
		.compatible = "auo,g133han01",
		.data = &auo_g133han01,
	}, {
		.compatible = "auo,g185han01",
		.data = &auo_g185han01,
	}, {
		.compatible = "auo,p320hvn03",
		.data = &auo_p320hvn03,
	}, {
		.compatible = "auo,t215hvn01",
		.data = &auo_t215hvn01,
	}, {
		.compatible = "avic,tm070ddh03",
		.data = &avic_tm070ddh03,
	}, {
		.compatible = "bananapi,s070wv20-ct16",
		.data = &bananapi_s070wv20_ct16,
	}, {
		.compatible = "boe,hv070wsa-100",
		.data = &boe_hv070wsa
	}, {
		.compatible = "cdtech,s043wq26h-ct7",
		.data = &cdtech_s043wq26h_ct7,
	}, {
		.compatible = "cdtech,s070wv95-ct16",
		.data = &cdtech_s070wv95_ct16,
	}, {
		.compatible = "chunghwa,claa070wp03xg",
		.data = &chunghwa_claa070wp03xg,
	}, {
		.compatible = "chunghwa,claa101wa01a",
		.data = &chunghwa_claa101wa01a
	}, {
		.compatible = "chunghwa,claa101wb01",
		.data = &chunghwa_claa101wb01
	}, {
		.compatible = "dataimage,scf0700c48ggu18",
		.data = &dataimage_scf0700c48ggu18,
	}, {
		.compatible = "dlc,dlc0700yzg-1",
		.data = &dlc_dlc0700yzg_1,
	}, {
		.compatible = "dlc,dlc1010gig",
		.data = &dlc_dlc1010gig,
	}, {
		.compatible = "edt,et035012dm6",
		.data = &edt_et035012dm6,
	}, {
		.compatible = "edt,etm0430g0dh6",
		.data = &edt_etm0430g0dh6,
	}, {
		.compatible = "edt,et057090dhu",
		.data = &edt_et057090dhu,
	}, {
		.compatible = "edt,et070080dh6",
		.data = &edt_etm0700g0dh6,
	}, {
		.compatible = "edt,etm0700g0dh6",
		.data = &edt_etm0700g0dh6,
	}, {
		.compatible = "edt,etm0700g0bdh6",
		.data = &edt_etm0700g0bdh6,
	}, {
		.compatible = "edt,etm0700g0edh6",
		.data = &edt_etm0700g0bdh6,
	}, {
		.compatible = "evervision,vgg804821",
		.data = &evervision_vgg804821,
	}, {
		.compatible = "foxlink,fl500wvr00-a0t",
		.data = &foxlink_fl500wvr00_a0t,
	}, {
		.compatible = "friendlyarm,hd702e",
		.data = &friendlyarm_hd702e,
	}, {
		.compatible = "giantplus,gpg482739qs5",
		.data = &giantplus_gpg482739qs5
	}, {
		.compatible = "giantplus,gpm940b0",
		.data = &giantplus_gpm940b0,
	}, {
		.compatible = "hannstar,hsd070pww1",
		.data = &hannstar_hsd070pww1,
	}, {
		.compatible = "hannstar,hsd100pxn1",
		.data = &hannstar_hsd100pxn1,
	}, {
		.compatible = "hit,tx23d38vm0caa",
		.data = &hitachi_tx23d38vm0caa
	}, {
		.compatible = "innolux,at043tn24",
		.data = &innolux_at043tn24,
	}, {
		.compatible = "innolux,at070tn92",
		.data = &innolux_at070tn92,
	}, {
		.compatible = "innolux,g070y2-l01",
		.data = &innolux_g070y2_l01,
	}, {
		.compatible = "innolux,g101ice-l01",
		.data = &innolux_g101ice_l01
	}, {
		.compatible = "innolux,g121i1-l01",
		.data = &innolux_g121i1_l01
	}, {
		.compatible = "innolux,g121x1-l03",
		.data = &innolux_g121x1_l03,
	}, {
		.compatible = "innolux,n156bge-l21",
		.data = &innolux_n156bge_l21,
	}, {
		.compatible = "innolux,zj070na-01p",
		.data = &innolux_zj070na_01p,
	}, {
		.compatible = "koe,tx14d24vm1bpa",
		.data = &koe_tx14d24vm1bpa,
	}, {
		.compatible = "koe,tx31d200vm0baa",
		.data = &koe_tx31d200vm0baa,
	}, {
		.compatible = "kyo,tcg121xglp",
		.data = &kyo_tcg121xglp,
	}, {
		.compatible = "lemaker,bl035-rgb-002",
		.data = &lemaker_bl035_rgb_002,
	}, {
		.compatible = "lg,lb070wv8",
		.data = &lg_lb070wv8,
	}, {
		.compatible = "logicpd,type28",
		.data = &logicpd_type_28,
	}, {
		.compatible = "logictechno,lt161010-2nhc",
		.data = &logictechno_lt161010_2nh,
	}, {
		.compatible = "logictechno,lt161010-2nhr",
		.data = &logictechno_lt161010_2nh,
	}, {
		.compatible = "logictechno,lt170410-2whc",
		.data = &logictechno_lt170410_2whc,
	}, {
		.compatible = "logictechno,lttd800480070-l6wh-rt",
		.data = &logictechno_lttd800480070_l6wh_rt,
	}, {
		.compatible = "mitsubishi,aa070mc01-ca1",
		.data = &mitsubishi_aa070mc01,
	}, {
		.compatible = "nec,nl12880bc20-05",
		.data = &nec_nl12880bc20_05,
	}, {
		.compatible = "nec,nl4827hc19-05b",
		.data = &nec_nl4827hc19_05b,
	}, {
		.compatible = "netron-dy,e231732",
		.data = &netron_dy_e231732,
	}, {
		.compatible = "newhaven,nhd-4.3-480272ef-atxl",
		.data = &newhaven_nhd_43_480272ef_atxl,
	}, {
		.compatible = "nlt,nl192108ac18-02d",
		.data = &nlt_nl192108ac18_02d,
	}, {
		.compatible = "nvd,9128",
		.data = &nvd_9128,
	}, {
		.compatible = "okaya,rs800480t-7x0gp",
		.data = &okaya_rs800480t_7x0gp,
	}, {
		.compatible = "olimex,lcd-olinuxino-43-ts",
		.data = &olimex_lcd_olinuxino_43ts,
	}, {
		.compatible = "ontat,yx700wv03",
		.data = &ontat_yx700wv03,
	}, {
		.compatible = "ortustech,com37h3m05dtc",
		.data = &ortustech_com37h3m,
	}, {
		.compatible = "ortustech,com37h3m99dtc",
		.data = &ortustech_com37h3m,
	}, {
		.compatible = "ortustech,com43h4m85ulc",
		.data = &ortustech_com43h4m85ulc,
	}, {
		.compatible = "osddisplays,osd070t1718-19ts",
		.data = &osddisplays_osd070t1718_19ts,
	}, {
		.compatible = "pda,91-00156-a0",
		.data = &pda_91_00156_a0,
	}, {
		.compatible = "qiaodian,qd43003c0-40",
		.data = &qd43003c0_40,
	}, {
		.compatible = "rocktech,rk070er9427",
		.data = &rocktech_rk070er9427,
	}, {
		.compatible = "rocktech,rk101ii01d-ct",
		.data = &rocktech_rk101ii01d_ct,
	}, {
		.compatible = "samsung,ltn101nt05",
		.data = &samsung_ltn101nt05,
	}, {
		.compatible = "satoz,sat050at40h12r2",
		.data = &satoz_sat050at40h12r2,
	}, {
		.compatible = "sharp,lq035q7db03",
		.data = &sharp_lq035q7db03,
	}, {
		.compatible = "sharp,lq070y3dg3b",
		.data = &sharp_lq070y3dg3b,
	}, {
		.compatible = "sharp,lq101k1ly04",
		.data = &sharp_lq101k1ly04,
	}, {
		.compatible = "sharp,ls020b1dd01d",
		.data = &sharp_ls020b1dd01d,
	}, {
		.compatible = "shelly,sca07010-bfn-lnn",
		.data = &shelly_sca07010_bfn_lnn,
	}, {
		.compatible = "starry,kr070pe2t",
		.data = &starry_kr070pe2t,
	}, {
		.compatible = "tfc,s9700rtwv43tr-01b",
		.data = &tfc_s9700rtwv43tr_01b,
	}, {
		.compatible = "tianma,tm070jdhg30",
		.data = &tianma_tm070jdhg30,
	}, {
		.compatible = "tianma,tm070rvhg71",
		.data = &tianma_tm070rvhg71,
	}, {
		.compatible = "ti,nspire-cx-lcd-panel",
		.data = &ti_nspire_cx_lcd_panel,
	}, {
		.compatible = "ti,nspire-classic-lcd-panel",
		.data = &ti_nspire_classic_lcd_panel,
	}, {
		.compatible = "toshiba,lt089ac29000",
		.data = &toshiba_lt089ac29000,
	}, {
		.compatible = "tpk,f07a-0102",
		.data = &tpk_f07a_0102,
	}, {
		.compatible = "tpk,f10a-0102",
		.data = &tpk_f10a_0102,
	}, {
		.compatible = "urt,umsh-8596md-t",
		.data = &urt_umsh_8596md_parallel,
	}, {
		.compatible = "urt,umsh-8596md-1t",
		.data = &urt_umsh_8596md_parallel,
	}, {
		.compatible = "urt,umsh-8596md-7t",
		.data = &urt_umsh_8596md_parallel,
	}, {
		.compatible = "urt,umsh-8596md-11t",
		.data = &urt_umsh_8596md_lvds,
	}, {
		.compatible = "urt,umsh-8596md-19t",
		.data = &urt_umsh_8596md_lvds,
	}, {
		.compatible = "urt,umsh-8596md-20t",
		.data = &urt_umsh_8596md_parallel,
	}, {
		.compatible = "vxt,vl050-8048nt-c01",
		.data = &vl050_8048nt_c01,
	}, {
		.compatible = "winstar,wf35ltiacd",
		.data = &winstar_wf35ltiacd,
	}, {
		/* sentinel */
	}
};
MODULE_DEVICE_TABLE(of, platform_of_match);

static int panel_simple_platform_probe(struct platform_device *pdev)
{
	const struct of_device_id *id;

	id = of_match_node(platform_of_match, pdev->dev.of_node);
	if (!id)
		return -ENODEV;

	return panel_simple_probe(&pdev->dev, id->data);
}

static int panel_simple_platform_remove(struct platform_device *pdev)
{
	return panel_simple_remove(&pdev->dev);
}

static void panel_simple_platform_shutdown(struct platform_device *pdev)
{
	panel_simple_shutdown(&pdev->dev);
}

static const struct dev_pm_ops panel_simple_pm_ops = {
	SET_RUNTIME_PM_OPS(panel_simple_suspend, panel_simple_resume, NULL)
	SET_SYSTEM_SLEEP_PM_OPS(pm_runtime_force_suspend,
				pm_runtime_force_resume)
};

static struct platform_driver panel_simple_platform_driver = {
	.driver = {
		.name = "panel-simple",
		.of_match_table = platform_of_match,
		.pm = &panel_simple_pm_ops,
	},
	.probe = panel_simple_platform_probe,
	.remove = panel_simple_platform_remove,
	.shutdown = panel_simple_platform_shutdown,
};

struct panel_desc_dsi {
	struct panel_desc desc;

	unsigned long flags;
	enum mipi_dsi_pixel_format format;
	unsigned int lanes;
};

static const struct drm_display_mode auo_b080uan01_mode = {
	.clock = 154500,
	.hdisplay = 1200,
	.hsync_start = 1200 + 62,
	.hsync_end = 1200 + 62 + 4,
	.htotal = 1200 + 62 + 4 + 62,
	.vdisplay = 1920,
	.vsync_start = 1920 + 9,
	.vsync_end = 1920 + 9 + 2,
	.vtotal = 1920 + 9 + 2 + 8,
};

static const struct panel_desc_dsi auo_b080uan01 = {
	.desc = {
		.modes = &auo_b080uan01_mode,
		.num_modes = 1,
		.bpc = 8,
		.size = {
			.width = 108,
			.height = 272,
		},
	},
	.flags = MIPI_DSI_MODE_VIDEO | MIPI_DSI_CLOCK_NON_CONTINUOUS,
	.format = MIPI_DSI_FMT_RGB888,
	.lanes = 4,
};

static const struct drm_display_mode boe_tv080wum_nl0_mode = {
	.clock = 160000,
	.hdisplay = 1200,
	.hsync_start = 1200 + 120,
	.hsync_end = 1200 + 120 + 20,
	.htotal = 1200 + 120 + 20 + 21,
	.vdisplay = 1920,
	.vsync_start = 1920 + 21,
	.vsync_end = 1920 + 21 + 3,
	.vtotal = 1920 + 21 + 3 + 18,
	.flags = DRM_MODE_FLAG_NVSYNC | DRM_MODE_FLAG_NHSYNC,
};

static const struct panel_desc_dsi boe_tv080wum_nl0 = {
	.desc = {
		.modes = &boe_tv080wum_nl0_mode,
		.num_modes = 1,
		.size = {
			.width = 107,
			.height = 172,
		},
	},
	.flags = MIPI_DSI_MODE_VIDEO |
		 MIPI_DSI_MODE_VIDEO_BURST |
		 MIPI_DSI_MODE_VIDEO_SYNC_PULSE,
	.format = MIPI_DSI_FMT_RGB888,
	.lanes = 4,
};

static const struct drm_display_mode lg_ld070wx3_sl01_mode = {
	.clock = 71000,
	.hdisplay = 800,
	.hsync_start = 800 + 32,
	.hsync_end = 800 + 32 + 1,
	.htotal = 800 + 32 + 1 + 57,
	.vdisplay = 1280,
	.vsync_start = 1280 + 28,
	.vsync_end = 1280 + 28 + 1,
	.vtotal = 1280 + 28 + 1 + 14,
};

static const struct panel_desc_dsi lg_ld070wx3_sl01 = {
	.desc = {
		.modes = &lg_ld070wx3_sl01_mode,
		.num_modes = 1,
		.bpc = 8,
		.size = {
			.width = 94,
			.height = 151,
		},
	},
	.flags = MIPI_DSI_MODE_VIDEO | MIPI_DSI_CLOCK_NON_CONTINUOUS,
	.format = MIPI_DSI_FMT_RGB888,
	.lanes = 4,
};

static const struct drm_display_mode lg_lh500wx1_sd03_mode = {
	.clock = 67000,
	.hdisplay = 720,
	.hsync_start = 720 + 12,
	.hsync_end = 720 + 12 + 4,
	.htotal = 720 + 12 + 4 + 112,
	.vdisplay = 1280,
	.vsync_start = 1280 + 8,
	.vsync_end = 1280 + 8 + 4,
	.vtotal = 1280 + 8 + 4 + 12,
};

static const struct panel_desc_dsi lg_lh500wx1_sd03 = {
	.desc = {
		.modes = &lg_lh500wx1_sd03_mode,
		.num_modes = 1,
		.bpc = 8,
		.size = {
			.width = 62,
			.height = 110,
		},
	},
	.flags = MIPI_DSI_MODE_VIDEO,
	.format = MIPI_DSI_FMT_RGB888,
	.lanes = 4,
};

static const struct drm_display_mode panasonic_vvx10f004b00_mode = {
	.clock = 157200,
	.hdisplay = 1920,
	.hsync_start = 1920 + 154,
	.hsync_end = 1920 + 154 + 16,
	.htotal = 1920 + 154 + 16 + 32,
	.vdisplay = 1200,
	.vsync_start = 1200 + 17,
	.vsync_end = 1200 + 17 + 2,
	.vtotal = 1200 + 17 + 2 + 16,
};

static const struct panel_desc_dsi panasonic_vvx10f004b00 = {
	.desc = {
		.modes = &panasonic_vvx10f004b00_mode,
		.num_modes = 1,
		.bpc = 8,
		.size = {
			.width = 217,
			.height = 136,
		},
	},
	.flags = MIPI_DSI_MODE_VIDEO | MIPI_DSI_MODE_VIDEO_SYNC_PULSE |
		 MIPI_DSI_CLOCK_NON_CONTINUOUS,
	.format = MIPI_DSI_FMT_RGB888,
	.lanes = 4,
};

static const struct drm_display_mode lg_acx467akm_7_mode = {
	.clock = 150000,
	.hdisplay = 1080,
	.hsync_start = 1080 + 2,
	.hsync_end = 1080 + 2 + 2,
	.htotal = 1080 + 2 + 2 + 2,
	.vdisplay = 1920,
	.vsync_start = 1920 + 2,
	.vsync_end = 1920 + 2 + 2,
	.vtotal = 1920 + 2 + 2 + 2,
};

static const struct panel_desc_dsi lg_acx467akm_7 = {
	.desc = {
		.modes = &lg_acx467akm_7_mode,
		.num_modes = 1,
		.bpc = 8,
		.size = {
			.width = 62,
			.height = 110,
		},
	},
	.flags = 0,
	.format = MIPI_DSI_FMT_RGB888,
	.lanes = 4,
};

static const struct drm_display_mode osd101t2045_53ts_mode = {
	.clock = 154500,
	.hdisplay = 1920,
	.hsync_start = 1920 + 112,
	.hsync_end = 1920 + 112 + 16,
	.htotal = 1920 + 112 + 16 + 32,
	.vdisplay = 1200,
	.vsync_start = 1200 + 16,
	.vsync_end = 1200 + 16 + 2,
	.vtotal = 1200 + 16 + 2 + 16,
	.flags = DRM_MODE_FLAG_NHSYNC | DRM_MODE_FLAG_NVSYNC,
};

static const struct panel_desc_dsi osd101t2045_53ts = {
	.desc = {
		.modes = &osd101t2045_53ts_mode,
		.num_modes = 1,
		.bpc = 8,
		.size = {
			.width = 217,
			.height = 136,
		},
	},
	.flags = MIPI_DSI_MODE_VIDEO | MIPI_DSI_MODE_VIDEO_BURST |
		 MIPI_DSI_MODE_VIDEO_SYNC_PULSE |
		 MIPI_DSI_MODE_EOT_PACKET,
	.format = MIPI_DSI_FMT_RGB888,
	.lanes = 4,
};

static const struct of_device_id dsi_of_match[] = {
	{
		.compatible = "auo,b080uan01",
		.data = &auo_b080uan01
	}, {
		.compatible = "boe,tv080wum-nl0",
		.data = &boe_tv080wum_nl0
	}, {
		.compatible = "lg,ld070wx3-sl01",
		.data = &lg_ld070wx3_sl01
	}, {
		.compatible = "lg,lh500wx1-sd03",
		.data = &lg_lh500wx1_sd03
	}, {
		.compatible = "panasonic,vvx10f004b00",
		.data = &panasonic_vvx10f004b00
	}, {
		.compatible = "lg,acx467akm-7",
		.data = &lg_acx467akm_7
	}, {
		.compatible = "osddisplays,osd101t2045-53ts",
		.data = &osd101t2045_53ts
	}, {
		/* sentinel */
	}
};
MODULE_DEVICE_TABLE(of, dsi_of_match);

static int panel_simple_dsi_probe(struct mipi_dsi_device *dsi)
{
	const struct panel_desc_dsi *desc;
	const struct of_device_id *id;
	int err;

	id = of_match_node(dsi_of_match, dsi->dev.of_node);
	if (!id)
		return -ENODEV;

	desc = id->data;

	err = panel_simple_probe(&dsi->dev, &desc->desc);
	if (err < 0)
		return err;

	dsi->mode_flags = desc->flags;
	dsi->format = desc->format;
	dsi->lanes = desc->lanes;

	err = mipi_dsi_attach(dsi);
	if (err) {
		struct panel_simple *panel = dev_get_drvdata(&dsi->dev);

		drm_panel_remove(&panel->base);
	}

	return err;
}

static int panel_simple_dsi_remove(struct mipi_dsi_device *dsi)
{
	int err;

	err = mipi_dsi_detach(dsi);
	if (err < 0)
		dev_err(&dsi->dev, "failed to detach from DSI host: %d\n", err);

	return panel_simple_remove(&dsi->dev);
}

static void panel_simple_dsi_shutdown(struct mipi_dsi_device *dsi)
{
	panel_simple_shutdown(&dsi->dev);
}

static struct mipi_dsi_driver panel_simple_dsi_driver = {
	.driver = {
		.name = "panel-simple-dsi",
		.of_match_table = dsi_of_match,
		.pm = &panel_simple_pm_ops,
	},
	.probe = panel_simple_dsi_probe,
	.remove = panel_simple_dsi_remove,
	.shutdown = panel_simple_dsi_shutdown,
};

static int __init panel_simple_init(void)
{
	int err;

	err = platform_driver_register(&panel_simple_platform_driver);
	if (err < 0)
		return err;

	if (IS_ENABLED(CONFIG_DRM_MIPI_DSI)) {
		err = mipi_dsi_driver_register(&panel_simple_dsi_driver);
		if (err < 0)
			goto err_did_platform_register;
	}

	return 0;

err_did_platform_register:
	platform_driver_unregister(&panel_simple_platform_driver);

	return err;
}
module_init(panel_simple_init);

static void __exit panel_simple_exit(void)
{
	if (IS_ENABLED(CONFIG_DRM_MIPI_DSI))
		mipi_dsi_driver_unregister(&panel_simple_dsi_driver);

	platform_driver_unregister(&panel_simple_platform_driver);
}
module_exit(panel_simple_exit);

MODULE_AUTHOR("Thierry Reding <treding@nvidia.com>");
MODULE_DESCRIPTION("DRM Driver for Simple Panels");
MODULE_LICENSE("GPL and additional rights");<|MERGE_RESOLUTION|>--- conflicted
+++ resolved
@@ -127,11 +127,8 @@
 
 	/** @bus_flags: See DRM_BUS_FLAG_... defines. */
 	u32 bus_flags;
-<<<<<<< HEAD
 
 	/** @connector_type: LVDS, eDP, DSI, DPI, etc. */
-=======
->>>>>>> 887433e4
 	int connector_type;
 };
 
@@ -559,7 +556,6 @@
 	if (!of_get_display_timing(dev->of_node, "panel-timing", &dt))
 		panel_simple_parse_panel_timing_node(dev, panel, &dt);
 
-<<<<<<< HEAD
 	if (desc->connector_type == DRM_MODE_CONNECTOR_eDP) {
 		dev_warn(dev, "eDP panels moved to panel-edp\n");
 		err = -EINVAL;
@@ -584,10 +580,6 @@
 	err = drm_panel_of_backlight(&panel->base);
 	if (err)
 		goto disable_pm_runtime;
-=======
-	drm_panel_init(&panel->base, dev, &panel_simple_funcs,
-		       desc->connector_type);
->>>>>>> 887433e4
 
 	err = drm_panel_add(&panel->base);
 	if (err < 0)
