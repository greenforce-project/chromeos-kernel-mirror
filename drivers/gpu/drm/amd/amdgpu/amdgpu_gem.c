--- conflicted
+++ resolved
@@ -567,7 +567,6 @@
 		return -EINVAL;
 	}
 
-<<<<<<< HEAD
 	if (args->va_address >= AMDGPU_GMC_HOLE_START &&
 	    args->va_address < AMDGPU_GMC_HOLE_END) {
 		dev_dbg(&dev->pdev->dev,
@@ -579,7 +578,6 @@
 
 	args->va_address &= AMDGPU_GMC_HOLE_MASK;
 
-=======
 	vm_size = adev->vm_manager.max_pfn * AMDGPU_GPU_PAGE_SIZE;
 	vm_size -= AMDGPU_VA_RESERVED_SIZE;
 	if (args->va_address + args->map_size > vm_size) {
@@ -589,7 +587,6 @@
 		return -EINVAL;
 	}
 
->>>>>>> 6b6446ef
 	if ((args->flags & ~valid_flags) && (args->flags & ~prt_flags)) {
 		dev_dbg(&dev->pdev->dev, "invalid flags combination 0x%08X\n",
 			args->flags);
