--- conflicted
+++ resolved
@@ -639,12 +639,8 @@
 		return n ? -EFAULT : 0;
 	}
 	case AMDGPU_INFO_DEV_INFO: {
-<<<<<<< HEAD
-		struct drm_amdgpu_info_device dev_info = {};
+		struct drm_amdgpu_info_device dev_info;
 		uint64_t vm_size;
-=======
-		struct drm_amdgpu_info_device dev_info;
->>>>>>> ca4f2c56
 
 		memset(&dev_info, 0, sizeof(dev_info));
 		dev_info.device_id = dev->pdev->device;
