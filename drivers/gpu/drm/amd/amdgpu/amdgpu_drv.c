/*
 * Copyright 2000 VA Linux Systems, Inc., Sunnyvale, California.
 * All Rights Reserved.
 *
 * Permission is hereby granted, free of charge, to any person obtaining a
 * copy of this software and associated documentation files (the "Software"),
 * to deal in the Software without restriction, including without limitation
 * the rights to use, copy, modify, merge, publish, distribute, sublicense,
 * and/or sell copies of the Software, and to permit persons to whom the
 * Software is furnished to do so, subject to the following conditions:
 *
 * The above copyright notice and this permission notice (including the next
 * paragraph) shall be included in all copies or substantial portions of the
 * Software.
 *
 * THE SOFTWARE IS PROVIDED "AS IS", WITHOUT WARRANTY OF ANY KIND, EXPRESS OR
 * IMPLIED, INCLUDING BUT NOT LIMITED TO THE WARRANTIES OF MERCHANTABILITY,
 * FITNESS FOR A PARTICULAR PURPOSE AND NONINFRINGEMENT.  IN NO EVENT SHALL
 * VA LINUX SYSTEMS AND/OR ITS SUPPLIERS BE LIABLE FOR ANY CLAIM, DAMAGES OR
 * OTHER LIABILITY, WHETHER IN AN ACTION OF CONTRACT, TORT OR OTHERWISE,
 * ARISING FROM, OUT OF OR IN CONNECTION WITH THE SOFTWARE OR THE USE OR
 * OTHER DEALINGS IN THE SOFTWARE.
 */

#include <drm/amdgpu_drm.h>
#include <drm/drm_drv.h>
#include <drm/drm_gem.h>
#include <drm/drm_vblank.h>
#include <drm/drm_managed.h>
#include "amdgpu_drv.h"

#include <drm/drm_pciids.h>
#include <linux/module.h>
#include <linux/pm_runtime.h>
#include <linux/vga_switcheroo.h>
#include <drm/drm_probe_helper.h>
#include <linux/mmu_notifier.h>
#include <linux/suspend.h>
#include <linux/cc_platform.h>

#include "amdgpu.h"
#include "amdgpu_irq.h"
#include "amdgpu_dma_buf.h"
#include "amdgpu_sched.h"
#include "amdgpu_fdinfo.h"
#include "amdgpu_amdkfd.h"

#include "amdgpu_ras.h"
#include "amdgpu_xgmi.h"
#include "amdgpu_reset.h"

/*
 * KMS wrapper.
 * - 3.0.0 - initial driver
 * - 3.1.0 - allow reading more status registers (GRBM, SRBM, SDMA, CP)
 * - 3.2.0 - GFX8: Uses EOP_TC_WB_ACTION_EN, so UMDs don't have to do the same
 *           at the end of IBs.
 * - 3.3.0 - Add VM support for UVD on supported hardware.
 * - 3.4.0 - Add AMDGPU_INFO_NUM_EVICTIONS.
 * - 3.5.0 - Add support for new UVD_NO_OP register.
 * - 3.6.0 - kmd involves use CONTEXT_CONTROL in ring buffer.
 * - 3.7.0 - Add support for VCE clock list packet
 * - 3.8.0 - Add support raster config init in the kernel
 * - 3.9.0 - Add support for memory query info about VRAM and GTT.
 * - 3.10.0 - Add support for new fences ioctl, new gem ioctl flags
 * - 3.11.0 - Add support for sensor query info (clocks, temp, etc).
 * - 3.12.0 - Add query for double offchip LDS buffers
 * - 3.13.0 - Add PRT support
 * - 3.14.0 - Fix race in amdgpu_ctx_get_fence() and note new functionality
 * - 3.15.0 - Export more gpu info for gfx9
 * - 3.16.0 - Add reserved vmid support
 * - 3.17.0 - Add AMDGPU_NUM_VRAM_CPU_PAGE_FAULTS.
 * - 3.18.0 - Export gpu always on cu bitmap
 * - 3.19.0 - Add support for UVD MJPEG decode
 * - 3.20.0 - Add support for local BOs
 * - 3.21.0 - Add DRM_AMDGPU_FENCE_TO_HANDLE ioctl
 * - 3.22.0 - Add DRM_AMDGPU_SCHED ioctl
 * - 3.23.0 - Add query for VRAM lost counter
 * - 3.24.0 - Add high priority compute support for gfx9
 * - 3.25.0 - Add support for sensor query info (stable pstate sclk/mclk).
 * - 3.26.0 - GFX9: Process AMDGPU_IB_FLAG_TC_WB_NOT_INVALIDATE.
 * - 3.27.0 - Add new chunk to AMDGPU_CS to enable BO_LIST creation.
 * - 3.28.0 - Add AMDGPU_CHUNK_ID_SCHEDULED_DEPENDENCIES
 * - 3.29.0 - Add AMDGPU_IB_FLAG_RESET_GDS_MAX_WAVE_ID
 * - 3.30.0 - Add AMDGPU_SCHED_OP_CONTEXT_PRIORITY_OVERRIDE.
 * - 3.31.0 - Add support for per-flip tiling attribute changes with DC
 * - 3.32.0 - Add syncobj timeline support to AMDGPU_CS.
 * - 3.33.0 - Fixes for GDS ENOMEM failures in AMDGPU_CS.
 * - 3.34.0 - Non-DC can flip correctly between buffers with different pitches
 * - 3.35.0 - Add drm_amdgpu_info_device::tcc_disabled_mask
 * - 3.36.0 - Allow reading more status registers on si/cik
 * - 3.37.0 - L2 is invalidated before SDMA IBs, needed for correctness
 * - 3.38.0 - Add AMDGPU_IB_FLAG_EMIT_MEM_SYNC
 * - 3.39.0 - DMABUF implicit sync does a full pipeline sync
 * - 3.40.0 - Add AMDGPU_IDS_FLAGS_TMZ
 * - 3.41.0 - Add video codec query
 * - 3.42.0 - Add 16bpc fixed point display support
 * - 3.43.0 - Add device hot plug/unplug support
 * - 3.44.0 - DCN3 supports DCC independent block settings: !64B && 128B, 64B && 128B
 * - 3.45.0 - Add context ioctl stable pstate interface
 * - 3.46.0 - To enable hot plug amdgpu tests in libdrm
 * - 3.47.0 - Add AMDGPU_GEM_CREATE_DISCARDABLE and AMDGPU_VM_NOALLOC flags
 * - 3.48.0 - Add IP discovery version info to HW INFO
 */
#define KMS_DRIVER_MAJOR	3
#define KMS_DRIVER_MINOR	48
#define KMS_DRIVER_PATCHLEVEL	0

int amdgpu_vram_limit;
int amdgpu_vis_vram_limit;
int amdgpu_gart_size = -1; /* auto */
int amdgpu_gtt_size = -1; /* auto */
int amdgpu_moverate = -1; /* auto */
int amdgpu_audio = -1;
int amdgpu_disp_priority;
int amdgpu_hw_i2c;
int amdgpu_pcie_gen2 = -1;
int amdgpu_msi = -1;
char amdgpu_lockup_timeout[AMDGPU_MAX_TIMEOUT_PARAM_LENGTH];
int amdgpu_dpm = -1;
int amdgpu_fw_load_type = -1;
int amdgpu_aspm = -1;
int amdgpu_runtime_pm = -1;
uint amdgpu_ip_block_mask = 0xffffffff;
int amdgpu_bapm = -1;
int amdgpu_deep_color;
int amdgpu_vm_size = -1;
int amdgpu_vm_fragment_size = -1;
int amdgpu_vm_block_size = -1;
int amdgpu_vm_fault_stop;
int amdgpu_vm_debug;
int amdgpu_vm_update_mode = -1;
int amdgpu_exp_hw_support;
int amdgpu_dc = -1;
int amdgpu_sched_jobs = 32;
int amdgpu_sched_hw_submission = 2;
uint amdgpu_pcie_gen_cap;
uint amdgpu_pcie_lane_cap;
u64 amdgpu_cg_mask = 0xffffffffffffffff;
uint amdgpu_pg_mask = 0xffffffff;
uint amdgpu_sdma_phase_quantum = 32;
char *amdgpu_disable_cu = NULL;
char *amdgpu_virtual_display = NULL;

/*
 * OverDrive(bit 14) disabled by default
 * GFX DCS(bit 19) disabled by default
 */
uint amdgpu_pp_feature_mask = 0xfff7bfff;
uint amdgpu_force_long_training;
int amdgpu_job_hang_limit;
int amdgpu_lbpw = -1;
int amdgpu_compute_multipipe = -1;
int amdgpu_gpu_recovery = -1; /* auto */
int amdgpu_emu_mode;
uint amdgpu_smu_memory_pool_size;
int amdgpu_smu_pptable_id = -1;
/*
 * FBC (bit 0) disabled by default
 * MULTI_MON_PP_MCLK_SWITCH (bit 1) enabled by default
 *   - With this, for multiple monitors in sync(e.g. with the same model),
 *     mclk switching will be allowed. And the mclk will be not foced to the
 *     highest. That helps saving some idle power.
 * DISABLE_FRACTIONAL_PWM (bit 2) disabled by default
 * PSR (bit 3) disabled by default
 * EDP NO POWER SEQUENCING (bit 4) disabled by default
 */
uint amdgpu_dc_feature_mask = 2;
uint amdgpu_dc_debug_mask;
uint amdgpu_dc_visual_confirm;
int amdgpu_async_gfx_ring = 1;
int amdgpu_mcbp;
int amdgpu_discovery = -1;
int amdgpu_mes;
int amdgpu_mes_kiq;
int amdgpu_noretry = -1;
int amdgpu_force_asic_type = -1;
int amdgpu_tmz = -1; /* auto */
uint amdgpu_freesync_vid_mode;
int amdgpu_reset_method = -1; /* auto */
int amdgpu_num_kcq = -1;
int amdgpu_smartshift_bias;
int amdgpu_use_xgmi_p2p = 1;
int amdgpu_vcnfw_log;

static void amdgpu_drv_delayed_reset_work_handler(struct work_struct *work);

struct amdgpu_mgpu_info mgpu_info = {
	.mutex = __MUTEX_INITIALIZER(mgpu_info.mutex),
	.delayed_reset_work = __DELAYED_WORK_INITIALIZER(
			mgpu_info.delayed_reset_work,
			amdgpu_drv_delayed_reset_work_handler, 0),
};
int amdgpu_ras_enable = -1;
uint amdgpu_ras_mask = 0xffffffff;
int amdgpu_bad_page_threshold = -1;
struct amdgpu_watchdog_timer amdgpu_watchdog_timer = {
	.timeout_fatal_disable = false,
	.period = 0x0, /* default to 0x0 (timeout disable) */
};

/**
 * DOC: vramlimit (int)
 * Restrict the total amount of VRAM in MiB for testing.  The default is 0 (Use full VRAM).
 */
MODULE_PARM_DESC(vramlimit, "Restrict VRAM for testing, in megabytes");
module_param_named(vramlimit, amdgpu_vram_limit, int, 0600);

/**
 * DOC: vis_vramlimit (int)
 * Restrict the amount of CPU visible VRAM in MiB for testing.  The default is 0 (Use full CPU visible VRAM).
 */
MODULE_PARM_DESC(vis_vramlimit, "Restrict visible VRAM for testing, in megabytes");
module_param_named(vis_vramlimit, amdgpu_vis_vram_limit, int, 0444);

/**
 * DOC: gartsize (uint)
 * Restrict the size of GART in Mib (32, 64, etc.) for testing. The default is -1 (The size depends on asic).
 */
MODULE_PARM_DESC(gartsize, "Size of GART to setup in megabytes (32, 64, etc., -1=auto)");
module_param_named(gartsize, amdgpu_gart_size, uint, 0600);

/**
 * DOC: gttsize (int)
 * Restrict the size of GTT domain in MiB for testing. The default is -1 (It's VRAM size if 3GB < VRAM < 3/4 RAM,
 * otherwise 3/4 RAM size).
 */
MODULE_PARM_DESC(gttsize, "Size of the GTT domain in megabytes (-1 = auto)");
module_param_named(gttsize, amdgpu_gtt_size, int, 0600);

/**
 * DOC: moverate (int)
 * Set maximum buffer migration rate in MB/s. The default is -1 (8 MB/s).
 */
MODULE_PARM_DESC(moverate, "Maximum buffer migration rate in MB/s. (32, 64, etc., -1=auto, 0=1=disabled)");
module_param_named(moverate, amdgpu_moverate, int, 0600);

/**
 * DOC: audio (int)
 * Set HDMI/DPAudio. Only affects non-DC display handling. The default is -1 (Enabled), set 0 to disabled it.
 */
MODULE_PARM_DESC(audio, "Audio enable (-1 = auto, 0 = disable, 1 = enable)");
module_param_named(audio, amdgpu_audio, int, 0444);

/**
 * DOC: disp_priority (int)
 * Set display Priority (1 = normal, 2 = high). Only affects non-DC display handling. The default is 0 (auto).
 */
MODULE_PARM_DESC(disp_priority, "Display Priority (0 = auto, 1 = normal, 2 = high)");
module_param_named(disp_priority, amdgpu_disp_priority, int, 0444);

/**
 * DOC: hw_i2c (int)
 * To enable hw i2c engine. Only affects non-DC display handling. The default is 0 (Disabled).
 */
MODULE_PARM_DESC(hw_i2c, "hw i2c engine enable (0 = disable)");
module_param_named(hw_i2c, amdgpu_hw_i2c, int, 0444);

/**
 * DOC: pcie_gen2 (int)
 * To disable PCIE Gen2/3 mode (0 = disable, 1 = enable). The default is -1 (auto, enabled).
 */
MODULE_PARM_DESC(pcie_gen2, "PCIE Gen2 mode (-1 = auto, 0 = disable, 1 = enable)");
module_param_named(pcie_gen2, amdgpu_pcie_gen2, int, 0444);

/**
 * DOC: msi (int)
 * To disable Message Signaled Interrupts (MSI) functionality (1 = enable, 0 = disable). The default is -1 (auto, enabled).
 */
MODULE_PARM_DESC(msi, "MSI support (1 = enable, 0 = disable, -1 = auto)");
module_param_named(msi, amdgpu_msi, int, 0444);

/**
 * DOC: lockup_timeout (string)
 * Set GPU scheduler timeout value in ms.
 *
 * The format can be [Non-Compute] or [GFX,Compute,SDMA,Video]. That is there can be one or
 * multiple values specified. 0 and negative values are invalidated. They will be adjusted
 * to the default timeout.
 *
 * - With one value specified, the setting will apply to all non-compute jobs.
 * - With multiple values specified, the first one will be for GFX.
 *   The second one is for Compute. The third and fourth ones are
 *   for SDMA and Video.
 *
 * By default(with no lockup_timeout settings), the timeout for all non-compute(GFX, SDMA and Video)
 * jobs is 10000. The timeout for compute is 60000.
 */
MODULE_PARM_DESC(lockup_timeout, "GPU lockup timeout in ms (default: for bare metal 10000 for non-compute jobs and 60000 for compute jobs; "
		"for passthrough or sriov, 10000 for all jobs."
		" 0: keep default value. negative: infinity timeout), "
		"format: for bare metal [Non-Compute] or [GFX,Compute,SDMA,Video]; "
		"for passthrough or sriov [all jobs] or [GFX,Compute,SDMA,Video].");
module_param_string(lockup_timeout, amdgpu_lockup_timeout, sizeof(amdgpu_lockup_timeout), 0444);

/**
 * DOC: dpm (int)
 * Override for dynamic power management setting
 * (0 = disable, 1 = enable)
 * The default is -1 (auto).
 */
MODULE_PARM_DESC(dpm, "DPM support (1 = enable, 0 = disable, -1 = auto)");
module_param_named(dpm, amdgpu_dpm, int, 0444);

/**
 * DOC: fw_load_type (int)
 * Set different firmware loading type for debugging, if supported.
 * Set to 0 to force direct loading if supported by the ASIC.  Set
 * to -1 to select the default loading mode for the ASIC, as defined
 * by the driver.  The default is -1 (auto).
 */
MODULE_PARM_DESC(fw_load_type, "firmware loading type (3 = rlc backdoor autoload if supported, 2 = smu load if supported, 1 = psp load, 0 = force direct if supported, -1 = auto)");
module_param_named(fw_load_type, amdgpu_fw_load_type, int, 0444);

/**
 * DOC: aspm (int)
 * To disable ASPM (1 = enable, 0 = disable). The default is -1 (auto, enabled).
 */
MODULE_PARM_DESC(aspm, "ASPM support (1 = enable, 0 = disable, -1 = auto)");
module_param_named(aspm, amdgpu_aspm, int, 0444);

/**
 * DOC: runpm (int)
 * Override for runtime power management control for dGPUs. The amdgpu driver can dynamically power down
 * the dGPUs when they are idle if supported. The default is -1 (auto enable).
 * Setting the value to 0 disables this functionality.
 */
MODULE_PARM_DESC(runpm, "PX runtime pm (2 = force enable with BAMACO, 1 = force enable with BACO, 0 = disable, -1 = auto)");
module_param_named(runpm, amdgpu_runtime_pm, int, 0444);

/**
 * DOC: ip_block_mask (uint)
 * Override what IP blocks are enabled on the GPU. Each GPU is a collection of IP blocks (gfx, display, video, etc.).
 * Use this parameter to disable specific blocks. Note that the IP blocks do not have a fixed index. Some asics may not have
 * some IPs or may include multiple instances of an IP so the ordering various from asic to asic. See the driver output in
 * the kernel log for the list of IPs on the asic. The default is 0xffffffff (enable all blocks on a device).
 */
MODULE_PARM_DESC(ip_block_mask, "IP Block Mask (all blocks enabled (default))");
module_param_named(ip_block_mask, amdgpu_ip_block_mask, uint, 0444);

/**
 * DOC: bapm (int)
 * Bidirectional Application Power Management (BAPM) used to dynamically share TDP between CPU and GPU. Set value 0 to disable it.
 * The default -1 (auto, enabled)
 */
MODULE_PARM_DESC(bapm, "BAPM support (1 = enable, 0 = disable, -1 = auto)");
module_param_named(bapm, amdgpu_bapm, int, 0444);

/**
 * DOC: deep_color (int)
 * Set 1 to enable Deep Color support. Only affects non-DC display handling. The default is 0 (disabled).
 */
MODULE_PARM_DESC(deep_color, "Deep Color support (1 = enable, 0 = disable (default))");
module_param_named(deep_color, amdgpu_deep_color, int, 0444);

/**
 * DOC: vm_size (int)
 * Override the size of the GPU's per client virtual address space in GiB.  The default is -1 (automatic for each asic).
 */
MODULE_PARM_DESC(vm_size, "VM address space size in gigabytes (default 64GB)");
module_param_named(vm_size, amdgpu_vm_size, int, 0444);

/**
 * DOC: vm_fragment_size (int)
 * Override VM fragment size in bits (4, 5, etc. 4 = 64K, 9 = 2M). The default is -1 (automatic for each asic).
 */
MODULE_PARM_DESC(vm_fragment_size, "VM fragment size in bits (4, 5, etc. 4 = 64K (default), Max 9 = 2M)");
module_param_named(vm_fragment_size, amdgpu_vm_fragment_size, int, 0444);

/**
 * DOC: vm_block_size (int)
 * Override VM page table size in bits (default depending on vm_size and hw setup). The default is -1 (automatic for each asic).
 */
MODULE_PARM_DESC(vm_block_size, "VM page table size in bits (default depending on vm_size)");
module_param_named(vm_block_size, amdgpu_vm_block_size, int, 0444);

/**
 * DOC: vm_fault_stop (int)
 * Stop on VM fault for debugging (0 = never, 1 = print first, 2 = always). The default is 0 (No stop).
 */
MODULE_PARM_DESC(vm_fault_stop, "Stop on VM fault (0 = never (default), 1 = print first, 2 = always)");
module_param_named(vm_fault_stop, amdgpu_vm_fault_stop, int, 0444);

/**
 * DOC: vm_debug (int)
 * Debug VM handling (0 = disabled, 1 = enabled). The default is 0 (Disabled).
 */
MODULE_PARM_DESC(vm_debug, "Debug VM handling (0 = disabled (default), 1 = enabled)");
module_param_named(vm_debug, amdgpu_vm_debug, int, 0644);

/**
 * DOC: vm_update_mode (int)
 * Override VM update mode. VM updated by using CPU (0 = never, 1 = Graphics only, 2 = Compute only, 3 = Both). The default
 * is -1 (Only in large BAR(LB) systems Compute VM tables will be updated by CPU, otherwise 0, never).
 */
MODULE_PARM_DESC(vm_update_mode, "VM update using CPU (0 = never (default except for large BAR(LB)), 1 = Graphics only, 2 = Compute only (default for LB), 3 = Both");
module_param_named(vm_update_mode, amdgpu_vm_update_mode, int, 0444);

/**
 * DOC: exp_hw_support (int)
 * Enable experimental hw support (1 = enable). The default is 0 (disabled).
 */
MODULE_PARM_DESC(exp_hw_support, "experimental hw support (1 = enable, 0 = disable (default))");
module_param_named(exp_hw_support, amdgpu_exp_hw_support, int, 0444);

/**
 * DOC: dc (int)
 * Disable/Enable Display Core driver for debugging (1 = enable, 0 = disable). The default is -1 (automatic for each asic).
 */
MODULE_PARM_DESC(dc, "Display Core driver (1 = enable, 0 = disable, -1 = auto (default))");
module_param_named(dc, amdgpu_dc, int, 0444);

/**
 * DOC: sched_jobs (int)
 * Override the max number of jobs supported in the sw queue. The default is 32.
 */
MODULE_PARM_DESC(sched_jobs, "the max number of jobs supported in the sw queue (default 32)");
module_param_named(sched_jobs, amdgpu_sched_jobs, int, 0444);

/**
 * DOC: sched_hw_submission (int)
 * Override the max number of HW submissions. The default is 2.
 */
MODULE_PARM_DESC(sched_hw_submission, "the max number of HW submissions (default 2)");
module_param_named(sched_hw_submission, amdgpu_sched_hw_submission, int, 0444);

/**
 * DOC: ppfeaturemask (hexint)
 * Override power features enabled. See enum PP_FEATURE_MASK in drivers/gpu/drm/amd/include/amd_shared.h.
 * The default is the current set of stable power features.
 */
MODULE_PARM_DESC(ppfeaturemask, "all power features enabled (default))");
module_param_named(ppfeaturemask, amdgpu_pp_feature_mask, hexint, 0444);

/**
 * DOC: forcelongtraining (uint)
 * Force long memory training in resume.
 * The default is zero, indicates short training in resume.
 */
MODULE_PARM_DESC(forcelongtraining, "force memory long training");
module_param_named(forcelongtraining, amdgpu_force_long_training, uint, 0444);

/**
 * DOC: pcie_gen_cap (uint)
 * Override PCIE gen speed capabilities. See the CAIL flags in drivers/gpu/drm/amd/include/amd_pcie.h.
 * The default is 0 (automatic for each asic).
 */
MODULE_PARM_DESC(pcie_gen_cap, "PCIE Gen Caps (0: autodetect (default))");
module_param_named(pcie_gen_cap, amdgpu_pcie_gen_cap, uint, 0444);

/**
 * DOC: pcie_lane_cap (uint)
 * Override PCIE lanes capabilities. See the CAIL flags in drivers/gpu/drm/amd/include/amd_pcie.h.
 * The default is 0 (automatic for each asic).
 */
MODULE_PARM_DESC(pcie_lane_cap, "PCIE Lane Caps (0: autodetect (default))");
module_param_named(pcie_lane_cap, amdgpu_pcie_lane_cap, uint, 0444);

/**
 * DOC: cg_mask (ullong)
 * Override Clockgating features enabled on GPU (0 = disable clock gating). See the AMD_CG_SUPPORT flags in
 * drivers/gpu/drm/amd/include/amd_shared.h. The default is 0xffffffffffffffff (all enabled).
 */
MODULE_PARM_DESC(cg_mask, "Clockgating flags mask (0 = disable clock gating)");
module_param_named(cg_mask, amdgpu_cg_mask, ullong, 0444);

/**
 * DOC: pg_mask (uint)
 * Override Powergating features enabled on GPU (0 = disable power gating). See the AMD_PG_SUPPORT flags in
 * drivers/gpu/drm/amd/include/amd_shared.h. The default is 0xffffffff (all enabled).
 */
MODULE_PARM_DESC(pg_mask, "Powergating flags mask (0 = disable power gating)");
module_param_named(pg_mask, amdgpu_pg_mask, uint, 0444);

/**
 * DOC: sdma_phase_quantum (uint)
 * Override SDMA context switch phase quantum (x 1K GPU clock cycles, 0 = no change). The default is 32.
 */
MODULE_PARM_DESC(sdma_phase_quantum, "SDMA context switch phase quantum (x 1K GPU clock cycles, 0 = no change (default 32))");
module_param_named(sdma_phase_quantum, amdgpu_sdma_phase_quantum, uint, 0444);

/**
 * DOC: disable_cu (charp)
 * Set to disable CUs (It's set like se.sh.cu,...). The default is NULL.
 */
MODULE_PARM_DESC(disable_cu, "Disable CUs (se.sh.cu,...)");
module_param_named(disable_cu, amdgpu_disable_cu, charp, 0444);

/**
 * DOC: virtual_display (charp)
 * Set to enable virtual display feature. This feature provides a virtual display hardware on headless boards
 * or in virtualized environments. It will be set like xxxx:xx:xx.x,x;xxxx:xx:xx.x,x. It's the pci address of
 * the device, plus the number of crtcs to expose. E.g., 0000:26:00.0,4 would enable 4 virtual crtcs on the pci
 * device at 26:00.0. The default is NULL.
 */
MODULE_PARM_DESC(virtual_display,
		 "Enable virtual display feature (the virtual_display will be set like xxxx:xx:xx.x,x;xxxx:xx:xx.x,x)");
module_param_named(virtual_display, amdgpu_virtual_display, charp, 0444);

/**
 * DOC: job_hang_limit (int)
 * Set how much time allow a job hang and not drop it. The default is 0.
 */
MODULE_PARM_DESC(job_hang_limit, "how much time allow a job hang and not drop it (default 0)");
module_param_named(job_hang_limit, amdgpu_job_hang_limit, int ,0444);

/**
 * DOC: lbpw (int)
 * Override Load Balancing Per Watt (LBPW) support (1 = enable, 0 = disable). The default is -1 (auto, enabled).
 */
MODULE_PARM_DESC(lbpw, "Load Balancing Per Watt (LBPW) support (1 = enable, 0 = disable, -1 = auto)");
module_param_named(lbpw, amdgpu_lbpw, int, 0444);

MODULE_PARM_DESC(compute_multipipe, "Force compute queues to be spread across pipes (1 = enable, 0 = disable, -1 = auto)");
module_param_named(compute_multipipe, amdgpu_compute_multipipe, int, 0444);

/**
 * DOC: gpu_recovery (int)
 * Set to enable GPU recovery mechanism (1 = enable, 0 = disable). The default is -1 (auto, disabled except SRIOV).
 */
MODULE_PARM_DESC(gpu_recovery, "Enable GPU recovery mechanism, (2 = advanced tdr mode, 1 = enable, 0 = disable, -1 = auto)");
module_param_named(gpu_recovery, amdgpu_gpu_recovery, int, 0444);

/**
 * DOC: emu_mode (int)
 * Set value 1 to enable emulation mode. This is only needed when running on an emulator. The default is 0 (disabled).
 */
MODULE_PARM_DESC(emu_mode, "Emulation mode, (1 = enable, 0 = disable)");
module_param_named(emu_mode, amdgpu_emu_mode, int, 0444);

/**
 * DOC: ras_enable (int)
 * Enable RAS features on the GPU (0 = disable, 1 = enable, -1 = auto (default))
 */
MODULE_PARM_DESC(ras_enable, "Enable RAS features on the GPU (0 = disable, 1 = enable, -1 = auto (default))");
module_param_named(ras_enable, amdgpu_ras_enable, int, 0444);

/**
 * DOC: ras_mask (uint)
 * Mask of RAS features to enable (default 0xffffffff), only valid when ras_enable == 1
 * See the flags in drivers/gpu/drm/amd/amdgpu/amdgpu_ras.h
 */
MODULE_PARM_DESC(ras_mask, "Mask of RAS features to enable (default 0xffffffff), only valid when ras_enable == 1");
module_param_named(ras_mask, amdgpu_ras_mask, uint, 0444);

/**
 * DOC: timeout_fatal_disable (bool)
 * Disable Watchdog timeout fatal error event
 */
MODULE_PARM_DESC(timeout_fatal_disable, "disable watchdog timeout fatal error (false = default)");
module_param_named(timeout_fatal_disable, amdgpu_watchdog_timer.timeout_fatal_disable, bool, 0644);

/**
 * DOC: timeout_period (uint)
 * Modify the watchdog timeout max_cycles as (1 << period)
 */
MODULE_PARM_DESC(timeout_period, "watchdog timeout period (0 = timeout disabled, 1 ~ 0x23 = timeout maxcycles = (1 << period)");
module_param_named(timeout_period, amdgpu_watchdog_timer.period, uint, 0644);

/**
 * DOC: si_support (int)
 * Set SI support driver. This parameter works after set config CONFIG_DRM_AMDGPU_SI. For SI asic, when radeon driver is enabled,
 * set value 0 to use radeon driver, while set value 1 to use amdgpu driver. The default is using radeon driver when it available,
 * otherwise using amdgpu driver.
 */
#ifdef CONFIG_DRM_AMDGPU_SI

#if defined(CONFIG_DRM_RADEON) || defined(CONFIG_DRM_RADEON_MODULE)
int amdgpu_si_support = 0;
MODULE_PARM_DESC(si_support, "SI support (1 = enabled, 0 = disabled (default))");
#else
int amdgpu_si_support = 1;
MODULE_PARM_DESC(si_support, "SI support (1 = enabled (default), 0 = disabled)");
#endif

module_param_named(si_support, amdgpu_si_support, int, 0444);
#endif

/**
 * DOC: cik_support (int)
 * Set CIK support driver. This parameter works after set config CONFIG_DRM_AMDGPU_CIK. For CIK asic, when radeon driver is enabled,
 * set value 0 to use radeon driver, while set value 1 to use amdgpu driver. The default is using radeon driver when it available,
 * otherwise using amdgpu driver.
 */
#ifdef CONFIG_DRM_AMDGPU_CIK

#if defined(CONFIG_DRM_RADEON) || defined(CONFIG_DRM_RADEON_MODULE)
int amdgpu_cik_support = 0;
MODULE_PARM_DESC(cik_support, "CIK support (1 = enabled, 0 = disabled (default))");
#else
int amdgpu_cik_support = 1;
MODULE_PARM_DESC(cik_support, "CIK support (1 = enabled (default), 0 = disabled)");
#endif

module_param_named(cik_support, amdgpu_cik_support, int, 0444);
#endif

/**
 * DOC: smu_memory_pool_size (uint)
 * It is used to reserve gtt for smu debug usage, setting value 0 to disable it. The actual size is value * 256MiB.
 * E.g. 0x1 = 256Mbyte, 0x2 = 512Mbyte, 0x4 = 1 Gbyte, 0x8 = 2GByte. The default is 0 (disabled).
 */
MODULE_PARM_DESC(smu_memory_pool_size,
	"reserve gtt for smu debug usage, 0 = disable,"
		"0x1 = 256Mbyte, 0x2 = 512Mbyte, 0x4 = 1 Gbyte, 0x8 = 2GByte");
module_param_named(smu_memory_pool_size, amdgpu_smu_memory_pool_size, uint, 0444);

/**
 * DOC: async_gfx_ring (int)
 * It is used to enable gfx rings that could be configured with different prioritites or equal priorities
 */
MODULE_PARM_DESC(async_gfx_ring,
	"Asynchronous GFX rings that could be configured with either different priorities (HP3D ring and LP3D ring), or equal priorities (0 = disabled, 1 = enabled (default))");
module_param_named(async_gfx_ring, amdgpu_async_gfx_ring, int, 0444);

/**
 * DOC: mcbp (int)
 * It is used to enable mid command buffer preemption. (0 = disabled (default), 1 = enabled)
 */
MODULE_PARM_DESC(mcbp,
	"Enable Mid-command buffer preemption (0 = disabled (default), 1 = enabled)");
module_param_named(mcbp, amdgpu_mcbp, int, 0444);

/**
 * DOC: discovery (int)
 * Allow driver to discover hardware IP information from IP Discovery table at the top of VRAM.
 * (-1 = auto (default), 0 = disabled, 1 = enabled, 2 = use ip_discovery table from file)
 */
MODULE_PARM_DESC(discovery,
	"Allow driver to discover hardware IPs from IP Discovery table at the top of VRAM");
module_param_named(discovery, amdgpu_discovery, int, 0444);

/**
 * DOC: mes (int)
 * Enable Micro Engine Scheduler. This is a new hw scheduling engine for gfx, sdma, and compute.
 * (0 = disabled (default), 1 = enabled)
 */
MODULE_PARM_DESC(mes,
	"Enable Micro Engine Scheduler (0 = disabled (default), 1 = enabled)");
module_param_named(mes, amdgpu_mes, int, 0444);

/**
 * DOC: mes_kiq (int)
 * Enable Micro Engine Scheduler KIQ. This is a new engine pipe for kiq.
 * (0 = disabled (default), 1 = enabled)
 */
MODULE_PARM_DESC(mes_kiq,
	"Enable Micro Engine Scheduler KIQ (0 = disabled (default), 1 = enabled)");
module_param_named(mes_kiq, amdgpu_mes_kiq, int, 0444);

/**
 * DOC: noretry (int)
 * Disable XNACK retry in the SQ by default on GFXv9 hardware. On ASICs that
 * do not support per-process XNACK this also disables retry page faults.
 * (0 = retry enabled, 1 = retry disabled, -1 auto (default))
 */
MODULE_PARM_DESC(noretry,
	"Disable retry faults (0 = retry enabled, 1 = retry disabled, -1 auto (default))");
module_param_named(noretry, amdgpu_noretry, int, 0644);

/**
 * DOC: force_asic_type (int)
 * A non negative value used to specify the asic type for all supported GPUs.
 */
MODULE_PARM_DESC(force_asic_type,
	"A non negative value used to specify the asic type for all supported GPUs");
module_param_named(force_asic_type, amdgpu_force_asic_type, int, 0444);

/**
 * DOC: use_xgmi_p2p (int)
 * Enables/disables XGMI P2P interface (0 = disable, 1 = enable).
 */
MODULE_PARM_DESC(use_xgmi_p2p,
	"Enable XGMI P2P interface (0 = disable; 1 = enable (default))");
module_param_named(use_xgmi_p2p, amdgpu_use_xgmi_p2p, int, 0444);


#ifdef CONFIG_HSA_AMD
/**
 * DOC: sched_policy (int)
 * Set scheduling policy. Default is HWS(hardware scheduling) with over-subscription.
 * Setting 1 disables over-subscription. Setting 2 disables HWS and statically
 * assigns queues to HQDs.
 */
int sched_policy = KFD_SCHED_POLICY_HWS;
module_param(sched_policy, int, 0444);
MODULE_PARM_DESC(sched_policy,
	"Scheduling policy (0 = HWS (Default), 1 = HWS without over-subscription, 2 = Non-HWS (Used for debugging only)");

/**
 * DOC: hws_max_conc_proc (int)
 * Maximum number of processes that HWS can schedule concurrently. The maximum is the
 * number of VMIDs assigned to the HWS, which is also the default.
 */
int hws_max_conc_proc = -1;
module_param(hws_max_conc_proc, int, 0444);
MODULE_PARM_DESC(hws_max_conc_proc,
	"Max # processes HWS can execute concurrently when sched_policy=0 (0 = no concurrency, #VMIDs for KFD = Maximum(default))");

/**
 * DOC: cwsr_enable (int)
 * CWSR(compute wave store and resume) allows the GPU to preempt shader execution in
 * the middle of a compute wave. Default is 1 to enable this feature. Setting 0
 * disables it.
 */
int cwsr_enable = 1;
module_param(cwsr_enable, int, 0444);
MODULE_PARM_DESC(cwsr_enable, "CWSR enable (0 = Off, 1 = On (Default))");

/**
 * DOC: max_num_of_queues_per_device (int)
 * Maximum number of queues per device. Valid setting is between 1 and 4096. Default
 * is 4096.
 */
int max_num_of_queues_per_device = KFD_MAX_NUM_OF_QUEUES_PER_DEVICE_DEFAULT;
module_param(max_num_of_queues_per_device, int, 0444);
MODULE_PARM_DESC(max_num_of_queues_per_device,
	"Maximum number of supported queues per device (1 = Minimum, 4096 = default)");

/**
 * DOC: send_sigterm (int)
 * Send sigterm to HSA process on unhandled exceptions. Default is not to send sigterm
 * but just print errors on dmesg. Setting 1 enables sending sigterm.
 */
int send_sigterm;
module_param(send_sigterm, int, 0444);
MODULE_PARM_DESC(send_sigterm,
	"Send sigterm to HSA process on unhandled exception (0 = disable, 1 = enable)");

/**
 * DOC: debug_largebar (int)
 * Set debug_largebar as 1 to enable simulating large-bar capability on non-large bar
 * system. This limits the VRAM size reported to ROCm applications to the visible
 * size, usually 256MB.
 * Default value is 0, diabled.
 */
int debug_largebar;
module_param(debug_largebar, int, 0444);
MODULE_PARM_DESC(debug_largebar,
	"Debug large-bar flag used to simulate large-bar capability on non-large bar machine (0 = disable, 1 = enable)");

/**
 * DOC: ignore_crat (int)
 * Ignore CRAT table during KFD initialization. By default, KFD uses the ACPI CRAT
 * table to get information about AMD APUs. This option can serve as a workaround on
 * systems with a broken CRAT table.
 *
 * Default is auto (according to asic type, iommu_v2, and crat table, to decide
 * whether use CRAT)
 */
int ignore_crat;
module_param(ignore_crat, int, 0444);
MODULE_PARM_DESC(ignore_crat,
	"Ignore CRAT table during KFD initialization (0 = auto (default), 1 = ignore CRAT)");

/**
 * DOC: halt_if_hws_hang (int)
 * Halt if HWS hang is detected. Default value, 0, disables the halt on hang.
 * Setting 1 enables halt on hang.
 */
int halt_if_hws_hang;
module_param(halt_if_hws_hang, int, 0644);
MODULE_PARM_DESC(halt_if_hws_hang, "Halt if HWS hang is detected (0 = off (default), 1 = on)");

/**
 * DOC: hws_gws_support(bool)
 * Assume that HWS supports GWS barriers regardless of what firmware version
 * check says. Default value: false (rely on MEC2 firmware version check).
 */
bool hws_gws_support;
module_param(hws_gws_support, bool, 0444);
MODULE_PARM_DESC(hws_gws_support, "Assume MEC2 FW supports GWS barriers (false = rely on FW version check (Default), true = force supported)");

/**
  * DOC: queue_preemption_timeout_ms (int)
  * queue preemption timeout in ms (1 = Minimum, 9000 = default)
  */
int queue_preemption_timeout_ms = 9000;
module_param(queue_preemption_timeout_ms, int, 0644);
MODULE_PARM_DESC(queue_preemption_timeout_ms, "queue preemption timeout in ms (1 = Minimum, 9000 = default)");

/**
 * DOC: debug_evictions(bool)
 * Enable extra debug messages to help determine the cause of evictions
 */
bool debug_evictions;
module_param(debug_evictions, bool, 0644);
MODULE_PARM_DESC(debug_evictions, "enable eviction debug messages (false = default)");

/**
 * DOC: no_system_mem_limit(bool)
 * Disable system memory limit, to support multiple process shared memory
 */
bool no_system_mem_limit;
module_param(no_system_mem_limit, bool, 0644);
MODULE_PARM_DESC(no_system_mem_limit, "disable system memory limit (false = default)");

/**
 * DOC: no_queue_eviction_on_vm_fault (int)
 * If set, process queues will not be evicted on gpuvm fault. This is to keep the wavefront context for debugging (0 = queue eviction, 1 = no queue eviction). The default is 0 (queue eviction).
 */
int amdgpu_no_queue_eviction_on_vm_fault = 0;
MODULE_PARM_DESC(no_queue_eviction_on_vm_fault, "No queue eviction on VM fault (0 = queue eviction, 1 = no queue eviction)");
module_param_named(no_queue_eviction_on_vm_fault, amdgpu_no_queue_eviction_on_vm_fault, int, 0444);
#endif

/**
 * DOC: pcie_p2p (bool)
 * Enable PCIe P2P (requires large-BAR). Default value: true (on)
 */
#ifdef CONFIG_HSA_AMD_P2P
bool pcie_p2p = true;
module_param(pcie_p2p, bool, 0444);
MODULE_PARM_DESC(pcie_p2p, "Enable PCIe P2P (requires large-BAR). (N = off, Y = on(default))");
#endif

/**
 * DOC: dcfeaturemask (uint)
 * Override display features enabled. See enum DC_FEATURE_MASK in drivers/gpu/drm/amd/include/amd_shared.h.
 * The default is the current set of stable display features.
 */
MODULE_PARM_DESC(dcfeaturemask, "all stable DC features enabled (default))");
module_param_named(dcfeaturemask, amdgpu_dc_feature_mask, uint, 0444);

/**
 * DOC: dcdebugmask (uint)
 * Override display features enabled. See enum DC_DEBUG_MASK in drivers/gpu/drm/amd/include/amd_shared.h.
 */
MODULE_PARM_DESC(dcdebugmask, "all debug options disabled (default))");
module_param_named(dcdebugmask, amdgpu_dc_debug_mask, uint, 0444);

MODULE_PARM_DESC(visualconfirm, "Visual confirm (0 = off (default), 1 = MPO, 5 = PSR)");
module_param_named(visualconfirm, amdgpu_dc_visual_confirm, uint, 0444);

/**
 * DOC: abmlevel (uint)
 * Override the default ABM (Adaptive Backlight Management) level used for DC
 * enabled hardware. Requires DMCU to be supported and loaded.
 * Valid levels are 0-4. A value of 0 indicates that ABM should be disabled by
 * default. Values 1-4 control the maximum allowable brightness reduction via
 * the ABM algorithm, with 1 being the least reduction and 4 being the most
 * reduction.
 *
 * Defaults to 0, or disabled. Userspace can still override this level later
 * after boot.
 */
uint amdgpu_dm_abm_level;
MODULE_PARM_DESC(abmlevel, "ABM level (0 = off (default), 1-4 = backlight reduction level) ");
module_param_named(abmlevel, amdgpu_dm_abm_level, uint, 0444);

int amdgpu_backlight = -1;
MODULE_PARM_DESC(backlight, "Backlight control (0 = pwm, 1 = aux, -1 auto (default))");
module_param_named(backlight, amdgpu_backlight, bint, 0444);

/**
 * DOC: tmz (int)
 * Trusted Memory Zone (TMZ) is a method to protect data being written
 * to or read from memory.
 *
 * The default value: 0 (off).  TODO: change to auto till it is completed.
 */
MODULE_PARM_DESC(tmz, "Enable TMZ feature (-1 = auto (default), 0 = off, 1 = on)");
module_param_named(tmz, amdgpu_tmz, int, 0444);

/**
 * DOC: freesync_video (uint)
 * Enable the optimization to adjust front porch timing to achieve seamless
 * mode change experience when setting a freesync supported mode for which full
 * modeset is not needed.
 *
 * The Display Core will add a set of modes derived from the base FreeSync
 * video mode into the corresponding connector's mode list based on commonly
 * used refresh rates and VRR range of the connected display, when users enable
 * this feature. From the userspace perspective, they can see a seamless mode
 * change experience when the change between different refresh rates under the
 * same resolution. Additionally, userspace applications such as Video playback
 * can read this modeset list and change the refresh rate based on the video
 * frame rate. Finally, the userspace can also derive an appropriate mode for a
 * particular refresh rate based on the FreeSync Mode and add it to the
 * connector's mode list.
 *
 * Note: This is an experimental feature.
 *
 * The default value: 0 (off).
 */
MODULE_PARM_DESC(
	freesync_video,
	"Enable freesync modesetting optimization feature (0 = off (default), 1 = on)");
module_param_named(freesync_video, amdgpu_freesync_vid_mode, uint, 0444);

/**
 * DOC: reset_method (int)
 * GPU reset method (-1 = auto (default), 0 = legacy, 1 = mode0, 2 = mode1, 3 = mode2, 4 = baco)
 */
MODULE_PARM_DESC(reset_method, "GPU reset method (-1 = auto (default), 0 = legacy, 1 = mode0, 2 = mode1, 3 = mode2, 4 = baco/bamaco)");
module_param_named(reset_method, amdgpu_reset_method, int, 0444);

/**
 * DOC: bad_page_threshold (int) Bad page threshold is specifies the
 * threshold value of faulty pages detected by RAS ECC, which may
 * result in the GPU entering bad status when the number of total
 * faulty pages by ECC exceeds the threshold value.
 */
MODULE_PARM_DESC(bad_page_threshold, "Bad page threshold(-1 = auto(default value), 0 = disable bad page retirement, -2 = ignore bad page threshold)");
module_param_named(bad_page_threshold, amdgpu_bad_page_threshold, int, 0444);

MODULE_PARM_DESC(num_kcq, "number of kernel compute queue user want to setup (8 if set to greater than 8 or less than 0, only affect gfx 8+)");
module_param_named(num_kcq, amdgpu_num_kcq, int, 0444);

/**
 * DOC: vcnfw_log (int)
 * Enable vcnfw log output for debugging, the default is disabled.
 */
MODULE_PARM_DESC(vcnfw_log, "Enable vcnfw log(0 = disable (default value), 1 = enable)");
module_param_named(vcnfw_log, amdgpu_vcnfw_log, int, 0444);

/**
 * DOC: smu_pptable_id (int)
 * Used to override pptable id. id = 0 use VBIOS pptable.
 * id > 0 use the soft pptable with specicfied id.
 */
MODULE_PARM_DESC(smu_pptable_id,
	"specify pptable id to be used (-1 = auto(default) value, 0 = use pptable from vbios, > 0 = soft pptable id)");
module_param_named(smu_pptable_id, amdgpu_smu_pptable_id, int, 0444);

/* These devices are not supported by amdgpu.
 * They are supported by the mach64, r128, radeon drivers
 */
static const u16 amdgpu_unsupported_pciidlist[] = {
	/* mach64 */
	0x4354,
	0x4358,
	0x4554,
	0x4742,
	0x4744,
	0x4749,
	0x474C,
	0x474D,
	0x474E,
	0x474F,
	0x4750,
	0x4751,
	0x4752,
	0x4753,
	0x4754,
	0x4755,
	0x4756,
	0x4757,
	0x4758,
	0x4759,
	0x475A,
	0x4C42,
	0x4C44,
	0x4C47,
	0x4C49,
	0x4C4D,
	0x4C4E,
	0x4C50,
	0x4C51,
	0x4C52,
	0x4C53,
	0x5654,
	0x5655,
	0x5656,
	/* r128 */
	0x4c45,
	0x4c46,
	0x4d46,
	0x4d4c,
	0x5041,
	0x5042,
	0x5043,
	0x5044,
	0x5045,
	0x5046,
	0x5047,
	0x5048,
	0x5049,
	0x504A,
	0x504B,
	0x504C,
	0x504D,
	0x504E,
	0x504F,
	0x5050,
	0x5051,
	0x5052,
	0x5053,
	0x5054,
	0x5055,
	0x5056,
	0x5057,
	0x5058,
	0x5245,
	0x5246,
	0x5247,
	0x524b,
	0x524c,
	0x534d,
	0x5446,
	0x544C,
	0x5452,
	/* radeon */
	0x3150,
	0x3151,
	0x3152,
	0x3154,
	0x3155,
	0x3E50,
	0x3E54,
	0x4136,
	0x4137,
	0x4144,
	0x4145,
	0x4146,
	0x4147,
	0x4148,
	0x4149,
	0x414A,
	0x414B,
	0x4150,
	0x4151,
	0x4152,
	0x4153,
	0x4154,
	0x4155,
	0x4156,
	0x4237,
	0x4242,
	0x4336,
	0x4337,
	0x4437,
	0x4966,
	0x4967,
	0x4A48,
	0x4A49,
	0x4A4A,
	0x4A4B,
	0x4A4C,
	0x4A4D,
	0x4A4E,
	0x4A4F,
	0x4A50,
	0x4A54,
	0x4B48,
	0x4B49,
	0x4B4A,
	0x4B4B,
	0x4B4C,
	0x4C57,
	0x4C58,
	0x4C59,
	0x4C5A,
	0x4C64,
	0x4C66,
	0x4C67,
	0x4E44,
	0x4E45,
	0x4E46,
	0x4E47,
	0x4E48,
	0x4E49,
	0x4E4A,
	0x4E4B,
	0x4E50,
	0x4E51,
	0x4E52,
	0x4E53,
	0x4E54,
	0x4E56,
	0x5144,
	0x5145,
	0x5146,
	0x5147,
	0x5148,
	0x514C,
	0x514D,
	0x5157,
	0x5158,
	0x5159,
	0x515A,
	0x515E,
	0x5460,
	0x5462,
	0x5464,
	0x5548,
	0x5549,
	0x554A,
	0x554B,
	0x554C,
	0x554D,
	0x554E,
	0x554F,
	0x5550,
	0x5551,
	0x5552,
	0x5554,
	0x564A,
	0x564B,
	0x564F,
	0x5652,
	0x5653,
	0x5657,
	0x5834,
	0x5835,
	0x5954,
	0x5955,
	0x5974,
	0x5975,
	0x5960,
	0x5961,
	0x5962,
	0x5964,
	0x5965,
	0x5969,
	0x5a41,
	0x5a42,
	0x5a61,
	0x5a62,
	0x5b60,
	0x5b62,
	0x5b63,
	0x5b64,
	0x5b65,
	0x5c61,
	0x5c63,
	0x5d48,
	0x5d49,
	0x5d4a,
	0x5d4c,
	0x5d4d,
	0x5d4e,
	0x5d4f,
	0x5d50,
	0x5d52,
	0x5d57,
	0x5e48,
	0x5e4a,
	0x5e4b,
	0x5e4c,
	0x5e4d,
	0x5e4f,
	0x6700,
	0x6701,
	0x6702,
	0x6703,
	0x6704,
	0x6705,
	0x6706,
	0x6707,
	0x6708,
	0x6709,
	0x6718,
	0x6719,
	0x671c,
	0x671d,
	0x671f,
	0x6720,
	0x6721,
	0x6722,
	0x6723,
	0x6724,
	0x6725,
	0x6726,
	0x6727,
	0x6728,
	0x6729,
	0x6738,
	0x6739,
	0x673e,
	0x6740,
	0x6741,
	0x6742,
	0x6743,
	0x6744,
	0x6745,
	0x6746,
	0x6747,
	0x6748,
	0x6749,
	0x674A,
	0x6750,
	0x6751,
	0x6758,
	0x6759,
	0x675B,
	0x675D,
	0x675F,
	0x6760,
	0x6761,
	0x6762,
	0x6763,
	0x6764,
	0x6765,
	0x6766,
	0x6767,
	0x6768,
	0x6770,
	0x6771,
	0x6772,
	0x6778,
	0x6779,
	0x677B,
	0x6840,
	0x6841,
	0x6842,
	0x6843,
	0x6849,
	0x684C,
	0x6850,
	0x6858,
	0x6859,
	0x6880,
	0x6888,
	0x6889,
	0x688A,
	0x688C,
	0x688D,
	0x6898,
	0x6899,
	0x689b,
	0x689c,
	0x689d,
	0x689e,
	0x68a0,
	0x68a1,
	0x68a8,
	0x68a9,
	0x68b0,
	0x68b8,
	0x68b9,
	0x68ba,
	0x68be,
	0x68bf,
	0x68c0,
	0x68c1,
	0x68c7,
	0x68c8,
	0x68c9,
	0x68d8,
	0x68d9,
	0x68da,
	0x68de,
	0x68e0,
	0x68e1,
	0x68e4,
	0x68e5,
	0x68e8,
	0x68e9,
	0x68f1,
	0x68f2,
	0x68f8,
	0x68f9,
	0x68fa,
	0x68fe,
	0x7100,
	0x7101,
	0x7102,
	0x7103,
	0x7104,
	0x7105,
	0x7106,
	0x7108,
	0x7109,
	0x710A,
	0x710B,
	0x710C,
	0x710E,
	0x710F,
	0x7140,
	0x7141,
	0x7142,
	0x7143,
	0x7144,
	0x7145,
	0x7146,
	0x7147,
	0x7149,
	0x714A,
	0x714B,
	0x714C,
	0x714D,
	0x714E,
	0x714F,
	0x7151,
	0x7152,
	0x7153,
	0x715E,
	0x715F,
	0x7180,
	0x7181,
	0x7183,
	0x7186,
	0x7187,
	0x7188,
	0x718A,
	0x718B,
	0x718C,
	0x718D,
	0x718F,
	0x7193,
	0x7196,
	0x719B,
	0x719F,
	0x71C0,
	0x71C1,
	0x71C2,
	0x71C3,
	0x71C4,
	0x71C5,
	0x71C6,
	0x71C7,
	0x71CD,
	0x71CE,
	0x71D2,
	0x71D4,
	0x71D5,
	0x71D6,
	0x71DA,
	0x71DE,
	0x7200,
	0x7210,
	0x7211,
	0x7240,
	0x7243,
	0x7244,
	0x7245,
	0x7246,
	0x7247,
	0x7248,
	0x7249,
	0x724A,
	0x724B,
	0x724C,
	0x724D,
	0x724E,
	0x724F,
	0x7280,
	0x7281,
	0x7283,
	0x7284,
	0x7287,
	0x7288,
	0x7289,
	0x728B,
	0x728C,
	0x7290,
	0x7291,
	0x7293,
	0x7297,
	0x7834,
	0x7835,
	0x791e,
	0x791f,
	0x793f,
	0x7941,
	0x7942,
	0x796c,
	0x796d,
	0x796e,
	0x796f,
	0x9400,
	0x9401,
	0x9402,
	0x9403,
	0x9405,
	0x940A,
	0x940B,
	0x940F,
	0x94A0,
	0x94A1,
	0x94A3,
	0x94B1,
	0x94B3,
	0x94B4,
	0x94B5,
	0x94B9,
	0x9440,
	0x9441,
	0x9442,
	0x9443,
	0x9444,
	0x9446,
	0x944A,
	0x944B,
	0x944C,
	0x944E,
	0x9450,
	0x9452,
	0x9456,
	0x945A,
	0x945B,
	0x945E,
	0x9460,
	0x9462,
	0x946A,
	0x946B,
	0x947A,
	0x947B,
	0x9480,
	0x9487,
	0x9488,
	0x9489,
	0x948A,
	0x948F,
	0x9490,
	0x9491,
	0x9495,
	0x9498,
	0x949C,
	0x949E,
	0x949F,
	0x94C0,
	0x94C1,
	0x94C3,
	0x94C4,
	0x94C5,
	0x94C6,
	0x94C7,
	0x94C8,
	0x94C9,
	0x94CB,
	0x94CC,
	0x94CD,
	0x9500,
	0x9501,
	0x9504,
	0x9505,
	0x9506,
	0x9507,
	0x9508,
	0x9509,
	0x950F,
	0x9511,
	0x9515,
	0x9517,
	0x9519,
	0x9540,
	0x9541,
	0x9542,
	0x954E,
	0x954F,
	0x9552,
	0x9553,
	0x9555,
	0x9557,
	0x955f,
	0x9580,
	0x9581,
	0x9583,
	0x9586,
	0x9587,
	0x9588,
	0x9589,
	0x958A,
	0x958B,
	0x958C,
	0x958D,
	0x958E,
	0x958F,
	0x9590,
	0x9591,
	0x9593,
	0x9595,
	0x9596,
	0x9597,
	0x9598,
	0x9599,
	0x959B,
	0x95C0,
	0x95C2,
	0x95C4,
	0x95C5,
	0x95C6,
	0x95C7,
	0x95C9,
	0x95CC,
	0x95CD,
	0x95CE,
	0x95CF,
	0x9610,
	0x9611,
	0x9612,
	0x9613,
	0x9614,
	0x9615,
	0x9616,
	0x9640,
	0x9641,
	0x9642,
	0x9643,
	0x9644,
	0x9645,
	0x9647,
	0x9648,
	0x9649,
	0x964a,
	0x964b,
	0x964c,
	0x964e,
	0x964f,
	0x9710,
	0x9711,
	0x9712,
	0x9713,
	0x9714,
	0x9715,
	0x9802,
	0x9803,
	0x9804,
	0x9805,
	0x9806,
	0x9807,
	0x9808,
	0x9809,
	0x980A,
	0x9900,
	0x9901,
	0x9903,
	0x9904,
	0x9905,
	0x9906,
	0x9907,
	0x9908,
	0x9909,
	0x990A,
	0x990B,
	0x990C,
	0x990D,
	0x990E,
	0x990F,
	0x9910,
	0x9913,
	0x9917,
	0x9918,
	0x9919,
	0x9990,
	0x9991,
	0x9992,
	0x9993,
	0x9994,
	0x9995,
	0x9996,
	0x9997,
	0x9998,
	0x9999,
	0x999A,
	0x999B,
	0x999C,
	0x999D,
	0x99A0,
	0x99A2,
	0x99A4,
	/* radeon secondary ids */
	0x3171,
	0x3e70,
	0x4164,
	0x4165,
	0x4166,
	0x4168,
	0x4170,
	0x4171,
	0x4172,
	0x4173,
	0x496e,
	0x4a69,
	0x4a6a,
	0x4a6b,
	0x4a70,
	0x4a74,
	0x4b69,
	0x4b6b,
	0x4b6c,
	0x4c6e,
	0x4e64,
	0x4e65,
	0x4e66,
	0x4e67,
	0x4e68,
	0x4e69,
	0x4e6a,
	0x4e71,
	0x4f73,
	0x5569,
	0x556b,
	0x556d,
	0x556f,
	0x5571,
	0x5854,
	0x5874,
	0x5940,
	0x5941,
	0x5b72,
	0x5b73,
	0x5b74,
	0x5b75,
	0x5d44,
	0x5d45,
	0x5d6d,
	0x5d6f,
	0x5d72,
	0x5d77,
	0x5e6b,
	0x5e6d,
	0x7120,
	0x7124,
	0x7129,
	0x712e,
	0x712f,
	0x7162,
	0x7163,
	0x7166,
	0x7167,
	0x7172,
	0x7173,
	0x71a0,
	0x71a1,
	0x71a3,
	0x71a7,
	0x71bb,
	0x71e0,
	0x71e1,
	0x71e2,
	0x71e6,
	0x71e7,
	0x71f2,
	0x7269,
	0x726b,
	0x726e,
	0x72a0,
	0x72a8,
	0x72b1,
	0x72b3,
	0x793f,
};

static const struct pci_device_id pciidlist[] = {
#ifdef  CONFIG_DRM_AMDGPU_SI
	{0x1002, 0x6780, PCI_ANY_ID, PCI_ANY_ID, 0, 0, CHIP_TAHITI},
	{0x1002, 0x6784, PCI_ANY_ID, PCI_ANY_ID, 0, 0, CHIP_TAHITI},
	{0x1002, 0x6788, PCI_ANY_ID, PCI_ANY_ID, 0, 0, CHIP_TAHITI},
	{0x1002, 0x678A, PCI_ANY_ID, PCI_ANY_ID, 0, 0, CHIP_TAHITI},
	{0x1002, 0x6790, PCI_ANY_ID, PCI_ANY_ID, 0, 0, CHIP_TAHITI},
	{0x1002, 0x6791, PCI_ANY_ID, PCI_ANY_ID, 0, 0, CHIP_TAHITI},
	{0x1002, 0x6792, PCI_ANY_ID, PCI_ANY_ID, 0, 0, CHIP_TAHITI},
	{0x1002, 0x6798, PCI_ANY_ID, PCI_ANY_ID, 0, 0, CHIP_TAHITI},
	{0x1002, 0x6799, PCI_ANY_ID, PCI_ANY_ID, 0, 0, CHIP_TAHITI},
	{0x1002, 0x679A, PCI_ANY_ID, PCI_ANY_ID, 0, 0, CHIP_TAHITI},
	{0x1002, 0x679B, PCI_ANY_ID, PCI_ANY_ID, 0, 0, CHIP_TAHITI},
	{0x1002, 0x679E, PCI_ANY_ID, PCI_ANY_ID, 0, 0, CHIP_TAHITI},
	{0x1002, 0x679F, PCI_ANY_ID, PCI_ANY_ID, 0, 0, CHIP_TAHITI},
	{0x1002, 0x6800, PCI_ANY_ID, PCI_ANY_ID, 0, 0, CHIP_PITCAIRN|AMD_IS_MOBILITY},
	{0x1002, 0x6801, PCI_ANY_ID, PCI_ANY_ID, 0, 0, CHIP_PITCAIRN|AMD_IS_MOBILITY},
	{0x1002, 0x6802, PCI_ANY_ID, PCI_ANY_ID, 0, 0, CHIP_PITCAIRN|AMD_IS_MOBILITY},
	{0x1002, 0x6806, PCI_ANY_ID, PCI_ANY_ID, 0, 0, CHIP_PITCAIRN},
	{0x1002, 0x6808, PCI_ANY_ID, PCI_ANY_ID, 0, 0, CHIP_PITCAIRN},
	{0x1002, 0x6809, PCI_ANY_ID, PCI_ANY_ID, 0, 0, CHIP_PITCAIRN},
	{0x1002, 0x6810, PCI_ANY_ID, PCI_ANY_ID, 0, 0, CHIP_PITCAIRN},
	{0x1002, 0x6811, PCI_ANY_ID, PCI_ANY_ID, 0, 0, CHIP_PITCAIRN},
	{0x1002, 0x6816, PCI_ANY_ID, PCI_ANY_ID, 0, 0, CHIP_PITCAIRN},
	{0x1002, 0x6817, PCI_ANY_ID, PCI_ANY_ID, 0, 0, CHIP_PITCAIRN},
	{0x1002, 0x6818, PCI_ANY_ID, PCI_ANY_ID, 0, 0, CHIP_PITCAIRN},
	{0x1002, 0x6819, PCI_ANY_ID, PCI_ANY_ID, 0, 0, CHIP_PITCAIRN},
	{0x1002, 0x6600, PCI_ANY_ID, PCI_ANY_ID, 0, 0, CHIP_OLAND|AMD_IS_MOBILITY},
	{0x1002, 0x6601, PCI_ANY_ID, PCI_ANY_ID, 0, 0, CHIP_OLAND|AMD_IS_MOBILITY},
	{0x1002, 0x6602, PCI_ANY_ID, PCI_ANY_ID, 0, 0, CHIP_OLAND|AMD_IS_MOBILITY},
	{0x1002, 0x6603, PCI_ANY_ID, PCI_ANY_ID, 0, 0, CHIP_OLAND|AMD_IS_MOBILITY},
	{0x1002, 0x6604, PCI_ANY_ID, PCI_ANY_ID, 0, 0, CHIP_OLAND|AMD_IS_MOBILITY},
	{0x1002, 0x6605, PCI_ANY_ID, PCI_ANY_ID, 0, 0, CHIP_OLAND|AMD_IS_MOBILITY},
	{0x1002, 0x6606, PCI_ANY_ID, PCI_ANY_ID, 0, 0, CHIP_OLAND|AMD_IS_MOBILITY},
	{0x1002, 0x6607, PCI_ANY_ID, PCI_ANY_ID, 0, 0, CHIP_OLAND|AMD_IS_MOBILITY},
	{0x1002, 0x6608, PCI_ANY_ID, PCI_ANY_ID, 0, 0, CHIP_OLAND},
	{0x1002, 0x6610, PCI_ANY_ID, PCI_ANY_ID, 0, 0, CHIP_OLAND},
	{0x1002, 0x6611, PCI_ANY_ID, PCI_ANY_ID, 0, 0, CHIP_OLAND},
	{0x1002, 0x6613, PCI_ANY_ID, PCI_ANY_ID, 0, 0, CHIP_OLAND},
	{0x1002, 0x6617, PCI_ANY_ID, PCI_ANY_ID, 0, 0, CHIP_OLAND|AMD_IS_MOBILITY},
	{0x1002, 0x6620, PCI_ANY_ID, PCI_ANY_ID, 0, 0, CHIP_OLAND|AMD_IS_MOBILITY},
	{0x1002, 0x6621, PCI_ANY_ID, PCI_ANY_ID, 0, 0, CHIP_OLAND|AMD_IS_MOBILITY},
	{0x1002, 0x6623, PCI_ANY_ID, PCI_ANY_ID, 0, 0, CHIP_OLAND|AMD_IS_MOBILITY},
	{0x1002, 0x6631, PCI_ANY_ID, PCI_ANY_ID, 0, 0, CHIP_OLAND},
	{0x1002, 0x6820, PCI_ANY_ID, PCI_ANY_ID, 0, 0, CHIP_VERDE|AMD_IS_MOBILITY},
	{0x1002, 0x6821, PCI_ANY_ID, PCI_ANY_ID, 0, 0, CHIP_VERDE|AMD_IS_MOBILITY},
	{0x1002, 0x6822, PCI_ANY_ID, PCI_ANY_ID, 0, 0, CHIP_VERDE|AMD_IS_MOBILITY},
	{0x1002, 0x6823, PCI_ANY_ID, PCI_ANY_ID, 0, 0, CHIP_VERDE|AMD_IS_MOBILITY},
	{0x1002, 0x6824, PCI_ANY_ID, PCI_ANY_ID, 0, 0, CHIP_VERDE|AMD_IS_MOBILITY},
	{0x1002, 0x6825, PCI_ANY_ID, PCI_ANY_ID, 0, 0, CHIP_VERDE|AMD_IS_MOBILITY},
	{0x1002, 0x6826, PCI_ANY_ID, PCI_ANY_ID, 0, 0, CHIP_VERDE|AMD_IS_MOBILITY},
	{0x1002, 0x6827, PCI_ANY_ID, PCI_ANY_ID, 0, 0, CHIP_VERDE|AMD_IS_MOBILITY},
	{0x1002, 0x6828, PCI_ANY_ID, PCI_ANY_ID, 0, 0, CHIP_VERDE},
	{0x1002, 0x6829, PCI_ANY_ID, PCI_ANY_ID, 0, 0, CHIP_VERDE},
	{0x1002, 0x682A, PCI_ANY_ID, PCI_ANY_ID, 0, 0, CHIP_VERDE|AMD_IS_MOBILITY},
	{0x1002, 0x682B, PCI_ANY_ID, PCI_ANY_ID, 0, 0, CHIP_VERDE|AMD_IS_MOBILITY},
	{0x1002, 0x682C, PCI_ANY_ID, PCI_ANY_ID, 0, 0, CHIP_VERDE},
	{0x1002, 0x682D, PCI_ANY_ID, PCI_ANY_ID, 0, 0, CHIP_VERDE|AMD_IS_MOBILITY},
	{0x1002, 0x682F, PCI_ANY_ID, PCI_ANY_ID, 0, 0, CHIP_VERDE|AMD_IS_MOBILITY},
	{0x1002, 0x6830, PCI_ANY_ID, PCI_ANY_ID, 0, 0, CHIP_VERDE|AMD_IS_MOBILITY},
	{0x1002, 0x6831, PCI_ANY_ID, PCI_ANY_ID, 0, 0, CHIP_VERDE|AMD_IS_MOBILITY},
	{0x1002, 0x6835, PCI_ANY_ID, PCI_ANY_ID, 0, 0, CHIP_VERDE},
	{0x1002, 0x6837, PCI_ANY_ID, PCI_ANY_ID, 0, 0, CHIP_VERDE},
	{0x1002, 0x6838, PCI_ANY_ID, PCI_ANY_ID, 0, 0, CHIP_VERDE},
	{0x1002, 0x6839, PCI_ANY_ID, PCI_ANY_ID, 0, 0, CHIP_VERDE},
	{0x1002, 0x683B, PCI_ANY_ID, PCI_ANY_ID, 0, 0, CHIP_VERDE},
	{0x1002, 0x683D, PCI_ANY_ID, PCI_ANY_ID, 0, 0, CHIP_VERDE},
	{0x1002, 0x683F, PCI_ANY_ID, PCI_ANY_ID, 0, 0, CHIP_VERDE},
	{0x1002, 0x6660, PCI_ANY_ID, PCI_ANY_ID, 0, 0, CHIP_HAINAN|AMD_IS_MOBILITY},
	{0x1002, 0x6663, PCI_ANY_ID, PCI_ANY_ID, 0, 0, CHIP_HAINAN|AMD_IS_MOBILITY},
	{0x1002, 0x6664, PCI_ANY_ID, PCI_ANY_ID, 0, 0, CHIP_HAINAN|AMD_IS_MOBILITY},
	{0x1002, 0x6665, PCI_ANY_ID, PCI_ANY_ID, 0, 0, CHIP_HAINAN|AMD_IS_MOBILITY},
	{0x1002, 0x6667, PCI_ANY_ID, PCI_ANY_ID, 0, 0, CHIP_HAINAN|AMD_IS_MOBILITY},
	{0x1002, 0x666F, PCI_ANY_ID, PCI_ANY_ID, 0, 0, CHIP_HAINAN|AMD_IS_MOBILITY},
#endif
#ifdef CONFIG_DRM_AMDGPU_CIK
	/* Kaveri */
	{0x1002, 0x1304, PCI_ANY_ID, PCI_ANY_ID, 0, 0, CHIP_KAVERI|AMD_IS_MOBILITY|AMD_IS_APU},
	{0x1002, 0x1305, PCI_ANY_ID, PCI_ANY_ID, 0, 0, CHIP_KAVERI|AMD_IS_APU},
	{0x1002, 0x1306, PCI_ANY_ID, PCI_ANY_ID, 0, 0, CHIP_KAVERI|AMD_IS_MOBILITY|AMD_IS_APU},
	{0x1002, 0x1307, PCI_ANY_ID, PCI_ANY_ID, 0, 0, CHIP_KAVERI|AMD_IS_APU},
	{0x1002, 0x1309, PCI_ANY_ID, PCI_ANY_ID, 0, 0, CHIP_KAVERI|AMD_IS_MOBILITY|AMD_IS_APU},
	{0x1002, 0x130A, PCI_ANY_ID, PCI_ANY_ID, 0, 0, CHIP_KAVERI|AMD_IS_MOBILITY|AMD_IS_APU},
	{0x1002, 0x130B, PCI_ANY_ID, PCI_ANY_ID, 0, 0, CHIP_KAVERI|AMD_IS_MOBILITY|AMD_IS_APU},
	{0x1002, 0x130C, PCI_ANY_ID, PCI_ANY_ID, 0, 0, CHIP_KAVERI|AMD_IS_MOBILITY|AMD_IS_APU},
	{0x1002, 0x130D, PCI_ANY_ID, PCI_ANY_ID, 0, 0, CHIP_KAVERI|AMD_IS_MOBILITY|AMD_IS_APU},
	{0x1002, 0x130E, PCI_ANY_ID, PCI_ANY_ID, 0, 0, CHIP_KAVERI|AMD_IS_MOBILITY|AMD_IS_APU},
	{0x1002, 0x130F, PCI_ANY_ID, PCI_ANY_ID, 0, 0, CHIP_KAVERI|AMD_IS_APU},
	{0x1002, 0x1310, PCI_ANY_ID, PCI_ANY_ID, 0, 0, CHIP_KAVERI|AMD_IS_APU},
	{0x1002, 0x1311, PCI_ANY_ID, PCI_ANY_ID, 0, 0, CHIP_KAVERI|AMD_IS_APU},
	{0x1002, 0x1312, PCI_ANY_ID, PCI_ANY_ID, 0, 0, CHIP_KAVERI|AMD_IS_APU},
	{0x1002, 0x1313, PCI_ANY_ID, PCI_ANY_ID, 0, 0, CHIP_KAVERI|AMD_IS_APU},
	{0x1002, 0x1315, PCI_ANY_ID, PCI_ANY_ID, 0, 0, CHIP_KAVERI|AMD_IS_APU},
	{0x1002, 0x1316, PCI_ANY_ID, PCI_ANY_ID, 0, 0, CHIP_KAVERI|AMD_IS_APU},
	{0x1002, 0x1317, PCI_ANY_ID, PCI_ANY_ID, 0, 0, CHIP_KAVERI|AMD_IS_MOBILITY|AMD_IS_APU},
	{0x1002, 0x1318, PCI_ANY_ID, PCI_ANY_ID, 0, 0, CHIP_KAVERI|AMD_IS_MOBILITY|AMD_IS_APU},
	{0x1002, 0x131B, PCI_ANY_ID, PCI_ANY_ID, 0, 0, CHIP_KAVERI|AMD_IS_APU},
	{0x1002, 0x131C, PCI_ANY_ID, PCI_ANY_ID, 0, 0, CHIP_KAVERI|AMD_IS_APU},
	{0x1002, 0x131D, PCI_ANY_ID, PCI_ANY_ID, 0, 0, CHIP_KAVERI|AMD_IS_APU},
	/* Bonaire */
	{0x1002, 0x6640, PCI_ANY_ID, PCI_ANY_ID, 0, 0, CHIP_BONAIRE|AMD_IS_MOBILITY},
	{0x1002, 0x6641, PCI_ANY_ID, PCI_ANY_ID, 0, 0, CHIP_BONAIRE|AMD_IS_MOBILITY},
	{0x1002, 0x6646, PCI_ANY_ID, PCI_ANY_ID, 0, 0, CHIP_BONAIRE|AMD_IS_MOBILITY},
	{0x1002, 0x6647, PCI_ANY_ID, PCI_ANY_ID, 0, 0, CHIP_BONAIRE|AMD_IS_MOBILITY},
	{0x1002, 0x6649, PCI_ANY_ID, PCI_ANY_ID, 0, 0, CHIP_BONAIRE},
	{0x1002, 0x6650, PCI_ANY_ID, PCI_ANY_ID, 0, 0, CHIP_BONAIRE},
	{0x1002, 0x6651, PCI_ANY_ID, PCI_ANY_ID, 0, 0, CHIP_BONAIRE},
	{0x1002, 0x6658, PCI_ANY_ID, PCI_ANY_ID, 0, 0, CHIP_BONAIRE},
	{0x1002, 0x665c, PCI_ANY_ID, PCI_ANY_ID, 0, 0, CHIP_BONAIRE},
	{0x1002, 0x665d, PCI_ANY_ID, PCI_ANY_ID, 0, 0, CHIP_BONAIRE},
	{0x1002, 0x665f, PCI_ANY_ID, PCI_ANY_ID, 0, 0, CHIP_BONAIRE},
	/* Hawaii */
	{0x1002, 0x67A0, PCI_ANY_ID, PCI_ANY_ID, 0, 0, CHIP_HAWAII},
	{0x1002, 0x67A1, PCI_ANY_ID, PCI_ANY_ID, 0, 0, CHIP_HAWAII},
	{0x1002, 0x67A2, PCI_ANY_ID, PCI_ANY_ID, 0, 0, CHIP_HAWAII},
	{0x1002, 0x67A8, PCI_ANY_ID, PCI_ANY_ID, 0, 0, CHIP_HAWAII},
	{0x1002, 0x67A9, PCI_ANY_ID, PCI_ANY_ID, 0, 0, CHIP_HAWAII},
	{0x1002, 0x67AA, PCI_ANY_ID, PCI_ANY_ID, 0, 0, CHIP_HAWAII},
	{0x1002, 0x67B0, PCI_ANY_ID, PCI_ANY_ID, 0, 0, CHIP_HAWAII},
	{0x1002, 0x67B1, PCI_ANY_ID, PCI_ANY_ID, 0, 0, CHIP_HAWAII},
	{0x1002, 0x67B8, PCI_ANY_ID, PCI_ANY_ID, 0, 0, CHIP_HAWAII},
	{0x1002, 0x67B9, PCI_ANY_ID, PCI_ANY_ID, 0, 0, CHIP_HAWAII},
	{0x1002, 0x67BA, PCI_ANY_ID, PCI_ANY_ID, 0, 0, CHIP_HAWAII},
	{0x1002, 0x67BE, PCI_ANY_ID, PCI_ANY_ID, 0, 0, CHIP_HAWAII},
	/* Kabini */
	{0x1002, 0x9830, PCI_ANY_ID, PCI_ANY_ID, 0, 0, CHIP_KABINI|AMD_IS_MOBILITY|AMD_IS_APU},
	{0x1002, 0x9831, PCI_ANY_ID, PCI_ANY_ID, 0, 0, CHIP_KABINI|AMD_IS_APU},
	{0x1002, 0x9832, PCI_ANY_ID, PCI_ANY_ID, 0, 0, CHIP_KABINI|AMD_IS_MOBILITY|AMD_IS_APU},
	{0x1002, 0x9833, PCI_ANY_ID, PCI_ANY_ID, 0, 0, CHIP_KABINI|AMD_IS_APU},
	{0x1002, 0x9834, PCI_ANY_ID, PCI_ANY_ID, 0, 0, CHIP_KABINI|AMD_IS_MOBILITY|AMD_IS_APU},
	{0x1002, 0x9835, PCI_ANY_ID, PCI_ANY_ID, 0, 0, CHIP_KABINI|AMD_IS_APU},
	{0x1002, 0x9836, PCI_ANY_ID, PCI_ANY_ID, 0, 0, CHIP_KABINI|AMD_IS_MOBILITY|AMD_IS_APU},
	{0x1002, 0x9837, PCI_ANY_ID, PCI_ANY_ID, 0, 0, CHIP_KABINI|AMD_IS_APU},
	{0x1002, 0x9838, PCI_ANY_ID, PCI_ANY_ID, 0, 0, CHIP_KABINI|AMD_IS_MOBILITY|AMD_IS_APU},
	{0x1002, 0x9839, PCI_ANY_ID, PCI_ANY_ID, 0, 0, CHIP_KABINI|AMD_IS_MOBILITY|AMD_IS_APU},
	{0x1002, 0x983a, PCI_ANY_ID, PCI_ANY_ID, 0, 0, CHIP_KABINI|AMD_IS_APU},
	{0x1002, 0x983b, PCI_ANY_ID, PCI_ANY_ID, 0, 0, CHIP_KABINI|AMD_IS_MOBILITY|AMD_IS_APU},
	{0x1002, 0x983c, PCI_ANY_ID, PCI_ANY_ID, 0, 0, CHIP_KABINI|AMD_IS_APU},
	{0x1002, 0x983d, PCI_ANY_ID, PCI_ANY_ID, 0, 0, CHIP_KABINI|AMD_IS_APU},
	{0x1002, 0x983e, PCI_ANY_ID, PCI_ANY_ID, 0, 0, CHIP_KABINI|AMD_IS_APU},
	{0x1002, 0x983f, PCI_ANY_ID, PCI_ANY_ID, 0, 0, CHIP_KABINI|AMD_IS_APU},
	/* mullins */
	{0x1002, 0x9850, PCI_ANY_ID, PCI_ANY_ID, 0, 0, CHIP_MULLINS|AMD_IS_MOBILITY|AMD_IS_APU},
	{0x1002, 0x9851, PCI_ANY_ID, PCI_ANY_ID, 0, 0, CHIP_MULLINS|AMD_IS_MOBILITY|AMD_IS_APU},
	{0x1002, 0x9852, PCI_ANY_ID, PCI_ANY_ID, 0, 0, CHIP_MULLINS|AMD_IS_MOBILITY|AMD_IS_APU},
	{0x1002, 0x9853, PCI_ANY_ID, PCI_ANY_ID, 0, 0, CHIP_MULLINS|AMD_IS_MOBILITY|AMD_IS_APU},
	{0x1002, 0x9854, PCI_ANY_ID, PCI_ANY_ID, 0, 0, CHIP_MULLINS|AMD_IS_MOBILITY|AMD_IS_APU},
	{0x1002, 0x9855, PCI_ANY_ID, PCI_ANY_ID, 0, 0, CHIP_MULLINS|AMD_IS_MOBILITY|AMD_IS_APU},
	{0x1002, 0x9856, PCI_ANY_ID, PCI_ANY_ID, 0, 0, CHIP_MULLINS|AMD_IS_MOBILITY|AMD_IS_APU},
	{0x1002, 0x9857, PCI_ANY_ID, PCI_ANY_ID, 0, 0, CHIP_MULLINS|AMD_IS_MOBILITY|AMD_IS_APU},
	{0x1002, 0x9858, PCI_ANY_ID, PCI_ANY_ID, 0, 0, CHIP_MULLINS|AMD_IS_MOBILITY|AMD_IS_APU},
	{0x1002, 0x9859, PCI_ANY_ID, PCI_ANY_ID, 0, 0, CHIP_MULLINS|AMD_IS_MOBILITY|AMD_IS_APU},
	{0x1002, 0x985A, PCI_ANY_ID, PCI_ANY_ID, 0, 0, CHIP_MULLINS|AMD_IS_MOBILITY|AMD_IS_APU},
	{0x1002, 0x985B, PCI_ANY_ID, PCI_ANY_ID, 0, 0, CHIP_MULLINS|AMD_IS_MOBILITY|AMD_IS_APU},
	{0x1002, 0x985C, PCI_ANY_ID, PCI_ANY_ID, 0, 0, CHIP_MULLINS|AMD_IS_MOBILITY|AMD_IS_APU},
	{0x1002, 0x985D, PCI_ANY_ID, PCI_ANY_ID, 0, 0, CHIP_MULLINS|AMD_IS_MOBILITY|AMD_IS_APU},
	{0x1002, 0x985E, PCI_ANY_ID, PCI_ANY_ID, 0, 0, CHIP_MULLINS|AMD_IS_MOBILITY|AMD_IS_APU},
	{0x1002, 0x985F, PCI_ANY_ID, PCI_ANY_ID, 0, 0, CHIP_MULLINS|AMD_IS_MOBILITY|AMD_IS_APU},
#endif
	/* topaz */
	{0x1002, 0x6900, PCI_ANY_ID, PCI_ANY_ID, 0, 0, CHIP_TOPAZ},
	{0x1002, 0x6901, PCI_ANY_ID, PCI_ANY_ID, 0, 0, CHIP_TOPAZ},
	{0x1002, 0x6902, PCI_ANY_ID, PCI_ANY_ID, 0, 0, CHIP_TOPAZ},
	{0x1002, 0x6903, PCI_ANY_ID, PCI_ANY_ID, 0, 0, CHIP_TOPAZ},
	{0x1002, 0x6907, PCI_ANY_ID, PCI_ANY_ID, 0, 0, CHIP_TOPAZ},
	/* tonga */
	{0x1002, 0x6920, PCI_ANY_ID, PCI_ANY_ID, 0, 0, CHIP_TONGA},
	{0x1002, 0x6921, PCI_ANY_ID, PCI_ANY_ID, 0, 0, CHIP_TONGA},
	{0x1002, 0x6928, PCI_ANY_ID, PCI_ANY_ID, 0, 0, CHIP_TONGA},
	{0x1002, 0x6929, PCI_ANY_ID, PCI_ANY_ID, 0, 0, CHIP_TONGA},
	{0x1002, 0x692B, PCI_ANY_ID, PCI_ANY_ID, 0, 0, CHIP_TONGA},
	{0x1002, 0x692F, PCI_ANY_ID, PCI_ANY_ID, 0, 0, CHIP_TONGA},
	{0x1002, 0x6930, PCI_ANY_ID, PCI_ANY_ID, 0, 0, CHIP_TONGA},
	{0x1002, 0x6938, PCI_ANY_ID, PCI_ANY_ID, 0, 0, CHIP_TONGA},
	{0x1002, 0x6939, PCI_ANY_ID, PCI_ANY_ID, 0, 0, CHIP_TONGA},
	/* fiji */
	{0x1002, 0x7300, PCI_ANY_ID, PCI_ANY_ID, 0, 0, CHIP_FIJI},
	{0x1002, 0x730F, PCI_ANY_ID, PCI_ANY_ID, 0, 0, CHIP_FIJI},
	/* carrizo */
	{0x1002, 0x9870, PCI_ANY_ID, PCI_ANY_ID, 0, 0, CHIP_CARRIZO|AMD_IS_APU},
	{0x1002, 0x9874, PCI_ANY_ID, PCI_ANY_ID, 0, 0, CHIP_CARRIZO|AMD_IS_APU},
	{0x1002, 0x9875, PCI_ANY_ID, PCI_ANY_ID, 0, 0, CHIP_CARRIZO|AMD_IS_APU},
	{0x1002, 0x9876, PCI_ANY_ID, PCI_ANY_ID, 0, 0, CHIP_CARRIZO|AMD_IS_APU},
	{0x1002, 0x9877, PCI_ANY_ID, PCI_ANY_ID, 0, 0, CHIP_CARRIZO|AMD_IS_APU},
	/* stoney */
	{0x1002, 0x98E4, PCI_ANY_ID, PCI_ANY_ID, 0, 0, CHIP_STONEY|AMD_IS_APU},
	/* Polaris11 */
	{0x1002, 0x67E0, PCI_ANY_ID, PCI_ANY_ID, 0, 0, CHIP_POLARIS11},
	{0x1002, 0x67E3, PCI_ANY_ID, PCI_ANY_ID, 0, 0, CHIP_POLARIS11},
	{0x1002, 0x67E8, PCI_ANY_ID, PCI_ANY_ID, 0, 0, CHIP_POLARIS11},
	{0x1002, 0x67EB, PCI_ANY_ID, PCI_ANY_ID, 0, 0, CHIP_POLARIS11},
	{0x1002, 0x67EF, PCI_ANY_ID, PCI_ANY_ID, 0, 0, CHIP_POLARIS11},
	{0x1002, 0x67FF, PCI_ANY_ID, PCI_ANY_ID, 0, 0, CHIP_POLARIS11},
	{0x1002, 0x67E1, PCI_ANY_ID, PCI_ANY_ID, 0, 0, CHIP_POLARIS11},
	{0x1002, 0x67E7, PCI_ANY_ID, PCI_ANY_ID, 0, 0, CHIP_POLARIS11},
	{0x1002, 0x67E9, PCI_ANY_ID, PCI_ANY_ID, 0, 0, CHIP_POLARIS11},
	/* Polaris10 */
	{0x1002, 0x67C0, PCI_ANY_ID, PCI_ANY_ID, 0, 0, CHIP_POLARIS10},
	{0x1002, 0x67C1, PCI_ANY_ID, PCI_ANY_ID, 0, 0, CHIP_POLARIS10},
	{0x1002, 0x67C2, PCI_ANY_ID, PCI_ANY_ID, 0, 0, CHIP_POLARIS10},
	{0x1002, 0x67C4, PCI_ANY_ID, PCI_ANY_ID, 0, 0, CHIP_POLARIS10},
	{0x1002, 0x67C7, PCI_ANY_ID, PCI_ANY_ID, 0, 0, CHIP_POLARIS10},
	{0x1002, 0x67D0, PCI_ANY_ID, PCI_ANY_ID, 0, 0, CHIP_POLARIS10},
	{0x1002, 0x67DF, PCI_ANY_ID, PCI_ANY_ID, 0, 0, CHIP_POLARIS10},
	{0x1002, 0x67C8, PCI_ANY_ID, PCI_ANY_ID, 0, 0, CHIP_POLARIS10},
	{0x1002, 0x67C9, PCI_ANY_ID, PCI_ANY_ID, 0, 0, CHIP_POLARIS10},
	{0x1002, 0x67CA, PCI_ANY_ID, PCI_ANY_ID, 0, 0, CHIP_POLARIS10},
	{0x1002, 0x67CC, PCI_ANY_ID, PCI_ANY_ID, 0, 0, CHIP_POLARIS10},
	{0x1002, 0x67CF, PCI_ANY_ID, PCI_ANY_ID, 0, 0, CHIP_POLARIS10},
	{0x1002, 0x6FDF, PCI_ANY_ID, PCI_ANY_ID, 0, 0, CHIP_POLARIS10},
	/* Polaris12 */
	{0x1002, 0x6980, PCI_ANY_ID, PCI_ANY_ID, 0, 0, CHIP_POLARIS12},
	{0x1002, 0x6981, PCI_ANY_ID, PCI_ANY_ID, 0, 0, CHIP_POLARIS12},
	{0x1002, 0x6985, PCI_ANY_ID, PCI_ANY_ID, 0, 0, CHIP_POLARIS12},
	{0x1002, 0x6986, PCI_ANY_ID, PCI_ANY_ID, 0, 0, CHIP_POLARIS12},
	{0x1002, 0x6987, PCI_ANY_ID, PCI_ANY_ID, 0, 0, CHIP_POLARIS12},
	{0x1002, 0x6995, PCI_ANY_ID, PCI_ANY_ID, 0, 0, CHIP_POLARIS12},
	{0x1002, 0x6997, PCI_ANY_ID, PCI_ANY_ID, 0, 0, CHIP_POLARIS12},
	{0x1002, 0x699F, PCI_ANY_ID, PCI_ANY_ID, 0, 0, CHIP_POLARIS12},
	/* VEGAM */
	{0x1002, 0x694C, PCI_ANY_ID, PCI_ANY_ID, 0, 0, CHIP_VEGAM},
	{0x1002, 0x694E, PCI_ANY_ID, PCI_ANY_ID, 0, 0, CHIP_VEGAM},
	{0x1002, 0x694F, PCI_ANY_ID, PCI_ANY_ID, 0, 0, CHIP_VEGAM},
	/* Vega 10 */
	{0x1002, 0x6860, PCI_ANY_ID, PCI_ANY_ID, 0, 0, CHIP_VEGA10},
	{0x1002, 0x6861, PCI_ANY_ID, PCI_ANY_ID, 0, 0, CHIP_VEGA10},
	{0x1002, 0x6862, PCI_ANY_ID, PCI_ANY_ID, 0, 0, CHIP_VEGA10},
	{0x1002, 0x6863, PCI_ANY_ID, PCI_ANY_ID, 0, 0, CHIP_VEGA10},
	{0x1002, 0x6864, PCI_ANY_ID, PCI_ANY_ID, 0, 0, CHIP_VEGA10},
	{0x1002, 0x6867, PCI_ANY_ID, PCI_ANY_ID, 0, 0, CHIP_VEGA10},
	{0x1002, 0x6868, PCI_ANY_ID, PCI_ANY_ID, 0, 0, CHIP_VEGA10},
	{0x1002, 0x6869, PCI_ANY_ID, PCI_ANY_ID, 0, 0, CHIP_VEGA10},
	{0x1002, 0x686a, PCI_ANY_ID, PCI_ANY_ID, 0, 0, CHIP_VEGA10},
	{0x1002, 0x686b, PCI_ANY_ID, PCI_ANY_ID, 0, 0, CHIP_VEGA10},
	{0x1002, 0x686c, PCI_ANY_ID, PCI_ANY_ID, 0, 0, CHIP_VEGA10},
	{0x1002, 0x686d, PCI_ANY_ID, PCI_ANY_ID, 0, 0, CHIP_VEGA10},
	{0x1002, 0x686e, PCI_ANY_ID, PCI_ANY_ID, 0, 0, CHIP_VEGA10},
	{0x1002, 0x686f, PCI_ANY_ID, PCI_ANY_ID, 0, 0, CHIP_VEGA10},
	{0x1002, 0x687f, PCI_ANY_ID, PCI_ANY_ID, 0, 0, CHIP_VEGA10},
	/* Vega 12 */
	{0x1002, 0x69A0, PCI_ANY_ID, PCI_ANY_ID, 0, 0, CHIP_VEGA12},
	{0x1002, 0x69A1, PCI_ANY_ID, PCI_ANY_ID, 0, 0, CHIP_VEGA12},
	{0x1002, 0x69A2, PCI_ANY_ID, PCI_ANY_ID, 0, 0, CHIP_VEGA12},
	{0x1002, 0x69A3, PCI_ANY_ID, PCI_ANY_ID, 0, 0, CHIP_VEGA12},
	{0x1002, 0x69AF, PCI_ANY_ID, PCI_ANY_ID, 0, 0, CHIP_VEGA12},
	/* Vega 20 */
	{0x1002, 0x66A0, PCI_ANY_ID, PCI_ANY_ID, 0, 0, CHIP_VEGA20},
	{0x1002, 0x66A1, PCI_ANY_ID, PCI_ANY_ID, 0, 0, CHIP_VEGA20},
	{0x1002, 0x66A2, PCI_ANY_ID, PCI_ANY_ID, 0, 0, CHIP_VEGA20},
	{0x1002, 0x66A3, PCI_ANY_ID, PCI_ANY_ID, 0, 0, CHIP_VEGA20},
	{0x1002, 0x66A4, PCI_ANY_ID, PCI_ANY_ID, 0, 0, CHIP_VEGA20},
	{0x1002, 0x66A7, PCI_ANY_ID, PCI_ANY_ID, 0, 0, CHIP_VEGA20},
	{0x1002, 0x66AF, PCI_ANY_ID, PCI_ANY_ID, 0, 0, CHIP_VEGA20},
	/* Raven */
	{0x1002, 0x15dd, PCI_ANY_ID, PCI_ANY_ID, 0, 0, CHIP_RAVEN|AMD_IS_APU},
	{0x1002, 0x15d8, PCI_ANY_ID, PCI_ANY_ID, 0, 0, CHIP_RAVEN|AMD_IS_APU},
	/* Arcturus */
	{0x1002, 0x738C, PCI_ANY_ID, PCI_ANY_ID, 0, 0, CHIP_ARCTURUS},
	{0x1002, 0x7388, PCI_ANY_ID, PCI_ANY_ID, 0, 0, CHIP_ARCTURUS},
	{0x1002, 0x738E, PCI_ANY_ID, PCI_ANY_ID, 0, 0, CHIP_ARCTURUS},
	{0x1002, 0x7390, PCI_ANY_ID, PCI_ANY_ID, 0, 0, CHIP_ARCTURUS},
	/* Navi10 */
	{0x1002, 0x7310, PCI_ANY_ID, PCI_ANY_ID, 0, 0, CHIP_NAVI10},
	{0x1002, 0x7312, PCI_ANY_ID, PCI_ANY_ID, 0, 0, CHIP_NAVI10},
	{0x1002, 0x7318, PCI_ANY_ID, PCI_ANY_ID, 0, 0, CHIP_NAVI10},
	{0x1002, 0x7319, PCI_ANY_ID, PCI_ANY_ID, 0, 0, CHIP_NAVI10},
	{0x1002, 0x731A, PCI_ANY_ID, PCI_ANY_ID, 0, 0, CHIP_NAVI10},
	{0x1002, 0x731B, PCI_ANY_ID, PCI_ANY_ID, 0, 0, CHIP_NAVI10},
	{0x1002, 0x731E, PCI_ANY_ID, PCI_ANY_ID, 0, 0, CHIP_NAVI10},
	{0x1002, 0x731F, PCI_ANY_ID, PCI_ANY_ID, 0, 0, CHIP_NAVI10},
	/* Navi14 */
	{0x1002, 0x7340, PCI_ANY_ID, PCI_ANY_ID, 0, 0, CHIP_NAVI14},
	{0x1002, 0x7341, PCI_ANY_ID, PCI_ANY_ID, 0, 0, CHIP_NAVI14},
	{0x1002, 0x7347, PCI_ANY_ID, PCI_ANY_ID, 0, 0, CHIP_NAVI14},
	{0x1002, 0x734F, PCI_ANY_ID, PCI_ANY_ID, 0, 0, CHIP_NAVI14},

	/* Renoir */
	{0x1002, 0x15E7, PCI_ANY_ID, PCI_ANY_ID, 0, 0, CHIP_RENOIR|AMD_IS_APU},
	{0x1002, 0x1636, PCI_ANY_ID, PCI_ANY_ID, 0, 0, CHIP_RENOIR|AMD_IS_APU},
	{0x1002, 0x1638, PCI_ANY_ID, PCI_ANY_ID, 0, 0, CHIP_RENOIR|AMD_IS_APU},
	{0x1002, 0x164C, PCI_ANY_ID, PCI_ANY_ID, 0, 0, CHIP_RENOIR|AMD_IS_APU},

	/* Navi12 */
	{0x1002, 0x7360, PCI_ANY_ID, PCI_ANY_ID, 0, 0, CHIP_NAVI12},
	{0x1002, 0x7362, PCI_ANY_ID, PCI_ANY_ID, 0, 0, CHIP_NAVI12},

	/* Sienna_Cichlid */
	{0x1002, 0x73A0, PCI_ANY_ID, PCI_ANY_ID, 0, 0, CHIP_SIENNA_CICHLID},
	{0x1002, 0x73A1, PCI_ANY_ID, PCI_ANY_ID, 0, 0, CHIP_SIENNA_CICHLID},
	{0x1002, 0x73A2, PCI_ANY_ID, PCI_ANY_ID, 0, 0, CHIP_SIENNA_CICHLID},
	{0x1002, 0x73A3, PCI_ANY_ID, PCI_ANY_ID, 0, 0, CHIP_SIENNA_CICHLID},
	{0x1002, 0x73A5, PCI_ANY_ID, PCI_ANY_ID, 0, 0, CHIP_SIENNA_CICHLID},
	{0x1002, 0x73A8, PCI_ANY_ID, PCI_ANY_ID, 0, 0, CHIP_SIENNA_CICHLID},
	{0x1002, 0x73A9, PCI_ANY_ID, PCI_ANY_ID, 0, 0, CHIP_SIENNA_CICHLID},
	{0x1002, 0x73AB, PCI_ANY_ID, PCI_ANY_ID, 0, 0, CHIP_SIENNA_CICHLID},
	{0x1002, 0x73AC, PCI_ANY_ID, PCI_ANY_ID, 0, 0, CHIP_SIENNA_CICHLID},
	{0x1002, 0x73AD, PCI_ANY_ID, PCI_ANY_ID, 0, 0, CHIP_SIENNA_CICHLID},
	{0x1002, 0x73AE, PCI_ANY_ID, PCI_ANY_ID, 0, 0, CHIP_SIENNA_CICHLID},
	{0x1002, 0x73AF, PCI_ANY_ID, PCI_ANY_ID, 0, 0, CHIP_SIENNA_CICHLID},
	{0x1002, 0x73BF, PCI_ANY_ID, PCI_ANY_ID, 0, 0, CHIP_SIENNA_CICHLID},

	/* Van Gogh */
	{0x1002, 0x163F, PCI_ANY_ID, PCI_ANY_ID, 0, 0, CHIP_VANGOGH|AMD_IS_APU},

	/* Yellow Carp */
	{0x1002, 0x164D, PCI_ANY_ID, PCI_ANY_ID, 0, 0, CHIP_YELLOW_CARP|AMD_IS_APU},
	{0x1002, 0x1681, PCI_ANY_ID, PCI_ANY_ID, 0, 0, CHIP_YELLOW_CARP|AMD_IS_APU},

	/* Navy_Flounder */
	{0x1002, 0x73C0, PCI_ANY_ID, PCI_ANY_ID, 0, 0, CHIP_NAVY_FLOUNDER},
	{0x1002, 0x73C1, PCI_ANY_ID, PCI_ANY_ID, 0, 0, CHIP_NAVY_FLOUNDER},
	{0x1002, 0x73C3, PCI_ANY_ID, PCI_ANY_ID, 0, 0, CHIP_NAVY_FLOUNDER},
	{0x1002, 0x73DA, PCI_ANY_ID, PCI_ANY_ID, 0, 0, CHIP_NAVY_FLOUNDER},
	{0x1002, 0x73DB, PCI_ANY_ID, PCI_ANY_ID, 0, 0, CHIP_NAVY_FLOUNDER},
	{0x1002, 0x73DC, PCI_ANY_ID, PCI_ANY_ID, 0, 0, CHIP_NAVY_FLOUNDER},
	{0x1002, 0x73DD, PCI_ANY_ID, PCI_ANY_ID, 0, 0, CHIP_NAVY_FLOUNDER},
	{0x1002, 0x73DE, PCI_ANY_ID, PCI_ANY_ID, 0, 0, CHIP_NAVY_FLOUNDER},
	{0x1002, 0x73DF, PCI_ANY_ID, PCI_ANY_ID, 0, 0, CHIP_NAVY_FLOUNDER},

	/* DIMGREY_CAVEFISH */
	{0x1002, 0x73E0, PCI_ANY_ID, PCI_ANY_ID, 0, 0, CHIP_DIMGREY_CAVEFISH},
	{0x1002, 0x73E1, PCI_ANY_ID, PCI_ANY_ID, 0, 0, CHIP_DIMGREY_CAVEFISH},
	{0x1002, 0x73E2, PCI_ANY_ID, PCI_ANY_ID, 0, 0, CHIP_DIMGREY_CAVEFISH},
	{0x1002, 0x73E3, PCI_ANY_ID, PCI_ANY_ID, 0, 0, CHIP_DIMGREY_CAVEFISH},
	{0x1002, 0x73E8, PCI_ANY_ID, PCI_ANY_ID, 0, 0, CHIP_DIMGREY_CAVEFISH},
	{0x1002, 0x73E9, PCI_ANY_ID, PCI_ANY_ID, 0, 0, CHIP_DIMGREY_CAVEFISH},
	{0x1002, 0x73EA, PCI_ANY_ID, PCI_ANY_ID, 0, 0, CHIP_DIMGREY_CAVEFISH},
	{0x1002, 0x73EB, PCI_ANY_ID, PCI_ANY_ID, 0, 0, CHIP_DIMGREY_CAVEFISH},
	{0x1002, 0x73EC, PCI_ANY_ID, PCI_ANY_ID, 0, 0, CHIP_DIMGREY_CAVEFISH},
	{0x1002, 0x73ED, PCI_ANY_ID, PCI_ANY_ID, 0, 0, CHIP_DIMGREY_CAVEFISH},
	{0x1002, 0x73EF, PCI_ANY_ID, PCI_ANY_ID, 0, 0, CHIP_DIMGREY_CAVEFISH},
	{0x1002, 0x73FF, PCI_ANY_ID, PCI_ANY_ID, 0, 0, CHIP_DIMGREY_CAVEFISH},

	/* Aldebaran */
	{0x1002, 0x7408, PCI_ANY_ID, PCI_ANY_ID, 0, 0, CHIP_ALDEBARAN},
	{0x1002, 0x740C, PCI_ANY_ID, PCI_ANY_ID, 0, 0, CHIP_ALDEBARAN},
	{0x1002, 0x740F, PCI_ANY_ID, PCI_ANY_ID, 0, 0, CHIP_ALDEBARAN},
	{0x1002, 0x7410, PCI_ANY_ID, PCI_ANY_ID, 0, 0, CHIP_ALDEBARAN},

	/* CYAN_SKILLFISH */
	{0x1002, 0x13FE, PCI_ANY_ID, PCI_ANY_ID, 0, 0, CHIP_CYAN_SKILLFISH|AMD_IS_APU},
	{0x1002, 0x143F, PCI_ANY_ID, PCI_ANY_ID, 0, 0, CHIP_CYAN_SKILLFISH|AMD_IS_APU},

	/* BEIGE_GOBY */
	{0x1002, 0x7420, PCI_ANY_ID, PCI_ANY_ID, 0, 0, CHIP_BEIGE_GOBY},
	{0x1002, 0x7421, PCI_ANY_ID, PCI_ANY_ID, 0, 0, CHIP_BEIGE_GOBY},
	{0x1002, 0x7422, PCI_ANY_ID, PCI_ANY_ID, 0, 0, CHIP_BEIGE_GOBY},
	{0x1002, 0x7423, PCI_ANY_ID, PCI_ANY_ID, 0, 0, CHIP_BEIGE_GOBY},
	{0x1002, 0x7424, PCI_ANY_ID, PCI_ANY_ID, 0, 0, CHIP_BEIGE_GOBY},
	{0x1002, 0x743F, PCI_ANY_ID, PCI_ANY_ID, 0, 0, CHIP_BEIGE_GOBY},

	{ PCI_DEVICE(0x1002, PCI_ANY_ID),
	  .class = PCI_CLASS_DISPLAY_VGA << 8,
	  .class_mask = 0xffffff,
	  .driver_data = CHIP_IP_DISCOVERY },

	{ PCI_DEVICE(0x1002, PCI_ANY_ID),
	  .class = PCI_CLASS_DISPLAY_OTHER << 8,
	  .class_mask = 0xffffff,
	  .driver_data = CHIP_IP_DISCOVERY },

	{0, 0, 0}
};

MODULE_DEVICE_TABLE(pci, pciidlist);

static const struct drm_driver amdgpu_kms_driver;

static void amdgpu_get_secondary_funcs(struct amdgpu_device *adev)
{
	struct pci_dev *p = NULL;
	int i;

	/* 0 - GPU
	 * 1 - audio
	 * 2 - USB
	 * 3 - UCSI
	 */
	for (i = 1; i < 4; i++) {
		p = pci_get_domain_bus_and_slot(pci_domain_nr(adev->pdev->bus),
						adev->pdev->bus->number, i);
		if (p) {
			pm_runtime_get_sync(&p->dev);
			pm_runtime_mark_last_busy(&p->dev);
			pm_runtime_put_autosuspend(&p->dev);
			pci_dev_put(p);
		}
	}
}

static int amdgpu_pci_probe(struct pci_dev *pdev,
			    const struct pci_device_id *ent)
{
	struct drm_device *ddev;
	struct amdgpu_device *adev;
	unsigned long flags = ent->driver_data;
	int ret, retry = 0, i;
	bool supports_atomic = false;

	/* skip devices which are owned by radeon */
	for (i = 0; i < ARRAY_SIZE(amdgpu_unsupported_pciidlist); i++) {
		if (amdgpu_unsupported_pciidlist[i] == pdev->device)
			return -ENODEV;
	}

	/* skip devices which are owned by radeon */
	for (i = 0; i < ARRAY_SIZE(amdgpu_unsupported_pciidlist); i++) {
		if (amdgpu_unsupported_pciidlist[i] == pdev->device)
			return -ENODEV;
	}

	if (amdgpu_virtual_display ||
	    amdgpu_device_asic_has_dc_support(flags & AMD_ASIC_MASK))
		supports_atomic = true;

	if ((flags & AMD_EXP_HW_SUPPORT) && !amdgpu_exp_hw_support) {
		DRM_INFO("This hardware requires experimental hardware support.\n"
			 "See modparam exp_hw_support\n");
		return -ENODEV;
	}
	/* differentiate between P10 and P11 asics with the same DID */
	if (pdev->device == 0x67FF &&
	    (pdev->revision == 0xE3 ||
	     pdev->revision == 0xE7 ||
	     pdev->revision == 0xF3 ||
	     pdev->revision == 0xF7)) {
		flags &= ~AMD_ASIC_MASK;
		flags |= CHIP_POLARIS10;
	}

	/* Due to hardware bugs, S/G Display on raven requires a 1:1 IOMMU mapping,
	 * however, SME requires an indirect IOMMU mapping because the encryption
	 * bit is beyond the DMA mask of the chip.
	 */
	if (cc_platform_has(CC_ATTR_MEM_ENCRYPT) &&
	    ((flags & AMD_ASIC_MASK) == CHIP_RAVEN)) {
		dev_info(&pdev->dev,
			 "SME is not compatible with RAVEN\n");
		return -ENOTSUPP;
	}

#ifdef CONFIG_DRM_AMDGPU_SI
	if (!amdgpu_si_support) {
		switch (flags & AMD_ASIC_MASK) {
		case CHIP_TAHITI:
		case CHIP_PITCAIRN:
		case CHIP_VERDE:
		case CHIP_OLAND:
		case CHIP_HAINAN:
			dev_info(&pdev->dev,
				 "SI support provided by radeon.\n");
			dev_info(&pdev->dev,
				 "Use radeon.si_support=0 amdgpu.si_support=1 to override.\n"
				);
			return -ENODEV;
		}
	}
#endif
#ifdef CONFIG_DRM_AMDGPU_CIK
	if (!amdgpu_cik_support) {
		switch (flags & AMD_ASIC_MASK) {
		case CHIP_KAVERI:
		case CHIP_BONAIRE:
		case CHIP_HAWAII:
		case CHIP_KABINI:
		case CHIP_MULLINS:
			dev_info(&pdev->dev,
				 "CIK support provided by radeon.\n");
			dev_info(&pdev->dev,
				 "Use radeon.cik_support=0 amdgpu.cik_support=1 to override.\n"
				);
			return -ENODEV;
		}
	}
#endif

<<<<<<< HEAD
	/* Get rid of things like offb */
	ret = drm_aperture_remove_conflicting_pci_framebuffers(pdev, &amdgpu_kms_driver);
	if (ret)
		return ret;
=======
	base = pci_resource_start(pdev, 0);
	size = pci_resource_len(pdev, 0);
	is_fw_fb = amdgpu_is_fw_framebuffer(base, size);
>>>>>>> aabd5ba7

	adev = devm_drm_dev_alloc(&pdev->dev, &amdgpu_kms_driver, typeof(*adev), ddev);
	if (IS_ERR(adev))
		return PTR_ERR(adev);

	adev->dev  = &pdev->dev;
	adev->pdev = pdev;
	ddev = adev_to_drm(adev);

	if (!supports_atomic)
		ddev->driver_features &= ~DRIVER_ATOMIC;

	ret = pci_enable_device(pdev);
	if (ret)
		return ret;

	pci_set_drvdata(pdev, ddev);

	ret = amdgpu_driver_load_kms(adev, flags);
	if (ret)
		goto err_pci;

retry_init:
	ret = drm_dev_register(ddev, flags);
	if (ret == -EAGAIN && ++retry <= 3) {
		DRM_INFO("retry init %d\n", retry);
		/* Don't request EX mode too frequently which is attacking */
		msleep(5000);
		goto retry_init;
	} else if (ret) {
		goto err_pci;
	}

	/*
	 * 1. don't init fbdev on hw without DCE
	 * 2. don't init fbdev if there are no connectors
	 */
	if (adev->mode_info.mode_config_initialized &&
	    !list_empty(&adev_to_drm(adev)->mode_config.connector_list)) {
		/* select 8 bpp console on low vram cards */
		if (adev->gmc.real_vram_size <= (32*1024*1024))
			drm_fbdev_generic_setup(adev_to_drm(adev), 8);
		else
			drm_fbdev_generic_setup(adev_to_drm(adev), 32);
	}

	ret = amdgpu_debugfs_init(adev);
	if (ret)
		DRM_ERROR("Creating debugfs files failed (%d).\n", ret);

	if (adev->pm.rpm_mode != AMDGPU_RUNPM_NONE) {
		/* only need to skip on ATPX */
		if (amdgpu_device_supports_px(ddev))
			dev_pm_set_driver_flags(ddev->dev, DPM_FLAG_NO_DIRECT_COMPLETE);
		/* we want direct complete for BOCO */
		if (amdgpu_device_supports_boco(ddev))
			dev_pm_set_driver_flags(ddev->dev, DPM_FLAG_SMART_PREPARE |
						DPM_FLAG_SMART_SUSPEND |
						DPM_FLAG_MAY_SKIP_RESUME);
		pm_runtime_use_autosuspend(ddev->dev);
		pm_runtime_set_autosuspend_delay(ddev->dev, 5000);

		pm_runtime_allow(ddev->dev);

		pm_runtime_mark_last_busy(ddev->dev);
		pm_runtime_put_autosuspend(ddev->dev);

		/*
		 * For runpm implemented via BACO, PMFW will handle the
		 * timing for BACO in and out:
		 *   - put ASIC into BACO state only when both video and
		 *     audio functions are in D3 state.
		 *   - pull ASIC out of BACO state when either video or
		 *     audio function is in D0 state.
		 * Also, at startup, PMFW assumes both functions are in
		 * D0 state.
		 *
		 * So if snd driver was loaded prior to amdgpu driver
		 * and audio function was put into D3 state, there will
		 * be no PMFW-aware D-state transition(D0->D3) on runpm
		 * suspend. Thus the BACO will be not correctly kicked in.
		 *
		 * Via amdgpu_get_secondary_funcs(), the audio dev is put
		 * into D0 state. Then there will be a PMFW-aware D-state
		 * transition(D0->D3) on runpm suspend.
		 */
		if (amdgpu_device_supports_baco(ddev) &&
		    !(adev->flags & AMD_IS_APU) &&
		    (adev->asic_type >= CHIP_NAVI10))
			amdgpu_get_secondary_funcs(adev);
	}

	return 0;

err_pci:
	pci_disable_device(pdev);
	return ret;
}

static void
amdgpu_pci_remove(struct pci_dev *pdev)
{
	struct drm_device *dev = pci_get_drvdata(pdev);
	struct amdgpu_device *adev = drm_to_adev(dev);

	drm_dev_unplug(dev);

	if (adev->pm.rpm_mode != AMDGPU_RUNPM_NONE) {
		pm_runtime_get_sync(dev->dev);
		pm_runtime_forbid(dev->dev);
	}

	amdgpu_driver_unload_kms(dev);

	/*
	 * Flush any in flight DMA operations from device.
	 * Clear the Bus Master Enable bit and then wait on the PCIe Device
	 * StatusTransactions Pending bit.
	 */
	pci_disable_device(pdev);
	pci_wait_for_pending_transaction(pdev);
}

static void
amdgpu_pci_shutdown(struct pci_dev *pdev)
{
	struct drm_device *dev = pci_get_drvdata(pdev);
	struct amdgpu_device *adev = drm_to_adev(dev);

	if (amdgpu_ras_intr_triggered())
		return;

	/* if we are running in a VM, make sure the device
	 * torn down properly on reboot/shutdown.
	 * unfortunately we can't detect certain
	 * hypervisors so just do this all the time.
	 */
	if (!amdgpu_passthrough(adev))
		adev->mp1_state = PP_MP1_STATE_UNLOAD;
	amdgpu_device_ip_suspend(adev);
	adev->mp1_state = PP_MP1_STATE_NONE;
}

/**
 * amdgpu_drv_delayed_reset_work_handler - work handler for reset
 *
 * @work: work_struct.
 */
static void amdgpu_drv_delayed_reset_work_handler(struct work_struct *work)
{
	struct list_head device_list;
	struct amdgpu_device *adev;
	int i, r;
	struct amdgpu_reset_context reset_context;

	memset(&reset_context, 0, sizeof(reset_context));

	mutex_lock(&mgpu_info.mutex);
	if (mgpu_info.pending_reset == true) {
		mutex_unlock(&mgpu_info.mutex);
		return;
	}
	mgpu_info.pending_reset = true;
	mutex_unlock(&mgpu_info.mutex);

	/* Use a common context, just need to make sure full reset is done */
	reset_context.method = AMD_RESET_METHOD_NONE;
	set_bit(AMDGPU_NEED_FULL_RESET, &reset_context.flags);

	for (i = 0; i < mgpu_info.num_dgpu; i++) {
		adev = mgpu_info.gpu_ins[i].adev;
		reset_context.reset_req_dev = adev;
		r = amdgpu_device_pre_asic_reset(adev, &reset_context);
		if (r) {
			dev_err(adev->dev, "GPU pre asic reset failed with err, %d for drm dev, %s ",
				r, adev_to_drm(adev)->unique);
		}
		if (!queue_work(system_unbound_wq, &adev->xgmi_reset_work))
			r = -EALREADY;
	}
	for (i = 0; i < mgpu_info.num_dgpu; i++) {
		adev = mgpu_info.gpu_ins[i].adev;
		flush_work(&adev->xgmi_reset_work);
		adev->gmc.xgmi.pending_reset = false;
	}

	/* reset function will rebuild the xgmi hive info , clear it now */
	for (i = 0; i < mgpu_info.num_dgpu; i++)
		amdgpu_xgmi_remove_device(mgpu_info.gpu_ins[i].adev);

	INIT_LIST_HEAD(&device_list);

	for (i = 0; i < mgpu_info.num_dgpu; i++)
		list_add_tail(&mgpu_info.gpu_ins[i].adev->reset_list, &device_list);

	/* unregister the GPU first, reset function will add them back */
	list_for_each_entry(adev, &device_list, reset_list)
		amdgpu_unregister_gpu_instance(adev);

	/* Use a common context, just need to make sure full reset is done */
	set_bit(AMDGPU_SKIP_HW_RESET, &reset_context.flags);
	r = amdgpu_do_asic_reset(&device_list, &reset_context);

	if (r) {
		DRM_ERROR("reinit gpus failure");
		return;
	}
	for (i = 0; i < mgpu_info.num_dgpu; i++) {
		adev = mgpu_info.gpu_ins[i].adev;
		if (!adev->kfd.init_complete)
			amdgpu_amdkfd_device_init(adev);
		amdgpu_ttm_set_buffer_funcs_status(adev, true);
	}
	return;
}

static int amdgpu_pmops_prepare(struct device *dev)
{
	struct drm_device *drm_dev = dev_get_drvdata(dev);
	struct amdgpu_device *adev = drm_to_adev(drm_dev);

	/* Return a positive number here so
	 * DPM_FLAG_SMART_SUSPEND works properly
	 */
	if (amdgpu_device_supports_boco(drm_dev))
		return pm_runtime_suspended(dev);

	/* if we will not support s3 or s2i for the device
	 *  then skip suspend
	 */
	if (!amdgpu_acpi_is_s0ix_active(adev) &&
	    !amdgpu_acpi_is_s3_active(adev))
		return 1;

	/* if we will not support s3 or s2i for the device
	 *  then skip suspend
	 */
	if (!amdgpu_acpi_is_s0ix_active(adev) &&
	    !amdgpu_acpi_is_s3_active(adev))
		return 1;

	return 0;
}

static void amdgpu_pmops_complete(struct device *dev)
{
	/* nothing to do */
}

static int amdgpu_pmops_suspend(struct device *dev)
{
	struct drm_device *drm_dev = dev_get_drvdata(dev);
	struct amdgpu_device *adev = drm_to_adev(drm_dev);

	if (amdgpu_acpi_is_s0ix_active(adev))
		adev->in_s0ix = true;
	else
		adev->in_s3 = true;
	return amdgpu_device_suspend(drm_dev, true);
}

static int amdgpu_pmops_suspend_noirq(struct device *dev)
{
	struct drm_device *drm_dev = dev_get_drvdata(dev);
	struct amdgpu_device *adev = drm_to_adev(drm_dev);

	if (amdgpu_acpi_should_gpu_reset(adev))
		return amdgpu_asic_reset(adev);

	return 0;
}

static int amdgpu_pmops_resume(struct device *dev)
{
	struct drm_device *drm_dev = dev_get_drvdata(dev);
	struct amdgpu_device *adev = drm_to_adev(drm_dev);
	int r;

	/* Avoids registers access if device is physically gone */
	if (!pci_device_is_present(adev->pdev))
		adev->no_hw_access = true;

	r = amdgpu_device_resume(drm_dev, true);
	if (amdgpu_acpi_is_s0ix_active(adev))
		adev->in_s0ix = false;
	else
		adev->in_s3 = false;
	return r;
}

static int amdgpu_pmops_freeze(struct device *dev)
{
	struct drm_device *drm_dev = dev_get_drvdata(dev);
	struct amdgpu_device *adev = drm_to_adev(drm_dev);
	int r;

	adev->in_s4 = true;
	r = amdgpu_device_suspend(drm_dev, true);
	adev->in_s4 = false;
	if (r)
		return r;
	return amdgpu_asic_reset(adev);
}

static int amdgpu_pmops_thaw(struct device *dev)
{
	struct drm_device *drm_dev = dev_get_drvdata(dev);

	return amdgpu_device_resume(drm_dev, true);
}

static int amdgpu_pmops_poweroff(struct device *dev)
{
	struct drm_device *drm_dev = dev_get_drvdata(dev);

	return amdgpu_device_suspend(drm_dev, true);
}

static int amdgpu_pmops_restore(struct device *dev)
{
	struct drm_device *drm_dev = dev_get_drvdata(dev);

	return amdgpu_device_resume(drm_dev, true);
}

static int amdgpu_runtime_idle_check_display(struct device *dev)
{
	struct pci_dev *pdev = to_pci_dev(dev);
	struct drm_device *drm_dev = pci_get_drvdata(pdev);
	struct amdgpu_device *adev = drm_to_adev(drm_dev);

	if (adev->mode_info.num_crtc) {
		struct drm_connector *list_connector;
		struct drm_connector_list_iter iter;
		int ret = 0;

		/* XXX: Return busy if any displays are connected to avoid
		 * possible display wakeups after runtime resume due to
		 * hotplug events in case any displays were connected while
		 * the GPU was in suspend.  Remove this once that is fixed.
		 */
		mutex_lock(&drm_dev->mode_config.mutex);
		drm_connector_list_iter_begin(drm_dev, &iter);
		drm_for_each_connector_iter(list_connector, &iter) {
			if (list_connector->status == connector_status_connected) {
				ret = -EBUSY;
				break;
			}
		}
		drm_connector_list_iter_end(&iter);
		mutex_unlock(&drm_dev->mode_config.mutex);

		if (ret)
			return ret;

		if (amdgpu_device_has_dc_support(adev)) {
			struct drm_crtc *crtc;

			drm_for_each_crtc(crtc, drm_dev) {
				drm_modeset_lock(&crtc->mutex, NULL);
				if (crtc->state->active)
					ret = -EBUSY;
				drm_modeset_unlock(&crtc->mutex);
				if (ret < 0)
					break;
			}
		} else {
			mutex_lock(&drm_dev->mode_config.mutex);
			drm_modeset_lock(&drm_dev->mode_config.connection_mutex, NULL);

			drm_connector_list_iter_begin(drm_dev, &iter);
			drm_for_each_connector_iter(list_connector, &iter) {
				if (list_connector->dpms ==  DRM_MODE_DPMS_ON) {
					ret = -EBUSY;
					break;
				}
			}

			drm_connector_list_iter_end(&iter);

			drm_modeset_unlock(&drm_dev->mode_config.connection_mutex);
			mutex_unlock(&drm_dev->mode_config.mutex);
		}
		if (ret)
			return ret;
	}

	return 0;
}

static int amdgpu_pmops_runtime_suspend(struct device *dev)
{
	struct pci_dev *pdev = to_pci_dev(dev);
	struct drm_device *drm_dev = pci_get_drvdata(pdev);
	struct amdgpu_device *adev = drm_to_adev(drm_dev);
	int ret, i;

	if (adev->pm.rpm_mode == AMDGPU_RUNPM_NONE) {
		pm_runtime_forbid(dev);
		return -EBUSY;
	}

	ret = amdgpu_runtime_idle_check_display(dev);
	if (ret)
		return ret;

	/* wait for all rings to drain before suspending */
	for (i = 0; i < AMDGPU_MAX_RINGS; i++) {
		struct amdgpu_ring *ring = adev->rings[i];
		if (ring && ring->sched.ready) {
			ret = amdgpu_fence_wait_empty(ring);
			if (ret)
				return -EBUSY;
		}
	}

	adev->in_runpm = true;
	if (amdgpu_device_supports_px(drm_dev))
		drm_dev->switch_power_state = DRM_SWITCH_POWER_CHANGING;

	/*
	 * By setting mp1_state as PP_MP1_STATE_UNLOAD, MP1 will do some
	 * proper cleanups and put itself into a state ready for PNP. That
	 * can address some random resuming failure observed on BOCO capable
	 * platforms.
	 * TODO: this may be also needed for PX capable platform.
	 */
	if (amdgpu_device_supports_boco(drm_dev))
		adev->mp1_state = PP_MP1_STATE_UNLOAD;

	ret = amdgpu_device_suspend(drm_dev, false);
	if (ret) {
		adev->in_runpm = false;
		if (amdgpu_device_supports_boco(drm_dev))
			adev->mp1_state = PP_MP1_STATE_NONE;
		return ret;
	}

	if (amdgpu_device_supports_boco(drm_dev))
		adev->mp1_state = PP_MP1_STATE_NONE;

	if (amdgpu_device_supports_px(drm_dev)) {
		/* Only need to handle PCI state in the driver for ATPX
		 * PCI core handles it for _PR3.
		 */
		amdgpu_device_cache_pci_state(pdev);
		pci_disable_device(pdev);
		pci_ignore_hotplug(pdev);
		pci_set_power_state(pdev, PCI_D3cold);
		drm_dev->switch_power_state = DRM_SWITCH_POWER_DYNAMIC_OFF;
	} else if (amdgpu_device_supports_boco(drm_dev)) {
		/* nothing to do */
	} else if (amdgpu_device_supports_baco(drm_dev)) {
		amdgpu_device_baco_enter(drm_dev);
	}

	return 0;
}

static int amdgpu_pmops_runtime_resume(struct device *dev)
{
	struct pci_dev *pdev = to_pci_dev(dev);
	struct drm_device *drm_dev = pci_get_drvdata(pdev);
	struct amdgpu_device *adev = drm_to_adev(drm_dev);
	int ret;

	if (adev->pm.rpm_mode == AMDGPU_RUNPM_NONE)
		return -EINVAL;

	/* Avoids registers access if device is physically gone */
	if (!pci_device_is_present(adev->pdev))
		adev->no_hw_access = true;

	if (amdgpu_device_supports_px(drm_dev)) {
		drm_dev->switch_power_state = DRM_SWITCH_POWER_CHANGING;

		/* Only need to handle PCI state in the driver for ATPX
		 * PCI core handles it for _PR3.
		 */
		pci_set_power_state(pdev, PCI_D0);
		amdgpu_device_load_pci_state(pdev);
		ret = pci_enable_device(pdev);
		if (ret)
			return ret;
		pci_set_master(pdev);
	} else if (amdgpu_device_supports_boco(drm_dev)) {
		/* Only need to handle PCI state in the driver for ATPX
		 * PCI core handles it for _PR3.
		 */
		pci_set_master(pdev);
	} else if (amdgpu_device_supports_baco(drm_dev)) {
		amdgpu_device_baco_exit(drm_dev);
	}
	ret = amdgpu_device_resume(drm_dev, false);
	if (ret) {
		if (amdgpu_device_supports_px(drm_dev))
			pci_disable_device(pdev);
		return ret;
	}

	if (amdgpu_device_supports_px(drm_dev))
		drm_dev->switch_power_state = DRM_SWITCH_POWER_ON;
	adev->in_runpm = false;
	return 0;
}

static int amdgpu_pmops_runtime_idle(struct device *dev)
{
	struct drm_device *drm_dev = dev_get_drvdata(dev);
	struct amdgpu_device *adev = drm_to_adev(drm_dev);
	/* we don't want the main rpm_idle to call suspend - we want to autosuspend */
	int ret = 1;

	if (adev->pm.rpm_mode == AMDGPU_RUNPM_NONE) {
		pm_runtime_forbid(dev);
		return -EBUSY;
	}

	ret = amdgpu_runtime_idle_check_display(dev);

	pm_runtime_mark_last_busy(dev);
	pm_runtime_autosuspend(dev);
	return ret;
}

long amdgpu_drm_ioctl(struct file *filp,
		      unsigned int cmd, unsigned long arg)
{
	struct drm_file *file_priv = filp->private_data;
	struct drm_device *dev;
	long ret;
	dev = file_priv->minor->dev;
	ret = pm_runtime_get_sync(dev->dev);
	if (ret < 0)
		goto out;

	ret = drm_ioctl(filp, cmd, arg);

	pm_runtime_mark_last_busy(dev->dev);
out:
	pm_runtime_put_autosuspend(dev->dev);
	return ret;
}

static const struct dev_pm_ops amdgpu_pm_ops = {
	.prepare = amdgpu_pmops_prepare,
	.complete = amdgpu_pmops_complete,
	.suspend = amdgpu_pmops_suspend,
	.suspend_noirq = amdgpu_pmops_suspend_noirq,
	.resume = amdgpu_pmops_resume,
	.freeze = amdgpu_pmops_freeze,
	.thaw = amdgpu_pmops_thaw,
	.poweroff = amdgpu_pmops_poweroff,
	.restore = amdgpu_pmops_restore,
	.runtime_suspend = amdgpu_pmops_runtime_suspend,
	.runtime_resume = amdgpu_pmops_runtime_resume,
	.runtime_idle = amdgpu_pmops_runtime_idle,
};

static int amdgpu_flush(struct file *f, fl_owner_t id)
{
	struct drm_file *file_priv = f->private_data;
	struct amdgpu_fpriv *fpriv = file_priv->driver_priv;
	long timeout = MAX_WAIT_SCHED_ENTITY_Q_EMPTY;

	timeout = amdgpu_ctx_mgr_entity_flush(&fpriv->ctx_mgr, timeout);
	timeout = amdgpu_vm_wait_idle(&fpriv->vm, timeout);

	return timeout >= 0 ? 0 : timeout;
}

static const struct file_operations amdgpu_driver_kms_fops = {
	.owner = THIS_MODULE,
	.open = drm_open,
	.flush = amdgpu_flush,
	.release = drm_release,
	.unlocked_ioctl = amdgpu_drm_ioctl,
	.mmap = drm_gem_mmap,
	.poll = drm_poll,
	.read = drm_read,
#ifdef CONFIG_COMPAT
	.compat_ioctl = amdgpu_kms_compat_ioctl,
#endif
#ifdef CONFIG_PROC_FS
	.show_fdinfo = amdgpu_show_fdinfo
#endif
};

int amdgpu_file_to_fpriv(struct file *filp, struct amdgpu_fpriv **fpriv)
{
	struct drm_file *file;

	if (!filp)
		return -EINVAL;

	if (filp->f_op != &amdgpu_driver_kms_fops) {
		return -EINVAL;
	}

	file = filp->private_data;
	*fpriv = file->driver_priv;
	return 0;
}

const struct drm_ioctl_desc amdgpu_ioctls_kms[] = {
	DRM_IOCTL_DEF_DRV(AMDGPU_GEM_CREATE, amdgpu_gem_create_ioctl, DRM_AUTH|DRM_RENDER_ALLOW),
	DRM_IOCTL_DEF_DRV(AMDGPU_CTX, amdgpu_ctx_ioctl, DRM_AUTH|DRM_RENDER_ALLOW),
	DRM_IOCTL_DEF_DRV(AMDGPU_VM, amdgpu_vm_ioctl, DRM_AUTH|DRM_RENDER_ALLOW),
	DRM_IOCTL_DEF_DRV(AMDGPU_SCHED, amdgpu_sched_ioctl, DRM_MASTER),
	DRM_IOCTL_DEF_DRV(AMDGPU_BO_LIST, amdgpu_bo_list_ioctl, DRM_AUTH|DRM_RENDER_ALLOW),
	DRM_IOCTL_DEF_DRV(AMDGPU_FENCE_TO_HANDLE, amdgpu_cs_fence_to_handle_ioctl, DRM_AUTH|DRM_RENDER_ALLOW),
	/* KMS */
	DRM_IOCTL_DEF_DRV(AMDGPU_GEM_MMAP, amdgpu_gem_mmap_ioctl, DRM_AUTH|DRM_RENDER_ALLOW),
	DRM_IOCTL_DEF_DRV(AMDGPU_GEM_WAIT_IDLE, amdgpu_gem_wait_idle_ioctl, DRM_AUTH|DRM_RENDER_ALLOW),
	DRM_IOCTL_DEF_DRV(AMDGPU_CS, amdgpu_cs_ioctl, DRM_AUTH|DRM_RENDER_ALLOW),
	DRM_IOCTL_DEF_DRV(AMDGPU_INFO, amdgpu_info_ioctl, DRM_AUTH|DRM_RENDER_ALLOW),
	DRM_IOCTL_DEF_DRV(AMDGPU_WAIT_CS, amdgpu_cs_wait_ioctl, DRM_AUTH|DRM_RENDER_ALLOW),
	DRM_IOCTL_DEF_DRV(AMDGPU_WAIT_FENCES, amdgpu_cs_wait_fences_ioctl, DRM_AUTH|DRM_RENDER_ALLOW),
	DRM_IOCTL_DEF_DRV(AMDGPU_GEM_METADATA, amdgpu_gem_metadata_ioctl, DRM_AUTH|DRM_RENDER_ALLOW),
	DRM_IOCTL_DEF_DRV(AMDGPU_GEM_VA, amdgpu_gem_va_ioctl, DRM_AUTH|DRM_RENDER_ALLOW),
	DRM_IOCTL_DEF_DRV(AMDGPU_GEM_OP, amdgpu_gem_op_ioctl, DRM_AUTH|DRM_RENDER_ALLOW),
	DRM_IOCTL_DEF_DRV(AMDGPU_GEM_USERPTR, amdgpu_gem_userptr_ioctl, DRM_AUTH|DRM_RENDER_ALLOW),
};

static const struct drm_driver amdgpu_kms_driver = {
	.driver_features =
	    DRIVER_ATOMIC |
	    DRIVER_GEM |
	    DRIVER_RENDER | DRIVER_MODESET | DRIVER_SYNCOBJ |
	    DRIVER_SYNCOBJ_TIMELINE,
	.open = amdgpu_driver_open_kms,
	.postclose = amdgpu_driver_postclose_kms,
	.lastclose = amdgpu_driver_lastclose_kms,
	.ioctls = amdgpu_ioctls_kms,
	.num_ioctls = ARRAY_SIZE(amdgpu_ioctls_kms),
	.dumb_create = amdgpu_mode_dumb_create,
	.dumb_map_offset = amdgpu_mode_dumb_mmap,
	.fops = &amdgpu_driver_kms_fops,
	.release = &amdgpu_driver_release_kms,

	.prime_handle_to_fd = drm_gem_prime_handle_to_fd,
	.prime_fd_to_handle = drm_gem_prime_fd_to_handle,
	.gem_prime_import = amdgpu_gem_prime_import,
	.gem_prime_mmap = drm_gem_prime_mmap,

	.name = DRIVER_NAME,
	.desc = DRIVER_DESC,
	.date = DRIVER_DATE,
	.major = KMS_DRIVER_MAJOR,
	.minor = KMS_DRIVER_MINOR,
	.patchlevel = KMS_DRIVER_PATCHLEVEL,
};

static struct pci_error_handlers amdgpu_pci_err_handler = {
	.error_detected	= amdgpu_pci_error_detected,
	.mmio_enabled	= amdgpu_pci_mmio_enabled,
	.slot_reset	= amdgpu_pci_slot_reset,
	.resume		= amdgpu_pci_resume,
};

extern const struct attribute_group amdgpu_vram_mgr_attr_group;
extern const struct attribute_group amdgpu_gtt_mgr_attr_group;
extern const struct attribute_group amdgpu_vbios_version_attr_group;

static const struct attribute_group *amdgpu_sysfs_groups[] = {
	&amdgpu_vram_mgr_attr_group,
	&amdgpu_gtt_mgr_attr_group,
	&amdgpu_vbios_version_attr_group,
	NULL,
};


static struct pci_driver amdgpu_kms_pci_driver = {
	.name = DRIVER_NAME,
	.id_table = pciidlist,
	.probe = amdgpu_pci_probe,
	.remove = amdgpu_pci_remove,
	.shutdown = amdgpu_pci_shutdown,
	.driver.pm = &amdgpu_pm_ops,
	.err_handler = &amdgpu_pci_err_handler,
	.dev_groups = amdgpu_sysfs_groups,
};

static int __init amdgpu_init(void)
{
	int r;

	if (drm_firmware_drivers_only())
		return -EINVAL;

	r = amdgpu_sync_init();
	if (r)
		goto error_sync;

	r = amdgpu_fence_slab_init();
	if (r)
		goto error_fence;

	DRM_INFO("amdgpu kernel modesetting enabled.\n");
	amdgpu_register_atpx_handler();
	amdgpu_acpi_detect();

	/* Ignore KFD init failures. Normal when CONFIG_HSA_AMD is not set. */
	amdgpu_amdkfd_init();

	/* let modprobe override vga console setting */
	return pci_register_driver(&amdgpu_kms_pci_driver);

error_fence:
	amdgpu_sync_fini();

error_sync:
	return r;
}

static void __exit amdgpu_exit(void)
{
	amdgpu_amdkfd_fini();
	pci_unregister_driver(&amdgpu_kms_pci_driver);
	amdgpu_unregister_atpx_handler();
	amdgpu_sync_fini();
	amdgpu_fence_slab_fini();
	mmu_notifier_synchronize();
}

module_init(amdgpu_init);
module_exit(amdgpu_exit);

MODULE_AUTHOR(DRIVER_AUTHOR);
MODULE_DESCRIPTION(DRIVER_DESC);
MODULE_LICENSE("GPL and additional rights");<|MERGE_RESOLUTION|>--- conflicted
+++ resolved
@@ -2110,17 +2110,6 @@
 	}
 #endif
 
-<<<<<<< HEAD
-	/* Get rid of things like offb */
-	ret = drm_aperture_remove_conflicting_pci_framebuffers(pdev, &amdgpu_kms_driver);
-	if (ret)
-		return ret;
-=======
-	base = pci_resource_start(pdev, 0);
-	size = pci_resource_len(pdev, 0);
-	is_fw_fb = amdgpu_is_fw_framebuffer(base, size);
->>>>>>> aabd5ba7
-
 	adev = devm_drm_dev_alloc(&pdev->dev, &amdgpu_kms_driver, typeof(*adev), ddev);
 	if (IS_ERR(adev))
 		return PTR_ERR(adev);
