--- conflicted
+++ resolved
@@ -342,23 +342,12 @@
 	if (r)
 		goto failure;
 
-<<<<<<< HEAD
 	for (i = 0; i < ACP_DEVS ; i++) {
 		dev = get_mfd_cell_dev(adev->acp.acp_cell[i].name, i);
 		r = pm_genpd_add_device(&adev->acp.acp_genpd->gpd, dev);
 		if (r) {
 			dev_err(dev, "Failed to add dev to genpd\n");
-			return r;
-=======
-	if (adev->asic_type != CHIP_STONEY) {
-		for (i = 0; i < ACP_DEVS ; i++) {
-			dev = get_mfd_cell_dev(adev->acp.acp_cell[i].name, i);
-			r = pm_genpd_add_device(&adev->acp.acp_genpd->gpd, dev);
-			if (r) {
-				dev_err(dev, "Failed to add dev to genpd\n");
-				goto failure;
-			}
->>>>>>> c076c79e
+			goto failure;
 		}
 	}
 
