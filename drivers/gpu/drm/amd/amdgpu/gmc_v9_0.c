--- conflicted
+++ resolved
@@ -1115,15 +1115,9 @@
 	} else {
 		u32 viewport;
 
-<<<<<<< HEAD
-		switch (adev->asic_type) {
-		case CHIP_RAVEN:
-=======
 		switch (adev->ip_versions[DCE_HWIP][0]) {
 		case IP_VERSION(1, 0, 0):
 		case IP_VERSION(1, 0, 1):
-		case IP_VERSION(2, 1, 0):
->>>>>>> c447e73d
 			viewport = RREG32_SOC15(DCE, 0, mmHUBP0_DCSURF_PRI_VIEWPORT_DIMENSION);
 			size = (REG_GET_FIELD(viewport,
 					      HUBP0_DCSURF_PRI_VIEWPORT_DIMENSION, PRI_VIEWPORT_HEIGHT) *
@@ -1131,8 +1125,7 @@
 					      HUBP0_DCSURF_PRI_VIEWPORT_DIMENSION, PRI_VIEWPORT_WIDTH) *
 				4);
 			break;
-<<<<<<< HEAD
-		case CHIP_RENOIR:
+		case IP_VERSION(2, 1, 0):
 			viewport = RREG32_SOC15(DCE, 0, mmHUBP0_DCSURF_PRI_VIEWPORT_DIMENSION_DCN2);
 			size = (REG_GET_FIELD(viewport,
 					      HUBP0_DCSURF_PRI_VIEWPORT_DIMENSION, PRI_VIEWPORT_HEIGHT) *
@@ -1140,11 +1133,6 @@
 					      HUBP0_DCSURF_PRI_VIEWPORT_DIMENSION, PRI_VIEWPORT_WIDTH) *
 				4);
 			break;
-		case CHIP_VEGA10:
-		case CHIP_VEGA12:
-		case CHIP_VEGA20:
-=======
->>>>>>> c447e73d
 		default:
 			viewport = RREG32_SOC15(DCE, 0, mmSCL0_VIEWPORT_SIZE);
 			size = (REG_GET_FIELD(viewport, SCL0_VIEWPORT_SIZE, VIEWPORT_HEIGHT) *
