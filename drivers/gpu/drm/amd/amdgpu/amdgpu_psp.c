/*
 * Copyright 2016 Advanced Micro Devices, Inc.
 *
 * Permission is hereby granted, free of charge, to any person obtaining a
 * copy of this software and associated documentation files (the "Software"),
 * to deal in the Software without restriction, including without limitation
 * the rights to use, copy, modify, merge, publish, distribute, sublicense,
 * and/or sell copies of the Software, and to permit persons to whom the
 * Software is furnished to do so, subject to the following conditions:
 *
 * The above copyright notice and this permission notice shall be included in
 * all copies or substantial portions of the Software.
 *
 * THE SOFTWARE IS PROVIDED "AS IS", WITHOUT WARRANTY OF ANY KIND, EXPRESS OR
 * IMPLIED, INCLUDING BUT NOT LIMITED TO THE WARRANTIES OF MERCHANTABILITY,
 * FITNESS FOR A PARTICULAR PURPOSE AND NONINFRINGEMENT.  IN NO EVENT SHALL
 * THE COPYRIGHT HOLDER(S) OR AUTHOR(S) BE LIABLE FOR ANY CLAIM, DAMAGES OR
 * OTHER LIABILITY, WHETHER IN AN ACTION OF CONTRACT, TORT OR OTHERWISE,
 * ARISING FROM, OUT OF OR IN CONNECTION WITH THE SOFTWARE OR THE USE OR
 * OTHER DEALINGS IN THE SOFTWARE.
 *
 * Author: Huang Rui
 *
 */

#include <linux/firmware.h>
#include <drm/drmP.h>
#include "amdgpu.h"
#include "amdgpu_psp.h"
#include "amdgpu_ucode.h"
#include "soc15_common.h"
#include "psp_v3_1.h"
#include "psp_v10_0.h"

static void psp_set_funcs(struct amdgpu_device *adev);

static int psp_early_init(void *handle)
{
	struct amdgpu_device *adev = (struct amdgpu_device *)handle;
	struct psp_context *psp = &adev->psp;

	psp_set_funcs(adev);

	switch (adev->asic_type) {
	case CHIP_VEGA10:
	case CHIP_VEGA12:
	case CHIP_VEGA20:
		psp_v3_1_set_psp_funcs(psp);
		break;
	case CHIP_RAVEN:
		psp_v10_0_set_psp_funcs(psp);
		break;
	default:
		return -EINVAL;
	}

	psp->adev = adev;

<<<<<<< HEAD
	if (adev->firmware.load_type != AMDGPU_FW_LOAD_PSP)
		return 0;
=======
	return 0;
}

static int psp_sw_init(void *handle)
{
	struct amdgpu_device *adev = (struct amdgpu_device *)handle;
	struct psp_context *psp = &adev->psp;
	int ret;
>>>>>>> 2bf3258a

	ret = psp_init_microcode(psp);
	if (ret) {
		DRM_ERROR("Failed to load psp firmware!\n");
		return ret;
	}

	return 0;
}

static int psp_sw_fini(void *handle)
{
	struct amdgpu_device *adev = (struct amdgpu_device *)handle;

	if (adev->firmware.load_type != AMDGPU_FW_LOAD_PSP)
		return 0;

	release_firmware(adev->psp.sos_fw);
	adev->psp.sos_fw = NULL;
	release_firmware(adev->psp.asd_fw);
	adev->psp.asd_fw = NULL;
	return 0;
}

int psp_wait_for(struct psp_context *psp, uint32_t reg_index,
		 uint32_t reg_val, uint32_t mask, bool check_changed)
{
	uint32_t val;
	int i;
	struct amdgpu_device *adev = psp->adev;

	for (i = 0; i < adev->usec_timeout; i++) {
		val = RREG32(reg_index);
		if (check_changed) {
			if (val != reg_val)
				return 0;
		} else {
			if ((val & mask) == reg_val)
				return 0;
		}
		udelay(1);
	}

	return -ETIME;
}

static int
psp_cmd_submit_buf(struct psp_context *psp,
		   struct amdgpu_firmware_info *ucode,
		   struct psp_gfx_cmd_resp *cmd, uint64_t fence_mc_addr,
		   int index)
{
	int ret;

	memset(psp->cmd_buf_mem, 0, PSP_CMD_BUFFER_SIZE);

	memcpy(psp->cmd_buf_mem, cmd, sizeof(struct psp_gfx_cmd_resp));

	ret = psp_cmd_submit(psp, ucode, psp->cmd_buf_mc_addr,
			     fence_mc_addr, index);

	while (*((unsigned int *)psp->fence_buf) != index) {
		msleep(1);
	}

	if (ucode) {
		ucode->tmr_mc_addr_lo = psp->cmd_buf_mem->resp.fw_addr_lo;
		ucode->tmr_mc_addr_hi = psp->cmd_buf_mem->resp.fw_addr_hi;
	}

	return ret;
}

static void psp_prep_tmr_cmd_buf(struct psp_gfx_cmd_resp *cmd,
				 uint64_t tmr_mc, uint32_t size)
{
	cmd->cmd_id = GFX_CMD_ID_SETUP_TMR;
	cmd->cmd.cmd_setup_tmr.buf_phy_addr_lo = lower_32_bits(tmr_mc);
	cmd->cmd.cmd_setup_tmr.buf_phy_addr_hi = upper_32_bits(tmr_mc);
	cmd->cmd.cmd_setup_tmr.buf_size = size;
}

/* Set up Trusted Memory Region */
static int psp_tmr_init(struct psp_context *psp)
{
	int ret;

	/*
	 * Allocate 3M memory aligned to 1M from Frame Buffer (local
	 * physical).
	 *
	 * Note: this memory need be reserved till the driver
	 * uninitializes.
	 */
	ret = amdgpu_bo_create_kernel(psp->adev, 0x300000, 0x100000,
				      AMDGPU_GEM_DOMAIN_VRAM,
				      &psp->tmr_bo, &psp->tmr_mc_addr, &psp->tmr_buf);

	return ret;
}

static int psp_tmr_load(struct psp_context *psp)
{
	int ret;
	struct psp_gfx_cmd_resp *cmd;

	cmd = kzalloc(sizeof(struct psp_gfx_cmd_resp), GFP_KERNEL);
	if (!cmd)
		return -ENOMEM;

	psp_prep_tmr_cmd_buf(cmd, psp->tmr_mc_addr, 0x300000);

	ret = psp_cmd_submit_buf(psp, NULL, cmd,
				 psp->fence_buf_mc_addr, 1);
	if (ret)
		goto failed;

	kfree(cmd);

	return 0;

failed:
	kfree(cmd);
	return ret;
}

static void psp_prep_asd_cmd_buf(struct psp_gfx_cmd_resp *cmd,
				 uint64_t asd_mc, uint64_t asd_mc_shared,
				 uint32_t size, uint32_t shared_size)
{
	cmd->cmd_id = GFX_CMD_ID_LOAD_ASD;
	cmd->cmd.cmd_load_ta.app_phy_addr_lo = lower_32_bits(asd_mc);
	cmd->cmd.cmd_load_ta.app_phy_addr_hi = upper_32_bits(asd_mc);
	cmd->cmd.cmd_load_ta.app_len = size;

	cmd->cmd.cmd_load_ta.cmd_buf_phy_addr_lo = lower_32_bits(asd_mc_shared);
	cmd->cmd.cmd_load_ta.cmd_buf_phy_addr_hi = upper_32_bits(asd_mc_shared);
	cmd->cmd.cmd_load_ta.cmd_buf_len = shared_size;
}

static int psp_asd_init(struct psp_context *psp)
{
	int ret;

	/*
	 * Allocate 16k memory aligned to 4k from Frame Buffer (local
	 * physical) for shared ASD <-> Driver
	 */
	ret = amdgpu_bo_create_kernel(psp->adev, PSP_ASD_SHARED_MEM_SIZE,
				      PAGE_SIZE, AMDGPU_GEM_DOMAIN_VRAM,
				      &psp->asd_shared_bo,
				      &psp->asd_shared_mc_addr,
				      &psp->asd_shared_buf);

	return ret;
}

static int psp_asd_load(struct psp_context *psp)
{
	int ret;
	struct psp_gfx_cmd_resp *cmd;

	/* If PSP version doesn't match ASD version, asd loading will be failed.
	 * add workaround to bypass it for sriov now.
	 * TODO: add version check to make it common
	 */
	if (amdgpu_sriov_vf(psp->adev))
		return 0;

	cmd = kzalloc(sizeof(struct psp_gfx_cmd_resp), GFP_KERNEL);
	if (!cmd)
		return -ENOMEM;

	memset(psp->fw_pri_buf, 0, PSP_1_MEG);
	memcpy(psp->fw_pri_buf, psp->asd_start_addr, psp->asd_ucode_size);

	psp_prep_asd_cmd_buf(cmd, psp->fw_pri_mc_addr, psp->asd_shared_mc_addr,
			     psp->asd_ucode_size, PSP_ASD_SHARED_MEM_SIZE);

	ret = psp_cmd_submit_buf(psp, NULL, cmd,
				 psp->fence_buf_mc_addr, 2);

	kfree(cmd);

	return ret;
}

static int psp_hw_start(struct psp_context *psp)
{
	struct amdgpu_device *adev = psp->adev;
	int ret;

	if (!amdgpu_sriov_vf(adev) || !adev->in_gpu_reset) {
		ret = psp_bootloader_load_sysdrv(psp);
		if (ret)
			return ret;

		ret = psp_bootloader_load_sos(psp);
		if (ret)
			return ret;
	}

	ret = psp_ring_create(psp, PSP_RING_TYPE__KM);
	if (ret)
		return ret;

	ret = psp_tmr_load(psp);
	if (ret)
		return ret;

	ret = psp_asd_load(psp);
	if (ret)
		return ret;

	return 0;
}

static int psp_np_fw_load(struct psp_context *psp)
{
	int i, ret;
	struct amdgpu_firmware_info *ucode;
	struct amdgpu_device* adev = psp->adev;

	for (i = 0; i < adev->firmware.max_ucodes; i++) {
		ucode = &adev->firmware.ucode[i];
		if (!ucode->fw)
			continue;

		if (ucode->ucode_id == AMDGPU_UCODE_ID_SMC &&
		    psp_smu_reload_quirk(psp))
			continue;
		if (amdgpu_sriov_vf(adev) &&
		   (ucode->ucode_id == AMDGPU_UCODE_ID_SDMA0
		    || ucode->ucode_id == AMDGPU_UCODE_ID_SDMA1
		    || ucode->ucode_id == AMDGPU_UCODE_ID_RLC_G))
			/*skip ucode loading in SRIOV VF */
			continue;

		ret = psp_prep_cmd_buf(ucode, psp->cmd);
		if (ret)
			return ret;

		ret = psp_cmd_submit_buf(psp, ucode, psp->cmd,
					 psp->fence_buf_mc_addr, i + 3);
		if (ret)
			return ret;

#if 0
		/* check if firmware loaded sucessfully */
		if (!amdgpu_psp_check_fw_loading_status(adev, i))
			return -EINVAL;
#endif
	}

	return 0;
}

static int psp_load_fw(struct amdgpu_device *adev)
{
	int ret;
	struct psp_context *psp = &adev->psp;

	if (amdgpu_sriov_vf(adev) && adev->in_gpu_reset != 0)
		goto skip_memalloc;

	psp->cmd = kzalloc(sizeof(struct psp_gfx_cmd_resp), GFP_KERNEL);
	if (!psp->cmd)
		return -ENOMEM;

	ret = amdgpu_bo_create_kernel(adev, PSP_1_MEG, PSP_1_MEG,
					AMDGPU_GEM_DOMAIN_GTT,
					&psp->fw_pri_bo,
					&psp->fw_pri_mc_addr,
					&psp->fw_pri_buf);
	if (ret)
		goto failed;

	ret = amdgpu_bo_create_kernel(adev, PSP_FENCE_BUFFER_SIZE, PAGE_SIZE,
					AMDGPU_GEM_DOMAIN_VRAM,
					&psp->fence_buf_bo,
					&psp->fence_buf_mc_addr,
					&psp->fence_buf);
	if (ret)
		goto failed_mem2;

	ret = amdgpu_bo_create_kernel(adev, PSP_CMD_BUFFER_SIZE, PAGE_SIZE,
				      AMDGPU_GEM_DOMAIN_VRAM,
				      &psp->cmd_buf_bo, &psp->cmd_buf_mc_addr,
				      (void **)&psp->cmd_buf_mem);
	if (ret)
		goto failed_mem1;

	memset(psp->fence_buf, 0, PSP_FENCE_BUFFER_SIZE);

	ret = psp_ring_init(psp, PSP_RING_TYPE__KM);
	if (ret)
		goto failed_mem;

	ret = psp_tmr_init(psp);
	if (ret)
		goto failed_mem;

	ret = psp_asd_init(psp);
	if (ret)
		goto failed_mem;

skip_memalloc:
	ret = psp_hw_start(psp);
	if (ret)
		goto failed_mem;

	ret = psp_np_fw_load(psp);
	if (ret)
		goto failed_mem;

	return 0;

failed_mem:
	amdgpu_bo_free_kernel(&psp->cmd_buf_bo,
			      &psp->cmd_buf_mc_addr,
			      (void **)&psp->cmd_buf_mem);
failed_mem1:
	amdgpu_bo_free_kernel(&psp->fence_buf_bo,
			      &psp->fence_buf_mc_addr, &psp->fence_buf);
failed_mem2:
	amdgpu_bo_free_kernel(&psp->fw_pri_bo,
			      &psp->fw_pri_mc_addr, &psp->fw_pri_buf);
failed:
	kfree(psp->cmd);
	psp->cmd = NULL;
	return ret;
}

static int psp_hw_init(void *handle)
{
	int ret;
	struct amdgpu_device *adev = (struct amdgpu_device *)handle;


	if (adev->firmware.load_type != AMDGPU_FW_LOAD_PSP)
		return 0;

	mutex_lock(&adev->firmware.mutex);
	/*
	 * This sequence is just used on hw_init only once, no need on
	 * resume.
	 */
	ret = amdgpu_ucode_init_bo(adev);
	if (ret)
		goto failed;

	ret = psp_load_fw(adev);
	if (ret) {
		DRM_ERROR("PSP firmware loading failed\n");
		goto failed;
	}

	mutex_unlock(&adev->firmware.mutex);
	return 0;

failed:
	adev->firmware.load_type = AMDGPU_FW_LOAD_DIRECT;
	mutex_unlock(&adev->firmware.mutex);
	return -EINVAL;
}

static int psp_hw_fini(void *handle)
{
	struct amdgpu_device *adev = (struct amdgpu_device *)handle;
	struct psp_context *psp = &adev->psp;

	if (adev->firmware.load_type != AMDGPU_FW_LOAD_PSP)
		return 0;

	amdgpu_ucode_fini_bo(adev);

	psp_ring_destroy(psp, PSP_RING_TYPE__KM);

	amdgpu_bo_free_kernel(&psp->tmr_bo, &psp->tmr_mc_addr, &psp->tmr_buf);
	amdgpu_bo_free_kernel(&psp->fw_pri_bo,
			      &psp->fw_pri_mc_addr, &psp->fw_pri_buf);
	amdgpu_bo_free_kernel(&psp->fence_buf_bo,
			      &psp->fence_buf_mc_addr, &psp->fence_buf);
	amdgpu_bo_free_kernel(&psp->asd_shared_bo, &psp->asd_shared_mc_addr,
			      &psp->asd_shared_buf);
	amdgpu_bo_free_kernel(&psp->cmd_buf_bo, &psp->cmd_buf_mc_addr,
			      (void **)&psp->cmd_buf_mem);

	kfree(psp->cmd);
	psp->cmd = NULL;

	return 0;
}

static int psp_suspend(void *handle)
{
	int ret;
	struct amdgpu_device *adev = (struct amdgpu_device *)handle;
	struct psp_context *psp = &adev->psp;

	if (adev->firmware.load_type != AMDGPU_FW_LOAD_PSP)
		return 0;

	ret = psp_ring_stop(psp, PSP_RING_TYPE__KM);
	if (ret) {
		DRM_ERROR("PSP ring stop failed\n");
		return ret;
	}

	return 0;
}

static int psp_resume(void *handle)
{
	int ret;
	struct amdgpu_device *adev = (struct amdgpu_device *)handle;
	struct psp_context *psp = &adev->psp;

	if (adev->firmware.load_type != AMDGPU_FW_LOAD_PSP)
		return 0;

	DRM_INFO("PSP is resuming...\n");

	mutex_lock(&adev->firmware.mutex);

	ret = psp_hw_start(psp);
	if (ret)
		goto failed;

	ret = psp_np_fw_load(psp);
	if (ret)
		goto failed;

	mutex_unlock(&adev->firmware.mutex);

	return 0;

failed:
	DRM_ERROR("PSP resume failed\n");
	mutex_unlock(&adev->firmware.mutex);
	return ret;
}

int psp_gpu_reset(struct amdgpu_device *adev)
{
	if (adev->firmware.load_type != AMDGPU_FW_LOAD_PSP)
		return 0;

	return psp_mode1_reset(&adev->psp);
}

static bool psp_check_fw_loading_status(struct amdgpu_device *adev,
					enum AMDGPU_UCODE_ID ucode_type)
{
	struct amdgpu_firmware_info *ucode = NULL;

	if (adev->firmware.load_type != AMDGPU_FW_LOAD_PSP) {
		DRM_INFO("firmware is not loaded by PSP\n");
		return true;
	}

	if (!adev->firmware.fw_size)
		return false;

	ucode = &adev->firmware.ucode[ucode_type];
	if (!ucode->fw || !ucode->ucode_size)
		return false;

	return psp_compare_sram_data(&adev->psp, ucode, ucode_type);
}

static int psp_set_clockgating_state(void *handle,
				     enum amd_clockgating_state state)
{
	return 0;
}

static int psp_set_powergating_state(void *handle,
				     enum amd_powergating_state state)
{
	return 0;
}

const struct amd_ip_funcs psp_ip_funcs = {
	.name = "psp",
	.early_init = psp_early_init,
	.late_init = NULL,
	.sw_init = psp_sw_init,
	.sw_fini = psp_sw_fini,
	.hw_init = psp_hw_init,
	.hw_fini = psp_hw_fini,
	.suspend = psp_suspend,
	.resume = psp_resume,
	.is_idle = NULL,
	.check_soft_reset = NULL,
	.wait_for_idle = NULL,
	.soft_reset = NULL,
	.set_clockgating_state = psp_set_clockgating_state,
	.set_powergating_state = psp_set_powergating_state,
};

static const struct amdgpu_psp_funcs psp_funcs = {
	.check_fw_loading_status = psp_check_fw_loading_status,
};

static void psp_set_funcs(struct amdgpu_device *adev)
{
	if (NULL == adev->firmware.funcs)
		adev->firmware.funcs = &psp_funcs;
}

const struct amdgpu_ip_block_version psp_v3_1_ip_block =
{
	.type = AMD_IP_BLOCK_TYPE_PSP,
	.major = 3,
	.minor = 1,
	.rev = 0,
	.funcs = &psp_ip_funcs,
};

const struct amdgpu_ip_block_version psp_v10_0_ip_block =
{
	.type = AMD_IP_BLOCK_TYPE_PSP,
	.major = 10,
	.minor = 0,
	.rev = 0,
	.funcs = &psp_ip_funcs,
};<|MERGE_RESOLUTION|>--- conflicted
+++ resolved
@@ -56,10 +56,6 @@
 
 	psp->adev = adev;
 
-<<<<<<< HEAD
-	if (adev->firmware.load_type != AMDGPU_FW_LOAD_PSP)
-		return 0;
-=======
 	return 0;
 }
 
@@ -68,7 +64,6 @@
 	struct amdgpu_device *adev = (struct amdgpu_device *)handle;
 	struct psp_context *psp = &adev->psp;
 	int ret;
->>>>>>> 2bf3258a
 
 	ret = psp_init_microcode(psp);
 	if (ret) {
