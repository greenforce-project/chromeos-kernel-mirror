/*
 * Copyright 2016 Advanced Micro Devices, Inc.
 *
 * Permission is hereby granted, free of charge, to any person obtaining a
 * copy of this software and associated documentation files (the "Software"),
 * to deal in the Software without restriction, including without limitation
 * the rights to use, copy, modify, merge, publish, distribute, sublicense,
 * and/or sell copies of the Software, and to permit persons to whom the
 * Software is furnished to do so, subject to the following conditions:
 *
 * The above copyright notice and this permission notice shall be included in
 * all copies or substantial portions of the Software.
 *
 * THE SOFTWARE IS PROVIDED "AS IS", WITHOUT WARRANTY OF ANY KIND, EXPRESS OR
 * IMPLIED, INCLUDING BUT NOT LIMITED TO THE WARRANTIES OF MERCHANTABILITY,
 * FITNESS FOR A PARTICULAR PURPOSE AND NONINFRINGEMENT.  IN NO EVENT SHALL
 * THE COPYRIGHT HOLDER(S) OR AUTHOR(S) BE LIABLE FOR ANY CLAIM, DAMAGES OR
 * OTHER LIABILITY, WHETHER IN AN ACTION OF CONTRACT, TORT OR OTHERWISE,
 * ARISING FROM, OUT OF OR IN CONNECTION WITH THE SOFTWARE OR THE USE OR
 * OTHER DEALINGS IN THE SOFTWARE.
 *
 * Authors: AMD
 *
 */
#include <linux/delay.h>

#include "dm_services.h"
#include "basics/dc_common.h"
#include "dm_helpers.h"
#include "core_types.h"
#include "resource.h"
#include "dcn20_resource.h"
#include "dcn20_hwseq.h"
#include "dce/dce_hwseq.h"
#include "dcn20_dsc.h"
#include "dcn20_optc.h"
#include "abm.h"
#include "clk_mgr.h"
#include "dmcu.h"
#include "hubp.h"
#include "timing_generator.h"
#include "opp.h"
#include "ipp.h"
#include "mpc.h"
#include "mcif_wb.h"
#include "dchubbub.h"
#include "reg_helper.h"
#include "dcn10/dcn10_cm_common.h"
#include "dc_link_dp.h"
#include "vm_helper.h"
#include "dccg.h"
#include "dc_dmub_srv.h"
#include "dce/dmub_hw_lock_mgr.h"
#include "hw_sequencer.h"

#define DC_LOGGER_INIT(logger)

#define CTX \
	hws->ctx
#define REG(reg)\
	hws->regs->reg

#undef FN
#define FN(reg_name, field_name) \
	hws->shifts->field_name, hws->masks->field_name

static int find_free_gsl_group(const struct dc *dc)
{
	if (dc->res_pool->gsl_groups.gsl_0 == 0)
		return 1;
	if (dc->res_pool->gsl_groups.gsl_1 == 0)
		return 2;
	if (dc->res_pool->gsl_groups.gsl_2 == 0)
		return 3;

	return 0;
}

/* NOTE: This is not a generic setup_gsl function (hence the suffix as_lock)
 * This is only used to lock pipes in pipe splitting case with immediate flip
 * Ordinary MPC/OTG locks suppress VUPDATE which doesn't help with immediate,
 * so we get tearing with freesync since we cannot flip multiple pipes
 * atomically.
 * We use GSL for this:
 * - immediate flip: find first available GSL group if not already assigned
 *                   program gsl with that group, set current OTG as master
 *                   and always us 0x4 = AND of flip_ready from all pipes
 * - vsync flip: disable GSL if used
 *
 * Groups in stream_res are stored as +1 from HW registers, i.e.
 * gsl_0 <=> pipe_ctx->stream_res.gsl_group == 1
 * Using a magic value like -1 would require tracking all inits/resets
 */
static void dcn20_setup_gsl_group_as_lock(
		const struct dc *dc,
		struct pipe_ctx *pipe_ctx,
		bool enable)
{
	struct gsl_params gsl;
	int group_idx;

	memset(&gsl, 0, sizeof(struct gsl_params));

	if (enable) {
		/* return if group already assigned since GSL was set up
		 * for vsync flip, we would unassign so it can't be "left over"
		 */
		if (pipe_ctx->stream_res.gsl_group > 0)
			return;

		group_idx = find_free_gsl_group(dc);
		ASSERT(group_idx != 0);
		pipe_ctx->stream_res.gsl_group = group_idx;

		/* set gsl group reg field and mark resource used */
		switch (group_idx) {
		case 1:
			gsl.gsl0_en = 1;
			dc->res_pool->gsl_groups.gsl_0 = 1;
			break;
		case 2:
			gsl.gsl1_en = 1;
			dc->res_pool->gsl_groups.gsl_1 = 1;
			break;
		case 3:
			gsl.gsl2_en = 1;
			dc->res_pool->gsl_groups.gsl_2 = 1;
			break;
		default:
			BREAK_TO_DEBUGGER();
			return; // invalid case
		}
		gsl.gsl_master_en = 1;
	} else {
		group_idx = pipe_ctx->stream_res.gsl_group;
		if (group_idx == 0)
			return; // if not in use, just return

		pipe_ctx->stream_res.gsl_group = 0;

		/* unset gsl group reg field and mark resource free */
		switch (group_idx) {
		case 1:
			gsl.gsl0_en = 0;
			dc->res_pool->gsl_groups.gsl_0 = 0;
			break;
		case 2:
			gsl.gsl1_en = 0;
			dc->res_pool->gsl_groups.gsl_1 = 0;
			break;
		case 3:
			gsl.gsl2_en = 0;
			dc->res_pool->gsl_groups.gsl_2 = 0;
			break;
		default:
			BREAK_TO_DEBUGGER();
			return;
		}
		gsl.gsl_master_en = 0;
	}

	/* at this point we want to program whether it's to enable or disable */
	if (pipe_ctx->stream_res.tg->funcs->set_gsl != NULL &&
		pipe_ctx->stream_res.tg->funcs->set_gsl_source_select != NULL) {
		pipe_ctx->stream_res.tg->funcs->set_gsl(
			pipe_ctx->stream_res.tg,
			&gsl);

		pipe_ctx->stream_res.tg->funcs->set_gsl_source_select(
			pipe_ctx->stream_res.tg, group_idx,	enable ? 4 : 0);
	} else
		BREAK_TO_DEBUGGER();
}

void dcn20_set_flip_control_gsl(
		struct pipe_ctx *pipe_ctx,
		bool flip_immediate)
{
	if (pipe_ctx && pipe_ctx->plane_res.hubp->funcs->hubp_set_flip_control_surface_gsl)
		pipe_ctx->plane_res.hubp->funcs->hubp_set_flip_control_surface_gsl(
				pipe_ctx->plane_res.hubp, flip_immediate);

}

void dcn20_enable_power_gating_plane(
	struct dce_hwseq *hws,
	bool enable)
{
	bool force_on = true; /* disable power gating */

	if (enable)
		force_on = false;

	/* DCHUBP0/1/2/3/4/5 */
	REG_UPDATE(DOMAIN0_PG_CONFIG, DOMAIN0_POWER_FORCEON, force_on);
	REG_UPDATE(DOMAIN2_PG_CONFIG, DOMAIN2_POWER_FORCEON, force_on);
	REG_UPDATE(DOMAIN4_PG_CONFIG, DOMAIN4_POWER_FORCEON, force_on);
	REG_UPDATE(DOMAIN6_PG_CONFIG, DOMAIN6_POWER_FORCEON, force_on);
	if (REG(DOMAIN8_PG_CONFIG))
		REG_UPDATE(DOMAIN8_PG_CONFIG, DOMAIN8_POWER_FORCEON, force_on);
	if (REG(DOMAIN10_PG_CONFIG))
		REG_UPDATE(DOMAIN10_PG_CONFIG, DOMAIN8_POWER_FORCEON, force_on);

	/* DPP0/1/2/3/4/5 */
	REG_UPDATE(DOMAIN1_PG_CONFIG, DOMAIN1_POWER_FORCEON, force_on);
	REG_UPDATE(DOMAIN3_PG_CONFIG, DOMAIN3_POWER_FORCEON, force_on);
	REG_UPDATE(DOMAIN5_PG_CONFIG, DOMAIN5_POWER_FORCEON, force_on);
	REG_UPDATE(DOMAIN7_PG_CONFIG, DOMAIN7_POWER_FORCEON, force_on);
	if (REG(DOMAIN9_PG_CONFIG))
		REG_UPDATE(DOMAIN9_PG_CONFIG, DOMAIN9_POWER_FORCEON, force_on);
	if (REG(DOMAIN11_PG_CONFIG))
		REG_UPDATE(DOMAIN11_PG_CONFIG, DOMAIN9_POWER_FORCEON, force_on);

	/* DCS0/1/2/3/4/5 */
	REG_UPDATE(DOMAIN16_PG_CONFIG, DOMAIN16_POWER_FORCEON, force_on);
	REG_UPDATE(DOMAIN17_PG_CONFIG, DOMAIN17_POWER_FORCEON, force_on);
	REG_UPDATE(DOMAIN18_PG_CONFIG, DOMAIN18_POWER_FORCEON, force_on);
	if (REG(DOMAIN19_PG_CONFIG))
		REG_UPDATE(DOMAIN19_PG_CONFIG, DOMAIN19_POWER_FORCEON, force_on);
	if (REG(DOMAIN20_PG_CONFIG))
		REG_UPDATE(DOMAIN20_PG_CONFIG, DOMAIN20_POWER_FORCEON, force_on);
	if (REG(DOMAIN21_PG_CONFIG))
		REG_UPDATE(DOMAIN21_PG_CONFIG, DOMAIN21_POWER_FORCEON, force_on);
}

void dcn20_dccg_init(struct dce_hwseq *hws)
{
	/*
	 * set MICROSECOND_TIME_BASE_DIV
	 * 100Mhz refclk -> 0x120264
	 * 27Mhz refclk -> 0x12021b
	 * 48Mhz refclk -> 0x120230
	 *
	 */
	REG_WRITE(MICROSECOND_TIME_BASE_DIV, 0x120264);

	/*
	 * set MILLISECOND_TIME_BASE_DIV
	 * 100Mhz refclk -> 0x1186a0
	 * 27Mhz refclk -> 0x106978
	 * 48Mhz refclk -> 0x10bb80
	 *
	 */
	REG_WRITE(MILLISECOND_TIME_BASE_DIV, 0x1186a0);

	/* This value is dependent on the hardware pipeline delay so set once per SOC */
	REG_WRITE(DISPCLK_FREQ_CHANGE_CNTL, 0xe01003c);
}

void dcn20_disable_vga(
	struct dce_hwseq *hws)
{
	REG_WRITE(D1VGA_CONTROL, 0);
	REG_WRITE(D2VGA_CONTROL, 0);
	REG_WRITE(D3VGA_CONTROL, 0);
	REG_WRITE(D4VGA_CONTROL, 0);
	REG_WRITE(D5VGA_CONTROL, 0);
	REG_WRITE(D6VGA_CONTROL, 0);
}

void dcn20_program_triple_buffer(
	const struct dc *dc,
	struct pipe_ctx *pipe_ctx,
	bool enable_triple_buffer)
{
	if (pipe_ctx->plane_res.hubp && pipe_ctx->plane_res.hubp->funcs) {
		pipe_ctx->plane_res.hubp->funcs->hubp_enable_tripleBuffer(
			pipe_ctx->plane_res.hubp,
			enable_triple_buffer);
	}
}

/* Blank pixel data during initialization */
void dcn20_init_blank(
		struct dc *dc,
		struct timing_generator *tg)
{
	struct dce_hwseq *hws = dc->hwseq;
	enum dc_color_space color_space;
	struct tg_color black_color = {0};
	struct output_pixel_processor *opp = NULL;
	struct output_pixel_processor *bottom_opp = NULL;
	uint32_t num_opps, opp_id_src0, opp_id_src1;
	uint32_t otg_active_width, otg_active_height;

	/* program opp dpg blank color */
	color_space = COLOR_SPACE_SRGB;
	color_space_to_black_color(dc, color_space, &black_color);

	/* get the OTG active size */
	tg->funcs->get_otg_active_size(tg,
			&otg_active_width,
			&otg_active_height);

	/* get the OPTC source */
	tg->funcs->get_optc_source(tg, &num_opps, &opp_id_src0, &opp_id_src1);

	if (opp_id_src0 >= dc->res_pool->res_cap->num_opp) {
		ASSERT(false);
		return;
	}
	opp = dc->res_pool->opps[opp_id_src0];

	if (num_opps == 2) {
		otg_active_width = otg_active_width / 2;

		if (opp_id_src1 >= dc->res_pool->res_cap->num_opp) {
			ASSERT(false);
			return;
		}
		bottom_opp = dc->res_pool->opps[opp_id_src1];
	}

	opp->funcs->opp_set_disp_pattern_generator(
			opp,
			CONTROLLER_DP_TEST_PATTERN_SOLID_COLOR,
			CONTROLLER_DP_COLOR_SPACE_UDEFINED,
			COLOR_DEPTH_UNDEFINED,
			&black_color,
			otg_active_width,
			otg_active_height,
			0);

	if (num_opps == 2) {
		bottom_opp->funcs->opp_set_disp_pattern_generator(
				bottom_opp,
				CONTROLLER_DP_TEST_PATTERN_SOLID_COLOR,
				CONTROLLER_DP_COLOR_SPACE_UDEFINED,
				COLOR_DEPTH_UNDEFINED,
				&black_color,
				otg_active_width,
				otg_active_height,
				0);
	}

	hws->funcs.wait_for_blank_complete(opp);
}

void dcn20_dsc_pg_control(
		struct dce_hwseq *hws,
		unsigned int dsc_inst,
		bool power_on)
{
	uint32_t power_gate = power_on ? 0 : 1;
	uint32_t pwr_status = power_on ? 0 : 2;
	uint32_t org_ip_request_cntl = 0;

	if (hws->ctx->dc->debug.disable_dsc_power_gate)
		return;

	if (REG(DOMAIN16_PG_CONFIG) == 0)
		return;

	REG_GET(DC_IP_REQUEST_CNTL, IP_REQUEST_EN, &org_ip_request_cntl);
	if (org_ip_request_cntl == 0)
		REG_SET(DC_IP_REQUEST_CNTL, 0, IP_REQUEST_EN, 1);

	switch (dsc_inst) {
	case 0: /* DSC0 */
		REG_UPDATE(DOMAIN16_PG_CONFIG,
				DOMAIN16_POWER_GATE, power_gate);

		REG_WAIT(DOMAIN16_PG_STATUS,
				DOMAIN16_PGFSM_PWR_STATUS, pwr_status,
				1, 1000);
		break;
	case 1: /* DSC1 */
		REG_UPDATE(DOMAIN17_PG_CONFIG,
				DOMAIN17_POWER_GATE, power_gate);

		REG_WAIT(DOMAIN17_PG_STATUS,
				DOMAIN17_PGFSM_PWR_STATUS, pwr_status,
				1, 1000);
		break;
	case 2: /* DSC2 */
		REG_UPDATE(DOMAIN18_PG_CONFIG,
				DOMAIN18_POWER_GATE, power_gate);

		REG_WAIT(DOMAIN18_PG_STATUS,
				DOMAIN18_PGFSM_PWR_STATUS, pwr_status,
				1, 1000);
		break;
	case 3: /* DSC3 */
		REG_UPDATE(DOMAIN19_PG_CONFIG,
				DOMAIN19_POWER_GATE, power_gate);

		REG_WAIT(DOMAIN19_PG_STATUS,
				DOMAIN19_PGFSM_PWR_STATUS, pwr_status,
				1, 1000);
		break;
	case 4: /* DSC4 */
		REG_UPDATE(DOMAIN20_PG_CONFIG,
				DOMAIN20_POWER_GATE, power_gate);

		REG_WAIT(DOMAIN20_PG_STATUS,
				DOMAIN20_PGFSM_PWR_STATUS, pwr_status,
				1, 1000);
		break;
	case 5: /* DSC5 */
		REG_UPDATE(DOMAIN21_PG_CONFIG,
				DOMAIN21_POWER_GATE, power_gate);

		REG_WAIT(DOMAIN21_PG_STATUS,
				DOMAIN21_PGFSM_PWR_STATUS, pwr_status,
				1, 1000);
		break;
	default:
		BREAK_TO_DEBUGGER();
		break;
	}

	if (org_ip_request_cntl == 0)
		REG_SET(DC_IP_REQUEST_CNTL, 0, IP_REQUEST_EN, 0);
}

void dcn20_dpp_pg_control(
		struct dce_hwseq *hws,
		unsigned int dpp_inst,
		bool power_on)
{
	uint32_t power_gate = power_on ? 0 : 1;
	uint32_t pwr_status = power_on ? 0 : 2;

	if (hws->ctx->dc->debug.disable_dpp_power_gate)
		return;
	if (REG(DOMAIN1_PG_CONFIG) == 0)
		return;

	switch (dpp_inst) {
	case 0: /* DPP0 */
		REG_UPDATE(DOMAIN1_PG_CONFIG,
				DOMAIN1_POWER_GATE, power_gate);

		REG_WAIT(DOMAIN1_PG_STATUS,
				DOMAIN1_PGFSM_PWR_STATUS, pwr_status,
				1, 1000);
		break;
	case 1: /* DPP1 */
		REG_UPDATE(DOMAIN3_PG_CONFIG,
				DOMAIN3_POWER_GATE, power_gate);

		REG_WAIT(DOMAIN3_PG_STATUS,
				DOMAIN3_PGFSM_PWR_STATUS, pwr_status,
				1, 1000);
		break;
	case 2: /* DPP2 */
		REG_UPDATE(DOMAIN5_PG_CONFIG,
				DOMAIN5_POWER_GATE, power_gate);

		REG_WAIT(DOMAIN5_PG_STATUS,
				DOMAIN5_PGFSM_PWR_STATUS, pwr_status,
				1, 1000);
		break;
	case 3: /* DPP3 */
		REG_UPDATE(DOMAIN7_PG_CONFIG,
				DOMAIN7_POWER_GATE, power_gate);

		REG_WAIT(DOMAIN7_PG_STATUS,
				DOMAIN7_PGFSM_PWR_STATUS, pwr_status,
				1, 1000);
		break;
	case 4: /* DPP4 */
		REG_UPDATE(DOMAIN9_PG_CONFIG,
				DOMAIN9_POWER_GATE, power_gate);

		REG_WAIT(DOMAIN9_PG_STATUS,
				DOMAIN9_PGFSM_PWR_STATUS, pwr_status,
				1, 1000);
		break;
	case 5: /* DPP5 */
		/*
		 * Do not power gate DPP5, should be left at HW default, power on permanently.
		 * PG on Pipe5 is De-featured, attempting to put it to PG state may result in hard
		 * reset.
		 * REG_UPDATE(DOMAIN11_PG_CONFIG,
		 *		DOMAIN11_POWER_GATE, power_gate);
		 *
		 * REG_WAIT(DOMAIN11_PG_STATUS,
		 *		DOMAIN11_PGFSM_PWR_STATUS, pwr_status,
		 * 		1, 1000);
		 */
		break;
	default:
		BREAK_TO_DEBUGGER();
		break;
	}
}


void dcn20_hubp_pg_control(
		struct dce_hwseq *hws,
		unsigned int hubp_inst,
		bool power_on)
{
	uint32_t power_gate = power_on ? 0 : 1;
	uint32_t pwr_status = power_on ? 0 : 2;

	if (hws->ctx->dc->debug.disable_hubp_power_gate)
		return;
	if (REG(DOMAIN0_PG_CONFIG) == 0)
		return;

	switch (hubp_inst) {
	case 0: /* DCHUBP0 */
		REG_UPDATE(DOMAIN0_PG_CONFIG,
				DOMAIN0_POWER_GATE, power_gate);

		REG_WAIT(DOMAIN0_PG_STATUS,
				DOMAIN0_PGFSM_PWR_STATUS, pwr_status,
				1, 1000);
		break;
	case 1: /* DCHUBP1 */
		REG_UPDATE(DOMAIN2_PG_CONFIG,
				DOMAIN2_POWER_GATE, power_gate);

		REG_WAIT(DOMAIN2_PG_STATUS,
				DOMAIN2_PGFSM_PWR_STATUS, pwr_status,
				1, 1000);
		break;
	case 2: /* DCHUBP2 */
		REG_UPDATE(DOMAIN4_PG_CONFIG,
				DOMAIN4_POWER_GATE, power_gate);

		REG_WAIT(DOMAIN4_PG_STATUS,
				DOMAIN4_PGFSM_PWR_STATUS, pwr_status,
				1, 1000);
		break;
	case 3: /* DCHUBP3 */
		REG_UPDATE(DOMAIN6_PG_CONFIG,
				DOMAIN6_POWER_GATE, power_gate);

		REG_WAIT(DOMAIN6_PG_STATUS,
				DOMAIN6_PGFSM_PWR_STATUS, pwr_status,
				1, 1000);
		break;
	case 4: /* DCHUBP4 */
		REG_UPDATE(DOMAIN8_PG_CONFIG,
				DOMAIN8_POWER_GATE, power_gate);

		REG_WAIT(DOMAIN8_PG_STATUS,
				DOMAIN8_PGFSM_PWR_STATUS, pwr_status,
				1, 1000);
		break;
	case 5: /* DCHUBP5 */
		/*
		 * Do not power gate DCHUB5, should be left at HW default, power on permanently.
		 * PG on Pipe5 is De-featured, attempting to put it to PG state may result in hard
		 * reset.
		 * REG_UPDATE(DOMAIN10_PG_CONFIG,
		 *		DOMAIN10_POWER_GATE, power_gate);
		 *
		 * REG_WAIT(DOMAIN10_PG_STATUS,
		 *		DOMAIN10_PGFSM_PWR_STATUS, pwr_status,
		 *		1, 1000);
		 */
		break;
	default:
		BREAK_TO_DEBUGGER();
		break;
	}
}


/* disable HW used by plane.
 * note:  cannot disable until disconnect is complete
 */
void dcn20_plane_atomic_disable(struct dc *dc, struct pipe_ctx *pipe_ctx)
{
	struct dce_hwseq *hws = dc->hwseq;
	struct hubp *hubp = pipe_ctx->plane_res.hubp;
	struct dpp *dpp = pipe_ctx->plane_res.dpp;

	dc->hwss.wait_for_mpcc_disconnect(dc, dc->res_pool, pipe_ctx);

	/* In flip immediate with pipe splitting case GSL is used for
	 * synchronization so we must disable it when the plane is disabled.
	 */
	if (pipe_ctx->stream_res.gsl_group != 0)
		dcn20_setup_gsl_group_as_lock(dc, pipe_ctx, false);

	dc->hwss.set_flip_control_gsl(pipe_ctx, false);

	hubp->funcs->hubp_clk_cntl(hubp, false);

	dpp->funcs->dpp_dppclk_control(dpp, false, false);

	hubp->power_gated = true;

	hws->funcs.plane_atomic_power_down(dc,
			pipe_ctx->plane_res.dpp,
			pipe_ctx->plane_res.hubp);

	pipe_ctx->stream = NULL;
	memset(&pipe_ctx->stream_res, 0, sizeof(pipe_ctx->stream_res));
	memset(&pipe_ctx->plane_res, 0, sizeof(pipe_ctx->plane_res));
	pipe_ctx->top_pipe = NULL;
	pipe_ctx->bottom_pipe = NULL;
	pipe_ctx->plane_state = NULL;
}


void dcn20_disable_plane(struct dc *dc, struct pipe_ctx *pipe_ctx)
{
	DC_LOGGER_INIT(dc->ctx->logger);

	if (!pipe_ctx->plane_res.hubp || pipe_ctx->plane_res.hubp->power_gated)
		return;

	dcn20_plane_atomic_disable(dc, pipe_ctx);

	DC_LOG_DC("Power down front end %d\n",
					pipe_ctx->pipe_idx);
}

static int calc_mpc_flow_ctrl_cnt(const struct dc_stream_state *stream,
		int opp_cnt)
{
	bool hblank_halved = optc2_is_two_pixels_per_containter(&stream->timing);
	int flow_ctrl_cnt;

	if (opp_cnt >= 2)
		hblank_halved = true;

	flow_ctrl_cnt = stream->timing.h_total - stream->timing.h_addressable -
			stream->timing.h_border_left -
			stream->timing.h_border_right;

	if (hblank_halved)
		flow_ctrl_cnt /= 2;

	/* ODM combine 4:1 case */
	if (opp_cnt == 4)
		flow_ctrl_cnt /= 2;

	return flow_ctrl_cnt;
}

enum dc_status dcn20_enable_stream_timing(
		struct pipe_ctx *pipe_ctx,
		struct dc_state *context,
		struct dc *dc)
{
	struct dce_hwseq *hws = dc->hwseq;
	struct dc_stream_state *stream = pipe_ctx->stream;
	struct drr_params params = {0};
	unsigned int event_triggers = 0;
	struct pipe_ctx *odm_pipe;
	int opp_cnt = 1;
	int opp_inst[MAX_PIPES] = { pipe_ctx->stream_res.opp->inst };
	bool interlace = stream->timing.flags.INTERLACE;
	int i;
	struct mpc_dwb_flow_control flow_control;
	struct mpc *mpc = dc->res_pool->mpc;
	bool rate_control_2x_pclk = (interlace || optc2_is_two_pixels_per_containter(&stream->timing));

	/* by upper caller loop, pipe0 is parent pipe and be called first.
	 * back end is set up by for pipe0. Other children pipe share back end
	 * with pipe 0. No program is needed.
	 */
	if (pipe_ctx->top_pipe != NULL)
		return DC_OK;

	/* TODO check if timing_changed, disable stream if timing changed */

	for (odm_pipe = pipe_ctx->next_odm_pipe; odm_pipe; odm_pipe = odm_pipe->next_odm_pipe) {
		opp_inst[opp_cnt] = odm_pipe->stream_res.opp->inst;
		opp_cnt++;
	}

	if (opp_cnt > 1)
		pipe_ctx->stream_res.tg->funcs->set_odm_combine(
				pipe_ctx->stream_res.tg,
				opp_inst, opp_cnt,
				&pipe_ctx->stream->timing);

	/* HW program guide assume display already disable
	 * by unplug sequence. OTG assume stop.
	 */
	pipe_ctx->stream_res.tg->funcs->enable_optc_clock(pipe_ctx->stream_res.tg, true);

	if (false == pipe_ctx->clock_source->funcs->program_pix_clk(
			pipe_ctx->clock_source,
			&pipe_ctx->stream_res.pix_clk_params,
			&pipe_ctx->pll_settings)) {
		BREAK_TO_DEBUGGER();
		return DC_ERROR_UNEXPECTED;
	}

	if (dc->hwseq->funcs.PLAT_58856_wa && (!dc_is_dp_signal(stream->signal)))
		dc->hwseq->funcs.PLAT_58856_wa(context, pipe_ctx);

	pipe_ctx->stream_res.tg->funcs->program_timing(
			pipe_ctx->stream_res.tg,
			&stream->timing,
			pipe_ctx->pipe_dlg_param.vready_offset,
			pipe_ctx->pipe_dlg_param.vstartup_start,
			pipe_ctx->pipe_dlg_param.vupdate_offset,
			pipe_ctx->pipe_dlg_param.vupdate_width,
			pipe_ctx->stream->signal,
			true);

	rate_control_2x_pclk = rate_control_2x_pclk || opp_cnt > 1;
	flow_control.flow_ctrl_mode = 0;
	flow_control.flow_ctrl_cnt0 = 0x80;
	flow_control.flow_ctrl_cnt1 = calc_mpc_flow_ctrl_cnt(stream, opp_cnt);
	if (mpc->funcs->set_out_rate_control) {
		for (i = 0; i < opp_cnt; ++i) {
			mpc->funcs->set_out_rate_control(
					mpc, opp_inst[i],
					true,
					rate_control_2x_pclk,
					&flow_control);
		}
	}

	for (odm_pipe = pipe_ctx->next_odm_pipe; odm_pipe; odm_pipe = odm_pipe->next_odm_pipe)
		odm_pipe->stream_res.opp->funcs->opp_pipe_clock_control(
				odm_pipe->stream_res.opp,
				true);

	pipe_ctx->stream_res.opp->funcs->opp_pipe_clock_control(
			pipe_ctx->stream_res.opp,
			true);

	hws->funcs.blank_pixel_data(dc, pipe_ctx, true);

	/* VTG is  within DCHUB command block. DCFCLK is always on */
	if (false == pipe_ctx->stream_res.tg->funcs->enable_crtc(pipe_ctx->stream_res.tg)) {
		BREAK_TO_DEBUGGER();
		return DC_ERROR_UNEXPECTED;
	}

	hws->funcs.wait_for_blank_complete(pipe_ctx->stream_res.opp);

	params.vertical_total_min = stream->adjust.v_total_min;
	params.vertical_total_max = stream->adjust.v_total_max;
	params.vertical_total_mid = stream->adjust.v_total_mid;
	params.vertical_total_mid_frame_num = stream->adjust.v_total_mid_frame_num;
	if (pipe_ctx->stream_res.tg->funcs->set_drr)
		pipe_ctx->stream_res.tg->funcs->set_drr(
			pipe_ctx->stream_res.tg, &params);

	// DRR should set trigger event to monitor surface update event
	if (stream->adjust.v_total_min != 0 && stream->adjust.v_total_max != 0)
		event_triggers = 0x80;
	/* Event triggers and num frames initialized for DRR, but can be
	 * later updated for PSR use. Note DRR trigger events are generated
	 * regardless of whether num frames met.
	 */
	if (pipe_ctx->stream_res.tg->funcs->set_static_screen_control)
		pipe_ctx->stream_res.tg->funcs->set_static_screen_control(
				pipe_ctx->stream_res.tg, event_triggers, 2);

	/* TODO program crtc source select for non-virtual signal*/
	/* TODO program FMT */
	/* TODO setup link_enc */
	/* TODO set stream attributes */
	/* TODO program audio */
	/* TODO enable stream if timing changed */
	/* TODO unblank stream if DP */

	return DC_OK;
}

void dcn20_program_output_csc(struct dc *dc,
		struct pipe_ctx *pipe_ctx,
		enum dc_color_space colorspace,
		uint16_t *matrix,
		int opp_id)
{
	struct mpc *mpc = dc->res_pool->mpc;
	enum mpc_output_csc_mode ocsc_mode = MPC_OUTPUT_CSC_COEF_A;
	int mpcc_id = pipe_ctx->plane_res.hubp->inst;

	if (mpc->funcs->power_on_mpc_mem_pwr)
		mpc->funcs->power_on_mpc_mem_pwr(mpc, mpcc_id, true);

	if (pipe_ctx->stream->csc_color_matrix.enable_adjustment == true) {
		if (mpc->funcs->set_output_csc != NULL)
			mpc->funcs->set_output_csc(mpc,
					opp_id,
					matrix,
					ocsc_mode);
	} else {
		if (mpc->funcs->set_ocsc_default != NULL)
			mpc->funcs->set_ocsc_default(mpc,
					opp_id,
					colorspace,
					ocsc_mode);
	}
}

bool dcn20_set_output_transfer_func(struct dc *dc, struct pipe_ctx *pipe_ctx,
				const struct dc_stream_state *stream)
{
	int mpcc_id = pipe_ctx->plane_res.hubp->inst;
	struct mpc *mpc = pipe_ctx->stream_res.opp->ctx->dc->res_pool->mpc;
	struct pwl_params *params = NULL;
	/*
	 * program OGAM only for the top pipe
	 * if there is a pipe split then fix diagnostic is required:
	 * how to pass OGAM parameter for stream.
	 * if programming for all pipes is required then remove condition
	 * pipe_ctx->top_pipe == NULL ,but then fix the diagnostic.
	 */
	if (mpc->funcs->power_on_mpc_mem_pwr)
		mpc->funcs->power_on_mpc_mem_pwr(mpc, mpcc_id, true);
	if (pipe_ctx->top_pipe == NULL
			&& mpc->funcs->set_output_gamma && stream->out_transfer_func) {
		if (stream->out_transfer_func->type == TF_TYPE_HWPWL)
			params = &stream->out_transfer_func->pwl;
		else if (pipe_ctx->stream->out_transfer_func->type ==
			TF_TYPE_DISTRIBUTED_POINTS &&
			cm_helper_translate_curve_to_hw_format(
			stream->out_transfer_func,
			&mpc->blender_params, false))
			params = &mpc->blender_params;
		/*
		 * there is no ROM
		 */
		if (stream->out_transfer_func->type == TF_TYPE_PREDEFINED)
			BREAK_TO_DEBUGGER();
	}
	/*
	 * if above if is not executed then 'params' equal to 0 and set in bypass
	 */
	mpc->funcs->set_output_gamma(mpc, mpcc_id, params);

	return true;
}

bool dcn20_set_blend_lut(
	struct pipe_ctx *pipe_ctx, const struct dc_plane_state *plane_state)
{
	struct dpp *dpp_base = pipe_ctx->plane_res.dpp;
	bool result = true;
	struct pwl_params *blend_lut = NULL;

	if (plane_state->blend_tf) {
		if (plane_state->blend_tf->type == TF_TYPE_HWPWL)
			blend_lut = &plane_state->blend_tf->pwl;
		else if (plane_state->blend_tf->type == TF_TYPE_DISTRIBUTED_POINTS) {
			cm_helper_translate_curve_to_hw_format(
					plane_state->blend_tf,
					&dpp_base->regamma_params, false);
			blend_lut = &dpp_base->regamma_params;
		}
	}
	result = dpp_base->funcs->dpp_program_blnd_lut(dpp_base, blend_lut);

	return result;
}

bool dcn20_set_shaper_3dlut(
	struct pipe_ctx *pipe_ctx, const struct dc_plane_state *plane_state)
{
	struct dpp *dpp_base = pipe_ctx->plane_res.dpp;
	bool result = true;
	struct pwl_params *shaper_lut = NULL;

	if (plane_state->in_shaper_func) {
		if (plane_state->in_shaper_func->type == TF_TYPE_HWPWL)
			shaper_lut = &plane_state->in_shaper_func->pwl;
		else if (plane_state->in_shaper_func->type == TF_TYPE_DISTRIBUTED_POINTS) {
			cm_helper_translate_curve_to_hw_format(
					plane_state->in_shaper_func,
					&dpp_base->shaper_params, true);
			shaper_lut = &dpp_base->shaper_params;
		}
	}

	result = dpp_base->funcs->dpp_program_shaper_lut(dpp_base, shaper_lut);
	if (plane_state->lut3d_func &&
		plane_state->lut3d_func->state.bits.initialized == 1)
		result = dpp_base->funcs->dpp_program_3dlut(dpp_base,
								&plane_state->lut3d_func->lut_3d);
	else
		result = dpp_base->funcs->dpp_program_3dlut(dpp_base, NULL);

	return result;
}

bool dcn20_set_input_transfer_func(struct dc *dc,
				struct pipe_ctx *pipe_ctx,
				const struct dc_plane_state *plane_state)
{
	struct dce_hwseq *hws = dc->hwseq;
	struct dpp *dpp_base = pipe_ctx->plane_res.dpp;
	const struct dc_transfer_func *tf = NULL;
	bool result = true;
	bool use_degamma_ram = false;

	if (dpp_base == NULL || plane_state == NULL)
		return false;

	hws->funcs.set_shaper_3dlut(pipe_ctx, plane_state);
	hws->funcs.set_blend_lut(pipe_ctx, plane_state);

	if (plane_state->in_transfer_func)
		tf = plane_state->in_transfer_func;


	if (tf == NULL) {
		dpp_base->funcs->dpp_set_degamma(dpp_base,
				IPP_DEGAMMA_MODE_BYPASS);
		return true;
	}

	if (tf->type == TF_TYPE_HWPWL || tf->type == TF_TYPE_DISTRIBUTED_POINTS)
		use_degamma_ram = true;

	if (use_degamma_ram == true) {
		if (tf->type == TF_TYPE_HWPWL)
			dpp_base->funcs->dpp_program_degamma_pwl(dpp_base,
					&tf->pwl);
		else if (tf->type == TF_TYPE_DISTRIBUTED_POINTS) {
			cm_helper_translate_curve_to_degamma_hw_format(tf,
					&dpp_base->degamma_params);
			dpp_base->funcs->dpp_program_degamma_pwl(dpp_base,
				&dpp_base->degamma_params);
		}
		return true;
	}
	/* handle here the optimized cases when de-gamma ROM could be used.
	 *
	 */
	if (tf->type == TF_TYPE_PREDEFINED) {
		switch (tf->tf) {
		case TRANSFER_FUNCTION_SRGB:
			dpp_base->funcs->dpp_set_degamma(dpp_base,
					IPP_DEGAMMA_MODE_HW_sRGB);
			break;
		case TRANSFER_FUNCTION_BT709:
			dpp_base->funcs->dpp_set_degamma(dpp_base,
					IPP_DEGAMMA_MODE_HW_xvYCC);
			break;
		case TRANSFER_FUNCTION_LINEAR:
			dpp_base->funcs->dpp_set_degamma(dpp_base,
					IPP_DEGAMMA_MODE_BYPASS);
			break;
		case TRANSFER_FUNCTION_PQ:
			dpp_base->funcs->dpp_set_degamma(dpp_base, IPP_DEGAMMA_MODE_USER_PWL);
			cm_helper_translate_curve_to_degamma_hw_format(tf, &dpp_base->degamma_params);
			dpp_base->funcs->dpp_program_degamma_pwl(dpp_base, &dpp_base->degamma_params);
			result = true;
			break;
		default:
			result = false;
			break;
		}
	} else if (tf->type == TF_TYPE_BYPASS)
		dpp_base->funcs->dpp_set_degamma(dpp_base,
				IPP_DEGAMMA_MODE_BYPASS);
	else {
		/*
		 * if we are here, we did not handle correctly.
		 * fix is required for this use case
		 */
		BREAK_TO_DEBUGGER();
		dpp_base->funcs->dpp_set_degamma(dpp_base,
				IPP_DEGAMMA_MODE_BYPASS);
	}

	return result;
}

void dcn20_update_odm(struct dc *dc, struct dc_state *context, struct pipe_ctx *pipe_ctx)
{
	struct pipe_ctx *odm_pipe;
	int opp_cnt = 1;
	int opp_inst[MAX_PIPES] = { pipe_ctx->stream_res.opp->inst };

	for (odm_pipe = pipe_ctx->next_odm_pipe; odm_pipe; odm_pipe = odm_pipe->next_odm_pipe) {
		opp_inst[opp_cnt] = odm_pipe->stream_res.opp->inst;
		opp_cnt++;
	}

	if (opp_cnt > 1)
		pipe_ctx->stream_res.tg->funcs->set_odm_combine(
				pipe_ctx->stream_res.tg,
				opp_inst, opp_cnt,
				&pipe_ctx->stream->timing);
	else
		pipe_ctx->stream_res.tg->funcs->set_odm_bypass(
				pipe_ctx->stream_res.tg, &pipe_ctx->stream->timing);
}

void dcn20_blank_pixel_data(
		struct dc *dc,
		struct pipe_ctx *pipe_ctx,
		bool blank)
{
	struct tg_color black_color = {0};
	struct stream_resource *stream_res = &pipe_ctx->stream_res;
	struct dc_stream_state *stream = pipe_ctx->stream;
	enum dc_color_space color_space = stream->output_color_space;
	enum controller_dp_test_pattern test_pattern = CONTROLLER_DP_TEST_PATTERN_SOLID_COLOR;
	enum controller_dp_color_space test_pattern_color_space = CONTROLLER_DP_COLOR_SPACE_UDEFINED;
	struct pipe_ctx *odm_pipe;
	int odm_cnt = 1;

	int width = stream->timing.h_addressable + stream->timing.h_border_left + stream->timing.h_border_right;
	int height = stream->timing.v_addressable + stream->timing.v_border_bottom + stream->timing.v_border_top;

	if (stream->link->test_pattern_enabled)
		return;

	/* get opp dpg blank color */
	color_space_to_black_color(dc, color_space, &black_color);

	for (odm_pipe = pipe_ctx->next_odm_pipe; odm_pipe; odm_pipe = odm_pipe->next_odm_pipe)
		odm_cnt++;

	width = width / odm_cnt;

	if (blank) {
		dc->hwss.set_abm_immediate_disable(pipe_ctx);

		if (dc->debug.visual_confirm != VISUAL_CONFIRM_DISABLE) {
			test_pattern = CONTROLLER_DP_TEST_PATTERN_COLORSQUARES;
			test_pattern_color_space = CONTROLLER_DP_COLOR_SPACE_RGB;
		}
	} else {
		test_pattern = CONTROLLER_DP_TEST_PATTERN_VIDEOMODE;
	}

	dc->hwss.set_disp_pattern_generator(dc,
			pipe_ctx,
			test_pattern,
			test_pattern_color_space,
			stream->timing.display_color_depth,
			&black_color,
			width,
			height,
			0);

	for (odm_pipe = pipe_ctx->next_odm_pipe; odm_pipe; odm_pipe = odm_pipe->next_odm_pipe) {
		dc->hwss.set_disp_pattern_generator(dc,
				odm_pipe,
				dc->debug.visual_confirm != VISUAL_CONFIRM_DISABLE && blank ?
						CONTROLLER_DP_TEST_PATTERN_COLORRAMP : test_pattern,
				test_pattern_color_space,
				stream->timing.display_color_depth,
				&black_color,
				width,
				height,
				0);
	}

	if (!blank)
		if (stream_res->abm) {
			dc->hwss.set_pipe(pipe_ctx);
			stream_res->abm->funcs->set_abm_level(stream_res->abm, stream->abm_level);
		}
}


static void dcn20_power_on_plane(
	struct dce_hwseq *hws,
	struct pipe_ctx *pipe_ctx)
{
	DC_LOGGER_INIT(hws->ctx->logger);
	if (REG(DC_IP_REQUEST_CNTL)) {
		REG_SET(DC_IP_REQUEST_CNTL, 0,
				IP_REQUEST_EN, 1);

		if (hws->funcs.dpp_pg_control)
			hws->funcs.dpp_pg_control(hws, pipe_ctx->plane_res.dpp->inst, true);

		if (hws->funcs.hubp_pg_control)
			hws->funcs.hubp_pg_control(hws, pipe_ctx->plane_res.hubp->inst, true);

		REG_SET(DC_IP_REQUEST_CNTL, 0,
				IP_REQUEST_EN, 0);
		DC_LOG_DEBUG(
				"Un-gated front end for pipe %d\n", pipe_ctx->plane_res.hubp->inst);
	}
}

void dcn20_enable_plane(
	struct dc *dc,
	struct pipe_ctx *pipe_ctx,
	struct dc_state *context)
{
	//if (dc->debug.sanity_checks) {
	//	dcn10_verify_allow_pstate_change_high(dc);
	//}
	dcn20_power_on_plane(dc->hwseq, pipe_ctx);

	/* enable DCFCLK current DCHUB */
	pipe_ctx->plane_res.hubp->funcs->hubp_clk_cntl(pipe_ctx->plane_res.hubp, true);

	/* initialize HUBP on power up */
	pipe_ctx->plane_res.hubp->funcs->hubp_init(pipe_ctx->plane_res.hubp);

	/* make sure OPP_PIPE_CLOCK_EN = 1 */
	pipe_ctx->stream_res.opp->funcs->opp_pipe_clock_control(
			pipe_ctx->stream_res.opp,
			true);

/* TODO: enable/disable in dm as per update type.
	if (plane_state) {
		DC_LOG_DC(dc->ctx->logger,
				"Pipe:%d 0x%x: addr hi:0x%x, "
				"addr low:0x%x, "
				"src: %d, %d, %d,"
				" %d; dst: %d, %d, %d, %d;\n",
				pipe_ctx->pipe_idx,
				plane_state,
				plane_state->address.grph.addr.high_part,
				plane_state->address.grph.addr.low_part,
				plane_state->src_rect.x,
				plane_state->src_rect.y,
				plane_state->src_rect.width,
				plane_state->src_rect.height,
				plane_state->dst_rect.x,
				plane_state->dst_rect.y,
				plane_state->dst_rect.width,
				plane_state->dst_rect.height);

		DC_LOG_DC(dc->ctx->logger,
				"Pipe %d: width, height, x, y         format:%d\n"
				"viewport:%d, %d, %d, %d\n"
				"recout:  %d, %d, %d, %d\n",
				pipe_ctx->pipe_idx,
				plane_state->format,
				pipe_ctx->plane_res.scl_data.viewport.width,
				pipe_ctx->plane_res.scl_data.viewport.height,
				pipe_ctx->plane_res.scl_data.viewport.x,
				pipe_ctx->plane_res.scl_data.viewport.y,
				pipe_ctx->plane_res.scl_data.recout.width,
				pipe_ctx->plane_res.scl_data.recout.height,
				pipe_ctx->plane_res.scl_data.recout.x,
				pipe_ctx->plane_res.scl_data.recout.y);
		print_rq_dlg_ttu(dc, pipe_ctx);
	}
*/
	if (dc->vm_pa_config.valid) {
		struct vm_system_aperture_param apt;

		apt.sys_default.quad_part = 0;

		apt.sys_low.quad_part = dc->vm_pa_config.system_aperture.start_addr;
		apt.sys_high.quad_part = dc->vm_pa_config.system_aperture.end_addr;

		// Program system aperture settings
		pipe_ctx->plane_res.hubp->funcs->hubp_set_vm_system_aperture_settings(pipe_ctx->plane_res.hubp, &apt);
	}

	if (!pipe_ctx->top_pipe
		&& pipe_ctx->plane_state
		&& pipe_ctx->plane_state->flip_int_enabled
		&& pipe_ctx->plane_res.hubp->funcs->hubp_set_flip_int)
			pipe_ctx->plane_res.hubp->funcs->hubp_set_flip_int(pipe_ctx->plane_res.hubp);

//	if (dc->debug.sanity_checks) {
//		dcn10_verify_allow_pstate_change_high(dc);
//	}
}

void dcn20_pipe_control_lock(
	struct dc *dc,
	struct pipe_ctx *pipe,
	bool lock)
{
	struct pipe_ctx *temp_pipe;
	bool flip_immediate = false;

	/* use TG master update lock to lock everything on the TG
	 * therefore only top pipe need to lock
	 */
	if (!pipe || pipe->top_pipe)
		return;

	if (pipe->plane_state != NULL)
		flip_immediate = pipe->plane_state->flip_immediate;

	if  (pipe->stream_res.gsl_group > 0) {
	    temp_pipe = pipe->bottom_pipe;
	    while (!flip_immediate && temp_pipe) {
		    if (temp_pipe->plane_state != NULL)
			    flip_immediate = temp_pipe->plane_state->flip_immediate;
		    temp_pipe = temp_pipe->bottom_pipe;
	    }
	}

	if (flip_immediate && lock) {
		const int TIMEOUT_FOR_FLIP_PENDING = 100000;
		int i;

		temp_pipe = pipe;
		while (temp_pipe) {
			if (temp_pipe->plane_state && temp_pipe->plane_state->flip_immediate) {
				for (i = 0; i < TIMEOUT_FOR_FLIP_PENDING; ++i) {
					if (!temp_pipe->plane_res.hubp->funcs->hubp_is_flip_pending(temp_pipe->plane_res.hubp))
						break;
					udelay(1);
				}

				/* no reason it should take this long for immediate flips */
				ASSERT(i != TIMEOUT_FOR_FLIP_PENDING);
			}
			temp_pipe = temp_pipe->bottom_pipe;
		}
	}

	/* In flip immediate and pipe splitting case, we need to use GSL
	 * for synchronization. Only do setup on locking and on flip type change.
	 */
	if (lock && (pipe->bottom_pipe != NULL || !flip_immediate))
		if ((flip_immediate && pipe->stream_res.gsl_group == 0) ||
		    (!flip_immediate && pipe->stream_res.gsl_group > 0))
			dcn20_setup_gsl_group_as_lock(dc, pipe, flip_immediate);

	if (pipe->plane_state != NULL)
		flip_immediate = pipe->plane_state->flip_immediate;

	temp_pipe = pipe->bottom_pipe;
	while (flip_immediate && temp_pipe) {
	    if (temp_pipe->plane_state != NULL)
		flip_immediate = temp_pipe->plane_state->flip_immediate;
	    temp_pipe = temp_pipe->bottom_pipe;
	}

	if (!lock && pipe->stream_res.gsl_group > 0 && pipe->plane_state &&
		!flip_immediate)
	    dcn20_setup_gsl_group_as_lock(dc, pipe, false);

	if (pipe->stream && should_use_dmub_lock(pipe->stream->link)) {
		union dmub_hw_lock_flags hw_locks = { 0 };
		struct dmub_hw_lock_inst_flags inst_flags = { 0 };

		hw_locks.bits.lock_pipe = 1;
		inst_flags.otg_inst =  pipe->stream_res.tg->inst;

		if (pipe->plane_state != NULL)
			hw_locks.bits.triple_buffer_lock = pipe->plane_state->triplebuffer_flips;

		dmub_hw_lock_mgr_cmd(dc->ctx->dmub_srv,
					lock,
					&hw_locks,
					&inst_flags);
	} else if (pipe->plane_state != NULL && pipe->plane_state->triplebuffer_flips) {
		if (lock)
			pipe->stream_res.tg->funcs->triplebuffer_lock(pipe->stream_res.tg);
		else
			pipe->stream_res.tg->funcs->triplebuffer_unlock(pipe->stream_res.tg);
	} else {
		if (lock)
			pipe->stream_res.tg->funcs->lock(pipe->stream_res.tg);
		else
			pipe->stream_res.tg->funcs->unlock(pipe->stream_res.tg);
	}
}

static void dcn20_detect_pipe_changes(struct pipe_ctx *old_pipe, struct pipe_ctx *new_pipe)
{
	new_pipe->update_flags.raw = 0;

	/* Exit on unchanged, unused pipe */
	if (!old_pipe->plane_state && !new_pipe->plane_state)
		return;
	/* Detect pipe enable/disable */
	if (!old_pipe->plane_state && new_pipe->plane_state) {
		new_pipe->update_flags.bits.enable = 1;
		new_pipe->update_flags.bits.mpcc = 1;
		new_pipe->update_flags.bits.dppclk = 1;
		new_pipe->update_flags.bits.hubp_interdependent = 1;
		new_pipe->update_flags.bits.hubp_rq_dlg_ttu = 1;
		new_pipe->update_flags.bits.gamut_remap = 1;
		new_pipe->update_flags.bits.scaler = 1;
		new_pipe->update_flags.bits.viewport = 1;
		new_pipe->update_flags.bits.det_size = 1;
		if (!new_pipe->top_pipe && !new_pipe->prev_odm_pipe) {
			new_pipe->update_flags.bits.odm = 1;
			new_pipe->update_flags.bits.global_sync = 1;
		}
		return;
	}
	if (old_pipe->plane_state && !new_pipe->plane_state) {
		new_pipe->update_flags.bits.disable = 1;
		return;
	}

	/* Detect plane change */
	if (old_pipe->plane_state != new_pipe->plane_state) {
		new_pipe->update_flags.bits.plane_changed = true;
	}

	/* Detect top pipe only changes */
	if (!new_pipe->top_pipe && !new_pipe->prev_odm_pipe) {
		/* Detect odm changes */
		if ((old_pipe->next_odm_pipe && new_pipe->next_odm_pipe
			&& old_pipe->next_odm_pipe->pipe_idx != new_pipe->next_odm_pipe->pipe_idx)
				|| (!old_pipe->next_odm_pipe && new_pipe->next_odm_pipe)
				|| (old_pipe->next_odm_pipe && !new_pipe->next_odm_pipe)
				|| old_pipe->stream_res.opp != new_pipe->stream_res.opp)
			new_pipe->update_flags.bits.odm = 1;

		/* Detect global sync changes */
		if (old_pipe->pipe_dlg_param.vready_offset != new_pipe->pipe_dlg_param.vready_offset
				|| old_pipe->pipe_dlg_param.vstartup_start != new_pipe->pipe_dlg_param.vstartup_start
				|| old_pipe->pipe_dlg_param.vupdate_offset != new_pipe->pipe_dlg_param.vupdate_offset
				|| old_pipe->pipe_dlg_param.vupdate_width != new_pipe->pipe_dlg_param.vupdate_width)
			new_pipe->update_flags.bits.global_sync = 1;
	}

	if (old_pipe->det_buffer_size_kb != new_pipe->det_buffer_size_kb)
		new_pipe->update_flags.bits.det_size = 1;

	/*
	 * Detect opp / tg change, only set on change, not on enable
	 * Assume mpcc inst = pipe index, if not this code needs to be updated
	 * since mpcc is what is affected by these. In fact all of our sequence
	 * makes this assumption at the moment with how hubp reset is matched to
	 * same index mpcc reset.
	 */
	if (old_pipe->stream_res.opp != new_pipe->stream_res.opp)
		new_pipe->update_flags.bits.opp_changed = 1;
	if (old_pipe->stream_res.tg != new_pipe->stream_res.tg)
		new_pipe->update_flags.bits.tg_changed = 1;

	/*
	 * Detect mpcc blending changes, only dpp inst and opp matter here,
	 * mpccs getting removed/inserted update connected ones during their own
	 * programming
	 */
	if (old_pipe->plane_res.dpp != new_pipe->plane_res.dpp
			|| old_pipe->stream_res.opp != new_pipe->stream_res.opp)
		new_pipe->update_flags.bits.mpcc = 1;

	/* Detect dppclk change */
	if (old_pipe->plane_res.bw.dppclk_khz != new_pipe->plane_res.bw.dppclk_khz)
		new_pipe->update_flags.bits.dppclk = 1;

	/* Check for scl update */
	if (memcmp(&old_pipe->plane_res.scl_data, &new_pipe->plane_res.scl_data, sizeof(struct scaler_data)))
			new_pipe->update_flags.bits.scaler = 1;
	/* Check for vp update */
	if (memcmp(&old_pipe->plane_res.scl_data.viewport, &new_pipe->plane_res.scl_data.viewport, sizeof(struct rect))
			|| memcmp(&old_pipe->plane_res.scl_data.viewport_c,
				&new_pipe->plane_res.scl_data.viewport_c, sizeof(struct rect)))
		new_pipe->update_flags.bits.viewport = 1;

	/* Detect dlg/ttu/rq updates */
	{
		struct _vcs_dpi_display_dlg_regs_st old_dlg_attr = old_pipe->dlg_regs;
		struct _vcs_dpi_display_ttu_regs_st old_ttu_attr = old_pipe->ttu_regs;
		struct _vcs_dpi_display_dlg_regs_st *new_dlg_attr = &new_pipe->dlg_regs;
		struct _vcs_dpi_display_ttu_regs_st *new_ttu_attr = &new_pipe->ttu_regs;

		/* Detect pipe interdependent updates */
		if (old_dlg_attr.dst_y_prefetch != new_dlg_attr->dst_y_prefetch ||
				old_dlg_attr.vratio_prefetch != new_dlg_attr->vratio_prefetch ||
				old_dlg_attr.vratio_prefetch_c != new_dlg_attr->vratio_prefetch_c ||
				old_dlg_attr.dst_y_per_vm_vblank != new_dlg_attr->dst_y_per_vm_vblank ||
				old_dlg_attr.dst_y_per_row_vblank != new_dlg_attr->dst_y_per_row_vblank ||
				old_dlg_attr.dst_y_per_vm_flip != new_dlg_attr->dst_y_per_vm_flip ||
				old_dlg_attr.dst_y_per_row_flip != new_dlg_attr->dst_y_per_row_flip ||
				old_dlg_attr.refcyc_per_meta_chunk_vblank_l != new_dlg_attr->refcyc_per_meta_chunk_vblank_l ||
				old_dlg_attr.refcyc_per_meta_chunk_vblank_c != new_dlg_attr->refcyc_per_meta_chunk_vblank_c ||
				old_dlg_attr.refcyc_per_meta_chunk_flip_l != new_dlg_attr->refcyc_per_meta_chunk_flip_l ||
				old_dlg_attr.refcyc_per_line_delivery_pre_l != new_dlg_attr->refcyc_per_line_delivery_pre_l ||
				old_dlg_attr.refcyc_per_line_delivery_pre_c != new_dlg_attr->refcyc_per_line_delivery_pre_c ||
				old_ttu_attr.refcyc_per_req_delivery_pre_l != new_ttu_attr->refcyc_per_req_delivery_pre_l ||
				old_ttu_attr.refcyc_per_req_delivery_pre_c != new_ttu_attr->refcyc_per_req_delivery_pre_c ||
				old_ttu_attr.refcyc_per_req_delivery_pre_cur0 != new_ttu_attr->refcyc_per_req_delivery_pre_cur0 ||
				old_ttu_attr.refcyc_per_req_delivery_pre_cur1 != new_ttu_attr->refcyc_per_req_delivery_pre_cur1 ||
				old_ttu_attr.min_ttu_vblank != new_ttu_attr->min_ttu_vblank ||
				old_ttu_attr.qos_level_flip != new_ttu_attr->qos_level_flip) {
			old_dlg_attr.dst_y_prefetch = new_dlg_attr->dst_y_prefetch;
			old_dlg_attr.vratio_prefetch = new_dlg_attr->vratio_prefetch;
			old_dlg_attr.vratio_prefetch_c = new_dlg_attr->vratio_prefetch_c;
			old_dlg_attr.dst_y_per_vm_vblank = new_dlg_attr->dst_y_per_vm_vblank;
			old_dlg_attr.dst_y_per_row_vblank = new_dlg_attr->dst_y_per_row_vblank;
			old_dlg_attr.dst_y_per_vm_flip = new_dlg_attr->dst_y_per_vm_flip;
			old_dlg_attr.dst_y_per_row_flip = new_dlg_attr->dst_y_per_row_flip;
			old_dlg_attr.refcyc_per_meta_chunk_vblank_l = new_dlg_attr->refcyc_per_meta_chunk_vblank_l;
			old_dlg_attr.refcyc_per_meta_chunk_vblank_c = new_dlg_attr->refcyc_per_meta_chunk_vblank_c;
			old_dlg_attr.refcyc_per_meta_chunk_flip_l = new_dlg_attr->refcyc_per_meta_chunk_flip_l;
			old_dlg_attr.refcyc_per_line_delivery_pre_l = new_dlg_attr->refcyc_per_line_delivery_pre_l;
			old_dlg_attr.refcyc_per_line_delivery_pre_c = new_dlg_attr->refcyc_per_line_delivery_pre_c;
			old_ttu_attr.refcyc_per_req_delivery_pre_l = new_ttu_attr->refcyc_per_req_delivery_pre_l;
			old_ttu_attr.refcyc_per_req_delivery_pre_c = new_ttu_attr->refcyc_per_req_delivery_pre_c;
			old_ttu_attr.refcyc_per_req_delivery_pre_cur0 = new_ttu_attr->refcyc_per_req_delivery_pre_cur0;
			old_ttu_attr.refcyc_per_req_delivery_pre_cur1 = new_ttu_attr->refcyc_per_req_delivery_pre_cur1;
			old_ttu_attr.min_ttu_vblank = new_ttu_attr->min_ttu_vblank;
			old_ttu_attr.qos_level_flip = new_ttu_attr->qos_level_flip;
			new_pipe->update_flags.bits.hubp_interdependent = 1;
		}
		/* Detect any other updates to ttu/rq/dlg */
		if (memcmp(&old_dlg_attr, &new_pipe->dlg_regs, sizeof(old_dlg_attr)) ||
				memcmp(&old_ttu_attr, &new_pipe->ttu_regs, sizeof(old_ttu_attr)) ||
				memcmp(&old_pipe->rq_regs, &new_pipe->rq_regs, sizeof(old_pipe->rq_regs)))
			new_pipe->update_flags.bits.hubp_rq_dlg_ttu = 1;
	}
}

static void dcn20_update_dchubp_dpp(
	struct dc *dc,
	struct pipe_ctx *pipe_ctx,
	struct dc_state *context)
{
	struct dce_hwseq *hws = dc->hwseq;
	struct hubp *hubp = pipe_ctx->plane_res.hubp;
	struct dpp *dpp = pipe_ctx->plane_res.dpp;
	struct dc_plane_state *plane_state = pipe_ctx->plane_state;
	bool viewport_changed = false;

	if (pipe_ctx->update_flags.bits.dppclk)
		dpp->funcs->dpp_dppclk_control(dpp, false, true);

	/* TODO: Need input parameter to tell current DCHUB pipe tie to which OTG
	 * VTG is within DCHUBBUB which is commond block share by each pipe HUBP.
	 * VTG is 1:1 mapping with OTG. Each pipe HUBP will select which VTG
	 */
	if (pipe_ctx->update_flags.bits.hubp_rq_dlg_ttu) {
		hubp->funcs->hubp_vtg_sel(hubp, pipe_ctx->stream_res.tg->inst);

		hubp->funcs->hubp_setup(
			hubp,
			&pipe_ctx->dlg_regs,
			&pipe_ctx->ttu_regs,
			&pipe_ctx->rq_regs,
			&pipe_ctx->pipe_dlg_param);

		if (hubp->funcs->set_unbounded_requesting)
			hubp->funcs->set_unbounded_requesting(hubp, pipe_ctx->unbounded_req);
	}
	if (pipe_ctx->update_flags.bits.hubp_interdependent)
		hubp->funcs->hubp_setup_interdependent(
			hubp,
			&pipe_ctx->dlg_regs,
			&pipe_ctx->ttu_regs);

	if (pipe_ctx->update_flags.bits.enable ||
			pipe_ctx->update_flags.bits.plane_changed ||
			plane_state->update_flags.bits.bpp_change ||
			plane_state->update_flags.bits.input_csc_change ||
			plane_state->update_flags.bits.color_space_change ||
			plane_state->update_flags.bits.coeff_reduction_change) {
		struct dc_bias_and_scale bns_params = {0};

		// program the input csc
		dpp->funcs->dpp_setup(dpp,
				plane_state->format,
				EXPANSION_MODE_ZERO,
				plane_state->input_csc_color_matrix,
				plane_state->color_space,
				NULL);

		if (dpp->funcs->dpp_program_bias_and_scale) {
			//TODO :for CNVC set scale and bias registers if necessary
			build_prescale_params(&bns_params, plane_state);
			dpp->funcs->dpp_program_bias_and_scale(dpp, &bns_params);
		}
	}

	if (pipe_ctx->update_flags.bits.mpcc
			|| pipe_ctx->update_flags.bits.plane_changed
			|| plane_state->update_flags.bits.global_alpha_change
			|| plane_state->update_flags.bits.per_pixel_alpha_change) {
		// MPCC inst is equal to pipe index in practice
		int mpcc_inst = hubp->inst;
		int opp_inst;
		int opp_count = dc->res_pool->pipe_count;

		for (opp_inst = 0; opp_inst < opp_count; opp_inst++) {
			if (dc->res_pool->opps[opp_inst]->mpcc_disconnect_pending[mpcc_inst]) {
				dc->res_pool->mpc->funcs->wait_for_idle(dc->res_pool->mpc, mpcc_inst);
				dc->res_pool->opps[opp_inst]->mpcc_disconnect_pending[mpcc_inst] = false;
				break;
			}
		}
		hws->funcs.update_mpcc(dc, pipe_ctx);
	}

	if (pipe_ctx->update_flags.bits.scaler ||
			plane_state->update_flags.bits.scaling_change ||
			plane_state->update_flags.bits.position_change ||
			plane_state->update_flags.bits.per_pixel_alpha_change ||
			pipe_ctx->stream->update_flags.bits.scaling) {
		pipe_ctx->plane_res.scl_data.lb_params.alpha_en = pipe_ctx->plane_state->per_pixel_alpha;
		ASSERT(pipe_ctx->plane_res.scl_data.lb_params.depth == LB_PIXEL_DEPTH_36BPP);
		/* scaler configuration */
		pipe_ctx->plane_res.dpp->funcs->dpp_set_scaler(
				pipe_ctx->plane_res.dpp, &pipe_ctx->plane_res.scl_data);
	}

	if (pipe_ctx->update_flags.bits.viewport ||
			(context == dc->current_state && plane_state->update_flags.bits.position_change) ||
			(context == dc->current_state && plane_state->update_flags.bits.scaling_change) ||
			(context == dc->current_state && pipe_ctx->stream->update_flags.bits.scaling)) {

		hubp->funcs->mem_program_viewport(
			hubp,
			&pipe_ctx->plane_res.scl_data.viewport,
			&pipe_ctx->plane_res.scl_data.viewport_c);
		viewport_changed = true;
	}

	/* Any updates are handled in dc interface, just need to apply existing for plane enable */
	if ((pipe_ctx->update_flags.bits.enable || pipe_ctx->update_flags.bits.opp_changed ||
			pipe_ctx->update_flags.bits.scaler || viewport_changed == true) &&
			pipe_ctx->stream->cursor_attributes.address.quad_part != 0) {
		dc->hwss.set_cursor_position(pipe_ctx);
		dc->hwss.set_cursor_attribute(pipe_ctx);

		if (dc->hwss.set_cursor_sdr_white_level)
			dc->hwss.set_cursor_sdr_white_level(pipe_ctx);
	}

	/* Any updates are handled in dc interface, just need
	 * to apply existing for plane enable / opp change */
	if (pipe_ctx->update_flags.bits.enable || pipe_ctx->update_flags.bits.opp_changed
			|| pipe_ctx->stream->update_flags.bits.gamut_remap
			|| pipe_ctx->stream->update_flags.bits.out_csc) {
		/* dpp/cm gamut remap*/
		dc->hwss.program_gamut_remap(pipe_ctx);

		/*call the dcn2 method which uses mpc csc*/
		dc->hwss.program_output_csc(dc,
				pipe_ctx,
				pipe_ctx->stream->output_color_space,
				pipe_ctx->stream->csc_color_matrix.matrix,
				hubp->opp_id);
	}

	if (pipe_ctx->update_flags.bits.enable ||
			pipe_ctx->update_flags.bits.plane_changed ||
			pipe_ctx->update_flags.bits.opp_changed ||
			plane_state->update_flags.bits.pixel_format_change ||
			plane_state->update_flags.bits.horizontal_mirror_change ||
			plane_state->update_flags.bits.rotation_change ||
			plane_state->update_flags.bits.swizzle_change ||
			plane_state->update_flags.bits.dcc_change ||
			plane_state->update_flags.bits.bpp_change ||
			plane_state->update_flags.bits.scaling_change ||
			plane_state->update_flags.bits.plane_size_change) {
		struct plane_size size = plane_state->plane_size;

		size.surface_size = pipe_ctx->plane_res.scl_data.viewport;
		hubp->funcs->hubp_program_surface_config(
			hubp,
			plane_state->format,
			&plane_state->tiling_info,
			&size,
			plane_state->rotation,
			&plane_state->dcc,
			plane_state->horizontal_mirror,
			0);
		hubp->power_gated = false;
	}

	if (pipe_ctx->update_flags.bits.enable ||
		pipe_ctx->update_flags.bits.plane_changed ||
		plane_state->update_flags.bits.addr_update)
		hws->funcs.update_plane_addr(dc, pipe_ctx);



	if (pipe_ctx->update_flags.bits.enable)
		hubp->funcs->set_blank(hubp, false);
}


static void dcn20_program_pipe(
		struct dc *dc,
		struct pipe_ctx *pipe_ctx,
		struct dc_state *context)
{
	struct dce_hwseq *hws = dc->hwseq;
	/* Only need to unblank on top pipe */
	if ((pipe_ctx->update_flags.bits.enable || pipe_ctx->stream->update_flags.bits.abm_level)
			&& !pipe_ctx->top_pipe && !pipe_ctx->prev_odm_pipe)
		hws->funcs.blank_pixel_data(dc, pipe_ctx, !pipe_ctx->plane_state->visible);

	/* Only update TG on top pipe */
	if (pipe_ctx->update_flags.bits.global_sync && !pipe_ctx->top_pipe
			&& !pipe_ctx->prev_odm_pipe) {

		pipe_ctx->stream_res.tg->funcs->program_global_sync(
				pipe_ctx->stream_res.tg,
				pipe_ctx->pipe_dlg_param.vready_offset,
				pipe_ctx->pipe_dlg_param.vstartup_start,
				pipe_ctx->pipe_dlg_param.vupdate_offset,
				pipe_ctx->pipe_dlg_param.vupdate_width);

		pipe_ctx->stream_res.tg->funcs->wait_for_state(pipe_ctx->stream_res.tg, CRTC_STATE_VBLANK);
		pipe_ctx->stream_res.tg->funcs->wait_for_state(pipe_ctx->stream_res.tg, CRTC_STATE_VACTIVE);

		pipe_ctx->stream_res.tg->funcs->set_vtg_params(
				pipe_ctx->stream_res.tg, &pipe_ctx->stream->timing, true);

		if (hws->funcs.setup_vupdate_interrupt)
			hws->funcs.setup_vupdate_interrupt(dc, pipe_ctx);
	}

	if (pipe_ctx->update_flags.bits.odm)
		hws->funcs.update_odm(dc, context, pipe_ctx);

	if (pipe_ctx->update_flags.bits.enable) {
		dcn20_enable_plane(dc, pipe_ctx, context);
		if (dc->res_pool->hubbub->funcs->force_wm_propagate_to_pipes)
			dc->res_pool->hubbub->funcs->force_wm_propagate_to_pipes(dc->res_pool->hubbub);
	}

	if (dc->res_pool->hubbub->funcs->program_det_size && pipe_ctx->update_flags.bits.det_size)
		dc->res_pool->hubbub->funcs->program_det_size(
			dc->res_pool->hubbub, pipe_ctx->plane_res.hubp->inst, pipe_ctx->det_buffer_size_kb);

	if (pipe_ctx->update_flags.raw || pipe_ctx->plane_state->update_flags.raw || pipe_ctx->stream->update_flags.raw)
		dcn20_update_dchubp_dpp(dc, pipe_ctx, context);

	if (pipe_ctx->update_flags.bits.enable
			|| pipe_ctx->plane_state->update_flags.bits.hdr_mult)
		hws->funcs.set_hdr_multiplier(pipe_ctx);

	if (pipe_ctx->update_flags.bits.enable ||
			pipe_ctx->plane_state->update_flags.bits.in_transfer_func_change ||
			pipe_ctx->plane_state->update_flags.bits.gamma_change)
		hws->funcs.set_input_transfer_func(dc, pipe_ctx, pipe_ctx->plane_state);

	/* dcn10_translate_regamma_to_hw_format takes 750us to finish
	 * only do gamma programming for powering on, internal memcmp to avoid
	 * updating on slave planes
	 */
	if (pipe_ctx->update_flags.bits.enable || pipe_ctx->stream->update_flags.bits.out_tf)
		hws->funcs.set_output_transfer_func(dc, pipe_ctx, pipe_ctx->stream);

	/* If the pipe has been enabled or has a different opp, we
	 * should reprogram the fmt. This deals with cases where
	 * interation between mpc and odm combine on different streams
	 * causes a different pipe to be chosen to odm combine with.
	 */
	if (pipe_ctx->update_flags.bits.enable
	    || pipe_ctx->update_flags.bits.opp_changed) {

		pipe_ctx->stream_res.opp->funcs->opp_set_dyn_expansion(
			pipe_ctx->stream_res.opp,
			COLOR_SPACE_YCBCR601,
			pipe_ctx->stream->timing.display_color_depth,
			pipe_ctx->stream->signal);

		pipe_ctx->stream_res.opp->funcs->opp_program_fmt(
			pipe_ctx->stream_res.opp,
			&pipe_ctx->stream->bit_depth_params,
			&pipe_ctx->stream->clamping);
	}
}

void dcn20_program_front_end_for_ctx(
		struct dc *dc,
		struct dc_state *context)
{
	int i;
	struct dce_hwseq *hws = dc->hwseq;
	DC_LOGGER_INIT(dc->ctx->logger);

	/* Carry over GSL groups in case the context is changing. */
       for (i = 0; i < dc->res_pool->pipe_count; i++) {
               struct pipe_ctx *pipe_ctx = &context->res_ctx.pipe_ctx[i];
               struct pipe_ctx *old_pipe_ctx =
                       &dc->current_state->res_ctx.pipe_ctx[i];

               if (pipe_ctx->stream == old_pipe_ctx->stream)
                       pipe_ctx->stream_res.gsl_group =
                               old_pipe_ctx->stream_res.gsl_group;
       }

	if (dc->hwss.program_triplebuffer != NULL && dc->debug.enable_tri_buf) {
		for (i = 0; i < dc->res_pool->pipe_count; i++) {
			struct pipe_ctx *pipe_ctx = &context->res_ctx.pipe_ctx[i];

			if (!pipe_ctx->top_pipe && !pipe_ctx->prev_odm_pipe && pipe_ctx->plane_state) {
				ASSERT(!pipe_ctx->plane_state->triplebuffer_flips);
				/*turn off triple buffer for full update*/
				dc->hwss.program_triplebuffer(
						dc, pipe_ctx, pipe_ctx->plane_state->triplebuffer_flips);
			}
		}
	}

	/* Set pipe update flags and lock pipes */
	for (i = 0; i < dc->res_pool->pipe_count; i++)
		dcn20_detect_pipe_changes(&dc->current_state->res_ctx.pipe_ctx[i],
				&context->res_ctx.pipe_ctx[i]);

	/* OTG blank before disabling all front ends */
	for (i = 0; i < dc->res_pool->pipe_count; i++)
		if (context->res_ctx.pipe_ctx[i].update_flags.bits.disable
				&& !context->res_ctx.pipe_ctx[i].top_pipe
				&& !context->res_ctx.pipe_ctx[i].prev_odm_pipe
				&& context->res_ctx.pipe_ctx[i].stream)
			hws->funcs.blank_pixel_data(dc, &context->res_ctx.pipe_ctx[i], true);


	/* Disconnect mpcc */
	for (i = 0; i < dc->res_pool->pipe_count; i++)
		if (context->res_ctx.pipe_ctx[i].update_flags.bits.disable
				|| context->res_ctx.pipe_ctx[i].update_flags.bits.opp_changed) {
			struct hubbub *hubbub = dc->res_pool->hubbub;

			if (hubbub->funcs->program_det_size && context->res_ctx.pipe_ctx[i].update_flags.bits.disable)
				hubbub->funcs->program_det_size(hubbub, dc->current_state->res_ctx.pipe_ctx[i].plane_res.hubp->inst, 0);
			hws->funcs.plane_atomic_disconnect(dc, &dc->current_state->res_ctx.pipe_ctx[i]);
			DC_LOG_DC("Reset mpcc for pipe %d\n", dc->current_state->res_ctx.pipe_ctx[i].pipe_idx);
		}

	/*
	 * Program all updated pipes, order matters for mpcc setup. Start with
	 * top pipe and program all pipes that follow in order
	 */
	for (i = 0; i < dc->res_pool->pipe_count; i++) {
		struct pipe_ctx *pipe = &context->res_ctx.pipe_ctx[i];

		if (pipe->plane_state && !pipe->top_pipe) {
			while (pipe) {
				if (hws->funcs.program_pipe)
					hws->funcs.program_pipe(dc, pipe, context);
				else
					dcn20_program_pipe(dc, pipe, context);

				pipe = pipe->bottom_pipe;
			}
		}
		/* Program secondary blending tree and writeback pipes */
		pipe = &context->res_ctx.pipe_ctx[i];
		if (!pipe->top_pipe && !pipe->prev_odm_pipe
				&& pipe->stream && pipe->stream->num_wb_info > 0
				&& (pipe->update_flags.raw || (pipe->plane_state && pipe->plane_state->update_flags.raw)
					|| pipe->stream->update_flags.raw)
				&& hws->funcs.program_all_writeback_pipes_in_tree)
			hws->funcs.program_all_writeback_pipes_in_tree(dc, pipe->stream, context);
	}
}

void dcn20_post_unlock_program_front_end(
		struct dc *dc,
		struct dc_state *context)
{
	int i;
	const unsigned int TIMEOUT_FOR_PIPE_ENABLE_MS = 100;
	struct dce_hwseq *hwseq = dc->hwseq;

	DC_LOGGER_INIT(dc->ctx->logger);

	for (i = 0; i < dc->res_pool->pipe_count; i++)
		if (context->res_ctx.pipe_ctx[i].update_flags.bits.disable)
			dc->hwss.disable_plane(dc, &dc->current_state->res_ctx.pipe_ctx[i]);

	/*
	 * If we are enabling a pipe, we need to wait for pending clear as this is a critical
	 * part of the enable operation otherwise, DM may request an immediate flip which
	 * will cause HW to perform an "immediate enable" (as opposed to "vsync enable") which
	 * is unsupported on DCN.
	 */
	for (i = 0; i < dc->res_pool->pipe_count; i++) {
		struct pipe_ctx *pipe = &context->res_ctx.pipe_ctx[i];

		if (pipe->plane_state && !pipe->top_pipe && pipe->update_flags.bits.enable) {
			struct hubp *hubp = pipe->plane_res.hubp;
			int j = 0;

			for (j = 0; j < TIMEOUT_FOR_PIPE_ENABLE_MS*1000
					&& hubp->funcs->hubp_is_flip_pending(hubp); j++)
				mdelay(1);
		}
	}

	for (i = 0; i < dc->res_pool->pipe_count; i++) {
		struct pipe_ctx *pipe = &context->res_ctx.pipe_ctx[i];
		struct pipe_ctx *mpcc_pipe;

		if (pipe->vtp_locked) {
			dc->hwseq->funcs.wait_for_blank_complete(pipe->stream_res.opp);
			pipe->plane_res.hubp->funcs->set_blank(pipe->plane_res.hubp, true);
			pipe->vtp_locked = false;

			for (mpcc_pipe = pipe->bottom_pipe; mpcc_pipe; mpcc_pipe = mpcc_pipe->bottom_pipe)
				mpcc_pipe->plane_res.hubp->funcs->set_blank(mpcc_pipe->plane_res.hubp, true);

			for (i = 0; i < dc->res_pool->pipe_count; i++)
				if (context->res_ctx.pipe_ctx[i].update_flags.bits.disable)
					dc->hwss.disable_plane(dc, &dc->current_state->res_ctx.pipe_ctx[i]);
		}
	}
	/* WA to apply WM setting*/
	if (hwseq->wa.DEGVIDCN21)
		dc->res_pool->hubbub->funcs->apply_DEDCN21_147_wa(dc->res_pool->hubbub);


	/* WA for stutter underflow during MPO transitions when adding 2nd plane */
	if (hwseq->wa.disallow_self_refresh_during_multi_plane_transition) {

		if (dc->current_state->stream_status[0].plane_count == 1 &&
				context->stream_status[0].plane_count > 1) {

			struct timing_generator *tg = dc->res_pool->timing_generators[0];

			dc->res_pool->hubbub->funcs->allow_self_refresh_control(dc->res_pool->hubbub, false);

			hwseq->wa_state.disallow_self_refresh_during_multi_plane_transition_applied = true;
			hwseq->wa_state.disallow_self_refresh_during_multi_plane_transition_applied_on_frame = tg->funcs->get_frame_count(tg);
		}
	}
}

void dcn20_prepare_bandwidth(
		struct dc *dc,
		struct dc_state *context)
{
	struct hubbub *hubbub = dc->res_pool->hubbub;

	dc->clk_mgr->funcs->update_clocks(
			dc->clk_mgr,
			context,
			false);

	/* program dchubbub watermarks */
	dc->wm_optimized_required = hubbub->funcs->program_watermarks(hubbub,
					&context->bw_ctx.bw.dcn.watermarks,
					dc->res_pool->ref_clocks.dchub_ref_clock_inKhz / 1000,
					false);
	/* decrease compbuf size */
	if (hubbub->funcs->program_compbuf_size)
		hubbub->funcs->program_compbuf_size(hubbub, context->bw_ctx.bw.dcn.compbuf_size_kb, false);
}

void dcn20_optimize_bandwidth(
		struct dc *dc,
		struct dc_state *context)
{
	struct hubbub *hubbub = dc->res_pool->hubbub;

	/* program dchubbub watermarks */
	hubbub->funcs->program_watermarks(hubbub,
					&context->bw_ctx.bw.dcn.watermarks,
					dc->res_pool->ref_clocks.dchub_ref_clock_inKhz / 1000,
					true);

	dc->clk_mgr->funcs->update_clocks(
			dc->clk_mgr,
			context,
			true);
	/* increase compbuf size */
	if (hubbub->funcs->program_compbuf_size)
		hubbub->funcs->program_compbuf_size(hubbub, context->bw_ctx.bw.dcn.compbuf_size_kb, true);
}

bool dcn20_update_bandwidth(
		struct dc *dc,
		struct dc_state *context)
{
	int i;
	struct dce_hwseq *hws = dc->hwseq;

	/* recalculate DML parameters */
	if (!dc->res_pool->funcs->validate_bandwidth(dc, context, false))
		return false;

	/* apply updated bandwidth parameters */
	dc->hwss.prepare_bandwidth(dc, context);

	/* update hubp configs for all pipes */
	for (i = 0; i < dc->res_pool->pipe_count; i++) {
		struct pipe_ctx *pipe_ctx = &context->res_ctx.pipe_ctx[i];

		if (pipe_ctx->plane_state == NULL)
			continue;

		if (pipe_ctx->top_pipe == NULL) {
			bool blank = !is_pipe_tree_visible(pipe_ctx);

			pipe_ctx->stream_res.tg->funcs->program_global_sync(
					pipe_ctx->stream_res.tg,
					pipe_ctx->pipe_dlg_param.vready_offset,
					pipe_ctx->pipe_dlg_param.vstartup_start,
					pipe_ctx->pipe_dlg_param.vupdate_offset,
					pipe_ctx->pipe_dlg_param.vupdate_width);

			pipe_ctx->stream_res.tg->funcs->set_vtg_params(
					pipe_ctx->stream_res.tg, &pipe_ctx->stream->timing, false);

			if (pipe_ctx->prev_odm_pipe == NULL)
				hws->funcs.blank_pixel_data(dc, pipe_ctx, blank);

			if (hws->funcs.setup_vupdate_interrupt)
				hws->funcs.setup_vupdate_interrupt(dc, pipe_ctx);
		}

		pipe_ctx->plane_res.hubp->funcs->hubp_setup(
				pipe_ctx->plane_res.hubp,
					&pipe_ctx->dlg_regs,
					&pipe_ctx->ttu_regs,
					&pipe_ctx->rq_regs,
					&pipe_ctx->pipe_dlg_param);
	}

	return true;
}

void dcn20_enable_writeback(
		struct dc *dc,
		struct dc_writeback_info *wb_info,
		struct dc_state *context)
{
	struct dwbc *dwb;
	struct mcif_wb *mcif_wb;
	struct timing_generator *optc;

	ASSERT(wb_info->dwb_pipe_inst < MAX_DWB_PIPES);
	ASSERT(wb_info->wb_enabled);
	dwb = dc->res_pool->dwbc[wb_info->dwb_pipe_inst];
	mcif_wb = dc->res_pool->mcif_wb[wb_info->dwb_pipe_inst];

	/* set the OPTC source mux */
	optc = dc->res_pool->timing_generators[dwb->otg_inst];
	optc->funcs->set_dwb_source(optc, wb_info->dwb_pipe_inst);
	/* set MCIF_WB buffer and arbitration configuration */
	mcif_wb->funcs->config_mcif_buf(mcif_wb, &wb_info->mcif_buf_params, wb_info->dwb_params.dest_height);
	mcif_wb->funcs->config_mcif_arb(mcif_wb, &context->bw_ctx.bw.dcn.bw_writeback.mcif_wb_arb[wb_info->dwb_pipe_inst]);
	/* Enable MCIF_WB */
	mcif_wb->funcs->enable_mcif(mcif_wb);
	/* Enable DWB */
	dwb->funcs->enable(dwb, &wb_info->dwb_params);
	/* TODO: add sequence to enable/disable warmup */
}

void dcn20_disable_writeback(
		struct dc *dc,
		unsigned int dwb_pipe_inst)
{
	struct dwbc *dwb;
	struct mcif_wb *mcif_wb;

	ASSERT(dwb_pipe_inst < MAX_DWB_PIPES);
	dwb = dc->res_pool->dwbc[dwb_pipe_inst];
	mcif_wb = dc->res_pool->mcif_wb[dwb_pipe_inst];

	dwb->funcs->disable(dwb);
	mcif_wb->funcs->disable_mcif(mcif_wb);
}

bool dcn20_wait_for_blank_complete(
		struct output_pixel_processor *opp)
{
	int counter;

	for (counter = 0; counter < 1000; counter++) {
		if (opp->funcs->dpg_is_blanked(opp))
			break;

		udelay(100);
	}

	if (counter == 1000) {
		dm_error("DC: failed to blank crtc!\n");
		return false;
	}

	return true;
}

bool dcn20_dmdata_status_done(struct pipe_ctx *pipe_ctx)
{
	struct hubp *hubp = pipe_ctx->plane_res.hubp;

	if (!hubp)
		return false;
	return hubp->funcs->dmdata_status_done(hubp);
}

void dcn20_disable_stream_gating(struct dc *dc, struct pipe_ctx *pipe_ctx)
{
	struct dce_hwseq *hws = dc->hwseq;

	if (pipe_ctx->stream_res.dsc) {
		struct pipe_ctx *odm_pipe = pipe_ctx->next_odm_pipe;

		hws->funcs.dsc_pg_control(hws, pipe_ctx->stream_res.dsc->inst, true);
		while (odm_pipe) {
			hws->funcs.dsc_pg_control(hws, odm_pipe->stream_res.dsc->inst, true);
			odm_pipe = odm_pipe->next_odm_pipe;
		}
	}
}

void dcn20_enable_stream_gating(struct dc *dc, struct pipe_ctx *pipe_ctx)
{
	struct dce_hwseq *hws = dc->hwseq;

	if (pipe_ctx->stream_res.dsc) {
		struct pipe_ctx *odm_pipe = pipe_ctx->next_odm_pipe;

		hws->funcs.dsc_pg_control(hws, pipe_ctx->stream_res.dsc->inst, false);
		while (odm_pipe) {
			hws->funcs.dsc_pg_control(hws, odm_pipe->stream_res.dsc->inst, false);
			odm_pipe = odm_pipe->next_odm_pipe;
		}
	}
}

void dcn20_set_dmdata_attributes(struct pipe_ctx *pipe_ctx)
{
	struct dc_dmdata_attributes attr = { 0 };
	struct hubp *hubp = pipe_ctx->plane_res.hubp;

	attr.dmdata_mode = DMDATA_HW_MODE;
	attr.dmdata_size =
		dc_is_hdmi_signal(pipe_ctx->stream->signal) ? 32 : 36;
	attr.address.quad_part =
			pipe_ctx->stream->dmdata_address.quad_part;
	attr.dmdata_dl_delta = 0;
	attr.dmdata_qos_mode = 0;
	attr.dmdata_qos_level = 0;
	attr.dmdata_repeat = 1; /* always repeat */
	attr.dmdata_updated = 1;
	attr.dmdata_sw_data = NULL;

	hubp->funcs->dmdata_set_attributes(hubp, &attr);
}

void dcn20_init_vm_ctx(
		struct dce_hwseq *hws,
		struct dc *dc,
		struct dc_virtual_addr_space_config *va_config,
		int vmid)
{
	struct dcn_hubbub_virt_addr_config config;

	if (vmid == 0) {
		ASSERT(0); /* VMID cannot be 0 for vm context */
		return;
	}

	config.page_table_start_addr = va_config->page_table_start_addr;
	config.page_table_end_addr = va_config->page_table_end_addr;
	config.page_table_block_size = va_config->page_table_block_size_in_bytes;
	config.page_table_depth = va_config->page_table_depth;
	config.page_table_base_addr = va_config->page_table_base_addr;

	dc->res_pool->hubbub->funcs->init_vm_ctx(dc->res_pool->hubbub, &config, vmid);
}

int dcn20_init_sys_ctx(struct dce_hwseq *hws, struct dc *dc, struct dc_phy_addr_space_config *pa_config)
{
	struct dcn_hubbub_phys_addr_config config;

	config.system_aperture.fb_top = pa_config->system_aperture.fb_top;
	config.system_aperture.fb_offset = pa_config->system_aperture.fb_offset;
	config.system_aperture.fb_base = pa_config->system_aperture.fb_base;
	config.system_aperture.agp_top = pa_config->system_aperture.agp_top;
	config.system_aperture.agp_bot = pa_config->system_aperture.agp_bot;
	config.system_aperture.agp_base = pa_config->system_aperture.agp_base;
	config.gart_config.page_table_start_addr = pa_config->gart_config.page_table_start_addr;
	config.gart_config.page_table_end_addr = pa_config->gart_config.page_table_end_addr;
	config.gart_config.page_table_base_addr = pa_config->gart_config.page_table_base_addr;
	config.page_table_default_page_addr = pa_config->page_table_default_page_addr;

	return dc->res_pool->hubbub->funcs->init_dchub_sys_ctx(dc->res_pool->hubbub, &config);
}

static bool patch_address_for_sbs_tb_stereo(
		struct pipe_ctx *pipe_ctx, PHYSICAL_ADDRESS_LOC *addr)
{
	struct dc_plane_state *plane_state = pipe_ctx->plane_state;
	bool sec_split = pipe_ctx->top_pipe &&
			pipe_ctx->top_pipe->plane_state == pipe_ctx->plane_state;
	if (sec_split && plane_state->address.type == PLN_ADDR_TYPE_GRPH_STEREO &&
			(pipe_ctx->stream->timing.timing_3d_format ==
			TIMING_3D_FORMAT_SIDE_BY_SIDE ||
			pipe_ctx->stream->timing.timing_3d_format ==
			TIMING_3D_FORMAT_TOP_AND_BOTTOM)) {
		*addr = plane_state->address.grph_stereo.left_addr;
		plane_state->address.grph_stereo.left_addr =
				plane_state->address.grph_stereo.right_addr;
		return true;
	}

	if (pipe_ctx->stream->view_format != VIEW_3D_FORMAT_NONE &&
			plane_state->address.type != PLN_ADDR_TYPE_GRPH_STEREO) {
		plane_state->address.type = PLN_ADDR_TYPE_GRPH_STEREO;
		plane_state->address.grph_stereo.right_addr =
				plane_state->address.grph_stereo.left_addr;
		plane_state->address.grph_stereo.right_meta_addr =
				plane_state->address.grph_stereo.left_meta_addr;
	}
	return false;
}

void dcn20_update_plane_addr(const struct dc *dc, struct pipe_ctx *pipe_ctx)
{
	bool addr_patched = false;
	PHYSICAL_ADDRESS_LOC addr;
	struct dc_plane_state *plane_state = pipe_ctx->plane_state;

	if (plane_state == NULL)
		return;

	addr_patched = patch_address_for_sbs_tb_stereo(pipe_ctx, &addr);

	// Call Helper to track VMID use
	vm_helper_mark_vmid_used(dc->vm_helper, plane_state->address.vmid, pipe_ctx->plane_res.hubp->inst);

	pipe_ctx->plane_res.hubp->funcs->hubp_program_surface_flip_and_addr(
			pipe_ctx->plane_res.hubp,
			&plane_state->address,
			plane_state->flip_immediate);

	plane_state->status.requested_address = plane_state->address;

	if (plane_state->flip_immediate)
		plane_state->status.current_address = plane_state->address;

	if (addr_patched)
		pipe_ctx->plane_state->address.grph_stereo.left_addr = addr;
}

void dcn20_unblank_stream(struct pipe_ctx *pipe_ctx,
		struct dc_link_settings *link_settings)
{
	struct encoder_unblank_param params = { { 0 } };
	struct dc_stream_state *stream = pipe_ctx->stream;
	struct dc_link *link = stream->link;
	struct dce_hwseq *hws = link->dc->hwseq;
	struct pipe_ctx *odm_pipe;

	params.opp_cnt = 1;
	for (odm_pipe = pipe_ctx->next_odm_pipe; odm_pipe; odm_pipe = odm_pipe->next_odm_pipe) {
		params.opp_cnt++;
	}
	/* only 3 items below are used by unblank */
	params.timing = pipe_ctx->stream->timing;

	params.link_settings.link_rate = link_settings->link_rate;

	if (dc_is_dp_signal(pipe_ctx->stream->signal)) {
		if (optc2_is_two_pixels_per_containter(&stream->timing) || params.opp_cnt > 1)
			params.timing.pix_clk_100hz /= 2;
		pipe_ctx->stream_res.stream_enc->funcs->dp_set_odm_combine(
				pipe_ctx->stream_res.stream_enc, params.opp_cnt > 1);
		pipe_ctx->stream_res.stream_enc->funcs->dp_unblank(pipe_ctx->stream_res.stream_enc, &params);
	}

	if (link->local_sink && link->local_sink->sink_signal == SIGNAL_TYPE_EDP) {
		hws->funcs.edp_backlight_control(link, true);
	}
}

void dcn20_setup_vupdate_interrupt(struct dc *dc, struct pipe_ctx *pipe_ctx)
{
	struct timing_generator *tg = pipe_ctx->stream_res.tg;
	int start_line = dc->hwss.get_vupdate_offset_from_vsync(pipe_ctx);

	if (start_line < 0)
		start_line = 0;

	if (tg->funcs->setup_vertical_interrupt2)
		tg->funcs->setup_vertical_interrupt2(tg, start_line);
}

static void dcn20_reset_back_end_for_pipe(
		struct dc *dc,
		struct pipe_ctx *pipe_ctx,
		struct dc_state *context)
{
	int i;
	struct dc_link *link;
	DC_LOGGER_INIT(dc->ctx->logger);
	if (pipe_ctx->stream_res.stream_enc == NULL) {
		pipe_ctx->stream = NULL;
		return;
	}

	if (!IS_FPGA_MAXIMUS_DC(dc->ctx->dce_environment)) {
		link = pipe_ctx->stream->link;
		/* DPMS may already disable or */
		/* dpms_off status is incorrect due to fastboot
		 * feature. When system resume from S4 with second
		 * screen only, the dpms_off would be true but
		 * VBIOS lit up eDP, so check link status too.
		 */
		if (!pipe_ctx->stream->dpms_off || link->link_status.link_active)
			core_link_disable_stream(pipe_ctx);
		else if (pipe_ctx->stream_res.audio)
			dc->hwss.disable_audio_stream(pipe_ctx);

		/* free acquired resources */
		if (pipe_ctx->stream_res.audio) {
			/*disable az_endpoint*/
			pipe_ctx->stream_res.audio->funcs->az_disable(pipe_ctx->stream_res.audio);

			/*free audio*/
			if (dc->caps.dynamic_audio == true) {
				/*we have to dynamic arbitrate the audio endpoints*/
				/*we free the resource, need reset is_audio_acquired*/
				update_audio_usage(&dc->current_state->res_ctx, dc->res_pool,
						pipe_ctx->stream_res.audio, false);
				pipe_ctx->stream_res.audio = NULL;
			}
		}
	}
	else if (pipe_ctx->stream_res.dsc) {
		dp_set_dsc_enable(pipe_ctx, false);
	}

	/* by upper caller loop, parent pipe: pipe0, will be reset last.
	 * back end share by all pipes and will be disable only when disable
	 * parent pipe.
	 */
	if (pipe_ctx->top_pipe == NULL) {

		dc->hwss.set_abm_immediate_disable(pipe_ctx);

		pipe_ctx->stream_res.tg->funcs->disable_crtc(pipe_ctx->stream_res.tg);

		pipe_ctx->stream_res.tg->funcs->enable_optc_clock(pipe_ctx->stream_res.tg, false);
		if (pipe_ctx->stream_res.tg->funcs->set_odm_bypass)
			pipe_ctx->stream_res.tg->funcs->set_odm_bypass(
					pipe_ctx->stream_res.tg, &pipe_ctx->stream->timing);

		if (pipe_ctx->stream_res.tg->funcs->set_drr)
			pipe_ctx->stream_res.tg->funcs->set_drr(
					pipe_ctx->stream_res.tg, NULL);
	}

	for (i = 0; i < dc->res_pool->pipe_count; i++)
		if (&dc->current_state->res_ctx.pipe_ctx[i] == pipe_ctx)
			break;

	if (i == dc->res_pool->pipe_count)
		return;

	pipe_ctx->stream = NULL;
	DC_LOG_DEBUG("Reset back end for pipe %d, tg:%d\n",
					pipe_ctx->pipe_idx, pipe_ctx->stream_res.tg->inst);
}

void dcn20_reset_hw_ctx_wrap(
		struct dc *dc,
		struct dc_state *context)
{
	int i;
	struct dce_hwseq *hws = dc->hwseq;

	/* Reset Back End*/
	for (i = dc->res_pool->pipe_count - 1; i >= 0 ; i--) {
		struct pipe_ctx *pipe_ctx_old =
			&dc->current_state->res_ctx.pipe_ctx[i];
		struct pipe_ctx *pipe_ctx = &context->res_ctx.pipe_ctx[i];

		if (!pipe_ctx_old->stream)
			continue;

		if (pipe_ctx_old->top_pipe || pipe_ctx_old->prev_odm_pipe)
			continue;

		if (!pipe_ctx->stream ||
				pipe_need_reprogram(pipe_ctx_old, pipe_ctx)) {
			struct clock_source *old_clk = pipe_ctx_old->clock_source;

			dcn20_reset_back_end_for_pipe(dc, pipe_ctx_old, dc->current_state);
			if (hws->funcs.enable_stream_gating)
				hws->funcs.enable_stream_gating(dc, pipe_ctx);
			if (old_clk)
				old_clk->funcs->cs_power_down(old_clk);
		}
	}
}

void dcn20_update_visual_confirm_color(struct dc *dc, struct pipe_ctx *pipe_ctx, struct tg_color *color, int mpcc_id)
{
	struct mpc *mpc = dc->res_pool->mpc;

	// input to MPCC is always RGB, by default leave black_color at 0
	if (dc->debug.visual_confirm == VISUAL_CONFIRM_HDR)
		get_hdr_visual_confirm_color(pipe_ctx, color);
	else if (dc->debug.visual_confirm == VISUAL_CONFIRM_SURFACE)
		get_surface_visual_confirm_color(pipe_ctx, color);
	else if (dc->debug.visual_confirm == VISUAL_CONFIRM_MPCTREE)
		get_mpctree_visual_confirm_color(pipe_ctx, color);
	else if (dc->debug.visual_confirm == VISUAL_CONFIRM_SWIZZLE)
		get_surface_tile_visual_confirm_color(pipe_ctx, color);

	if (mpc->funcs->set_bg_color)
		mpc->funcs->set_bg_color(mpc, color, mpcc_id);
}

void dcn20_update_mpcc(struct dc *dc, struct pipe_ctx *pipe_ctx)
{
	struct hubp *hubp = pipe_ctx->plane_res.hubp;
	struct mpcc_blnd_cfg blnd_cfg = { {0} };
	bool per_pixel_alpha = pipe_ctx->plane_state->per_pixel_alpha;
	int mpcc_id;
	struct mpcc *new_mpcc;
	struct mpc *mpc = dc->res_pool->mpc;
	struct mpc_tree *mpc_tree_params = &(pipe_ctx->stream_res.opp->mpc_tree_params);

<<<<<<< HEAD
	if (per_pixel_alpha)
		blnd_cfg.alpha_mode = MPCC_ALPHA_BLEND_MODE_PER_PIXEL_ALPHA;
	else
		blnd_cfg.alpha_mode = MPCC_ALPHA_BLEND_MODE_GLOBAL_ALPHA;
=======
	// input to MPCC is always RGB, by default leave black_color at 0
	if (dc->debug.visual_confirm == VISUAL_CONFIRM_HDR) {
		hws->funcs.get_hdr_visual_confirm_color(
				pipe_ctx, &blnd_cfg.black_color);
	} else if (dc->debug.visual_confirm == VISUAL_CONFIRM_SURFACE) {
		hws->funcs.get_surface_visual_confirm_color(
				pipe_ctx, &blnd_cfg.black_color);
	} else if (dc->debug.visual_confirm == VISUAL_CONFIRM_MPCTREE) {
		dcn20_get_mpctree_visual_confirm_color(
				pipe_ctx, &blnd_cfg.black_color);
	}
>>>>>>> 1052f9bc

	blnd_cfg.overlap_only = false;
	blnd_cfg.global_gain = 0xff;

	if (per_pixel_alpha && pipe_ctx->plane_state->global_alpha) {
		blnd_cfg.alpha_mode = MPCC_ALPHA_BLEND_MODE_PER_PIXEL_ALPHA_COMBINED_GLOBAL_GAIN;
		blnd_cfg.global_gain = pipe_ctx->plane_state->global_alpha_value;
	} else if (per_pixel_alpha) {
		blnd_cfg.alpha_mode = MPCC_ALPHA_BLEND_MODE_PER_PIXEL_ALPHA;
	} else {
		blnd_cfg.alpha_mode = MPCC_ALPHA_BLEND_MODE_GLOBAL_ALPHA;
	}

	if (pipe_ctx->plane_state->global_alpha)
		blnd_cfg.global_alpha = pipe_ctx->plane_state->global_alpha_value;
	else
		blnd_cfg.global_alpha = 0xff;

	blnd_cfg.background_color_bpc = 4;
	blnd_cfg.bottom_gain_mode = 0;
	blnd_cfg.top_gain = 0x1f000;
	blnd_cfg.bottom_inside_gain = 0x1f000;
	blnd_cfg.bottom_outside_gain = 0x1f000;
	blnd_cfg.pre_multiplied_alpha = per_pixel_alpha;
	if (pipe_ctx->plane_state->format
			== SURFACE_PIXEL_FORMAT_GRPH_RGBE_ALPHA)
		blnd_cfg.pre_multiplied_alpha = false;

	/*
	 * TODO: remove hack
	 * Note: currently there is a bug in init_hw such that
	 * on resume from hibernate, BIOS sets up MPCC0, and
	 * we do mpcc_remove but the mpcc cannot go to idle
	 * after remove. This cause us to pick mpcc1 here,
	 * which causes a pstate hang for yet unknown reason.
	 */
	mpcc_id = hubp->inst;

	/* If there is no full update, don't need to touch MPC tree*/
	if (!pipe_ctx->plane_state->update_flags.bits.full_update &&
		!pipe_ctx->update_flags.bits.mpcc) {
		mpc->funcs->update_blending(mpc, &blnd_cfg, mpcc_id);
		dc->hwss.update_visual_confirm_color(dc, pipe_ctx, &blnd_cfg.black_color, mpcc_id);
		return;
	}

	/* check if this MPCC is already being used */
	new_mpcc = mpc->funcs->get_mpcc_for_dpp(mpc_tree_params, mpcc_id);
	/* remove MPCC if being used */
	if (new_mpcc != NULL)
		mpc->funcs->remove_mpcc(mpc, mpc_tree_params, new_mpcc);
	else
		if (dc->debug.sanity_checks)
			mpc->funcs->assert_mpcc_idle_before_connect(
					dc->res_pool->mpc, mpcc_id);

	/* Call MPC to insert new plane */
	new_mpcc = mpc->funcs->insert_plane(dc->res_pool->mpc,
			mpc_tree_params,
			&blnd_cfg,
			NULL,
			NULL,
			hubp->inst,
			mpcc_id);
	dc->hwss.update_visual_confirm_color(dc, pipe_ctx, &blnd_cfg.black_color, mpcc_id);

	ASSERT(new_mpcc != NULL);
	hubp->opp_id = pipe_ctx->stream_res.opp->inst;
	hubp->mpcc_id = mpcc_id;
}

void dcn20_enable_stream(struct pipe_ctx *pipe_ctx)
{
	enum dc_lane_count lane_count =
		pipe_ctx->stream->link->cur_link_settings.lane_count;

	struct dc_crtc_timing *timing = &pipe_ctx->stream->timing;
	struct dc_link *link = pipe_ctx->stream->link;

	uint32_t active_total_with_borders;
	uint32_t early_control = 0;
	struct timing_generator *tg = pipe_ctx->stream_res.tg;

	/* For MST, there are multiply stream go to only one link.
	 * connect DIG back_end to front_end while enable_stream and
	 * disconnect them during disable_stream
	 * BY this, it is logic clean to separate stream and link
	 */
	link->link_enc->funcs->connect_dig_be_to_fe(link->link_enc,
						    pipe_ctx->stream_res.stream_enc->id, true);

	if (pipe_ctx->plane_state && pipe_ctx->plane_state->flip_immediate != 1) {
		if (link->dc->hwss.program_dmdata_engine)
			link->dc->hwss.program_dmdata_engine(pipe_ctx);
	}

	link->dc->hwss.update_info_frame(pipe_ctx);

	/* enable early control to avoid corruption on DP monitor*/
	active_total_with_borders =
			timing->h_addressable
				+ timing->h_border_left
				+ timing->h_border_right;

	if (lane_count != 0)
		early_control = active_total_with_borders % lane_count;

	if (early_control == 0)
		early_control = lane_count;

	tg->funcs->set_early_control(tg, early_control);

	/* enable audio only within mode set */
	if (pipe_ctx->stream_res.audio != NULL) {
		if (dc_is_dp_signal(pipe_ctx->stream->signal))
			pipe_ctx->stream_res.stream_enc->funcs->dp_audio_enable(pipe_ctx->stream_res.stream_enc);
	}
}

void dcn20_program_dmdata_engine(struct pipe_ctx *pipe_ctx)
{
	struct dc_stream_state    *stream     = pipe_ctx->stream;
	struct hubp               *hubp       = pipe_ctx->plane_res.hubp;
	bool                       enable     = false;
	struct stream_encoder     *stream_enc = pipe_ctx->stream_res.stream_enc;
	enum dynamic_metadata_mode mode       = dc_is_dp_signal(stream->signal)
							? dmdata_dp
							: dmdata_hdmi;

	/* if using dynamic meta, don't set up generic infopackets */
	if (pipe_ctx->stream->dmdata_address.quad_part != 0) {
		pipe_ctx->stream_res.encoder_info_frame.hdrsmd.valid = false;
		enable = true;
	}

	if (!hubp)
		return;

	if (!stream_enc || !stream_enc->funcs->set_dynamic_metadata)
		return;

	stream_enc->funcs->set_dynamic_metadata(stream_enc, enable,
						hubp->inst, mode);
}

void dcn20_fpga_init_hw(struct dc *dc)
{
	int i, j;
	struct dce_hwseq *hws = dc->hwseq;
	struct resource_pool *res_pool = dc->res_pool;
	struct dc_state  *context = dc->current_state;

	if (dc->clk_mgr && dc->clk_mgr->funcs->init_clocks)
		dc->clk_mgr->funcs->init_clocks(dc->clk_mgr);

	// Initialize the dccg
	if (res_pool->dccg->funcs->dccg_init)
		res_pool->dccg->funcs->dccg_init(res_pool->dccg);

	//Enable ability to power gate / don't force power on permanently
	hws->funcs.enable_power_gating_plane(hws, true);

	// Specific to FPGA dccg and registers
	REG_WRITE(RBBMIF_TIMEOUT_DIS, 0xFFFFFFFF);
	REG_WRITE(RBBMIF_TIMEOUT_DIS_2, 0xFFFFFFFF);

	hws->funcs.dccg_init(hws);

	REG_UPDATE(DCHUBBUB_GLOBAL_TIMER_CNTL, DCHUBBUB_GLOBAL_TIMER_REFDIV, 2);
	REG_UPDATE(DCHUBBUB_GLOBAL_TIMER_CNTL, DCHUBBUB_GLOBAL_TIMER_ENABLE, 1);
	if (REG(REFCLK_CNTL))
		REG_WRITE(REFCLK_CNTL, 0);
	//


	/* Blank pixel data with OPP DPG */
	for (i = 0; i < dc->res_pool->timing_generator_count; i++) {
		struct timing_generator *tg = dc->res_pool->timing_generators[i];

		if (tg->funcs->is_tg_enabled(tg))
			dcn20_init_blank(dc, tg);
	}

	for (i = 0; i < res_pool->timing_generator_count; i++) {
		struct timing_generator *tg = dc->res_pool->timing_generators[i];

		if (tg->funcs->is_tg_enabled(tg))
			tg->funcs->lock(tg);
	}

	for (i = 0; i < dc->res_pool->pipe_count; i++) {
		struct dpp *dpp = res_pool->dpps[i];

		dpp->funcs->dpp_reset(dpp);
	}

	/* Reset all MPCC muxes */
	res_pool->mpc->funcs->mpc_init(res_pool->mpc);

	/* initialize OPP mpc_tree parameter */
	for (i = 0; i < dc->res_pool->res_cap->num_opp; i++) {
		res_pool->opps[i]->mpc_tree_params.opp_id = res_pool->opps[i]->inst;
		res_pool->opps[i]->mpc_tree_params.opp_list = NULL;
		for (j = 0; j < MAX_PIPES; j++)
			res_pool->opps[i]->mpcc_disconnect_pending[j] = false;
	}

	for (i = 0; i < dc->res_pool->pipe_count; i++) {
		struct timing_generator *tg = dc->res_pool->timing_generators[i];
		struct pipe_ctx *pipe_ctx = &context->res_ctx.pipe_ctx[i];
		struct hubp *hubp = dc->res_pool->hubps[i];
		struct dpp *dpp = dc->res_pool->dpps[i];

		pipe_ctx->stream_res.tg = tg;
		pipe_ctx->pipe_idx = i;

		pipe_ctx->plane_res.hubp = hubp;
		pipe_ctx->plane_res.dpp = dpp;
		pipe_ctx->plane_res.mpcc_inst = dpp->inst;
		hubp->mpcc_id = dpp->inst;
		hubp->opp_id = OPP_ID_INVALID;
		hubp->power_gated = false;
		pipe_ctx->stream_res.opp = NULL;

		hubp->funcs->hubp_init(hubp);

		//dc->res_pool->opps[i]->mpc_tree_params.opp_id = dc->res_pool->opps[i]->inst;
		//dc->res_pool->opps[i]->mpc_tree_params.opp_list = NULL;
		dc->res_pool->opps[i]->mpcc_disconnect_pending[pipe_ctx->plane_res.mpcc_inst] = true;
		pipe_ctx->stream_res.opp = dc->res_pool->opps[i];
		/*to do*/
		hws->funcs.plane_atomic_disconnect(dc, pipe_ctx);
	}

	/* initialize DWB pointer to MCIF_WB */
	for (i = 0; i < res_pool->res_cap->num_dwb; i++)
		res_pool->dwbc[i]->mcif = res_pool->mcif_wb[i];

	for (i = 0; i < dc->res_pool->timing_generator_count; i++) {
		struct timing_generator *tg = dc->res_pool->timing_generators[i];

		if (tg->funcs->is_tg_enabled(tg))
			tg->funcs->unlock(tg);
	}

	for (i = 0; i < dc->res_pool->pipe_count; i++) {
		struct pipe_ctx *pipe_ctx = &context->res_ctx.pipe_ctx[i];

		dc->hwss.disable_plane(dc, pipe_ctx);

		pipe_ctx->stream_res.tg = NULL;
		pipe_ctx->plane_res.hubp = NULL;
	}

	for (i = 0; i < dc->res_pool->timing_generator_count; i++) {
		struct timing_generator *tg = dc->res_pool->timing_generators[i];

		tg->funcs->tg_init(tg);
	}

	if (dc->res_pool->hubbub->funcs->init_crb)
		dc->res_pool->hubbub->funcs->init_crb(dc->res_pool->hubbub);
}
#ifndef TRIM_FSFT
bool dcn20_optimize_timing_for_fsft(struct dc *dc,
		struct dc_crtc_timing *timing,
		unsigned int max_input_rate_in_khz)
{
	unsigned int old_v_front_porch;
	unsigned int old_v_total;
	unsigned int max_input_rate_in_100hz;
	unsigned long long new_v_total;

	max_input_rate_in_100hz = max_input_rate_in_khz * 10;
	if (max_input_rate_in_100hz < timing->pix_clk_100hz)
		return false;

	old_v_total = timing->v_total;
	old_v_front_porch = timing->v_front_porch;

	timing->fast_transport_output_rate_100hz = timing->pix_clk_100hz;
	timing->pix_clk_100hz = max_input_rate_in_100hz;

	new_v_total = div_u64((unsigned long long)old_v_total * max_input_rate_in_100hz, timing->pix_clk_100hz);

	timing->v_total = new_v_total;
	timing->v_front_porch = old_v_front_porch + (timing->v_total - old_v_total);
	return true;
}
#endif

void dcn20_set_disp_pattern_generator(const struct dc *dc,
		struct pipe_ctx *pipe_ctx,
		enum controller_dp_test_pattern test_pattern,
		enum controller_dp_color_space color_space,
		enum dc_color_depth color_depth,
		const struct tg_color *solid_color,
		int width, int height, int offset)
{
	pipe_ctx->stream_res.opp->funcs->opp_set_disp_pattern_generator(pipe_ctx->stream_res.opp, test_pattern,
			color_space, color_depth, solid_color, width, height, offset);
}<|MERGE_RESOLUTION|>--- conflicted
+++ resolved
@@ -2297,25 +2297,6 @@
 	struct mpc *mpc = dc->res_pool->mpc;
 	struct mpc_tree *mpc_tree_params = &(pipe_ctx->stream_res.opp->mpc_tree_params);
 
-<<<<<<< HEAD
-	if (per_pixel_alpha)
-		blnd_cfg.alpha_mode = MPCC_ALPHA_BLEND_MODE_PER_PIXEL_ALPHA;
-	else
-		blnd_cfg.alpha_mode = MPCC_ALPHA_BLEND_MODE_GLOBAL_ALPHA;
-=======
-	// input to MPCC is always RGB, by default leave black_color at 0
-	if (dc->debug.visual_confirm == VISUAL_CONFIRM_HDR) {
-		hws->funcs.get_hdr_visual_confirm_color(
-				pipe_ctx, &blnd_cfg.black_color);
-	} else if (dc->debug.visual_confirm == VISUAL_CONFIRM_SURFACE) {
-		hws->funcs.get_surface_visual_confirm_color(
-				pipe_ctx, &blnd_cfg.black_color);
-	} else if (dc->debug.visual_confirm == VISUAL_CONFIRM_MPCTREE) {
-		dcn20_get_mpctree_visual_confirm_color(
-				pipe_ctx, &blnd_cfg.black_color);
-	}
->>>>>>> 1052f9bc
-
 	blnd_cfg.overlap_only = false;
 	blnd_cfg.global_gain = 0xff;
 
