/*
 * Copyright 2015 Advanced Micro Devices, Inc.
 *
 * Permission is hereby granted, free of charge, to any person obtaining a
 * copy of this software and associated documentation files (the "Software"),
 * to deal in the Software without restriction, including without limitation
 * the rights to use, copy, modify, merge, publish, distribute, sublicense,
 * and/or sell copies of the Software, and to permit persons to whom the
 * Software is furnished to do so, subject to the following conditions:
 *
 * The above copyright notice and this permission notice shall be included in
 * all copies or substantial portions of the Software.
 *
 * THE SOFTWARE IS PROVIDED "AS IS", WITHOUT WARRANTY OF ANY KIND, EXPRESS OR
 * IMPLIED, INCLUDING BUT NOT LIMITED TO THE WARRANTIES OF MERCHANTABILITY,
 * FITNESS FOR A PARTICULAR PURPOSE AND NONINFRINGEMENT.  IN NO EVENT SHALL
 * THE COPYRIGHT HOLDER(S) OR AUTHOR(S) BE LIABLE FOR ANY CLAIM, DAMAGES OR
 * OTHER LIABILITY, WHETHER IN AN ACTION OF CONTRACT, TORT OR OTHERWISE,
 * ARISING FROM, OUT OF OR IN CONNECTION WITH THE SOFTWARE OR THE USE OR
 * OTHER DEALINGS IN THE SOFTWARE.
 *
 * Authors: AMD
 *
 */

/* The caprices of the preprocessor require that this be declared right here */
#define CREATE_TRACE_POINTS

#include "dm_services_types.h"
#include "dc.h"
#include "dc_link_dp.h"
#include "link_enc_cfg.h"
#include "dc/inc/core_types.h"
#include "dal_asic_id.h"
#include "dmub/dmub_srv.h"
#include "dc/inc/hw/dmcu.h"
#include "dc/inc/hw/abm.h"
#include "dc/dc_dmub_srv.h"
#include "dc/dc_edid_parser.h"
#include "dc/dc_stat.h"
#include "amdgpu_dm_trace.h"
#include "dc/inc/dc_link_ddc.h"

#include "vid.h"
#include "amdgpu.h"
#include "amdgpu_display.h"
#include "amdgpu_ucode.h"
#include "atom.h"
#include "amdgpu_dm.h"
#include "amdgpu_dm_plane.h"
#include "amdgpu_dm_crtc.h"
#ifdef CONFIG_DRM_AMD_DC_HDCP
#include "amdgpu_dm_hdcp.h"
#include <drm/display/drm_hdcp_helper.h>
#endif
#include "amdgpu_pm.h"
#include "amdgpu_atombios.h"

#include "amd_shared.h"
#include "amdgpu_dm_irq.h"
#include "dm_helpers.h"
#include "amdgpu_dm_mst_types.h"
#if defined(CONFIG_DEBUG_FS)
#include "amdgpu_dm_debugfs.h"
#endif
#include "amdgpu_dm_psr.h"

#include "ivsrcid/ivsrcid_vislands30.h"

#include "i2caux_interface.h"
#include <linux/module.h>
#include <linux/moduleparam.h>
#include <linux/types.h>
#include <linux/pm_runtime.h>
#include <linux/pci.h>
#include <linux/firmware.h>
#include <linux/component.h>
#include <linux/dmi.h>

#include <drm/display/drm_dp_mst_helper.h>
#include <drm/display/drm_hdmi_helper.h>
#include <drm/drm_atomic.h>
#include <drm/drm_atomic_uapi.h>
#include <drm/drm_atomic_helper.h>
#include <drm/drm_blend.h>
#include <drm/drm_fb_helper.h>
#include <drm/drm_fourcc.h>
#include <drm/drm_edid.h>
#include <drm/drm_vblank.h>
#include <drm/drm_audio_component.h>
#include <drm/drm_gem_atomic_helper.h>
#include <drm/drm_plane_helper.h>

#include <acpi/video.h>

#include "ivsrcid/dcn/irqsrcs_dcn_1_0.h"

#include "dcn/dcn_1_0_offset.h"
#include "dcn/dcn_1_0_sh_mask.h"
#include "soc15_hw_ip.h"
#include "soc15_common.h"
#include "vega10_ip_offset.h"

#include "gc/gc_11_0_0_offset.h"
#include "gc/gc_11_0_0_sh_mask.h"

#include "modules/inc/mod_freesync.h"
#include "modules/power/power_helpers.h"
#include "modules/inc/mod_info_packet.h"

#define FIRMWARE_RENOIR_DMUB "amdgpu/renoir_dmcub.bin"
MODULE_FIRMWARE(FIRMWARE_RENOIR_DMUB);
#define FIRMWARE_SIENNA_CICHLID_DMUB "amdgpu/sienna_cichlid_dmcub.bin"
MODULE_FIRMWARE(FIRMWARE_SIENNA_CICHLID_DMUB);
#define FIRMWARE_NAVY_FLOUNDER_DMUB "amdgpu/navy_flounder_dmcub.bin"
MODULE_FIRMWARE(FIRMWARE_NAVY_FLOUNDER_DMUB);
#define FIRMWARE_GREEN_SARDINE_DMUB "amdgpu/green_sardine_dmcub.bin"
MODULE_FIRMWARE(FIRMWARE_GREEN_SARDINE_DMUB);
#define FIRMWARE_VANGOGH_DMUB "amdgpu/vangogh_dmcub.bin"
MODULE_FIRMWARE(FIRMWARE_VANGOGH_DMUB);
#define FIRMWARE_DIMGREY_CAVEFISH_DMUB "amdgpu/dimgrey_cavefish_dmcub.bin"
MODULE_FIRMWARE(FIRMWARE_DIMGREY_CAVEFISH_DMUB);
#define FIRMWARE_BEIGE_GOBY_DMUB "amdgpu/beige_goby_dmcub.bin"
MODULE_FIRMWARE(FIRMWARE_BEIGE_GOBY_DMUB);
#define FIRMWARE_YELLOW_CARP_DMUB "amdgpu/yellow_carp_dmcub.bin"
MODULE_FIRMWARE(FIRMWARE_YELLOW_CARP_DMUB);
#define FIRMWARE_DCN_314_DMUB "amdgpu/dcn_3_1_4_dmcub.bin"
MODULE_FIRMWARE(FIRMWARE_DCN_314_DMUB);
#define FIRMWARE_DCN_315_DMUB "amdgpu/dcn_3_1_5_dmcub.bin"
MODULE_FIRMWARE(FIRMWARE_DCN_315_DMUB);
#define FIRMWARE_DCN316_DMUB "amdgpu/dcn_3_1_6_dmcub.bin"
MODULE_FIRMWARE(FIRMWARE_DCN316_DMUB);

#define FIRMWARE_DCN_V3_2_0_DMCUB "amdgpu/dcn_3_2_0_dmcub.bin"
MODULE_FIRMWARE(FIRMWARE_DCN_V3_2_0_DMCUB);
#define FIRMWARE_DCN_V3_2_1_DMCUB "amdgpu/dcn_3_2_1_dmcub.bin"
MODULE_FIRMWARE(FIRMWARE_DCN_V3_2_1_DMCUB);

#define FIRMWARE_RAVEN_DMCU		"amdgpu/raven_dmcu.bin"
MODULE_FIRMWARE(FIRMWARE_RAVEN_DMCU);

#define FIRMWARE_NAVI12_DMCU            "amdgpu/navi12_dmcu.bin"
MODULE_FIRMWARE(FIRMWARE_NAVI12_DMCU);

/* Number of bytes in PSP header for firmware. */
#define PSP_HEADER_BYTES 0x100

/* Number of bytes in PSP footer for firmware. */
#define PSP_FOOTER_BYTES 0x100

/*
 * DMUB Async to Sync Mechanism Status
 */
#define DMUB_ASYNC_TO_SYNC_ACCESS_FAIL 1
#define DMUB_ASYNC_TO_SYNC_ACCESS_TIMEOUT 2
#define DMUB_ASYNC_TO_SYNC_ACCESS_SUCCESS 3
#define DMUB_ASYNC_TO_SYNC_ACCESS_INVALID 4

/**
 * DOC: overview
 *
 * The AMDgpu display manager, **amdgpu_dm** (or even simpler,
 * **dm**) sits between DRM and DC. It acts as a liaison, converting DRM
 * requests into DC requests, and DC responses into DRM responses.
 *
 * The root control structure is &struct amdgpu_display_manager.
 */

/* basic init/fini API */
static int amdgpu_dm_init(struct amdgpu_device *adev);
static void amdgpu_dm_fini(struct amdgpu_device *adev);
static bool is_freesync_video_mode(const struct drm_display_mode *mode, struct amdgpu_dm_connector *aconnector);

static enum drm_mode_subconnector get_subconnector_type(struct dc_link *link)
{
	switch (link->dpcd_caps.dongle_type) {
	case DISPLAY_DONGLE_NONE:
		return DRM_MODE_SUBCONNECTOR_Native;
	case DISPLAY_DONGLE_DP_VGA_CONVERTER:
		return DRM_MODE_SUBCONNECTOR_VGA;
	case DISPLAY_DONGLE_DP_DVI_CONVERTER:
	case DISPLAY_DONGLE_DP_DVI_DONGLE:
		return DRM_MODE_SUBCONNECTOR_DVID;
	case DISPLAY_DONGLE_DP_HDMI_CONVERTER:
	case DISPLAY_DONGLE_DP_HDMI_DONGLE:
		return DRM_MODE_SUBCONNECTOR_HDMIA;
	case DISPLAY_DONGLE_DP_HDMI_MISMATCHED_DONGLE:
	default:
		return DRM_MODE_SUBCONNECTOR_Unknown;
	}
}

static void update_subconnector_property(struct amdgpu_dm_connector *aconnector)
{
	struct dc_link *link = aconnector->dc_link;
	struct drm_connector *connector = &aconnector->base;
	enum drm_mode_subconnector subconnector = DRM_MODE_SUBCONNECTOR_Unknown;

	if (connector->connector_type != DRM_MODE_CONNECTOR_DisplayPort)
		return;

	if (aconnector->dc_sink)
		subconnector = get_subconnector_type(link);

	drm_object_property_set_value(&connector->base,
			connector->dev->mode_config.dp_subconnector_property,
			subconnector);
}

/*
 * initializes drm_device display related structures, based on the information
 * provided by DAL. The drm strcutures are: drm_crtc, drm_connector,
 * drm_encoder, drm_mode_config
 *
 * Returns 0 on success
 */
static int amdgpu_dm_initialize_drm_device(struct amdgpu_device *adev);
/* removes and deallocates the drm structures, created by the above function */
static void amdgpu_dm_destroy_drm_device(struct amdgpu_display_manager *dm);

static int amdgpu_dm_connector_init(struct amdgpu_display_manager *dm,
				    struct amdgpu_dm_connector *amdgpu_dm_connector,
				    uint32_t link_index,
				    struct amdgpu_encoder *amdgpu_encoder);
static int amdgpu_dm_encoder_init(struct drm_device *dev,
				  struct amdgpu_encoder *aencoder,
				  uint32_t link_index);

static int amdgpu_dm_connector_get_modes(struct drm_connector *connector);

static void amdgpu_dm_atomic_commit_tail(struct drm_atomic_state *state);

static int amdgpu_dm_atomic_check(struct drm_device *dev,
				  struct drm_atomic_state *state);

static void handle_hpd_irq_helper(struct amdgpu_dm_connector *aconnector);
static void handle_hpd_rx_irq(void *param);

static bool
is_timing_unchanged_for_freesync(struct drm_crtc_state *old_crtc_state,
				 struct drm_crtc_state *new_crtc_state);
/*
 * dm_vblank_get_counter
 *
 * @brief
 * Get counter for number of vertical blanks
 *
 * @param
 * struct amdgpu_device *adev - [in] desired amdgpu device
 * int disp_idx - [in] which CRTC to get the counter from
 *
 * @return
 * Counter for vertical blanks
 */
static u32 dm_vblank_get_counter(struct amdgpu_device *adev, int crtc)
{
	if (crtc >= adev->mode_info.num_crtc)
		return 0;
	else {
		struct amdgpu_crtc *acrtc = adev->mode_info.crtcs[crtc];

		if (acrtc->dm_irq_params.stream == NULL) {
			DRM_ERROR("dc_stream_state is NULL for crtc '%d'!\n",
				  crtc);
			return 0;
		}

		return dc_stream_get_vblank_counter(acrtc->dm_irq_params.stream);
	}
}

static int dm_crtc_get_scanoutpos(struct amdgpu_device *adev, int crtc,
				  u32 *vbl, u32 *position)
{
	uint32_t v_blank_start, v_blank_end, h_position, v_position;

	if ((crtc < 0) || (crtc >= adev->mode_info.num_crtc))
		return -EINVAL;
	else {
		struct amdgpu_crtc *acrtc = adev->mode_info.crtcs[crtc];

		if (acrtc->dm_irq_params.stream ==  NULL) {
			DRM_ERROR("dc_stream_state is NULL for crtc '%d'!\n",
				  crtc);
			return 0;
		}

		/*
		 * TODO rework base driver to use values directly.
		 * for now parse it back into reg-format
		 */
		dc_stream_get_scanoutpos(acrtc->dm_irq_params.stream,
					 &v_blank_start,
					 &v_blank_end,
					 &h_position,
					 &v_position);

		*position = v_position | (h_position << 16);
		*vbl = v_blank_start | (v_blank_end << 16);
	}

	return 0;
}

static bool dm_is_idle(void *handle)
{
	/* XXX todo */
	return true;
}

static int dm_wait_for_idle(void *handle)
{
	/* XXX todo */
	return 0;
}

static bool dm_check_soft_reset(void *handle)
{
	return false;
}

static int dm_soft_reset(void *handle)
{
	/* XXX todo */
	return 0;
}

static struct amdgpu_crtc *
get_crtc_by_otg_inst(struct amdgpu_device *adev,
		     int otg_inst)
{
	struct drm_device *dev = adev_to_drm(adev);
	struct drm_crtc *crtc;
	struct amdgpu_crtc *amdgpu_crtc;

	if (WARN_ON(otg_inst == -1))
		return adev->mode_info.crtcs[0];

	list_for_each_entry(crtc, &dev->mode_config.crtc_list, head) {
		amdgpu_crtc = to_amdgpu_crtc(crtc);

		if (amdgpu_crtc->otg_inst == otg_inst)
			return amdgpu_crtc;
	}

	return NULL;
}

static inline bool is_dc_timing_adjust_needed(struct dm_crtc_state *old_state,
					      struct dm_crtc_state *new_state)
{
	if (new_state->freesync_config.state ==  VRR_STATE_ACTIVE_FIXED)
		return true;
	else if (amdgpu_dm_vrr_active(old_state) != amdgpu_dm_vrr_active(new_state))
		return true;
	else
		return false;
}

static inline void reverse_planes_order(struct dc_surface_update *array_of_surface_update,
					int planes_count)
{
	int i, j;
	struct dc_surface_update surface_updates_temp;

	for (i = 0, j = planes_count - 1; i < j; i++, j--) {
		surface_updates_temp = array_of_surface_update[i];
		array_of_surface_update[i] = array_of_surface_update[j];
		array_of_surface_update[j] = surface_updates_temp;
	}
}

/**
 * dm_pflip_high_irq() - Handle pageflip interrupt
 * @interrupt_params: ignored
 *
 * Handles the pageflip interrupt by notifying all interested parties
 * that the pageflip has been completed.
 */
static void dm_pflip_high_irq(void *interrupt_params)
{
	struct amdgpu_crtc *amdgpu_crtc;
	struct common_irq_params *irq_params = interrupt_params;
	struct amdgpu_device *adev = irq_params->adev;
	unsigned long flags;
	struct drm_pending_vblank_event *e;
	uint32_t vpos, hpos, v_blank_start, v_blank_end;
	bool vrr_active;

	amdgpu_crtc = get_crtc_by_otg_inst(adev, irq_params->irq_src - IRQ_TYPE_PFLIP);

	/* IRQ could occur when in initial stage */
	/* TODO work and BO cleanup */
	if (amdgpu_crtc == NULL) {
		DC_LOG_PFLIP("CRTC is null, returning.\n");
		return;
	}

	spin_lock_irqsave(&adev_to_drm(adev)->event_lock, flags);

	if (amdgpu_crtc->pflip_status != AMDGPU_FLIP_SUBMITTED){
		DC_LOG_PFLIP("amdgpu_crtc->pflip_status = %d !=AMDGPU_FLIP_SUBMITTED(%d) on crtc:%d[%p] \n",
						 amdgpu_crtc->pflip_status,
						 AMDGPU_FLIP_SUBMITTED,
						 amdgpu_crtc->crtc_id,
						 amdgpu_crtc);
		spin_unlock_irqrestore(&adev_to_drm(adev)->event_lock, flags);
		return;
	}

	/* page flip completed. */
	e = amdgpu_crtc->event;
	amdgpu_crtc->event = NULL;

	WARN_ON(!e);

	vrr_active = amdgpu_dm_vrr_active_irq(amdgpu_crtc);

	/* Fixed refresh rate, or VRR scanout position outside front-porch? */
	if (!vrr_active ||
	    !dc_stream_get_scanoutpos(amdgpu_crtc->dm_irq_params.stream, &v_blank_start,
				      &v_blank_end, &hpos, &vpos) ||
	    (vpos < v_blank_start)) {
		/* Update to correct count and vblank timestamp if racing with
		 * vblank irq. This also updates to the correct vblank timestamp
		 * even in VRR mode, as scanout is past the front-porch atm.
		 */
		drm_crtc_accurate_vblank_count(&amdgpu_crtc->base);

		/* Wake up userspace by sending the pageflip event with proper
		 * count and timestamp of vblank of flip completion.
		 */
		if (e) {
			drm_crtc_send_vblank_event(&amdgpu_crtc->base, e);

			/* Event sent, so done with vblank for this flip */
			drm_crtc_vblank_put(&amdgpu_crtc->base);
		}
	} else if (e) {
		/* VRR active and inside front-porch: vblank count and
		 * timestamp for pageflip event will only be up to date after
		 * drm_crtc_handle_vblank() has been executed from late vblank
		 * irq handler after start of back-porch (vline 0). We queue the
		 * pageflip event for send-out by drm_crtc_handle_vblank() with
		 * updated timestamp and count, once it runs after us.
		 *
		 * We need to open-code this instead of using the helper
		 * drm_crtc_arm_vblank_event(), as that helper would
		 * call drm_crtc_accurate_vblank_count(), which we must
		 * not call in VRR mode while we are in front-porch!
		 */

		/* sequence will be replaced by real count during send-out. */
		e->sequence = drm_crtc_vblank_count(&amdgpu_crtc->base);
		e->pipe = amdgpu_crtc->crtc_id;

		list_add_tail(&e->base.link, &adev_to_drm(adev)->vblank_event_list);
		e = NULL;
	}

	/* Keep track of vblank of this flip for flip throttling. We use the
	 * cooked hw counter, as that one incremented at start of this vblank
	 * of pageflip completion, so last_flip_vblank is the forbidden count
	 * for queueing new pageflips if vsync + VRR is enabled.
	 */
	amdgpu_crtc->dm_irq_params.last_flip_vblank =
		amdgpu_get_vblank_counter_kms(&amdgpu_crtc->base);

	amdgpu_crtc->pflip_status = AMDGPU_FLIP_NONE;
	spin_unlock_irqrestore(&adev_to_drm(adev)->event_lock, flags);

	DC_LOG_PFLIP("crtc:%d[%p], pflip_stat:AMDGPU_FLIP_NONE, vrr[%d]-fp %d\n",
		     amdgpu_crtc->crtc_id, amdgpu_crtc,
		     vrr_active, (int) !e);
}

static void dm_vupdate_high_irq(void *interrupt_params)
{
	struct common_irq_params *irq_params = interrupt_params;
	struct amdgpu_device *adev = irq_params->adev;
	struct amdgpu_crtc *acrtc;
	struct drm_device *drm_dev;
	struct drm_vblank_crtc *vblank;
	ktime_t frame_duration_ns, previous_timestamp;
	unsigned long flags;
	int vrr_active;

	acrtc = get_crtc_by_otg_inst(adev, irq_params->irq_src - IRQ_TYPE_VUPDATE);

	if (acrtc) {
		vrr_active = amdgpu_dm_vrr_active_irq(acrtc);
		drm_dev = acrtc->base.dev;
		vblank = &drm_dev->vblank[acrtc->base.index];
		previous_timestamp = atomic64_read(&irq_params->previous_timestamp);
		frame_duration_ns = vblank->time - previous_timestamp;

		if (frame_duration_ns > 0) {
			trace_amdgpu_refresh_rate_track(acrtc->base.index,
						frame_duration_ns,
						ktime_divns(NSEC_PER_SEC, frame_duration_ns));
			atomic64_set(&irq_params->previous_timestamp, vblank->time);
		}

		DC_LOG_VBLANK("crtc:%d, vupdate-vrr:%d\n",
			      acrtc->crtc_id,
			      vrr_active);

		/* Core vblank handling is done here after end of front-porch in
		 * vrr mode, as vblank timestamping will give valid results
		 * while now done after front-porch. This will also deliver
		 * page-flip completion events that have been queued to us
		 * if a pageflip happened inside front-porch.
		 */
		if (vrr_active) {
			dm_crtc_handle_vblank(acrtc);

			/* BTR processing for pre-DCE12 ASICs */
			if (acrtc->dm_irq_params.stream &&
			    adev->family < AMDGPU_FAMILY_AI) {
				spin_lock_irqsave(&adev_to_drm(adev)->event_lock, flags);
				mod_freesync_handle_v_update(
				    adev->dm.freesync_module,
				    acrtc->dm_irq_params.stream,
				    &acrtc->dm_irq_params.vrr_params);

				dc_stream_adjust_vmin_vmax(
				    adev->dm.dc,
				    acrtc->dm_irq_params.stream,
				    &acrtc->dm_irq_params.vrr_params.adjust);
				spin_unlock_irqrestore(&adev_to_drm(adev)->event_lock, flags);
			}
		}
	}
}

/**
 * dm_crtc_high_irq() - Handles CRTC interrupt
 * @interrupt_params: used for determining the CRTC instance
 *
 * Handles the CRTC/VSYNC interrupt by notfying DRM's VBLANK
 * event handler.
 */
static void dm_crtc_high_irq(void *interrupt_params)
{
	struct common_irq_params *irq_params = interrupt_params;
	struct amdgpu_device *adev = irq_params->adev;
	struct amdgpu_crtc *acrtc;
	unsigned long flags;
	int vrr_active;

	acrtc = get_crtc_by_otg_inst(adev, irq_params->irq_src - IRQ_TYPE_VBLANK);
	if (!acrtc)
		return;

	vrr_active = amdgpu_dm_vrr_active_irq(acrtc);

	DC_LOG_VBLANK("crtc:%d, vupdate-vrr:%d, planes:%d\n", acrtc->crtc_id,
		      vrr_active, acrtc->dm_irq_params.active_planes);

	/**
	 * Core vblank handling at start of front-porch is only possible
	 * in non-vrr mode, as only there vblank timestamping will give
	 * valid results while done in front-porch. Otherwise defer it
	 * to dm_vupdate_high_irq after end of front-porch.
	 */
	if (!vrr_active)
		dm_crtc_handle_vblank(acrtc);

	/**
	 * Following stuff must happen at start of vblank, for crc
	 * computation and below-the-range btr support in vrr mode.
	 */
	amdgpu_dm_crtc_handle_crc_irq(&acrtc->base);

	/* BTR updates need to happen before VUPDATE on Vega and above. */
	if (adev->family < AMDGPU_FAMILY_AI)
		return;

	spin_lock_irqsave(&adev_to_drm(adev)->event_lock, flags);

	if (acrtc->dm_irq_params.stream &&
	    acrtc->dm_irq_params.vrr_params.supported &&
	    acrtc->dm_irq_params.freesync_config.state ==
		    VRR_STATE_ACTIVE_VARIABLE) {
		mod_freesync_handle_v_update(adev->dm.freesync_module,
					     acrtc->dm_irq_params.stream,
					     &acrtc->dm_irq_params.vrr_params);

		dc_stream_adjust_vmin_vmax(adev->dm.dc, acrtc->dm_irq_params.stream,
					   &acrtc->dm_irq_params.vrr_params.adjust);
	}

	/*
	 * If there aren't any active_planes then DCH HUBP may be clock-gated.
	 * In that case, pageflip completion interrupts won't fire and pageflip
	 * completion events won't get delivered. Prevent this by sending
	 * pending pageflip events from here if a flip is still pending.
	 *
	 * If any planes are enabled, use dm_pflip_high_irq() instead, to
	 * avoid race conditions between flip programming and completion,
	 * which could cause too early flip completion events.
	 */
	if (adev->family >= AMDGPU_FAMILY_RV &&
	    acrtc->pflip_status == AMDGPU_FLIP_SUBMITTED &&
	    acrtc->dm_irq_params.active_planes == 0) {
		if (acrtc->event) {
			drm_crtc_send_vblank_event(&acrtc->base, acrtc->event);
			acrtc->event = NULL;
			drm_crtc_vblank_put(&acrtc->base);
		}
		acrtc->pflip_status = AMDGPU_FLIP_NONE;
	}

	spin_unlock_irqrestore(&adev_to_drm(adev)->event_lock, flags);
}

#if defined(CONFIG_DRM_AMD_SECURE_DISPLAY)
/**
 * dm_dcn_vertical_interrupt0_high_irq() - Handles OTG Vertical interrupt0 for
 * DCN generation ASICs
 * @interrupt_params: interrupt parameters
 *
 * Used to set crc window/read out crc value at vertical line 0 position
 */
static void dm_dcn_vertical_interrupt0_high_irq(void *interrupt_params)
{
	struct common_irq_params *irq_params = interrupt_params;
	struct amdgpu_device *adev = irq_params->adev;
	struct amdgpu_crtc *acrtc;

	acrtc = get_crtc_by_otg_inst(adev, irq_params->irq_src - IRQ_TYPE_VLINE0);

	if (!acrtc)
		return;

	amdgpu_dm_crtc_handle_crc_window_irq(&acrtc->base);
}
#endif /* CONFIG_DRM_AMD_SECURE_DISPLAY */

/**
 * dmub_aux_setconfig_callback - Callback for AUX or SET_CONFIG command.
 * @adev: amdgpu_device pointer
 * @notify: dmub notification structure
 *
 * Dmub AUX or SET_CONFIG command completion processing callback
 * Copies dmub notification to DM which is to be read by AUX command.
 * issuing thread and also signals the event to wake up the thread.
 */
static void dmub_aux_setconfig_callback(struct amdgpu_device *adev,
					struct dmub_notification *notify)
{
	if (adev->dm.dmub_notify)
		memcpy(adev->dm.dmub_notify, notify, sizeof(struct dmub_notification));
	if (notify->type == DMUB_NOTIFICATION_AUX_REPLY)
		complete(&adev->dm.dmub_aux_transfer_done);
}

/**
 * dmub_hpd_callback - DMUB HPD interrupt processing callback.
 * @adev: amdgpu_device pointer
 * @notify: dmub notification structure
 *
 * Dmub Hpd interrupt processing callback. Gets displayindex through the
 * ink index and calls helper to do the processing.
 */
static void dmub_hpd_callback(struct amdgpu_device *adev,
			      struct dmub_notification *notify)
{
	struct amdgpu_dm_connector *aconnector;
	struct amdgpu_dm_connector *hpd_aconnector = NULL;
	struct drm_connector *connector;
	struct drm_connector_list_iter iter;
	struct dc_link *link;
	uint8_t link_index = 0;
	struct drm_device *dev;

	if (adev == NULL)
		return;

	if (notify == NULL) {
		DRM_ERROR("DMUB HPD callback notification was NULL");
		return;
	}

	if (notify->link_index > adev->dm.dc->link_count) {
		DRM_ERROR("DMUB HPD index (%u)is abnormal", notify->link_index);
		return;
	}

	link_index = notify->link_index;
	link = adev->dm.dc->links[link_index];
	dev = adev->dm.ddev;

	drm_connector_list_iter_begin(dev, &iter);
	drm_for_each_connector_iter(connector, &iter) {
		aconnector = to_amdgpu_dm_connector(connector);
		if (link && aconnector->dc_link == link) {
			DRM_INFO("DMUB HPD callback: link_index=%u\n", link_index);
			hpd_aconnector = aconnector;
			break;
		}
	}
	drm_connector_list_iter_end(&iter);

	if (hpd_aconnector) {
		if (notify->type == DMUB_NOTIFICATION_HPD)
			handle_hpd_irq_helper(hpd_aconnector);
		else if (notify->type == DMUB_NOTIFICATION_HPD_IRQ)
			handle_hpd_rx_irq(hpd_aconnector);
	}
}

/**
 * register_dmub_notify_callback - Sets callback for DMUB notify
 * @adev: amdgpu_device pointer
 * @type: Type of dmub notification
 * @callback: Dmub interrupt callback function
 * @dmub_int_thread_offload: offload indicator
 *
 * API to register a dmub callback handler for a dmub notification
 * Also sets indicator whether callback processing to be offloaded.
 * to dmub interrupt handling thread
 * Return: true if successfully registered, false if there is existing registration
 */
static bool register_dmub_notify_callback(struct amdgpu_device *adev,
					  enum dmub_notification_type type,
					  dmub_notify_interrupt_callback_t callback,
					  bool dmub_int_thread_offload)
{
	if (callback != NULL && type < ARRAY_SIZE(adev->dm.dmub_thread_offload)) {
		adev->dm.dmub_callback[type] = callback;
		adev->dm.dmub_thread_offload[type] = dmub_int_thread_offload;
	} else
		return false;

	return true;
}

static void dm_handle_hpd_work(struct work_struct *work)
{
	struct dmub_hpd_work *dmub_hpd_wrk;

	dmub_hpd_wrk = container_of(work, struct dmub_hpd_work, handle_hpd_work);

	if (!dmub_hpd_wrk->dmub_notify) {
		DRM_ERROR("dmub_hpd_wrk dmub_notify is NULL");
		return;
	}

	if (dmub_hpd_wrk->dmub_notify->type < ARRAY_SIZE(dmub_hpd_wrk->adev->dm.dmub_callback)) {
		dmub_hpd_wrk->adev->dm.dmub_callback[dmub_hpd_wrk->dmub_notify->type](dmub_hpd_wrk->adev,
		dmub_hpd_wrk->dmub_notify);
	}

	kfree(dmub_hpd_wrk->dmub_notify);
	kfree(dmub_hpd_wrk);

}

#define DMUB_TRACE_MAX_READ 64
/**
 * dm_dmub_outbox1_low_irq() - Handles Outbox interrupt
 * @interrupt_params: used for determining the Outbox instance
 *
 * Handles the Outbox Interrupt
 * event handler.
 */
static void dm_dmub_outbox1_low_irq(void *interrupt_params)
{
	struct dmub_notification notify;
	struct common_irq_params *irq_params = interrupt_params;
	struct amdgpu_device *adev = irq_params->adev;
	struct amdgpu_display_manager *dm = &adev->dm;
	struct dmcub_trace_buf_entry entry = { 0 };
	uint32_t count = 0;
	struct dmub_hpd_work *dmub_hpd_wrk;
	struct dc_link *plink = NULL;

	if (dc_enable_dmub_notifications(adev->dm.dc) &&
		irq_params->irq_src == DC_IRQ_SOURCE_DMCUB_OUTBOX) {

		do {
			dc_stat_get_dmub_notification(adev->dm.dc, &notify);
			if (notify.type >= ARRAY_SIZE(dm->dmub_thread_offload)) {
				DRM_ERROR("DM: notify type %d invalid!", notify.type);
				continue;
			}
			if (!dm->dmub_callback[notify.type]) {
				DRM_DEBUG_DRIVER("DMUB notification skipped, no handler: type=%d\n", notify.type);
				continue;
			}
			if (dm->dmub_thread_offload[notify.type] == true) {
				dmub_hpd_wrk = kzalloc(sizeof(*dmub_hpd_wrk), GFP_ATOMIC);
				if (!dmub_hpd_wrk) {
					DRM_ERROR("Failed to allocate dmub_hpd_wrk");
					return;
				}
				dmub_hpd_wrk->dmub_notify = kzalloc(sizeof(struct dmub_notification), GFP_ATOMIC);
				if (!dmub_hpd_wrk->dmub_notify) {
					kfree(dmub_hpd_wrk);
					DRM_ERROR("Failed to allocate dmub_hpd_wrk->dmub_notify");
					return;
				}
				INIT_WORK(&dmub_hpd_wrk->handle_hpd_work, dm_handle_hpd_work);
				if (dmub_hpd_wrk->dmub_notify)
					memcpy(dmub_hpd_wrk->dmub_notify, &notify, sizeof(struct dmub_notification));
				dmub_hpd_wrk->adev = adev;
				if (notify.type == DMUB_NOTIFICATION_HPD) {
					plink = adev->dm.dc->links[notify.link_index];
					if (plink) {
						plink->hpd_status =
							notify.hpd_status == DP_HPD_PLUG;
					}
				}
				queue_work(adev->dm.delayed_hpd_wq, &dmub_hpd_wrk->handle_hpd_work);
			} else {
				dm->dmub_callback[notify.type](adev, &notify);
			}
		} while (notify.pending_notification);
	}


	do {
		if (dc_dmub_srv_get_dmub_outbox0_msg(dm->dc, &entry)) {
			trace_amdgpu_dmub_trace_high_irq(entry.trace_code, entry.tick_count,
							entry.param0, entry.param1);

			DRM_DEBUG_DRIVER("trace_code:%u, tick_count:%u, param0:%u, param1:%u\n",
				 entry.trace_code, entry.tick_count, entry.param0, entry.param1);
		} else
			break;

		count++;

	} while (count <= DMUB_TRACE_MAX_READ);

	if (count > DMUB_TRACE_MAX_READ)
		DRM_DEBUG_DRIVER("Warning : count > DMUB_TRACE_MAX_READ");
}

static int dm_set_clockgating_state(void *handle,
		  enum amd_clockgating_state state)
{
	return 0;
}

static int dm_set_powergating_state(void *handle,
		  enum amd_powergating_state state)
{
	return 0;
}

/* Prototypes of private functions */
static int dm_early_init(void* handle);

/* Allocate memory for FBC compressed data  */
static void amdgpu_dm_fbc_init(struct drm_connector *connector)
{
	struct drm_device *dev = connector->dev;
	struct amdgpu_device *adev = drm_to_adev(dev);
	struct dm_compressor_info *compressor = &adev->dm.compressor;
	struct amdgpu_dm_connector *aconn = to_amdgpu_dm_connector(connector);
	struct drm_display_mode *mode;
	unsigned long max_size = 0;

	if (adev->dm.dc->fbc_compressor == NULL)
		return;

	if (aconn->dc_link->connector_signal != SIGNAL_TYPE_EDP)
		return;

	if (compressor->bo_ptr)
		return;


	list_for_each_entry(mode, &connector->modes, head) {
		if (max_size < mode->htotal * mode->vtotal)
			max_size = mode->htotal * mode->vtotal;
	}

	if (max_size) {
		int r = amdgpu_bo_create_kernel(adev, max_size * 4, PAGE_SIZE,
			    AMDGPU_GEM_DOMAIN_GTT, &compressor->bo_ptr,
			    &compressor->gpu_addr, &compressor->cpu_addr);

		if (r)
			DRM_ERROR("DM: Failed to initialize FBC\n");
		else {
			adev->dm.dc->ctx->fbc_gpu_addr = compressor->gpu_addr;
			DRM_INFO("DM: FBC alloc %lu\n", max_size*4);
		}

	}

}

static int amdgpu_dm_audio_component_get_eld(struct device *kdev, int port,
					  int pipe, bool *enabled,
					  unsigned char *buf, int max_bytes)
{
	struct drm_device *dev = dev_get_drvdata(kdev);
	struct amdgpu_device *adev = drm_to_adev(dev);
	struct drm_connector *connector;
	struct drm_connector_list_iter conn_iter;
	struct amdgpu_dm_connector *aconnector;
	int ret = 0;

	*enabled = false;

	mutex_lock(&adev->dm.audio_lock);

	drm_connector_list_iter_begin(dev, &conn_iter);
	drm_for_each_connector_iter(connector, &conn_iter) {
		aconnector = to_amdgpu_dm_connector(connector);
		if (aconnector->audio_inst != port)
			continue;

		*enabled = true;
		ret = drm_eld_size(connector->eld);
		memcpy(buf, connector->eld, min(max_bytes, ret));

		break;
	}
	drm_connector_list_iter_end(&conn_iter);

	mutex_unlock(&adev->dm.audio_lock);

	DRM_DEBUG_KMS("Get ELD : idx=%d ret=%d en=%d\n", port, ret, *enabled);

	return ret;
}

static const struct drm_audio_component_ops amdgpu_dm_audio_component_ops = {
	.get_eld = amdgpu_dm_audio_component_get_eld,
};

static int amdgpu_dm_audio_component_bind(struct device *kdev,
				       struct device *hda_kdev, void *data)
{
	struct drm_device *dev = dev_get_drvdata(kdev);
	struct amdgpu_device *adev = drm_to_adev(dev);
	struct drm_audio_component *acomp = data;

	acomp->ops = &amdgpu_dm_audio_component_ops;
	acomp->dev = kdev;
	adev->dm.audio_component = acomp;

	return 0;
}

static void amdgpu_dm_audio_component_unbind(struct device *kdev,
					  struct device *hda_kdev, void *data)
{
	struct drm_device *dev = dev_get_drvdata(kdev);
	struct amdgpu_device *adev = drm_to_adev(dev);
	struct drm_audio_component *acomp = data;

	acomp->ops = NULL;
	acomp->dev = NULL;
	adev->dm.audio_component = NULL;
}

static const struct component_ops amdgpu_dm_audio_component_bind_ops = {
	.bind	= amdgpu_dm_audio_component_bind,
	.unbind	= amdgpu_dm_audio_component_unbind,
};

static int amdgpu_dm_audio_init(struct amdgpu_device *adev)
{
	int i, ret;

	if (!amdgpu_audio)
		return 0;

	adev->mode_info.audio.enabled = true;

	adev->mode_info.audio.num_pins = adev->dm.dc->res_pool->audio_count;

	for (i = 0; i < adev->mode_info.audio.num_pins; i++) {
		adev->mode_info.audio.pin[i].channels = -1;
		adev->mode_info.audio.pin[i].rate = -1;
		adev->mode_info.audio.pin[i].bits_per_sample = -1;
		adev->mode_info.audio.pin[i].status_bits = 0;
		adev->mode_info.audio.pin[i].category_code = 0;
		adev->mode_info.audio.pin[i].connected = false;
		adev->mode_info.audio.pin[i].id =
			adev->dm.dc->res_pool->audios[i]->inst;
		adev->mode_info.audio.pin[i].offset = 0;
	}

	ret = component_add(adev->dev, &amdgpu_dm_audio_component_bind_ops);
	if (ret < 0)
		return ret;

	adev->dm.audio_registered = true;

	return 0;
}

static void amdgpu_dm_audio_fini(struct amdgpu_device *adev)
{
	if (!amdgpu_audio)
		return;

	if (!adev->mode_info.audio.enabled)
		return;

	if (adev->dm.audio_registered) {
		component_del(adev->dev, &amdgpu_dm_audio_component_bind_ops);
		adev->dm.audio_registered = false;
	}

	/* TODO: Disable audio? */

	adev->mode_info.audio.enabled = false;
}

static  void amdgpu_dm_audio_eld_notify(struct amdgpu_device *adev, int pin)
{
	struct drm_audio_component *acomp = adev->dm.audio_component;

	if (acomp && acomp->audio_ops && acomp->audio_ops->pin_eld_notify) {
		DRM_DEBUG_KMS("Notify ELD: %d\n", pin);

		acomp->audio_ops->pin_eld_notify(acomp->audio_ops->audio_ptr,
						 pin, -1);
	}
}

static int dm_dmub_hw_init(struct amdgpu_device *adev)
{
	const struct dmcub_firmware_header_v1_0 *hdr;
	struct dmub_srv *dmub_srv = adev->dm.dmub_srv;
	struct dmub_srv_fb_info *fb_info = adev->dm.dmub_fb_info;
	const struct firmware *dmub_fw = adev->dm.dmub_fw;
	struct dmcu *dmcu = adev->dm.dc->res_pool->dmcu;
	struct abm *abm = adev->dm.dc->res_pool->abm;
	struct dmub_srv_hw_params hw_params;
	enum dmub_status status;
	const unsigned char *fw_inst_const, *fw_bss_data;
	uint32_t i, fw_inst_const_size, fw_bss_data_size;
	bool has_hw_support;

	if (!dmub_srv)
		/* DMUB isn't supported on the ASIC. */
		return 0;

	if (!fb_info) {
		DRM_ERROR("No framebuffer info for DMUB service.\n");
		return -EINVAL;
	}

	if (!dmub_fw) {
		/* Firmware required for DMUB support. */
		DRM_ERROR("No firmware provided for DMUB.\n");
		return -EINVAL;
	}

	status = dmub_srv_has_hw_support(dmub_srv, &has_hw_support);
	if (status != DMUB_STATUS_OK) {
		DRM_ERROR("Error checking HW support for DMUB: %d\n", status);
		return -EINVAL;
	}

	if (!has_hw_support) {
		DRM_INFO("DMUB unsupported on ASIC\n");
		return 0;
	}

	/* Reset DMCUB if it was previously running - before we overwrite its memory. */
	status = dmub_srv_hw_reset(dmub_srv);
	if (status != DMUB_STATUS_OK)
		DRM_WARN("Error resetting DMUB HW: %d\n", status);

	hdr = (const struct dmcub_firmware_header_v1_0 *)dmub_fw->data;

	fw_inst_const = dmub_fw->data +
			le32_to_cpu(hdr->header.ucode_array_offset_bytes) +
			PSP_HEADER_BYTES;

	fw_bss_data = dmub_fw->data +
		      le32_to_cpu(hdr->header.ucode_array_offset_bytes) +
		      le32_to_cpu(hdr->inst_const_bytes);

	/* Copy firmware and bios info into FB memory. */
	fw_inst_const_size = le32_to_cpu(hdr->inst_const_bytes) -
			     PSP_HEADER_BYTES - PSP_FOOTER_BYTES;

	fw_bss_data_size = le32_to_cpu(hdr->bss_data_bytes);

	/* if adev->firmware.load_type == AMDGPU_FW_LOAD_PSP,
	 * amdgpu_ucode_init_single_fw will load dmub firmware
	 * fw_inst_const part to cw0; otherwise, the firmware back door load
	 * will be done by dm_dmub_hw_init
	 */
	if (adev->firmware.load_type != AMDGPU_FW_LOAD_PSP) {
		memcpy(fb_info->fb[DMUB_WINDOW_0_INST_CONST].cpu_addr, fw_inst_const,
				fw_inst_const_size);
	}

	if (fw_bss_data_size)
		memcpy(fb_info->fb[DMUB_WINDOW_2_BSS_DATA].cpu_addr,
		       fw_bss_data, fw_bss_data_size);

	/* Copy firmware bios info into FB memory. */
	memcpy(fb_info->fb[DMUB_WINDOW_3_VBIOS].cpu_addr, adev->bios,
	       adev->bios_size);

	/* Reset regions that need to be reset. */
	memset(fb_info->fb[DMUB_WINDOW_4_MAILBOX].cpu_addr, 0,
	fb_info->fb[DMUB_WINDOW_4_MAILBOX].size);

	memset(fb_info->fb[DMUB_WINDOW_5_TRACEBUFF].cpu_addr, 0,
	       fb_info->fb[DMUB_WINDOW_5_TRACEBUFF].size);

	memset(fb_info->fb[DMUB_WINDOW_6_FW_STATE].cpu_addr, 0,
	       fb_info->fb[DMUB_WINDOW_6_FW_STATE].size);

	/* Initialize hardware. */
	memset(&hw_params, 0, sizeof(hw_params));
	hw_params.fb_base = adev->gmc.fb_start;
	hw_params.fb_offset = adev->gmc.aper_base;

	/* backdoor load firmware and trigger dmub running */
	if (adev->firmware.load_type != AMDGPU_FW_LOAD_PSP)
		hw_params.load_inst_const = true;

	if (dmcu)
		hw_params.psp_version = dmcu->psp_version;

	for (i = 0; i < fb_info->num_fb; ++i)
		hw_params.fb[i] = &fb_info->fb[i];

	switch (adev->ip_versions[DCE_HWIP][0]) {
	case IP_VERSION(3, 1, 3):
	case IP_VERSION(3, 1, 4):
		hw_params.dpia_supported = true;
		hw_params.disable_dpia = adev->dm.dc->debug.dpia_debug.bits.disable_dpia;
		break;
	default:
		break;
	}

	status = dmub_srv_hw_init(dmub_srv, &hw_params);
	if (status != DMUB_STATUS_OK) {
		DRM_ERROR("Error initializing DMUB HW: %d\n", status);
		return -EINVAL;
	}

	/* Wait for firmware load to finish. */
	status = dmub_srv_wait_for_auto_load(dmub_srv, 100000);
	if (status != DMUB_STATUS_OK)
		DRM_WARN("Wait for DMUB auto-load failed: %d\n", status);

	/* Init DMCU and ABM if available. */
	if (dmcu && abm) {
		dmcu->funcs->dmcu_init(dmcu);
		abm->dmcu_is_running = dmcu->funcs->is_dmcu_initialized(dmcu);
	}

	if (!adev->dm.dc->ctx->dmub_srv)
		adev->dm.dc->ctx->dmub_srv = dc_dmub_srv_create(adev->dm.dc, dmub_srv);
	if (!adev->dm.dc->ctx->dmub_srv) {
		DRM_ERROR("Couldn't allocate DC DMUB server!\n");
		return -ENOMEM;
	}

	DRM_INFO("DMUB hardware initialized: version=0x%08X\n",
		 adev->dm.dmcub_fw_version);

	return 0;
}

static void dm_dmub_hw_resume(struct amdgpu_device *adev)
{
	struct dmub_srv *dmub_srv = adev->dm.dmub_srv;
	enum dmub_status status;
	bool init;

	if (!dmub_srv) {
		/* DMUB isn't supported on the ASIC. */
		return;
	}

	status = dmub_srv_is_hw_init(dmub_srv, &init);
	if (status != DMUB_STATUS_OK)
		DRM_WARN("DMUB hardware init check failed: %d\n", status);

	if (status == DMUB_STATUS_OK && init) {
		/* Wait for firmware load to finish. */
		status = dmub_srv_wait_for_auto_load(dmub_srv, 100000);
		if (status != DMUB_STATUS_OK)
			DRM_WARN("Wait for DMUB auto-load failed: %d\n", status);
	} else {
		/* Perform the full hardware initialization. */
		dm_dmub_hw_init(adev);
	}
}

static void mmhub_read_system_context(struct amdgpu_device *adev, struct dc_phy_addr_space_config *pa_config)
{
	uint64_t pt_base;
	uint32_t logical_addr_low;
	uint32_t logical_addr_high;
	uint32_t agp_base, agp_bot, agp_top;
	PHYSICAL_ADDRESS_LOC page_table_start, page_table_end, page_table_base;

	memset(pa_config, 0, sizeof(*pa_config));

	logical_addr_low  = min(adev->gmc.fb_start, adev->gmc.agp_start) >> 18;
	pt_base = amdgpu_gmc_pd_addr(adev->gart.bo);

	if (adev->apu_flags & AMD_APU_IS_RAVEN2)
		/*
		 * Raven2 has a HW issue that it is unable to use the vram which
		 * is out of MC_VM_SYSTEM_APERTURE_HIGH_ADDR. So here is the
		 * workaround that increase system aperture high address (add 1)
		 * to get rid of the VM fault and hardware hang.
		 */
		logical_addr_high = max((adev->gmc.fb_end >> 18) + 0x1, adev->gmc.agp_end >> 18);
	else
		logical_addr_high = max(adev->gmc.fb_end, adev->gmc.agp_end) >> 18;

	agp_base = 0;
	agp_bot = adev->gmc.agp_start >> 24;
	agp_top = adev->gmc.agp_end >> 24;


	page_table_start.high_part = upper_32_bits(adev->gmc.gart_start >>
						   AMDGPU_GPU_PAGE_SHIFT);
	page_table_start.low_part = lower_32_bits(adev->gmc.gart_start >>
						  AMDGPU_GPU_PAGE_SHIFT);
	page_table_end.high_part = upper_32_bits(adev->gmc.gart_end >>
						 AMDGPU_GPU_PAGE_SHIFT);
	page_table_end.low_part = lower_32_bits(adev->gmc.gart_end >>
						AMDGPU_GPU_PAGE_SHIFT);
	page_table_base.high_part = upper_32_bits(pt_base);
	page_table_base.low_part = lower_32_bits(pt_base);

	pa_config->system_aperture.start_addr = (uint64_t)logical_addr_low << 18;
	pa_config->system_aperture.end_addr = (uint64_t)logical_addr_high << 18;

	pa_config->system_aperture.agp_base = (uint64_t)agp_base << 24 ;
	pa_config->system_aperture.agp_bot = (uint64_t)agp_bot << 24;
	pa_config->system_aperture.agp_top = (uint64_t)agp_top << 24;

	pa_config->system_aperture.fb_base = adev->gmc.fb_start;
	pa_config->system_aperture.fb_offset = adev->gmc.aper_base;
	pa_config->system_aperture.fb_top = adev->gmc.fb_end;

	pa_config->gart_config.page_table_start_addr = page_table_start.quad_part << 12;
	pa_config->gart_config.page_table_end_addr = page_table_end.quad_part << 12;
	pa_config->gart_config.page_table_base_addr = page_table_base.quad_part;

	pa_config->is_hvm_enabled = 0;

}

static void dm_handle_hpd_rx_offload_work(struct work_struct *work)
{
	struct hpd_rx_irq_offload_work *offload_work;
	struct amdgpu_dm_connector *aconnector;
	struct dc_link *dc_link;
	struct amdgpu_device *adev;
	enum dc_connection_type new_connection_type = dc_connection_none;
	unsigned long flags;

	offload_work = container_of(work, struct hpd_rx_irq_offload_work, work);
	aconnector = offload_work->offload_wq->aconnector;

	if (!aconnector) {
		DRM_ERROR("Can't retrieve aconnector in hpd_rx_irq_offload_work");
		goto skip;
	}

	adev = drm_to_adev(aconnector->base.dev);
	dc_link = aconnector->dc_link;

	mutex_lock(&aconnector->hpd_lock);
	if (!dc_link_detect_sink(dc_link, &new_connection_type))
		DRM_ERROR("KMS: Failed to detect connector\n");
	mutex_unlock(&aconnector->hpd_lock);

	if (new_connection_type == dc_connection_none)
		goto skip;

	if (amdgpu_in_reset(adev))
		goto skip;

	mutex_lock(&adev->dm.dc_lock);
	if (offload_work->data.bytes.device_service_irq.bits.AUTOMATED_TEST)
		dc_link_dp_handle_automated_test(dc_link);
	else if ((dc_link->connector_signal != SIGNAL_TYPE_EDP) &&
			hpd_rx_irq_check_link_loss_status(dc_link, &offload_work->data) &&
			dc_link_dp_allow_hpd_rx_irq(dc_link)) {
		dc_link_dp_handle_link_loss(dc_link);
		spin_lock_irqsave(&offload_work->offload_wq->offload_lock, flags);
		offload_work->offload_wq->is_handling_link_loss = false;
		spin_unlock_irqrestore(&offload_work->offload_wq->offload_lock, flags);
	}
	mutex_unlock(&adev->dm.dc_lock);

skip:
	kfree(offload_work);

}

static struct hpd_rx_irq_offload_work_queue *hpd_rx_irq_create_workqueue(struct dc *dc)
{
	int max_caps = dc->caps.max_links;
	int i = 0;
	struct hpd_rx_irq_offload_work_queue *hpd_rx_offload_wq = NULL;

	hpd_rx_offload_wq = kcalloc(max_caps, sizeof(*hpd_rx_offload_wq), GFP_KERNEL);

	if (!hpd_rx_offload_wq)
		return NULL;


	for (i = 0; i < max_caps; i++) {
		hpd_rx_offload_wq[i].wq =
				    create_singlethread_workqueue("amdgpu_dm_hpd_rx_offload_wq");

		if (hpd_rx_offload_wq[i].wq == NULL) {
			DRM_ERROR("create amdgpu_dm_hpd_rx_offload_wq fail!");
			goto out_err;
		}

		spin_lock_init(&hpd_rx_offload_wq[i].offload_lock);
	}

	return hpd_rx_offload_wq;

out_err:
	for (i = 0; i < max_caps; i++) {
		if (hpd_rx_offload_wq[i].wq)
			destroy_workqueue(hpd_rx_offload_wq[i].wq);
	}
	kfree(hpd_rx_offload_wq);
	return NULL;
}

struct amdgpu_stutter_quirk {
	u16 chip_vendor;
	u16 chip_device;
	u16 subsys_vendor;
	u16 subsys_device;
	u8 revision;
};

static const struct amdgpu_stutter_quirk amdgpu_stutter_quirk_list[] = {
	/* https://bugzilla.kernel.org/show_bug.cgi?id=214417 */
	{ 0x1002, 0x15dd, 0x1002, 0x15dd, 0xc8 },
	{ 0, 0, 0, 0, 0 },
};

static bool dm_should_disable_stutter(struct pci_dev *pdev)
{
	const struct amdgpu_stutter_quirk *p = amdgpu_stutter_quirk_list;

	while (p && p->chip_device != 0) {
		if (pdev->vendor == p->chip_vendor &&
		    pdev->device == p->chip_device &&
		    pdev->subsystem_vendor == p->subsys_vendor &&
		    pdev->subsystem_device == p->subsys_device &&
		    pdev->revision == p->revision) {
			return true;
		}
		++p;
	}
	return false;
}

static const struct dmi_system_id hpd_disconnect_quirk_table[] = {
	{
		.matches = {
			DMI_MATCH(DMI_SYS_VENDOR, "Dell Inc."),
			DMI_MATCH(DMI_PRODUCT_NAME, "Precision 3660"),
		},
	},
	{
		.matches = {
			DMI_MATCH(DMI_SYS_VENDOR, "Dell Inc."),
			DMI_MATCH(DMI_PRODUCT_NAME, "Precision 3260"),
		},
	},
	{
		.matches = {
			DMI_MATCH(DMI_SYS_VENDOR, "Dell Inc."),
			DMI_MATCH(DMI_PRODUCT_NAME, "Precision 3460"),
		},
	},
	{
		.matches = {
			DMI_MATCH(DMI_SYS_VENDOR, "Dell Inc."),
			DMI_MATCH(DMI_PRODUCT_NAME, "OptiPlex Tower Plus 7010"),
		},
	},
	{
		.matches = {
			DMI_MATCH(DMI_SYS_VENDOR, "Dell Inc."),
			DMI_MATCH(DMI_PRODUCT_NAME, "OptiPlex Tower 7010"),
		},
	},
	{
		.matches = {
			DMI_MATCH(DMI_SYS_VENDOR, "Dell Inc."),
			DMI_MATCH(DMI_PRODUCT_NAME, "OptiPlex SFF Plus 7010"),
		},
	},
	{
		.matches = {
			DMI_MATCH(DMI_SYS_VENDOR, "Dell Inc."),
			DMI_MATCH(DMI_PRODUCT_NAME, "OptiPlex SFF 7010"),
		},
	},
	{
		.matches = {
			DMI_MATCH(DMI_SYS_VENDOR, "Dell Inc."),
			DMI_MATCH(DMI_PRODUCT_NAME, "OptiPlex Micro Plus 7010"),
		},
	},
	{
		.matches = {
			DMI_MATCH(DMI_SYS_VENDOR, "Dell Inc."),
			DMI_MATCH(DMI_PRODUCT_NAME, "OptiPlex Micro 7010"),
		},
	},
	{}
	/* TODO: refactor this from a fixed table to a dynamic option */
};

static void retrieve_dmi_info(struct amdgpu_display_manager *dm)
{
	const struct dmi_system_id *dmi_id;

	dm->aux_hpd_discon_quirk = false;

	dmi_id = dmi_first_match(hpd_disconnect_quirk_table);
	if (dmi_id) {
		dm->aux_hpd_discon_quirk = true;
		DRM_INFO("aux_hpd_discon_quirk attached\n");
	}
}

static int amdgpu_dm_init(struct amdgpu_device *adev)
{
	struct dc_init_data init_data;
#ifdef CONFIG_DRM_AMD_DC_HDCP
	struct dc_callback_init init_params;
#endif
	int r;

	adev->dm.ddev = adev_to_drm(adev);
	adev->dm.adev = adev;

	/* Zero all the fields */
	memset(&init_data, 0, sizeof(init_data));
#ifdef CONFIG_DRM_AMD_DC_HDCP
	memset(&init_params, 0, sizeof(init_params));
#endif

	mutex_init(&adev->dm.dc_lock);
	mutex_init(&adev->dm.audio_lock);
	spin_lock_init(&adev->dm.vblank_lock);

	if(amdgpu_dm_irq_init(adev)) {
		DRM_ERROR("amdgpu: failed to initialize DM IRQ support.\n");
		goto error;
	}

	init_data.asic_id.chip_family = adev->family;

	init_data.asic_id.pci_revision_id = adev->pdev->revision;
	init_data.asic_id.hw_internal_rev = adev->external_rev_id;
	init_data.asic_id.chip_id = adev->pdev->device;

	init_data.asic_id.vram_width = adev->gmc.vram_width;
	/* TODO: initialize init_data.asic_id.vram_type here!!!! */
	init_data.asic_id.atombios_base_address =
		adev->mode_info.atom_context->bios;

	init_data.driver = adev;

	adev->dm.cgs_device = amdgpu_cgs_create_device(adev);

	if (!adev->dm.cgs_device) {
		DRM_ERROR("amdgpu: failed to create cgs device.\n");
		goto error;
	}

	init_data.cgs_device = adev->dm.cgs_device;

	init_data.dce_environment = DCE_ENV_PRODUCTION_DRV;

	switch (adev->ip_versions[DCE_HWIP][0]) {
	case IP_VERSION(2, 1, 0):
		switch (adev->dm.dmcub_fw_version) {
		case 0: /* development */
		case 0x1: /* linux-firmware.git hash 6d9f399 */
		case 0x01000000: /* linux-firmware.git hash 9a0b0f4 */
			init_data.flags.disable_dmcu = false;
			break;
		default:
			init_data.flags.disable_dmcu = true;
		}
		break;
	case IP_VERSION(2, 0, 3):
		init_data.flags.disable_dmcu = true;
		break;
	default:
		break;
	}

	switch (adev->asic_type) {
	case CHIP_CARRIZO:
	case CHIP_STONEY:
		init_data.flags.gpu_vm_support = true;
		break;
	default:
		switch (adev->ip_versions[DCE_HWIP][0]) {
		case IP_VERSION(1, 0, 0):
		case IP_VERSION(1, 0, 1):
			/* enable S/G on PCO and RV2 */
			if ((adev->apu_flags & AMD_APU_IS_RAVEN2) ||
			    (adev->apu_flags & AMD_APU_IS_PICASSO))
				init_data.flags.gpu_vm_support = true;
			break;
		case IP_VERSION(2, 1, 0):
		case IP_VERSION(3, 0, 1):
		case IP_VERSION(3, 1, 2):
		case IP_VERSION(3, 1, 3):
		case IP_VERSION(3, 1, 5):
		case IP_VERSION(3, 1, 6):
			init_data.flags.gpu_vm_support = true;
			break;
		default:
			break;
		}
		break;
	}

	if (init_data.flags.gpu_vm_support)
		adev->mode_info.gpu_vm_support = true;

	if (amdgpu_dc_feature_mask & DC_FBC_MASK)
		init_data.flags.fbc_support = true;

	if (amdgpu_dc_feature_mask & DC_MULTI_MON_PP_MCLK_SWITCH_MASK)
		init_data.flags.multi_mon_pp_mclk_switch = true;

	if (amdgpu_dc_feature_mask & DC_DISABLE_FRACTIONAL_PWM_MASK)
		init_data.flags.disable_fractional_pwm = true;

	if (amdgpu_dc_feature_mask & DC_EDP_NO_POWER_SEQUENCING)
		init_data.flags.edp_no_power_sequencing = true;

	if (amdgpu_dc_feature_mask & DC_DISABLE_LTTPR_DP1_4A)
		init_data.flags.allow_lttpr_non_transparent_mode.bits.DP1_4A = true;
	if (amdgpu_dc_feature_mask & DC_DISABLE_LTTPR_DP2_0)
		init_data.flags.allow_lttpr_non_transparent_mode.bits.DP2_0 = true;

	init_data.flags.seamless_boot_edp_requested = false;

	if (check_seamless_boot_capability(adev)) {
		init_data.flags.seamless_boot_edp_requested = true;
		init_data.flags.allow_seamless_boot_optimization = true;
		DRM_INFO("Seamless boot condition check passed\n");
	}

	init_data.flags.enable_mipi_converter_optimization = true;

	init_data.dcn_reg_offsets = adev->reg_offset[DCE_HWIP][0];
	init_data.nbio_reg_offsets = adev->reg_offset[NBIO_HWIP][0];

	INIT_LIST_HEAD(&adev->dm.da_list);

	retrieve_dmi_info(&adev->dm);

	/* Display Core create. */
	adev->dm.dc = dc_create(&init_data);

	if (adev->dm.dc) {
		DRM_INFO("Display Core initialized with v%s!\n", DC_VER);
	} else {
		DRM_INFO("Display Core failed to initialize with v%s!\n", DC_VER);
		goto error;
	}

	if (amdgpu_dc_debug_mask & DC_DISABLE_PIPE_SPLIT) {
		adev->dm.dc->debug.force_single_disp_pipe_split = false;
		adev->dm.dc->debug.pipe_split_policy = MPC_SPLIT_AVOID;
	}

	if (adev->asic_type != CHIP_CARRIZO && adev->asic_type != CHIP_STONEY)
		adev->dm.dc->debug.disable_stutter = amdgpu_pp_feature_mask & PP_STUTTER_MODE ? false : true;
	if (dm_should_disable_stutter(adev->pdev))
		adev->dm.dc->debug.disable_stutter = true;

	if (amdgpu_dc_debug_mask & DC_DISABLE_STUTTER)
		adev->dm.dc->debug.disable_stutter = true;

	if (amdgpu_dc_debug_mask & DC_DISABLE_DSC) {
		adev->dm.dc->debug.disable_dsc = true;
	}

	if (amdgpu_dc_debug_mask & DC_DISABLE_CLOCK_GATING)
		adev->dm.dc->debug.disable_clock_gate = true;

	if (amdgpu_dc_debug_mask & DC_FORCE_SUBVP_MCLK_SWITCH)
		adev->dm.dc->debug.force_subvp_mclk_switch = true;

	adev->dm.dc->debug.visual_confirm = amdgpu_dc_visual_confirm;

	/* TODO: Remove after DP2 receiver gets proper support of Cable ID feature */
	adev->dm.dc->debug.ignore_cable_id = true;

	r = dm_dmub_hw_init(adev);
	if (r) {
		DRM_ERROR("DMUB interface failed to initialize: status=%d\n", r);
		goto error;
	}

	dc_hardware_init(adev->dm.dc);

	adev->dm.hpd_rx_offload_wq = hpd_rx_irq_create_workqueue(adev->dm.dc);
	if (!adev->dm.hpd_rx_offload_wq) {
		DRM_ERROR("amdgpu: failed to create hpd rx offload workqueue.\n");
		goto error;
	}

	if ((adev->flags & AMD_IS_APU) && (adev->asic_type >= CHIP_CARRIZO)) {
		struct dc_phy_addr_space_config pa_config;

		mmhub_read_system_context(adev, &pa_config);

		// Call the DC init_memory func
		dc_setup_system_context(adev->dm.dc, &pa_config);
	}

	adev->dm.freesync_module = mod_freesync_create(adev->dm.dc);
	if (!adev->dm.freesync_module) {
		DRM_ERROR(
		"amdgpu: failed to initialize freesync_module.\n");
	} else
		DRM_DEBUG_DRIVER("amdgpu: freesync_module init done %p.\n",
				adev->dm.freesync_module);

	amdgpu_dm_init_color_mod();

	if (adev->dm.dc->caps.max_links > 0) {
		adev->dm.vblank_control_workqueue =
			create_singlethread_workqueue("dm_vblank_control_workqueue");
		if (!adev->dm.vblank_control_workqueue)
			DRM_ERROR("amdgpu: failed to initialize vblank_workqueue.\n");
	}

#ifdef CONFIG_DRM_AMD_DC_HDCP
	if (adev->dm.dc->caps.max_links > 0 && adev->family >= AMDGPU_FAMILY_RV) {
		adev->dm.hdcp_workqueue = hdcp_create_workqueue(adev, &init_params.cp_psp, adev->dm.dc);

		if (!adev->dm.hdcp_workqueue)
			DRM_ERROR("amdgpu: failed to initialize hdcp_workqueue.\n");
		else
			DRM_DEBUG_DRIVER("amdgpu: hdcp_workqueue init done %p.\n", adev->dm.hdcp_workqueue);

		dc_init_callbacks(adev->dm.dc, &init_params);
	}
#endif
#if defined(CONFIG_DRM_AMD_SECURE_DISPLAY)
	adev->dm.crc_rd_wrk = amdgpu_dm_crtc_secure_display_create_work();
#endif
	if (dc_is_dmub_outbox_supported(adev->dm.dc)) {
		init_completion(&adev->dm.dmub_aux_transfer_done);
		adev->dm.dmub_notify = kzalloc(sizeof(struct dmub_notification), GFP_KERNEL);
		if (!adev->dm.dmub_notify) {
			DRM_INFO("amdgpu: fail to allocate adev->dm.dmub_notify");
			goto error;
		}

		adev->dm.delayed_hpd_wq = create_singlethread_workqueue("amdgpu_dm_hpd_wq");
		if (!adev->dm.delayed_hpd_wq) {
			DRM_ERROR("amdgpu: failed to create hpd offload workqueue.\n");
			goto error;
		}

		amdgpu_dm_outbox_init(adev);
		if (!register_dmub_notify_callback(adev, DMUB_NOTIFICATION_AUX_REPLY,
			dmub_aux_setconfig_callback, false)) {
			DRM_ERROR("amdgpu: fail to register dmub aux callback");
			goto error;
		}
		if (!register_dmub_notify_callback(adev, DMUB_NOTIFICATION_HPD, dmub_hpd_callback, true)) {
			DRM_ERROR("amdgpu: fail to register dmub hpd callback");
			goto error;
		}
		if (!register_dmub_notify_callback(adev, DMUB_NOTIFICATION_HPD_IRQ, dmub_hpd_callback, true)) {
			DRM_ERROR("amdgpu: fail to register dmub hpd callback");
			goto error;
		}
	}

	/* Enable outbox notification only after IRQ handlers are registered and DMUB is alive.
	 * It is expected that DMUB will resend any pending notifications at this point, for
	 * example HPD from DPIA.
	 */
	if (dc_is_dmub_outbox_supported(adev->dm.dc))
		dc_enable_dmub_outbox(adev->dm.dc);

	if (amdgpu_dm_initialize_drm_device(adev)) {
		DRM_ERROR(
		"amdgpu: failed to initialize sw for display support.\n");
		goto error;
	}

	/* create fake encoders for MST */
	dm_dp_create_fake_mst_encoders(adev);

	/* TODO: Add_display_info? */

	/* TODO use dynamic cursor width */
	adev_to_drm(adev)->mode_config.cursor_width = adev->dm.dc->caps.max_cursor_size;
	adev_to_drm(adev)->mode_config.cursor_height = adev->dm.dc->caps.max_cursor_size;

	if (drm_vblank_init(adev_to_drm(adev), adev->dm.display_indexes_num)) {
		DRM_ERROR(
		"amdgpu: failed to initialize sw for display support.\n");
		goto error;
	}


	DRM_DEBUG_DRIVER("KMS initialized.\n");

	return 0;
error:
	amdgpu_dm_fini(adev);

	return -EINVAL;
}

static int amdgpu_dm_early_fini(void *handle)
{
	struct amdgpu_device *adev = (struct amdgpu_device *)handle;

	amdgpu_dm_audio_fini(adev);

	return 0;
}

static void amdgpu_dm_fini(struct amdgpu_device *adev)
{
	int i;

	if (adev->dm.vblank_control_workqueue) {
		destroy_workqueue(adev->dm.vblank_control_workqueue);
		adev->dm.vblank_control_workqueue = NULL;
	}

	amdgpu_dm_destroy_drm_device(&adev->dm);

#if defined(CONFIG_DRM_AMD_SECURE_DISPLAY)
	if (adev->dm.crc_rd_wrk) {
		flush_work(&adev->dm.crc_rd_wrk->notify_ta_work);
		kfree(adev->dm.crc_rd_wrk);
		adev->dm.crc_rd_wrk = NULL;
	}
#endif
#ifdef CONFIG_DRM_AMD_DC_HDCP
	if (adev->dm.hdcp_workqueue) {
		hdcp_destroy(&adev->dev->kobj, adev->dm.hdcp_workqueue);
		adev->dm.hdcp_workqueue = NULL;
	}

	if (adev->dm.dc)
		dc_deinit_callbacks(adev->dm.dc);
#endif

	if (adev->dm.dc)
		dc_dmub_srv_destroy(&adev->dm.dc->ctx->dmub_srv);

	if (dc_enable_dmub_notifications(adev->dm.dc)) {
		kfree(adev->dm.dmub_notify);
		adev->dm.dmub_notify = NULL;
		destroy_workqueue(adev->dm.delayed_hpd_wq);
		adev->dm.delayed_hpd_wq = NULL;
	}

	if (adev->dm.dmub_bo)
		amdgpu_bo_free_kernel(&adev->dm.dmub_bo,
				      &adev->dm.dmub_bo_gpu_addr,
				      &adev->dm.dmub_bo_cpu_addr);

	if (adev->dm.hpd_rx_offload_wq) {
		for (i = 0; i < adev->dm.dc->caps.max_links; i++) {
			if (adev->dm.hpd_rx_offload_wq[i].wq) {
				destroy_workqueue(adev->dm.hpd_rx_offload_wq[i].wq);
				adev->dm.hpd_rx_offload_wq[i].wq = NULL;
			}
		}

		kfree(adev->dm.hpd_rx_offload_wq);
		adev->dm.hpd_rx_offload_wq = NULL;
	}

	/* DC Destroy TODO: Replace destroy DAL */
	if (adev->dm.dc)
		dc_destroy(&adev->dm.dc);
	/*
	 * TODO: pageflip, vlank interrupt
	 *
	 * amdgpu_dm_irq_fini(adev);
	 */

	if (adev->dm.cgs_device) {
		amdgpu_cgs_destroy_device(adev->dm.cgs_device);
		adev->dm.cgs_device = NULL;
	}
	if (adev->dm.freesync_module) {
		mod_freesync_destroy(adev->dm.freesync_module);
		adev->dm.freesync_module = NULL;
	}

	mutex_destroy(&adev->dm.audio_lock);
	mutex_destroy(&adev->dm.dc_lock);

	return;
}

static int load_dmcu_fw(struct amdgpu_device *adev)
{
	const char *fw_name_dmcu = NULL;
	int r;
	const struct dmcu_firmware_header_v1_0 *hdr;

	switch(adev->asic_type) {
#if defined(CONFIG_DRM_AMD_DC_SI)
	case CHIP_TAHITI:
	case CHIP_PITCAIRN:
	case CHIP_VERDE:
	case CHIP_OLAND:
#endif
	case CHIP_BONAIRE:
	case CHIP_HAWAII:
	case CHIP_KAVERI:
	case CHIP_KABINI:
	case CHIP_MULLINS:
	case CHIP_TONGA:
	case CHIP_FIJI:
	case CHIP_CARRIZO:
	case CHIP_STONEY:
	case CHIP_POLARIS11:
	case CHIP_POLARIS10:
	case CHIP_POLARIS12:
	case CHIP_VEGAM:
	case CHIP_VEGA10:
	case CHIP_VEGA12:
	case CHIP_VEGA20:
		return 0;
	case CHIP_NAVI12:
		fw_name_dmcu = FIRMWARE_NAVI12_DMCU;
		break;
	case CHIP_RAVEN:
		if (ASICREV_IS_PICASSO(adev->external_rev_id))
			fw_name_dmcu = FIRMWARE_RAVEN_DMCU;
		else if (ASICREV_IS_RAVEN2(adev->external_rev_id))
			fw_name_dmcu = FIRMWARE_RAVEN_DMCU;
		else
			return 0;
		break;
	default:
		switch (adev->ip_versions[DCE_HWIP][0]) {
		case IP_VERSION(2, 0, 2):
		case IP_VERSION(2, 0, 3):
		case IP_VERSION(2, 0, 0):
		case IP_VERSION(2, 1, 0):
		case IP_VERSION(3, 0, 0):
		case IP_VERSION(3, 0, 2):
		case IP_VERSION(3, 0, 3):
		case IP_VERSION(3, 0, 1):
		case IP_VERSION(3, 1, 2):
		case IP_VERSION(3, 1, 3):
		case IP_VERSION(3, 1, 4):
		case IP_VERSION(3, 1, 5):
		case IP_VERSION(3, 1, 6):
		case IP_VERSION(3, 2, 0):
		case IP_VERSION(3, 2, 1):
			return 0;
		default:
			break;
		}
		DRM_ERROR("Unsupported ASIC type: 0x%X\n", adev->asic_type);
		return -EINVAL;
	}

	if (adev->firmware.load_type != AMDGPU_FW_LOAD_PSP) {
		DRM_DEBUG_KMS("dm: DMCU firmware not supported on direct or SMU loading\n");
		return 0;
	}

	r = request_firmware_direct(&adev->dm.fw_dmcu, fw_name_dmcu, adev->dev);
	if (r == -ENOENT) {
		/* DMCU firmware is not necessary, so don't raise a fuss if it's missing */
		DRM_DEBUG_KMS("dm: DMCU firmware not found\n");
		adev->dm.fw_dmcu = NULL;
		return 0;
	}
	if (r) {
		dev_err(adev->dev, "amdgpu_dm: Can't load firmware \"%s\"\n",
			fw_name_dmcu);
		return r;
	}

	r = amdgpu_ucode_validate(adev->dm.fw_dmcu);
	if (r) {
		dev_err(adev->dev, "amdgpu_dm: Can't validate firmware \"%s\"\n",
			fw_name_dmcu);
		release_firmware(adev->dm.fw_dmcu);
		adev->dm.fw_dmcu = NULL;
		return r;
	}

	hdr = (const struct dmcu_firmware_header_v1_0 *)adev->dm.fw_dmcu->data;
	adev->firmware.ucode[AMDGPU_UCODE_ID_DMCU_ERAM].ucode_id = AMDGPU_UCODE_ID_DMCU_ERAM;
	adev->firmware.ucode[AMDGPU_UCODE_ID_DMCU_ERAM].fw = adev->dm.fw_dmcu;
	adev->firmware.fw_size +=
		ALIGN(le32_to_cpu(hdr->header.ucode_size_bytes) - le32_to_cpu(hdr->intv_size_bytes), PAGE_SIZE);

	adev->firmware.ucode[AMDGPU_UCODE_ID_DMCU_INTV].ucode_id = AMDGPU_UCODE_ID_DMCU_INTV;
	adev->firmware.ucode[AMDGPU_UCODE_ID_DMCU_INTV].fw = adev->dm.fw_dmcu;
	adev->firmware.fw_size +=
		ALIGN(le32_to_cpu(hdr->intv_size_bytes), PAGE_SIZE);

	adev->dm.dmcu_fw_version = le32_to_cpu(hdr->header.ucode_version);

	DRM_DEBUG_KMS("PSP loading DMCU firmware\n");

	return 0;
}

static uint32_t amdgpu_dm_dmub_reg_read(void *ctx, uint32_t address)
{
	struct amdgpu_device *adev = ctx;

	return dm_read_reg(adev->dm.dc->ctx, address);
}

static void amdgpu_dm_dmub_reg_write(void *ctx, uint32_t address,
				     uint32_t value)
{
	struct amdgpu_device *adev = ctx;

	return dm_write_reg(adev->dm.dc->ctx, address, value);
}

static int dm_dmub_sw_init(struct amdgpu_device *adev)
{
	struct dmub_srv_create_params create_params;
	struct dmub_srv_region_params region_params;
	struct dmub_srv_region_info region_info;
	struct dmub_srv_fb_params fb_params;
	struct dmub_srv_fb_info *fb_info;
	struct dmub_srv *dmub_srv;
	const struct dmcub_firmware_header_v1_0 *hdr;
	const char *fw_name_dmub;
	enum dmub_asic dmub_asic;
	enum dmub_status status;
	int r;

	switch (adev->ip_versions[DCE_HWIP][0]) {
	case IP_VERSION(2, 1, 0):
		dmub_asic = DMUB_ASIC_DCN21;
		fw_name_dmub = FIRMWARE_RENOIR_DMUB;
		if (ASICREV_IS_GREEN_SARDINE(adev->external_rev_id))
			fw_name_dmub = FIRMWARE_GREEN_SARDINE_DMUB;
		break;
	case IP_VERSION(3, 0, 0):
		if (adev->ip_versions[GC_HWIP][0] == IP_VERSION(10, 3, 0)) {
			dmub_asic = DMUB_ASIC_DCN30;
			fw_name_dmub = FIRMWARE_SIENNA_CICHLID_DMUB;
		} else {
			dmub_asic = DMUB_ASIC_DCN30;
			fw_name_dmub = FIRMWARE_NAVY_FLOUNDER_DMUB;
		}
		break;
	case IP_VERSION(3, 0, 1):
		dmub_asic = DMUB_ASIC_DCN301;
		fw_name_dmub = FIRMWARE_VANGOGH_DMUB;
		break;
	case IP_VERSION(3, 0, 2):
		dmub_asic = DMUB_ASIC_DCN302;
		fw_name_dmub = FIRMWARE_DIMGREY_CAVEFISH_DMUB;
		break;
	case IP_VERSION(3, 0, 3):
		dmub_asic = DMUB_ASIC_DCN303;
		fw_name_dmub = FIRMWARE_BEIGE_GOBY_DMUB;
		break;
	case IP_VERSION(3, 1, 2):
	case IP_VERSION(3, 1, 3):
		dmub_asic = (adev->external_rev_id == YELLOW_CARP_B0) ? DMUB_ASIC_DCN31B : DMUB_ASIC_DCN31;
		fw_name_dmub = FIRMWARE_YELLOW_CARP_DMUB;
		break;
	case IP_VERSION(3, 1, 4):
		dmub_asic = DMUB_ASIC_DCN314;
		fw_name_dmub = FIRMWARE_DCN_314_DMUB;
		break;
	case IP_VERSION(3, 1, 5):
		dmub_asic = DMUB_ASIC_DCN315;
		fw_name_dmub = FIRMWARE_DCN_315_DMUB;
		break;
	case IP_VERSION(3, 1, 6):
		dmub_asic = DMUB_ASIC_DCN316;
		fw_name_dmub = FIRMWARE_DCN316_DMUB;
		break;
	case IP_VERSION(3, 2, 0):
		dmub_asic = DMUB_ASIC_DCN32;
		fw_name_dmub = FIRMWARE_DCN_V3_2_0_DMCUB;
		break;
	case IP_VERSION(3, 2, 1):
		dmub_asic = DMUB_ASIC_DCN321;
		fw_name_dmub = FIRMWARE_DCN_V3_2_1_DMCUB;
		break;
	default:
		/* ASIC doesn't support DMUB. */
		return 0;
	}

	r = request_firmware_direct(&adev->dm.dmub_fw, fw_name_dmub, adev->dev);
	if (r) {
		DRM_ERROR("DMUB firmware loading failed: %d\n", r);
		return 0;
	}

	r = amdgpu_ucode_validate(adev->dm.dmub_fw);
	if (r) {
		DRM_ERROR("Couldn't validate DMUB firmware: %d\n", r);
		return 0;
	}

	hdr = (const struct dmcub_firmware_header_v1_0 *)adev->dm.dmub_fw->data;
	adev->dm.dmcub_fw_version = le32_to_cpu(hdr->header.ucode_version);

	if (adev->firmware.load_type == AMDGPU_FW_LOAD_PSP) {
		adev->firmware.ucode[AMDGPU_UCODE_ID_DMCUB].ucode_id =
			AMDGPU_UCODE_ID_DMCUB;
		adev->firmware.ucode[AMDGPU_UCODE_ID_DMCUB].fw =
			adev->dm.dmub_fw;
		adev->firmware.fw_size +=
			ALIGN(le32_to_cpu(hdr->inst_const_bytes), PAGE_SIZE);

		DRM_INFO("Loading DMUB firmware via PSP: version=0x%08X\n",
			 adev->dm.dmcub_fw_version);
	}


	adev->dm.dmub_srv = kzalloc(sizeof(*adev->dm.dmub_srv), GFP_KERNEL);
	dmub_srv = adev->dm.dmub_srv;

	if (!dmub_srv) {
		DRM_ERROR("Failed to allocate DMUB service!\n");
		return -ENOMEM;
	}

	memset(&create_params, 0, sizeof(create_params));
	create_params.user_ctx = adev;
	create_params.funcs.reg_read = amdgpu_dm_dmub_reg_read;
	create_params.funcs.reg_write = amdgpu_dm_dmub_reg_write;
	create_params.asic = dmub_asic;

	/* Create the DMUB service. */
	status = dmub_srv_create(dmub_srv, &create_params);
	if (status != DMUB_STATUS_OK) {
		DRM_ERROR("Error creating DMUB service: %d\n", status);
		return -EINVAL;
	}

	/* Calculate the size of all the regions for the DMUB service. */
	memset(&region_params, 0, sizeof(region_params));

	region_params.inst_const_size = le32_to_cpu(hdr->inst_const_bytes) -
					PSP_HEADER_BYTES - PSP_FOOTER_BYTES;
	region_params.bss_data_size = le32_to_cpu(hdr->bss_data_bytes);
	region_params.vbios_size = adev->bios_size;
	region_params.fw_bss_data = region_params.bss_data_size ?
		adev->dm.dmub_fw->data +
		le32_to_cpu(hdr->header.ucode_array_offset_bytes) +
		le32_to_cpu(hdr->inst_const_bytes) : NULL;
	region_params.fw_inst_const =
		adev->dm.dmub_fw->data +
		le32_to_cpu(hdr->header.ucode_array_offset_bytes) +
		PSP_HEADER_BYTES;

	status = dmub_srv_calc_region_info(dmub_srv, &region_params,
					   &region_info);

	if (status != DMUB_STATUS_OK) {
		DRM_ERROR("Error calculating DMUB region info: %d\n", status);
		return -EINVAL;
	}

	/*
	 * Allocate a framebuffer based on the total size of all the regions.
	 * TODO: Move this into GART.
	 */
	r = amdgpu_bo_create_kernel(adev, region_info.fb_size, PAGE_SIZE,
				    AMDGPU_GEM_DOMAIN_VRAM, &adev->dm.dmub_bo,
				    &adev->dm.dmub_bo_gpu_addr,
				    &adev->dm.dmub_bo_cpu_addr);
	if (r)
		return r;

	/* Rebase the regions on the framebuffer address. */
	memset(&fb_params, 0, sizeof(fb_params));
	fb_params.cpu_addr = adev->dm.dmub_bo_cpu_addr;
	fb_params.gpu_addr = adev->dm.dmub_bo_gpu_addr;
	fb_params.region_info = &region_info;

	adev->dm.dmub_fb_info =
		kzalloc(sizeof(*adev->dm.dmub_fb_info), GFP_KERNEL);
	fb_info = adev->dm.dmub_fb_info;

	if (!fb_info) {
		DRM_ERROR(
			"Failed to allocate framebuffer info for DMUB service!\n");
		return -ENOMEM;
	}

	status = dmub_srv_calc_fb_info(dmub_srv, &fb_params, fb_info);
	if (status != DMUB_STATUS_OK) {
		DRM_ERROR("Error calculating DMUB FB info: %d\n", status);
		return -EINVAL;
	}

	return 0;
}

static int dm_sw_init(void *handle)
{
	struct amdgpu_device *adev = (struct amdgpu_device *)handle;
	int r;

	r = dm_dmub_sw_init(adev);
	if (r)
		return r;

	return load_dmcu_fw(adev);
}

static int dm_sw_fini(void *handle)
{
	struct amdgpu_device *adev = (struct amdgpu_device *)handle;

	kfree(adev->dm.dmub_fb_info);
	adev->dm.dmub_fb_info = NULL;

	if (adev->dm.dmub_srv) {
		dmub_srv_destroy(adev->dm.dmub_srv);
		adev->dm.dmub_srv = NULL;
	}

	release_firmware(adev->dm.dmub_fw);
	adev->dm.dmub_fw = NULL;

	release_firmware(adev->dm.fw_dmcu);
	adev->dm.fw_dmcu = NULL;

	return 0;
}

static int detect_mst_link_for_all_connectors(struct drm_device *dev)
{
	struct amdgpu_dm_connector *aconnector;
	struct drm_connector *connector;
	struct drm_connector_list_iter iter;
	int ret = 0;

	drm_connector_list_iter_begin(dev, &iter);
	drm_for_each_connector_iter(connector, &iter) {
		aconnector = to_amdgpu_dm_connector(connector);
		if (aconnector->dc_link->type == dc_connection_mst_branch &&
		    aconnector->mst_mgr.aux) {
			DRM_DEBUG_DRIVER("DM_MST: starting TM on aconnector: %p [id: %d]\n",
					 aconnector,
					 aconnector->base.base.id);

			ret = drm_dp_mst_topology_mgr_set_mst(&aconnector->mst_mgr, true);
			if (ret < 0) {
				DRM_ERROR("DM_MST: Failed to start MST\n");
				aconnector->dc_link->type =
					dc_connection_single;
				ret = dm_helpers_dp_mst_stop_top_mgr(aconnector->dc_link->ctx,
								     aconnector->dc_link);
				break;
			}
		}
	}
	drm_connector_list_iter_end(&iter);

	return ret;
}

static int dm_late_init(void *handle)
{
	struct amdgpu_device *adev = (struct amdgpu_device *)handle;

	struct dmcu_iram_parameters params;
	unsigned int linear_lut[16];
	int i;
	struct dmcu *dmcu = NULL;

	dmcu = adev->dm.dc->res_pool->dmcu;

	for (i = 0; i < 16; i++)
		linear_lut[i] = 0xFFFF * i / 15;

	params.set = 0;
	params.backlight_ramping_override = false;
	params.backlight_ramping_start = 0xCCCC;
	params.backlight_ramping_reduction = 0xCCCCCCCC;
	params.backlight_lut_array_size = 16;
	params.backlight_lut_array = linear_lut;

	/* Min backlight level after ABM reduction,  Don't allow below 1%
	 * 0xFFFF x 0.01 = 0x28F
	 */
	params.min_abm_backlight = 0x28F;
	/* In the case where abm is implemented on dmcub,
	* dmcu object will be null.
	* ABM 2.4 and up are implemented on dmcub.
	*/
	if (dmcu) {
		if (!dmcu_load_iram(dmcu, params))
			return -EINVAL;
	} else if (adev->dm.dc->ctx->dmub_srv) {
		struct dc_link *edp_links[MAX_NUM_EDP];
		int edp_num;

		get_edp_links(adev->dm.dc, edp_links, &edp_num);
		for (i = 0; i < edp_num; i++) {
			if (!dmub_init_abm_config(adev->dm.dc->res_pool, params, i))
				return -EINVAL;
		}
	}

	return detect_mst_link_for_all_connectors(adev_to_drm(adev));
}

static void s3_handle_mst(struct drm_device *dev, bool suspend)
{
	struct amdgpu_dm_connector *aconnector;
	struct drm_connector *connector;
	struct drm_connector_list_iter iter;
	struct drm_dp_mst_topology_mgr *mgr;
	int ret;
	bool need_hotplug = false;

	drm_connector_list_iter_begin(dev, &iter);
	drm_for_each_connector_iter(connector, &iter) {
		aconnector = to_amdgpu_dm_connector(connector);
		if (aconnector->dc_link->type != dc_connection_mst_branch ||
		    aconnector->mst_port)
			continue;

		mgr = &aconnector->mst_mgr;

		if (suspend) {
			drm_dp_mst_topology_mgr_suspend(mgr);
		} else {
			/* if extended timeout is supported in hardware,
			 * default to LTTPR timeout (3.2ms) first as a W/A for DP link layer
			 * CTS 4.2.1.1 regression introduced by CTS specs requirement update.
			 */
			dc_link_aux_try_to_configure_timeout(aconnector->dc_link->ddc, LINK_AUX_DEFAULT_LTTPR_TIMEOUT_PERIOD);
			if (!dp_retrieve_lttpr_cap(aconnector->dc_link))
				dc_link_aux_try_to_configure_timeout(aconnector->dc_link->ddc, LINK_AUX_DEFAULT_TIMEOUT_PERIOD);

			ret = drm_dp_mst_topology_mgr_resume(mgr, true);
			if (ret < 0) {
				dm_helpers_dp_mst_stop_top_mgr(aconnector->dc_link->ctx,
					aconnector->dc_link);
				need_hotplug = true;
			}
		}
	}
	drm_connector_list_iter_end(&iter);

	if (need_hotplug)
		drm_kms_helper_hotplug_event(dev);
}

static int amdgpu_dm_smu_write_watermarks_table(struct amdgpu_device *adev)
{
	int ret = 0;

	/* This interface is for dGPU Navi1x.Linux dc-pplib interface depends
	 * on window driver dc implementation.
	 * For Navi1x, clock settings of dcn watermarks are fixed. the settings
	 * should be passed to smu during boot up and resume from s3.
	 * boot up: dc calculate dcn watermark clock settings within dc_create,
	 * dcn20_resource_construct
	 * then call pplib functions below to pass the settings to smu:
	 * smu_set_watermarks_for_clock_ranges
	 * smu_set_watermarks_table
	 * navi10_set_watermarks_table
	 * smu_write_watermarks_table
	 *
	 * For Renoir, clock settings of dcn watermark are also fixed values.
	 * dc has implemented different flow for window driver:
	 * dc_hardware_init / dc_set_power_state
	 * dcn10_init_hw
	 * notify_wm_ranges
	 * set_wm_ranges
	 * -- Linux
	 * smu_set_watermarks_for_clock_ranges
	 * renoir_set_watermarks_table
	 * smu_write_watermarks_table
	 *
	 * For Linux,
	 * dc_hardware_init -> amdgpu_dm_init
	 * dc_set_power_state --> dm_resume
	 *
	 * therefore, this function apply to navi10/12/14 but not Renoir
	 * *
	 */
	switch (adev->ip_versions[DCE_HWIP][0]) {
	case IP_VERSION(2, 0, 2):
	case IP_VERSION(2, 0, 0):
		break;
	default:
		return 0;
	}

	ret = amdgpu_dpm_write_watermarks_table(adev);
	if (ret) {
		DRM_ERROR("Failed to update WMTABLE!\n");
		return ret;
	}

	return 0;
}

/**
 * dm_hw_init() - Initialize DC device
 * @handle: The base driver device containing the amdgpu_dm device.
 *
 * Initialize the &struct amdgpu_display_manager device. This involves calling
 * the initializers of each DM component, then populating the struct with them.
 *
 * Although the function implies hardware initialization, both hardware and
 * software are initialized here. Splitting them out to their relevant init
 * hooks is a future TODO item.
 *
 * Some notable things that are initialized here:
 *
 * - Display Core, both software and hardware
 * - DC modules that we need (freesync and color management)
 * - DRM software states
 * - Interrupt sources and handlers
 * - Vblank support
 * - Debug FS entries, if enabled
 */
static int dm_hw_init(void *handle)
{
	struct amdgpu_device *adev = (struct amdgpu_device *)handle;
	/* Create DAL display manager */
	amdgpu_dm_init(adev);
	amdgpu_dm_hpd_init(adev);

	return 0;
}

/**
 * dm_hw_fini() - Teardown DC device
 * @handle: The base driver device containing the amdgpu_dm device.
 *
 * Teardown components within &struct amdgpu_display_manager that require
 * cleanup. This involves cleaning up the DRM device, DC, and any modules that
 * were loaded. Also flush IRQ workqueues and disable them.
 */
static int dm_hw_fini(void *handle)
{
	struct amdgpu_device *adev = (struct amdgpu_device *)handle;

	amdgpu_dm_hpd_fini(adev);

	amdgpu_dm_irq_fini(adev);
	amdgpu_dm_fini(adev);
	return 0;
}


static void dm_gpureset_toggle_interrupts(struct amdgpu_device *adev,
				 struct dc_state *state, bool enable)
{
	enum dc_irq_source irq_source;
	struct amdgpu_crtc *acrtc;
	int rc = -EBUSY;
	int i = 0;

	for (i = 0; i < state->stream_count; i++) {
		acrtc = get_crtc_by_otg_inst(
				adev, state->stream_status[i].primary_otg_inst);

		if (acrtc && state->stream_status[i].plane_count != 0) {
			irq_source = IRQ_TYPE_PFLIP + acrtc->otg_inst;
			rc = dc_interrupt_set(adev->dm.dc, irq_source, enable) ? 0 : -EBUSY;
			DRM_DEBUG_VBL("crtc %d - vupdate irq %sabling: r=%d\n",
				      acrtc->crtc_id, enable ? "en" : "dis", rc);
			if (rc)
				DRM_WARN("Failed to %s pflip interrupts\n",
					 enable ? "enable" : "disable");

			if (enable) {
				rc = dm_enable_vblank(&acrtc->base);
				if (rc)
					DRM_WARN("Failed to enable vblank interrupts\n");
			} else {
				dm_disable_vblank(&acrtc->base);
			}

		}
	}

}

static enum dc_status amdgpu_dm_commit_zero_streams(struct dc *dc)
{
	struct dc_state *context = NULL;
	enum dc_status res = DC_ERROR_UNEXPECTED;
	int i;
	struct dc_stream_state *del_streams[MAX_PIPES];
	int del_streams_count = 0;

	memset(del_streams, 0, sizeof(del_streams));

	context = dc_create_state(dc);
	if (context == NULL)
		goto context_alloc_fail;

	dc_resource_state_copy_construct_current(dc, context);

	/* First remove from context all streams */
	for (i = 0; i < context->stream_count; i++) {
		struct dc_stream_state *stream = context->streams[i];

		del_streams[del_streams_count++] = stream;
	}

	/* Remove all planes for removed streams and then remove the streams */
	for (i = 0; i < del_streams_count; i++) {
		if (!dc_rem_all_planes_for_stream(dc, del_streams[i], context)) {
			res = DC_FAIL_DETACH_SURFACES;
			goto fail;
		}

		res = dc_remove_stream_from_ctx(dc, context, del_streams[i]);
		if (res != DC_OK)
			goto fail;
	}

	res = dc_commit_state(dc, context);

fail:
	dc_release_state(context);

context_alloc_fail:
	return res;
}

static void hpd_rx_irq_work_suspend(struct amdgpu_display_manager *dm)
{
	int i;

	if (dm->hpd_rx_offload_wq) {
		for (i = 0; i < dm->dc->caps.max_links; i++)
			flush_workqueue(dm->hpd_rx_offload_wq[i].wq);
	}
}

static int dm_suspend(void *handle)
{
	struct amdgpu_device *adev = handle;
	struct amdgpu_display_manager *dm = &adev->dm;
	int ret = 0;

	if (amdgpu_in_reset(adev)) {
		mutex_lock(&dm->dc_lock);

		dc_allow_idle_optimizations(adev->dm.dc, false);

		dm->cached_dc_state = dc_copy_state(dm->dc->current_state);

		dm_gpureset_toggle_interrupts(adev, dm->cached_dc_state, false);

		amdgpu_dm_commit_zero_streams(dm->dc);

		amdgpu_dm_irq_suspend(adev);

		hpd_rx_irq_work_suspend(dm);

		return ret;
	}

	WARN_ON(adev->dm.cached_state);
	adev->dm.cached_state = drm_atomic_helper_suspend(adev_to_drm(adev));

	s3_handle_mst(adev_to_drm(adev), true);

	amdgpu_dm_irq_suspend(adev);

	hpd_rx_irq_work_suspend(dm);

	dc_set_power_state(dm->dc, DC_ACPI_CM_POWER_STATE_D3);

	return 0;
}

struct amdgpu_dm_connector *
amdgpu_dm_find_first_crtc_matching_connector(struct drm_atomic_state *state,
					     struct drm_crtc *crtc)
{
	uint32_t i;
	struct drm_connector_state *new_con_state;
	struct drm_connector *connector;
	struct drm_crtc *crtc_from_state;

	for_each_new_connector_in_state(state, connector, new_con_state, i) {
		crtc_from_state = new_con_state->crtc;

		if (crtc_from_state == crtc)
			return to_amdgpu_dm_connector(connector);
	}

	return NULL;
}

static void emulated_link_detect(struct dc_link *link)
{
	struct dc_sink_init_data sink_init_data = { 0 };
	struct display_sink_capability sink_caps = { 0 };
	enum dc_edid_status edid_status;
	struct dc_context *dc_ctx = link->ctx;
	struct dc_sink *sink = NULL;
	struct dc_sink *prev_sink = NULL;

	link->type = dc_connection_none;
	prev_sink = link->local_sink;

	if (prev_sink)
		dc_sink_release(prev_sink);

	switch (link->connector_signal) {
	case SIGNAL_TYPE_HDMI_TYPE_A: {
		sink_caps.transaction_type = DDC_TRANSACTION_TYPE_I2C;
		sink_caps.signal = SIGNAL_TYPE_HDMI_TYPE_A;
		break;
	}

	case SIGNAL_TYPE_DVI_SINGLE_LINK: {
		sink_caps.transaction_type = DDC_TRANSACTION_TYPE_I2C;
		sink_caps.signal = SIGNAL_TYPE_DVI_SINGLE_LINK;
		break;
	}

	case SIGNAL_TYPE_DVI_DUAL_LINK: {
		sink_caps.transaction_type = DDC_TRANSACTION_TYPE_I2C;
		sink_caps.signal = SIGNAL_TYPE_DVI_DUAL_LINK;
		break;
	}

	case SIGNAL_TYPE_LVDS: {
		sink_caps.transaction_type = DDC_TRANSACTION_TYPE_I2C;
		sink_caps.signal = SIGNAL_TYPE_LVDS;
		break;
	}

	case SIGNAL_TYPE_EDP: {
		sink_caps.transaction_type =
			DDC_TRANSACTION_TYPE_I2C_OVER_AUX;
		sink_caps.signal = SIGNAL_TYPE_EDP;
		break;
	}

	case SIGNAL_TYPE_DISPLAY_PORT: {
		sink_caps.transaction_type =
			DDC_TRANSACTION_TYPE_I2C_OVER_AUX;
		sink_caps.signal = SIGNAL_TYPE_VIRTUAL;
		break;
	}

	default:
		DC_ERROR("Invalid connector type! signal:%d\n",
			link->connector_signal);
		return;
	}

	sink_init_data.link = link;
	sink_init_data.sink_signal = sink_caps.signal;

	sink = dc_sink_create(&sink_init_data);
	if (!sink) {
		DC_ERROR("Failed to create sink!\n");
		return;
	}

	/* dc_sink_create returns a new reference */
	link->local_sink = sink;

	edid_status = dm_helpers_read_local_edid(
			link->ctx,
			link,
			sink);

	if (edid_status != EDID_OK)
		DC_ERROR("Failed to read EDID");

}

static void dm_gpureset_commit_state(struct dc_state *dc_state,
				     struct amdgpu_display_manager *dm)
{
	struct {
		struct dc_surface_update surface_updates[MAX_SURFACES];
		struct dc_plane_info plane_infos[MAX_SURFACES];
		struct dc_scaling_info scaling_infos[MAX_SURFACES];
		struct dc_flip_addrs flip_addrs[MAX_SURFACES];
		struct dc_stream_update stream_update;
	} * bundle;
	int k, m;

	bundle = kzalloc(sizeof(*bundle), GFP_KERNEL);

	if (!bundle) {
		dm_error("Failed to allocate update bundle\n");
		goto cleanup;
	}

	for (k = 0; k < dc_state->stream_count; k++) {
		bundle->stream_update.stream = dc_state->streams[k];

		for (m = 0; m < dc_state->stream_status->plane_count; m++) {
			bundle->surface_updates[m].surface =
				dc_state->stream_status->plane_states[m];
			bundle->surface_updates[m].surface->force_full_update =
				true;
		}
		dc_commit_updates_for_stream(
			dm->dc, bundle->surface_updates,
			dc_state->stream_status->plane_count,
			dc_state->streams[k], &bundle->stream_update, dc_state);
	}

cleanup:
	kfree(bundle);

	return;
}

static int dm_resume(void *handle)
{
	struct amdgpu_device *adev = handle;
	struct drm_device *ddev = adev_to_drm(adev);
	struct amdgpu_display_manager *dm = &adev->dm;
	struct amdgpu_dm_connector *aconnector;
	struct drm_connector *connector;
	struct drm_connector_list_iter iter;
	struct drm_crtc *crtc;
	struct drm_crtc_state *new_crtc_state;
	struct dm_crtc_state *dm_new_crtc_state;
	struct drm_plane *plane;
	struct drm_plane_state *new_plane_state;
	struct dm_plane_state *dm_new_plane_state;
	struct dm_atomic_state *dm_state = to_dm_atomic_state(dm->atomic_obj.state);
	enum dc_connection_type new_connection_type = dc_connection_none;
	struct dc_state *dc_state;
	int i, r, j;

	if (amdgpu_in_reset(adev)) {
		dc_state = dm->cached_dc_state;

		/*
		 * The dc->current_state is backed up into dm->cached_dc_state
		 * before we commit 0 streams.
		 *
		 * DC will clear link encoder assignments on the real state
		 * but the changes won't propagate over to the copy we made
		 * before the 0 streams commit.
		 *
		 * DC expects that link encoder assignments are *not* valid
		 * when committing a state, so as a workaround we can copy
		 * off of the current state.
		 *
		 * We lose the previous assignments, but we had already
		 * commit 0 streams anyway.
		 */
		link_enc_cfg_copy(adev->dm.dc->current_state, dc_state);

		r = dm_dmub_hw_init(adev);
		if (r)
			DRM_ERROR("DMUB interface failed to initialize: status=%d\n", r);

		dc_set_power_state(dm->dc, DC_ACPI_CM_POWER_STATE_D0);
		dc_resume(dm->dc);

		amdgpu_dm_irq_resume_early(adev);

		for (i = 0; i < dc_state->stream_count; i++) {
			dc_state->streams[i]->mode_changed = true;
			for (j = 0; j < dc_state->stream_status[i].plane_count; j++) {
				dc_state->stream_status[i].plane_states[j]->update_flags.raw
					= 0xffffffff;
			}
		}

		if (dc_is_dmub_outbox_supported(adev->dm.dc)) {
			amdgpu_dm_outbox_init(adev);
			dc_enable_dmub_outbox(adev->dm.dc);
		}

		WARN_ON(!dc_commit_state(dm->dc, dc_state));

		dm_gpureset_commit_state(dm->cached_dc_state, dm);

		dm_gpureset_toggle_interrupts(adev, dm->cached_dc_state, true);

		dc_release_state(dm->cached_dc_state);
		dm->cached_dc_state = NULL;

		amdgpu_dm_irq_resume_late(adev);

		mutex_unlock(&dm->dc_lock);

		return 0;
	}
	/* Recreate dc_state - DC invalidates it when setting power state to S3. */
	dc_release_state(dm_state->context);
	dm_state->context = dc_create_state(dm->dc);
	/* TODO: Remove dc_state->dccg, use dc->dccg directly. */
	dc_resource_state_construct(dm->dc, dm_state->context);

	/* Before powering on DC we need to re-initialize DMUB. */
	dm_dmub_hw_resume(adev);

	/* Re-enable outbox interrupts for DPIA. */
	if (dc_is_dmub_outbox_supported(adev->dm.dc)) {
		amdgpu_dm_outbox_init(adev);
		dc_enable_dmub_outbox(adev->dm.dc);
	}

	/* power on hardware */
	dc_set_power_state(dm->dc, DC_ACPI_CM_POWER_STATE_D0);

	/* program HPD filter */
	dc_resume(dm->dc);

	/*
	 * early enable HPD Rx IRQ, should be done before set mode as short
	 * pulse interrupts are used for MST
	 */
	amdgpu_dm_irq_resume_early(adev);

	/* On resume we need to rewrite the MSTM control bits to enable MST*/
	s3_handle_mst(ddev, false);

	/* Do detection*/
	drm_connector_list_iter_begin(ddev, &iter);
	drm_for_each_connector_iter(connector, &iter) {
		aconnector = to_amdgpu_dm_connector(connector);

		if (!aconnector->dc_link)
			continue;

		/*
		 * this is the case when traversing through already created
		 * MST connectors, should be skipped
		 */
		if (aconnector->dc_link->type == dc_connection_mst_branch)
			continue;

		mutex_lock(&aconnector->hpd_lock);
		if (!dc_link_detect_sink(aconnector->dc_link, &new_connection_type))
			DRM_ERROR("KMS: Failed to detect connector\n");

		if (aconnector->base.force && new_connection_type == dc_connection_none) {
			emulated_link_detect(aconnector->dc_link);
		} else {
			mutex_lock(&dm->dc_lock);
			dc_link_detect(aconnector->dc_link, DETECT_REASON_HPD);
			mutex_unlock(&dm->dc_lock);
		}

		if (aconnector->fake_enable && aconnector->dc_link->local_sink)
			aconnector->fake_enable = false;

		if (aconnector->dc_sink)
			dc_sink_release(aconnector->dc_sink);
		aconnector->dc_sink = NULL;
		amdgpu_dm_update_connector_after_detect(aconnector);
		mutex_unlock(&aconnector->hpd_lock);
	}
	drm_connector_list_iter_end(&iter);

	/* Force mode set in atomic commit */
	for_each_new_crtc_in_state(dm->cached_state, crtc, new_crtc_state, i)
		new_crtc_state->active_changed = true;

	/*
	 * atomic_check is expected to create the dc states. We need to release
	 * them here, since they were duplicated as part of the suspend
	 * procedure.
	 */
	for_each_new_crtc_in_state(dm->cached_state, crtc, new_crtc_state, i) {
		dm_new_crtc_state = to_dm_crtc_state(new_crtc_state);
		if (dm_new_crtc_state->stream) {
			WARN_ON(kref_read(&dm_new_crtc_state->stream->refcount) > 1);
			dc_stream_release(dm_new_crtc_state->stream);
			dm_new_crtc_state->stream = NULL;
		}
	}

	for_each_new_plane_in_state(dm->cached_state, plane, new_plane_state, i) {
		dm_new_plane_state = to_dm_plane_state(new_plane_state);
		if (dm_new_plane_state->dc_state) {
			WARN_ON(kref_read(&dm_new_plane_state->dc_state->refcount) > 1);
			dc_plane_state_release(dm_new_plane_state->dc_state);
			dm_new_plane_state->dc_state = NULL;
		}
	}

	drm_atomic_helper_resume(ddev, dm->cached_state);

	dm->cached_state = NULL;

	amdgpu_dm_irq_resume_late(adev);

	amdgpu_dm_smu_write_watermarks_table(adev);

	return 0;
}

/**
 * DOC: DM Lifecycle
 *
 * DM (and consequently DC) is registered in the amdgpu base driver as a IP
 * block. When CONFIG_DRM_AMD_DC is enabled, the DM device IP block is added to
 * the base driver's device list to be initialized and torn down accordingly.
 *
 * The functions to do so are provided as hooks in &struct amd_ip_funcs.
 */

static const struct amd_ip_funcs amdgpu_dm_funcs = {
	.name = "dm",
	.early_init = dm_early_init,
	.late_init = dm_late_init,
	.sw_init = dm_sw_init,
	.sw_fini = dm_sw_fini,
	.early_fini = amdgpu_dm_early_fini,
	.hw_init = dm_hw_init,
	.hw_fini = dm_hw_fini,
	.suspend = dm_suspend,
	.resume = dm_resume,
	.is_idle = dm_is_idle,
	.wait_for_idle = dm_wait_for_idle,
	.check_soft_reset = dm_check_soft_reset,
	.soft_reset = dm_soft_reset,
	.set_clockgating_state = dm_set_clockgating_state,
	.set_powergating_state = dm_set_powergating_state,
};

const struct amdgpu_ip_block_version dm_ip_block =
{
	.type = AMD_IP_BLOCK_TYPE_DCE,
	.major = 1,
	.minor = 0,
	.rev = 0,
	.funcs = &amdgpu_dm_funcs,
};


/**
 * DOC: atomic
 *
 * *WIP*
 */

static const struct drm_mode_config_funcs amdgpu_dm_mode_funcs = {
	.fb_create = amdgpu_display_user_framebuffer_create,
	.get_format_info = amd_get_format_info,
	.output_poll_changed = drm_fb_helper_output_poll_changed,
	.atomic_check = amdgpu_dm_atomic_check,
	.atomic_commit = drm_atomic_helper_commit,
};

static struct drm_mode_config_helper_funcs amdgpu_dm_mode_config_helperfuncs = {
	.atomic_commit_tail = amdgpu_dm_atomic_commit_tail,
	.atomic_commit_setup = drm_dp_mst_atomic_setup_commit,
};

static void update_connector_ext_caps(struct amdgpu_dm_connector *aconnector)
{
	struct amdgpu_dm_backlight_caps *caps;
	struct amdgpu_display_manager *dm;
	struct drm_connector *conn_base;
	struct amdgpu_device *adev;
	struct dc_link *link = NULL;
	struct drm_luminance_range_info *luminance_range;
	int i;

	if (!aconnector || !aconnector->dc_link)
		return;

	link = aconnector->dc_link;
	if (link->connector_signal != SIGNAL_TYPE_EDP)
		return;

	conn_base = &aconnector->base;
	adev = drm_to_adev(conn_base->dev);
	dm = &adev->dm;
	for (i = 0; i < dm->num_of_edps; i++) {
		if (link == dm->backlight_link[i])
			break;
	}
	if (i >= dm->num_of_edps)
		return;
	caps = &dm->backlight_caps[i];
	caps->ext_caps = &aconnector->dc_link->dpcd_sink_ext_caps;
	caps->aux_support = false;

	if (caps->ext_caps->bits.oled == 1 /*||
	    caps->ext_caps->bits.sdr_aux_backlight_control == 1 ||
	    caps->ext_caps->bits.hdr_aux_backlight_control == 1*/)
		caps->aux_support = true;

	if (amdgpu_backlight == 0)
		caps->aux_support = false;
	else if (amdgpu_backlight == 1)
		caps->aux_support = true;

	luminance_range = &conn_base->display_info.luminance_range;
	caps->aux_min_input_signal = luminance_range->min_luminance;
	caps->aux_max_input_signal = luminance_range->max_luminance;
}

void amdgpu_dm_update_connector_after_detect(
		struct amdgpu_dm_connector *aconnector)
{
	struct drm_connector *connector = &aconnector->base;
	struct drm_device *dev = connector->dev;
	struct dc_sink *sink;

	/* MST handled by drm_mst framework */
	if (aconnector->mst_mgr.mst_state == true)
		return;

	sink = aconnector->dc_link->local_sink;
	if (sink)
		dc_sink_retain(sink);

	/*
	 * Edid mgmt connector gets first update only in mode_valid hook and then
	 * the connector sink is set to either fake or physical sink depends on link status.
	 * Skip if already done during boot.
	 */
	if (aconnector->base.force != DRM_FORCE_UNSPECIFIED
			&& aconnector->dc_em_sink) {

		/*
		 * For S3 resume with headless use eml_sink to fake stream
		 * because on resume connector->sink is set to NULL
		 */
		mutex_lock(&dev->mode_config.mutex);

		if (sink) {
			if (aconnector->dc_sink) {
				amdgpu_dm_update_freesync_caps(connector, NULL);
				/*
				 * retain and release below are used to
				 * bump up refcount for sink because the link doesn't point
				 * to it anymore after disconnect, so on next crtc to connector
				 * reshuffle by UMD we will get into unwanted dc_sink release
				 */
				dc_sink_release(aconnector->dc_sink);
			}
			aconnector->dc_sink = sink;
			dc_sink_retain(aconnector->dc_sink);
			amdgpu_dm_update_freesync_caps(connector,
					aconnector->edid);
		} else {
			amdgpu_dm_update_freesync_caps(connector, NULL);
			if (!aconnector->dc_sink) {
				aconnector->dc_sink = aconnector->dc_em_sink;
				dc_sink_retain(aconnector->dc_sink);
			}
		}

		mutex_unlock(&dev->mode_config.mutex);

		if (sink)
			dc_sink_release(sink);
		return;
	}

	/*
	 * TODO: temporary guard to look for proper fix
	 * if this sink is MST sink, we should not do anything
	 */
	if (sink && sink->sink_signal == SIGNAL_TYPE_DISPLAY_PORT_MST) {
		dc_sink_release(sink);
		return;
	}

	if (aconnector->dc_sink == sink) {
		/*
		 * We got a DP short pulse (Link Loss, DP CTS, etc...).
		 * Do nothing!!
		 */
		DRM_DEBUG_DRIVER("DCHPD: connector_id=%d: dc_sink didn't change.\n",
				aconnector->connector_id);
		if (sink)
			dc_sink_release(sink);
		return;
	}

	DRM_DEBUG_DRIVER("DCHPD: connector_id=%d: Old sink=%p New sink=%p\n",
		aconnector->connector_id, aconnector->dc_sink, sink);

	mutex_lock(&dev->mode_config.mutex);

	/*
	 * 1. Update status of the drm connector
	 * 2. Send an event and let userspace tell us what to do
	 */
	if (sink) {
		/*
		 * TODO: check if we still need the S3 mode update workaround.
		 * If yes, put it here.
		 */
		if (aconnector->dc_sink) {
			amdgpu_dm_update_freesync_caps(connector, NULL);
			dc_sink_release(aconnector->dc_sink);
		}

		aconnector->dc_sink = sink;
		dc_sink_retain(aconnector->dc_sink);
		if (sink->dc_edid.length == 0) {
			aconnector->edid = NULL;
			if (aconnector->dc_link->aux_mode) {
				drm_dp_cec_unset_edid(
					&aconnector->dm_dp_aux.aux);
			}
		} else {
			aconnector->edid =
				(struct edid *)sink->dc_edid.raw_edid;

			if (aconnector->dc_link->aux_mode)
				drm_dp_cec_set_edid(&aconnector->dm_dp_aux.aux,
						    aconnector->edid);
		}

		drm_connector_update_edid_property(connector, aconnector->edid);
		amdgpu_dm_update_freesync_caps(connector, aconnector->edid);
		update_connector_ext_caps(aconnector);
	} else {
		drm_dp_cec_unset_edid(&aconnector->dm_dp_aux.aux);
		amdgpu_dm_update_freesync_caps(connector, NULL);
		drm_connector_update_edid_property(connector, NULL);
		aconnector->num_modes = 0;
		dc_sink_release(aconnector->dc_sink);
		aconnector->dc_sink = NULL;
		aconnector->edid = NULL;
#ifdef CONFIG_DRM_AMD_DC_HDCP
		/* Set CP to DESIRED if it was ENABLED, so we can re-enable it again on hotplug */
		if (connector->state->content_protection == DRM_MODE_CONTENT_PROTECTION_ENABLED)
			connector->state->content_protection = DRM_MODE_CONTENT_PROTECTION_DESIRED;
#endif
	}

	mutex_unlock(&dev->mode_config.mutex);

	update_subconnector_property(aconnector);

	if (sink)
		dc_sink_release(sink);
}

static void handle_hpd_irq_helper(struct amdgpu_dm_connector *aconnector)
{
	struct drm_connector *connector = &aconnector->base;
	struct drm_device *dev = connector->dev;
	enum dc_connection_type new_connection_type = dc_connection_none;
	struct amdgpu_device *adev = drm_to_adev(dev);
#ifdef CONFIG_DRM_AMD_DC_HDCP
	struct dm_connector_state *dm_con_state = to_dm_connector_state(connector->state);
#endif
	bool ret = false;

	if (adev->dm.disable_hpd_irq)
		return;

	/*
	 * In case of failure or MST no need to update connector status or notify the OS
	 * since (for MST case) MST does this in its own context.
	 */
	mutex_lock(&aconnector->hpd_lock);

#ifdef CONFIG_DRM_AMD_DC_HDCP
	if (adev->dm.hdcp_workqueue) {
		hdcp_reset_display(adev->dm.hdcp_workqueue, aconnector->dc_link->link_index);
		dm_con_state->update_hdcp = true;
	}
#endif
	if (aconnector->fake_enable)
		aconnector->fake_enable = false;

	if (!dc_link_detect_sink(aconnector->dc_link, &new_connection_type))
		DRM_ERROR("KMS: Failed to detect connector\n");

	if (aconnector->base.force && new_connection_type == dc_connection_none) {
		emulated_link_detect(aconnector->dc_link);

		drm_modeset_lock_all(dev);
		dm_restore_drm_connector_state(dev, connector);
		drm_modeset_unlock_all(dev);

		if (aconnector->base.force == DRM_FORCE_UNSPECIFIED)
			drm_kms_helper_connector_hotplug_event(connector);
	} else {
		mutex_lock(&adev->dm.dc_lock);
		ret = dc_link_detect(aconnector->dc_link, DETECT_REASON_HPD);
		mutex_unlock(&adev->dm.dc_lock);
		if (ret) {
			amdgpu_dm_update_connector_after_detect(aconnector);

			drm_modeset_lock_all(dev);
			dm_restore_drm_connector_state(dev, connector);
			drm_modeset_unlock_all(dev);

			if (aconnector->base.force == DRM_FORCE_UNSPECIFIED)
				drm_kms_helper_connector_hotplug_event(connector);
		}
	}
	mutex_unlock(&aconnector->hpd_lock);

}

static void handle_hpd_irq(void *param)
{
	struct amdgpu_dm_connector *aconnector = (struct amdgpu_dm_connector *)param;

	handle_hpd_irq_helper(aconnector);

}

static void dm_handle_mst_sideband_msg(struct amdgpu_dm_connector *aconnector)
{
	uint8_t esi[DP_PSR_ERROR_STATUS - DP_SINK_COUNT_ESI] = { 0 };
	uint8_t dret;
	bool new_irq_handled = false;
	int dpcd_addr;
	int dpcd_bytes_to_read;

	const int max_process_count = 30;
	int process_count = 0;

	const struct dc_link_status *link_status = dc_link_get_status(aconnector->dc_link);

	if (link_status->dpcd_caps->dpcd_rev.raw < 0x12) {
		dpcd_bytes_to_read = DP_LANE0_1_STATUS - DP_SINK_COUNT;
		/* DPCD 0x200 - 0x201 for downstream IRQ */
		dpcd_addr = DP_SINK_COUNT;
	} else {
		dpcd_bytes_to_read = DP_PSR_ERROR_STATUS - DP_SINK_COUNT_ESI;
		/* DPCD 0x2002 - 0x2005 for downstream IRQ */
		dpcd_addr = DP_SINK_COUNT_ESI;
	}

	dret = drm_dp_dpcd_read(
		&aconnector->dm_dp_aux.aux,
		dpcd_addr,
		esi,
		dpcd_bytes_to_read);

	while (dret == dpcd_bytes_to_read &&
		process_count < max_process_count) {
		uint8_t retry;
		dret = 0;

		process_count++;

		DRM_DEBUG_DRIVER("ESI %02x %02x %02x\n", esi[0], esi[1], esi[2]);
		/* handle HPD short pulse irq */
		if (aconnector->mst_mgr.mst_state)
			drm_dp_mst_hpd_irq(
				&aconnector->mst_mgr,
				esi,
				&new_irq_handled);

		if (new_irq_handled) {
			/* ACK at DPCD to notify down stream */
			const int ack_dpcd_bytes_to_write =
				dpcd_bytes_to_read - 1;

			for (retry = 0; retry < 3; retry++) {
				uint8_t wret;

				wret = drm_dp_dpcd_write(
					&aconnector->dm_dp_aux.aux,
					dpcd_addr + 1,
					&esi[1],
					ack_dpcd_bytes_to_write);
				if (wret == ack_dpcd_bytes_to_write)
					break;
			}

			/* check if there is new irq to be handled */
			dret = drm_dp_dpcd_read(
				&aconnector->dm_dp_aux.aux,
				dpcd_addr,
				esi,
				dpcd_bytes_to_read);

			new_irq_handled = false;
		} else {
			break;
		}
	}

	if (process_count == max_process_count)
		DRM_DEBUG_DRIVER("Loop exceeded max iterations\n");
}

static void schedule_hpd_rx_offload_work(struct hpd_rx_irq_offload_work_queue *offload_wq,
							union hpd_irq_data hpd_irq_data)
{
	struct hpd_rx_irq_offload_work *offload_work =
				kzalloc(sizeof(*offload_work), GFP_KERNEL);

	if (!offload_work) {
		DRM_ERROR("Failed to allocate hpd_rx_irq_offload_work.\n");
		return;
	}

	INIT_WORK(&offload_work->work, dm_handle_hpd_rx_offload_work);
	offload_work->data = hpd_irq_data;
	offload_work->offload_wq = offload_wq;

	queue_work(offload_wq->wq, &offload_work->work);
	DRM_DEBUG_KMS("queue work to handle hpd_rx offload work");
}

static void handle_hpd_rx_irq(void *param)
{
	struct amdgpu_dm_connector *aconnector = (struct amdgpu_dm_connector *)param;
	struct drm_connector *connector = &aconnector->base;
	struct drm_device *dev = connector->dev;
	struct dc_link *dc_link = aconnector->dc_link;
	bool is_mst_root_connector = aconnector->mst_mgr.mst_state;
	bool result = false;
	enum dc_connection_type new_connection_type = dc_connection_none;
	struct amdgpu_device *adev = drm_to_adev(dev);
	union hpd_irq_data hpd_irq_data;
	bool link_loss = false;
	bool has_left_work = false;
	int idx = aconnector->base.index;
	struct hpd_rx_irq_offload_work_queue *offload_wq = &adev->dm.hpd_rx_offload_wq[idx];

	memset(&hpd_irq_data, 0, sizeof(hpd_irq_data));

	if (adev->dm.disable_hpd_irq)
		return;

	/*
	 * TODO:Temporary add mutex to protect hpd interrupt not have a gpio
	 * conflict, after implement i2c helper, this mutex should be
	 * retired.
	 */
	mutex_lock(&aconnector->hpd_lock);

	result = dc_link_handle_hpd_rx_irq(dc_link, &hpd_irq_data,
						&link_loss, true, &has_left_work);

	if (!has_left_work)
		goto out;

	if (hpd_irq_data.bytes.device_service_irq.bits.AUTOMATED_TEST) {
		schedule_hpd_rx_offload_work(offload_wq, hpd_irq_data);
		goto out;
	}

	if (dc_link_dp_allow_hpd_rx_irq(dc_link)) {
		if (hpd_irq_data.bytes.device_service_irq.bits.UP_REQ_MSG_RDY ||
			hpd_irq_data.bytes.device_service_irq.bits.DOWN_REP_MSG_RDY) {
			dm_handle_mst_sideband_msg(aconnector);
			goto out;
		}

		if (link_loss) {
			bool skip = false;

			spin_lock(&offload_wq->offload_lock);
			skip = offload_wq->is_handling_link_loss;

			if (!skip)
				offload_wq->is_handling_link_loss = true;

			spin_unlock(&offload_wq->offload_lock);

			if (!skip)
				schedule_hpd_rx_offload_work(offload_wq, hpd_irq_data);

			goto out;
		}
	}

out:
	if (result && !is_mst_root_connector) {
		/* Downstream Port status changed. */
		if (!dc_link_detect_sink(dc_link, &new_connection_type))
			DRM_ERROR("KMS: Failed to detect connector\n");

		if (aconnector->base.force && new_connection_type == dc_connection_none) {
			emulated_link_detect(dc_link);

			if (aconnector->fake_enable)
				aconnector->fake_enable = false;

			amdgpu_dm_update_connector_after_detect(aconnector);


			drm_modeset_lock_all(dev);
			dm_restore_drm_connector_state(dev, connector);
			drm_modeset_unlock_all(dev);

			drm_kms_helper_connector_hotplug_event(connector);
		} else {
			bool ret = false;

			mutex_lock(&adev->dm.dc_lock);
			ret = dc_link_detect(dc_link, DETECT_REASON_HPDRX);
			mutex_unlock(&adev->dm.dc_lock);

			if (ret) {
				if (aconnector->fake_enable)
					aconnector->fake_enable = false;

				amdgpu_dm_update_connector_after_detect(aconnector);

				drm_modeset_lock_all(dev);
				dm_restore_drm_connector_state(dev, connector);
				drm_modeset_unlock_all(dev);

				drm_kms_helper_connector_hotplug_event(connector);
			}
		}
	}
#ifdef CONFIG_DRM_AMD_DC_HDCP
	if (hpd_irq_data.bytes.device_service_irq.bits.CP_IRQ) {
		if (adev->dm.hdcp_workqueue)
			hdcp_handle_cpirq(adev->dm.hdcp_workqueue,  aconnector->base.index);
	}
#endif

	if (dc_link->type != dc_connection_mst_branch)
		drm_dp_cec_irq(&aconnector->dm_dp_aux.aux);

	mutex_unlock(&aconnector->hpd_lock);
}

static void register_hpd_handlers(struct amdgpu_device *adev)
{
	struct drm_device *dev = adev_to_drm(adev);
	struct drm_connector *connector;
	struct amdgpu_dm_connector *aconnector;
	const struct dc_link *dc_link;
	struct dc_interrupt_params int_params = {0};

	int_params.requested_polarity = INTERRUPT_POLARITY_DEFAULT;
	int_params.current_polarity = INTERRUPT_POLARITY_DEFAULT;

	list_for_each_entry(connector,
			&dev->mode_config.connector_list, head)	{

		aconnector = to_amdgpu_dm_connector(connector);
		dc_link = aconnector->dc_link;

		if (DC_IRQ_SOURCE_INVALID != dc_link->irq_source_hpd) {
			int_params.int_context = INTERRUPT_LOW_IRQ_CONTEXT;
			int_params.irq_source = dc_link->irq_source_hpd;

			amdgpu_dm_irq_register_interrupt(adev, &int_params,
					handle_hpd_irq,
					(void *) aconnector);
		}

		if (DC_IRQ_SOURCE_INVALID != dc_link->irq_source_hpd_rx) {

			/* Also register for DP short pulse (hpd_rx). */
			int_params.int_context = INTERRUPT_LOW_IRQ_CONTEXT;
			int_params.irq_source =	dc_link->irq_source_hpd_rx;

			amdgpu_dm_irq_register_interrupt(adev, &int_params,
					handle_hpd_rx_irq,
					(void *) aconnector);

			if (adev->dm.hpd_rx_offload_wq)
				adev->dm.hpd_rx_offload_wq[connector->index].aconnector =
					aconnector;
		}
	}
}

#if defined(CONFIG_DRM_AMD_DC_SI)
/* Register IRQ sources and initialize IRQ callbacks */
static int dce60_register_irq_handlers(struct amdgpu_device *adev)
{
	struct dc *dc = adev->dm.dc;
	struct common_irq_params *c_irq_params;
	struct dc_interrupt_params int_params = {0};
	int r;
	int i;
	unsigned client_id = AMDGPU_IRQ_CLIENTID_LEGACY;

	int_params.requested_polarity = INTERRUPT_POLARITY_DEFAULT;
	int_params.current_polarity = INTERRUPT_POLARITY_DEFAULT;

	/*
	 * Actions of amdgpu_irq_add_id():
	 * 1. Register a set() function with base driver.
	 *    Base driver will call set() function to enable/disable an
	 *    interrupt in DC hardware.
	 * 2. Register amdgpu_dm_irq_handler().
	 *    Base driver will call amdgpu_dm_irq_handler() for ALL interrupts
	 *    coming from DC hardware.
	 *    amdgpu_dm_irq_handler() will re-direct the interrupt to DC
	 *    for acknowledging and handling. */

	/* Use VBLANK interrupt */
	for (i = 0; i < adev->mode_info.num_crtc; i++) {
		r = amdgpu_irq_add_id(adev, client_id, i+1 , &adev->crtc_irq);
		if (r) {
			DRM_ERROR("Failed to add crtc irq id!\n");
			return r;
		}

		int_params.int_context = INTERRUPT_HIGH_IRQ_CONTEXT;
		int_params.irq_source =
			dc_interrupt_to_irq_source(dc, i+1 , 0);

		c_irq_params = &adev->dm.vblank_params[int_params.irq_source - DC_IRQ_SOURCE_VBLANK1];

		c_irq_params->adev = adev;
		c_irq_params->irq_src = int_params.irq_source;

		amdgpu_dm_irq_register_interrupt(adev, &int_params,
				dm_crtc_high_irq, c_irq_params);
	}

	/* Use GRPH_PFLIP interrupt */
	for (i = VISLANDS30_IV_SRCID_D1_GRPH_PFLIP;
			i <= VISLANDS30_IV_SRCID_D6_GRPH_PFLIP; i += 2) {
		r = amdgpu_irq_add_id(adev, client_id, i, &adev->pageflip_irq);
		if (r) {
			DRM_ERROR("Failed to add page flip irq id!\n");
			return r;
		}

		int_params.int_context = INTERRUPT_HIGH_IRQ_CONTEXT;
		int_params.irq_source =
			dc_interrupt_to_irq_source(dc, i, 0);

		c_irq_params = &adev->dm.pflip_params[int_params.irq_source - DC_IRQ_SOURCE_PFLIP_FIRST];

		c_irq_params->adev = adev;
		c_irq_params->irq_src = int_params.irq_source;

		amdgpu_dm_irq_register_interrupt(adev, &int_params,
				dm_pflip_high_irq, c_irq_params);

	}

	/* HPD */
	r = amdgpu_irq_add_id(adev, client_id,
			VISLANDS30_IV_SRCID_HOTPLUG_DETECT_A, &adev->hpd_irq);
	if (r) {
		DRM_ERROR("Failed to add hpd irq id!\n");
		return r;
	}

	register_hpd_handlers(adev);

	return 0;
}
#endif

/* Register IRQ sources and initialize IRQ callbacks */
static int dce110_register_irq_handlers(struct amdgpu_device *adev)
{
	struct dc *dc = adev->dm.dc;
	struct common_irq_params *c_irq_params;
	struct dc_interrupt_params int_params = {0};
	int r;
	int i;
	unsigned client_id = AMDGPU_IRQ_CLIENTID_LEGACY;

	if (adev->family >= AMDGPU_FAMILY_AI)
		client_id = SOC15_IH_CLIENTID_DCE;

	int_params.requested_polarity = INTERRUPT_POLARITY_DEFAULT;
	int_params.current_polarity = INTERRUPT_POLARITY_DEFAULT;

	/*
	 * Actions of amdgpu_irq_add_id():
	 * 1. Register a set() function with base driver.
	 *    Base driver will call set() function to enable/disable an
	 *    interrupt in DC hardware.
	 * 2. Register amdgpu_dm_irq_handler().
	 *    Base driver will call amdgpu_dm_irq_handler() for ALL interrupts
	 *    coming from DC hardware.
	 *    amdgpu_dm_irq_handler() will re-direct the interrupt to DC
	 *    for acknowledging and handling. */

	/* Use VBLANK interrupt */
	for (i = VISLANDS30_IV_SRCID_D1_VERTICAL_INTERRUPT0; i <= VISLANDS30_IV_SRCID_D6_VERTICAL_INTERRUPT0; i++) {
		r = amdgpu_irq_add_id(adev, client_id, i, &adev->crtc_irq);
		if (r) {
			DRM_ERROR("Failed to add crtc irq id!\n");
			return r;
		}

		int_params.int_context = INTERRUPT_HIGH_IRQ_CONTEXT;
		int_params.irq_source =
			dc_interrupt_to_irq_source(dc, i, 0);

		c_irq_params = &adev->dm.vblank_params[int_params.irq_source - DC_IRQ_SOURCE_VBLANK1];

		c_irq_params->adev = adev;
		c_irq_params->irq_src = int_params.irq_source;

		amdgpu_dm_irq_register_interrupt(adev, &int_params,
				dm_crtc_high_irq, c_irq_params);
	}

	/* Use VUPDATE interrupt */
	for (i = VISLANDS30_IV_SRCID_D1_V_UPDATE_INT; i <= VISLANDS30_IV_SRCID_D6_V_UPDATE_INT; i += 2) {
		r = amdgpu_irq_add_id(adev, client_id, i, &adev->vupdate_irq);
		if (r) {
			DRM_ERROR("Failed to add vupdate irq id!\n");
			return r;
		}

		int_params.int_context = INTERRUPT_HIGH_IRQ_CONTEXT;
		int_params.irq_source =
			dc_interrupt_to_irq_source(dc, i, 0);

		c_irq_params = &adev->dm.vupdate_params[int_params.irq_source - DC_IRQ_SOURCE_VUPDATE1];

		c_irq_params->adev = adev;
		c_irq_params->irq_src = int_params.irq_source;

		amdgpu_dm_irq_register_interrupt(adev, &int_params,
				dm_vupdate_high_irq, c_irq_params);
	}

	/* Use GRPH_PFLIP interrupt */
	for (i = VISLANDS30_IV_SRCID_D1_GRPH_PFLIP;
			i <= VISLANDS30_IV_SRCID_D6_GRPH_PFLIP; i += 2) {
		r = amdgpu_irq_add_id(adev, client_id, i, &adev->pageflip_irq);
		if (r) {
			DRM_ERROR("Failed to add page flip irq id!\n");
			return r;
		}

		int_params.int_context = INTERRUPT_HIGH_IRQ_CONTEXT;
		int_params.irq_source =
			dc_interrupt_to_irq_source(dc, i, 0);

		c_irq_params = &adev->dm.pflip_params[int_params.irq_source - DC_IRQ_SOURCE_PFLIP_FIRST];

		c_irq_params->adev = adev;
		c_irq_params->irq_src = int_params.irq_source;

		amdgpu_dm_irq_register_interrupt(adev, &int_params,
				dm_pflip_high_irq, c_irq_params);

	}

	/* HPD */
	r = amdgpu_irq_add_id(adev, client_id,
			VISLANDS30_IV_SRCID_HOTPLUG_DETECT_A, &adev->hpd_irq);
	if (r) {
		DRM_ERROR("Failed to add hpd irq id!\n");
		return r;
	}

	register_hpd_handlers(adev);

	return 0;
}

/* Register IRQ sources and initialize IRQ callbacks */
static int dcn10_register_irq_handlers(struct amdgpu_device *adev)
{
	struct dc *dc = adev->dm.dc;
	struct common_irq_params *c_irq_params;
	struct dc_interrupt_params int_params = {0};
	int r;
	int i;
#if defined(CONFIG_DRM_AMD_SECURE_DISPLAY)
	static const unsigned int vrtl_int_srcid[] = {
		DCN_1_0__SRCID__OTG1_VERTICAL_INTERRUPT0_CONTROL,
		DCN_1_0__SRCID__OTG2_VERTICAL_INTERRUPT0_CONTROL,
		DCN_1_0__SRCID__OTG3_VERTICAL_INTERRUPT0_CONTROL,
		DCN_1_0__SRCID__OTG4_VERTICAL_INTERRUPT0_CONTROL,
		DCN_1_0__SRCID__OTG5_VERTICAL_INTERRUPT0_CONTROL,
		DCN_1_0__SRCID__OTG6_VERTICAL_INTERRUPT0_CONTROL
	};
#endif

	int_params.requested_polarity = INTERRUPT_POLARITY_DEFAULT;
	int_params.current_polarity = INTERRUPT_POLARITY_DEFAULT;

	/*
	 * Actions of amdgpu_irq_add_id():
	 * 1. Register a set() function with base driver.
	 *    Base driver will call set() function to enable/disable an
	 *    interrupt in DC hardware.
	 * 2. Register amdgpu_dm_irq_handler().
	 *    Base driver will call amdgpu_dm_irq_handler() for ALL interrupts
	 *    coming from DC hardware.
	 *    amdgpu_dm_irq_handler() will re-direct the interrupt to DC
	 *    for acknowledging and handling.
	 */

	/* Use VSTARTUP interrupt */
	for (i = DCN_1_0__SRCID__DC_D1_OTG_VSTARTUP;
			i <= DCN_1_0__SRCID__DC_D1_OTG_VSTARTUP + adev->mode_info.num_crtc - 1;
			i++) {
		r = amdgpu_irq_add_id(adev, SOC15_IH_CLIENTID_DCE, i, &adev->crtc_irq);

		if (r) {
			DRM_ERROR("Failed to add crtc irq id!\n");
			return r;
		}

		int_params.int_context = INTERRUPT_HIGH_IRQ_CONTEXT;
		int_params.irq_source =
			dc_interrupt_to_irq_source(dc, i, 0);

		c_irq_params = &adev->dm.vblank_params[int_params.irq_source - DC_IRQ_SOURCE_VBLANK1];

		c_irq_params->adev = adev;
		c_irq_params->irq_src = int_params.irq_source;

		amdgpu_dm_irq_register_interrupt(
			adev, &int_params, dm_crtc_high_irq, c_irq_params);
	}

	/* Use otg vertical line interrupt */
#if defined(CONFIG_DRM_AMD_SECURE_DISPLAY)
	for (i = 0; i <= adev->mode_info.num_crtc - 1; i++) {
		r = amdgpu_irq_add_id(adev, SOC15_IH_CLIENTID_DCE,
				vrtl_int_srcid[i], &adev->vline0_irq);

		if (r) {
			DRM_ERROR("Failed to add vline0 irq id!\n");
			return r;
		}

		int_params.int_context = INTERRUPT_HIGH_IRQ_CONTEXT;
		int_params.irq_source =
			dc_interrupt_to_irq_source(dc, vrtl_int_srcid[i], 0);

		if (int_params.irq_source == DC_IRQ_SOURCE_INVALID) {
			DRM_ERROR("Failed to register vline0 irq %d!\n", vrtl_int_srcid[i]);
			break;
		}

		c_irq_params = &adev->dm.vline0_params[int_params.irq_source
					- DC_IRQ_SOURCE_DC1_VLINE0];

		c_irq_params->adev = adev;
		c_irq_params->irq_src = int_params.irq_source;

		amdgpu_dm_irq_register_interrupt(adev, &int_params,
				dm_dcn_vertical_interrupt0_high_irq, c_irq_params);
	}
#endif

	/* Use VUPDATE_NO_LOCK interrupt on DCN, which seems to correspond to
	 * the regular VUPDATE interrupt on DCE. We want DC_IRQ_SOURCE_VUPDATEx
	 * to trigger at end of each vblank, regardless of state of the lock,
	 * matching DCE behaviour.
	 */
	for (i = DCN_1_0__SRCID__OTG0_IHC_V_UPDATE_NO_LOCK_INTERRUPT;
	     i <= DCN_1_0__SRCID__OTG0_IHC_V_UPDATE_NO_LOCK_INTERRUPT + adev->mode_info.num_crtc - 1;
	     i++) {
		r = amdgpu_irq_add_id(adev, SOC15_IH_CLIENTID_DCE, i, &adev->vupdate_irq);

		if (r) {
			DRM_ERROR("Failed to add vupdate irq id!\n");
			return r;
		}

		int_params.int_context = INTERRUPT_HIGH_IRQ_CONTEXT;
		int_params.irq_source =
			dc_interrupt_to_irq_source(dc, i, 0);

		c_irq_params = &adev->dm.vupdate_params[int_params.irq_source - DC_IRQ_SOURCE_VUPDATE1];

		c_irq_params->adev = adev;
		c_irq_params->irq_src = int_params.irq_source;

		amdgpu_dm_irq_register_interrupt(adev, &int_params,
				dm_vupdate_high_irq, c_irq_params);
	}

	/* Use GRPH_PFLIP interrupt */
	for (i = DCN_1_0__SRCID__HUBP0_FLIP_INTERRUPT;
			i <= DCN_1_0__SRCID__HUBP0_FLIP_INTERRUPT + dc->caps.max_otg_num - 1;
			i++) {
		r = amdgpu_irq_add_id(adev, SOC15_IH_CLIENTID_DCE, i, &adev->pageflip_irq);
		if (r) {
			DRM_ERROR("Failed to add page flip irq id!\n");
			return r;
		}

		int_params.int_context = INTERRUPT_HIGH_IRQ_CONTEXT;
		int_params.irq_source =
			dc_interrupt_to_irq_source(dc, i, 0);

		c_irq_params = &adev->dm.pflip_params[int_params.irq_source - DC_IRQ_SOURCE_PFLIP_FIRST];

		c_irq_params->adev = adev;
		c_irq_params->irq_src = int_params.irq_source;

		amdgpu_dm_irq_register_interrupt(adev, &int_params,
				dm_pflip_high_irq, c_irq_params);

	}

	/* HPD */
	r = amdgpu_irq_add_id(adev, SOC15_IH_CLIENTID_DCE, DCN_1_0__SRCID__DC_HPD1_INT,
			&adev->hpd_irq);
	if (r) {
		DRM_ERROR("Failed to add hpd irq id!\n");
		return r;
	}

	register_hpd_handlers(adev);

	return 0;
}
/* Register Outbox IRQ sources and initialize IRQ callbacks */
static int register_outbox_irq_handlers(struct amdgpu_device *adev)
{
	struct dc *dc = adev->dm.dc;
	struct common_irq_params *c_irq_params;
	struct dc_interrupt_params int_params = {0};
	int r, i;

	int_params.requested_polarity = INTERRUPT_POLARITY_DEFAULT;
	int_params.current_polarity = INTERRUPT_POLARITY_DEFAULT;

	r = amdgpu_irq_add_id(adev, SOC15_IH_CLIENTID_DCE, DCN_1_0__SRCID__DMCUB_OUTBOX_LOW_PRIORITY_READY_INT,
			&adev->dmub_outbox_irq);
	if (r) {
		DRM_ERROR("Failed to add outbox irq id!\n");
		return r;
	}

	if (dc->ctx->dmub_srv) {
		i = DCN_1_0__SRCID__DMCUB_OUTBOX_LOW_PRIORITY_READY_INT;
		int_params.int_context = INTERRUPT_LOW_IRQ_CONTEXT;
		int_params.irq_source =
		dc_interrupt_to_irq_source(dc, i, 0);

		c_irq_params = &adev->dm.dmub_outbox_params[0];

		c_irq_params->adev = adev;
		c_irq_params->irq_src = int_params.irq_source;

		amdgpu_dm_irq_register_interrupt(adev, &int_params,
				dm_dmub_outbox1_low_irq, c_irq_params);
	}

	return 0;
}

/*
 * Acquires the lock for the atomic state object and returns
 * the new atomic state.
 *
 * This should only be called during atomic check.
 */
int dm_atomic_get_state(struct drm_atomic_state *state,
			struct dm_atomic_state **dm_state)
{
	struct drm_device *dev = state->dev;
	struct amdgpu_device *adev = drm_to_adev(dev);
	struct amdgpu_display_manager *dm = &adev->dm;
	struct drm_private_state *priv_state;

	if (*dm_state)
		return 0;

	priv_state = drm_atomic_get_private_obj_state(state, &dm->atomic_obj);
	if (IS_ERR(priv_state))
		return PTR_ERR(priv_state);

	*dm_state = to_dm_atomic_state(priv_state);

	return 0;
}

static struct dm_atomic_state *
dm_atomic_get_new_state(struct drm_atomic_state *state)
{
	struct drm_device *dev = state->dev;
	struct amdgpu_device *adev = drm_to_adev(dev);
	struct amdgpu_display_manager *dm = &adev->dm;
	struct drm_private_obj *obj;
	struct drm_private_state *new_obj_state;
	int i;

	for_each_new_private_obj_in_state(state, obj, new_obj_state, i) {
		if (obj->funcs == dm->atomic_obj.funcs)
			return to_dm_atomic_state(new_obj_state);
	}

	return NULL;
}

static struct drm_private_state *
dm_atomic_duplicate_state(struct drm_private_obj *obj)
{
	struct dm_atomic_state *old_state, *new_state;

	new_state = kzalloc(sizeof(*new_state), GFP_KERNEL);
	if (!new_state)
		return NULL;

	__drm_atomic_helper_private_obj_duplicate_state(obj, &new_state->base);

	old_state = to_dm_atomic_state(obj->state);

	if (old_state && old_state->context)
		new_state->context = dc_copy_state(old_state->context);

	if (!new_state->context) {
		kfree(new_state);
		return NULL;
	}

	return &new_state->base;
}

static void dm_atomic_destroy_state(struct drm_private_obj *obj,
				    struct drm_private_state *state)
{
	struct dm_atomic_state *dm_state = to_dm_atomic_state(state);

	if (dm_state && dm_state->context)
		dc_release_state(dm_state->context);

	kfree(dm_state);
}

static struct drm_private_state_funcs dm_atomic_state_funcs = {
	.atomic_duplicate_state = dm_atomic_duplicate_state,
	.atomic_destroy_state = dm_atomic_destroy_state,
};

static int amdgpu_dm_mode_config_init(struct amdgpu_device *adev)
{
	struct dm_atomic_state *state;
	int r;

	adev->mode_info.mode_config_initialized = true;

	adev_to_drm(adev)->mode_config.funcs = (void *)&amdgpu_dm_mode_funcs;
	adev_to_drm(adev)->mode_config.helper_private = &amdgpu_dm_mode_config_helperfuncs;

	adev_to_drm(adev)->mode_config.max_width = 16384;
	adev_to_drm(adev)->mode_config.max_height = 16384;

	adev_to_drm(adev)->mode_config.preferred_depth = 24;
	if (adev->asic_type == CHIP_HAWAII)
		/* disable prefer shadow for now due to hibernation issues */
		adev_to_drm(adev)->mode_config.prefer_shadow = 0;
	else
		adev_to_drm(adev)->mode_config.prefer_shadow = 1;
	/* indicates support for immediate flip */
	adev_to_drm(adev)->mode_config.async_page_flip = true;

	adev_to_drm(adev)->mode_config.fb_base = adev->gmc.aper_base;

	state = kzalloc(sizeof(*state), GFP_KERNEL);
	if (!state)
		return -ENOMEM;

	state->context = dc_create_state(adev->dm.dc);
	if (!state->context) {
		kfree(state);
		return -ENOMEM;
	}

	dc_resource_state_copy_construct_current(adev->dm.dc, state->context);

	drm_atomic_private_obj_init(adev_to_drm(adev),
				    &adev->dm.atomic_obj,
				    &state->base,
				    &dm_atomic_state_funcs);

	r = amdgpu_display_modeset_create_props(adev);
	if (r) {
		dc_release_state(state->context);
		kfree(state);
		return r;
	}

	r = amdgpu_dm_audio_init(adev);
	if (r) {
		dc_release_state(state->context);
		kfree(state);
		return r;
	}

	return 0;
}

#define AMDGPU_DM_DEFAULT_MIN_BACKLIGHT 12
#define AMDGPU_DM_DEFAULT_MAX_BACKLIGHT 255
#define AUX_BL_DEFAULT_TRANSITION_TIME_MS 50

static void amdgpu_dm_update_backlight_caps(struct amdgpu_display_manager *dm,
					    int bl_idx)
{
#if defined(CONFIG_ACPI)
	struct amdgpu_dm_backlight_caps caps;

	memset(&caps, 0, sizeof(caps));

	if (dm->backlight_caps[bl_idx].caps_valid)
		return;

	amdgpu_acpi_get_backlight_caps(&caps);
	if (caps.caps_valid) {
		dm->backlight_caps[bl_idx].caps_valid = true;
		if (caps.aux_support)
			return;
		dm->backlight_caps[bl_idx].min_input_signal = caps.min_input_signal;
		dm->backlight_caps[bl_idx].max_input_signal = caps.max_input_signal;
	} else {
		dm->backlight_caps[bl_idx].min_input_signal =
				AMDGPU_DM_DEFAULT_MIN_BACKLIGHT;
		dm->backlight_caps[bl_idx].max_input_signal =
				AMDGPU_DM_DEFAULT_MAX_BACKLIGHT;
	}
#else
	if (dm->backlight_caps[bl_idx].aux_support)
		return;

	dm->backlight_caps[bl_idx].min_input_signal = AMDGPU_DM_DEFAULT_MIN_BACKLIGHT;
	dm->backlight_caps[bl_idx].max_input_signal = AMDGPU_DM_DEFAULT_MAX_BACKLIGHT;
#endif
}

static int get_brightness_range(const struct amdgpu_dm_backlight_caps *caps,
				unsigned *min, unsigned *max)
{
	if (!caps)
		return 0;

	if (caps->aux_support) {
		// Firmware limits are in nits, DC API wants millinits.
		*max = 1000 * caps->aux_max_input_signal;
		*min = 1000 * caps->aux_min_input_signal;
	} else {
		// Firmware limits are 8-bit, PWM control is 16-bit.
		*max = 0x101 * caps->max_input_signal;
		*min = 0x101 * caps->min_input_signal;
	}
	return 1;
}

static u32 convert_brightness_from_user(const struct amdgpu_dm_backlight_caps *caps,
					uint32_t brightness)
{
	unsigned min, max;

	if (!get_brightness_range(caps, &min, &max))
		return brightness;

	// Rescale 0..255 to min..max
	return min + DIV_ROUND_CLOSEST((max - min) * brightness,
				       AMDGPU_MAX_BL_LEVEL);
}

static u32 convert_brightness_to_user(const struct amdgpu_dm_backlight_caps *caps,
				      uint32_t brightness)
{
	unsigned min, max;

	if (!get_brightness_range(caps, &min, &max))
		return brightness;

	if (brightness < min)
		return 0;
	// Rescale min..max to 0..255
	return DIV_ROUND_CLOSEST(AMDGPU_MAX_BL_LEVEL * (brightness - min),
				 max - min);
}

static void amdgpu_dm_backlight_set_level(struct amdgpu_display_manager *dm,
					 int bl_idx,
					 u32 user_brightness)
{
	struct amdgpu_dm_backlight_caps caps;
	struct dc_link *link;
	u32 brightness;
	bool rc;

	amdgpu_dm_update_backlight_caps(dm, bl_idx);
	caps = dm->backlight_caps[bl_idx];

	dm->brightness[bl_idx] = user_brightness;
	/* update scratch register */
	if (bl_idx == 0)
		amdgpu_atombios_scratch_regs_set_backlight_level(dm->adev, dm->brightness[bl_idx]);
	brightness = convert_brightness_from_user(&caps, dm->brightness[bl_idx]);
	link = (struct dc_link *)dm->backlight_link[bl_idx];

	/* Change brightness based on AUX property */
	if (caps.aux_support) {
		rc = dc_link_set_backlight_level_nits(link, true, brightness,
						      AUX_BL_DEFAULT_TRANSITION_TIME_MS);
		if (!rc)
			DRM_DEBUG("DM: Failed to update backlight via AUX on eDP[%d]\n", bl_idx);
	} else {
		rc = dc_link_set_backlight_level(link, brightness, 0);
		if (!rc)
			DRM_DEBUG("DM: Failed to update backlight on eDP[%d]\n", bl_idx);
	}

	if (rc)
		dm->actual_brightness[bl_idx] = user_brightness;
}

static int amdgpu_dm_backlight_update_status(struct backlight_device *bd)
{
	struct amdgpu_display_manager *dm = bl_get_data(bd);
	int i;

	for (i = 0; i < dm->num_of_edps; i++) {
		if (bd == dm->backlight_dev[i])
			break;
	}
	if (i >= AMDGPU_DM_MAX_NUM_EDP)
		i = 0;
	amdgpu_dm_backlight_set_level(dm, i, bd->props.brightness);

	return 0;
}

static u32 amdgpu_dm_backlight_get_level(struct amdgpu_display_manager *dm,
					 int bl_idx)
{
	struct amdgpu_dm_backlight_caps caps;
	struct dc_link *link = (struct dc_link *)dm->backlight_link[bl_idx];

	amdgpu_dm_update_backlight_caps(dm, bl_idx);
	caps = dm->backlight_caps[bl_idx];

	if (caps.aux_support) {
		u32 avg, peak;
		bool rc;

		rc = dc_link_get_backlight_level_nits(link, &avg, &peak);
		if (!rc)
			return dm->brightness[bl_idx];
		return convert_brightness_to_user(&caps, avg);
	} else {
		int ret = dc_link_get_backlight_level(link);

		if (ret == DC_ERROR_UNEXPECTED)
			return dm->brightness[bl_idx];
		return convert_brightness_to_user(&caps, ret);
	}
}

static int amdgpu_dm_backlight_get_brightness(struct backlight_device *bd)
{
	struct amdgpu_display_manager *dm = bl_get_data(bd);
	int i;

	for (i = 0; i < dm->num_of_edps; i++) {
		if (bd == dm->backlight_dev[i])
			break;
	}
	if (i >= AMDGPU_DM_MAX_NUM_EDP)
		i = 0;
	return amdgpu_dm_backlight_get_level(dm, i);
}

static const struct backlight_ops amdgpu_dm_backlight_ops = {
	.options = BL_CORE_SUSPENDRESUME,
	.get_brightness = amdgpu_dm_backlight_get_brightness,
	.update_status	= amdgpu_dm_backlight_update_status,
};

static void
amdgpu_dm_register_backlight_device(struct amdgpu_display_manager *dm)
{
	char bl_name[16];
	struct backlight_properties props = { 0 };

	amdgpu_dm_update_backlight_caps(dm, dm->num_of_edps);
	dm->brightness[dm->num_of_edps] = AMDGPU_MAX_BL_LEVEL;

	if (!acpi_video_backlight_use_native()) {
		drm_info(adev_to_drm(dm->adev), "Skipping amdgpu DM backlight registration\n");
		/* Try registering an ACPI video backlight device instead. */
		acpi_video_register_backlight();
		return;
	}

	props.max_brightness = AMDGPU_MAX_BL_LEVEL;
	props.brightness = AMDGPU_MAX_BL_LEVEL;
	props.type = BACKLIGHT_RAW;

	snprintf(bl_name, sizeof(bl_name), "amdgpu_bl%d",
		 adev_to_drm(dm->adev)->primary->index + dm->num_of_edps);

	dm->backlight_dev[dm->num_of_edps] = backlight_device_register(bl_name,
								       adev_to_drm(dm->adev)->dev,
								       dm,
								       &amdgpu_dm_backlight_ops,
								       &props);

	if (IS_ERR(dm->backlight_dev[dm->num_of_edps]))
		DRM_ERROR("DM: Backlight registration failed!\n");
	else
		DRM_DEBUG_DRIVER("DM: Registered Backlight device: %s\n", bl_name);
}

static int initialize_plane(struct amdgpu_display_manager *dm,
			    struct amdgpu_mode_info *mode_info, int plane_id,
			    enum drm_plane_type plane_type,
			    const struct dc_plane_cap *plane_cap)
{
	struct drm_plane *plane;
	unsigned long possible_crtcs;
	int ret = 0;

	plane = kzalloc(sizeof(struct drm_plane), GFP_KERNEL);
	if (!plane) {
		DRM_ERROR("KMS: Failed to allocate plane\n");
		return -ENOMEM;
	}
	plane->type = plane_type;

	/*
	 * HACK: IGT tests expect that the primary plane for a CRTC
	 * can only have one possible CRTC. Only expose support for
	 * any CRTC if they're not going to be used as a primary plane
	 * for a CRTC - like overlay or underlay planes.
	 */
	possible_crtcs = 1 << plane_id;
	if (plane_id >= dm->dc->caps.max_streams)
		possible_crtcs = 0xff;

	ret = amdgpu_dm_plane_init(dm, plane, possible_crtcs, plane_cap);

	if (ret) {
		DRM_ERROR("KMS: Failed to initialize plane\n");
		kfree(plane);
		return ret;
	}

	if (mode_info)
		mode_info->planes[plane_id] = plane;

	return ret;
}


static void register_backlight_device(struct amdgpu_display_manager *dm,
				      struct dc_link *link)
{
	if ((link->connector_signal & (SIGNAL_TYPE_EDP | SIGNAL_TYPE_LVDS)) &&
	    link->type != dc_connection_none) {
		/*
		 * Event if registration failed, we should continue with
		 * DM initialization because not having a backlight control
		 * is better then a black screen.
		 */
		if (!dm->backlight_dev[dm->num_of_edps])
			amdgpu_dm_register_backlight_device(dm);

		if (dm->backlight_dev[dm->num_of_edps]) {
			dm->backlight_link[dm->num_of_edps] = link;
			dm->num_of_edps++;
		}
	}
}

static void amdgpu_set_panel_orientation(struct drm_connector *connector);

/*
 * In this architecture, the association
 * connector -> encoder -> crtc
 * id not really requried. The crtc and connector will hold the
 * display_index as an abstraction to use with DAL component
 *
 * Returns 0 on success
 */
static int amdgpu_dm_initialize_drm_device(struct amdgpu_device *adev)
{
	struct amdgpu_display_manager *dm = &adev->dm;
	int32_t i;
	struct amdgpu_dm_connector *aconnector = NULL;
	struct amdgpu_encoder *aencoder = NULL;
	struct amdgpu_mode_info *mode_info = &adev->mode_info;
	uint32_t link_cnt;
	int32_t primary_planes;
	enum dc_connection_type new_connection_type = dc_connection_none;
	const struct dc_plane_cap *plane;
	bool psr_feature_enabled = false;

	dm->display_indexes_num = dm->dc->caps.max_streams;
	/* Update the actual used number of crtc */
	adev->mode_info.num_crtc = adev->dm.display_indexes_num;

	link_cnt = dm->dc->caps.max_links;
	if (amdgpu_dm_mode_config_init(dm->adev)) {
		DRM_ERROR("DM: Failed to initialize mode config\n");
		return -EINVAL;
	}

	/* There is one primary plane per CRTC */
	primary_planes = dm->dc->caps.max_streams;
	ASSERT(primary_planes <= AMDGPU_MAX_PLANES);

	/*
	 * Initialize primary planes, implicit planes for legacy IOCTLS.
	 * Order is reversed to match iteration order in atomic check.
	 */
	for (i = (primary_planes - 1); i >= 0; i--) {
		plane = &dm->dc->caps.planes[i];

		if (initialize_plane(dm, mode_info, i,
				     DRM_PLANE_TYPE_PRIMARY, plane)) {
			DRM_ERROR("KMS: Failed to initialize primary plane\n");
			goto fail;
		}
	}

	/*
	 * Initialize overlay planes, index starting after primary planes.
	 * These planes have a higher DRM index than the primary planes since
	 * they should be considered as having a higher z-order.
	 * Order is reversed to match iteration order in atomic check.
	 *
	 * Only support DCN for now, and only expose one so we don't encourage
	 * userspace to use up all the pipes.
	 */
	for (i = 0; i < dm->dc->caps.max_planes; ++i) {
		struct dc_plane_cap *plane = &dm->dc->caps.planes[i];

		/* Do not create overlay if MPO disabled */
		if (amdgpu_dc_debug_mask & DC_DISABLE_MPO)
			break;

		if (plane->type != DC_PLANE_TYPE_DCN_UNIVERSAL)
			continue;

		if (!plane->blends_with_above || !plane->blends_with_below)
			continue;

		if (!plane->pixel_format_support.argb8888)
			continue;

		if (initialize_plane(dm, NULL, primary_planes + i,
				     DRM_PLANE_TYPE_OVERLAY, plane)) {
			DRM_ERROR("KMS: Failed to initialize overlay plane\n");
			goto fail;
		}

		/* Only create one overlay plane. */
		break;
	}

	for (i = 0; i < dm->dc->caps.max_streams; i++)
		if (amdgpu_dm_crtc_init(dm, mode_info->planes[i], i)) {
			DRM_ERROR("KMS: Failed to initialize crtc\n");
			goto fail;
		}

	/* Use Outbox interrupt */
	switch (adev->ip_versions[DCE_HWIP][0]) {
	case IP_VERSION(3, 0, 0):
	case IP_VERSION(3, 1, 2):
	case IP_VERSION(3, 1, 3):
	case IP_VERSION(3, 1, 4):
	case IP_VERSION(3, 1, 5):
	case IP_VERSION(3, 1, 6):
	case IP_VERSION(3, 2, 0):
	case IP_VERSION(3, 2, 1):
	case IP_VERSION(2, 1, 0):
		if (register_outbox_irq_handlers(dm->adev)) {
			DRM_ERROR("DM: Failed to initialize IRQ\n");
			goto fail;
		}
		break;
	default:
		DRM_DEBUG_KMS("Unsupported DCN IP version for outbox: 0x%X\n",
			      adev->ip_versions[DCE_HWIP][0]);
	}

	/* Determine whether to enable PSR support by default. */
	if (!(amdgpu_dc_debug_mask & DC_DISABLE_PSR)) {
		switch (adev->ip_versions[DCE_HWIP][0]) {
		case IP_VERSION(3, 1, 2):
		case IP_VERSION(3, 1, 3):
		case IP_VERSION(3, 1, 4):
		case IP_VERSION(3, 1, 5):
		case IP_VERSION(3, 1, 6):
		case IP_VERSION(3, 2, 0):
		case IP_VERSION(3, 2, 1):
			psr_feature_enabled = true;
			break;
		default:
			psr_feature_enabled = amdgpu_dc_feature_mask & DC_PSR_MASK;
			break;
		}
	}

	/* loops over all connectors on the board */
	for (i = 0; i < link_cnt; i++) {
		struct dc_link *link = NULL;

		if (i > AMDGPU_DM_MAX_DISPLAY_INDEX) {
			DRM_ERROR(
				"KMS: Cannot support more than %d display indexes\n",
					AMDGPU_DM_MAX_DISPLAY_INDEX);
			continue;
		}

		aconnector = kzalloc(sizeof(*aconnector), GFP_KERNEL);
		if (!aconnector)
			goto fail;

		aencoder = kzalloc(sizeof(*aencoder), GFP_KERNEL);
		if (!aencoder)
			goto fail;

		if (amdgpu_dm_encoder_init(dm->ddev, aencoder, i)) {
			DRM_ERROR("KMS: Failed to initialize encoder\n");
			goto fail;
		}

		if (amdgpu_dm_connector_init(dm, aconnector, i, aencoder)) {
			DRM_ERROR("KMS: Failed to initialize connector\n");
			goto fail;
		}

		link = dc_get_link_at_index(dm->dc, i);

		if (!dc_link_detect_sink(link, &new_connection_type))
			DRM_ERROR("KMS: Failed to detect connector\n");

		if (aconnector->base.force && new_connection_type == dc_connection_none) {
			emulated_link_detect(link);
			amdgpu_dm_update_connector_after_detect(aconnector);
		} else {
			bool ret = false;

			mutex_lock(&dm->dc_lock);
			ret = dc_link_detect(link, DETECT_REASON_BOOT);
			mutex_unlock(&dm->dc_lock);

			if (ret) {
				amdgpu_dm_update_connector_after_detect(aconnector);
				register_backlight_device(dm, link);

				if (dm->num_of_edps)
					update_connector_ext_caps(aconnector);

				if (psr_feature_enabled)
					amdgpu_dm_set_psr_caps(link);

				/* TODO: Fix vblank control helpers to delay PSR entry to allow this when
				 * PSR is also supported.
				 */
				if (link->psr_settings.psr_feature_enabled)
					adev_to_drm(adev)->vblank_disable_immediate = false;
			}
		}
		amdgpu_set_panel_orientation(&aconnector->base);
	}

	/* Software is initialized. Now we can register interrupt handlers. */
	switch (adev->asic_type) {
#if defined(CONFIG_DRM_AMD_DC_SI)
	case CHIP_TAHITI:
	case CHIP_PITCAIRN:
	case CHIP_VERDE:
	case CHIP_OLAND:
		if (dce60_register_irq_handlers(dm->adev)) {
			DRM_ERROR("DM: Failed to initialize IRQ\n");
			goto fail;
		}
		break;
#endif
	case CHIP_BONAIRE:
	case CHIP_HAWAII:
	case CHIP_KAVERI:
	case CHIP_KABINI:
	case CHIP_MULLINS:
	case CHIP_TONGA:
	case CHIP_FIJI:
	case CHIP_CARRIZO:
	case CHIP_STONEY:
	case CHIP_POLARIS11:
	case CHIP_POLARIS10:
	case CHIP_POLARIS12:
	case CHIP_VEGAM:
	case CHIP_VEGA10:
	case CHIP_VEGA12:
	case CHIP_VEGA20:
		if (dce110_register_irq_handlers(dm->adev)) {
			DRM_ERROR("DM: Failed to initialize IRQ\n");
			goto fail;
		}
		break;
	default:
		switch (adev->ip_versions[DCE_HWIP][0]) {
		case IP_VERSION(1, 0, 0):
		case IP_VERSION(1, 0, 1):
		case IP_VERSION(2, 0, 2):
		case IP_VERSION(2, 0, 3):
		case IP_VERSION(2, 0, 0):
		case IP_VERSION(2, 1, 0):
		case IP_VERSION(3, 0, 0):
		case IP_VERSION(3, 0, 2):
		case IP_VERSION(3, 0, 3):
		case IP_VERSION(3, 0, 1):
		case IP_VERSION(3, 1, 2):
		case IP_VERSION(3, 1, 3):
		case IP_VERSION(3, 1, 4):
		case IP_VERSION(3, 1, 5):
		case IP_VERSION(3, 1, 6):
		case IP_VERSION(3, 2, 0):
		case IP_VERSION(3, 2, 1):
			if (dcn10_register_irq_handlers(dm->adev)) {
				DRM_ERROR("DM: Failed to initialize IRQ\n");
				goto fail;
			}
			break;
		default:
			DRM_ERROR("Unsupported DCE IP versions: 0x%X\n",
					adev->ip_versions[DCE_HWIP][0]);
			goto fail;
		}
		break;
	}

	return 0;
fail:
	kfree(aencoder);
	kfree(aconnector);

	return -EINVAL;
}

static void amdgpu_dm_destroy_drm_device(struct amdgpu_display_manager *dm)
{
	drm_atomic_private_obj_fini(&dm->atomic_obj);
	return;
}

/******************************************************************************
 * amdgpu_display_funcs functions
 *****************************************************************************/

/*
 * dm_bandwidth_update - program display watermarks
 *
 * @adev: amdgpu_device pointer
 *
 * Calculate and program the display watermarks and line buffer allocation.
 */
static void dm_bandwidth_update(struct amdgpu_device *adev)
{
	/* TODO: implement later */
}

static const struct amdgpu_display_funcs dm_display_funcs = {
	.bandwidth_update = dm_bandwidth_update, /* called unconditionally */
	.vblank_get_counter = dm_vblank_get_counter,/* called unconditionally */
	.backlight_set_level = NULL, /* never called for DC */
	.backlight_get_level = NULL, /* never called for DC */
	.hpd_sense = NULL,/* called unconditionally */
	.hpd_set_polarity = NULL, /* called unconditionally */
	.hpd_get_gpio_reg = NULL, /* VBIOS parsing. DAL does it. */
	.page_flip_get_scanoutpos =
		dm_crtc_get_scanoutpos,/* called unconditionally */
	.add_encoder = NULL, /* VBIOS parsing. DAL does it. */
	.add_connector = NULL, /* VBIOS parsing. DAL does it. */
};

#if defined(CONFIG_DEBUG_KERNEL_DC)

static ssize_t s3_debug_store(struct device *device,
			      struct device_attribute *attr,
			      const char *buf,
			      size_t count)
{
	int ret;
	int s3_state;
	struct drm_device *drm_dev = dev_get_drvdata(device);
	struct amdgpu_device *adev = drm_to_adev(drm_dev);

	ret = kstrtoint(buf, 0, &s3_state);

	if (ret == 0) {
		if (s3_state) {
			dm_resume(adev);
			drm_kms_helper_hotplug_event(adev_to_drm(adev));
		} else
			dm_suspend(adev);
	}

	return ret == 0 ? count : 0;
}

DEVICE_ATTR_WO(s3_debug);

#endif

static int dm_early_init(void *handle)
{
	struct amdgpu_device *adev = (struct amdgpu_device *)handle;
	struct amdgpu_mode_info *mode_info = &adev->mode_info;
	struct atom_context *ctx = mode_info->atom_context;
	int index = GetIndexIntoMasterTable(DATA, Object_Header);
	u16 data_offset;

	/* if there is no object header, skip DM */
	if (!amdgpu_atom_parse_data_header(ctx, index, NULL, NULL, NULL, &data_offset)) {
		adev->harvest_ip_mask |= AMD_HARVEST_IP_DMU_MASK;
		dev_info(adev->dev, "No object header, skipping DM\n");
		return -ENOENT;
	}

	switch (adev->asic_type) {
#if defined(CONFIG_DRM_AMD_DC_SI)
	case CHIP_TAHITI:
	case CHIP_PITCAIRN:
	case CHIP_VERDE:
		adev->mode_info.num_crtc = 6;
		adev->mode_info.num_hpd = 6;
		adev->mode_info.num_dig = 6;
		break;
	case CHIP_OLAND:
		adev->mode_info.num_crtc = 2;
		adev->mode_info.num_hpd = 2;
		adev->mode_info.num_dig = 2;
		break;
#endif
	case CHIP_BONAIRE:
	case CHIP_HAWAII:
		adev->mode_info.num_crtc = 6;
		adev->mode_info.num_hpd = 6;
		adev->mode_info.num_dig = 6;
		break;
	case CHIP_KAVERI:
		adev->mode_info.num_crtc = 4;
		adev->mode_info.num_hpd = 6;
		adev->mode_info.num_dig = 7;
		break;
	case CHIP_KABINI:
	case CHIP_MULLINS:
		adev->mode_info.num_crtc = 2;
		adev->mode_info.num_hpd = 6;
		adev->mode_info.num_dig = 6;
		break;
	case CHIP_FIJI:
	case CHIP_TONGA:
		adev->mode_info.num_crtc = 6;
		adev->mode_info.num_hpd = 6;
		adev->mode_info.num_dig = 7;
		break;
	case CHIP_CARRIZO:
		adev->mode_info.num_crtc = 3;
		adev->mode_info.num_hpd = 6;
		adev->mode_info.num_dig = 9;
		break;
	case CHIP_STONEY:
		adev->mode_info.num_crtc = 2;
		adev->mode_info.num_hpd = 6;
		adev->mode_info.num_dig = 9;
		break;
	case CHIP_POLARIS11:
	case CHIP_POLARIS12:
		adev->mode_info.num_crtc = 5;
		adev->mode_info.num_hpd = 5;
		adev->mode_info.num_dig = 5;
		break;
	case CHIP_POLARIS10:
	case CHIP_VEGAM:
		adev->mode_info.num_crtc = 6;
		adev->mode_info.num_hpd = 6;
		adev->mode_info.num_dig = 6;
		break;
	case CHIP_VEGA10:
	case CHIP_VEGA12:
	case CHIP_VEGA20:
		adev->mode_info.num_crtc = 6;
		adev->mode_info.num_hpd = 6;
		adev->mode_info.num_dig = 6;
		break;
	default:

		switch (adev->ip_versions[DCE_HWIP][0]) {
		case IP_VERSION(2, 0, 2):
		case IP_VERSION(3, 0, 0):
			adev->mode_info.num_crtc = 6;
			adev->mode_info.num_hpd = 6;
			adev->mode_info.num_dig = 6;
			break;
		case IP_VERSION(2, 0, 0):
		case IP_VERSION(3, 0, 2):
			adev->mode_info.num_crtc = 5;
			adev->mode_info.num_hpd = 5;
			adev->mode_info.num_dig = 5;
			break;
		case IP_VERSION(2, 0, 3):
		case IP_VERSION(3, 0, 3):
			adev->mode_info.num_crtc = 2;
			adev->mode_info.num_hpd = 2;
			adev->mode_info.num_dig = 2;
			break;
		case IP_VERSION(1, 0, 0):
		case IP_VERSION(1, 0, 1):
		case IP_VERSION(3, 0, 1):
		case IP_VERSION(2, 1, 0):
		case IP_VERSION(3, 1, 2):
		case IP_VERSION(3, 1, 3):
		case IP_VERSION(3, 1, 4):
		case IP_VERSION(3, 1, 5):
		case IP_VERSION(3, 1, 6):
		case IP_VERSION(3, 2, 0):
		case IP_VERSION(3, 2, 1):
			adev->mode_info.num_crtc = 4;
			adev->mode_info.num_hpd = 4;
			adev->mode_info.num_dig = 4;
			break;
		default:
			DRM_ERROR("Unsupported DCE IP versions: 0x%x\n",
					adev->ip_versions[DCE_HWIP][0]);
			return -EINVAL;
		}
		break;
	}

	amdgpu_dm_set_irq_funcs(adev);

	if (adev->mode_info.funcs == NULL)
		adev->mode_info.funcs = &dm_display_funcs;

	/*
	 * Note: Do NOT change adev->audio_endpt_rreg and
	 * adev->audio_endpt_wreg because they are initialised in
	 * amdgpu_device_init()
	 */
#if defined(CONFIG_DEBUG_KERNEL_DC)
	device_create_file(
		adev_to_drm(adev)->dev,
		&dev_attr_s3_debug);
#endif

	return 0;
}

static bool modereset_required(struct drm_crtc_state *crtc_state)
{
	return !crtc_state->active && drm_atomic_crtc_needs_modeset(crtc_state);
}

static void amdgpu_dm_encoder_destroy(struct drm_encoder *encoder)
{
	drm_encoder_cleanup(encoder);
	kfree(encoder);
}

static const struct drm_encoder_funcs amdgpu_dm_encoder_funcs = {
	.destroy = amdgpu_dm_encoder_destroy,
};

static int
fill_plane_color_attributes(const struct drm_plane_state *plane_state,
			    const enum surface_pixel_format format,
			    enum dc_color_space *color_space)
{
	bool full_range;

	*color_space = COLOR_SPACE_SRGB;

	/* DRM color properties only affect non-RGB formats. */
	if (format < SURFACE_PIXEL_FORMAT_VIDEO_BEGIN)
		return 0;

	full_range = (plane_state->color_range == DRM_COLOR_YCBCR_FULL_RANGE);

	switch (plane_state->color_encoding) {
	case DRM_COLOR_YCBCR_BT601:
		if (full_range)
			*color_space = COLOR_SPACE_YCBCR601;
		else
			*color_space = COLOR_SPACE_YCBCR601_LIMITED;
		break;

	case DRM_COLOR_YCBCR_BT709:
		if (full_range)
			*color_space = COLOR_SPACE_YCBCR709;
		else
			*color_space = COLOR_SPACE_YCBCR709_LIMITED;
		break;

	case DRM_COLOR_YCBCR_BT2020:
		if (full_range)
			*color_space = COLOR_SPACE_2020_YCBCR;
		else
			return -EINVAL;
		break;

	default:
		return -EINVAL;
	}

	return 0;
}

static int
fill_dc_plane_info_and_addr(struct amdgpu_device *adev,
			    const struct drm_plane_state *plane_state,
			    const uint64_t tiling_flags,
			    struct dc_plane_info *plane_info,
			    struct dc_plane_address *address,
			    bool tmz_surface,
			    bool force_disable_dcc)
{
	const struct drm_framebuffer *fb = plane_state->fb;
	const struct amdgpu_framebuffer *afb =
		to_amdgpu_framebuffer(plane_state->fb);
	int ret;

	memset(plane_info, 0, sizeof(*plane_info));

	switch (fb->format->format) {
	case DRM_FORMAT_C8:
		plane_info->format =
			SURFACE_PIXEL_FORMAT_GRPH_PALETA_256_COLORS;
		break;
	case DRM_FORMAT_RGB565:
		plane_info->format = SURFACE_PIXEL_FORMAT_GRPH_RGB565;
		break;
	case DRM_FORMAT_XRGB8888:
	case DRM_FORMAT_ARGB8888:
		plane_info->format = SURFACE_PIXEL_FORMAT_GRPH_ARGB8888;
		break;
	case DRM_FORMAT_XRGB2101010:
	case DRM_FORMAT_ARGB2101010:
		plane_info->format = SURFACE_PIXEL_FORMAT_GRPH_ARGB2101010;
		break;
	case DRM_FORMAT_XBGR2101010:
	case DRM_FORMAT_ABGR2101010:
		plane_info->format = SURFACE_PIXEL_FORMAT_GRPH_ABGR2101010;
		break;
	case DRM_FORMAT_XBGR8888:
	case DRM_FORMAT_ABGR8888:
		plane_info->format = SURFACE_PIXEL_FORMAT_GRPH_ABGR8888;
		break;
	case DRM_FORMAT_NV21:
		plane_info->format = SURFACE_PIXEL_FORMAT_VIDEO_420_YCbCr;
		break;
	case DRM_FORMAT_NV12:
		plane_info->format = SURFACE_PIXEL_FORMAT_VIDEO_420_YCrCb;
		break;
	case DRM_FORMAT_P010:
		plane_info->format = SURFACE_PIXEL_FORMAT_VIDEO_420_10bpc_YCrCb;
		break;
	case DRM_FORMAT_XRGB16161616F:
	case DRM_FORMAT_ARGB16161616F:
		plane_info->format = SURFACE_PIXEL_FORMAT_GRPH_ARGB16161616F;
		break;
	case DRM_FORMAT_XBGR16161616F:
	case DRM_FORMAT_ABGR16161616F:
		plane_info->format = SURFACE_PIXEL_FORMAT_GRPH_ABGR16161616F;
		break;
	case DRM_FORMAT_XRGB16161616:
	case DRM_FORMAT_ARGB16161616:
		plane_info->format = SURFACE_PIXEL_FORMAT_GRPH_ARGB16161616;
		break;
	case DRM_FORMAT_XBGR16161616:
	case DRM_FORMAT_ABGR16161616:
		plane_info->format = SURFACE_PIXEL_FORMAT_GRPH_ABGR16161616;
		break;
	default:
		DRM_ERROR(
			"Unsupported screen format %p4cc\n",
			&fb->format->format);
		return -EINVAL;
	}

	switch (plane_state->rotation & DRM_MODE_ROTATE_MASK) {
	case DRM_MODE_ROTATE_0:
		plane_info->rotation = ROTATION_ANGLE_0;
		break;
	case DRM_MODE_ROTATE_90:
		plane_info->rotation = ROTATION_ANGLE_90;
		break;
	case DRM_MODE_ROTATE_180:
		plane_info->rotation = ROTATION_ANGLE_180;
		break;
	case DRM_MODE_ROTATE_270:
		plane_info->rotation = ROTATION_ANGLE_270;
		break;
	default:
		plane_info->rotation = ROTATION_ANGLE_0;
		break;
	}


	plane_info->visible = true;
	plane_info->stereo_format = PLANE_STEREO_FORMAT_NONE;

	plane_info->layer_index = plane_state->normalized_zpos;

	ret = fill_plane_color_attributes(plane_state, plane_info->format,
					  &plane_info->color_space);
	if (ret)
		return ret;

	ret = fill_plane_buffer_attributes(adev, afb, plane_info->format,
					   plane_info->rotation, tiling_flags,
					   &plane_info->tiling_info,
					   &plane_info->plane_size,
					   &plane_info->dcc, address,
					   tmz_surface, force_disable_dcc);
	if (ret)
		return ret;

	fill_blending_from_plane_state(
		plane_state, &plane_info->per_pixel_alpha, &plane_info->pre_multiplied_alpha,
		&plane_info->global_alpha, &plane_info->global_alpha_value);

	return 0;
}

static int fill_dc_plane_attributes(struct amdgpu_device *adev,
				    struct dc_plane_state *dc_plane_state,
				    struct drm_plane_state *plane_state,
				    struct drm_crtc_state *crtc_state)
{
	struct dm_crtc_state *dm_crtc_state = to_dm_crtc_state(crtc_state);
	struct amdgpu_framebuffer *afb = (struct amdgpu_framebuffer *)plane_state->fb;
	struct dc_scaling_info scaling_info;
	struct dc_plane_info plane_info;
	int ret;
	bool force_disable_dcc = false;

	ret = fill_dc_scaling_info(adev, plane_state, &scaling_info);
	if (ret)
		return ret;

	dc_plane_state->src_rect = scaling_info.src_rect;
	dc_plane_state->dst_rect = scaling_info.dst_rect;
	dc_plane_state->clip_rect = scaling_info.clip_rect;
	dc_plane_state->scaling_quality = scaling_info.scaling_quality;

	force_disable_dcc = adev->asic_type == CHIP_RAVEN && adev->in_suspend;
	ret = fill_dc_plane_info_and_addr(adev, plane_state,
					  afb->tiling_flags,
					  &plane_info,
					  &dc_plane_state->address,
					  afb->tmz_surface,
					  force_disable_dcc);
	if (ret)
		return ret;

	dc_plane_state->format = plane_info.format;
	dc_plane_state->color_space = plane_info.color_space;
	dc_plane_state->format = plane_info.format;
	dc_plane_state->plane_size = plane_info.plane_size;
	dc_plane_state->rotation = plane_info.rotation;
	dc_plane_state->horizontal_mirror = plane_info.horizontal_mirror;
	dc_plane_state->stereo_format = plane_info.stereo_format;
	dc_plane_state->tiling_info = plane_info.tiling_info;
	dc_plane_state->visible = plane_info.visible;
	dc_plane_state->per_pixel_alpha = plane_info.per_pixel_alpha;
	dc_plane_state->pre_multiplied_alpha = plane_info.pre_multiplied_alpha;
	dc_plane_state->global_alpha = plane_info.global_alpha;
	dc_plane_state->global_alpha_value = plane_info.global_alpha_value;
	dc_plane_state->dcc = plane_info.dcc;
	dc_plane_state->layer_index = plane_info.layer_index;
	dc_plane_state->flip_int_enabled = true;

	/*
	 * Always set input transfer function, since plane state is refreshed
	 * every time.
	 */
	ret = amdgpu_dm_update_plane_color_mgmt(dm_crtc_state, dc_plane_state);
	if (ret)
		return ret;

	return 0;
}

/**
 * fill_dc_dirty_rects() - Fill DC dirty regions for PSR selective updates
 *
 * @plane: DRM plane containing dirty regions that need to be flushed to the eDP
 *         remote fb
 * @old_plane_state: Old state of @plane
 * @new_plane_state: New state of @plane
 * @crtc_state: New state of CRTC connected to the @plane
 * @flip_addrs: DC flip tracking struct, which also tracts dirty rects
 *
 * For PSR SU, DC informs the DMUB uController of dirty rectangle regions
 * (referred to as "damage clips" in DRM nomenclature) that require updating on
 * the eDP remote buffer. The responsibility of specifying the dirty regions is
 * amdgpu_dm's.
 *
 * A damage-aware DRM client should fill the FB_DAMAGE_CLIPS property on the
 * plane with regions that require flushing to the eDP remote buffer. In
 * addition, certain use cases - such as cursor and multi-plane overlay (MPO) -
 * implicitly provide damage clips without any client support via the plane
 * bounds.
 *
 * Today, amdgpu_dm only supports the MPO and cursor usecase.
 *
 * TODO: Also enable for FB_DAMAGE_CLIPS
 */
static void fill_dc_dirty_rects(struct drm_plane *plane,
				struct drm_plane_state *old_plane_state,
				struct drm_plane_state *new_plane_state,
				struct drm_crtc_state *crtc_state,
				struct dc_flip_addrs *flip_addrs)
{
	struct dm_crtc_state *dm_crtc_state = to_dm_crtc_state(crtc_state);
	struct rect *dirty_rects = flip_addrs->dirty_rects;
	uint32_t num_clips;
	bool bb_changed;
	bool fb_changed;
	uint32_t i = 0;

	flip_addrs->dirty_rect_count = 0;

	/*
	 * Cursor plane has it's own dirty rect update interface. See
	 * dcn10_dmub_update_cursor_data and dmub_cmd_update_cursor_info_data
	 */
	if (plane->type == DRM_PLANE_TYPE_CURSOR)
		return;

	/*
	 * Today, we only consider MPO use-case for PSR SU. If MPO not
	 * requested, and there is a plane update, do FFU.
	 */
	if (!dm_crtc_state->mpo_requested) {
		dirty_rects[0].x = 0;
		dirty_rects[0].y = 0;
		dirty_rects[0].width = dm_crtc_state->base.mode.crtc_hdisplay;
		dirty_rects[0].height = dm_crtc_state->base.mode.crtc_vdisplay;
		flip_addrs->dirty_rect_count = 1;
		DRM_DEBUG_DRIVER("[PLANE:%d] PSR FFU dirty rect size (%d, %d)\n",
				 new_plane_state->plane->base.id,
				 dm_crtc_state->base.mode.crtc_hdisplay,
				 dm_crtc_state->base.mode.crtc_vdisplay);
		return;
	}

	/*
	 * MPO is requested. Add entire plane bounding box to dirty rects if
	 * flipped to or damaged.
	 *
	 * If plane is moved or resized, also add old bounding box to dirty
	 * rects.
	 */
	num_clips = drm_plane_get_damage_clips_count(new_plane_state);
	fb_changed = old_plane_state->fb->base.id !=
		     new_plane_state->fb->base.id;
	bb_changed = (old_plane_state->crtc_x != new_plane_state->crtc_x ||
		      old_plane_state->crtc_y != new_plane_state->crtc_y ||
		      old_plane_state->crtc_w != new_plane_state->crtc_w ||
		      old_plane_state->crtc_h != new_plane_state->crtc_h);

	DRM_DEBUG_DRIVER("[PLANE:%d] PSR bb_changed:%d fb_changed:%d num_clips:%d\n",
			 new_plane_state->plane->base.id,
			 bb_changed, fb_changed, num_clips);

	if (num_clips || fb_changed || bb_changed) {
		dirty_rects[i].x = new_plane_state->crtc_x;
		dirty_rects[i].y = new_plane_state->crtc_y;
		dirty_rects[i].width = new_plane_state->crtc_w;
		dirty_rects[i].height = new_plane_state->crtc_h;
		DRM_DEBUG_DRIVER("[PLANE:%d] PSR SU dirty rect at (%d, %d) size (%d, %d)\n",
				 new_plane_state->plane->base.id,
				 dirty_rects[i].x, dirty_rects[i].y,
				 dirty_rects[i].width, dirty_rects[i].height);
		i += 1;
	}

	/* Add old plane bounding-box if plane is moved or resized */
	if (bb_changed) {
		dirty_rects[i].x = old_plane_state->crtc_x;
		dirty_rects[i].y = old_plane_state->crtc_y;
		dirty_rects[i].width = old_plane_state->crtc_w;
		dirty_rects[i].height = old_plane_state->crtc_h;
		DRM_DEBUG_DRIVER("[PLANE:%d] PSR SU dirty rect at (%d, %d) size (%d, %d)\n",
				old_plane_state->plane->base.id,
				dirty_rects[i].x, dirty_rects[i].y,
				dirty_rects[i].width, dirty_rects[i].height);
		i += 1;
	}

	flip_addrs->dirty_rect_count = i;
}

static void update_stream_scaling_settings(const struct drm_display_mode *mode,
					   const struct dm_connector_state *dm_state,
					   struct dc_stream_state *stream)
{
	enum amdgpu_rmx_type rmx_type;

	struct rect src = { 0 }; /* viewport in composition space*/
	struct rect dst = { 0 }; /* stream addressable area */

	/* no mode. nothing to be done */
	if (!mode)
		return;

	/* Full screen scaling by default */
	src.width = mode->hdisplay;
	src.height = mode->vdisplay;
	dst.width = stream->timing.h_addressable;
	dst.height = stream->timing.v_addressable;

	if (dm_state) {
		rmx_type = dm_state->scaling;
		if (rmx_type == RMX_ASPECT || rmx_type == RMX_OFF) {
			if (src.width * dst.height <
					src.height * dst.width) {
				/* height needs less upscaling/more downscaling */
				dst.width = src.width *
						dst.height / src.height;
			} else {
				/* width needs less upscaling/more downscaling */
				dst.height = src.height *
						dst.width / src.width;
			}
		} else if (rmx_type == RMX_CENTER) {
			dst = src;
		}

		dst.x = (stream->timing.h_addressable - dst.width) / 2;
		dst.y = (stream->timing.v_addressable - dst.height) / 2;

		if (dm_state->underscan_enable) {
			dst.x += dm_state->underscan_hborder / 2;
			dst.y += dm_state->underscan_vborder / 2;
			dst.width -= dm_state->underscan_hborder;
			dst.height -= dm_state->underscan_vborder;
		}
	}

	stream->src = src;
	stream->dst = dst;

	DRM_DEBUG_KMS("Destination Rectangle x:%d  y:%d  width:%d  height:%d\n",
		      dst.x, dst.y, dst.width, dst.height);

}

static enum dc_color_depth
convert_color_depth_from_display_info(const struct drm_connector *connector,
				      bool is_y420, int requested_bpc)
{
	uint8_t bpc;

	if (is_y420) {
		bpc = 8;

		/* Cap display bpc based on HDMI 2.0 HF-VSDB */
		if (connector->display_info.hdmi.y420_dc_modes & DRM_EDID_YCBCR420_DC_48)
			bpc = 16;
		else if (connector->display_info.hdmi.y420_dc_modes & DRM_EDID_YCBCR420_DC_36)
			bpc = 12;
		else if (connector->display_info.hdmi.y420_dc_modes & DRM_EDID_YCBCR420_DC_30)
			bpc = 10;
	} else {
		bpc = (uint8_t)connector->display_info.bpc;
		/* Assume 8 bpc by default if no bpc is specified. */
		bpc = bpc ? bpc : 8;
	}

	if (requested_bpc > 0) {
		/*
		 * Cap display bpc based on the user requested value.
		 *
		 * The value for state->max_bpc may not correctly updated
		 * depending on when the connector gets added to the state
		 * or if this was called outside of atomic check, so it
		 * can't be used directly.
		 */
		bpc = min_t(u8, bpc, requested_bpc);

		/* Round down to the nearest even number. */
		bpc = bpc - (bpc & 1);
	}

	switch (bpc) {
	case 0:
		/*
		 * Temporary Work around, DRM doesn't parse color depth for
		 * EDID revision before 1.4
		 * TODO: Fix edid parsing
		 */
		return COLOR_DEPTH_888;
	case 6:
		return COLOR_DEPTH_666;
	case 8:
		return COLOR_DEPTH_888;
	case 10:
		return COLOR_DEPTH_101010;
	case 12:
		return COLOR_DEPTH_121212;
	case 14:
		return COLOR_DEPTH_141414;
	case 16:
		return COLOR_DEPTH_161616;
	default:
		return COLOR_DEPTH_UNDEFINED;
	}
}

static enum dc_aspect_ratio
get_aspect_ratio(const struct drm_display_mode *mode_in)
{
	/* 1-1 mapping, since both enums follow the HDMI spec. */
	return (enum dc_aspect_ratio) mode_in->picture_aspect_ratio;
}

static enum dc_color_space
get_output_color_space(const struct dc_crtc_timing *dc_crtc_timing)
{
	enum dc_color_space color_space = COLOR_SPACE_SRGB;

	switch (dc_crtc_timing->pixel_encoding)	{
	case PIXEL_ENCODING_YCBCR422:
	case PIXEL_ENCODING_YCBCR444:
	case PIXEL_ENCODING_YCBCR420:
	{
		/*
		 * 27030khz is the separation point between HDTV and SDTV
		 * according to HDMI spec, we use YCbCr709 and YCbCr601
		 * respectively
		 */
		if (dc_crtc_timing->pix_clk_100hz > 270300) {
			if (dc_crtc_timing->flags.Y_ONLY)
				color_space =
					COLOR_SPACE_YCBCR709_LIMITED;
			else
				color_space = COLOR_SPACE_YCBCR709;
		} else {
			if (dc_crtc_timing->flags.Y_ONLY)
				color_space =
					COLOR_SPACE_YCBCR601_LIMITED;
			else
				color_space = COLOR_SPACE_YCBCR601;
		}

	}
	break;
	case PIXEL_ENCODING_RGB:
		color_space = COLOR_SPACE_SRGB;
		break;

	default:
		WARN_ON(1);
		break;
	}

	return color_space;
}

static bool adjust_colour_depth_from_display_info(
	struct dc_crtc_timing *timing_out,
	const struct drm_display_info *info)
{
	enum dc_color_depth depth = timing_out->display_color_depth;
	int normalized_clk;
	do {
		normalized_clk = timing_out->pix_clk_100hz / 10;
		/* YCbCr 4:2:0 requires additional adjustment of 1/2 */
		if (timing_out->pixel_encoding == PIXEL_ENCODING_YCBCR420)
			normalized_clk /= 2;
		/* Adjusting pix clock following on HDMI spec based on colour depth */
		switch (depth) {
		case COLOR_DEPTH_888:
			break;
		case COLOR_DEPTH_101010:
			normalized_clk = (normalized_clk * 30) / 24;
			break;
		case COLOR_DEPTH_121212:
			normalized_clk = (normalized_clk * 36) / 24;
			break;
		case COLOR_DEPTH_161616:
			normalized_clk = (normalized_clk * 48) / 24;
			break;
		default:
			/* The above depths are the only ones valid for HDMI. */
			return false;
		}
		if (normalized_clk <= info->max_tmds_clock) {
			timing_out->display_color_depth = depth;
			return true;
		}
	} while (--depth > COLOR_DEPTH_666);
	return false;
}

static void fill_stream_properties_from_drm_display_mode(
	struct dc_stream_state *stream,
	const struct drm_display_mode *mode_in,
	const struct drm_connector *connector,
	const struct drm_connector_state *connector_state,
	const struct dc_stream_state *old_stream,
	int requested_bpc)
{
	struct dc_crtc_timing *timing_out = &stream->timing;
	const struct drm_display_info *info = &connector->display_info;
	struct amdgpu_dm_connector *aconnector = to_amdgpu_dm_connector(connector);
	struct hdmi_vendor_infoframe hv_frame;
	struct hdmi_avi_infoframe avi_frame;

	memset(&hv_frame, 0, sizeof(hv_frame));
	memset(&avi_frame, 0, sizeof(avi_frame));

	timing_out->h_border_left = 0;
	timing_out->h_border_right = 0;
	timing_out->v_border_top = 0;
	timing_out->v_border_bottom = 0;
	/* TODO: un-hardcode */
	if (drm_mode_is_420_only(info, mode_in)
			&& stream->signal == SIGNAL_TYPE_HDMI_TYPE_A)
		timing_out->pixel_encoding = PIXEL_ENCODING_YCBCR420;
	else if (drm_mode_is_420_also(info, mode_in)
			&& aconnector->force_yuv420_output)
		timing_out->pixel_encoding = PIXEL_ENCODING_YCBCR420;
	else if ((connector->display_info.color_formats & DRM_COLOR_FORMAT_YCBCR444)
			&& stream->signal == SIGNAL_TYPE_HDMI_TYPE_A)
		timing_out->pixel_encoding = PIXEL_ENCODING_YCBCR444;
	else
		timing_out->pixel_encoding = PIXEL_ENCODING_RGB;

	timing_out->timing_3d_format = TIMING_3D_FORMAT_NONE;
	timing_out->display_color_depth = convert_color_depth_from_display_info(
		connector,
		(timing_out->pixel_encoding == PIXEL_ENCODING_YCBCR420),
		requested_bpc);
	timing_out->scan_type = SCANNING_TYPE_NODATA;
	timing_out->hdmi_vic = 0;

	if (old_stream) {
		timing_out->vic = old_stream->timing.vic;
		timing_out->flags.HSYNC_POSITIVE_POLARITY = old_stream->timing.flags.HSYNC_POSITIVE_POLARITY;
		timing_out->flags.VSYNC_POSITIVE_POLARITY = old_stream->timing.flags.VSYNC_POSITIVE_POLARITY;
	} else {
		timing_out->vic = drm_match_cea_mode(mode_in);
		if (mode_in->flags & DRM_MODE_FLAG_PHSYNC)
			timing_out->flags.HSYNC_POSITIVE_POLARITY = 1;
		if (mode_in->flags & DRM_MODE_FLAG_PVSYNC)
			timing_out->flags.VSYNC_POSITIVE_POLARITY = 1;
	}

	if (stream->signal == SIGNAL_TYPE_HDMI_TYPE_A) {
		drm_hdmi_avi_infoframe_from_display_mode(&avi_frame, (struct drm_connector *)connector, mode_in);
		timing_out->vic = avi_frame.video_code;
		drm_hdmi_vendor_infoframe_from_display_mode(&hv_frame, (struct drm_connector *)connector, mode_in);
		timing_out->hdmi_vic = hv_frame.vic;
	}

	if (is_freesync_video_mode(mode_in, aconnector)) {
		timing_out->h_addressable = mode_in->hdisplay;
		timing_out->h_total = mode_in->htotal;
		timing_out->h_sync_width = mode_in->hsync_end - mode_in->hsync_start;
		timing_out->h_front_porch = mode_in->hsync_start - mode_in->hdisplay;
		timing_out->v_total = mode_in->vtotal;
		timing_out->v_addressable = mode_in->vdisplay;
		timing_out->v_front_porch = mode_in->vsync_start - mode_in->vdisplay;
		timing_out->v_sync_width = mode_in->vsync_end - mode_in->vsync_start;
		timing_out->pix_clk_100hz = mode_in->clock * 10;
	} else {
		timing_out->h_addressable = mode_in->crtc_hdisplay;
		timing_out->h_total = mode_in->crtc_htotal;
		timing_out->h_sync_width = mode_in->crtc_hsync_end - mode_in->crtc_hsync_start;
		timing_out->h_front_porch = mode_in->crtc_hsync_start - mode_in->crtc_hdisplay;
		timing_out->v_total = mode_in->crtc_vtotal;
		timing_out->v_addressable = mode_in->crtc_vdisplay;
		timing_out->v_front_porch = mode_in->crtc_vsync_start - mode_in->crtc_vdisplay;
		timing_out->v_sync_width = mode_in->crtc_vsync_end - mode_in->crtc_vsync_start;
		timing_out->pix_clk_100hz = mode_in->crtc_clock * 10;
	}

	timing_out->aspect_ratio = get_aspect_ratio(mode_in);

	stream->out_transfer_func->type = TF_TYPE_PREDEFINED;
	stream->out_transfer_func->tf = TRANSFER_FUNCTION_SRGB;
	if (stream->signal == SIGNAL_TYPE_HDMI_TYPE_A) {
		if (!adjust_colour_depth_from_display_info(timing_out, info) &&
		    drm_mode_is_420_also(info, mode_in) &&
		    timing_out->pixel_encoding != PIXEL_ENCODING_YCBCR420) {
			timing_out->pixel_encoding = PIXEL_ENCODING_YCBCR420;
			adjust_colour_depth_from_display_info(timing_out, info);
		}
	}

	stream->output_color_space = get_output_color_space(timing_out);
}

static void fill_audio_info(struct audio_info *audio_info,
			    const struct drm_connector *drm_connector,
			    const struct dc_sink *dc_sink)
{
	int i = 0;
	int cea_revision = 0;
	const struct dc_edid_caps *edid_caps = &dc_sink->edid_caps;

	audio_info->manufacture_id = edid_caps->manufacturer_id;
	audio_info->product_id = edid_caps->product_id;

	cea_revision = drm_connector->display_info.cea_rev;

	strscpy(audio_info->display_name,
		edid_caps->display_name,
		AUDIO_INFO_DISPLAY_NAME_SIZE_IN_CHARS);

	if (cea_revision >= 3) {
		audio_info->mode_count = edid_caps->audio_mode_count;

		for (i = 0; i < audio_info->mode_count; ++i) {
			audio_info->modes[i].format_code =
					(enum audio_format_code)
					(edid_caps->audio_modes[i].format_code);
			audio_info->modes[i].channel_count =
					edid_caps->audio_modes[i].channel_count;
			audio_info->modes[i].sample_rates.all =
					edid_caps->audio_modes[i].sample_rate;
			audio_info->modes[i].sample_size =
					edid_caps->audio_modes[i].sample_size;
		}
	}

	audio_info->flags.all = edid_caps->speaker_flags;

	/* TODO: We only check for the progressive mode, check for interlace mode too */
	if (drm_connector->latency_present[0]) {
		audio_info->video_latency = drm_connector->video_latency[0];
		audio_info->audio_latency = drm_connector->audio_latency[0];
	}

	/* TODO: For DP, video and audio latency should be calculated from DPCD caps */

}

static void
copy_crtc_timing_for_drm_display_mode(const struct drm_display_mode *src_mode,
				      struct drm_display_mode *dst_mode)
{
	dst_mode->crtc_hdisplay = src_mode->crtc_hdisplay;
	dst_mode->crtc_vdisplay = src_mode->crtc_vdisplay;
	dst_mode->crtc_clock = src_mode->crtc_clock;
	dst_mode->crtc_hblank_start = src_mode->crtc_hblank_start;
	dst_mode->crtc_hblank_end = src_mode->crtc_hblank_end;
	dst_mode->crtc_hsync_start =  src_mode->crtc_hsync_start;
	dst_mode->crtc_hsync_end = src_mode->crtc_hsync_end;
	dst_mode->crtc_htotal = src_mode->crtc_htotal;
	dst_mode->crtc_hskew = src_mode->crtc_hskew;
	dst_mode->crtc_vblank_start = src_mode->crtc_vblank_start;
	dst_mode->crtc_vblank_end = src_mode->crtc_vblank_end;
	dst_mode->crtc_vsync_start = src_mode->crtc_vsync_start;
	dst_mode->crtc_vsync_end = src_mode->crtc_vsync_end;
	dst_mode->crtc_vtotal = src_mode->crtc_vtotal;
}

static void
decide_crtc_timing_for_drm_display_mode(struct drm_display_mode *drm_mode,
					const struct drm_display_mode *native_mode,
					bool scale_enabled)
{
	if (scale_enabled) {
		copy_crtc_timing_for_drm_display_mode(native_mode, drm_mode);
	} else if (native_mode->clock == drm_mode->clock &&
			native_mode->htotal == drm_mode->htotal &&
			native_mode->vtotal == drm_mode->vtotal) {
		copy_crtc_timing_for_drm_display_mode(native_mode, drm_mode);
	} else {
		/* no scaling nor amdgpu inserted, no need to patch */
	}
}

static struct dc_sink *
create_fake_sink(struct amdgpu_dm_connector *aconnector)
{
	struct dc_sink_init_data sink_init_data = { 0 };
	struct dc_sink *sink = NULL;
	sink_init_data.link = aconnector->dc_link;
	sink_init_data.sink_signal = aconnector->dc_link->connector_signal;

	sink = dc_sink_create(&sink_init_data);
	if (!sink) {
		DRM_ERROR("Failed to create sink!\n");
		return NULL;
	}
	sink->sink_signal = SIGNAL_TYPE_VIRTUAL;

	return sink;
}

static void set_multisync_trigger_params(
		struct dc_stream_state *stream)
{
	struct dc_stream_state *master = NULL;

	if (stream->triggered_crtc_reset.enabled) {
		master = stream->triggered_crtc_reset.event_source;
		stream->triggered_crtc_reset.event =
			master->timing.flags.VSYNC_POSITIVE_POLARITY ?
			CRTC_EVENT_VSYNC_RISING : CRTC_EVENT_VSYNC_FALLING;
		stream->triggered_crtc_reset.delay = TRIGGER_DELAY_NEXT_PIXEL;
	}
}

static void set_master_stream(struct dc_stream_state *stream_set[],
			      int stream_count)
{
	int j, highest_rfr = 0, master_stream = 0;

	for (j = 0;  j < stream_count; j++) {
		if (stream_set[j] && stream_set[j]->triggered_crtc_reset.enabled) {
			int refresh_rate = 0;

			refresh_rate = (stream_set[j]->timing.pix_clk_100hz*100)/
				(stream_set[j]->timing.h_total*stream_set[j]->timing.v_total);
			if (refresh_rate > highest_rfr) {
				highest_rfr = refresh_rate;
				master_stream = j;
			}
		}
	}
	for (j = 0;  j < stream_count; j++) {
		if (stream_set[j])
			stream_set[j]->triggered_crtc_reset.event_source = stream_set[master_stream];
	}
}

static void dm_enable_per_frame_crtc_master_sync(struct dc_state *context)
{
	int i = 0;
	struct dc_stream_state *stream;

	if (context->stream_count < 2)
		return;
	for (i = 0; i < context->stream_count ; i++) {
		if (!context->streams[i])
			continue;
		/*
		 * TODO: add a function to read AMD VSDB bits and set
		 * crtc_sync_master.multi_sync_enabled flag
		 * For now it's set to false
		 */
	}

	set_master_stream(context->streams, context->stream_count);

	for (i = 0; i < context->stream_count ; i++) {
		stream = context->streams[i];

		if (!stream)
			continue;

		set_multisync_trigger_params(stream);
	}
}

/**
 * DOC: FreeSync Video
 *
 * When a userspace application wants to play a video, the content follows a
 * standard format definition that usually specifies the FPS for that format.
 * The below list illustrates some video format and the expected FPS,
 * respectively:
 *
 * - TV/NTSC (23.976 FPS)
 * - Cinema (24 FPS)
 * - TV/PAL (25 FPS)
 * - TV/NTSC (29.97 FPS)
 * - TV/NTSC (30 FPS)
 * - Cinema HFR (48 FPS)
 * - TV/PAL (50 FPS)
 * - Commonly used (60 FPS)
 * - Multiples of 24 (48,72,96 FPS)
 *
 * The list of standards video format is not huge and can be added to the
 * connector modeset list beforehand. With that, userspace can leverage
 * FreeSync to extends the front porch in order to attain the target refresh
 * rate. Such a switch will happen seamlessly, without screen blanking or
 * reprogramming of the output in any other way. If the userspace requests a
 * modesetting change compatible with FreeSync modes that only differ in the
 * refresh rate, DC will skip the full update and avoid blink during the
 * transition. For example, the video player can change the modesetting from
 * 60Hz to 30Hz for playing TV/NTSC content when it goes full screen without
 * causing any display blink. This same concept can be applied to a mode
 * setting change.
 */
static struct drm_display_mode *
get_highest_refresh_rate_mode(struct amdgpu_dm_connector *aconnector,
		bool use_probed_modes)
{
	struct drm_display_mode *m, *m_pref = NULL;
	u16 current_refresh, highest_refresh;
	struct list_head *list_head = use_probed_modes ?
		&aconnector->base.probed_modes :
		&aconnector->base.modes;

	if (aconnector->freesync_vid_base.clock != 0)
		return &aconnector->freesync_vid_base;

	/* Find the preferred mode */
	list_for_each_entry (m, list_head, head) {
		if (m->type & DRM_MODE_TYPE_PREFERRED) {
			m_pref = m;
			break;
		}
	}

	if (!m_pref) {
		/* Probably an EDID with no preferred mode. Fallback to first entry */
		m_pref = list_first_entry_or_null(
				&aconnector->base.modes, struct drm_display_mode, head);
		if (!m_pref) {
			DRM_DEBUG_DRIVER("No preferred mode found in EDID\n");
			return NULL;
		}
	}

	highest_refresh = drm_mode_vrefresh(m_pref);

	/*
	 * Find the mode with highest refresh rate with same resolution.
	 * For some monitors, preferred mode is not the mode with highest
	 * supported refresh rate.
	 */
	list_for_each_entry (m, list_head, head) {
		current_refresh  = drm_mode_vrefresh(m);

		if (m->hdisplay == m_pref->hdisplay &&
		    m->vdisplay == m_pref->vdisplay &&
		    highest_refresh < current_refresh) {
			highest_refresh = current_refresh;
			m_pref = m;
		}
	}

	drm_mode_copy(&aconnector->freesync_vid_base, m_pref);
	return m_pref;
}

static bool is_freesync_video_mode(const struct drm_display_mode *mode,
		struct amdgpu_dm_connector *aconnector)
{
	struct drm_display_mode *high_mode;
	int timing_diff;

	high_mode = get_highest_refresh_rate_mode(aconnector, false);
	if (!high_mode || !mode)
		return false;

	timing_diff = high_mode->vtotal - mode->vtotal;

	if (high_mode->clock == 0 || high_mode->clock != mode->clock ||
	    high_mode->hdisplay != mode->hdisplay ||
	    high_mode->vdisplay != mode->vdisplay ||
	    high_mode->hsync_start != mode->hsync_start ||
	    high_mode->hsync_end != mode->hsync_end ||
	    high_mode->htotal != mode->htotal ||
	    high_mode->hskew != mode->hskew ||
	    high_mode->vscan != mode->vscan ||
	    high_mode->vsync_start - mode->vsync_start != timing_diff ||
	    high_mode->vsync_end - mode->vsync_end != timing_diff)
		return false;
	else
		return true;
}

#if defined(CONFIG_DRM_AMD_DC_DCN)
static void update_dsc_caps(struct amdgpu_dm_connector *aconnector,
			    struct dc_sink *sink, struct dc_stream_state *stream,
			    struct dsc_dec_dpcd_caps *dsc_caps)
{
	stream->timing.flags.DSC = 0;
	dsc_caps->is_dsc_supported = false;

	if (aconnector->dc_link && (sink->sink_signal == SIGNAL_TYPE_DISPLAY_PORT ||
	    sink->sink_signal == SIGNAL_TYPE_EDP)) {
		if (sink->link->dpcd_caps.dongle_type == DISPLAY_DONGLE_NONE ||
			sink->link->dpcd_caps.dongle_type == DISPLAY_DONGLE_DP_HDMI_CONVERTER)
			dc_dsc_parse_dsc_dpcd(aconnector->dc_link->ctx->dc,
				aconnector->dc_link->dpcd_caps.dsc_caps.dsc_basic_caps.raw,
				aconnector->dc_link->dpcd_caps.dsc_caps.dsc_branch_decoder_caps.raw,
				dsc_caps);
	}
}


static void apply_dsc_policy_for_edp(struct amdgpu_dm_connector *aconnector,
				    struct dc_sink *sink, struct dc_stream_state *stream,
				    struct dsc_dec_dpcd_caps *dsc_caps,
				    uint32_t max_dsc_target_bpp_limit_override)
{
	const struct dc_link_settings *verified_link_cap = NULL;
	uint32_t link_bw_in_kbps;
	uint32_t edp_min_bpp_x16, edp_max_bpp_x16;
	struct dc *dc = sink->ctx->dc;
	struct dc_dsc_bw_range bw_range = {0};
	struct dc_dsc_config dsc_cfg = {0};

	verified_link_cap = dc_link_get_link_cap(stream->link);
	link_bw_in_kbps = dc_link_bandwidth_kbps(stream->link, verified_link_cap);
	edp_min_bpp_x16 = 8 * 16;
	edp_max_bpp_x16 = 8 * 16;

	if (edp_max_bpp_x16 > dsc_caps->edp_max_bits_per_pixel)
		edp_max_bpp_x16 = dsc_caps->edp_max_bits_per_pixel;

	if (edp_max_bpp_x16 < edp_min_bpp_x16)
		edp_min_bpp_x16 = edp_max_bpp_x16;

	if (dc_dsc_compute_bandwidth_range(dc->res_pool->dscs[0],
				dc->debug.dsc_min_slice_height_override,
				edp_min_bpp_x16, edp_max_bpp_x16,
				dsc_caps,
				&stream->timing,
				&bw_range)) {

		if (bw_range.max_kbps < link_bw_in_kbps) {
			if (dc_dsc_compute_config(dc->res_pool->dscs[0],
					dsc_caps,
					dc->debug.dsc_min_slice_height_override,
					max_dsc_target_bpp_limit_override,
					0,
					&stream->timing,
					&dsc_cfg)) {
				stream->timing.dsc_cfg = dsc_cfg;
				stream->timing.flags.DSC = 1;
				stream->timing.dsc_cfg.bits_per_pixel = edp_max_bpp_x16;
			}
			return;
		}
	}

	if (dc_dsc_compute_config(dc->res_pool->dscs[0],
				dsc_caps,
				dc->debug.dsc_min_slice_height_override,
				max_dsc_target_bpp_limit_override,
				link_bw_in_kbps,
				&stream->timing,
				&dsc_cfg)) {
		stream->timing.dsc_cfg = dsc_cfg;
		stream->timing.flags.DSC = 1;
	}
}


static void apply_dsc_policy_for_stream(struct amdgpu_dm_connector *aconnector,
					struct dc_sink *sink, struct dc_stream_state *stream,
					struct dsc_dec_dpcd_caps *dsc_caps)
{
	struct drm_connector *drm_connector = &aconnector->base;
	uint32_t link_bandwidth_kbps;
	uint32_t max_dsc_target_bpp_limit_override = 0;
	struct dc *dc = sink->ctx->dc;
	uint32_t max_supported_bw_in_kbps, timing_bw_in_kbps;
	uint32_t dsc_max_supported_bw_in_kbps;

	link_bandwidth_kbps = dc_link_bandwidth_kbps(aconnector->dc_link,
							dc_link_get_link_cap(aconnector->dc_link));
	if (stream->link && stream->link->local_sink)
		max_dsc_target_bpp_limit_override =
			stream->link->local_sink->edid_caps.panel_patch.max_dsc_target_bpp_limit;

	/* Set DSC policy according to dsc_clock_en */
	dc_dsc_policy_set_enable_dsc_when_not_needed(
		aconnector->dsc_settings.dsc_force_enable == DSC_CLK_FORCE_ENABLE);

	if (aconnector->dc_link && sink->sink_signal == SIGNAL_TYPE_EDP &&
	    !aconnector->dc_link->panel_config.dsc.disable_dsc_edp &&
	    dc->caps.edp_dsc_support && aconnector->dsc_settings.dsc_force_enable != DSC_CLK_FORCE_DISABLE) {

		apply_dsc_policy_for_edp(aconnector, sink, stream, dsc_caps, max_dsc_target_bpp_limit_override);

	} else if (aconnector->dc_link && sink->sink_signal == SIGNAL_TYPE_DISPLAY_PORT) {
		if (sink->link->dpcd_caps.dongle_type == DISPLAY_DONGLE_NONE) {
			if (dc_dsc_compute_config(aconnector->dc_link->ctx->dc->res_pool->dscs[0],
						dsc_caps,
						aconnector->dc_link->ctx->dc->debug.dsc_min_slice_height_override,
						max_dsc_target_bpp_limit_override,
						link_bandwidth_kbps,
						&stream->timing,
						&stream->timing.dsc_cfg)) {
				stream->timing.flags.DSC = 1;
				DRM_DEBUG_DRIVER("%s: [%s] DSC is selected from SST RX\n", __func__, drm_connector->name);
			}
		} else if (sink->link->dpcd_caps.dongle_type == DISPLAY_DONGLE_DP_HDMI_CONVERTER) {
			timing_bw_in_kbps = dc_bandwidth_in_kbps_from_timing(&stream->timing);
			max_supported_bw_in_kbps = link_bandwidth_kbps;
			dsc_max_supported_bw_in_kbps = link_bandwidth_kbps;

			if (timing_bw_in_kbps > max_supported_bw_in_kbps &&
					max_supported_bw_in_kbps > 0 &&
					dsc_max_supported_bw_in_kbps > 0)
				if (dc_dsc_compute_config(aconnector->dc_link->ctx->dc->res_pool->dscs[0],
						dsc_caps,
						aconnector->dc_link->ctx->dc->debug.dsc_min_slice_height_override,
						max_dsc_target_bpp_limit_override,
						dsc_max_supported_bw_in_kbps,
						&stream->timing,
						&stream->timing.dsc_cfg)) {
					stream->timing.flags.DSC = 1;
					DRM_DEBUG_DRIVER("%s: [%s] DSC is selected from DP-HDMI PCON\n",
									 __func__, drm_connector->name);
				}
		}
	}

	/* Overwrite the stream flag if DSC is enabled through debugfs */
	if (aconnector->dsc_settings.dsc_force_enable == DSC_CLK_FORCE_ENABLE)
		stream->timing.flags.DSC = 1;

	if (stream->timing.flags.DSC && aconnector->dsc_settings.dsc_num_slices_h)
		stream->timing.dsc_cfg.num_slices_h = aconnector->dsc_settings.dsc_num_slices_h;

	if (stream->timing.flags.DSC && aconnector->dsc_settings.dsc_num_slices_v)
		stream->timing.dsc_cfg.num_slices_v = aconnector->dsc_settings.dsc_num_slices_v;

	if (stream->timing.flags.DSC && aconnector->dsc_settings.dsc_bits_per_pixel)
		stream->timing.dsc_cfg.bits_per_pixel = aconnector->dsc_settings.dsc_bits_per_pixel;
}
#endif /* CONFIG_DRM_AMD_DC_DCN */

static struct dc_stream_state *
create_stream_for_sink(struct amdgpu_dm_connector *aconnector,
		       const struct drm_display_mode *drm_mode,
		       const struct dm_connector_state *dm_state,
		       const struct dc_stream_state *old_stream,
		       int requested_bpc)
{
	struct drm_display_mode *preferred_mode = NULL;
	struct drm_connector *drm_connector;
	const struct drm_connector_state *con_state =
		dm_state ? &dm_state->base : NULL;
	struct dc_stream_state *stream = NULL;
	struct drm_display_mode mode = *drm_mode;
	struct drm_display_mode saved_mode;
	struct drm_display_mode *freesync_mode = NULL;
	bool native_mode_found = false;
	bool recalculate_timing = false;
	bool scale = dm_state ? (dm_state->scaling != RMX_OFF) : false;
	int mode_refresh;
	int preferred_refresh = 0;
#if defined(CONFIG_DRM_AMD_DC_DCN)
	struct dsc_dec_dpcd_caps dsc_caps;
#endif

	struct dc_sink *sink = NULL;

	memset(&saved_mode, 0, sizeof(saved_mode));

	if (aconnector == NULL) {
		DRM_ERROR("aconnector is NULL!\n");
		return stream;
	}

	drm_connector = &aconnector->base;

	if (!aconnector->dc_sink) {
		sink = create_fake_sink(aconnector);
		if (!sink)
			return stream;
	} else {
		sink = aconnector->dc_sink;
		dc_sink_retain(sink);
	}

	stream = dc_create_stream_for_sink(sink);

	if (stream == NULL) {
		DRM_ERROR("Failed to create stream for sink!\n");
		goto finish;
	}

	stream->dm_stream_context = aconnector;

	stream->timing.flags.LTE_340MCSC_SCRAMBLE =
		drm_connector->display_info.hdmi.scdc.scrambling.low_rates;

	list_for_each_entry(preferred_mode, &aconnector->base.modes, head) {
		/* Search for preferred mode */
		if (preferred_mode->type & DRM_MODE_TYPE_PREFERRED) {
			native_mode_found = true;
			break;
		}
	}
	if (!native_mode_found)
		preferred_mode = list_first_entry_or_null(
				&aconnector->base.modes,
				struct drm_display_mode,
				head);

	mode_refresh = drm_mode_vrefresh(&mode);

	if (preferred_mode == NULL) {
		/*
		 * This may not be an error, the use case is when we have no
		 * usermode calls to reset and set mode upon hotplug. In this
		 * case, we call set mode ourselves to restore the previous mode
		 * and the modelist may not be filled in in time.
		 */
		DRM_DEBUG_DRIVER("No preferred mode found\n");
	} else {
		recalculate_timing = amdgpu_freesync_vid_mode &&
				 is_freesync_video_mode(&mode, aconnector);
		if (recalculate_timing) {
			freesync_mode = get_highest_refresh_rate_mode(aconnector, false);
			drm_mode_copy(&saved_mode, &mode);
			drm_mode_copy(&mode, freesync_mode);
		} else {
			decide_crtc_timing_for_drm_display_mode(
					&mode, preferred_mode, scale);

			preferred_refresh = drm_mode_vrefresh(preferred_mode);
		}
	}

	if (recalculate_timing)
		drm_mode_set_crtcinfo(&saved_mode, 0);
	else if (!dm_state)
		drm_mode_set_crtcinfo(&mode, 0);

	/*
	* If scaling is enabled and refresh rate didn't change
	* we copy the vic and polarities of the old timings
	*/
	if (!scale || mode_refresh != preferred_refresh)
		fill_stream_properties_from_drm_display_mode(
			stream, &mode, &aconnector->base, con_state, NULL,
			requested_bpc);
	else
		fill_stream_properties_from_drm_display_mode(
			stream, &mode, &aconnector->base, con_state, old_stream,
			requested_bpc);

#if defined(CONFIG_DRM_AMD_DC_DCN)
	/* SST DSC determination policy */
	update_dsc_caps(aconnector, sink, stream, &dsc_caps);
	if (aconnector->dsc_settings.dsc_force_enable != DSC_CLK_FORCE_DISABLE && dsc_caps.is_dsc_supported)
		apply_dsc_policy_for_stream(aconnector, sink, stream, &dsc_caps);
#endif

	update_stream_scaling_settings(&mode, dm_state, stream);

	fill_audio_info(
		&stream->audio_info,
		drm_connector,
		sink);

	update_stream_signal(stream, sink);

	if (stream->signal == SIGNAL_TYPE_HDMI_TYPE_A)
		mod_build_hf_vsif_infopacket(stream, &stream->vsp_infopacket);

	if (stream->link->psr_settings.psr_feature_enabled) {
		//
		// should decide stream support vsc sdp colorimetry capability
		// before building vsc info packet
		//
		stream->use_vsc_sdp_for_colorimetry = false;
		if (aconnector->dc_sink->sink_signal == SIGNAL_TYPE_DISPLAY_PORT_MST) {
			stream->use_vsc_sdp_for_colorimetry =
				aconnector->dc_sink->is_vsc_sdp_colorimetry_supported;
		} else {
			if (stream->link->dpcd_caps.dprx_feature.bits.VSC_SDP_COLORIMETRY_SUPPORTED)
				stream->use_vsc_sdp_for_colorimetry = true;
		}
		mod_build_vsc_infopacket(stream, &stream->vsc_infopacket, stream->output_color_space);
		aconnector->psr_skip_count = AMDGPU_DM_PSR_ENTRY_DELAY;

	}
finish:
	dc_sink_release(sink);

	return stream;
}

static enum drm_connector_status
amdgpu_dm_connector_detect(struct drm_connector *connector, bool force)
{
	bool connected;
	struct amdgpu_dm_connector *aconnector = to_amdgpu_dm_connector(connector);

	/*
	 * Notes:
	 * 1. This interface is NOT called in context of HPD irq.
	 * 2. This interface *is called* in context of user-mode ioctl. Which
	 * makes it a bad place for *any* MST-related activity.
	 */

	if (aconnector->base.force == DRM_FORCE_UNSPECIFIED &&
	    !aconnector->fake_enable)
		connected = (aconnector->dc_sink != NULL);
	else
		connected = (aconnector->base.force == DRM_FORCE_ON ||
				aconnector->base.force == DRM_FORCE_ON_DIGITAL);

	update_subconnector_property(aconnector);

	return (connected ? connector_status_connected :
			connector_status_disconnected);
}

int amdgpu_dm_connector_atomic_set_property(struct drm_connector *connector,
					    struct drm_connector_state *connector_state,
					    struct drm_property *property,
					    uint64_t val)
{
	struct drm_device *dev = connector->dev;
	struct amdgpu_device *adev = drm_to_adev(dev);
	struct dm_connector_state *dm_old_state =
		to_dm_connector_state(connector->state);
	struct dm_connector_state *dm_new_state =
		to_dm_connector_state(connector_state);

	int ret = -EINVAL;

	if (property == dev->mode_config.scaling_mode_property) {
		enum amdgpu_rmx_type rmx_type;

		switch (val) {
		case DRM_MODE_SCALE_CENTER:
			rmx_type = RMX_CENTER;
			break;
		case DRM_MODE_SCALE_ASPECT:
			rmx_type = RMX_ASPECT;
			break;
		case DRM_MODE_SCALE_FULLSCREEN:
			rmx_type = RMX_FULL;
			break;
		case DRM_MODE_SCALE_NONE:
		default:
			rmx_type = RMX_OFF;
			break;
		}

		if (dm_old_state->scaling == rmx_type)
			return 0;

		dm_new_state->scaling = rmx_type;
		ret = 0;
	} else if (property == adev->mode_info.underscan_hborder_property) {
		dm_new_state->underscan_hborder = val;
		ret = 0;
	} else if (property == adev->mode_info.underscan_vborder_property) {
		dm_new_state->underscan_vborder = val;
		ret = 0;
	} else if (property == adev->mode_info.underscan_property) {
		dm_new_state->underscan_enable = val;
		ret = 0;
	} else if (property == adev->mode_info.abm_level_property) {
		dm_new_state->abm_level = val;
		ret = 0;
	}

	return ret;
}

int amdgpu_dm_connector_atomic_get_property(struct drm_connector *connector,
					    const struct drm_connector_state *state,
					    struct drm_property *property,
					    uint64_t *val)
{
	struct drm_device *dev = connector->dev;
	struct amdgpu_device *adev = drm_to_adev(dev);
	struct dm_connector_state *dm_state =
		to_dm_connector_state(state);
	int ret = -EINVAL;

	if (property == dev->mode_config.scaling_mode_property) {
		switch (dm_state->scaling) {
		case RMX_CENTER:
			*val = DRM_MODE_SCALE_CENTER;
			break;
		case RMX_ASPECT:
			*val = DRM_MODE_SCALE_ASPECT;
			break;
		case RMX_FULL:
			*val = DRM_MODE_SCALE_FULLSCREEN;
			break;
		case RMX_OFF:
		default:
			*val = DRM_MODE_SCALE_NONE;
			break;
		}
		ret = 0;
	} else if (property == adev->mode_info.underscan_hborder_property) {
		*val = dm_state->underscan_hborder;
		ret = 0;
	} else if (property == adev->mode_info.underscan_vborder_property) {
		*val = dm_state->underscan_vborder;
		ret = 0;
	} else if (property == adev->mode_info.underscan_property) {
		*val = dm_state->underscan_enable;
		ret = 0;
	} else if (property == adev->mode_info.abm_level_property) {
		*val = dm_state->abm_level;
		ret = 0;
	}

	return ret;
}

static void amdgpu_dm_connector_unregister(struct drm_connector *connector)
{
	struct amdgpu_dm_connector *amdgpu_dm_connector = to_amdgpu_dm_connector(connector);

	drm_dp_aux_unregister(&amdgpu_dm_connector->dm_dp_aux.aux);
}

static void amdgpu_dm_connector_destroy(struct drm_connector *connector)
{
	struct amdgpu_dm_connector *aconnector = to_amdgpu_dm_connector(connector);
	const struct dc_link *link = aconnector->dc_link;
	struct amdgpu_device *adev = drm_to_adev(connector->dev);
	struct amdgpu_display_manager *dm = &adev->dm;
	int i;

	/*
	 * Call only if mst_mgr was initialized before since it's not done
	 * for all connector types.
	 */
	if (aconnector->mst_mgr.dev)
		drm_dp_mst_topology_mgr_destroy(&aconnector->mst_mgr);

#if defined(CONFIG_BACKLIGHT_CLASS_DEVICE) ||\
	defined(CONFIG_BACKLIGHT_CLASS_DEVICE_MODULE)
	for (i = 0; i < dm->num_of_edps; i++) {
		if ((link == dm->backlight_link[i]) && dm->backlight_dev[i]) {
			backlight_device_unregister(dm->backlight_dev[i]);
			dm->backlight_dev[i] = NULL;
		}
	}
#endif

	if (aconnector->dc_em_sink)
		dc_sink_release(aconnector->dc_em_sink);
	aconnector->dc_em_sink = NULL;
	if (aconnector->dc_sink)
		dc_sink_release(aconnector->dc_sink);
	aconnector->dc_sink = NULL;

	drm_dp_cec_unregister_connector(&aconnector->dm_dp_aux.aux);
	drm_connector_unregister(connector);
	drm_connector_cleanup(connector);
	if (aconnector->i2c) {
		i2c_del_adapter(&aconnector->i2c->base);
		kfree(aconnector->i2c);
	}
	kfree(aconnector->dm_dp_aux.aux.name);

	kfree(connector);
}

void amdgpu_dm_connector_funcs_reset(struct drm_connector *connector)
{
	struct dm_connector_state *state =
		to_dm_connector_state(connector->state);

	if (connector->state)
		__drm_atomic_helper_connector_destroy_state(connector->state);

	kfree(state);

	state = kzalloc(sizeof(*state), GFP_KERNEL);

	if (state) {
		state->scaling = RMX_OFF;
		state->underscan_enable = false;
		state->underscan_hborder = 0;
		state->underscan_vborder = 0;
		state->base.max_requested_bpc = 8;
		state->vcpi_slots = 0;
		state->pbn = 0;

		if (connector->connector_type == DRM_MODE_CONNECTOR_eDP)
			state->abm_level = amdgpu_dm_abm_level;

		__drm_atomic_helper_connector_reset(connector, &state->base);
	}
}

struct drm_connector_state *
amdgpu_dm_connector_atomic_duplicate_state(struct drm_connector *connector)
{
	struct dm_connector_state *state =
		to_dm_connector_state(connector->state);

	struct dm_connector_state *new_state =
			kmemdup(state, sizeof(*state), GFP_KERNEL);

	if (!new_state)
		return NULL;

	__drm_atomic_helper_connector_duplicate_state(connector, &new_state->base);

	new_state->freesync_capable = state->freesync_capable;
	new_state->abm_level = state->abm_level;
	new_state->scaling = state->scaling;
	new_state->underscan_enable = state->underscan_enable;
	new_state->underscan_hborder = state->underscan_hborder;
	new_state->underscan_vborder = state->underscan_vborder;
	new_state->vcpi_slots = state->vcpi_slots;
	new_state->pbn = state->pbn;
	return &new_state->base;
}

static int
amdgpu_dm_connector_late_register(struct drm_connector *connector)
{
	struct amdgpu_dm_connector *amdgpu_dm_connector =
		to_amdgpu_dm_connector(connector);
	int r;

	if ((connector->connector_type == DRM_MODE_CONNECTOR_DisplayPort) ||
	    (connector->connector_type == DRM_MODE_CONNECTOR_eDP)) {
		amdgpu_dm_connector->dm_dp_aux.aux.dev = connector->kdev;
		r = drm_dp_aux_register(&amdgpu_dm_connector->dm_dp_aux.aux);
		if (r)
			return r;
	}

#if defined(CONFIG_DEBUG_FS)
	connector_debugfs_init(amdgpu_dm_connector);
#endif

	return 0;
}

static void amdgpu_dm_connector_funcs_force(struct drm_connector *connector)
{
	struct amdgpu_dm_connector *aconnector = to_amdgpu_dm_connector(connector);
	struct dc_link *dc_link = aconnector->dc_link;
	struct dc_sink *dc_em_sink = aconnector->dc_em_sink;
	struct edid *edid;

	if (!connector->edid_override)
		return;

	drm_edid_override_connector_update(&aconnector->base);
	edid = aconnector->base.edid_blob_ptr->data;
	aconnector->edid = edid;

	/* Update emulated (virtual) sink's EDID */
	if (dc_em_sink && dc_link) {
		memset(&dc_em_sink->edid_caps, 0, sizeof(struct dc_edid_caps));
		memmove(dc_em_sink->dc_edid.raw_edid, edid, (edid->extensions + 1) * EDID_LENGTH);
		dm_helpers_parse_edid_caps(
			dc_link,
			&dc_em_sink->dc_edid,
			&dc_em_sink->edid_caps);
	}
}

static const struct drm_connector_funcs amdgpu_dm_connector_funcs = {
	.reset = amdgpu_dm_connector_funcs_reset,
	.detect = amdgpu_dm_connector_detect,
	.fill_modes = drm_helper_probe_single_connector_modes,
	.destroy = amdgpu_dm_connector_destroy,
	.atomic_duplicate_state = amdgpu_dm_connector_atomic_duplicate_state,
	.atomic_destroy_state = drm_atomic_helper_connector_destroy_state,
	.atomic_set_property = amdgpu_dm_connector_atomic_set_property,
	.atomic_get_property = amdgpu_dm_connector_atomic_get_property,
	.late_register = amdgpu_dm_connector_late_register,
	.early_unregister = amdgpu_dm_connector_unregister,
	.force = amdgpu_dm_connector_funcs_force
};

static int get_modes(struct drm_connector *connector)
{
	return amdgpu_dm_connector_get_modes(connector);
}

static void create_eml_sink(struct amdgpu_dm_connector *aconnector)
{
	struct dc_sink_init_data init_params = {
			.link = aconnector->dc_link,
			.sink_signal = SIGNAL_TYPE_VIRTUAL
	};
	struct edid *edid;

	if (!aconnector->base.edid_blob_ptr) {
		DRM_ERROR("No EDID firmware found on connector: %s ,forcing to OFF!\n",
				aconnector->base.name);

		aconnector->base.force = DRM_FORCE_OFF;
		return;
	}

	edid = (struct edid *) aconnector->base.edid_blob_ptr->data;

	aconnector->edid = edid;

	aconnector->dc_em_sink = dc_link_add_remote_sink(
		aconnector->dc_link,
		(uint8_t *)edid,
		(edid->extensions + 1) * EDID_LENGTH,
		&init_params);

	if (aconnector->base.force == DRM_FORCE_ON) {
		aconnector->dc_sink = aconnector->dc_link->local_sink ?
		aconnector->dc_link->local_sink :
		aconnector->dc_em_sink;
		dc_sink_retain(aconnector->dc_sink);
	}
}

static void handle_edid_mgmt(struct amdgpu_dm_connector *aconnector)
{
	struct dc_link *link = (struct dc_link *)aconnector->dc_link;

	/*
	 * In case of headless boot with force on for DP managed connector
	 * Those settings have to be != 0 to get initial modeset
	 */
	if (link->connector_signal == SIGNAL_TYPE_DISPLAY_PORT) {
		link->verified_link_cap.lane_count = LANE_COUNT_FOUR;
		link->verified_link_cap.link_rate = LINK_RATE_HIGH2;
	}

	create_eml_sink(aconnector);
}

struct dc_stream_state *
create_validate_stream_for_sink(struct amdgpu_dm_connector *aconnector,
				const struct drm_display_mode *drm_mode,
				const struct dm_connector_state *dm_state,
				const struct dc_stream_state *old_stream)
{
	struct drm_connector *connector = &aconnector->base;
	struct amdgpu_device *adev = drm_to_adev(connector->dev);
	struct dc_stream_state *stream;
	const struct drm_connector_state *drm_state = dm_state ? &dm_state->base : NULL;
	int requested_bpc = drm_state ? drm_state->max_requested_bpc : 8;
	enum dc_status dc_result = DC_OK;

	do {
		stream = create_stream_for_sink(aconnector, drm_mode,
						dm_state, old_stream,
						requested_bpc);
		if (stream == NULL) {
			DRM_ERROR("Failed to create stream for sink!\n");
			break;
		}

		dc_result = dc_validate_stream(adev->dm.dc, stream);
		if (dc_result == DC_OK && stream->signal == SIGNAL_TYPE_DISPLAY_PORT_MST)
			dc_result = dm_dp_mst_is_port_support_mode(aconnector, stream);

		if (dc_result != DC_OK) {
			DRM_DEBUG_KMS("Mode %dx%d (clk %d) failed DC validation with error %d (%s)\n",
				      drm_mode->hdisplay,
				      drm_mode->vdisplay,
				      drm_mode->clock,
				      dc_result,
				      dc_status_to_str(dc_result));

			dc_stream_release(stream);
			stream = NULL;
			requested_bpc -= 2; /* lower bpc to retry validation */
		}

	} while (stream == NULL && requested_bpc >= 6);

	if (dc_result == DC_FAIL_ENC_VALIDATE && !aconnector->force_yuv420_output) {
		DRM_DEBUG_KMS("Retry forcing YCbCr420 encoding\n");

		aconnector->force_yuv420_output = true;
		stream = create_validate_stream_for_sink(aconnector, drm_mode,
						dm_state, old_stream);
		aconnector->force_yuv420_output = false;
	}

	return stream;
}

enum drm_mode_status amdgpu_dm_connector_mode_valid(struct drm_connector *connector,
				   struct drm_display_mode *mode)
{
	int result = MODE_ERROR;
	struct dc_sink *dc_sink;
	/* TODO: Unhardcode stream count */
	struct dc_stream_state *stream;
	struct amdgpu_dm_connector *aconnector = to_amdgpu_dm_connector(connector);

	if ((mode->flags & DRM_MODE_FLAG_INTERLACE) ||
			(mode->flags & DRM_MODE_FLAG_DBLSCAN))
		return result;

	/*
	 * Only run this the first time mode_valid is called to initilialize
	 * EDID mgmt
	 */
	if (aconnector->base.force != DRM_FORCE_UNSPECIFIED &&
		!aconnector->dc_em_sink)
		handle_edid_mgmt(aconnector);

	dc_sink = to_amdgpu_dm_connector(connector)->dc_sink;

	if (dc_sink == NULL && aconnector->base.force != DRM_FORCE_ON_DIGITAL &&
				aconnector->base.force != DRM_FORCE_ON) {
		DRM_ERROR("dc_sink is NULL!\n");
		goto fail;
	}

	stream = create_validate_stream_for_sink(aconnector, mode, NULL, NULL);
	if (stream) {
		dc_stream_release(stream);
		result = MODE_OK;
	}

fail:
	/* TODO: error handling*/
	return result;
}

static int fill_hdr_info_packet(const struct drm_connector_state *state,
				struct dc_info_packet *out)
{
	struct hdmi_drm_infoframe frame;
	unsigned char buf[30]; /* 26 + 4 */
	ssize_t len;
	int ret, i;

	memset(out, 0, sizeof(*out));

	if (!state->hdr_output_metadata)
		return 0;

	ret = drm_hdmi_infoframe_set_hdr_metadata(&frame, state);
	if (ret)
		return ret;

	len = hdmi_drm_infoframe_pack_only(&frame, buf, sizeof(buf));
	if (len < 0)
		return (int)len;

	/* Static metadata is a fixed 26 bytes + 4 byte header. */
	if (len != 30)
		return -EINVAL;

	/* Prepare the infopacket for DC. */
	switch (state->connector->connector_type) {
	case DRM_MODE_CONNECTOR_HDMIA:
		out->hb0 = 0x87; /* type */
		out->hb1 = 0x01; /* version */
		out->hb2 = 0x1A; /* length */
		out->sb[0] = buf[3]; /* checksum */
		i = 1;
		break;

	case DRM_MODE_CONNECTOR_DisplayPort:
	case DRM_MODE_CONNECTOR_eDP:
		out->hb0 = 0x00; /* sdp id, zero */
		out->hb1 = 0x87; /* type */
		out->hb2 = 0x1D; /* payload len - 1 */
		out->hb3 = (0x13 << 2); /* sdp version */
		out->sb[0] = 0x01; /* version */
		out->sb[1] = 0x1A; /* length */
		i = 2;
		break;

	default:
		return -EINVAL;
	}

	memcpy(&out->sb[i], &buf[4], 26);
	out->valid = true;

	print_hex_dump(KERN_DEBUG, "HDR SB:", DUMP_PREFIX_NONE, 16, 1, out->sb,
		       sizeof(out->sb), false);

	return 0;
}

static int
amdgpu_dm_connector_atomic_check(struct drm_connector *conn,
				 struct drm_atomic_state *state)
{
	struct drm_connector_state *new_con_state =
		drm_atomic_get_new_connector_state(state, conn);
	struct drm_connector_state *old_con_state =
		drm_atomic_get_old_connector_state(state, conn);
	struct drm_crtc *crtc = new_con_state->crtc;
	struct drm_crtc_state *new_crtc_state;
	struct amdgpu_dm_connector *aconn = to_amdgpu_dm_connector(conn);
	int ret;

	trace_amdgpu_dm_connector_atomic_check(new_con_state);

	if (conn->connector_type == DRM_MODE_CONNECTOR_DisplayPort) {
		ret = drm_dp_mst_root_conn_atomic_check(new_con_state, &aconn->mst_mgr);
		if (ret < 0)
			return ret;
	}

	if (!crtc)
		return 0;

	if (!drm_connector_atomic_hdr_metadata_equal(old_con_state, new_con_state)) {
		struct dc_info_packet hdr_infopacket;

		ret = fill_hdr_info_packet(new_con_state, &hdr_infopacket);
		if (ret)
			return ret;

		new_crtc_state = drm_atomic_get_crtc_state(state, crtc);
		if (IS_ERR(new_crtc_state))
			return PTR_ERR(new_crtc_state);

		/*
		 * DC considers the stream backends changed if the
		 * static metadata changes. Forcing the modeset also
		 * gives a simple way for userspace to switch from
		 * 8bpc to 10bpc when setting the metadata to enter
		 * or exit HDR.
		 *
		 * Changing the static metadata after it's been
		 * set is permissible, however. So only force a
		 * modeset if we're entering or exiting HDR.
		 */
		new_crtc_state->mode_changed =
			!old_con_state->hdr_output_metadata ||
			!new_con_state->hdr_output_metadata;
	}

	return 0;
}

static const struct drm_connector_helper_funcs
amdgpu_dm_connector_helper_funcs = {
	/*
	 * If hotplugging a second bigger display in FB Con mode, bigger resolution
	 * modes will be filtered by drm_mode_validate_size(), and those modes
	 * are missing after user start lightdm. So we need to renew modes list.
	 * in get_modes call back, not just return the modes count
	 */
	.get_modes = get_modes,
	.mode_valid = amdgpu_dm_connector_mode_valid,
	.atomic_check = amdgpu_dm_connector_atomic_check,
};

static void dm_encoder_helper_disable(struct drm_encoder *encoder)
{

}

int convert_dc_color_depth_into_bpc(enum dc_color_depth display_color_depth)
{
	switch (display_color_depth) {
	case COLOR_DEPTH_666:
		return 6;
	case COLOR_DEPTH_888:
		return 8;
	case COLOR_DEPTH_101010:
		return 10;
	case COLOR_DEPTH_121212:
		return 12;
	case COLOR_DEPTH_141414:
		return 14;
	case COLOR_DEPTH_161616:
		return 16;
	default:
		break;
	}
	return 0;
}

static int dm_encoder_helper_atomic_check(struct drm_encoder *encoder,
					  struct drm_crtc_state *crtc_state,
					  struct drm_connector_state *conn_state)
{
	struct drm_atomic_state *state = crtc_state->state;
	struct drm_connector *connector = conn_state->connector;
	struct amdgpu_dm_connector *aconnector = to_amdgpu_dm_connector(connector);
	struct dm_connector_state *dm_new_connector_state = to_dm_connector_state(conn_state);
	const struct drm_display_mode *adjusted_mode = &crtc_state->adjusted_mode;
	struct drm_dp_mst_topology_mgr *mst_mgr;
	struct drm_dp_mst_port *mst_port;
	struct drm_dp_mst_topology_state *mst_state;
	enum dc_color_depth color_depth;
	int clock, bpp = 0;
	bool is_y420 = false;

	if (!aconnector->port || !aconnector->dc_sink)
		return 0;

	mst_port = aconnector->port;
	mst_mgr = &aconnector->mst_port->mst_mgr;

	if (!crtc_state->connectors_changed && !crtc_state->mode_changed)
		return 0;

	mst_state = drm_atomic_get_mst_topology_state(state, mst_mgr);
	if (IS_ERR(mst_state))
		return PTR_ERR(mst_state);

	if (!mst_state->pbn_div)
		mst_state->pbn_div = dm_mst_get_pbn_divider(aconnector->mst_port->dc_link);

	if (!state->duplicated) {
		int max_bpc = conn_state->max_requested_bpc;
		is_y420 = drm_mode_is_420_also(&connector->display_info, adjusted_mode) &&
			  aconnector->force_yuv420_output;
		color_depth = convert_color_depth_from_display_info(connector,
								    is_y420,
								    max_bpc);
		bpp = convert_dc_color_depth_into_bpc(color_depth) * 3;
		clock = adjusted_mode->clock;
		dm_new_connector_state->pbn = drm_dp_calc_pbn_mode(clock, bpp, false);
	}

	dm_new_connector_state->vcpi_slots =
		drm_dp_atomic_find_time_slots(state, mst_mgr, mst_port,
					      dm_new_connector_state->pbn);
	if (dm_new_connector_state->vcpi_slots < 0) {
		DRM_DEBUG_ATOMIC("failed finding vcpi slots: %d\n", (int)dm_new_connector_state->vcpi_slots);
		return dm_new_connector_state->vcpi_slots;
	}
	return 0;
}

const struct drm_encoder_helper_funcs amdgpu_dm_encoder_helper_funcs = {
	.disable = dm_encoder_helper_disable,
	.atomic_check = dm_encoder_helper_atomic_check
};

#if defined(CONFIG_DRM_AMD_DC_DCN)
static int dm_update_mst_vcpi_slots_for_dsc(struct drm_atomic_state *state,
					    struct dc_state *dc_state,
					    struct dsc_mst_fairness_vars *vars)
{
	struct dc_stream_state *stream = NULL;
	struct drm_connector *connector;
	struct drm_connector_state *new_con_state;
	struct amdgpu_dm_connector *aconnector;
	struct dm_connector_state *dm_conn_state;
	int i, j, ret;
	int vcpi, pbn_div, pbn, slot_num = 0;

	for_each_new_connector_in_state(state, connector, new_con_state, i) {

		aconnector = to_amdgpu_dm_connector(connector);

		if (!aconnector->port)
			continue;

		if (!new_con_state || !new_con_state->crtc)
			continue;

		dm_conn_state = to_dm_connector_state(new_con_state);

		for (j = 0; j < dc_state->stream_count; j++) {
			stream = dc_state->streams[j];
			if (!stream)
				continue;

			if ((struct amdgpu_dm_connector *)stream->dm_stream_context == aconnector)
				break;

			stream = NULL;
		}

		if (!stream)
			continue;

		pbn_div = dm_mst_get_pbn_divider(stream->link);
		/* pbn is calculated by compute_mst_dsc_configs_for_state*/
		for (j = 0; j < dc_state->stream_count; j++) {
			if (vars[j].aconnector == aconnector) {
				pbn = vars[j].pbn;
				break;
			}
		}

		if (j == dc_state->stream_count)
			continue;

		slot_num = DIV_ROUND_UP(pbn, pbn_div);

		if (stream->timing.flags.DSC != 1) {
			dm_conn_state->pbn = pbn;
			dm_conn_state->vcpi_slots = slot_num;

			ret = drm_dp_mst_atomic_enable_dsc(state, aconnector->port,
							   dm_conn_state->pbn, false);
			if (ret < 0)
				return ret;

			continue;
		}

		vcpi = drm_dp_mst_atomic_enable_dsc(state, aconnector->port, pbn, true);
		if (vcpi < 0)
			return vcpi;

		dm_conn_state->pbn = pbn;
		dm_conn_state->vcpi_slots = vcpi;
	}
	return 0;
}
#endif

static int to_drm_connector_type(enum signal_type st)
{
	switch (st) {
	case SIGNAL_TYPE_HDMI_TYPE_A:
		return DRM_MODE_CONNECTOR_HDMIA;
	case SIGNAL_TYPE_EDP:
		return DRM_MODE_CONNECTOR_eDP;
	case SIGNAL_TYPE_LVDS:
		return DRM_MODE_CONNECTOR_LVDS;
	case SIGNAL_TYPE_RGB:
		return DRM_MODE_CONNECTOR_VGA;
	case SIGNAL_TYPE_DISPLAY_PORT:
	case SIGNAL_TYPE_DISPLAY_PORT_MST:
		return DRM_MODE_CONNECTOR_DisplayPort;
	case SIGNAL_TYPE_DVI_DUAL_LINK:
	case SIGNAL_TYPE_DVI_SINGLE_LINK:
		return DRM_MODE_CONNECTOR_DVID;
	case SIGNAL_TYPE_VIRTUAL:
		return DRM_MODE_CONNECTOR_VIRTUAL;

	default:
		return DRM_MODE_CONNECTOR_Unknown;
	}
}

static struct drm_encoder *amdgpu_dm_connector_to_encoder(struct drm_connector *connector)
{
	struct drm_encoder *encoder;

	/* There is only one encoder per connector */
	drm_connector_for_each_possible_encoder(connector, encoder)
		return encoder;

	return NULL;
}

static void amdgpu_dm_get_native_mode(struct drm_connector *connector)
{
	struct drm_encoder *encoder;
	struct amdgpu_encoder *amdgpu_encoder;

	encoder = amdgpu_dm_connector_to_encoder(connector);

	if (encoder == NULL)
		return;

	amdgpu_encoder = to_amdgpu_encoder(encoder);

	amdgpu_encoder->native_mode.clock = 0;

	if (!list_empty(&connector->probed_modes)) {
		struct drm_display_mode *preferred_mode = NULL;

		list_for_each_entry(preferred_mode,
				    &connector->probed_modes,
				    head) {
			if (preferred_mode->type & DRM_MODE_TYPE_PREFERRED)
				amdgpu_encoder->native_mode = *preferred_mode;

			break;
		}

	}
}

static struct drm_display_mode *
amdgpu_dm_create_common_mode(struct drm_encoder *encoder,
			     char *name,
			     int hdisplay, int vdisplay)
{
	struct drm_device *dev = encoder->dev;
	struct amdgpu_encoder *amdgpu_encoder = to_amdgpu_encoder(encoder);
	struct drm_display_mode *mode = NULL;
	struct drm_display_mode *native_mode = &amdgpu_encoder->native_mode;

	mode = drm_mode_duplicate(dev, native_mode);

	if (mode == NULL)
		return NULL;

	mode->hdisplay = hdisplay;
	mode->vdisplay = vdisplay;
	mode->type &= ~DRM_MODE_TYPE_PREFERRED;
	strscpy(mode->name, name, DRM_DISPLAY_MODE_LEN);

	return mode;

}

static void amdgpu_dm_connector_add_common_modes(struct drm_encoder *encoder,
						 struct drm_connector *connector)
{
	struct amdgpu_encoder *amdgpu_encoder = to_amdgpu_encoder(encoder);
	struct drm_display_mode *mode = NULL;
	struct drm_display_mode *native_mode = &amdgpu_encoder->native_mode;
	struct amdgpu_dm_connector *amdgpu_dm_connector =
				to_amdgpu_dm_connector(connector);
	int i;
	int n;
	struct mode_size {
		char name[DRM_DISPLAY_MODE_LEN];
		int w;
		int h;
	} common_modes[] = {
		{  "640x480",  640,  480},
		{  "800x600",  800,  600},
		{ "1024x768", 1024,  768},
		{ "1280x720", 1280,  720},
		{ "1280x800", 1280,  800},
		{"1280x1024", 1280, 1024},
		{ "1440x900", 1440,  900},
		{"1680x1050", 1680, 1050},
		{"1600x1200", 1600, 1200},
		{"1920x1080", 1920, 1080},
		{"1920x1200", 1920, 1200}
	};

	n = ARRAY_SIZE(common_modes);

	for (i = 0; i < n; i++) {
		struct drm_display_mode *curmode = NULL;
		bool mode_existed = false;

		if (common_modes[i].w > native_mode->hdisplay ||
		    common_modes[i].h > native_mode->vdisplay ||
		   (common_modes[i].w == native_mode->hdisplay &&
		    common_modes[i].h == native_mode->vdisplay))
			continue;

		list_for_each_entry(curmode, &connector->probed_modes, head) {
			if (common_modes[i].w == curmode->hdisplay &&
			    common_modes[i].h == curmode->vdisplay) {
				mode_existed = true;
				break;
			}
		}

		if (mode_existed)
			continue;

		mode = amdgpu_dm_create_common_mode(encoder,
				common_modes[i].name, common_modes[i].w,
				common_modes[i].h);
		if (!mode)
			continue;

		drm_mode_probed_add(connector, mode);
		amdgpu_dm_connector->num_modes++;
	}
}

static void amdgpu_set_panel_orientation(struct drm_connector *connector)
{
	struct drm_encoder *encoder;
	struct amdgpu_encoder *amdgpu_encoder;
	const struct drm_display_mode *native_mode;

	if (connector->connector_type != DRM_MODE_CONNECTOR_eDP &&
	    connector->connector_type != DRM_MODE_CONNECTOR_LVDS)
		return;

	mutex_lock(&connector->dev->mode_config.mutex);
	amdgpu_dm_connector_get_modes(connector);
	mutex_unlock(&connector->dev->mode_config.mutex);

	encoder = amdgpu_dm_connector_to_encoder(connector);
	if (!encoder)
		return;

	amdgpu_encoder = to_amdgpu_encoder(encoder);

	native_mode = &amdgpu_encoder->native_mode;
	if (native_mode->hdisplay == 0 || native_mode->vdisplay == 0)
		return;

	drm_connector_set_panel_orientation_with_quirk(connector,
						       DRM_MODE_PANEL_ORIENTATION_UNKNOWN,
						       native_mode->hdisplay,
						       native_mode->vdisplay);
}

static void amdgpu_dm_connector_ddc_get_modes(struct drm_connector *connector,
					      struct edid *edid)
{
	struct amdgpu_dm_connector *amdgpu_dm_connector =
			to_amdgpu_dm_connector(connector);

	if (edid) {
		/* empty probed_modes */
		INIT_LIST_HEAD(&connector->probed_modes);
		amdgpu_dm_connector->num_modes =
				drm_add_edid_modes(connector, edid);

		/* sorting the probed modes before calling function
		 * amdgpu_dm_get_native_mode() since EDID can have
		 * more than one preferred mode. The modes that are
		 * later in the probed mode list could be of higher
		 * and preferred resolution. For example, 3840x2160
		 * resolution in base EDID preferred timing and 4096x2160
		 * preferred resolution in DID extension block later.
		 */
		drm_mode_sort(&connector->probed_modes);
		amdgpu_dm_get_native_mode(connector);

		/* Freesync capabilities are reset by calling
		 * drm_add_edid_modes() and need to be
		 * restored here.
		 */
		amdgpu_dm_update_freesync_caps(connector, edid);
	} else {
		amdgpu_dm_connector->num_modes = 0;
	}
}

static bool is_duplicate_mode(struct amdgpu_dm_connector *aconnector,
			      struct drm_display_mode *mode)
{
	struct drm_display_mode *m;

	list_for_each_entry (m, &aconnector->base.probed_modes, head) {
		if (drm_mode_equal(m, mode))
			return true;
	}

	return false;
}

static uint add_fs_modes(struct amdgpu_dm_connector *aconnector)
{
	const struct drm_display_mode *m;
	struct drm_display_mode *new_mode;
	uint i;
	uint32_t new_modes_count = 0;

	/* Standard FPS values
	 *
	 * 23.976       - TV/NTSC
	 * 24 	        - Cinema
	 * 25 	        - TV/PAL
	 * 29.97        - TV/NTSC
	 * 30 	        - TV/NTSC
	 * 48 	        - Cinema HFR
	 * 50 	        - TV/PAL
	 * 60 	        - Commonly used
	 * 48,72,96,120 - Multiples of 24
	 */
	static const uint32_t common_rates[] = {
		23976, 24000, 25000, 29970, 30000,
		48000, 50000, 60000, 72000, 96000, 120000
	};

	/*
	 * Find mode with highest refresh rate with the same resolution
	 * as the preferred mode. Some monitors report a preferred mode
	 * with lower resolution than the highest refresh rate supported.
	 */

	m = get_highest_refresh_rate_mode(aconnector, true);
	if (!m)
		return 0;

	for (i = 0; i < ARRAY_SIZE(common_rates); i++) {
		uint64_t target_vtotal, target_vtotal_diff;
		uint64_t num, den;

		if (drm_mode_vrefresh(m) * 1000 < common_rates[i])
			continue;

		if (common_rates[i] < aconnector->min_vfreq * 1000 ||
		    common_rates[i] > aconnector->max_vfreq * 1000)
			continue;

		num = (unsigned long long)m->clock * 1000 * 1000;
		den = common_rates[i] * (unsigned long long)m->htotal;
		target_vtotal = div_u64(num, den);
		target_vtotal_diff = target_vtotal - m->vtotal;

		/* Check for illegal modes */
		if (m->vsync_start + target_vtotal_diff < m->vdisplay ||
		    m->vsync_end + target_vtotal_diff < m->vsync_start ||
		    m->vtotal + target_vtotal_diff < m->vsync_end)
			continue;

		new_mode = drm_mode_duplicate(aconnector->base.dev, m);
		if (!new_mode)
			goto out;

		new_mode->vtotal += (u16)target_vtotal_diff;
		new_mode->vsync_start += (u16)target_vtotal_diff;
		new_mode->vsync_end += (u16)target_vtotal_diff;
		new_mode->type &= ~DRM_MODE_TYPE_PREFERRED;
		new_mode->type |= DRM_MODE_TYPE_DRIVER;

		if (!is_duplicate_mode(aconnector, new_mode)) {
			drm_mode_probed_add(&aconnector->base, new_mode);
			new_modes_count += 1;
		} else
			drm_mode_destroy(aconnector->base.dev, new_mode);
	}
 out:
	return new_modes_count;
}

static void amdgpu_dm_connector_add_freesync_modes(struct drm_connector *connector,
						   struct edid *edid)
{
	struct amdgpu_dm_connector *amdgpu_dm_connector =
		to_amdgpu_dm_connector(connector);

	if (!(amdgpu_freesync_vid_mode && edid))
		return;

	if (amdgpu_dm_connector->max_vfreq - amdgpu_dm_connector->min_vfreq > 10)
		amdgpu_dm_connector->num_modes +=
			add_fs_modes(amdgpu_dm_connector);
}

static int amdgpu_dm_connector_get_modes(struct drm_connector *connector)
{
	struct amdgpu_dm_connector *amdgpu_dm_connector =
			to_amdgpu_dm_connector(connector);
	struct drm_encoder *encoder;
	struct edid *edid = amdgpu_dm_connector->edid;

	encoder = amdgpu_dm_connector_to_encoder(connector);

	if (!drm_edid_is_valid(edid)) {
		amdgpu_dm_connector->num_modes =
				drm_add_modes_noedid(connector, 640, 480);
	} else {
		amdgpu_dm_connector_ddc_get_modes(connector, edid);
		amdgpu_dm_connector_add_common_modes(encoder, connector);
		amdgpu_dm_connector_add_freesync_modes(connector, edid);
	}
	amdgpu_dm_fbc_init(connector);

	return amdgpu_dm_connector->num_modes;
}

void amdgpu_dm_connector_init_helper(struct amdgpu_display_manager *dm,
				     struct amdgpu_dm_connector *aconnector,
				     int connector_type,
				     struct dc_link *link,
				     int link_index)
{
	struct amdgpu_device *adev = drm_to_adev(dm->ddev);

	/*
	 * Some of the properties below require access to state, like bpc.
	 * Allocate some default initial connector state with our reset helper.
	 */
	if (aconnector->base.funcs->reset)
		aconnector->base.funcs->reset(&aconnector->base);

	aconnector->connector_id = link_index;
	aconnector->dc_link = link;
	aconnector->base.interlace_allowed = false;
	aconnector->base.doublescan_allowed = false;
	aconnector->base.stereo_allowed = false;
	aconnector->base.dpms = DRM_MODE_DPMS_OFF;
	aconnector->hpd.hpd = AMDGPU_HPD_NONE; /* not used */
	aconnector->audio_inst = -1;
	mutex_init(&aconnector->hpd_lock);

	/*
	 * configure support HPD hot plug connector_>polled default value is 0
	 * which means HPD hot plug not supported
	 */
	switch (connector_type) {
	case DRM_MODE_CONNECTOR_HDMIA:
		aconnector->base.polled = DRM_CONNECTOR_POLL_HPD;
		aconnector->base.ycbcr_420_allowed =
			link->link_enc->features.hdmi_ycbcr420_supported ? true : false;
		break;
	case DRM_MODE_CONNECTOR_DisplayPort:
		aconnector->base.polled = DRM_CONNECTOR_POLL_HPD;
		link->link_enc = link_enc_cfg_get_link_enc(link);
		ASSERT(link->link_enc);
		if (link->link_enc)
			aconnector->base.ycbcr_420_allowed =
			link->link_enc->features.dp_ycbcr420_supported ? true : false;
		break;
	case DRM_MODE_CONNECTOR_DVID:
		aconnector->base.polled = DRM_CONNECTOR_POLL_HPD;
		break;
	default:
		break;
	}

	drm_object_attach_property(&aconnector->base.base,
				dm->ddev->mode_config.scaling_mode_property,
				DRM_MODE_SCALE_NONE);

	drm_object_attach_property(&aconnector->base.base,
				adev->mode_info.underscan_property,
				UNDERSCAN_OFF);
	drm_object_attach_property(&aconnector->base.base,
				adev->mode_info.underscan_hborder_property,
				0);
	drm_object_attach_property(&aconnector->base.base,
				adev->mode_info.underscan_vborder_property,
				0);

	if (!aconnector->mst_port)
		drm_connector_attach_max_bpc_property(&aconnector->base, 8, 16);

	/* This defaults to the max in the range, but we want 8bpc for non-edp. */
	aconnector->base.state->max_bpc = (connector_type == DRM_MODE_CONNECTOR_eDP) ? 16 : 8;
	aconnector->base.state->max_requested_bpc = aconnector->base.state->max_bpc;

	if (connector_type == DRM_MODE_CONNECTOR_eDP &&
	    (dc_is_dmcu_initialized(adev->dm.dc) || adev->dm.dc->ctx->dmub_srv)) {
		drm_object_attach_property(&aconnector->base.base,
				adev->mode_info.abm_level_property, 0);
	}

	if (connector_type == DRM_MODE_CONNECTOR_HDMIA ||
	    connector_type == DRM_MODE_CONNECTOR_DisplayPort ||
	    connector_type == DRM_MODE_CONNECTOR_eDP) {
		drm_connector_attach_hdr_output_metadata_property(&aconnector->base);

		if (!aconnector->mst_port)
			drm_connector_attach_vrr_capable_property(&aconnector->base);

#ifdef CONFIG_DRM_AMD_DC_HDCP
		if (adev->dm.hdcp_workqueue)
			drm_connector_attach_content_protection_property(&aconnector->base, true);
#endif
	}
}

static int amdgpu_dm_i2c_xfer(struct i2c_adapter *i2c_adap,
			      struct i2c_msg *msgs, int num)
{
	struct amdgpu_i2c_adapter *i2c = i2c_get_adapdata(i2c_adap);
	struct ddc_service *ddc_service = i2c->ddc_service;
	struct i2c_command cmd;
	int i;
	int result = -EIO;

	cmd.payloads = kcalloc(num, sizeof(struct i2c_payload), GFP_KERNEL);

	if (!cmd.payloads)
		return result;

	cmd.number_of_payloads = num;
	cmd.engine = I2C_COMMAND_ENGINE_DEFAULT;
	cmd.speed = 100;

	for (i = 0; i < num; i++) {
		cmd.payloads[i].write = !(msgs[i].flags & I2C_M_RD);
		cmd.payloads[i].address = msgs[i].addr;
		cmd.payloads[i].length = msgs[i].len;
		cmd.payloads[i].data = msgs[i].buf;
	}

	if (dc_submit_i2c(
			ddc_service->ctx->dc,
			ddc_service->link->link_index,
			&cmd))
		result = num;

	kfree(cmd.payloads);
	return result;
}

static u32 amdgpu_dm_i2c_func(struct i2c_adapter *adap)
{
	return I2C_FUNC_I2C | I2C_FUNC_SMBUS_EMUL;
}

static const struct i2c_algorithm amdgpu_dm_i2c_algo = {
	.master_xfer = amdgpu_dm_i2c_xfer,
	.functionality = amdgpu_dm_i2c_func,
};

static struct amdgpu_i2c_adapter *
create_i2c(struct ddc_service *ddc_service,
	   int link_index,
	   int *res)
{
	struct amdgpu_device *adev = ddc_service->ctx->driver_context;
	struct amdgpu_i2c_adapter *i2c;

	i2c = kzalloc(sizeof(struct amdgpu_i2c_adapter), GFP_KERNEL);
	if (!i2c)
		return NULL;
	i2c->base.owner = THIS_MODULE;
	i2c->base.class = I2C_CLASS_DDC;
	i2c->base.dev.parent = &adev->pdev->dev;
	i2c->base.algo = &amdgpu_dm_i2c_algo;
	snprintf(i2c->base.name, sizeof(i2c->base.name), "AMDGPU DM i2c hw bus %d", link_index);
	i2c_set_adapdata(&i2c->base, i2c);
	i2c->ddc_service = ddc_service;

	return i2c;
}


/*
 * Note: this function assumes that dc_link_detect() was called for the
 * dc_link which will be represented by this aconnector.
 */
static int amdgpu_dm_connector_init(struct amdgpu_display_manager *dm,
				    struct amdgpu_dm_connector *aconnector,
				    uint32_t link_index,
				    struct amdgpu_encoder *aencoder)
{
	int res = 0;
	int connector_type;
	struct dc *dc = dm->dc;
	struct dc_link *link = dc_get_link_at_index(dc, link_index);
	struct amdgpu_i2c_adapter *i2c;

	link->priv = aconnector;

	DRM_DEBUG_DRIVER("%s()\n", __func__);

	i2c = create_i2c(link->ddc, link->link_index, &res);
	if (!i2c) {
		DRM_ERROR("Failed to create i2c adapter data\n");
		return -ENOMEM;
	}

	aconnector->i2c = i2c;
	res = i2c_add_adapter(&i2c->base);

	if (res) {
		DRM_ERROR("Failed to register hw i2c %d\n", link->link_index);
		goto out_free;
	}

	connector_type = to_drm_connector_type(link->connector_signal);

	res = drm_connector_init_with_ddc(
			dm->ddev,
			&aconnector->base,
			&amdgpu_dm_connector_funcs,
			connector_type,
			&i2c->base);

	if (res) {
		DRM_ERROR("connector_init failed\n");
		aconnector->connector_id = -1;
		goto out_free;
	}

	drm_connector_helper_add(
			&aconnector->base,
			&amdgpu_dm_connector_helper_funcs);

	amdgpu_dm_connector_init_helper(
		dm,
		aconnector,
		connector_type,
		link,
		link_index);

	drm_connector_attach_encoder(
		&aconnector->base, &aencoder->base);

	if (connector_type == DRM_MODE_CONNECTOR_DisplayPort
		|| connector_type == DRM_MODE_CONNECTOR_eDP)
		amdgpu_dm_initialize_dp_connector(dm, aconnector, link->link_index);

out_free:
	if (res) {
		kfree(i2c);
		aconnector->i2c = NULL;
	}
	return res;
}

int amdgpu_dm_get_encoder_crtc_mask(struct amdgpu_device *adev)
{
	switch (adev->mode_info.num_crtc) {
	case 1:
		return 0x1;
	case 2:
		return 0x3;
	case 3:
		return 0x7;
	case 4:
		return 0xf;
	case 5:
		return 0x1f;
	case 6:
	default:
		return 0x3f;
	}
}

static int amdgpu_dm_encoder_init(struct drm_device *dev,
				  struct amdgpu_encoder *aencoder,
				  uint32_t link_index)
{
	struct amdgpu_device *adev = drm_to_adev(dev);

	int res = drm_encoder_init(dev,
				   &aencoder->base,
				   &amdgpu_dm_encoder_funcs,
				   DRM_MODE_ENCODER_TMDS,
				   NULL);

	aencoder->base.possible_crtcs = amdgpu_dm_get_encoder_crtc_mask(adev);

	if (!res)
		aencoder->encoder_id = link_index;
	else
		aencoder->encoder_id = -1;

	drm_encoder_helper_add(&aencoder->base, &amdgpu_dm_encoder_helper_funcs);

	return res;
}

static void manage_dm_interrupts(struct amdgpu_device *adev,
				 struct amdgpu_crtc *acrtc,
				 bool enable)
{
	/*
	 * We have no guarantee that the frontend index maps to the same
	 * backend index - some even map to more than one.
	 *
	 * TODO: Use a different interrupt or check DC itself for the mapping.
	 */
	int irq_type =
		amdgpu_display_crtc_idx_to_irq_type(
			adev,
			acrtc->crtc_id);

	if (enable) {
		drm_crtc_vblank_on(&acrtc->base);
		amdgpu_irq_get(
			adev,
			&adev->pageflip_irq,
			irq_type);
#if defined(CONFIG_DRM_AMD_SECURE_DISPLAY)
		amdgpu_irq_get(
			adev,
			&adev->vline0_irq,
			irq_type);
#endif
	} else {
#if defined(CONFIG_DRM_AMD_SECURE_DISPLAY)
		amdgpu_irq_put(
			adev,
			&adev->vline0_irq,
			irq_type);
#endif
		amdgpu_irq_put(
			adev,
			&adev->pageflip_irq,
			irq_type);
		drm_crtc_vblank_off(&acrtc->base);
	}
}

static void dm_update_pflip_irq_state(struct amdgpu_device *adev,
				      struct amdgpu_crtc *acrtc)
{
	int irq_type =
		amdgpu_display_crtc_idx_to_irq_type(adev, acrtc->crtc_id);

	/**
	 * This reads the current state for the IRQ and force reapplies
	 * the setting to hardware.
	 */
	amdgpu_irq_update(adev, &adev->pageflip_irq, irq_type);
}

static bool
is_scaling_state_different(const struct dm_connector_state *dm_state,
			   const struct dm_connector_state *old_dm_state)
{
	if (dm_state->scaling != old_dm_state->scaling)
		return true;
	if (!dm_state->underscan_enable && old_dm_state->underscan_enable) {
		if (old_dm_state->underscan_hborder != 0 && old_dm_state->underscan_vborder != 0)
			return true;
	} else  if (dm_state->underscan_enable && !old_dm_state->underscan_enable) {
		if (dm_state->underscan_hborder != 0 && dm_state->underscan_vborder != 0)
			return true;
	} else if (dm_state->underscan_hborder != old_dm_state->underscan_hborder ||
		   dm_state->underscan_vborder != old_dm_state->underscan_vborder)
		return true;
	return false;
}

#ifdef CONFIG_DRM_AMD_DC_HDCP
static bool is_content_protection_different(struct drm_crtc_state *new_crtc_state,
					    struct drm_crtc_state *old_crtc_state,
					    struct drm_connector_state *new_conn_state,
					    struct drm_connector_state *old_conn_state,
					    const struct drm_connector *connector,
					    struct hdcp_workqueue *hdcp_w)
{
	struct amdgpu_dm_connector *aconnector = to_amdgpu_dm_connector(connector);
	struct dm_connector_state *dm_con_state = to_dm_connector_state(connector->state);

	pr_debug("[HDCP_DM] connector->index: %x connect_status: %x dpms: %x\n",
		connector->index, connector->status, connector->dpms);
	pr_debug("[HDCP_DM] state protection old: %x new: %x\n",
		old_conn_state->content_protection, new_conn_state->content_protection);

	if (old_crtc_state)
		pr_debug("[HDCP_DM] old crtc en: %x a: %x m: %x a-chg: %x c-chg: %x\n",
		old_crtc_state->enable,
		old_crtc_state->active,
		old_crtc_state->mode_changed,
		old_crtc_state->active_changed,
		old_crtc_state->connectors_changed);

	if (new_crtc_state)
		pr_debug("[HDCP_DM] NEW crtc en: %x a: %x m: %x a-chg: %x c-chg: %x\n",
		new_crtc_state->enable,
		new_crtc_state->active,
		new_crtc_state->mode_changed,
		new_crtc_state->active_changed,
		new_crtc_state->connectors_changed);

	/* hdcp content type change */
	if (old_conn_state->hdcp_content_type != new_conn_state->hdcp_content_type &&
	    new_conn_state->content_protection != DRM_MODE_CONTENT_PROTECTION_UNDESIRED) {
		new_conn_state->content_protection = DRM_MODE_CONTENT_PROTECTION_DESIRED;
		pr_debug("[HDCP_DM] Type0/1 change %s :true\n", __func__);
		return true;
	}

	/* CP is being re enabled, ignore this */
	if (old_conn_state->content_protection == DRM_MODE_CONTENT_PROTECTION_ENABLED &&
	    new_conn_state->content_protection == DRM_MODE_CONTENT_PROTECTION_DESIRED) {
		if (new_crtc_state && new_crtc_state->mode_changed) {
			new_conn_state->content_protection = DRM_MODE_CONTENT_PROTECTION_DESIRED;
			pr_debug("[HDCP_DM] ENABLED->DESIRED & mode_changed %s :true\n", __func__);
			return true;
		};
		new_conn_state->content_protection = DRM_MODE_CONTENT_PROTECTION_ENABLED;
		pr_debug("[HDCP_DM] ENABLED -> DESIRED %s :false\n", __func__);
		return false;
	}

	/* S3 resume case, since old state will always be 0 (UNDESIRED) and the restored state will be ENABLED
	 *
	 * Handles:	UNDESIRED -> ENABLED
	 */
	if (old_conn_state->content_protection == DRM_MODE_CONTENT_PROTECTION_UNDESIRED &&
	    new_conn_state->content_protection == DRM_MODE_CONTENT_PROTECTION_ENABLED)
		new_conn_state->content_protection = DRM_MODE_CONTENT_PROTECTION_DESIRED;

	/* Stream removed and re-enabled
	 *
	 * Can sometimes overlap with the HPD case,
	 * thus set update_hdcp to false to avoid
	 * setting HDCP multiple times.
	 *
	 * Handles:	DESIRED -> DESIRED (Special case)
	 */
	if (!(old_conn_state->crtc && old_conn_state->crtc->enabled) &&
		new_conn_state->crtc && new_conn_state->crtc->enabled &&
		connector->state->content_protection == DRM_MODE_CONTENT_PROTECTION_DESIRED) {
		dm_con_state->update_hdcp = false;
		pr_debug("[HDCP_DM] DESIRED->DESIRED (Stream removed and re-enabled) %s :true\n",
			__func__);
		return true;
	}

	/* Hot-plug, headless s3, dpms
	 *
	 * Only start HDCP if the display is connected/enabled.
	 * update_hdcp flag will be set to false until the next
	 * HPD comes in.
	 *
	 * Handles:	DESIRED -> DESIRED (Special case)
	 */
	if (dm_con_state->update_hdcp &&
	new_conn_state->content_protection == DRM_MODE_CONTENT_PROTECTION_DESIRED &&
	connector->dpms == DRM_MODE_DPMS_ON && aconnector->dc_sink != NULL) {
		dm_con_state->update_hdcp = false;
		pr_debug("[HDCP_DM] DESIRED->DESIRED (Hot-plug, headless s3, dpms) %s :true\n",
			__func__);
		return true;
	}

	if (old_conn_state->content_protection == new_conn_state->content_protection) {
		if (new_conn_state->content_protection >= DRM_MODE_CONTENT_PROTECTION_DESIRED) {
			if (new_crtc_state && new_crtc_state->mode_changed) {
				pr_debug("[HDCP_DM] DESIRED->DESIRED or ENABLE->ENABLE mode_change %s :true\n",
					__func__);
				return true;
			};
			pr_debug("[HDCP_DM] DESIRED->DESIRED & ENABLE->ENABLE %s :false\n",
				__func__);
			return false;
		};

		pr_debug("[HDCP_DM] UNDESIRED->UNDESIRED %s :false\n", __func__);
		return false;
	}

	if (new_conn_state->content_protection != DRM_MODE_CONTENT_PROTECTION_ENABLED) {
		pr_debug("[HDCP_DM] UNDESIRED->DESIRED or DESIRED->UNDESIRED or ENABLED->UNDESIRED %s :true\n",
			__func__);
		return true;
	}

	pr_debug("[HDCP_DM] DESIRED->ENABLED %s :false\n", __func__);
	return false;
}
#endif

static void remove_stream(struct amdgpu_device *adev,
			  struct amdgpu_crtc *acrtc,
			  struct dc_stream_state *stream)
{
	/* this is the update mode case */

	acrtc->otg_inst = -1;
	acrtc->enabled = false;
}

<<<<<<< HEAD
=======
static int get_cursor_position(struct drm_plane *plane, struct drm_crtc *crtc,
			       struct dc_cursor_position *position)
{
	struct amdgpu_crtc *amdgpu_crtc = to_amdgpu_crtc(crtc);
	int x, y;
	int xorigin = 0, yorigin = 0;

	if (!crtc || !plane->state->fb)
		return 0;

	if ((plane->state->crtc_w > amdgpu_crtc->max_cursor_width) ||
	    (plane->state->crtc_h > amdgpu_crtc->max_cursor_height)) {
		DRM_ERROR("%s: bad cursor width or height %d x %d\n",
			  __func__,
			  plane->state->crtc_w,
			  plane->state->crtc_h);
		return -EINVAL;
	}

	x = plane->state->crtc_x;
	y = plane->state->crtc_y;

	if (x <= -amdgpu_crtc->max_cursor_width ||
	    y <= -amdgpu_crtc->max_cursor_height)
		return 0;

	if (x < 0) {
		xorigin = min(-x, amdgpu_crtc->max_cursor_width - 1);
		x = 0;
	}
	if (y < 0) {
		yorigin = min(-y, amdgpu_crtc->max_cursor_height - 1);
		y = 0;
	}
	position->enable = true;
	position->translate_by_source = true;
	position->x = x;
	position->y = y;
	position->x_hotspot = xorigin;
	position->y_hotspot = yorigin;

	return 0;
}

static void handle_cursor_update(struct drm_plane *plane,
				 struct drm_plane_state *old_plane_state)
{
	struct amdgpu_device *adev = drm_to_adev(plane->dev);
	struct amdgpu_framebuffer *afb = to_amdgpu_framebuffer(plane->state->fb);
	struct drm_crtc *crtc = afb ? plane->state->crtc : old_plane_state->crtc;
	struct dm_crtc_state *crtc_state = crtc ? to_dm_crtc_state(crtc->state) : NULL;
	struct amdgpu_crtc *amdgpu_crtc = to_amdgpu_crtc(crtc);
	uint64_t address = afb ? afb->address : 0;
	struct dc_cursor_position position = {0};
	struct dc_cursor_attributes attributes;
	int ret;

	if (!plane->state->fb && !old_plane_state->fb)
		return;

	DC_LOG_CURSOR("%s: crtc_id=%d with size %d to %d\n",
		      __func__,
		      amdgpu_crtc->crtc_id,
		      plane->state->crtc_w,
		      plane->state->crtc_h);

	ret = get_cursor_position(plane, crtc, &position);
	if (ret)
		return;

	if (!position.enable) {
		/* turn off cursor */
		if (crtc_state && crtc_state->stream) {
			mutex_lock(&adev->dm.dc_lock);
			dc_stream_set_cursor_position(crtc_state->stream,
						      &position);
			mutex_unlock(&adev->dm.dc_lock);
		}
		return;
	}

	amdgpu_crtc->cursor_width = plane->state->crtc_w;
	amdgpu_crtc->cursor_height = plane->state->crtc_h;

	memset(&attributes, 0, sizeof(attributes));
	attributes.address.high_part = upper_32_bits(address);
	attributes.address.low_part  = lower_32_bits(address);
	attributes.width             = plane->state->crtc_w;
	attributes.height            = plane->state->crtc_h;
	attributes.color_format      = CURSOR_MODE_COLOR_PRE_MULTIPLIED_ALPHA;
	attributes.rotation_angle    = 0;
	attributes.attribute_flags.value = 0;

	/* Enable cursor degamma ROM on DCN3+ for implicit sRGB degamma in DRM
	 * legacy gamma setup.
	 */
	if (crtc_state->cm_is_degamma_srgb &&
	    adev->dm.dc->caps.color.dpp.gamma_corr)
		attributes.attribute_flags.bits.ENABLE_CURSOR_DEGAMMA = 1;

	attributes.pitch = afb->base.pitches[0] / afb->base.format->cpp[0];

	if (crtc_state->stream) {
		mutex_lock(&adev->dm.dc_lock);
		if (!dc_stream_set_cursor_attributes(crtc_state->stream,
							 &attributes))
			DRM_ERROR("DC failed to set cursor attributes\n");

		if (!dc_stream_set_cursor_position(crtc_state->stream,
						   &position))
			DRM_ERROR("DC failed to set cursor position\n");
		mutex_unlock(&adev->dm.dc_lock);
	}
}

>>>>>>> b9113293
static void prepare_flip_isr(struct amdgpu_crtc *acrtc)
{

	assert_spin_locked(&acrtc->base.dev->event_lock);
	WARN_ON(acrtc->event);

	acrtc->event = acrtc->base.state->event;

	/* Set the flip status */
	acrtc->pflip_status = AMDGPU_FLIP_SUBMITTED;

	/* Mark this event as consumed */
	acrtc->base.state->event = NULL;

	DC_LOG_PFLIP("crtc:%d, pflip_stat:AMDGPU_FLIP_SUBMITTED\n",
		     acrtc->crtc_id);
}

static void update_freesync_state_on_stream(
	struct amdgpu_display_manager *dm,
	struct dm_crtc_state *new_crtc_state,
	struct dc_stream_state *new_stream,
	struct dc_plane_state *surface,
	u32 flip_timestamp_in_us)
{
	struct mod_vrr_params vrr_params;
	struct dc_info_packet vrr_infopacket = {0};
	struct amdgpu_device *adev = dm->adev;
	struct amdgpu_crtc *acrtc = to_amdgpu_crtc(new_crtc_state->base.crtc);
	unsigned long flags;
	bool pack_sdp_v1_3 = false;

	if (!new_stream)
		return;

	/*
	 * TODO: Determine why min/max totals and vrefresh can be 0 here.
	 * For now it's sufficient to just guard against these conditions.
	 */

	if (!new_stream->timing.h_total || !new_stream->timing.v_total)
		return;

	spin_lock_irqsave(&adev_to_drm(adev)->event_lock, flags);
        vrr_params = acrtc->dm_irq_params.vrr_params;

	if (surface) {
		mod_freesync_handle_preflip(
			dm->freesync_module,
			surface,
			new_stream,
			flip_timestamp_in_us,
			&vrr_params);

		if (adev->family < AMDGPU_FAMILY_AI &&
		    amdgpu_dm_vrr_active(new_crtc_state)) {
			mod_freesync_handle_v_update(dm->freesync_module,
						     new_stream, &vrr_params);

			/* Need to call this before the frame ends. */
			dc_stream_adjust_vmin_vmax(dm->dc,
						   new_crtc_state->stream,
						   &vrr_params.adjust);
		}
	}

	mod_freesync_build_vrr_infopacket(
		dm->freesync_module,
		new_stream,
		&vrr_params,
		PACKET_TYPE_VRR,
		TRANSFER_FUNC_UNKNOWN,
		&vrr_infopacket,
		pack_sdp_v1_3);

	new_crtc_state->freesync_vrr_info_changed |=
		(memcmp(&new_crtc_state->vrr_infopacket,
			&vrr_infopacket,
			sizeof(vrr_infopacket)) != 0);

	acrtc->dm_irq_params.vrr_params = vrr_params;
	new_crtc_state->vrr_infopacket = vrr_infopacket;

	new_stream->vrr_infopacket = vrr_infopacket;

	if (new_crtc_state->freesync_vrr_info_changed)
		DRM_DEBUG_KMS("VRR packet update: crtc=%u enabled=%d state=%d",
			      new_crtc_state->base.crtc->base.id,
			      (int)new_crtc_state->base.vrr_enabled,
			      (int)vrr_params.state);

	spin_unlock_irqrestore(&adev_to_drm(adev)->event_lock, flags);
}

static void update_stream_irq_parameters(
	struct amdgpu_display_manager *dm,
	struct dm_crtc_state *new_crtc_state)
{
	struct dc_stream_state *new_stream = new_crtc_state->stream;
	struct mod_vrr_params vrr_params;
	struct mod_freesync_config config = new_crtc_state->freesync_config;
	struct amdgpu_device *adev = dm->adev;
	struct amdgpu_crtc *acrtc = to_amdgpu_crtc(new_crtc_state->base.crtc);
	unsigned long flags;

	if (!new_stream)
		return;

	/*
	 * TODO: Determine why min/max totals and vrefresh can be 0 here.
	 * For now it's sufficient to just guard against these conditions.
	 */
	if (!new_stream->timing.h_total || !new_stream->timing.v_total)
		return;

	spin_lock_irqsave(&adev_to_drm(adev)->event_lock, flags);
	vrr_params = acrtc->dm_irq_params.vrr_params;

	if (new_crtc_state->vrr_supported &&
	    config.min_refresh_in_uhz &&
	    config.max_refresh_in_uhz) {
		/*
		 * if freesync compatible mode was set, config.state will be set
		 * in atomic check
		 */
		if (config.state == VRR_STATE_ACTIVE_FIXED && config.fixed_refresh_in_uhz &&
		    (!drm_atomic_crtc_needs_modeset(&new_crtc_state->base) ||
		     new_crtc_state->freesync_config.state == VRR_STATE_ACTIVE_FIXED)) {
			vrr_params.max_refresh_in_uhz = config.max_refresh_in_uhz;
			vrr_params.min_refresh_in_uhz = config.min_refresh_in_uhz;
			vrr_params.fixed_refresh_in_uhz = config.fixed_refresh_in_uhz;
			vrr_params.state = VRR_STATE_ACTIVE_FIXED;
		} else {
			config.state = new_crtc_state->base.vrr_enabled ?
						     VRR_STATE_ACTIVE_VARIABLE :
						     VRR_STATE_INACTIVE;
		}
	} else {
		config.state = VRR_STATE_UNSUPPORTED;
	}

	mod_freesync_build_vrr_params(dm->freesync_module,
				      new_stream,
				      &config, &vrr_params);

	new_crtc_state->freesync_config = config;
	/* Copy state for access from DM IRQ handler */
	acrtc->dm_irq_params.freesync_config = config;
	acrtc->dm_irq_params.active_planes = new_crtc_state->active_planes;
	acrtc->dm_irq_params.vrr_params = vrr_params;
	spin_unlock_irqrestore(&adev_to_drm(adev)->event_lock, flags);
}

static void amdgpu_dm_handle_vrr_transition(struct dm_crtc_state *old_state,
					    struct dm_crtc_state *new_state)
{
	bool old_vrr_active = amdgpu_dm_vrr_active(old_state);
	bool new_vrr_active = amdgpu_dm_vrr_active(new_state);

	if (!old_vrr_active && new_vrr_active) {
		/* Transition VRR inactive -> active:
		 * While VRR is active, we must not disable vblank irq, as a
		 * reenable after disable would compute bogus vblank/pflip
		 * timestamps if it likely happened inside display front-porch.
		 *
		 * We also need vupdate irq for the actual core vblank handling
		 * at end of vblank.
		 */
		WARN_ON(dm_set_vupdate_irq(new_state->base.crtc, true) != 0);
		WARN_ON(drm_crtc_vblank_get(new_state->base.crtc) != 0);
		DRM_DEBUG_DRIVER("%s: crtc=%u VRR off->on: Get vblank ref\n",
				 __func__, new_state->base.crtc->base.id);
	} else if (old_vrr_active && !new_vrr_active) {
		/* Transition VRR active -> inactive:
		 * Allow vblank irq disable again for fixed refresh rate.
		 */
		WARN_ON(dm_set_vupdate_irq(new_state->base.crtc, false) != 0);
		drm_crtc_vblank_put(new_state->base.crtc);
		DRM_DEBUG_DRIVER("%s: crtc=%u VRR on->off: Drop vblank ref\n",
				 __func__, new_state->base.crtc->base.id);
	}
}

static void amdgpu_dm_commit_cursors(struct drm_atomic_state *state)
{
	struct drm_plane *plane;
	struct drm_plane_state *old_plane_state;
	int i;

	/*
	 * TODO: Make this per-stream so we don't issue redundant updates for
	 * commits with multiple streams.
	 */
	for_each_old_plane_in_state(state, plane, old_plane_state, i)
		if (plane->type == DRM_PLANE_TYPE_CURSOR)
			handle_cursor_update(plane, old_plane_state);
}

static inline uint32_t get_mem_type(struct drm_framebuffer *fb)
{
	struct amdgpu_bo *abo = gem_to_amdgpu_bo(fb->obj[0]);

	return abo->tbo.resource ? abo->tbo.resource->mem_type : 0;
}

static void amdgpu_dm_commit_planes(struct drm_atomic_state *state,
				    struct dc_state *dc_state,
				    struct drm_device *dev,
				    struct amdgpu_display_manager *dm,
				    struct drm_crtc *pcrtc,
				    bool wait_for_vblank)
{
	uint32_t i;
	uint64_t timestamp_ns;
	struct drm_plane *plane;
	struct drm_plane_state *old_plane_state, *new_plane_state;
	struct amdgpu_crtc *acrtc_attach = to_amdgpu_crtc(pcrtc);
	struct drm_crtc_state *new_pcrtc_state =
			drm_atomic_get_new_crtc_state(state, pcrtc);
	struct dm_crtc_state *acrtc_state = to_dm_crtc_state(new_pcrtc_state);
	struct dm_crtc_state *dm_old_crtc_state =
			to_dm_crtc_state(drm_atomic_get_old_crtc_state(state, pcrtc));
	int planes_count = 0, vpos, hpos;
	unsigned long flags;
	uint32_t target_vblank, last_flip_vblank;
	bool vrr_active = amdgpu_dm_vrr_active(acrtc_state);
	bool cursor_update = false;
	bool pflip_present = false;
	struct {
		struct dc_surface_update surface_updates[MAX_SURFACES];
		struct dc_plane_info plane_infos[MAX_SURFACES];
		struct dc_scaling_info scaling_infos[MAX_SURFACES];
		struct dc_flip_addrs flip_addrs[MAX_SURFACES];
		struct dc_stream_update stream_update;
	} *bundle;

	bundle = kzalloc(sizeof(*bundle), GFP_KERNEL);

	if (!bundle) {
		dm_error("Failed to allocate update bundle\n");
		goto cleanup;
	}

	/*
	 * Disable the cursor first if we're disabling all the planes.
	 * It'll remain on the screen after the planes are re-enabled
	 * if we don't.
	 */
	if (acrtc_state->active_planes == 0)
		amdgpu_dm_commit_cursors(state);

	/* update planes when needed */
	for_each_oldnew_plane_in_state(state, plane, old_plane_state, new_plane_state, i) {
		struct drm_crtc *crtc = new_plane_state->crtc;
		struct drm_crtc_state *new_crtc_state;
		struct drm_framebuffer *fb = new_plane_state->fb;
		struct amdgpu_framebuffer *afb = (struct amdgpu_framebuffer *)fb;
		bool plane_needs_flip;
		struct dc_plane_state *dc_plane;
		struct dm_plane_state *dm_new_plane_state = to_dm_plane_state(new_plane_state);

		/* Cursor plane is handled after stream updates */
		if (plane->type == DRM_PLANE_TYPE_CURSOR) {
			if ((fb && crtc == pcrtc) ||
			    (old_plane_state->fb && old_plane_state->crtc == pcrtc))
				cursor_update = true;

			continue;
		}

		if (!fb || !crtc || pcrtc != crtc)
			continue;

		new_crtc_state = drm_atomic_get_new_crtc_state(state, crtc);
		if (!new_crtc_state->active)
			continue;

		dc_plane = dm_new_plane_state->dc_state;
		if (!dc_plane)
			continue;

		bundle->surface_updates[planes_count].surface = dc_plane;
		if (new_pcrtc_state->color_mgmt_changed) {
			bundle->surface_updates[planes_count].gamma = dc_plane->gamma_correction;
			bundle->surface_updates[planes_count].in_transfer_func = dc_plane->in_transfer_func;
			bundle->surface_updates[planes_count].gamut_remap_matrix = &dc_plane->gamut_remap_matrix;
		}

		fill_dc_scaling_info(dm->adev, new_plane_state,
				     &bundle->scaling_infos[planes_count]);

		bundle->surface_updates[planes_count].scaling_info =
			&bundle->scaling_infos[planes_count];

		plane_needs_flip = old_plane_state->fb && new_plane_state->fb;

		pflip_present = pflip_present || plane_needs_flip;

		if (!plane_needs_flip) {
			planes_count += 1;
			continue;
		}

		fill_dc_plane_info_and_addr(
			dm->adev, new_plane_state,
			afb->tiling_flags,
			&bundle->plane_infos[planes_count],
			&bundle->flip_addrs[planes_count].address,
			afb->tmz_surface, false);

		drm_dbg_state(state->dev, "plane: id=%d dcc_en=%d\n",
				 new_plane_state->plane->index,
				 bundle->plane_infos[planes_count].dcc.enable);

		bundle->surface_updates[planes_count].plane_info =
			&bundle->plane_infos[planes_count];

		if (acrtc_state->stream->link->psr_settings.psr_feature_enabled)
			fill_dc_dirty_rects(plane, old_plane_state,
					    new_plane_state, new_crtc_state,
					    &bundle->flip_addrs[planes_count]);

		/*
		 * Only allow immediate flips for fast updates that don't
		 * change memory domain, FB pitch, DCC state, rotation or
		 * mirroring.
		 */
		bundle->flip_addrs[planes_count].flip_immediate =
			crtc->state->async_flip &&
			acrtc_state->update_type == UPDATE_TYPE_FAST &&
			get_mem_type(old_plane_state->fb) == get_mem_type(fb);

		timestamp_ns = ktime_get_ns();
		bundle->flip_addrs[planes_count].flip_timestamp_in_us = div_u64(timestamp_ns, 1000);
		bundle->surface_updates[planes_count].flip_addr = &bundle->flip_addrs[planes_count];
		bundle->surface_updates[planes_count].surface = dc_plane;

		if (!bundle->surface_updates[planes_count].surface) {
			DRM_ERROR("No surface for CRTC: id=%d\n",
					acrtc_attach->crtc_id);
			continue;
		}

		if (plane == pcrtc->primary)
			update_freesync_state_on_stream(
				dm,
				acrtc_state,
				acrtc_state->stream,
				dc_plane,
				bundle->flip_addrs[planes_count].flip_timestamp_in_us);

		drm_dbg_state(state->dev, "%s Flipping to hi: 0x%x, low: 0x%x\n",
				 __func__,
				 bundle->flip_addrs[planes_count].address.grph.addr.high_part,
				 bundle->flip_addrs[planes_count].address.grph.addr.low_part);

		planes_count += 1;

	}

	if (pflip_present) {
		if (!vrr_active) {
			/* Use old throttling in non-vrr fixed refresh rate mode
			 * to keep flip scheduling based on target vblank counts
			 * working in a backwards compatible way, e.g., for
			 * clients using the GLX_OML_sync_control extension or
			 * DRI3/Present extension with defined target_msc.
			 */
			last_flip_vblank = amdgpu_get_vblank_counter_kms(pcrtc);
		}
		else {
			/* For variable refresh rate mode only:
			 * Get vblank of last completed flip to avoid > 1 vrr
			 * flips per video frame by use of throttling, but allow
			 * flip programming anywhere in the possibly large
			 * variable vrr vblank interval for fine-grained flip
			 * timing control and more opportunity to avoid stutter
			 * on late submission of flips.
			 */
			spin_lock_irqsave(&pcrtc->dev->event_lock, flags);
			last_flip_vblank = acrtc_attach->dm_irq_params.last_flip_vblank;
			spin_unlock_irqrestore(&pcrtc->dev->event_lock, flags);
		}

		target_vblank = last_flip_vblank + wait_for_vblank;

		/*
		 * Wait until we're out of the vertical blank period before the one
		 * targeted by the flip
		 */
		while ((acrtc_attach->enabled &&
			(amdgpu_display_get_crtc_scanoutpos(dm->ddev, acrtc_attach->crtc_id,
							    0, &vpos, &hpos, NULL,
							    NULL, &pcrtc->hwmode)
			 & (DRM_SCANOUTPOS_VALID | DRM_SCANOUTPOS_IN_VBLANK)) ==
			(DRM_SCANOUTPOS_VALID | DRM_SCANOUTPOS_IN_VBLANK) &&
			(int)(target_vblank -
			  amdgpu_get_vblank_counter_kms(pcrtc)) > 0)) {
			usleep_range(1000, 1100);
		}

		/**
		 * Prepare the flip event for the pageflip interrupt to handle.
		 *
		 * This only works in the case where we've already turned on the
		 * appropriate hardware blocks (eg. HUBP) so in the transition case
		 * from 0 -> n planes we have to skip a hardware generated event
		 * and rely on sending it from software.
		 */
		if (acrtc_attach->base.state->event &&
		    acrtc_state->active_planes > 0) {
			drm_crtc_vblank_get(pcrtc);

			spin_lock_irqsave(&pcrtc->dev->event_lock, flags);

			WARN_ON(acrtc_attach->pflip_status != AMDGPU_FLIP_NONE);
			prepare_flip_isr(acrtc_attach);

			spin_unlock_irqrestore(&pcrtc->dev->event_lock, flags);
		}

		if (acrtc_state->stream) {
			if (acrtc_state->freesync_vrr_info_changed)
				bundle->stream_update.vrr_infopacket =
					&acrtc_state->stream->vrr_infopacket;
		}
	} else if (cursor_update && acrtc_state->active_planes > 0 &&
		   acrtc_attach->base.state->event) {
		drm_crtc_vblank_get(pcrtc);

		spin_lock_irqsave(&pcrtc->dev->event_lock, flags);

		acrtc_attach->event = acrtc_attach->base.state->event;
		acrtc_attach->base.state->event = NULL;

		spin_unlock_irqrestore(&pcrtc->dev->event_lock, flags);
	}

	/* Update the planes if changed or disable if we don't have any. */
	if ((planes_count || acrtc_state->active_planes == 0) &&
		acrtc_state->stream) {
		/*
		 * If PSR or idle optimizations are enabled then flush out
		 * any pending work before hardware programming.
		 */
		if (dm->vblank_control_workqueue)
			flush_workqueue(dm->vblank_control_workqueue);

		bundle->stream_update.stream = acrtc_state->stream;
		if (new_pcrtc_state->mode_changed) {
			bundle->stream_update.src = acrtc_state->stream->src;
			bundle->stream_update.dst = acrtc_state->stream->dst;
		}

		if (new_pcrtc_state->color_mgmt_changed) {
			/*
			 * TODO: This isn't fully correct since we've actually
			 * already modified the stream in place.
			 */
			bundle->stream_update.gamut_remap =
				&acrtc_state->stream->gamut_remap_matrix;
			bundle->stream_update.output_csc_transform =
				&acrtc_state->stream->csc_color_matrix;
			bundle->stream_update.out_transfer_func =
				acrtc_state->stream->out_transfer_func;
		}

		acrtc_state->stream->abm_level = acrtc_state->abm_level;
		if (acrtc_state->abm_level != dm_old_crtc_state->abm_level)
			bundle->stream_update.abm_level = &acrtc_state->abm_level;

		mutex_lock(&dm->dc_lock);
		if ((acrtc_state->update_type > UPDATE_TYPE_FAST) &&
				acrtc_state->stream->link->psr_settings.psr_allow_active)
			amdgpu_dm_psr_disable(acrtc_state->stream);
		mutex_unlock(&dm->dc_lock);

		/*
		 * If FreeSync state on the stream has changed then we need to
		 * re-adjust the min/max bounds now that DC doesn't handle this
		 * as part of commit.
		 */
		if (is_dc_timing_adjust_needed(dm_old_crtc_state, acrtc_state)) {
			spin_lock_irqsave(&pcrtc->dev->event_lock, flags);
			dc_stream_adjust_vmin_vmax(
				dm->dc, acrtc_state->stream,
				&acrtc_attach->dm_irq_params.vrr_params.adjust);
			spin_unlock_irqrestore(&pcrtc->dev->event_lock, flags);
		}
		mutex_lock(&dm->dc_lock);
		if ((acrtc_state->update_type > UPDATE_TYPE_FAST) &&
				acrtc_state->stream->link->psr_settings.psr_allow_active)
			amdgpu_dm_psr_disable(acrtc_state->stream);

		dc_commit_updates_for_stream(dm->dc,
						     bundle->surface_updates,
						     planes_count,
						     acrtc_state->stream,
						     &bundle->stream_update,
						     dc_state);

		/**
		 * Enable or disable the interrupts on the backend.
		 *
		 * Most pipes are put into power gating when unused.
		 *
		 * When power gating is enabled on a pipe we lose the
		 * interrupt enablement state when power gating is disabled.
		 *
		 * So we need to update the IRQ control state in hardware
		 * whenever the pipe turns on (since it could be previously
		 * power gated) or off (since some pipes can't be power gated
		 * on some ASICs).
		 */
		if (dm_old_crtc_state->active_planes != acrtc_state->active_planes)
			dm_update_pflip_irq_state(drm_to_adev(dev),
						  acrtc_attach);

		if ((acrtc_state->update_type > UPDATE_TYPE_FAST) &&
				acrtc_state->stream->link->psr_settings.psr_version != DC_PSR_VERSION_UNSUPPORTED &&
				!acrtc_state->stream->link->psr_settings.psr_feature_enabled)
			amdgpu_dm_link_setup_psr(acrtc_state->stream);

		/* Decrement skip count when PSR is enabled and we're doing fast updates. */
		if (acrtc_state->update_type == UPDATE_TYPE_FAST &&
		    acrtc_state->stream->link->psr_settings.psr_feature_enabled) {
			struct amdgpu_dm_connector *aconn =
				(struct amdgpu_dm_connector *)acrtc_state->stream->dm_stream_context;

			if (aconn->psr_skip_count > 0)
				aconn->psr_skip_count--;

			/* Allow PSR when skip count is 0. */
			acrtc_attach->dm_irq_params.allow_psr_entry = !aconn->psr_skip_count;

			/*
			 * If sink supports PSR SU, there is no need to rely on
			 * a vblank event disable request to enable PSR. PSR SU
			 * can be enabled immediately once OS demonstrates an
			 * adequate number of fast atomic commits to notify KMD
			 * of update events. See `vblank_control_worker()`.
			 */
			if (acrtc_state->stream->link->psr_settings.psr_version >= DC_PSR_VERSION_SU_1 &&
			    acrtc_attach->dm_irq_params.allow_psr_entry &&
			    !acrtc_state->stream->link->psr_settings.psr_allow_active)
				amdgpu_dm_psr_enable(acrtc_state->stream);
		} else {
			acrtc_attach->dm_irq_params.allow_psr_entry = false;
		}

		mutex_unlock(&dm->dc_lock);
	}

	/*
	 * Update cursor state *after* programming all the planes.
	 * This avoids redundant programming in the case where we're going
	 * to be disabling a single plane - those pipes are being disabled.
	 */
	if (acrtc_state->active_planes)
		amdgpu_dm_commit_cursors(state);

cleanup:
	kfree(bundle);
}

static void amdgpu_dm_commit_audio(struct drm_device *dev,
				   struct drm_atomic_state *state)
{
	struct amdgpu_device *adev = drm_to_adev(dev);
	struct amdgpu_dm_connector *aconnector;
	struct drm_connector *connector;
	struct drm_connector_state *old_con_state, *new_con_state;
	struct drm_crtc_state *new_crtc_state;
	struct dm_crtc_state *new_dm_crtc_state;
	const struct dc_stream_status *status;
	int i, inst;

	/* Notify device removals. */
	for_each_oldnew_connector_in_state(state, connector, old_con_state, new_con_state, i) {
		if (old_con_state->crtc != new_con_state->crtc) {
			/* CRTC changes require notification. */
			goto notify;
		}

		if (!new_con_state->crtc)
			continue;

		new_crtc_state = drm_atomic_get_new_crtc_state(
			state, new_con_state->crtc);

		if (!new_crtc_state)
			continue;

		if (!drm_atomic_crtc_needs_modeset(new_crtc_state))
			continue;

	notify:
		aconnector = to_amdgpu_dm_connector(connector);

		mutex_lock(&adev->dm.audio_lock);
		inst = aconnector->audio_inst;
		aconnector->audio_inst = -1;
		mutex_unlock(&adev->dm.audio_lock);

		amdgpu_dm_audio_eld_notify(adev, inst);
	}

	/* Notify audio device additions. */
	for_each_new_connector_in_state(state, connector, new_con_state, i) {
		if (!new_con_state->crtc)
			continue;

		new_crtc_state = drm_atomic_get_new_crtc_state(
			state, new_con_state->crtc);

		if (!new_crtc_state)
			continue;

		if (!drm_atomic_crtc_needs_modeset(new_crtc_state))
			continue;

		new_dm_crtc_state = to_dm_crtc_state(new_crtc_state);
		if (!new_dm_crtc_state->stream)
			continue;

		status = dc_stream_get_status(new_dm_crtc_state->stream);
		if (!status)
			continue;

		aconnector = to_amdgpu_dm_connector(connector);

		mutex_lock(&adev->dm.audio_lock);
		inst = status->audio_inst;
		aconnector->audio_inst = inst;
		mutex_unlock(&adev->dm.audio_lock);

		amdgpu_dm_audio_eld_notify(adev, inst);
	}
}

/*
 * amdgpu_dm_crtc_copy_transient_flags - copy mirrored flags from DRM to DC
 * @crtc_state: the DRM CRTC state
 * @stream_state: the DC stream state.
 *
 * Copy the mirrored transient state flags from DRM, to DC. It is used to bring
 * a dc_stream_state's flags in sync with a drm_crtc_state's flags.
 */
static void amdgpu_dm_crtc_copy_transient_flags(struct drm_crtc_state *crtc_state,
						struct dc_stream_state *stream_state)
{
	stream_state->mode_changed = drm_atomic_crtc_needs_modeset(crtc_state);
}

/**
 * amdgpu_dm_atomic_commit_tail() - AMDgpu DM's commit tail implementation.
 * @state: The atomic state to commit
 *
 * This will tell DC to commit the constructed DC state from atomic_check,
 * programming the hardware. Any failures here implies a hardware failure, since
 * atomic check should have filtered anything non-kosher.
 */
static void amdgpu_dm_atomic_commit_tail(struct drm_atomic_state *state)
{
	struct drm_device *dev = state->dev;
	struct amdgpu_device *adev = drm_to_adev(dev);
	struct amdgpu_display_manager *dm = &adev->dm;
	struct dm_atomic_state *dm_state;
	struct dc_state *dc_state = NULL, *dc_state_temp = NULL;
	uint32_t i, j;
	struct drm_crtc *crtc;
	struct drm_crtc_state *old_crtc_state, *new_crtc_state;
	unsigned long flags;
	bool wait_for_vblank = true;
	struct drm_connector *connector;
	struct drm_connector_state *old_con_state, *new_con_state;
	struct dm_crtc_state *dm_old_crtc_state, *dm_new_crtc_state;
	int crtc_disable_count = 0;
	bool mode_set_reset_required = false;
	int r;

	trace_amdgpu_dm_atomic_commit_tail_begin(state);

	r = drm_atomic_helper_wait_for_fences(dev, state, false);
	if (unlikely(r))
		DRM_ERROR("Waiting for fences timed out!");

	drm_atomic_helper_update_legacy_modeset_state(dev, state);
	drm_dp_mst_atomic_wait_for_dependencies(state);

	dm_state = dm_atomic_get_new_state(state);
	if (dm_state && dm_state->context) {
		dc_state = dm_state->context;
	} else {
		/* No state changes, retain current state. */
		dc_state_temp = dc_create_state(dm->dc);
		ASSERT(dc_state_temp);
		dc_state = dc_state_temp;
		dc_resource_state_copy_construct_current(dm->dc, dc_state);
	}

	for_each_oldnew_crtc_in_state (state, crtc, old_crtc_state,
				       new_crtc_state, i) {
		struct amdgpu_crtc *acrtc = to_amdgpu_crtc(crtc);

		dm_old_crtc_state = to_dm_crtc_state(old_crtc_state);

		if (old_crtc_state->active &&
		    (!new_crtc_state->active ||
		     drm_atomic_crtc_needs_modeset(new_crtc_state))) {
			manage_dm_interrupts(adev, acrtc, false);
			dc_stream_release(dm_old_crtc_state->stream);
		}
	}

	drm_atomic_helper_calc_timestamping_constants(state);

	/* update changed items */
	for_each_oldnew_crtc_in_state(state, crtc, old_crtc_state, new_crtc_state, i) {
		struct amdgpu_crtc *acrtc = to_amdgpu_crtc(crtc);

		dm_new_crtc_state = to_dm_crtc_state(new_crtc_state);
		dm_old_crtc_state = to_dm_crtc_state(old_crtc_state);

		drm_dbg_state(state->dev,
			"amdgpu_crtc id:%d crtc_state_flags: enable:%d, active:%d, "
			"planes_changed:%d, mode_changed:%d,active_changed:%d,"
			"connectors_changed:%d\n",
			acrtc->crtc_id,
			new_crtc_state->enable,
			new_crtc_state->active,
			new_crtc_state->planes_changed,
			new_crtc_state->mode_changed,
			new_crtc_state->active_changed,
			new_crtc_state->connectors_changed);

		/* Disable cursor if disabling crtc */
		if (old_crtc_state->active && !new_crtc_state->active) {
			struct dc_cursor_position position;

			memset(&position, 0, sizeof(position));
			mutex_lock(&dm->dc_lock);
			dc_stream_set_cursor_position(dm_old_crtc_state->stream, &position);
			mutex_unlock(&dm->dc_lock);
		}

		/* Copy all transient state flags into dc state */
		if (dm_new_crtc_state->stream) {
			amdgpu_dm_crtc_copy_transient_flags(&dm_new_crtc_state->base,
							    dm_new_crtc_state->stream);
		}

		/* handles headless hotplug case, updating new_state and
		 * aconnector as needed
		 */

		if (modeset_required(new_crtc_state, dm_new_crtc_state->stream, dm_old_crtc_state->stream)) {

			DRM_DEBUG_ATOMIC("Atomic commit: SET crtc id %d: [%p]\n", acrtc->crtc_id, acrtc);

			if (!dm_new_crtc_state->stream) {
				/*
				 * this could happen because of issues with
				 * userspace notifications delivery.
				 * In this case userspace tries to set mode on
				 * display which is disconnected in fact.
				 * dc_sink is NULL in this case on aconnector.
				 * We expect reset mode will come soon.
				 *
				 * This can also happen when unplug is done
				 * during resume sequence ended
				 *
				 * In this case, we want to pretend we still
				 * have a sink to keep the pipe running so that
				 * hw state is consistent with the sw state
				 */
				DRM_DEBUG_DRIVER("%s: Failed to create new stream for crtc %d\n",
						__func__, acrtc->base.base.id);
				continue;
			}

			if (dm_old_crtc_state->stream)
				remove_stream(adev, acrtc, dm_old_crtc_state->stream);

			pm_runtime_get_noresume(dev->dev);

			acrtc->enabled = true;
			acrtc->hw_mode = new_crtc_state->mode;
			crtc->hwmode = new_crtc_state->mode;
			mode_set_reset_required = true;
		} else if (modereset_required(new_crtc_state)) {
			DRM_DEBUG_ATOMIC("Atomic commit: RESET. crtc id %d:[%p]\n", acrtc->crtc_id, acrtc);
			/* i.e. reset mode */
			if (dm_old_crtc_state->stream)
				remove_stream(adev, acrtc, dm_old_crtc_state->stream);

			mode_set_reset_required = true;
		}
	} /* for_each_crtc_in_state() */

	if (dc_state) {
		/* if there mode set or reset, disable eDP PSR */
		if (mode_set_reset_required) {
			if (dm->vblank_control_workqueue)
				flush_workqueue(dm->vblank_control_workqueue);

			amdgpu_dm_psr_disable_all(dm);
		}

		dm_enable_per_frame_crtc_master_sync(dc_state);
		mutex_lock(&dm->dc_lock);
		WARN_ON(!dc_commit_state(dm->dc, dc_state));

		/* Allow idle optimization when vblank count is 0 for display off */
		if (dm->active_vblank_irq_count == 0)
			dc_allow_idle_optimizations(dm->dc, true);
		mutex_unlock(&dm->dc_lock);
	}

	for_each_new_crtc_in_state(state, crtc, new_crtc_state, i) {
		struct amdgpu_crtc *acrtc = to_amdgpu_crtc(crtc);

		dm_new_crtc_state = to_dm_crtc_state(new_crtc_state);

		if (dm_new_crtc_state->stream != NULL) {
			const struct dc_stream_status *status =
					dc_stream_get_status(dm_new_crtc_state->stream);

			if (!status)
				status = dc_stream_get_status_from_state(dc_state,
									 dm_new_crtc_state->stream);
			if (!status)
				DC_ERR("got no status for stream %p on acrtc%p\n", dm_new_crtc_state->stream, acrtc);
			else
				acrtc->otg_inst = status->primary_otg_inst;
		}
	}
#ifdef CONFIG_DRM_AMD_DC_HDCP
	for_each_oldnew_connector_in_state(state, connector, old_con_state, new_con_state, i) {
		struct dm_connector_state *dm_new_con_state = to_dm_connector_state(new_con_state);
		struct amdgpu_crtc *acrtc = to_amdgpu_crtc(dm_new_con_state->base.crtc);
		struct amdgpu_dm_connector *aconnector = to_amdgpu_dm_connector(connector);

		if (!adev->dm.hdcp_workqueue)
			continue;

		pr_debug("[HDCP_DM] -------------- i : %x ----------\n", i);

		if (!connector)
			continue;

		pr_debug("[HDCP_DM] connector->index: %x connect_status: %x dpms: %x\n",
			connector->index, connector->status, connector->dpms);
		pr_debug("[HDCP_DM] state protection old: %x new: %x\n",
			old_con_state->content_protection, new_con_state->content_protection);

		if (aconnector->dc_sink) {
			if (aconnector->dc_sink->sink_signal != SIGNAL_TYPE_VIRTUAL &&
				aconnector->dc_sink->sink_signal != SIGNAL_TYPE_NONE) {
				pr_debug("[HDCP_DM] pipe_ctx dispname=%s\n",
				aconnector->dc_sink->edid_caps.display_name);
			}
		}

		new_crtc_state = NULL;
		old_crtc_state = NULL;

		if (acrtc) {
			new_crtc_state = drm_atomic_get_new_crtc_state(state, &acrtc->base);
			old_crtc_state = drm_atomic_get_old_crtc_state(state, &acrtc->base);
		}

		if (old_crtc_state)
			pr_debug("old crtc en: %x a: %x m: %x a-chg: %x c-chg: %x\n",
			old_crtc_state->enable,
			old_crtc_state->active,
			old_crtc_state->mode_changed,
			old_crtc_state->active_changed,
			old_crtc_state->connectors_changed);

		if (new_crtc_state)
			pr_debug("NEW crtc en: %x a: %x m: %x a-chg: %x c-chg: %x\n",
			new_crtc_state->enable,
			new_crtc_state->active,
			new_crtc_state->mode_changed,
			new_crtc_state->active_changed,
			new_crtc_state->connectors_changed);
	}

	for_each_oldnew_connector_in_state(state, connector, old_con_state, new_con_state, i) {
		struct dm_connector_state *dm_new_con_state = to_dm_connector_state(new_con_state);
		struct amdgpu_crtc *acrtc = to_amdgpu_crtc(dm_new_con_state->base.crtc);
		struct amdgpu_dm_connector *aconnector = to_amdgpu_dm_connector(connector);

		if (!adev->dm.hdcp_workqueue)
			continue;

		new_crtc_state = NULL;
		old_crtc_state = NULL;

		if (acrtc) {
			new_crtc_state = drm_atomic_get_new_crtc_state(state, &acrtc->base);
			old_crtc_state = drm_atomic_get_old_crtc_state(state, &acrtc->base);
		}

		dm_new_crtc_state = to_dm_crtc_state(new_crtc_state);

		if (dm_new_crtc_state && dm_new_crtc_state->stream == NULL &&
		    connector->state->content_protection == DRM_MODE_CONTENT_PROTECTION_ENABLED) {
			hdcp_reset_display(adev->dm.hdcp_workqueue, aconnector->dc_link->link_index);
			new_con_state->content_protection = DRM_MODE_CONTENT_PROTECTION_DESIRED;
			dm_new_con_state->update_hdcp = true;
			continue;
		}

		if (is_content_protection_different(new_crtc_state, old_crtc_state, new_con_state,
											old_con_state, connector, adev->dm.hdcp_workqueue)) {
			/* when display is unplugged from mst hub, connctor will
			 * be destroyed within dm_dp_mst_connector_destroy. connector
			 * hdcp perperties, like type, undesired, desired, enabled,
			 * will be lost. So, save hdcp properties into hdcp_work within
			 * amdgpu_dm_atomic_commit_tail. if the same display is
			 * plugged back with same display index, its hdcp properties
			 * will be retrieved from hdcp_work within dm_dp_mst_get_modes
			 */

			bool enable_encryption = false;

			if (new_con_state->content_protection == DRM_MODE_CONTENT_PROTECTION_DESIRED)
				enable_encryption = true;

			if (aconnector->dc_link && aconnector->dc_sink &&
				aconnector->dc_link->type == dc_connection_mst_branch) {
				struct hdcp_workqueue *hdcp_work = adev->dm.hdcp_workqueue;
				struct hdcp_workqueue *hdcp_w =
					&hdcp_work[aconnector->dc_link->link_index];

				hdcp_w->hdcp_content_type[connector->index] =
					new_con_state->hdcp_content_type;
				hdcp_w->content_protection[connector->index] =
					new_con_state->content_protection;
			}

			if (new_crtc_state && new_crtc_state->mode_changed &&
				new_con_state->content_protection >= DRM_MODE_CONTENT_PROTECTION_DESIRED)
				enable_encryption = true;

			DRM_INFO("[HDCP_DM] hdcp_update_display enable_encryption = %x\n", enable_encryption);

			hdcp_update_display(
				adev->dm.hdcp_workqueue, aconnector->dc_link->link_index, aconnector,
				new_con_state->hdcp_content_type, enable_encryption);
		}
	}
#endif

	/* Handle connector state changes */
	for_each_oldnew_connector_in_state(state, connector, old_con_state, new_con_state, i) {
		struct dm_connector_state *dm_new_con_state = to_dm_connector_state(new_con_state);
		struct dm_connector_state *dm_old_con_state = to_dm_connector_state(old_con_state);
		struct amdgpu_crtc *acrtc = to_amdgpu_crtc(dm_new_con_state->base.crtc);
		struct dc_surface_update dummy_updates[MAX_SURFACES];
		struct dc_stream_update stream_update;
		struct dc_info_packet hdr_packet;
		struct dc_stream_status *status = NULL;
		bool abm_changed, hdr_changed, scaling_changed;

		memset(&dummy_updates, 0, sizeof(dummy_updates));
		memset(&stream_update, 0, sizeof(stream_update));

		if (acrtc) {
			new_crtc_state = drm_atomic_get_new_crtc_state(state, &acrtc->base);
			old_crtc_state = drm_atomic_get_old_crtc_state(state, &acrtc->base);
		}

		/* Skip any modesets/resets */
		if (!acrtc || drm_atomic_crtc_needs_modeset(new_crtc_state))
			continue;

		dm_new_crtc_state = to_dm_crtc_state(new_crtc_state);
		dm_old_crtc_state = to_dm_crtc_state(old_crtc_state);

		scaling_changed = is_scaling_state_different(dm_new_con_state,
							     dm_old_con_state);

		abm_changed = dm_new_crtc_state->abm_level !=
			      dm_old_crtc_state->abm_level;

		hdr_changed =
			!drm_connector_atomic_hdr_metadata_equal(old_con_state, new_con_state);

		if (!scaling_changed && !abm_changed && !hdr_changed)
			continue;

		stream_update.stream = dm_new_crtc_state->stream;
		if (scaling_changed) {
			update_stream_scaling_settings(&dm_new_con_state->base.crtc->mode,
					dm_new_con_state, dm_new_crtc_state->stream);

			stream_update.src = dm_new_crtc_state->stream->src;
			stream_update.dst = dm_new_crtc_state->stream->dst;
		}

		if (abm_changed) {
			dm_new_crtc_state->stream->abm_level = dm_new_crtc_state->abm_level;

			stream_update.abm_level = &dm_new_crtc_state->abm_level;
		}

		if (hdr_changed) {
			fill_hdr_info_packet(new_con_state, &hdr_packet);
			stream_update.hdr_static_metadata = &hdr_packet;
		}

		status = dc_stream_get_status(dm_new_crtc_state->stream);

		if (WARN_ON(!status))
			continue;

		WARN_ON(!status->plane_count);

		/*
		 * TODO: DC refuses to perform stream updates without a dc_surface_update.
		 * Here we create an empty update on each plane.
		 * To fix this, DC should permit updating only stream properties.
		 */
		for (j = 0; j < status->plane_count; j++)
			dummy_updates[j].surface = status->plane_states[0];


		mutex_lock(&dm->dc_lock);
		dc_commit_updates_for_stream(dm->dc,
						     dummy_updates,
						     status->plane_count,
						     dm_new_crtc_state->stream,
						     &stream_update,
						     dc_state);
		mutex_unlock(&dm->dc_lock);
	}

	/**
	 * Enable interrupts for CRTCs that are newly enabled or went through
	 * a modeset. It was intentionally deferred until after the front end
	 * state was modified to wait until the OTG was on and so the IRQ
	 * handlers didn't access stale or invalid state.
	 */
	for_each_oldnew_crtc_in_state(state, crtc, old_crtc_state, new_crtc_state, i) {
		struct amdgpu_crtc *acrtc = to_amdgpu_crtc(crtc);
#ifdef CONFIG_DEBUG_FS
		enum amdgpu_dm_pipe_crc_source cur_crc_src;
#if defined(CONFIG_DRM_AMD_SECURE_DISPLAY)
		struct crc_rd_work *crc_rd_wrk;
#endif
#endif
		/* Count number of newly disabled CRTCs for dropping PM refs later. */
		if (old_crtc_state->active && !new_crtc_state->active)
			crtc_disable_count++;

		dm_new_crtc_state = to_dm_crtc_state(new_crtc_state);
		dm_old_crtc_state = to_dm_crtc_state(old_crtc_state);

		/* For freesync config update on crtc state and params for irq */
		update_stream_irq_parameters(dm, dm_new_crtc_state);

#ifdef CONFIG_DEBUG_FS
#if defined(CONFIG_DRM_AMD_SECURE_DISPLAY)
		crc_rd_wrk = dm->crc_rd_wrk;
#endif
		spin_lock_irqsave(&adev_to_drm(adev)->event_lock, flags);
		cur_crc_src = acrtc->dm_irq_params.crc_src;
		spin_unlock_irqrestore(&adev_to_drm(adev)->event_lock, flags);
#endif

		if (new_crtc_state->active &&
		    (!old_crtc_state->active ||
		     drm_atomic_crtc_needs_modeset(new_crtc_state))) {
			dc_stream_retain(dm_new_crtc_state->stream);
			acrtc->dm_irq_params.stream = dm_new_crtc_state->stream;
			manage_dm_interrupts(adev, acrtc, true);
		}
		/* Handle vrr on->off / off->on transitions */
		amdgpu_dm_handle_vrr_transition(dm_old_crtc_state, dm_new_crtc_state);

#ifdef CONFIG_DEBUG_FS
		if (new_crtc_state->active &&
		    (!old_crtc_state->active ||
		     drm_atomic_crtc_needs_modeset(new_crtc_state))) {
			/**
			 * Frontend may have changed so reapply the CRC capture
			 * settings for the stream.
			 */
			if (amdgpu_dm_is_valid_crc_source(cur_crc_src)) {
#if defined(CONFIG_DRM_AMD_SECURE_DISPLAY)
				if (amdgpu_dm_crc_window_is_activated(crtc)) {
					spin_lock_irqsave(&adev_to_drm(adev)->event_lock, flags);
					acrtc->dm_irq_params.crc_window.update_win = true;
					acrtc->dm_irq_params.crc_window.skip_frame_cnt = 2;
					spin_lock_irq(&crc_rd_wrk->crc_rd_work_lock);
					crc_rd_wrk->crtc = crtc;
					spin_unlock_irq(&crc_rd_wrk->crc_rd_work_lock);
					spin_unlock_irqrestore(&adev_to_drm(adev)->event_lock, flags);
				}
#endif
				if (amdgpu_dm_crtc_configure_crc_source(
					crtc, dm_new_crtc_state, cur_crc_src))
					DRM_DEBUG_DRIVER("Failed to configure crc source");
			}
		}
#endif
	}

	for_each_new_crtc_in_state(state, crtc, new_crtc_state, j)
		if (new_crtc_state->async_flip)
			wait_for_vblank = false;

	/* update planes when needed per crtc*/
	for_each_new_crtc_in_state(state, crtc, new_crtc_state, j) {
		dm_new_crtc_state = to_dm_crtc_state(new_crtc_state);

		if (dm_new_crtc_state->stream)
			amdgpu_dm_commit_planes(state, dc_state, dev,
						dm, crtc, wait_for_vblank);
	}

	/* Update audio instances for each connector. */
	amdgpu_dm_commit_audio(dev, state);

	/* restore the backlight level */
	for (i = 0; i < dm->num_of_edps; i++) {
		if (dm->backlight_dev[i] &&
		    (dm->actual_brightness[i] != dm->brightness[i]))
			amdgpu_dm_backlight_set_level(dm, i, dm->brightness[i]);
	}

	/*
	 * send vblank event on all events not handled in flip and
	 * mark consumed event for drm_atomic_helper_commit_hw_done
	 */
	spin_lock_irqsave(&adev_to_drm(adev)->event_lock, flags);
	for_each_new_crtc_in_state(state, crtc, new_crtc_state, i) {

		if (new_crtc_state->event)
			drm_send_event_locked(dev, &new_crtc_state->event->base);

		new_crtc_state->event = NULL;
	}
	spin_unlock_irqrestore(&adev_to_drm(adev)->event_lock, flags);

	/* Signal HW programming completion */
	drm_atomic_helper_commit_hw_done(state);

	if (wait_for_vblank)
		drm_atomic_helper_wait_for_flip_done(dev, state);

	drm_atomic_helper_cleanup_planes(dev, state);

	/* return the stolen vga memory back to VRAM */
	if (!adev->mman.keep_stolen_vga_memory)
		amdgpu_bo_free_kernel(&adev->mman.stolen_vga_memory, NULL, NULL);
	amdgpu_bo_free_kernel(&adev->mman.stolen_extended_memory, NULL, NULL);

	/*
	 * Finally, drop a runtime PM reference for each newly disabled CRTC,
	 * so we can put the GPU into runtime suspend if we're not driving any
	 * displays anymore
	 */
	for (i = 0; i < crtc_disable_count; i++)
		pm_runtime_put_autosuspend(dev->dev);
	pm_runtime_mark_last_busy(dev->dev);

	if (dc_state_temp)
		dc_release_state(dc_state_temp);
}

static int dm_force_atomic_commit(struct drm_connector *connector)
{
	int ret = 0;
	struct drm_device *ddev = connector->dev;
	struct drm_atomic_state *state = drm_atomic_state_alloc(ddev);
	struct amdgpu_crtc *disconnected_acrtc = to_amdgpu_crtc(connector->encoder->crtc);
	struct drm_plane *plane = disconnected_acrtc->base.primary;
	struct drm_connector_state *conn_state;
	struct drm_crtc_state *crtc_state;
	struct drm_plane_state *plane_state;

	if (!state)
		return -ENOMEM;

	state->acquire_ctx = ddev->mode_config.acquire_ctx;

	/* Construct an atomic state to restore previous display setting */

	/*
	 * Attach connectors to drm_atomic_state
	 */
	conn_state = drm_atomic_get_connector_state(state, connector);

	ret = PTR_ERR_OR_ZERO(conn_state);
	if (ret)
		goto out;

	/* Attach crtc to drm_atomic_state*/
	crtc_state = drm_atomic_get_crtc_state(state, &disconnected_acrtc->base);

	ret = PTR_ERR_OR_ZERO(crtc_state);
	if (ret)
		goto out;

	/* force a restore */
	crtc_state->mode_changed = true;

	/* Attach plane to drm_atomic_state */
	plane_state = drm_atomic_get_plane_state(state, plane);

	ret = PTR_ERR_OR_ZERO(plane_state);
	if (ret)
		goto out;

	/* Call commit internally with the state we just constructed */
	ret = drm_atomic_commit(state);

out:
	drm_atomic_state_put(state);
	if (ret)
		DRM_ERROR("Restoring old state failed with %i\n", ret);

	return ret;
}

/*
 * This function handles all cases when set mode does not come upon hotplug.
 * This includes when a display is unplugged then plugged back into the
 * same port and when running without usermode desktop manager supprot
 */
void dm_restore_drm_connector_state(struct drm_device *dev,
				    struct drm_connector *connector)
{
	struct amdgpu_dm_connector *aconnector = to_amdgpu_dm_connector(connector);
	struct amdgpu_crtc *disconnected_acrtc;
	struct dm_crtc_state *acrtc_state;

	if (!aconnector->dc_sink || !connector->state || !connector->encoder)
		return;

	disconnected_acrtc = to_amdgpu_crtc(connector->encoder->crtc);
	if (!disconnected_acrtc)
		return;

	acrtc_state = to_dm_crtc_state(disconnected_acrtc->base.state);
	if (!acrtc_state->stream)
		return;

	/*
	 * If the previous sink is not released and different from the current,
	 * we deduce we are in a state where we can not rely on usermode call
	 * to turn on the display, so we do it here
	 */
	if (acrtc_state->stream->sink != aconnector->dc_sink)
		dm_force_atomic_commit(&aconnector->base);
}

/*
 * Grabs all modesetting locks to serialize against any blocking commits,
 * Waits for completion of all non blocking commits.
 */
static int do_aquire_global_lock(struct drm_device *dev,
				 struct drm_atomic_state *state)
{
	struct drm_crtc *crtc;
	struct drm_crtc_commit *commit;
	long ret;

	/*
	 * Adding all modeset locks to aquire_ctx will
	 * ensure that when the framework release it the
	 * extra locks we are locking here will get released to
	 */
	ret = drm_modeset_lock_all_ctx(dev, state->acquire_ctx);
	if (ret)
		return ret;

	list_for_each_entry(crtc, &dev->mode_config.crtc_list, head) {
		spin_lock(&crtc->commit_lock);
		commit = list_first_entry_or_null(&crtc->commit_list,
				struct drm_crtc_commit, commit_entry);
		if (commit)
			drm_crtc_commit_get(commit);
		spin_unlock(&crtc->commit_lock);

		if (!commit)
			continue;

		/*
		 * Make sure all pending HW programming completed and
		 * page flips done
		 */
		ret = wait_for_completion_interruptible_timeout(&commit->hw_done, 10*HZ);

		if (ret > 0)
			ret = wait_for_completion_interruptible_timeout(
					&commit->flip_done, 10*HZ);

		if (ret == 0)
			DRM_ERROR("[CRTC:%d:%s] hw_done or flip_done "
				  "timed out\n", crtc->base.id, crtc->name);

		drm_crtc_commit_put(commit);
	}

	return ret < 0 ? ret : 0;
}

static void get_freesync_config_for_crtc(
	struct dm_crtc_state *new_crtc_state,
	struct dm_connector_state *new_con_state)
{
	struct mod_freesync_config config = {0};
	struct amdgpu_dm_connector *aconnector =
			to_amdgpu_dm_connector(new_con_state->base.connector);
	struct drm_display_mode *mode = &new_crtc_state->base.mode;
	int vrefresh = drm_mode_vrefresh(mode);
	bool fs_vid_mode = false;

	new_crtc_state->vrr_supported = new_con_state->freesync_capable &&
					vrefresh >= aconnector->min_vfreq &&
					vrefresh <= aconnector->max_vfreq;

	if (new_crtc_state->vrr_supported) {
		new_crtc_state->stream->ignore_msa_timing_param = true;
		fs_vid_mode = new_crtc_state->freesync_config.state == VRR_STATE_ACTIVE_FIXED;

		config.min_refresh_in_uhz = aconnector->min_vfreq * 1000000;
		config.max_refresh_in_uhz = aconnector->max_vfreq * 1000000;
		config.vsif_supported = true;
		config.btr = true;

		if (fs_vid_mode) {
			config.state = VRR_STATE_ACTIVE_FIXED;
			config.fixed_refresh_in_uhz = new_crtc_state->freesync_config.fixed_refresh_in_uhz;
			goto out;
		} else if (new_crtc_state->base.vrr_enabled) {
			config.state = VRR_STATE_ACTIVE_VARIABLE;
		} else {
			config.state = VRR_STATE_INACTIVE;
		}
	}
out:
	new_crtc_state->freesync_config = config;
}

static void reset_freesync_config_for_crtc(
	struct dm_crtc_state *new_crtc_state)
{
	new_crtc_state->vrr_supported = false;

	memset(&new_crtc_state->vrr_infopacket, 0,
	       sizeof(new_crtc_state->vrr_infopacket));
}

static bool
is_timing_unchanged_for_freesync(struct drm_crtc_state *old_crtc_state,
				 struct drm_crtc_state *new_crtc_state)
{
	const struct drm_display_mode *old_mode, *new_mode;

	if (!old_crtc_state || !new_crtc_state)
		return false;

	old_mode = &old_crtc_state->mode;
	new_mode = &new_crtc_state->mode;

	if (old_mode->clock       == new_mode->clock &&
	    old_mode->hdisplay    == new_mode->hdisplay &&
	    old_mode->vdisplay    == new_mode->vdisplay &&
	    old_mode->htotal      == new_mode->htotal &&
	    old_mode->vtotal      != new_mode->vtotal &&
	    old_mode->hsync_start == new_mode->hsync_start &&
	    old_mode->vsync_start != new_mode->vsync_start &&
	    old_mode->hsync_end   == new_mode->hsync_end &&
	    old_mode->vsync_end   != new_mode->vsync_end &&
	    old_mode->hskew       == new_mode->hskew &&
	    old_mode->vscan       == new_mode->vscan &&
	    (old_mode->vsync_end - old_mode->vsync_start) ==
	    (new_mode->vsync_end - new_mode->vsync_start))
		return true;

	return false;
}

static void set_freesync_fixed_config(struct dm_crtc_state *dm_new_crtc_state) {
	uint64_t num, den, res;
	struct drm_crtc_state *new_crtc_state = &dm_new_crtc_state->base;

	dm_new_crtc_state->freesync_config.state = VRR_STATE_ACTIVE_FIXED;

	num = (unsigned long long)new_crtc_state->mode.clock * 1000 * 1000000;
	den = (unsigned long long)new_crtc_state->mode.htotal *
	      (unsigned long long)new_crtc_state->mode.vtotal;

	res = div_u64(num, den);
	dm_new_crtc_state->freesync_config.fixed_refresh_in_uhz = res;
}

static int dm_update_crtc_state(struct amdgpu_display_manager *dm,
			 struct drm_atomic_state *state,
			 struct drm_crtc *crtc,
			 struct drm_crtc_state *old_crtc_state,
			 struct drm_crtc_state *new_crtc_state,
			 bool enable,
			 bool *lock_and_validation_needed)
{
	struct dm_atomic_state *dm_state = NULL;
	struct dm_crtc_state *dm_old_crtc_state, *dm_new_crtc_state;
	struct dc_stream_state *new_stream;
	int ret = 0;

	/*
	 * TODO Move this code into dm_crtc_atomic_check once we get rid of dc_validation_set
	 * update changed items
	 */
	struct amdgpu_crtc *acrtc = NULL;
	struct amdgpu_dm_connector *aconnector = NULL;
	struct drm_connector_state *drm_new_conn_state = NULL, *drm_old_conn_state = NULL;
	struct dm_connector_state *dm_new_conn_state = NULL, *dm_old_conn_state = NULL;

	new_stream = NULL;

	dm_old_crtc_state = to_dm_crtc_state(old_crtc_state);
	dm_new_crtc_state = to_dm_crtc_state(new_crtc_state);
	acrtc = to_amdgpu_crtc(crtc);
	aconnector = amdgpu_dm_find_first_crtc_matching_connector(state, crtc);

	/* TODO This hack should go away */
	if (aconnector && enable) {
		/* Make sure fake sink is created in plug-in scenario */
		drm_new_conn_state = drm_atomic_get_new_connector_state(state,
							    &aconnector->base);
		drm_old_conn_state = drm_atomic_get_old_connector_state(state,
							    &aconnector->base);

		if (IS_ERR(drm_new_conn_state)) {
			ret = PTR_ERR_OR_ZERO(drm_new_conn_state);
			goto fail;
		}

		dm_new_conn_state = to_dm_connector_state(drm_new_conn_state);
		dm_old_conn_state = to_dm_connector_state(drm_old_conn_state);

		if (!drm_atomic_crtc_needs_modeset(new_crtc_state))
			goto skip_modeset;

		new_stream = create_validate_stream_for_sink(aconnector,
							     &new_crtc_state->mode,
							     dm_new_conn_state,
							     dm_old_crtc_state->stream);

		/*
		 * we can have no stream on ACTION_SET if a display
		 * was disconnected during S3, in this case it is not an
		 * error, the OS will be updated after detection, and
		 * will do the right thing on next atomic commit
		 */

		if (!new_stream) {
			DRM_DEBUG_DRIVER("%s: Failed to create new stream for crtc %d\n",
					__func__, acrtc->base.base.id);
			ret = -ENOMEM;
			goto fail;
		}

		/*
		 * TODO: Check VSDB bits to decide whether this should
		 * be enabled or not.
		 */
		new_stream->triggered_crtc_reset.enabled =
			dm->force_timing_sync;

		dm_new_crtc_state->abm_level = dm_new_conn_state->abm_level;

		ret = fill_hdr_info_packet(drm_new_conn_state,
					   &new_stream->hdr_static_metadata);
		if (ret)
			goto fail;

		/*
		 * If we already removed the old stream from the context
		 * (and set the new stream to NULL) then we can't reuse
		 * the old stream even if the stream and scaling are unchanged.
		 * We'll hit the BUG_ON and black screen.
		 *
		 * TODO: Refactor this function to allow this check to work
		 * in all conditions.
		 */
		if (amdgpu_freesync_vid_mode &&
		    dm_new_crtc_state->stream &&
		    is_timing_unchanged_for_freesync(new_crtc_state, old_crtc_state))
			goto skip_modeset;

		if (dm_new_crtc_state->stream &&
		    dc_is_stream_unchanged(new_stream, dm_old_crtc_state->stream) &&
		    dc_is_stream_scaling_unchanged(new_stream, dm_old_crtc_state->stream)) {
			new_crtc_state->mode_changed = false;
			DRM_DEBUG_DRIVER("Mode change not required, setting mode_changed to %d",
					 new_crtc_state->mode_changed);
		}
	}

	/* mode_changed flag may get updated above, need to check again */
	if (!drm_atomic_crtc_needs_modeset(new_crtc_state))
		goto skip_modeset;

	drm_dbg_state(state->dev,
		"amdgpu_crtc id:%d crtc_state_flags: enable:%d, active:%d, "
		"planes_changed:%d, mode_changed:%d,active_changed:%d,"
		"connectors_changed:%d\n",
		acrtc->crtc_id,
		new_crtc_state->enable,
		new_crtc_state->active,
		new_crtc_state->planes_changed,
		new_crtc_state->mode_changed,
		new_crtc_state->active_changed,
		new_crtc_state->connectors_changed);

	/* Remove stream for any changed/disabled CRTC */
	if (!enable) {

		if (!dm_old_crtc_state->stream)
			goto skip_modeset;

		/* Unset freesync video if it was active before */
		if (dm_old_crtc_state->freesync_config.state == VRR_STATE_ACTIVE_FIXED) {
			dm_new_crtc_state->freesync_config.state = VRR_STATE_INACTIVE;
			dm_new_crtc_state->freesync_config.fixed_refresh_in_uhz = 0;
		}

		/* Now check if we should set freesync video mode */
		if (amdgpu_freesync_vid_mode && dm_new_crtc_state->stream &&
		    dc_is_stream_unchanged(new_stream, dm_old_crtc_state->stream) &&
		    dc_is_stream_scaling_unchanged(new_stream, dm_old_crtc_state->stream) &&
		    is_timing_unchanged_for_freesync(new_crtc_state,
						     old_crtc_state)) {
			new_crtc_state->mode_changed = false;
			DRM_DEBUG_DRIVER(
				"Mode change not required for front porch change, "
				"setting mode_changed to %d",
				new_crtc_state->mode_changed);

			set_freesync_fixed_config(dm_new_crtc_state);

			goto skip_modeset;
		} else if (amdgpu_freesync_vid_mode && aconnector &&
			   is_freesync_video_mode(&new_crtc_state->mode,
						  aconnector)) {
			struct drm_display_mode *high_mode;

			high_mode = get_highest_refresh_rate_mode(aconnector, false);
			if (!drm_mode_equal(&new_crtc_state->mode, high_mode)) {
				set_freesync_fixed_config(dm_new_crtc_state);
			}
		}

		ret = dm_atomic_get_state(state, &dm_state);
		if (ret)
			goto fail;

		DRM_DEBUG_DRIVER("Disabling DRM crtc: %d\n",
				crtc->base.id);

		/* i.e. reset mode */
		if (dc_remove_stream_from_ctx(
				dm->dc,
				dm_state->context,
				dm_old_crtc_state->stream) != DC_OK) {
			ret = -EINVAL;
			goto fail;
		}

		dc_stream_release(dm_old_crtc_state->stream);
		dm_new_crtc_state->stream = NULL;

		reset_freesync_config_for_crtc(dm_new_crtc_state);

		*lock_and_validation_needed = true;

	} else {/* Add stream for any updated/enabled CRTC */
		/*
		 * Quick fix to prevent NULL pointer on new_stream when
		 * added MST connectors not found in existing crtc_state in the chained mode
		 * TODO: need to dig out the root cause of that
		 */
		if (!aconnector)
			goto skip_modeset;

		if (modereset_required(new_crtc_state))
			goto skip_modeset;

		if (modeset_required(new_crtc_state, new_stream,
				     dm_old_crtc_state->stream)) {

			WARN_ON(dm_new_crtc_state->stream);

			ret = dm_atomic_get_state(state, &dm_state);
			if (ret)
				goto fail;

			dm_new_crtc_state->stream = new_stream;

			dc_stream_retain(new_stream);

			DRM_DEBUG_ATOMIC("Enabling DRM crtc: %d\n",
					 crtc->base.id);

			if (dc_add_stream_to_ctx(
					dm->dc,
					dm_state->context,
					dm_new_crtc_state->stream) != DC_OK) {
				ret = -EINVAL;
				goto fail;
			}

			*lock_and_validation_needed = true;
		}
	}

skip_modeset:
	/* Release extra reference */
	if (new_stream)
		 dc_stream_release(new_stream);

	/*
	 * We want to do dc stream updates that do not require a
	 * full modeset below.
	 */
	if (!(enable && aconnector && new_crtc_state->active))
		return 0;
	/*
	 * Given above conditions, the dc state cannot be NULL because:
	 * 1. We're in the process of enabling CRTCs (just been added
	 *    to the dc context, or already is on the context)
	 * 2. Has a valid connector attached, and
	 * 3. Is currently active and enabled.
	 * => The dc stream state currently exists.
	 */
	BUG_ON(dm_new_crtc_state->stream == NULL);

	/* Scaling or underscan settings */
	if (is_scaling_state_different(dm_old_conn_state, dm_new_conn_state) ||
				drm_atomic_crtc_needs_modeset(new_crtc_state))
		update_stream_scaling_settings(
			&new_crtc_state->mode, dm_new_conn_state, dm_new_crtc_state->stream);

	/* ABM settings */
	dm_new_crtc_state->abm_level = dm_new_conn_state->abm_level;

	/*
	 * Color management settings. We also update color properties
	 * when a modeset is needed, to ensure it gets reprogrammed.
	 */
	if (dm_new_crtc_state->base.color_mgmt_changed ||
	    drm_atomic_crtc_needs_modeset(new_crtc_state)) {
		ret = amdgpu_dm_update_crtc_color_mgmt(dm_new_crtc_state);
		if (ret)
			goto fail;
	}

	/* Update Freesync settings. */
	get_freesync_config_for_crtc(dm_new_crtc_state,
				     dm_new_conn_state);

	return ret;

fail:
	if (new_stream)
		dc_stream_release(new_stream);
	return ret;
}

static bool should_reset_plane(struct drm_atomic_state *state,
			       struct drm_plane *plane,
			       struct drm_plane_state *old_plane_state,
			       struct drm_plane_state *new_plane_state)
{
	struct drm_plane *other;
	struct drm_plane_state *old_other_state, *new_other_state;
	struct drm_crtc_state *new_crtc_state;
	int i;

	/*
	 * TODO: Remove this hack once the checks below are sufficient
	 * enough to determine when we need to reset all the planes on
	 * the stream.
	 */
	if (state->allow_modeset)
		return true;

	/* Exit early if we know that we're adding or removing the plane. */
	if (old_plane_state->crtc != new_plane_state->crtc)
		return true;

	/* old crtc == new_crtc == NULL, plane not in context. */
	if (!new_plane_state->crtc)
		return false;

	new_crtc_state =
		drm_atomic_get_new_crtc_state(state, new_plane_state->crtc);

	if (!new_crtc_state)
		return true;

	/* CRTC Degamma changes currently require us to recreate planes. */
	if (new_crtc_state->color_mgmt_changed)
		return true;

	if (drm_atomic_crtc_needs_modeset(new_crtc_state))
		return true;

	/*
	 * If there are any new primary or overlay planes being added or
	 * removed then the z-order can potentially change. To ensure
	 * correct z-order and pipe acquisition the current DC architecture
	 * requires us to remove and recreate all existing planes.
	 *
	 * TODO: Come up with a more elegant solution for this.
	 */
	for_each_oldnew_plane_in_state(state, other, old_other_state, new_other_state, i) {
		struct amdgpu_framebuffer *old_afb, *new_afb;
		if (other->type == DRM_PLANE_TYPE_CURSOR)
			continue;

		if (old_other_state->crtc != new_plane_state->crtc &&
		    new_other_state->crtc != new_plane_state->crtc)
			continue;

		if (old_other_state->crtc != new_other_state->crtc)
			return true;

		/* Src/dst size and scaling updates. */
		if (old_other_state->src_w != new_other_state->src_w ||
		    old_other_state->src_h != new_other_state->src_h ||
		    old_other_state->crtc_w != new_other_state->crtc_w ||
		    old_other_state->crtc_h != new_other_state->crtc_h)
			return true;

		/* Rotation / mirroring updates. */
		if (old_other_state->rotation != new_other_state->rotation)
			return true;

		/* Blending updates. */
		if (old_other_state->pixel_blend_mode !=
		    new_other_state->pixel_blend_mode)
			return true;

		/* Alpha updates. */
		if (old_other_state->alpha != new_other_state->alpha)
			return true;

		/* Colorspace changes. */
		if (old_other_state->color_range != new_other_state->color_range ||
		    old_other_state->color_encoding != new_other_state->color_encoding)
			return true;

		/* Framebuffer checks fall at the end. */
		if (!old_other_state->fb || !new_other_state->fb)
			continue;

		/* Pixel format changes can require bandwidth updates. */
		if (old_other_state->fb->format != new_other_state->fb->format)
			return true;

		old_afb = (struct amdgpu_framebuffer *)old_other_state->fb;
		new_afb = (struct amdgpu_framebuffer *)new_other_state->fb;

		/* Tiling and DCC changes also require bandwidth updates. */
		if (old_afb->tiling_flags != new_afb->tiling_flags ||
		    old_afb->base.modifier != new_afb->base.modifier)
			return true;
	}

	return false;
}

static int dm_check_cursor_fb(struct amdgpu_crtc *new_acrtc,
			      struct drm_plane_state *new_plane_state,
			      struct drm_framebuffer *fb)
{
	struct amdgpu_device *adev = drm_to_adev(new_acrtc->base.dev);
	struct amdgpu_framebuffer *afb = to_amdgpu_framebuffer(fb);
	unsigned int pitch;
	bool linear;

	if (fb->width > new_acrtc->max_cursor_width ||
	    fb->height > new_acrtc->max_cursor_height) {
		DRM_DEBUG_ATOMIC("Bad cursor FB size %dx%d\n",
				 new_plane_state->fb->width,
				 new_plane_state->fb->height);
		return -EINVAL;
	}
	if (new_plane_state->src_w != fb->width << 16 ||
	    new_plane_state->src_h != fb->height << 16) {
		DRM_DEBUG_ATOMIC("Cropping not supported for cursor plane\n");
		return -EINVAL;
	}

	/* Pitch in pixels */
	pitch = fb->pitches[0] / fb->format->cpp[0];

	if (fb->width != pitch) {
		DRM_DEBUG_ATOMIC("Cursor FB width %d doesn't match pitch %d",
				 fb->width, pitch);
		return -EINVAL;
	}

	switch (pitch) {
	case 64:
	case 128:
	case 256:
		/* FB pitch is supported by cursor plane */
		break;
	default:
		DRM_DEBUG_ATOMIC("Bad cursor FB pitch %d px\n", pitch);
		return -EINVAL;
	}

	/* Core DRM takes care of checking FB modifiers, so we only need to
	 * check tiling flags when the FB doesn't have a modifier. */
	if (!(fb->flags & DRM_MODE_FB_MODIFIERS)) {
		if (adev->family < AMDGPU_FAMILY_AI) {
			linear = AMDGPU_TILING_GET(afb->tiling_flags, ARRAY_MODE) != DC_ARRAY_2D_TILED_THIN1 &&
			         AMDGPU_TILING_GET(afb->tiling_flags, ARRAY_MODE) != DC_ARRAY_1D_TILED_THIN1 &&
				 AMDGPU_TILING_GET(afb->tiling_flags, MICRO_TILE_MODE) == 0;
		} else {
			linear = AMDGPU_TILING_GET(afb->tiling_flags, SWIZZLE_MODE) == 0;
		}
		if (!linear) {
			DRM_DEBUG_ATOMIC("Cursor FB not linear");
			return -EINVAL;
		}
	}

	return 0;
}

static int dm_update_plane_state(struct dc *dc,
				 struct drm_atomic_state *state,
				 struct drm_plane *plane,
				 struct drm_plane_state *old_plane_state,
				 struct drm_plane_state *new_plane_state,
				 bool enable,
				 bool *lock_and_validation_needed)
{

	struct dm_atomic_state *dm_state = NULL;
	struct drm_crtc *new_plane_crtc, *old_plane_crtc;
	struct drm_crtc_state *old_crtc_state, *new_crtc_state;
	struct dm_crtc_state *dm_new_crtc_state, *dm_old_crtc_state;
	struct dm_plane_state *dm_new_plane_state, *dm_old_plane_state;
	struct amdgpu_crtc *new_acrtc;
	bool needs_reset;
	int ret = 0;


	new_plane_crtc = new_plane_state->crtc;
	old_plane_crtc = old_plane_state->crtc;
	dm_new_plane_state = to_dm_plane_state(new_plane_state);
	dm_old_plane_state = to_dm_plane_state(old_plane_state);

	if (plane->type == DRM_PLANE_TYPE_CURSOR) {
		if (!enable || !new_plane_crtc ||
			drm_atomic_plane_disabling(plane->state, new_plane_state))
			return 0;

		new_acrtc = to_amdgpu_crtc(new_plane_crtc);

		if (new_plane_state->src_x != 0 || new_plane_state->src_y != 0) {
			DRM_DEBUG_ATOMIC("Cropping not supported for cursor plane\n");
			return -EINVAL;
		}

		if (new_plane_state->fb) {
			ret = dm_check_cursor_fb(new_acrtc, new_plane_state,
						 new_plane_state->fb);
			if (ret)
				return ret;
		}

		return 0;
	}

	needs_reset = should_reset_plane(state, plane, old_plane_state,
					 new_plane_state);

	/* Remove any changed/removed planes */
	if (!enable) {
		if (!needs_reset)
			return 0;

		if (!old_plane_crtc)
			return 0;

		old_crtc_state = drm_atomic_get_old_crtc_state(
				state, old_plane_crtc);
		dm_old_crtc_state = to_dm_crtc_state(old_crtc_state);

		if (!dm_old_crtc_state->stream)
			return 0;

		DRM_DEBUG_ATOMIC("Disabling DRM plane: %d on DRM crtc %d\n",
				plane->base.id, old_plane_crtc->base.id);

		ret = dm_atomic_get_state(state, &dm_state);
		if (ret)
			return ret;

		if (!dc_remove_plane_from_context(
				dc,
				dm_old_crtc_state->stream,
				dm_old_plane_state->dc_state,
				dm_state->context)) {

			return -EINVAL;
		}

		if (dm_old_plane_state->dc_state)
			dc_plane_state_release(dm_old_plane_state->dc_state);

		dm_new_plane_state->dc_state = NULL;

		*lock_and_validation_needed = true;

	} else { /* Add new planes */
		struct dc_plane_state *dc_new_plane_state;

		if (drm_atomic_plane_disabling(plane->state, new_plane_state))
			return 0;

		if (!new_plane_crtc)
			return 0;

		new_crtc_state = drm_atomic_get_new_crtc_state(state, new_plane_crtc);
		dm_new_crtc_state = to_dm_crtc_state(new_crtc_state);

		if (!dm_new_crtc_state->stream)
			return 0;

		if (!needs_reset)
			return 0;

		ret = dm_plane_helper_check_state(new_plane_state, new_crtc_state);
		if (ret)
			return ret;

		WARN_ON(dm_new_plane_state->dc_state);

		dc_new_plane_state = dc_create_plane_state(dc);
		if (!dc_new_plane_state)
			return -ENOMEM;

		DRM_DEBUG_ATOMIC("Enabling DRM plane: %d on DRM crtc %d\n",
				 plane->base.id, new_plane_crtc->base.id);

		ret = fill_dc_plane_attributes(
			drm_to_adev(new_plane_crtc->dev),
			dc_new_plane_state,
			new_plane_state,
			new_crtc_state);
		if (ret) {
			dc_plane_state_release(dc_new_plane_state);
			return ret;
		}

		ret = dm_atomic_get_state(state, &dm_state);
		if (ret) {
			dc_plane_state_release(dc_new_plane_state);
			return ret;
		}

		/*
		 * Any atomic check errors that occur after this will
		 * not need a release. The plane state will be attached
		 * to the stream, and therefore part of the atomic
		 * state. It'll be released when the atomic state is
		 * cleaned.
		 */
		if (!dc_add_plane_to_context(
				dc,
				dm_new_crtc_state->stream,
				dc_new_plane_state,
				dm_state->context)) {

			dc_plane_state_release(dc_new_plane_state);
			return -EINVAL;
		}

		dm_new_plane_state->dc_state = dc_new_plane_state;

		dm_new_crtc_state->mpo_requested |= (plane->type == DRM_PLANE_TYPE_OVERLAY);

		/* Tell DC to do a full surface update every time there
		 * is a plane change. Inefficient, but works for now.
		 */
		dm_new_plane_state->dc_state->update_flags.bits.full_update = 1;

		*lock_and_validation_needed = true;
	}


	return ret;
}

static void dm_get_oriented_plane_size(struct drm_plane_state *plane_state,
				       int *src_w, int *src_h)
{
	switch (plane_state->rotation & DRM_MODE_ROTATE_MASK) {
	case DRM_MODE_ROTATE_90:
	case DRM_MODE_ROTATE_270:
		*src_w = plane_state->src_h >> 16;
		*src_h = plane_state->src_w >> 16;
		break;
	case DRM_MODE_ROTATE_0:
	case DRM_MODE_ROTATE_180:
	default:
		*src_w = plane_state->src_w >> 16;
		*src_h = plane_state->src_h >> 16;
		break;
	}
}

static int dm_check_crtc_cursor(struct drm_atomic_state *state,
				struct drm_crtc *crtc,
				struct drm_crtc_state *new_crtc_state)
{
	struct drm_plane *cursor = crtc->cursor, *underlying;
	struct drm_plane_state *new_cursor_state, *new_underlying_state;
	int i;
	int cursor_scale_w, cursor_scale_h, underlying_scale_w, underlying_scale_h;
	int cursor_src_w, cursor_src_h;
	int underlying_src_w, underlying_src_h;

	/* On DCE and DCN there is no dedicated hardware cursor plane. We get a
	 * cursor per pipe but it's going to inherit the scaling and
	 * positioning from the underlying pipe. Check the cursor plane's
	 * blending properties match the underlying planes'. */

	new_cursor_state = drm_atomic_get_new_plane_state(state, cursor);
	if (!new_cursor_state || !new_cursor_state->fb) {
		return 0;
	}

	dm_get_oriented_plane_size(new_cursor_state, &cursor_src_w, &cursor_src_h);
	cursor_scale_w = new_cursor_state->crtc_w * 1000 / cursor_src_w;
	cursor_scale_h = new_cursor_state->crtc_h * 1000 / cursor_src_h;

	for_each_new_plane_in_state_reverse(state, underlying, new_underlying_state, i) {
		/* Narrow down to non-cursor planes on the same CRTC as the cursor */
		if (new_underlying_state->crtc != crtc || underlying == crtc->cursor)
			continue;

		/* Ignore disabled planes */
		if (!new_underlying_state->fb)
			continue;

		dm_get_oriented_plane_size(new_underlying_state,
					   &underlying_src_w, &underlying_src_h);
		underlying_scale_w = new_underlying_state->crtc_w * 1000 / underlying_src_w;
		underlying_scale_h = new_underlying_state->crtc_h * 1000 / underlying_src_h;

		if (cursor_scale_w != underlying_scale_w ||
		    cursor_scale_h != underlying_scale_h) {
			drm_dbg_atomic(crtc->dev,
				       "Cursor [PLANE:%d:%s] scaling doesn't match underlying [PLANE:%d:%s]\n",
				       cursor->base.id, cursor->name, underlying->base.id, underlying->name);
			return -EINVAL;
		}

		/* If this plane covers the whole CRTC, no need to check planes underneath */
		if (new_underlying_state->crtc_x <= 0 &&
		    new_underlying_state->crtc_y <= 0 &&
		    new_underlying_state->crtc_x + new_underlying_state->crtc_w >= new_crtc_state->mode.hdisplay &&
		    new_underlying_state->crtc_y + new_underlying_state->crtc_h >= new_crtc_state->mode.vdisplay)
			break;
	}

	return 0;
}

#if defined(CONFIG_DRM_AMD_DC_DCN)
static int add_affected_mst_dsc_crtcs(struct drm_atomic_state *state, struct drm_crtc *crtc)
{
	struct drm_connector *connector;
	struct drm_connector_state *conn_state, *old_conn_state;
	struct amdgpu_dm_connector *aconnector = NULL;
	int i;
	for_each_oldnew_connector_in_state(state, connector, old_conn_state, conn_state, i) {
		if (!conn_state->crtc)
			conn_state = old_conn_state;

		if (conn_state->crtc != crtc)
			continue;

		aconnector = to_amdgpu_dm_connector(connector);
		if (!aconnector->port || !aconnector->mst_port)
			aconnector = NULL;
		else
			break;
	}

	if (!aconnector)
		return 0;

	return drm_dp_mst_add_affected_dsc_crtcs(state, &aconnector->mst_port->mst_mgr);
}
#endif

static int validate_overlay(struct drm_atomic_state *state)
{
	int i;
	struct drm_plane *plane;
	struct drm_plane_state *new_plane_state;
	struct drm_plane_state *primary_state, *overlay_state = NULL;

	/* Check if primary plane is contained inside overlay */
	for_each_new_plane_in_state_reverse(state, plane, new_plane_state, i) {
		if (plane->type == DRM_PLANE_TYPE_OVERLAY) {
			if (drm_atomic_plane_disabling(plane->state, new_plane_state))
				return 0;

			overlay_state = new_plane_state;
			continue;
		}
	}

	/* check if we're making changes to the overlay plane */
	if (!overlay_state)
		return 0;

	/* check if overlay plane is enabled */
	if (!overlay_state->crtc)
		return 0;

	/* find the primary plane for the CRTC that the overlay is enabled on */
	primary_state = drm_atomic_get_plane_state(state, overlay_state->crtc->primary);
	if (IS_ERR(primary_state))
		return PTR_ERR(primary_state);

	/* check if primary plane is enabled */
	if (!primary_state->crtc)
		return 0;

	/* Perform the bounds check to ensure the overlay plane covers the primary */
	if (primary_state->crtc_x < overlay_state->crtc_x ||
	    primary_state->crtc_y < overlay_state->crtc_y ||
	    primary_state->crtc_x + primary_state->crtc_w > overlay_state->crtc_x + overlay_state->crtc_w ||
	    primary_state->crtc_y + primary_state->crtc_h > overlay_state->crtc_y + overlay_state->crtc_h) {
		DRM_DEBUG_ATOMIC("Overlay plane is enabled with hardware cursor but does not fully cover primary plane\n");
		return -EINVAL;
	}

	return 0;
}

/**
 * amdgpu_dm_atomic_check() - Atomic check implementation for AMDgpu DM.
 *
 * @dev: The DRM device
 * @state: The atomic state to commit
 *
 * Validate that the given atomic state is programmable by DC into hardware.
 * This involves constructing a &struct dc_state reflecting the new hardware
 * state we wish to commit, then querying DC to see if it is programmable. It's
 * important not to modify the existing DC state. Otherwise, atomic_check
 * may unexpectedly commit hardware changes.
 *
 * When validating the DC state, it's important that the right locks are
 * acquired. For full updates case which removes/adds/updates streams on one
 * CRTC while flipping on another CRTC, acquiring global lock will guarantee
 * that any such full update commit will wait for completion of any outstanding
 * flip using DRMs synchronization events.
 *
 * Note that DM adds the affected connectors for all CRTCs in state, when that
 * might not seem necessary. This is because DC stream creation requires the
 * DC sink, which is tied to the DRM connector state. Cleaning this up should
 * be possible but non-trivial - a possible TODO item.
 *
 * Return: -Error code if validation failed.
 */
static int amdgpu_dm_atomic_check(struct drm_device *dev,
				  struct drm_atomic_state *state)
{
	struct amdgpu_device *adev = drm_to_adev(dev);
	struct dm_atomic_state *dm_state = NULL;
	struct dc *dc = adev->dm.dc;
	struct drm_connector *connector;
	struct drm_connector_state *old_con_state, *new_con_state;
	struct drm_crtc *crtc;
	struct drm_crtc_state *old_crtc_state, *new_crtc_state;
	struct drm_plane *plane;
	struct drm_plane_state *old_plane_state, *new_plane_state;
	enum dc_status status;
	int ret, i;
	bool lock_and_validation_needed = false;
	struct dm_crtc_state *dm_old_crtc_state, *dm_new_crtc_state;
#if defined(CONFIG_DRM_AMD_DC_DCN)
	struct drm_dp_mst_topology_mgr *mgr;
	struct drm_dp_mst_topology_state *mst_state;
	struct dsc_mst_fairness_vars vars[MAX_PIPES];
#endif

	trace_amdgpu_dm_atomic_check_begin(state);

	ret = drm_atomic_helper_check_modeset(dev, state);
	if (ret) {
		DRM_DEBUG_DRIVER("drm_atomic_helper_check_modeset() failed\n");
		goto fail;
	}

	/* Check connector changes */
	for_each_oldnew_connector_in_state(state, connector, old_con_state, new_con_state, i) {
		struct dm_connector_state *dm_old_con_state = to_dm_connector_state(old_con_state);
		struct dm_connector_state *dm_new_con_state = to_dm_connector_state(new_con_state);

		/* Skip connectors that are disabled or part of modeset already. */
		if (!new_con_state->crtc)
			continue;

		new_crtc_state = drm_atomic_get_crtc_state(state, new_con_state->crtc);
		if (IS_ERR(new_crtc_state)) {
			DRM_DEBUG_DRIVER("drm_atomic_get_crtc_state() failed\n");
			ret = PTR_ERR(new_crtc_state);
			goto fail;
		}

		if (dm_old_con_state->abm_level != dm_new_con_state->abm_level ||
		    dm_old_con_state->scaling != dm_new_con_state->scaling)
			new_crtc_state->connectors_changed = true;
	}

#if defined(CONFIG_DRM_AMD_DC_DCN)
	if (dc_resource_is_dsc_encoding_supported(dc)) {
		for_each_oldnew_crtc_in_state(state, crtc, old_crtc_state, new_crtc_state, i) {
			if (drm_atomic_crtc_needs_modeset(new_crtc_state)) {
				ret = add_affected_mst_dsc_crtcs(state, crtc);
				if (ret) {
					DRM_DEBUG_DRIVER("add_affected_mst_dsc_crtcs() failed\n");
					goto fail;
				}
			}
		}
	}
#endif
	for_each_oldnew_crtc_in_state(state, crtc, old_crtc_state, new_crtc_state, i) {
		dm_old_crtc_state = to_dm_crtc_state(old_crtc_state);

		if (!drm_atomic_crtc_needs_modeset(new_crtc_state) &&
		    !new_crtc_state->color_mgmt_changed &&
		    old_crtc_state->vrr_enabled == new_crtc_state->vrr_enabled &&
			dm_old_crtc_state->dsc_force_changed == false)
			continue;

		ret = amdgpu_dm_verify_lut_sizes(new_crtc_state);
		if (ret) {
			DRM_DEBUG_DRIVER("amdgpu_dm_verify_lut_sizes() failed\n");
			goto fail;
		}

		if (!new_crtc_state->enable)
			continue;

		ret = drm_atomic_add_affected_connectors(state, crtc);
		if (ret) {
			DRM_DEBUG_DRIVER("drm_atomic_add_affected_connectors() failed\n");
			goto fail;
		}

		ret = drm_atomic_add_affected_planes(state, crtc);
		if (ret) {
			DRM_DEBUG_DRIVER("drm_atomic_add_affected_planes() failed\n");
			goto fail;
		}

		if (dm_old_crtc_state->dsc_force_changed)
			new_crtc_state->mode_changed = true;
	}

	/*
	 * Add all primary and overlay planes on the CRTC to the state
	 * whenever a plane is enabled to maintain correct z-ordering
	 * and to enable fast surface updates.
	 */
	drm_for_each_crtc(crtc, dev) {
		bool modified = false;

		for_each_oldnew_plane_in_state(state, plane, old_plane_state, new_plane_state, i) {
			if (plane->type == DRM_PLANE_TYPE_CURSOR)
				continue;

			if (new_plane_state->crtc == crtc ||
			    old_plane_state->crtc == crtc) {
				modified = true;
				break;
			}
		}

		if (!modified)
			continue;

		drm_for_each_plane_mask(plane, state->dev, crtc->state->plane_mask) {
			if (plane->type == DRM_PLANE_TYPE_CURSOR)
				continue;

			new_plane_state =
				drm_atomic_get_plane_state(state, plane);

			if (IS_ERR(new_plane_state)) {
				ret = PTR_ERR(new_plane_state);
				DRM_DEBUG_DRIVER("new_plane_state is BAD\n");
				goto fail;
			}
		}
	}

	/*
	 * DC consults the zpos (layer_index in DC terminology) to determine the
	 * hw plane on which to enable the hw cursor (see
	 * `dcn10_can_pipe_disable_cursor`). By now, all modified planes are in
	 * atomic state, so call drm helper to normalize zpos.
	 */
	ret = drm_atomic_normalize_zpos(dev, state);
	if (ret) {
		drm_dbg(dev, "drm_atomic_normalize_zpos() failed\n");
		goto fail;
	}

	/* Remove exiting planes if they are modified */
	for_each_oldnew_plane_in_state_reverse(state, plane, old_plane_state, new_plane_state, i) {
		ret = dm_update_plane_state(dc, state, plane,
					    old_plane_state,
					    new_plane_state,
					    false,
					    &lock_and_validation_needed);
		if (ret) {
			DRM_DEBUG_DRIVER("dm_update_plane_state() failed\n");
			goto fail;
		}
	}

	/* Disable all crtcs which require disable */
	for_each_oldnew_crtc_in_state(state, crtc, old_crtc_state, new_crtc_state, i) {
		ret = dm_update_crtc_state(&adev->dm, state, crtc,
					   old_crtc_state,
					   new_crtc_state,
					   false,
					   &lock_and_validation_needed);
		if (ret) {
			DRM_DEBUG_DRIVER("DISABLE: dm_update_crtc_state() failed\n");
			goto fail;
		}
	}

	/* Enable all crtcs which require enable */
	for_each_oldnew_crtc_in_state(state, crtc, old_crtc_state, new_crtc_state, i) {
		ret = dm_update_crtc_state(&adev->dm, state, crtc,
					   old_crtc_state,
					   new_crtc_state,
					   true,
					   &lock_and_validation_needed);
		if (ret) {
			DRM_DEBUG_DRIVER("ENABLE: dm_update_crtc_state() failed\n");
			goto fail;
		}
	}

	ret = validate_overlay(state);
	if (ret)
		goto fail;

	/* Add new/modified planes */
	for_each_oldnew_plane_in_state_reverse(state, plane, old_plane_state, new_plane_state, i) {
		ret = dm_update_plane_state(dc, state, plane,
					    old_plane_state,
					    new_plane_state,
					    true,
					    &lock_and_validation_needed);
		if (ret) {
			DRM_DEBUG_DRIVER("dm_update_plane_state() failed\n");
			goto fail;
		}
	}

#if defined(CONFIG_DRM_AMD_DC_DCN)
	if (dc_resource_is_dsc_encoding_supported(dc)) {
		ret = pre_validate_dsc(state, &dm_state, vars);
		if (ret != 0)
			goto fail;
	}
#endif

	/* Run this here since we want to validate the streams we created */
	ret = drm_atomic_helper_check_planes(dev, state);
	if (ret) {
		DRM_DEBUG_DRIVER("drm_atomic_helper_check_planes() failed\n");
		goto fail;
	}

	for_each_new_crtc_in_state(state, crtc, new_crtc_state, i) {
		dm_new_crtc_state = to_dm_crtc_state(new_crtc_state);
		if (dm_new_crtc_state->mpo_requested)
			DRM_DEBUG_DRIVER("MPO enablement requested on crtc:[%p]\n", crtc);
	}

	/* Check cursor planes scaling */
	for_each_new_crtc_in_state(state, crtc, new_crtc_state, i) {
		ret = dm_check_crtc_cursor(state, crtc, new_crtc_state);
		if (ret) {
			DRM_DEBUG_DRIVER("dm_check_crtc_cursor() failed\n");
			goto fail;
		}
	}

	if (state->legacy_cursor_update) {
		/*
		 * This is a fast cursor update coming from the plane update
		 * helper, check if it can be done asynchronously for better
		 * performance.
		 */
		state->async_update =
			!drm_atomic_helper_async_check(dev, state);

		/*
		 * Skip the remaining global validation if this is an async
		 * update. Cursor updates can be done without affecting
		 * state or bandwidth calcs and this avoids the performance
		 * penalty of locking the private state object and
		 * allocating a new dc_state.
		 */
		if (state->async_update)
			return 0;
	}

	/* Check scaling and underscan changes*/
	/* TODO Removed scaling changes validation due to inability to commit
	 * new stream into context w\o causing full reset. Need to
	 * decide how to handle.
	 */
	for_each_oldnew_connector_in_state(state, connector, old_con_state, new_con_state, i) {
		struct dm_connector_state *dm_old_con_state = to_dm_connector_state(old_con_state);
		struct dm_connector_state *dm_new_con_state = to_dm_connector_state(new_con_state);
		struct amdgpu_crtc *acrtc = to_amdgpu_crtc(dm_new_con_state->base.crtc);

		/* Skip any modesets/resets */
		if (!acrtc || drm_atomic_crtc_needs_modeset(
				drm_atomic_get_new_crtc_state(state, &acrtc->base)))
			continue;

		/* Skip any thing not scale or underscan changes */
		if (!is_scaling_state_different(dm_new_con_state, dm_old_con_state))
			continue;

		lock_and_validation_needed = true;
	}

#if defined(CONFIG_DRM_AMD_DC_DCN)
	/* set the slot info for each mst_state based on the link encoding format */
	for_each_new_mst_mgr_in_state(state, mgr, mst_state, i) {
		struct amdgpu_dm_connector *aconnector;
		struct drm_connector *connector;
		struct drm_connector_list_iter iter;
		u8 link_coding_cap;

		drm_connector_list_iter_begin(dev, &iter);
		drm_for_each_connector_iter(connector, &iter) {
			if (connector->index == mst_state->mgr->conn_base_id) {
				aconnector = to_amdgpu_dm_connector(connector);
				link_coding_cap = dc_link_dp_mst_decide_link_encoding_format(aconnector->dc_link);
				drm_dp_mst_update_slots(mst_state, link_coding_cap);

				break;
			}
		}
		drm_connector_list_iter_end(&iter);
	}
#endif

	/**
	 * Streams and planes are reset when there are changes that affect
	 * bandwidth. Anything that affects bandwidth needs to go through
	 * DC global validation to ensure that the configuration can be applied
	 * to hardware.
	 *
	 * We have to currently stall out here in atomic_check for outstanding
	 * commits to finish in this case because our IRQ handlers reference
	 * DRM state directly - we can end up disabling interrupts too early
	 * if we don't.
	 *
	 * TODO: Remove this stall and drop DM state private objects.
	 */
	if (lock_and_validation_needed) {
		ret = dm_atomic_get_state(state, &dm_state);
		if (ret) {
			DRM_DEBUG_DRIVER("dm_atomic_get_state() failed\n");
			goto fail;
		}

		ret = do_aquire_global_lock(dev, state);
		if (ret) {
			DRM_DEBUG_DRIVER("do_aquire_global_lock() failed\n");
			goto fail;
		}

#if defined(CONFIG_DRM_AMD_DC_DCN)
		ret = compute_mst_dsc_configs_for_state(state, dm_state->context, vars);
		if (ret) {
			DRM_DEBUG_DRIVER("compute_mst_dsc_configs_for_state() failed\n");
			ret = -EINVAL;
			goto fail;
		}

		ret = dm_update_mst_vcpi_slots_for_dsc(state, dm_state->context, vars);
		if (ret) {
			DRM_DEBUG_DRIVER("dm_update_mst_vcpi_slots_for_dsc() failed\n");
			goto fail;
		}
#endif

		/*
		 * Perform validation of MST topology in the state:
		 * We need to perform MST atomic check before calling
		 * dc_validate_global_state(), or there is a chance
		 * to get stuck in an infinite loop and hang eventually.
		 */
		ret = drm_dp_mst_atomic_check(state);
		if (ret) {
			DRM_DEBUG_DRIVER("drm_dp_mst_atomic_check() failed\n");
			goto fail;
		}
		status = dc_validate_global_state(dc, dm_state->context, true);
		if (status != DC_OK) {
			DRM_DEBUG_DRIVER("DC global validation failure: %s (%d)",
				       dc_status_to_str(status), status);
			ret = -EINVAL;
			goto fail;
		}
	} else {
		/*
		 * The commit is a fast update. Fast updates shouldn't change
		 * the DC context, affect global validation, and can have their
		 * commit work done in parallel with other commits not touching
		 * the same resource. If we have a new DC context as part of
		 * the DM atomic state from validation we need to free it and
		 * retain the existing one instead.
		 *
		 * Furthermore, since the DM atomic state only contains the DC
		 * context and can safely be annulled, we can free the state
		 * and clear the associated private object now to free
		 * some memory and avoid a possible use-after-free later.
		 */

		for (i = 0; i < state->num_private_objs; i++) {
			struct drm_private_obj *obj = state->private_objs[i].ptr;

			if (obj->funcs == adev->dm.atomic_obj.funcs) {
				int j = state->num_private_objs-1;

				dm_atomic_destroy_state(obj,
						state->private_objs[i].state);

				/* If i is not at the end of the array then the
				 * last element needs to be moved to where i was
				 * before the array can safely be truncated.
				 */
				if (i != j)
					state->private_objs[i] =
						state->private_objs[j];

				state->private_objs[j].ptr = NULL;
				state->private_objs[j].state = NULL;
				state->private_objs[j].old_state = NULL;
				state->private_objs[j].new_state = NULL;

				state->num_private_objs = j;
				break;
			}
		}
	}

	/* Store the overall update type for use later in atomic check. */
	for_each_new_crtc_in_state (state, crtc, new_crtc_state, i) {
		struct dm_crtc_state *dm_new_crtc_state =
			to_dm_crtc_state(new_crtc_state);

		dm_new_crtc_state->update_type = lock_and_validation_needed ?
							 UPDATE_TYPE_FULL :
							 UPDATE_TYPE_FAST;
	}

	/* Must be success */
	WARN_ON(ret);

	trace_amdgpu_dm_atomic_check_finish(state, ret);

	return ret;

fail:
	if (ret == -EDEADLK)
		DRM_DEBUG_DRIVER("Atomic check stopped to avoid deadlock.\n");
	else if (ret == -EINTR || ret == -EAGAIN || ret == -ERESTARTSYS)
		DRM_DEBUG_DRIVER("Atomic check stopped due to signal.\n");
	else
		DRM_DEBUG_DRIVER("Atomic check failed with err: %d \n", ret);

	trace_amdgpu_dm_atomic_check_finish(state, ret);

	return ret;
}

static bool is_dp_capable_without_timing_msa(struct dc *dc,
					     struct amdgpu_dm_connector *amdgpu_dm_connector)
{
	uint8_t dpcd_data;
	bool capable = false;

	if (amdgpu_dm_connector->dc_link &&
		dm_helpers_dp_read_dpcd(
				NULL,
				amdgpu_dm_connector->dc_link,
				DP_DOWN_STREAM_PORT_COUNT,
				&dpcd_data,
				sizeof(dpcd_data))) {
		capable = (dpcd_data & DP_MSA_TIMING_PAR_IGNORED) ? true:false;
	}

	return capable;
}

static bool dm_edid_parser_send_cea(struct amdgpu_display_manager *dm,
		unsigned int offset,
		unsigned int total_length,
		uint8_t *data,
		unsigned int length,
		struct amdgpu_hdmi_vsdb_info *vsdb)
{
	bool res;
	union dmub_rb_cmd cmd;
	struct dmub_cmd_send_edid_cea *input;
	struct dmub_cmd_edid_cea_output *output;

	if (length > DMUB_EDID_CEA_DATA_CHUNK_BYTES)
		return false;

	memset(&cmd, 0, sizeof(cmd));

	input = &cmd.edid_cea.data.input;

	cmd.edid_cea.header.type = DMUB_CMD__EDID_CEA;
	cmd.edid_cea.header.sub_type = 0;
	cmd.edid_cea.header.payload_bytes =
		sizeof(cmd.edid_cea) - sizeof(cmd.edid_cea.header);
	input->offset = offset;
	input->length = length;
	input->cea_total_length = total_length;
	memcpy(input->payload, data, length);

	res = dc_dmub_srv_cmd_with_reply_data(dm->dc->ctx->dmub_srv, &cmd);
	if (!res) {
		DRM_ERROR("EDID CEA parser failed\n");
		return false;
	}

	output = &cmd.edid_cea.data.output;

	if (output->type == DMUB_CMD__EDID_CEA_ACK) {
		if (!output->ack.success) {
			DRM_ERROR("EDID CEA ack failed at offset %d\n",
					output->ack.offset);
		}
	} else if (output->type == DMUB_CMD__EDID_CEA_AMD_VSDB) {
		if (!output->amd_vsdb.vsdb_found)
			return false;

		vsdb->freesync_supported = output->amd_vsdb.freesync_supported;
		vsdb->amd_vsdb_version = output->amd_vsdb.amd_vsdb_version;
		vsdb->min_refresh_rate_hz = output->amd_vsdb.min_frame_rate;
		vsdb->max_refresh_rate_hz = output->amd_vsdb.max_frame_rate;
	} else {
		DRM_WARN("Unknown EDID CEA parser results\n");
		return false;
	}

	return true;
}

static bool parse_edid_cea_dmcu(struct amdgpu_display_manager *dm,
		uint8_t *edid_ext, int len,
		struct amdgpu_hdmi_vsdb_info *vsdb_info)
{
	int i;

	/* send extension block to DMCU for parsing */
	for (i = 0; i < len; i += 8) {
		bool res;
		int offset;

		/* send 8 bytes a time */
		if (!dc_edid_parser_send_cea(dm->dc, i, len, &edid_ext[i], 8))
			return false;

		if (i+8 == len) {
			/* EDID block sent completed, expect result */
			int version, min_rate, max_rate;

			res = dc_edid_parser_recv_amd_vsdb(dm->dc, &version, &min_rate, &max_rate);
			if (res) {
				/* amd vsdb found */
				vsdb_info->freesync_supported = 1;
				vsdb_info->amd_vsdb_version = version;
				vsdb_info->min_refresh_rate_hz = min_rate;
				vsdb_info->max_refresh_rate_hz = max_rate;
				return true;
			}
			/* not amd vsdb */
			return false;
		}

		/* check for ack*/
		res = dc_edid_parser_recv_cea_ack(dm->dc, &offset);
		if (!res)
			return false;
	}

	return false;
}

static bool parse_edid_cea_dmub(struct amdgpu_display_manager *dm,
		uint8_t *edid_ext, int len,
		struct amdgpu_hdmi_vsdb_info *vsdb_info)
{
	int i;

	/* send extension block to DMCU for parsing */
	for (i = 0; i < len; i += 8) {
		/* send 8 bytes a time */
		if (!dm_edid_parser_send_cea(dm, i, len, &edid_ext[i], 8, vsdb_info))
			return false;
	}

	return vsdb_info->freesync_supported;
}

static bool parse_edid_cea(struct amdgpu_dm_connector *aconnector,
		uint8_t *edid_ext, int len,
		struct amdgpu_hdmi_vsdb_info *vsdb_info)
{
	struct amdgpu_device *adev = drm_to_adev(aconnector->base.dev);

	if (adev->dm.dmub_srv)
		return parse_edid_cea_dmub(&adev->dm, edid_ext, len, vsdb_info);
	else
		return parse_edid_cea_dmcu(&adev->dm, edid_ext, len, vsdb_info);
}

static int parse_hdmi_amd_vsdb(struct amdgpu_dm_connector *aconnector,
		struct edid *edid, struct amdgpu_hdmi_vsdb_info *vsdb_info)
{
	uint8_t *edid_ext = NULL;
	int i;
	bool valid_vsdb_found = false;

	/*----- drm_find_cea_extension() -----*/
	/* No EDID or EDID extensions */
	if (edid == NULL || edid->extensions == 0)
		return -ENODEV;

	/* Find CEA extension */
	for (i = 0; i < edid->extensions; i++) {
		edid_ext = (uint8_t *)edid + EDID_LENGTH * (i + 1);
		if (edid_ext[0] == CEA_EXT)
			break;
	}

	if (i == edid->extensions)
		return -ENODEV;

	/*----- cea_db_offsets() -----*/
	if (edid_ext[0] != CEA_EXT)
		return -ENODEV;

	valid_vsdb_found = parse_edid_cea(aconnector, edid_ext, EDID_LENGTH, vsdb_info);

	return valid_vsdb_found ? i : -ENODEV;
}

/**
 * amdgpu_dm_update_freesync_caps - Update Freesync capabilities
 *
 * @connector: Connector to query.
 * @edid: EDID from monitor
 *
 * Amdgpu supports Freesync in DP and HDMI displays, and it is required to keep
 * track of some of the display information in the internal data struct used by
 * amdgpu_dm. This function checks which type of connector we need to set the
 * FreeSync parameters.
 */
void amdgpu_dm_update_freesync_caps(struct drm_connector *connector,
				    struct edid *edid)
{
	int i = 0;
	struct detailed_timing *timing;
	struct detailed_non_pixel *data;
	struct detailed_data_monitor_range *range;
	struct amdgpu_dm_connector *amdgpu_dm_connector =
			to_amdgpu_dm_connector(connector);
	struct dm_connector_state *dm_con_state = NULL;
	struct dc_sink *sink;

	struct drm_device *dev = connector->dev;
	struct amdgpu_device *adev = drm_to_adev(dev);
	struct amdgpu_hdmi_vsdb_info vsdb_info = {0};
	bool freesync_capable = false;

	if (!connector->state) {
		DRM_ERROR("%s - Connector has no state", __func__);
		goto update;
	}

	sink = amdgpu_dm_connector->dc_sink ?
		amdgpu_dm_connector->dc_sink :
		amdgpu_dm_connector->dc_em_sink;

	if (!edid || !sink) {
		dm_con_state = to_dm_connector_state(connector->state);

		amdgpu_dm_connector->min_vfreq = 0;
		amdgpu_dm_connector->max_vfreq = 0;
		amdgpu_dm_connector->pixel_clock_mhz = 0;
		connector->display_info.monitor_range.min_vfreq = 0;
		connector->display_info.monitor_range.max_vfreq = 0;
		freesync_capable = false;

		goto update;
	}

	dm_con_state = to_dm_connector_state(connector->state);

	if (!adev->dm.freesync_module)
		goto update;

	if (sink->sink_signal == SIGNAL_TYPE_DISPLAY_PORT
		|| sink->sink_signal == SIGNAL_TYPE_EDP) {
		bool edid_check_required = false;

		if (edid) {
			edid_check_required = is_dp_capable_without_timing_msa(
						adev->dm.dc,
						amdgpu_dm_connector);
		}

		if (edid_check_required == true && (edid->version > 1 ||
		   (edid->version == 1 && edid->revision > 1))) {
			for (i = 0; i < 4; i++) {

				timing	= &edid->detailed_timings[i];
				data	= &timing->data.other_data;
				range	= &data->data.range;
				/*
				 * Check if monitor has continuous frequency mode
				 */
				if (data->type != EDID_DETAIL_MONITOR_RANGE)
					continue;
				/*
				 * Check for flag range limits only. If flag == 1 then
				 * no additional timing information provided.
				 * Default GTF, GTF Secondary curve and CVT are not
				 * supported
				 */
				if (range->flags != 1)
					continue;

				amdgpu_dm_connector->min_vfreq = range->min_vfreq;
				amdgpu_dm_connector->max_vfreq = range->max_vfreq;
				amdgpu_dm_connector->pixel_clock_mhz =
					range->pixel_clock_mhz * 10;

				connector->display_info.monitor_range.min_vfreq = range->min_vfreq;
				connector->display_info.monitor_range.max_vfreq = range->max_vfreq;

				break;
			}

			if (amdgpu_dm_connector->max_vfreq -
			    amdgpu_dm_connector->min_vfreq > 10) {

				freesync_capable = true;
			}
		}
	} else if (edid && sink->sink_signal == SIGNAL_TYPE_HDMI_TYPE_A) {
		i = parse_hdmi_amd_vsdb(amdgpu_dm_connector, edid, &vsdb_info);
		if (i >= 0 && vsdb_info.freesync_supported) {
			timing  = &edid->detailed_timings[i];
			data    = &timing->data.other_data;

			amdgpu_dm_connector->min_vfreq = vsdb_info.min_refresh_rate_hz;
			amdgpu_dm_connector->max_vfreq = vsdb_info.max_refresh_rate_hz;
			if (amdgpu_dm_connector->max_vfreq - amdgpu_dm_connector->min_vfreq > 10)
				freesync_capable = true;

			connector->display_info.monitor_range.min_vfreq = vsdb_info.min_refresh_rate_hz;
			connector->display_info.monitor_range.max_vfreq = vsdb_info.max_refresh_rate_hz;
		}
	}

update:
	if (dm_con_state)
		dm_con_state->freesync_capable = freesync_capable;

	if (connector->vrr_capable_property)
		drm_connector_set_vrr_capable_property(connector,
						       freesync_capable);
}

void amdgpu_dm_trigger_timing_sync(struct drm_device *dev)
{
	struct amdgpu_device *adev = drm_to_adev(dev);
	struct dc *dc = adev->dm.dc;
	int i;

	mutex_lock(&adev->dm.dc_lock);
	if (dc->current_state) {
		for (i = 0; i < dc->current_state->stream_count; ++i)
			dc->current_state->streams[i]
				->triggered_crtc_reset.enabled =
				adev->dm.force_timing_sync;

		dm_enable_per_frame_crtc_master_sync(dc->current_state);
		dc_trigger_sync(dc, dc->current_state);
	}
	mutex_unlock(&adev->dm.dc_lock);
}

void dm_write_reg_func(const struct dc_context *ctx, uint32_t address,
		       uint32_t value, const char *func_name)
{
#ifdef DM_CHECK_ADDR_0
	if (address == 0) {
		DC_ERR("invalid register write. address = 0");
		return;
	}
#endif
	cgs_write_register(ctx->cgs_device, address, value);
	trace_amdgpu_dc_wreg(&ctx->perf_trace->write_count, address, value);
}

uint32_t dm_read_reg_func(const struct dc_context *ctx, uint32_t address,
			  const char *func_name)
{
	uint32_t value;
#ifdef DM_CHECK_ADDR_0
	if (address == 0) {
		DC_ERR("invalid register read; address = 0\n");
		return 0;
	}
#endif

	if (ctx->dmub_srv &&
	    ctx->dmub_srv->reg_helper_offload.gather_in_progress &&
	    !ctx->dmub_srv->reg_helper_offload.should_burst_write) {
		ASSERT(false);
		return 0;
	}

	value = cgs_read_register(ctx->cgs_device, address);

	trace_amdgpu_dc_rreg(&ctx->perf_trace->read_count, address, value);

	return value;
}

static int amdgpu_dm_set_dmub_async_sync_status(bool is_cmd_aux,
						struct dc_context *ctx,
						uint8_t status_type,
						uint32_t *operation_result)
{
	struct amdgpu_device *adev = ctx->driver_context;
	int return_status = -1;
	struct dmub_notification *p_notify = adev->dm.dmub_notify;

	if (is_cmd_aux) {
		if (status_type == DMUB_ASYNC_TO_SYNC_ACCESS_SUCCESS) {
			return_status = p_notify->aux_reply.length;
			*operation_result = p_notify->result;
		} else if (status_type == DMUB_ASYNC_TO_SYNC_ACCESS_TIMEOUT) {
			*operation_result = AUX_RET_ERROR_TIMEOUT;
		} else if (status_type == DMUB_ASYNC_TO_SYNC_ACCESS_FAIL) {
			*operation_result = AUX_RET_ERROR_ENGINE_ACQUIRE;
		} else if (status_type == DMUB_ASYNC_TO_SYNC_ACCESS_INVALID) {
			*operation_result = AUX_RET_ERROR_INVALID_REPLY;
		} else {
			*operation_result = AUX_RET_ERROR_UNKNOWN;
		}
	} else {
		if (status_type == DMUB_ASYNC_TO_SYNC_ACCESS_SUCCESS) {
			return_status = 0;
			*operation_result = p_notify->sc_status;
		} else {
			*operation_result = SET_CONFIG_UNKNOWN_ERROR;
		}
	}

	return return_status;
}

int amdgpu_dm_process_dmub_aux_transfer_sync(bool is_cmd_aux, struct dc_context *ctx,
	unsigned int link_index, void *cmd_payload, void *operation_result)
{
	struct amdgpu_device *adev = ctx->driver_context;
	int ret = 0;

	if (is_cmd_aux) {
		dc_process_dmub_aux_transfer_async(ctx->dc,
			link_index, (struct aux_payload *)cmd_payload);
	} else if (dc_process_dmub_set_config_async(ctx->dc, link_index,
					(struct set_config_cmd_payload *)cmd_payload,
					adev->dm.dmub_notify)) {
		return amdgpu_dm_set_dmub_async_sync_status(is_cmd_aux,
					ctx, DMUB_ASYNC_TO_SYNC_ACCESS_SUCCESS,
					(uint32_t *)operation_result);
	}

	ret = wait_for_completion_timeout(&adev->dm.dmub_aux_transfer_done, 10 * HZ);
	if (ret == 0) {
		DRM_ERROR("wait_for_completion_timeout timeout!");
		return amdgpu_dm_set_dmub_async_sync_status(is_cmd_aux,
				ctx, DMUB_ASYNC_TO_SYNC_ACCESS_TIMEOUT,
				(uint32_t *)operation_result);
	}

	if (is_cmd_aux) {
		if (adev->dm.dmub_notify->result == AUX_RET_SUCCESS) {
			struct aux_payload *payload = (struct aux_payload *)cmd_payload;

			payload->reply[0] = adev->dm.dmub_notify->aux_reply.command;
			if (!payload->write && adev->dm.dmub_notify->aux_reply.length &&
			    payload->reply[0] == AUX_TRANSACTION_REPLY_AUX_ACK) {

				if (payload->length != adev->dm.dmub_notify->aux_reply.length) {
					DRM_WARN("invalid read from DPIA AUX %x(%d) got length %d!\n",
							payload->address, payload->length,
							adev->dm.dmub_notify->aux_reply.length);
					return amdgpu_dm_set_dmub_async_sync_status(is_cmd_aux, ctx,
							DMUB_ASYNC_TO_SYNC_ACCESS_INVALID,
							(uint32_t *)operation_result);
				}

				memcpy(payload->data, adev->dm.dmub_notify->aux_reply.data,
				       adev->dm.dmub_notify->aux_reply.length);
			}
		}
	}

	return amdgpu_dm_set_dmub_async_sync_status(is_cmd_aux,
			ctx, DMUB_ASYNC_TO_SYNC_ACCESS_SUCCESS,
			(uint32_t *)operation_result);
}

/*
 * Check whether seamless boot is supported.
 *
 * So far we only support seamless boot on CHIP_VANGOGH.
 * If everything goes well, we may consider expanding
 * seamless boot to other ASICs.
 */
bool check_seamless_boot_capability(struct amdgpu_device *adev)
{
	switch (adev->asic_type) {
	case CHIP_VANGOGH:
		if (!adev->mman.keep_stolen_vga_memory)
			return true;
		break;
	default:
		break;
	}

	return false;
}<|MERGE_RESOLUTION|>--- conflicted
+++ resolved
@@ -7461,124 +7461,6 @@
 	acrtc->enabled = false;
 }
 
-<<<<<<< HEAD
-=======
-static int get_cursor_position(struct drm_plane *plane, struct drm_crtc *crtc,
-			       struct dc_cursor_position *position)
-{
-	struct amdgpu_crtc *amdgpu_crtc = to_amdgpu_crtc(crtc);
-	int x, y;
-	int xorigin = 0, yorigin = 0;
-
-	if (!crtc || !plane->state->fb)
-		return 0;
-
-	if ((plane->state->crtc_w > amdgpu_crtc->max_cursor_width) ||
-	    (plane->state->crtc_h > amdgpu_crtc->max_cursor_height)) {
-		DRM_ERROR("%s: bad cursor width or height %d x %d\n",
-			  __func__,
-			  plane->state->crtc_w,
-			  plane->state->crtc_h);
-		return -EINVAL;
-	}
-
-	x = plane->state->crtc_x;
-	y = plane->state->crtc_y;
-
-	if (x <= -amdgpu_crtc->max_cursor_width ||
-	    y <= -amdgpu_crtc->max_cursor_height)
-		return 0;
-
-	if (x < 0) {
-		xorigin = min(-x, amdgpu_crtc->max_cursor_width - 1);
-		x = 0;
-	}
-	if (y < 0) {
-		yorigin = min(-y, amdgpu_crtc->max_cursor_height - 1);
-		y = 0;
-	}
-	position->enable = true;
-	position->translate_by_source = true;
-	position->x = x;
-	position->y = y;
-	position->x_hotspot = xorigin;
-	position->y_hotspot = yorigin;
-
-	return 0;
-}
-
-static void handle_cursor_update(struct drm_plane *plane,
-				 struct drm_plane_state *old_plane_state)
-{
-	struct amdgpu_device *adev = drm_to_adev(plane->dev);
-	struct amdgpu_framebuffer *afb = to_amdgpu_framebuffer(plane->state->fb);
-	struct drm_crtc *crtc = afb ? plane->state->crtc : old_plane_state->crtc;
-	struct dm_crtc_state *crtc_state = crtc ? to_dm_crtc_state(crtc->state) : NULL;
-	struct amdgpu_crtc *amdgpu_crtc = to_amdgpu_crtc(crtc);
-	uint64_t address = afb ? afb->address : 0;
-	struct dc_cursor_position position = {0};
-	struct dc_cursor_attributes attributes;
-	int ret;
-
-	if (!plane->state->fb && !old_plane_state->fb)
-		return;
-
-	DC_LOG_CURSOR("%s: crtc_id=%d with size %d to %d\n",
-		      __func__,
-		      amdgpu_crtc->crtc_id,
-		      plane->state->crtc_w,
-		      plane->state->crtc_h);
-
-	ret = get_cursor_position(plane, crtc, &position);
-	if (ret)
-		return;
-
-	if (!position.enable) {
-		/* turn off cursor */
-		if (crtc_state && crtc_state->stream) {
-			mutex_lock(&adev->dm.dc_lock);
-			dc_stream_set_cursor_position(crtc_state->stream,
-						      &position);
-			mutex_unlock(&adev->dm.dc_lock);
-		}
-		return;
-	}
-
-	amdgpu_crtc->cursor_width = plane->state->crtc_w;
-	amdgpu_crtc->cursor_height = plane->state->crtc_h;
-
-	memset(&attributes, 0, sizeof(attributes));
-	attributes.address.high_part = upper_32_bits(address);
-	attributes.address.low_part  = lower_32_bits(address);
-	attributes.width             = plane->state->crtc_w;
-	attributes.height            = plane->state->crtc_h;
-	attributes.color_format      = CURSOR_MODE_COLOR_PRE_MULTIPLIED_ALPHA;
-	attributes.rotation_angle    = 0;
-	attributes.attribute_flags.value = 0;
-
-	/* Enable cursor degamma ROM on DCN3+ for implicit sRGB degamma in DRM
-	 * legacy gamma setup.
-	 */
-	if (crtc_state->cm_is_degamma_srgb &&
-	    adev->dm.dc->caps.color.dpp.gamma_corr)
-		attributes.attribute_flags.bits.ENABLE_CURSOR_DEGAMMA = 1;
-
-	attributes.pitch = afb->base.pitches[0] / afb->base.format->cpp[0];
-
-	if (crtc_state->stream) {
-		mutex_lock(&adev->dm.dc_lock);
-		if (!dc_stream_set_cursor_attributes(crtc_state->stream,
-							 &attributes))
-			DRM_ERROR("DC failed to set cursor attributes\n");
-
-		if (!dc_stream_set_cursor_position(crtc_state->stream,
-						   &position))
-			DRM_ERROR("DC failed to set cursor position\n");
-		mutex_unlock(&adev->dm.dc_lock);
-	}
-}
-
->>>>>>> b9113293
 static void prepare_flip_isr(struct amdgpu_crtc *acrtc)
 {
 
