--- conflicted
+++ resolved
@@ -5778,19 +5778,11 @@
 					struct dsc_dec_dpcd_caps *dsc_caps)
 {
 	struct drm_connector *drm_connector = &aconnector->base;
-<<<<<<< HEAD
-	uint32_t link_bandwidth_kbps;
-	struct dc *dc = sink->ctx->dc;
-	uint32_t max_supported_bw_in_kbps, timing_bw_in_kbps;
-	uint32_t dsc_max_supported_bw_in_kbps;
-	uint32_t max_dsc_target_bpp_limit_override =
-=======
 	u32 link_bandwidth_kbps;
 	struct dc *dc = sink->ctx->dc;
 	u32 max_supported_bw_in_kbps, timing_bw_in_kbps;
 	u32 dsc_max_supported_bw_in_kbps;
 	u32 max_dsc_target_bpp_limit_override =
->>>>>>> 4de3dcb3
 		drm_connector->display_info.max_dsc_bpp;
 
 	link_bandwidth_kbps = dc_link_bandwidth_kbps(aconnector->dc_link,
