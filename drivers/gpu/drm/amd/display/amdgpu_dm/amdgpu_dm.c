--- conflicted
+++ resolved
@@ -5303,1419 +5303,7 @@
 		audio_info->audio_latency = drm_connector->audio_latency[0];
 	}
 
-<<<<<<< HEAD
-	return 0;
-}
-
-static int
-fill_dc_plane_info_and_addr(struct amdgpu_device *adev,
-			    const struct drm_plane_state *plane_state,
-			    const uint64_t tiling_flags,
-			    struct dc_plane_info *plane_info,
-			    struct dc_plane_address *address,
-			    bool tmz_surface,
-			    bool force_disable_dcc)
-{
-	const struct drm_framebuffer *fb = plane_state->fb;
-	const struct amdgpu_framebuffer *afb =
-		to_amdgpu_framebuffer(plane_state->fb);
-	int ret;
-
-	memset(plane_info, 0, sizeof(*plane_info));
-
-	switch (fb->format->format) {
-	case DRM_FORMAT_C8:
-		plane_info->format =
-			SURFACE_PIXEL_FORMAT_GRPH_PALETA_256_COLORS;
-		break;
-	case DRM_FORMAT_RGB565:
-		plane_info->format = SURFACE_PIXEL_FORMAT_GRPH_RGB565;
-		break;
-	case DRM_FORMAT_XRGB8888:
-	case DRM_FORMAT_ARGB8888:
-		plane_info->format = SURFACE_PIXEL_FORMAT_GRPH_ARGB8888;
-		break;
-	case DRM_FORMAT_XRGB2101010:
-	case DRM_FORMAT_ARGB2101010:
-		plane_info->format = SURFACE_PIXEL_FORMAT_GRPH_ARGB2101010;
-		break;
-	case DRM_FORMAT_XBGR2101010:
-	case DRM_FORMAT_ABGR2101010:
-		plane_info->format = SURFACE_PIXEL_FORMAT_GRPH_ABGR2101010;
-		break;
-	case DRM_FORMAT_XBGR8888:
-	case DRM_FORMAT_ABGR8888:
-		plane_info->format = SURFACE_PIXEL_FORMAT_GRPH_ABGR8888;
-		break;
-	case DRM_FORMAT_NV21:
-		plane_info->format = SURFACE_PIXEL_FORMAT_VIDEO_420_YCbCr;
-		break;
-	case DRM_FORMAT_NV12:
-		plane_info->format = SURFACE_PIXEL_FORMAT_VIDEO_420_YCrCb;
-		break;
-	case DRM_FORMAT_P010:
-		plane_info->format = SURFACE_PIXEL_FORMAT_VIDEO_420_10bpc_YCrCb;
-		break;
-	case DRM_FORMAT_XRGB16161616F:
-	case DRM_FORMAT_ARGB16161616F:
-		plane_info->format = SURFACE_PIXEL_FORMAT_GRPH_ARGB16161616F;
-		break;
-	case DRM_FORMAT_XBGR16161616F:
-	case DRM_FORMAT_ABGR16161616F:
-		plane_info->format = SURFACE_PIXEL_FORMAT_GRPH_ABGR16161616F;
-		break;
-	case DRM_FORMAT_XRGB16161616:
-	case DRM_FORMAT_ARGB16161616:
-		plane_info->format = SURFACE_PIXEL_FORMAT_GRPH_ARGB16161616;
-		break;
-	case DRM_FORMAT_XBGR16161616:
-	case DRM_FORMAT_ABGR16161616:
-		plane_info->format = SURFACE_PIXEL_FORMAT_GRPH_ABGR16161616;
-		break;
-	default:
-		DRM_ERROR(
-			"Unsupported screen format %p4cc\n",
-			&fb->format->format);
-		return -EINVAL;
-	}
-
-	switch (plane_state->rotation & DRM_MODE_ROTATE_MASK) {
-	case DRM_MODE_ROTATE_0:
-		plane_info->rotation = ROTATION_ANGLE_0;
-		break;
-	case DRM_MODE_ROTATE_90:
-		plane_info->rotation = ROTATION_ANGLE_90;
-		break;
-	case DRM_MODE_ROTATE_180:
-		plane_info->rotation = ROTATION_ANGLE_180;
-		break;
-	case DRM_MODE_ROTATE_270:
-		plane_info->rotation = ROTATION_ANGLE_270;
-		break;
-	default:
-		plane_info->rotation = ROTATION_ANGLE_0;
-		break;
-	}
-
-	plane_info->visible = true;
-	plane_info->stereo_format = PLANE_STEREO_FORMAT_NONE;
-
-	plane_info->layer_index = plane_state->normalized_zpos;
-
-	ret = fill_plane_color_attributes(plane_state, plane_info->format,
-					  &plane_info->color_space);
-	if (ret)
-		return ret;
-
-	ret = fill_plane_buffer_attributes(adev, afb, plane_info->format,
-					   plane_info->rotation, tiling_flags,
-					   &plane_info->tiling_info,
-					   &plane_info->plane_size,
-					   &plane_info->dcc, address, tmz_surface,
-					   force_disable_dcc);
-	if (ret)
-		return ret;
-
-	fill_blending_from_plane_state(
-		plane_state, &plane_info->per_pixel_alpha, &plane_info->pre_multiplied_alpha,
-		&plane_info->global_alpha, &plane_info->global_alpha_value);
-
-	return 0;
-}
-
-static int fill_dc_plane_attributes(struct amdgpu_device *adev,
-				    struct dc_plane_state *dc_plane_state,
-				    struct drm_plane_state *plane_state,
-				    struct drm_crtc_state *crtc_state)
-{
-	struct dm_crtc_state *dm_crtc_state = to_dm_crtc_state(crtc_state);
-	struct amdgpu_framebuffer *afb = (struct amdgpu_framebuffer *)plane_state->fb;
-	struct dc_scaling_info scaling_info;
-	struct dc_plane_info plane_info;
-	int ret;
-	bool force_disable_dcc = false;
-
-	ret = fill_dc_scaling_info(adev, plane_state, &scaling_info);
-	if (ret)
-		return ret;
-
-	dc_plane_state->src_rect = scaling_info.src_rect;
-	dc_plane_state->dst_rect = scaling_info.dst_rect;
-	dc_plane_state->clip_rect = scaling_info.clip_rect;
-	dc_plane_state->scaling_quality = scaling_info.scaling_quality;
-
-	force_disable_dcc = adev->asic_type == CHIP_RAVEN && adev->in_suspend;
-	ret = fill_dc_plane_info_and_addr(adev, plane_state,
-					  afb->tiling_flags,
-					  &plane_info,
-					  &dc_plane_state->address,
-					  afb->tmz_surface,
-					  force_disable_dcc);
-	if (ret)
-		return ret;
-
-	dc_plane_state->format = plane_info.format;
-	dc_plane_state->color_space = plane_info.color_space;
-	dc_plane_state->format = plane_info.format;
-	dc_plane_state->plane_size = plane_info.plane_size;
-	dc_plane_state->rotation = plane_info.rotation;
-	dc_plane_state->horizontal_mirror = plane_info.horizontal_mirror;
-	dc_plane_state->stereo_format = plane_info.stereo_format;
-	dc_plane_state->tiling_info = plane_info.tiling_info;
-	dc_plane_state->visible = plane_info.visible;
-	dc_plane_state->per_pixel_alpha = plane_info.per_pixel_alpha;
-	dc_plane_state->pre_multiplied_alpha = plane_info.pre_multiplied_alpha;
-	dc_plane_state->global_alpha = plane_info.global_alpha;
-	dc_plane_state->global_alpha_value = plane_info.global_alpha_value;
-	dc_plane_state->dcc = plane_info.dcc;
-	dc_plane_state->layer_index = plane_info.layer_index;
-	dc_plane_state->flip_int_enabled = true;
-
-	/*
-	 * Always set input transfer function, since plane state is refreshed
-	 * every time.
-	 */
-	ret = amdgpu_dm_update_plane_color_mgmt(dm_crtc_state, dc_plane_state);
-	if (ret)
-		return ret;
-
-	return 0;
-}
-
-static void update_stream_scaling_settings(const struct drm_display_mode *mode,
-					   const struct dm_connector_state *dm_state,
-					   struct dc_stream_state *stream)
-{
-	enum amdgpu_rmx_type rmx_type;
-
-	struct rect src = { 0 }; /* viewport in composition space*/
-	struct rect dst = { 0 }; /* stream addressable area */
-
-	/* no mode. nothing to be done */
-	if (!mode)
-		return;
-
-	/* Full screen scaling by default */
-	src.width = mode->hdisplay;
-	src.height = mode->vdisplay;
-	dst.width = stream->timing.h_addressable;
-	dst.height = stream->timing.v_addressable;
-
-	if (dm_state) {
-		rmx_type = dm_state->scaling;
-		if (rmx_type == RMX_ASPECT || rmx_type == RMX_OFF) {
-			if (src.width * dst.height <
-					src.height * dst.width) {
-				/* height needs less upscaling/more downscaling */
-				dst.width = src.width *
-						dst.height / src.height;
-			} else {
-				/* width needs less upscaling/more downscaling */
-				dst.height = src.height *
-						dst.width / src.width;
-			}
-		} else if (rmx_type == RMX_CENTER) {
-			dst = src;
-		}
-
-		dst.x = (stream->timing.h_addressable - dst.width) / 2;
-		dst.y = (stream->timing.v_addressable - dst.height) / 2;
-
-		if (dm_state->underscan_enable) {
-			dst.x += dm_state->underscan_hborder / 2;
-			dst.y += dm_state->underscan_vborder / 2;
-			dst.width -= dm_state->underscan_hborder;
-			dst.height -= dm_state->underscan_vborder;
-		}
-	}
-
-	stream->src = src;
-	stream->dst = dst;
-
-	DRM_DEBUG_KMS("Destination Rectangle x:%d  y:%d  width:%d  height:%d\n",
-		      dst.x, dst.y, dst.width, dst.height);
-
-}
-
-static enum dc_color_depth
-convert_color_depth_from_display_info(const struct drm_connector *connector,
-				      bool is_y420, int requested_bpc)
-{
-	uint8_t bpc;
-
-	if (is_y420) {
-		bpc = 8;
-
-		/* Cap display bpc based on HDMI 2.0 HF-VSDB */
-		if (connector->display_info.hdmi.y420_dc_modes & DRM_EDID_YCBCR420_DC_48)
-			bpc = 16;
-		else if (connector->display_info.hdmi.y420_dc_modes & DRM_EDID_YCBCR420_DC_36)
-			bpc = 12;
-		else if (connector->display_info.hdmi.y420_dc_modes & DRM_EDID_YCBCR420_DC_30)
-			bpc = 10;
-	} else {
-		bpc = (uint8_t)connector->display_info.bpc;
-		/* Assume 8 bpc by default if no bpc is specified. */
-		bpc = bpc ? bpc : 8;
-	}
-
-	if (requested_bpc > 0) {
-		/*
-		 * Cap display bpc based on the user requested value.
-		 *
-		 * The value for state->max_bpc may not correctly updated
-		 * depending on when the connector gets added to the state
-		 * or if this was called outside of atomic check, so it
-		 * can't be used directly.
-		 */
-		bpc = min_t(u8, bpc, requested_bpc);
-
-		/* Round down to the nearest even number. */
-		bpc = bpc - (bpc & 1);
-	}
-
-	switch (bpc) {
-	case 0:
-		/*
-		 * Temporary Work around, DRM doesn't parse color depth for
-		 * EDID revision before 1.4
-		 * TODO: Fix edid parsing
-		 */
-		return COLOR_DEPTH_888;
-	case 6:
-		return COLOR_DEPTH_666;
-	case 8:
-		return COLOR_DEPTH_888;
-	case 10:
-		return COLOR_DEPTH_101010;
-	case 12:
-		return COLOR_DEPTH_121212;
-	case 14:
-		return COLOR_DEPTH_141414;
-	case 16:
-		return COLOR_DEPTH_161616;
-	default:
-		return COLOR_DEPTH_UNDEFINED;
-	}
-}
-
-static enum dc_aspect_ratio
-get_aspect_ratio(const struct drm_display_mode *mode_in)
-{
-	/* 1-1 mapping, since both enums follow the HDMI spec. */
-	return (enum dc_aspect_ratio) mode_in->picture_aspect_ratio;
-}
-
-static enum dc_color_space
-get_output_color_space(const struct dc_crtc_timing *dc_crtc_timing)
-{
-	enum dc_color_space color_space = COLOR_SPACE_SRGB;
-
-	switch (dc_crtc_timing->pixel_encoding)	{
-	case PIXEL_ENCODING_YCBCR422:
-	case PIXEL_ENCODING_YCBCR444:
-	case PIXEL_ENCODING_YCBCR420:
-	{
-		/*
-		 * 27030khz is the separation point between HDTV and SDTV
-		 * according to HDMI spec, we use YCbCr709 and YCbCr601
-		 * respectively
-		 */
-		if (dc_crtc_timing->pix_clk_100hz > 270300) {
-			if (dc_crtc_timing->flags.Y_ONLY)
-				color_space =
-					COLOR_SPACE_YCBCR709_LIMITED;
-			else
-				color_space = COLOR_SPACE_YCBCR709;
-		} else {
-			if (dc_crtc_timing->flags.Y_ONLY)
-				color_space =
-					COLOR_SPACE_YCBCR601_LIMITED;
-			else
-				color_space = COLOR_SPACE_YCBCR601;
-		}
-
-	}
-	break;
-	case PIXEL_ENCODING_RGB:
-		color_space = COLOR_SPACE_SRGB;
-		break;
-
-	default:
-		WARN_ON(1);
-		break;
-	}
-
-	return color_space;
-}
-
-static bool adjust_colour_depth_from_display_info(
-	struct dc_crtc_timing *timing_out,
-	const struct drm_display_info *info)
-{
-	enum dc_color_depth depth = timing_out->display_color_depth;
-	int normalized_clk;
-	do {
-		normalized_clk = timing_out->pix_clk_100hz / 10;
-		/* YCbCr 4:2:0 requires additional adjustment of 1/2 */
-		if (timing_out->pixel_encoding == PIXEL_ENCODING_YCBCR420)
-			normalized_clk /= 2;
-		/* Adjusting pix clock following on HDMI spec based on colour depth */
-		switch (depth) {
-		case COLOR_DEPTH_888:
-			break;
-		case COLOR_DEPTH_101010:
-			normalized_clk = (normalized_clk * 30) / 24;
-			break;
-		case COLOR_DEPTH_121212:
-			normalized_clk = (normalized_clk * 36) / 24;
-			break;
-		case COLOR_DEPTH_161616:
-			normalized_clk = (normalized_clk * 48) / 24;
-			break;
-		default:
-			/* The above depths are the only ones valid for HDMI. */
-			return false;
-		}
-		if (normalized_clk <= info->max_tmds_clock) {
-			timing_out->display_color_depth = depth;
-			return true;
-		}
-	} while (--depth > COLOR_DEPTH_666);
-	return false;
-}
-
-static void fill_stream_properties_from_drm_display_mode(
-	struct dc_stream_state *stream,
-	const struct drm_display_mode *mode_in,
-	const struct drm_connector *connector,
-	const struct drm_connector_state *connector_state,
-	const struct dc_stream_state *old_stream,
-	int requested_bpc)
-{
-	struct dc_crtc_timing *timing_out = &stream->timing;
-	const struct drm_display_info *info = &connector->display_info;
-	struct amdgpu_dm_connector *aconnector = to_amdgpu_dm_connector(connector);
-	struct hdmi_vendor_infoframe hv_frame;
-	struct hdmi_avi_infoframe avi_frame;
-
-	memset(&hv_frame, 0, sizeof(hv_frame));
-	memset(&avi_frame, 0, sizeof(avi_frame));
-
-	timing_out->h_border_left = 0;
-	timing_out->h_border_right = 0;
-	timing_out->v_border_top = 0;
-	timing_out->v_border_bottom = 0;
-	/* TODO: un-hardcode */
-	if (drm_mode_is_420_only(info, mode_in)
-			&& stream->signal == SIGNAL_TYPE_HDMI_TYPE_A)
-		timing_out->pixel_encoding = PIXEL_ENCODING_YCBCR420;
-	else if (drm_mode_is_420_also(info, mode_in)
-			&& aconnector->force_yuv420_output)
-		timing_out->pixel_encoding = PIXEL_ENCODING_YCBCR420;
-	else if ((connector->display_info.color_formats & DRM_COLOR_FORMAT_YCBCR444)
-			&& stream->signal == SIGNAL_TYPE_HDMI_TYPE_A)
-		timing_out->pixel_encoding = PIXEL_ENCODING_YCBCR444;
-	else
-		timing_out->pixel_encoding = PIXEL_ENCODING_RGB;
-
-	timing_out->timing_3d_format = TIMING_3D_FORMAT_NONE;
-	timing_out->display_color_depth = convert_color_depth_from_display_info(
-		connector,
-		(timing_out->pixel_encoding == PIXEL_ENCODING_YCBCR420),
-		requested_bpc);
-	timing_out->scan_type = SCANNING_TYPE_NODATA;
-	timing_out->hdmi_vic = 0;
-
-	if(old_stream) {
-		timing_out->vic = old_stream->timing.vic;
-		timing_out->flags.HSYNC_POSITIVE_POLARITY = old_stream->timing.flags.HSYNC_POSITIVE_POLARITY;
-		timing_out->flags.VSYNC_POSITIVE_POLARITY = old_stream->timing.flags.VSYNC_POSITIVE_POLARITY;
-	} else {
-		timing_out->vic = drm_match_cea_mode(mode_in);
-		if (mode_in->flags & DRM_MODE_FLAG_PHSYNC)
-			timing_out->flags.HSYNC_POSITIVE_POLARITY = 1;
-		if (mode_in->flags & DRM_MODE_FLAG_PVSYNC)
-			timing_out->flags.VSYNC_POSITIVE_POLARITY = 1;
-	}
-
-	if (stream->signal == SIGNAL_TYPE_HDMI_TYPE_A) {
-		drm_hdmi_avi_infoframe_from_display_mode(&avi_frame, (struct drm_connector *)connector, mode_in);
-		timing_out->vic = avi_frame.video_code;
-		drm_hdmi_vendor_infoframe_from_display_mode(&hv_frame, (struct drm_connector *)connector, mode_in);
-		timing_out->hdmi_vic = hv_frame.vic;
-	}
-
-	if (is_freesync_video_mode(mode_in, aconnector)) {
-		timing_out->h_addressable = mode_in->hdisplay;
-		timing_out->h_total = mode_in->htotal;
-		timing_out->h_sync_width = mode_in->hsync_end - mode_in->hsync_start;
-		timing_out->h_front_porch = mode_in->hsync_start - mode_in->hdisplay;
-		timing_out->v_total = mode_in->vtotal;
-		timing_out->v_addressable = mode_in->vdisplay;
-		timing_out->v_front_porch = mode_in->vsync_start - mode_in->vdisplay;
-		timing_out->v_sync_width = mode_in->vsync_end - mode_in->vsync_start;
-		timing_out->pix_clk_100hz = mode_in->clock * 10;
-	} else {
-		timing_out->h_addressable = mode_in->crtc_hdisplay;
-		timing_out->h_total = mode_in->crtc_htotal;
-		timing_out->h_sync_width = mode_in->crtc_hsync_end - mode_in->crtc_hsync_start;
-		timing_out->h_front_porch = mode_in->crtc_hsync_start - mode_in->crtc_hdisplay;
-		timing_out->v_total = mode_in->crtc_vtotal;
-		timing_out->v_addressable = mode_in->crtc_vdisplay;
-		timing_out->v_front_porch = mode_in->crtc_vsync_start - mode_in->crtc_vdisplay;
-		timing_out->v_sync_width = mode_in->crtc_vsync_end - mode_in->crtc_vsync_start;
-		timing_out->pix_clk_100hz = mode_in->crtc_clock * 10;
-	}
-
-	timing_out->aspect_ratio = get_aspect_ratio(mode_in);
-
-	stream->output_color_space = get_output_color_space(timing_out);
-
-	stream->out_transfer_func->type = TF_TYPE_PREDEFINED;
-	stream->out_transfer_func->tf = TRANSFER_FUNCTION_SRGB;
-	if (stream->signal == SIGNAL_TYPE_HDMI_TYPE_A) {
-		if (!adjust_colour_depth_from_display_info(timing_out, info) &&
-		    drm_mode_is_420_also(info, mode_in) &&
-		    timing_out->pixel_encoding != PIXEL_ENCODING_YCBCR420) {
-			timing_out->pixel_encoding = PIXEL_ENCODING_YCBCR420;
-			adjust_colour_depth_from_display_info(timing_out, info);
-		}
-	}
-}
-
-static void fill_audio_info(struct audio_info *audio_info,
-			    const struct drm_connector *drm_connector,
-			    const struct dc_sink *dc_sink)
-{
-	int i = 0;
-	int cea_revision = 0;
-	const struct dc_edid_caps *edid_caps = &dc_sink->edid_caps;
-
-	audio_info->manufacture_id = edid_caps->manufacturer_id;
-	audio_info->product_id = edid_caps->product_id;
-
-	cea_revision = drm_connector->display_info.cea_rev;
-
-	strscpy(audio_info->display_name,
-		edid_caps->display_name,
-		AUDIO_INFO_DISPLAY_NAME_SIZE_IN_CHARS);
-
-	if (cea_revision >= 3) {
-		audio_info->mode_count = edid_caps->audio_mode_count;
-
-		for (i = 0; i < audio_info->mode_count; ++i) {
-			audio_info->modes[i].format_code =
-					(enum audio_format_code)
-					(edid_caps->audio_modes[i].format_code);
-			audio_info->modes[i].channel_count =
-					edid_caps->audio_modes[i].channel_count;
-			audio_info->modes[i].sample_rates.all =
-					edid_caps->audio_modes[i].sample_rate;
-			audio_info->modes[i].sample_size =
-					edid_caps->audio_modes[i].sample_size;
-		}
-	}
-
-	audio_info->flags.all = edid_caps->speaker_flags;
-
-	/* TODO: We only check for the progressive mode, check for interlace mode too */
-	if (drm_connector->latency_present[0]) {
-		audio_info->video_latency = drm_connector->video_latency[0];
-		audio_info->audio_latency = drm_connector->audio_latency[0];
-	}
-
 	/* TODO: For DP, video and audio latency should be calculated from DPCD caps */
-
-}
-
-static void
-copy_crtc_timing_for_drm_display_mode(const struct drm_display_mode *src_mode,
-				      struct drm_display_mode *dst_mode)
-{
-	dst_mode->crtc_hdisplay = src_mode->crtc_hdisplay;
-	dst_mode->crtc_vdisplay = src_mode->crtc_vdisplay;
-	dst_mode->crtc_clock = src_mode->crtc_clock;
-	dst_mode->crtc_hblank_start = src_mode->crtc_hblank_start;
-	dst_mode->crtc_hblank_end = src_mode->crtc_hblank_end;
-	dst_mode->crtc_hsync_start =  src_mode->crtc_hsync_start;
-	dst_mode->crtc_hsync_end = src_mode->crtc_hsync_end;
-	dst_mode->crtc_htotal = src_mode->crtc_htotal;
-	dst_mode->crtc_hskew = src_mode->crtc_hskew;
-	dst_mode->crtc_vblank_start = src_mode->crtc_vblank_start;
-	dst_mode->crtc_vblank_end = src_mode->crtc_vblank_end;
-	dst_mode->crtc_vsync_start = src_mode->crtc_vsync_start;
-	dst_mode->crtc_vsync_end = src_mode->crtc_vsync_end;
-	dst_mode->crtc_vtotal = src_mode->crtc_vtotal;
-}
-
-static void
-decide_crtc_timing_for_drm_display_mode(struct drm_display_mode *drm_mode,
-					const struct drm_display_mode *native_mode,
-					bool scale_enabled)
-{
-	if (scale_enabled) {
-		copy_crtc_timing_for_drm_display_mode(native_mode, drm_mode);
-	} else if (native_mode->clock == drm_mode->clock &&
-			native_mode->htotal == drm_mode->htotal &&
-			native_mode->vtotal == drm_mode->vtotal) {
-		copy_crtc_timing_for_drm_display_mode(native_mode, drm_mode);
-	} else {
-		/* no scaling nor amdgpu inserted, no need to patch */
-	}
-}
-
-static struct dc_sink *
-create_fake_sink(struct amdgpu_dm_connector *aconnector)
-{
-	struct dc_sink_init_data sink_init_data = { 0 };
-	struct dc_sink *sink = NULL;
-	sink_init_data.link = aconnector->dc_link;
-	sink_init_data.sink_signal = aconnector->dc_link->connector_signal;
-
-	sink = dc_sink_create(&sink_init_data);
-	if (!sink) {
-		DRM_ERROR("Failed to create sink!\n");
-		return NULL;
-	}
-	sink->sink_signal = SIGNAL_TYPE_VIRTUAL;
-
-	return sink;
-}
-
-static void set_multisync_trigger_params(
-		struct dc_stream_state *stream)
-{
-	struct dc_stream_state *master = NULL;
-
-	if (stream->triggered_crtc_reset.enabled) {
-		master = stream->triggered_crtc_reset.event_source;
-		stream->triggered_crtc_reset.event =
-			master->timing.flags.VSYNC_POSITIVE_POLARITY ?
-			CRTC_EVENT_VSYNC_RISING : CRTC_EVENT_VSYNC_FALLING;
-		stream->triggered_crtc_reset.delay = TRIGGER_DELAY_NEXT_PIXEL;
-	}
-}
-
-static void set_master_stream(struct dc_stream_state *stream_set[],
-			      int stream_count)
-{
-	int j, highest_rfr = 0, master_stream = 0;
-
-	for (j = 0;  j < stream_count; j++) {
-		if (stream_set[j] && stream_set[j]->triggered_crtc_reset.enabled) {
-			int refresh_rate = 0;
-
-			refresh_rate = (stream_set[j]->timing.pix_clk_100hz*100)/
-				(stream_set[j]->timing.h_total*stream_set[j]->timing.v_total);
-			if (refresh_rate > highest_rfr) {
-				highest_rfr = refresh_rate;
-				master_stream = j;
-			}
-		}
-	}
-	for (j = 0;  j < stream_count; j++) {
-		if (stream_set[j])
-			stream_set[j]->triggered_crtc_reset.event_source = stream_set[master_stream];
-	}
-}
-
-static void dm_enable_per_frame_crtc_master_sync(struct dc_state *context)
-{
-	int i = 0;
-	struct dc_stream_state *stream;
-
-	if (context->stream_count < 2)
-		return;
-	for (i = 0; i < context->stream_count ; i++) {
-		if (!context->streams[i])
-			continue;
-		/*
-		 * TODO: add a function to read AMD VSDB bits and set
-		 * crtc_sync_master.multi_sync_enabled flag
-		 * For now it's set to false
-		 */
-	}
-
-	set_master_stream(context->streams, context->stream_count);
-
-	for (i = 0; i < context->stream_count ; i++) {
-		stream = context->streams[i];
-
-		if (!stream)
-			continue;
-
-		set_multisync_trigger_params(stream);
-	}
-}
-
-#if defined(CONFIG_DRM_AMD_DC_DCN)
-static void update_dsc_caps(struct amdgpu_dm_connector *aconnector,
-							struct dc_sink *sink, struct dc_stream_state *stream,
-							struct dsc_dec_dpcd_caps *dsc_caps)
-{
-	stream->timing.flags.DSC = 0;
-	dsc_caps->is_dsc_supported = false;
-
-	if (aconnector->dc_link && (sink->sink_signal == SIGNAL_TYPE_DISPLAY_PORT ||
-		sink->sink_signal == SIGNAL_TYPE_EDP)) {
-		if (sink->link->dpcd_caps.dongle_type == DISPLAY_DONGLE_NONE ||
-			sink->link->dpcd_caps.dongle_type == DISPLAY_DONGLE_DP_HDMI_CONVERTER)
-			dc_dsc_parse_dsc_dpcd(aconnector->dc_link->ctx->dc,
-				aconnector->dc_link->dpcd_caps.dsc_caps.dsc_basic_caps.raw,
-				aconnector->dc_link->dpcd_caps.dsc_caps.dsc_branch_decoder_caps.raw,
-				dsc_caps);
-	}
-}
-
-static void apply_dsc_policy_for_edp(struct amdgpu_dm_connector *aconnector,
-				    struct dc_sink *sink, struct dc_stream_state *stream,
-				    struct dsc_dec_dpcd_caps *dsc_caps,
-				    uint32_t max_dsc_target_bpp_limit_override)
-{
-	const struct dc_link_settings *verified_link_cap = NULL;
-	uint32_t link_bw_in_kbps;
-	uint32_t edp_min_bpp_x16, edp_max_bpp_x16;
-	struct dc *dc = sink->ctx->dc;
-	struct dc_dsc_bw_range bw_range = {0};
-	struct dc_dsc_config dsc_cfg = {0};
-
-	verified_link_cap = dc_link_get_link_cap(stream->link);
-	link_bw_in_kbps = dc_link_bandwidth_kbps(stream->link, verified_link_cap);
-	edp_min_bpp_x16 = 8 * 16;
-	edp_max_bpp_x16 = 8 * 16;
-
-	if (edp_max_bpp_x16 > dsc_caps->edp_max_bits_per_pixel)
-		edp_max_bpp_x16 = dsc_caps->edp_max_bits_per_pixel;
-
-	if (edp_max_bpp_x16 < edp_min_bpp_x16)
-		edp_min_bpp_x16 = edp_max_bpp_x16;
-
-	if (dc_dsc_compute_bandwidth_range(dc->res_pool->dscs[0],
-				dc->debug.dsc_min_slice_height_override,
-				edp_min_bpp_x16, edp_max_bpp_x16,
-				dsc_caps,
-				&stream->timing,
-				&bw_range)) {
-
-		if (bw_range.max_kbps < link_bw_in_kbps) {
-			if (dc_dsc_compute_config(dc->res_pool->dscs[0],
-					dsc_caps,
-					dc->debug.dsc_min_slice_height_override,
-					max_dsc_target_bpp_limit_override,
-					0,
-					&stream->timing,
-					&dsc_cfg)) {
-				stream->timing.dsc_cfg = dsc_cfg;
-				stream->timing.flags.DSC = 1;
-				stream->timing.dsc_cfg.bits_per_pixel = edp_max_bpp_x16;
-			}
-			return;
-		}
-	}
-
-	if (dc_dsc_compute_config(dc->res_pool->dscs[0],
-				dsc_caps,
-				dc->debug.dsc_min_slice_height_override,
-				max_dsc_target_bpp_limit_override,
-				link_bw_in_kbps,
-				&stream->timing,
-				&dsc_cfg)) {
-		stream->timing.dsc_cfg = dsc_cfg;
-		stream->timing.flags.DSC = 1;
-	}
-}
-
-static void apply_dsc_policy_for_stream(struct amdgpu_dm_connector *aconnector,
-										struct dc_sink *sink, struct dc_stream_state *stream,
-										struct dsc_dec_dpcd_caps *dsc_caps)
-{
-	struct drm_connector *drm_connector = &aconnector->base;
-	uint32_t link_bandwidth_kbps;
-	uint32_t max_dsc_target_bpp_limit_override = 0;
-	struct dc *dc = sink->ctx->dc;
-	uint32_t max_supported_bw_in_kbps, timing_bw_in_kbps;
-	uint32_t dsc_max_supported_bw_in_kbps;
-
-	link_bandwidth_kbps = dc_link_bandwidth_kbps(aconnector->dc_link,
-							dc_link_get_link_cap(aconnector->dc_link));
-
-	if (stream->link && stream->link->local_sink)
-		max_dsc_target_bpp_limit_override =
-			stream->link->local_sink->edid_caps.panel_patch.max_dsc_target_bpp_limit;
-
-	/* Set DSC policy according to dsc_clock_en */
-	dc_dsc_policy_set_enable_dsc_when_not_needed(
-		aconnector->dsc_settings.dsc_force_enable == DSC_CLK_FORCE_ENABLE);
-
-	if (aconnector->dc_link && sink->sink_signal == SIGNAL_TYPE_EDP && !dc->debug.disable_dsc_edp &&
-	    dc->caps.edp_dsc_support && aconnector->dsc_settings.dsc_force_enable != DSC_CLK_FORCE_DISABLE) {
-
-		apply_dsc_policy_for_edp(aconnector, sink, stream, dsc_caps, max_dsc_target_bpp_limit_override);
-
-	} else if (aconnector->dc_link && sink->sink_signal == SIGNAL_TYPE_DISPLAY_PORT) {
-		if (sink->link->dpcd_caps.dongle_type == DISPLAY_DONGLE_NONE) {
-			if (dc_dsc_compute_config(aconnector->dc_link->ctx->dc->res_pool->dscs[0],
-						dsc_caps,
-						aconnector->dc_link->ctx->dc->debug.dsc_min_slice_height_override,
-						max_dsc_target_bpp_limit_override,
-						link_bandwidth_kbps,
-						&stream->timing,
-						&stream->timing.dsc_cfg)) {
-				stream->timing.flags.DSC = 1;
-				DRM_DEBUG_DRIVER("%s: [%s] DSC is selected from SST RX\n",
-								 __func__, drm_connector->name);
-			}
-		} else if (sink->link->dpcd_caps.dongle_type == DISPLAY_DONGLE_DP_HDMI_CONVERTER) {
-			timing_bw_in_kbps = dc_bandwidth_in_kbps_from_timing(&stream->timing);
-			max_supported_bw_in_kbps = link_bandwidth_kbps;
-			dsc_max_supported_bw_in_kbps = link_bandwidth_kbps;
-
-			if (timing_bw_in_kbps > max_supported_bw_in_kbps &&
-					max_supported_bw_in_kbps > 0 &&
-					dsc_max_supported_bw_in_kbps > 0)
-				if (dc_dsc_compute_config(aconnector->dc_link->ctx->dc->res_pool->dscs[0],
-						dsc_caps,
-						aconnector->dc_link->ctx->dc->debug.dsc_min_slice_height_override,
-						max_dsc_target_bpp_limit_override,
-						dsc_max_supported_bw_in_kbps,
-						&stream->timing,
-						&stream->timing.dsc_cfg)) {
-					stream->timing.flags.DSC = 1;
-					DRM_DEBUG_DRIVER("%s: [%s] DSC is selected from DP-HDMI PCON\n",
-									 __func__, drm_connector->name);
-				}
-		}
-	}
-
-	/* Overwrite the stream flag if DSC is enabled through debugfs */
-	if (aconnector->dsc_settings.dsc_force_enable == DSC_CLK_FORCE_ENABLE)
-		stream->timing.flags.DSC = 1;
-
-	if (stream->timing.flags.DSC && aconnector->dsc_settings.dsc_num_slices_h)
-		stream->timing.dsc_cfg.num_slices_h = aconnector->dsc_settings.dsc_num_slices_h;
-
-	if (stream->timing.flags.DSC && aconnector->dsc_settings.dsc_num_slices_v)
-		stream->timing.dsc_cfg.num_slices_v = aconnector->dsc_settings.dsc_num_slices_v;
-
-	if (stream->timing.flags.DSC && aconnector->dsc_settings.dsc_bits_per_pixel)
-		stream->timing.dsc_cfg.bits_per_pixel = aconnector->dsc_settings.dsc_bits_per_pixel;
-}
-#endif /* CONFIG_DRM_AMD_DC_DCN */
-
-/**
- * DOC: FreeSync Video
- *
- * When a userspace application wants to play a video, the content follows a
- * standard format definition that usually specifies the FPS for that format.
- * The below list illustrates some video format and the expected FPS,
- * respectively:
- *
- * - TV/NTSC (23.976 FPS)
- * - Cinema (24 FPS)
- * - TV/PAL (25 FPS)
- * - TV/NTSC (29.97 FPS)
- * - TV/NTSC (30 FPS)
- * - Cinema HFR (48 FPS)
- * - TV/PAL (50 FPS)
- * - Commonly used (60 FPS)
- * - Multiples of 24 (48,72,96,120 FPS)
- *
- * The list of standards video format is not huge and can be added to the
- * connector modeset list beforehand. With that, userspace can leverage
- * FreeSync to extends the front porch in order to attain the target refresh
- * rate. Such a switch will happen seamlessly, without screen blanking or
- * reprogramming of the output in any other way. If the userspace requests a
- * modesetting change compatible with FreeSync modes that only differ in the
- * refresh rate, DC will skip the full update and avoid blink during the
- * transition. For example, the video player can change the modesetting from
- * 60Hz to 30Hz for playing TV/NTSC content when it goes full screen without
- * causing any display blink. This same concept can be applied to a mode
- * setting change.
- */
-static struct drm_display_mode *
-get_highest_refresh_rate_mode(struct amdgpu_dm_connector *aconnector,
-			  bool use_probed_modes)
-{
-	struct drm_display_mode *m, *m_pref = NULL;
-	u16 current_refresh, highest_refresh;
-	struct list_head *list_head = use_probed_modes ?
-						    &aconnector->base.probed_modes :
-						    &aconnector->base.modes;
-
-	if (aconnector->freesync_vid_base.clock != 0)
-		return &aconnector->freesync_vid_base;
-
-	/* Find the preferred mode */
-	list_for_each_entry (m, list_head, head) {
-		if (m->type & DRM_MODE_TYPE_PREFERRED) {
-			m_pref = m;
-			break;
-		}
-	}
-
-	if (!m_pref) {
-		/* Probably an EDID with no preferred mode. Fallback to first entry */
-		m_pref = list_first_entry_or_null(
-			&aconnector->base.modes, struct drm_display_mode, head);
-		if (!m_pref) {
-			DRM_DEBUG_DRIVER("No preferred mode found in EDID\n");
-			return NULL;
-		}
-	}
-
-	highest_refresh = drm_mode_vrefresh(m_pref);
-
-	/*
-	 * Find the mode with highest refresh rate with same resolution.
-	 * For some monitors, preferred mode is not the mode with highest
-	 * supported refresh rate.
-	 */
-	list_for_each_entry (m, list_head, head) {
-		current_refresh  = drm_mode_vrefresh(m);
-
-		if (m->hdisplay == m_pref->hdisplay &&
-		    m->vdisplay == m_pref->vdisplay &&
-		    highest_refresh < current_refresh) {
-			highest_refresh = current_refresh;
-			m_pref = m;
-		}
-	}
-
-	drm_mode_copy(&aconnector->freesync_vid_base, m_pref);
-	return m_pref;
-}
-
-static bool is_freesync_video_mode(const struct drm_display_mode *mode,
-				   struct amdgpu_dm_connector *aconnector)
-{
-	struct drm_display_mode *high_mode;
-	int timing_diff;
-
-	high_mode = get_highest_refresh_rate_mode(aconnector, false);
-	if (!high_mode || !mode)
-		return false;
-
-	timing_diff = high_mode->vtotal - mode->vtotal;
-
-	if (high_mode->clock == 0 || high_mode->clock != mode->clock ||
-	    high_mode->hdisplay != mode->hdisplay ||
-	    high_mode->vdisplay != mode->vdisplay ||
-	    high_mode->hsync_start != mode->hsync_start ||
-	    high_mode->hsync_end != mode->hsync_end ||
-	    high_mode->htotal != mode->htotal ||
-	    high_mode->hskew != mode->hskew ||
-	    high_mode->vscan != mode->vscan ||
-	    high_mode->vsync_start - mode->vsync_start != timing_diff ||
-	    high_mode->vsync_end - mode->vsync_end != timing_diff)
-		return false;
-	else
-		return true;
-}
-
-static struct dc_stream_state *
-create_stream_for_sink(struct amdgpu_dm_connector *aconnector,
-		       const struct drm_display_mode *drm_mode,
-		       const struct dm_connector_state *dm_state,
-		       const struct dc_stream_state *old_stream,
-		       int requested_bpc)
-{
-	struct drm_display_mode *preferred_mode = NULL;
-	struct drm_connector *drm_connector;
-	const struct drm_connector_state *con_state =
-		dm_state ? &dm_state->base : NULL;
-	struct dc_stream_state *stream = NULL;
-	struct drm_display_mode mode = *drm_mode;
-	struct drm_display_mode saved_mode;
-	struct drm_display_mode *freesync_mode = NULL;
-	bool native_mode_found = false;
-	bool recalculate_timing = false;
-	bool scale = dm_state ? (dm_state->scaling != RMX_OFF) : false;
-	int mode_refresh;
-	int preferred_refresh = 0;
-#if defined(CONFIG_DRM_AMD_DC_DCN)
-	struct dsc_dec_dpcd_caps dsc_caps;
-#endif
-	struct dc_sink *sink = NULL;
-
-	memset(&saved_mode, 0, sizeof(saved_mode));
-
-	if (aconnector == NULL) {
-		DRM_ERROR("aconnector is NULL!\n");
-		return stream;
-	}
-
-	drm_connector = &aconnector->base;
-
-	if (!aconnector->dc_sink) {
-		sink = create_fake_sink(aconnector);
-		if (!sink)
-			return stream;
-	} else {
-		sink = aconnector->dc_sink;
-		dc_sink_retain(sink);
-	}
-
-	stream = dc_create_stream_for_sink(sink);
-
-	if (stream == NULL) {
-		DRM_ERROR("Failed to create stream for sink!\n");
-		goto finish;
-	}
-
-	stream->dm_stream_context = aconnector;
-
-	stream->timing.flags.LTE_340MCSC_SCRAMBLE =
-		drm_connector->display_info.hdmi.scdc.scrambling.low_rates;
-
-	list_for_each_entry(preferred_mode, &aconnector->base.modes, head) {
-		/* Search for preferred mode */
-		if (preferred_mode->type & DRM_MODE_TYPE_PREFERRED) {
-			native_mode_found = true;
-			break;
-		}
-	}
-	if (!native_mode_found)
-		preferred_mode = list_first_entry_or_null(
-				&aconnector->base.modes,
-				struct drm_display_mode,
-				head);
-
-	mode_refresh = drm_mode_vrefresh(&mode);
-
-	if (preferred_mode == NULL) {
-		/*
-		 * This may not be an error, the use case is when we have no
-		 * usermode calls to reset and set mode upon hotplug. In this
-		 * case, we call set mode ourselves to restore the previous mode
-		 * and the modelist may not be filled in in time.
-		 */
-		DRM_DEBUG_DRIVER("No preferred mode found\n");
-	} else {
-		recalculate_timing = is_freesync_video_mode(&mode, aconnector);
-		if (recalculate_timing) {
-			freesync_mode = get_highest_refresh_rate_mode(aconnector, false);
-			drm_mode_copy(&saved_mode, &mode);
-			drm_mode_copy(&mode, freesync_mode);
-		} else {
-			decide_crtc_timing_for_drm_display_mode(
-				&mode, preferred_mode, scale);
-
-			preferred_refresh = drm_mode_vrefresh(preferred_mode);
-		}
-	}
-
-	if (recalculate_timing)
-		drm_mode_set_crtcinfo(&saved_mode, 0);
-	else if (!dm_state)
-		drm_mode_set_crtcinfo(&mode, 0);
-
-       /*
-	* If scaling is enabled and refresh rate didn't change
-	* we copy the vic and polarities of the old timings
-	*/
-	if (!scale || mode_refresh != preferred_refresh)
-		fill_stream_properties_from_drm_display_mode(
-			stream, &mode, &aconnector->base, con_state, NULL,
-			requested_bpc);
-	else
-		fill_stream_properties_from_drm_display_mode(
-			stream, &mode, &aconnector->base, con_state, old_stream,
-			requested_bpc);
-
-#if defined(CONFIG_DRM_AMD_DC_DCN)
-	/* SST DSC determination policy */
-	update_dsc_caps(aconnector, sink, stream, &dsc_caps);
-	if (aconnector->dsc_settings.dsc_force_enable != DSC_CLK_FORCE_DISABLE && dsc_caps.is_dsc_supported)
-		apply_dsc_policy_for_stream(aconnector, sink, stream, &dsc_caps);
-#endif
-
-	update_stream_scaling_settings(&mode, dm_state, stream);
-
-	fill_audio_info(
-		&stream->audio_info,
-		drm_connector,
-		sink);
-
-	update_stream_signal(stream, sink);
-
-	if (stream->signal == SIGNAL_TYPE_HDMI_TYPE_A)
-		mod_build_hf_vsif_infopacket(stream, &stream->vsp_infopacket);
-
-	if (stream->link->psr_settings.psr_feature_enabled) {
-		//
-		// should decide stream support vsc sdp colorimetry capability
-		// before building vsc info packet
-		//
-		stream->use_vsc_sdp_for_colorimetry = false;
-		if (aconnector->dc_sink->sink_signal == SIGNAL_TYPE_DISPLAY_PORT_MST) {
-			stream->use_vsc_sdp_for_colorimetry =
-				aconnector->dc_sink->is_vsc_sdp_colorimetry_supported;
-		} else {
-			if (stream->link->dpcd_caps.dprx_feature.bits.VSC_SDP_COLORIMETRY_SUPPORTED)
-				stream->use_vsc_sdp_for_colorimetry = true;
-		}
-		mod_build_vsc_infopacket(stream, &stream->vsc_infopacket, stream->output_color_space);
-		aconnector->psr_skip_count = AMDGPU_DM_PSR_ENTRY_DELAY;
-
-	}
-finish:
-	dc_sink_release(sink);
-
-	return stream;
-}
-
-static void amdgpu_dm_crtc_destroy(struct drm_crtc *crtc)
-{
-	drm_crtc_cleanup(crtc);
-	kfree(crtc);
-}
-
-static void dm_crtc_destroy_state(struct drm_crtc *crtc,
-				  struct drm_crtc_state *state)
-{
-	struct dm_crtc_state *cur = to_dm_crtc_state(state);
-
-	/* TODO Destroy dc_stream objects are stream object is flattened */
-	if (cur->stream)
-		dc_stream_release(cur->stream);
-
-
-	__drm_atomic_helper_crtc_destroy_state(state);
-
-
-	kfree(state);
-}
-
-static void dm_crtc_reset_state(struct drm_crtc *crtc)
-{
-	struct dm_crtc_state *state;
-
-	if (crtc->state)
-		dm_crtc_destroy_state(crtc, crtc->state);
-
-	state = kzalloc(sizeof(*state), GFP_KERNEL);
-	if (WARN_ON(!state))
-		return;
-
-	__drm_atomic_helper_crtc_reset(crtc, &state->base);
-}
-
-static struct drm_crtc_state *
-dm_crtc_duplicate_state(struct drm_crtc *crtc)
-{
-	struct dm_crtc_state *state, *cur;
-
-	cur = to_dm_crtc_state(crtc->state);
-
-	if (WARN_ON(!crtc->state))
-		return NULL;
-
-	state = kzalloc(sizeof(*state), GFP_KERNEL);
-	if (!state)
-		return NULL;
-
-	__drm_atomic_helper_crtc_duplicate_state(crtc, &state->base);
-
-	if (cur->stream) {
-		state->stream = cur->stream;
-		dc_stream_retain(state->stream);
-	}
-
-	state->active_planes = cur->active_planes;
-	state->vrr_infopacket = cur->vrr_infopacket;
-	state->abm_level = cur->abm_level;
-	state->vrr_supported = cur->vrr_supported;
-	state->freesync_config = cur->freesync_config;
-	state->cm_has_degamma = cur->cm_has_degamma;
-	state->cm_is_degamma_srgb = cur->cm_is_degamma_srgb;
-	state->force_dpms_off = cur->force_dpms_off;
-	/* TODO Duplicate dc_stream after objects are stream object is flattened */
-
-	return &state->base;
-}
-
-#ifdef CONFIG_DRM_AMD_SECURE_DISPLAY
-static int amdgpu_dm_crtc_late_register(struct drm_crtc *crtc)
-{
-	crtc_debugfs_init(crtc);
-
-	return 0;
-}
-#endif
-
-static inline int dm_set_vupdate_irq(struct drm_crtc *crtc, bool enable)
-{
-	enum dc_irq_source irq_source;
-	struct amdgpu_crtc *acrtc = to_amdgpu_crtc(crtc);
-	struct amdgpu_device *adev = drm_to_adev(crtc->dev);
-	int rc;
-
-	irq_source = IRQ_TYPE_VUPDATE + acrtc->otg_inst;
-
-	rc = dc_interrupt_set(adev->dm.dc, irq_source, enable) ? 0 : -EBUSY;
-
-	DRM_DEBUG_VBL("crtc %d - vupdate irq %sabling: r=%d\n",
-		      acrtc->crtc_id, enable ? "en" : "dis", rc);
-	return rc;
-}
-
-static inline int dm_set_vblank(struct drm_crtc *crtc, bool enable)
-{
-	enum dc_irq_source irq_source;
-	struct amdgpu_crtc *acrtc = to_amdgpu_crtc(crtc);
-	struct amdgpu_device *adev = drm_to_adev(crtc->dev);
-	struct dm_crtc_state *acrtc_state = to_dm_crtc_state(crtc->state);
-	struct amdgpu_display_manager *dm = &adev->dm;
-	struct vblank_control_work *work;
-	int rc = 0;
-
-	if (enable) {
-		/* vblank irq on -> Only need vupdate irq in vrr mode */
-		if (amdgpu_dm_vrr_active(acrtc_state))
-			rc = dm_set_vupdate_irq(crtc, true);
-	} else {
-		/* vblank irq off -> vupdate irq off */
-		rc = dm_set_vupdate_irq(crtc, false);
-	}
-
-	if (rc)
-		return rc;
-
-	irq_source = IRQ_TYPE_VBLANK + acrtc->otg_inst;
-
-	if (!dc_interrupt_set(adev->dm.dc, irq_source, enable))
-		return -EBUSY;
-
-	if (amdgpu_in_reset(adev))
-		return 0;
-
-	if (dm->vblank_control_workqueue) {
-		work = kzalloc(sizeof(*work), GFP_ATOMIC);
-		if (!work)
-			return -ENOMEM;
-
-		INIT_WORK(&work->work, vblank_control_worker);
-		work->dm = dm;
-		work->acrtc = acrtc;
-		work->enable = enable;
-
-		if (acrtc_state->stream) {
-			dc_stream_retain(acrtc_state->stream);
-			work->stream = acrtc_state->stream;
-		}
-
-		queue_work(dm->vblank_control_workqueue, &work->work);
-	}
-
-	return 0;
-}
-
-static int dm_enable_vblank(struct drm_crtc *crtc)
-{
-	return dm_set_vblank(crtc, true);
-}
-
-static void dm_disable_vblank(struct drm_crtc *crtc)
-{
-	dm_set_vblank(crtc, false);
-}
-
-/* Implemented only the options currently availible for the driver */
-static const struct drm_crtc_funcs amdgpu_dm_crtc_funcs = {
-	.reset = dm_crtc_reset_state,
-	.destroy = amdgpu_dm_crtc_destroy,
-	.set_config = drm_atomic_helper_set_config,
-	.page_flip = drm_atomic_helper_page_flip,
-	.atomic_duplicate_state = dm_crtc_duplicate_state,
-	.atomic_destroy_state = dm_crtc_destroy_state,
-	.set_crc_source = amdgpu_dm_crtc_set_crc_source,
-	.verify_crc_source = amdgpu_dm_crtc_verify_crc_source,
-	.get_crc_sources = amdgpu_dm_crtc_get_crc_sources,
-	.get_vblank_counter = amdgpu_get_vblank_counter_kms,
-	.enable_vblank = dm_enable_vblank,
-	.disable_vblank = dm_disable_vblank,
-	.get_vblank_timestamp = drm_crtc_vblank_helper_get_vblank_timestamp,
-#if defined(CONFIG_DRM_AMD_SECURE_DISPLAY)
-	.late_register = amdgpu_dm_crtc_late_register,
-#endif
-};
-
-static enum drm_connector_status
-amdgpu_dm_connector_detect(struct drm_connector *connector, bool force)
-{
-	bool connected;
-	struct amdgpu_dm_connector *aconnector = to_amdgpu_dm_connector(connector);
-
-	/*
-	 * Notes:
-	 * 1. This interface is NOT called in context of HPD irq.
-	 * 2. This interface *is called* in context of user-mode ioctl. Which
-	 * makes it a bad place for *any* MST-related activity.
-	 */
-
-	if (aconnector->base.force == DRM_FORCE_UNSPECIFIED &&
-	    !aconnector->fake_enable)
-		connected = (aconnector->dc_sink != NULL);
-	else
-		connected = (aconnector->base.force == DRM_FORCE_ON);
-
-	update_subconnector_property(aconnector);
-
-	return (connected ? connector_status_connected :
-			connector_status_disconnected);
-}
-
-int amdgpu_dm_connector_atomic_set_property(struct drm_connector *connector,
-					    struct drm_connector_state *connector_state,
-					    struct drm_property *property,
-					    uint64_t val)
-{
-	struct drm_device *dev = connector->dev;
-	struct amdgpu_device *adev = drm_to_adev(dev);
-	struct dm_connector_state *dm_old_state =
-		to_dm_connector_state(connector->state);
-	struct dm_connector_state *dm_new_state =
-		to_dm_connector_state(connector_state);
-
-	int ret = -EINVAL;
-
-	if (property == dev->mode_config.scaling_mode_property) {
-		enum amdgpu_rmx_type rmx_type;
-
-		switch (val) {
-		case DRM_MODE_SCALE_CENTER:
-			rmx_type = RMX_CENTER;
-			break;
-		case DRM_MODE_SCALE_ASPECT:
-			rmx_type = RMX_ASPECT;
-			break;
-		case DRM_MODE_SCALE_FULLSCREEN:
-			rmx_type = RMX_FULL;
-			break;
-		case DRM_MODE_SCALE_NONE:
-		default:
-			rmx_type = RMX_OFF;
-			break;
-		}
-
-		if (dm_old_state->scaling == rmx_type)
-			return 0;
-
-		dm_new_state->scaling = rmx_type;
-		ret = 0;
-	} else if (property == adev->mode_info.underscan_hborder_property) {
-		dm_new_state->underscan_hborder = val;
-		ret = 0;
-	} else if (property == adev->mode_info.underscan_vborder_property) {
-		dm_new_state->underscan_vborder = val;
-		ret = 0;
-	} else if (property == adev->mode_info.underscan_property) {
-		dm_new_state->underscan_enable = val;
-		ret = 0;
-	} else if (property == adev->mode_info.abm_level_property) {
-		dm_new_state->abm_level = val;
-		ret = 0;
-	}
-
-	return ret;
-}
-
-int amdgpu_dm_connector_atomic_get_property(struct drm_connector *connector,
-					    const struct drm_connector_state *state,
-					    struct drm_property *property,
-					    uint64_t *val)
-{
-	struct drm_device *dev = connector->dev;
-	struct amdgpu_device *adev = drm_to_adev(dev);
-	struct dm_connector_state *dm_state =
-		to_dm_connector_state(state);
-	int ret = -EINVAL;
-
-	if (property == dev->mode_config.scaling_mode_property) {
-		switch (dm_state->scaling) {
-		case RMX_CENTER:
-			*val = DRM_MODE_SCALE_CENTER;
-			break;
-		case RMX_ASPECT:
-			*val = DRM_MODE_SCALE_ASPECT;
-			break;
-		case RMX_FULL:
-			*val = DRM_MODE_SCALE_FULLSCREEN;
-			break;
-		case RMX_OFF:
-		default:
-			*val = DRM_MODE_SCALE_NONE;
-			break;
-		}
-		ret = 0;
-	} else if (property == adev->mode_info.underscan_hborder_property) {
-		*val = dm_state->underscan_hborder;
-		ret = 0;
-	} else if (property == adev->mode_info.underscan_vborder_property) {
-		*val = dm_state->underscan_vborder;
-		ret = 0;
-	} else if (property == adev->mode_info.underscan_property) {
-		*val = dm_state->underscan_enable;
-		ret = 0;
-	} else if (property == adev->mode_info.abm_level_property) {
-		*val = dm_state->abm_level;
-		ret = 0;
-	}
-
-	return ret;
-}
-
-static void amdgpu_dm_connector_unregister(struct drm_connector *connector)
-{
-	struct amdgpu_dm_connector *amdgpu_dm_connector = to_amdgpu_dm_connector(connector);
-
-	drm_dp_aux_unregister(&amdgpu_dm_connector->dm_dp_aux.aux);
-}
-
-static void amdgpu_dm_connector_destroy(struct drm_connector *connector)
-{
-	struct amdgpu_dm_connector *aconnector = to_amdgpu_dm_connector(connector);
-	const struct dc_link *link = aconnector->dc_link;
-	struct amdgpu_device *adev = drm_to_adev(connector->dev);
-	struct amdgpu_display_manager *dm = &adev->dm;
-	int i;
-
-	/*
-	 * Call only if mst_mgr was iniitalized before since it's not done
-	 * for all connector types.
-	 */
-	if (aconnector->mst_mgr.dev)
-		drm_dp_mst_topology_mgr_destroy(&aconnector->mst_mgr);
-
-#if defined(CONFIG_BACKLIGHT_CLASS_DEVICE) ||\
-	defined(CONFIG_BACKLIGHT_CLASS_DEVICE_MODULE)
-	for (i = 0; i < dm->num_of_edps; i++) {
-		if ((link == dm->backlight_link[i]) && dm->backlight_dev[i]) {
-			backlight_device_unregister(dm->backlight_dev[i]);
-			dm->backlight_dev[i] = NULL;
-		}
-	}
-#endif
-
-	if (aconnector->dc_em_sink)
-		dc_sink_release(aconnector->dc_em_sink);
-	aconnector->dc_em_sink = NULL;
-	if (aconnector->dc_sink)
-		dc_sink_release(aconnector->dc_sink);
-	aconnector->dc_sink = NULL;
-
-	drm_dp_cec_unregister_connector(&aconnector->dm_dp_aux.aux);
-	drm_connector_unregister(connector);
-	drm_connector_cleanup(connector);
-	if (aconnector->i2c) {
-		i2c_del_adapter(&aconnector->i2c->base);
-		kfree(aconnector->i2c);
-	}
-	kfree(aconnector->dm_dp_aux.aux.name);
-=======
-	/* TODO: For DP, video and audio latency should be calculated from DPCD caps */
->>>>>>> 3269662e
 
 }
 
