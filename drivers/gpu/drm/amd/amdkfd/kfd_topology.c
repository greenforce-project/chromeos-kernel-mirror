// SPDX-License-Identifier: GPL-2.0 OR MIT
/*
 * Copyright 2014-2022 Advanced Micro Devices, Inc.
 *
 * Permission is hereby granted, free of charge, to any person obtaining a
 * copy of this software and associated documentation files (the "Software"),
 * to deal in the Software without restriction, including without limitation
 * the rights to use, copy, modify, merge, publish, distribute, sublicense,
 * and/or sell copies of the Software, and to permit persons to whom the
 * Software is furnished to do so, subject to the following conditions:
 *
 * The above copyright notice and this permission notice shall be included in
 * all copies or substantial portions of the Software.
 *
 * THE SOFTWARE IS PROVIDED "AS IS", WITHOUT WARRANTY OF ANY KIND, EXPRESS OR
 * IMPLIED, INCLUDING BUT NOT LIMITED TO THE WARRANTIES OF MERCHANTABILITY,
 * FITNESS FOR A PARTICULAR PURPOSE AND NONINFRINGEMENT.  IN NO EVENT SHALL
 * THE COPYRIGHT HOLDER(S) OR AUTHOR(S) BE LIABLE FOR ANY CLAIM, DAMAGES OR
 * OTHER LIABILITY, WHETHER IN AN ACTION OF CONTRACT, TORT OR OTHERWISE,
 * ARISING FROM, OUT OF OR IN CONNECTION WITH THE SOFTWARE OR THE USE OR
 * OTHER DEALINGS IN THE SOFTWARE.
 */

#include <linux/types.h>
#include <linux/kernel.h>
#include <linux/pci.h>
#include <linux/errno.h>
#include <linux/acpi.h>
#include <linux/hash.h>
#include <linux/cpufreq.h>
#include <linux/log2.h>
#include <linux/dmi.h>
#include <linux/atomic.h>

#include "kfd_priv.h"
#include "kfd_crat.h"
#include "kfd_topology.h"
#include "kfd_device_queue_manager.h"
#include "kfd_iommu.h"
#include "kfd_svm.h"
#include "amdgpu_amdkfd.h"
#include "amdgpu_ras.h"
#include "amdgpu.h"

/* topology_device_list - Master list of all topology devices */
static struct list_head topology_device_list;
static struct kfd_system_properties sys_props;

static DECLARE_RWSEM(topology_lock);
static uint32_t topology_crat_proximity_domain;

struct kfd_topology_device *kfd_topology_device_by_proximity_domain_no_lock(
						uint32_t proximity_domain)
{
	struct kfd_topology_device *top_dev;
	struct kfd_topology_device *device = NULL;

	list_for_each_entry(top_dev, &topology_device_list, list)
		if (top_dev->proximity_domain == proximity_domain) {
			device = top_dev;
			break;
		}

	return device;
}

struct kfd_topology_device *kfd_topology_device_by_proximity_domain(
						uint32_t proximity_domain)
{
	struct kfd_topology_device *device = NULL;

	down_read(&topology_lock);

	device = kfd_topology_device_by_proximity_domain_no_lock(
							proximity_domain);
	up_read(&topology_lock);

	return device;
}

struct kfd_topology_device *kfd_topology_device_by_id(uint32_t gpu_id)
{
	struct kfd_topology_device *top_dev = NULL;
	struct kfd_topology_device *ret = NULL;

	down_read(&topology_lock);

	list_for_each_entry(top_dev, &topology_device_list, list)
		if (top_dev->gpu_id == gpu_id) {
			ret = top_dev;
			break;
		}

	up_read(&topology_lock);

	return ret;
}

struct kfd_dev *kfd_device_by_id(uint32_t gpu_id)
{
	struct kfd_topology_device *top_dev;

	top_dev = kfd_topology_device_by_id(gpu_id);
	if (!top_dev)
		return NULL;

	return top_dev->gpu;
}

struct kfd_dev *kfd_device_by_pci_dev(const struct pci_dev *pdev)
{
	struct kfd_topology_device *top_dev;
	struct kfd_dev *device = NULL;

	down_read(&topology_lock);

	list_for_each_entry(top_dev, &topology_device_list, list)
		if (top_dev->gpu && top_dev->gpu->adev->pdev == pdev) {
			device = top_dev->gpu;
			break;
		}

	up_read(&topology_lock);

	return device;
}

struct kfd_dev *kfd_device_by_adev(const struct amdgpu_device *adev)
{
	struct kfd_topology_device *top_dev;
	struct kfd_dev *device = NULL;

	down_read(&topology_lock);

	list_for_each_entry(top_dev, &topology_device_list, list)
		if (top_dev->gpu && top_dev->gpu->adev == adev) {
			device = top_dev->gpu;
			break;
		}

	up_read(&topology_lock);

	return device;
}

/* Called with write topology_lock acquired */
static void kfd_release_topology_device(struct kfd_topology_device *dev)
{
	struct kfd_mem_properties *mem;
	struct kfd_cache_properties *cache;
	struct kfd_iolink_properties *iolink;
	struct kfd_iolink_properties *p2plink;
	struct kfd_perf_properties *perf;

	list_del(&dev->list);

	while (dev->mem_props.next != &dev->mem_props) {
		mem = container_of(dev->mem_props.next,
				struct kfd_mem_properties, list);
		list_del(&mem->list);
		kfree(mem);
	}

	while (dev->cache_props.next != &dev->cache_props) {
		cache = container_of(dev->cache_props.next,
				struct kfd_cache_properties, list);
		list_del(&cache->list);
		kfree(cache);
	}

	while (dev->io_link_props.next != &dev->io_link_props) {
		iolink = container_of(dev->io_link_props.next,
				struct kfd_iolink_properties, list);
		list_del(&iolink->list);
		kfree(iolink);
	}

	while (dev->p2p_link_props.next != &dev->p2p_link_props) {
		p2plink = container_of(dev->p2p_link_props.next,
				struct kfd_iolink_properties, list);
		list_del(&p2plink->list);
		kfree(p2plink);
	}

	while (dev->perf_props.next != &dev->perf_props) {
		perf = container_of(dev->perf_props.next,
				struct kfd_perf_properties, list);
		list_del(&perf->list);
		kfree(perf);
	}

	kfree(dev);
}

void kfd_release_topology_device_list(struct list_head *device_list)
{
	struct kfd_topology_device *dev;

	while (!list_empty(device_list)) {
		dev = list_first_entry(device_list,
				       struct kfd_topology_device, list);
		kfd_release_topology_device(dev);
	}
}

static void kfd_release_live_view(void)
{
	kfd_release_topology_device_list(&topology_device_list);
	memset(&sys_props, 0, sizeof(sys_props));
}

struct kfd_topology_device *kfd_create_topology_device(
				struct list_head *device_list)
{
	struct kfd_topology_device *dev;

	dev = kfd_alloc_struct(dev);
	if (!dev) {
		pr_err("No memory to allocate a topology device");
		return NULL;
	}

	INIT_LIST_HEAD(&dev->mem_props);
	INIT_LIST_HEAD(&dev->cache_props);
	INIT_LIST_HEAD(&dev->io_link_props);
	INIT_LIST_HEAD(&dev->p2p_link_props);
	INIT_LIST_HEAD(&dev->perf_props);

	list_add_tail(&dev->list, device_list);

	return dev;
}


#define sysfs_show_gen_prop(buffer, offs, fmt, ...)		\
		(offs += snprintf(buffer+offs, PAGE_SIZE-offs,	\
				  fmt, __VA_ARGS__))
#define sysfs_show_32bit_prop(buffer, offs, name, value) \
		sysfs_show_gen_prop(buffer, offs, "%s %u\n", name, value)
#define sysfs_show_64bit_prop(buffer, offs, name, value) \
		sysfs_show_gen_prop(buffer, offs, "%s %llu\n", name, value)
#define sysfs_show_32bit_val(buffer, offs, value) \
		sysfs_show_gen_prop(buffer, offs, "%u\n", value)
#define sysfs_show_str_val(buffer, offs, value) \
		sysfs_show_gen_prop(buffer, offs, "%s\n", value)

static ssize_t sysprops_show(struct kobject *kobj, struct attribute *attr,
		char *buffer)
{
	int offs = 0;

	/* Making sure that the buffer is an empty string */
	buffer[0] = 0;

	if (attr == &sys_props.attr_genid) {
		sysfs_show_32bit_val(buffer, offs,
				     sys_props.generation_count);
	} else if (attr == &sys_props.attr_props) {
		sysfs_show_64bit_prop(buffer, offs, "platform_oem",
				      sys_props.platform_oem);
		sysfs_show_64bit_prop(buffer, offs, "platform_id",
				      sys_props.platform_id);
		sysfs_show_64bit_prop(buffer, offs, "platform_rev",
				      sys_props.platform_rev);
	} else {
		offs = -EINVAL;
	}

	return offs;
}

static void kfd_topology_kobj_release(struct kobject *kobj)
{
	kfree(kobj);
}

static const struct sysfs_ops sysprops_ops = {
	.show = sysprops_show,
};

static struct kobj_type sysprops_type = {
	.release = kfd_topology_kobj_release,
	.sysfs_ops = &sysprops_ops,
};

static ssize_t iolink_show(struct kobject *kobj, struct attribute *attr,
		char *buffer)
{
	int offs = 0;
	struct kfd_iolink_properties *iolink;

	/* Making sure that the buffer is an empty string */
	buffer[0] = 0;

	iolink = container_of(attr, struct kfd_iolink_properties, attr);
	if (iolink->gpu && kfd_devcgroup_check_permission(iolink->gpu))
		return -EPERM;
	sysfs_show_32bit_prop(buffer, offs, "type", iolink->iolink_type);
	sysfs_show_32bit_prop(buffer, offs, "version_major", iolink->ver_maj);
	sysfs_show_32bit_prop(buffer, offs, "version_minor", iolink->ver_min);
	sysfs_show_32bit_prop(buffer, offs, "node_from", iolink->node_from);
	sysfs_show_32bit_prop(buffer, offs, "node_to", iolink->node_to);
	sysfs_show_32bit_prop(buffer, offs, "weight", iolink->weight);
	sysfs_show_32bit_prop(buffer, offs, "min_latency", iolink->min_latency);
	sysfs_show_32bit_prop(buffer, offs, "max_latency", iolink->max_latency);
	sysfs_show_32bit_prop(buffer, offs, "min_bandwidth",
			      iolink->min_bandwidth);
	sysfs_show_32bit_prop(buffer, offs, "max_bandwidth",
			      iolink->max_bandwidth);
	sysfs_show_32bit_prop(buffer, offs, "recommended_transfer_size",
			      iolink->rec_transfer_size);
	sysfs_show_32bit_prop(buffer, offs, "flags", iolink->flags);

	return offs;
}

static const struct sysfs_ops iolink_ops = {
	.show = iolink_show,
};

static struct kobj_type iolink_type = {
	.release = kfd_topology_kobj_release,
	.sysfs_ops = &iolink_ops,
};

static ssize_t mem_show(struct kobject *kobj, struct attribute *attr,
		char *buffer)
{
	int offs = 0;
	struct kfd_mem_properties *mem;

	/* Making sure that the buffer is an empty string */
	buffer[0] = 0;

	mem = container_of(attr, struct kfd_mem_properties, attr);
	if (mem->gpu && kfd_devcgroup_check_permission(mem->gpu))
		return -EPERM;
	sysfs_show_32bit_prop(buffer, offs, "heap_type", mem->heap_type);
	sysfs_show_64bit_prop(buffer, offs, "size_in_bytes",
			      mem->size_in_bytes);
	sysfs_show_32bit_prop(buffer, offs, "flags", mem->flags);
	sysfs_show_32bit_prop(buffer, offs, "width", mem->width);
	sysfs_show_32bit_prop(buffer, offs, "mem_clk_max",
			      mem->mem_clk_max);

	return offs;
}

static const struct sysfs_ops mem_ops = {
	.show = mem_show,
};

static struct kobj_type mem_type = {
	.release = kfd_topology_kobj_release,
	.sysfs_ops = &mem_ops,
};

static ssize_t kfd_cache_show(struct kobject *kobj, struct attribute *attr,
		char *buffer)
{
	int offs = 0;
	uint32_t i, j;
	struct kfd_cache_properties *cache;

	/* Making sure that the buffer is an empty string */
	buffer[0] = 0;
	cache = container_of(attr, struct kfd_cache_properties, attr);
	if (cache->gpu && kfd_devcgroup_check_permission(cache->gpu))
		return -EPERM;
	sysfs_show_32bit_prop(buffer, offs, "processor_id_low",
			cache->processor_id_low);
	sysfs_show_32bit_prop(buffer, offs, "level", cache->cache_level);
	sysfs_show_32bit_prop(buffer, offs, "size", cache->cache_size);
	sysfs_show_32bit_prop(buffer, offs, "cache_line_size",
			      cache->cacheline_size);
	sysfs_show_32bit_prop(buffer, offs, "cache_lines_per_tag",
			      cache->cachelines_per_tag);
	sysfs_show_32bit_prop(buffer, offs, "association", cache->cache_assoc);
	sysfs_show_32bit_prop(buffer, offs, "latency", cache->cache_latency);
	sysfs_show_32bit_prop(buffer, offs, "type", cache->cache_type);

	offs += snprintf(buffer+offs, PAGE_SIZE-offs, "sibling_map ");
	for (i = 0; i < cache->sibling_map_size; i++)
		for (j = 0; j < sizeof(cache->sibling_map[0])*8; j++)
			/* Check each bit */
			offs += snprintf(buffer+offs, PAGE_SIZE-offs, "%d,",
						(cache->sibling_map[i] >> j) & 1);

	/* Replace the last "," with end of line */
	buffer[offs-1] = '\n';
	return offs;
}

static const struct sysfs_ops cache_ops = {
	.show = kfd_cache_show,
};

static struct kobj_type cache_type = {
	.release = kfd_topology_kobj_release,
	.sysfs_ops = &cache_ops,
};

/****** Sysfs of Performance Counters ******/

struct kfd_perf_attr {
	struct kobj_attribute attr;
	uint32_t data;
};

static ssize_t perf_show(struct kobject *kobj, struct kobj_attribute *attrs,
			char *buf)
{
	int offs = 0;
	struct kfd_perf_attr *attr;

	buf[0] = 0;
	attr = container_of(attrs, struct kfd_perf_attr, attr);
	if (!attr->data) /* invalid data for PMC */
		return 0;
	else
		return sysfs_show_32bit_val(buf, offs, attr->data);
}

#define KFD_PERF_DESC(_name, _data)			\
{							\
	.attr  = __ATTR(_name, 0444, perf_show, NULL),	\
	.data = _data,					\
}

static struct kfd_perf_attr perf_attr_iommu[] = {
	KFD_PERF_DESC(max_concurrent, 0),
	KFD_PERF_DESC(num_counters, 0),
	KFD_PERF_DESC(counter_ids, 0),
};
/****************************************/

static ssize_t node_show(struct kobject *kobj, struct attribute *attr,
		char *buffer)
{
	int offs = 0;
	struct kfd_topology_device *dev;
	uint32_t log_max_watch_addr;

	/* Making sure that the buffer is an empty string */
	buffer[0] = 0;

	if (strcmp(attr->name, "gpu_id") == 0) {
		dev = container_of(attr, struct kfd_topology_device,
				attr_gpuid);
		if (dev->gpu && kfd_devcgroup_check_permission(dev->gpu))
			return -EPERM;
		return sysfs_show_32bit_val(buffer, offs, dev->gpu_id);
	}

	if (strcmp(attr->name, "name") == 0) {
		dev = container_of(attr, struct kfd_topology_device,
				attr_name);

		if (dev->gpu && kfd_devcgroup_check_permission(dev->gpu))
			return -EPERM;
		return sysfs_show_str_val(buffer, offs, dev->node_props.name);
	}

	dev = container_of(attr, struct kfd_topology_device,
			attr_props);
	if (dev->gpu && kfd_devcgroup_check_permission(dev->gpu))
		return -EPERM;
	sysfs_show_32bit_prop(buffer, offs, "cpu_cores_count",
			      dev->node_props.cpu_cores_count);
	sysfs_show_32bit_prop(buffer, offs, "simd_count",
			      dev->gpu ? dev->node_props.simd_count : 0);
	sysfs_show_32bit_prop(buffer, offs, "mem_banks_count",
			      dev->node_props.mem_banks_count);
	sysfs_show_32bit_prop(buffer, offs, "caches_count",
			      dev->node_props.caches_count);
	sysfs_show_32bit_prop(buffer, offs, "io_links_count",
			      dev->node_props.io_links_count);
	sysfs_show_32bit_prop(buffer, offs, "p2p_links_count",
			      dev->node_props.p2p_links_count);
	sysfs_show_32bit_prop(buffer, offs, "cpu_core_id_base",
			      dev->node_props.cpu_core_id_base);
	sysfs_show_32bit_prop(buffer, offs, "simd_id_base",
			      dev->node_props.simd_id_base);
	sysfs_show_32bit_prop(buffer, offs, "max_waves_per_simd",
			      dev->node_props.max_waves_per_simd);
	sysfs_show_32bit_prop(buffer, offs, "lds_size_in_kb",
			      dev->node_props.lds_size_in_kb);
	sysfs_show_32bit_prop(buffer, offs, "gds_size_in_kb",
			      dev->node_props.gds_size_in_kb);
	sysfs_show_32bit_prop(buffer, offs, "num_gws",
			      dev->node_props.num_gws);
	sysfs_show_32bit_prop(buffer, offs, "wave_front_size",
			      dev->node_props.wave_front_size);
	sysfs_show_32bit_prop(buffer, offs, "array_count",
			      dev->node_props.array_count);
	sysfs_show_32bit_prop(buffer, offs, "simd_arrays_per_engine",
			      dev->node_props.simd_arrays_per_engine);
	sysfs_show_32bit_prop(buffer, offs, "cu_per_simd_array",
			      dev->node_props.cu_per_simd_array);
	sysfs_show_32bit_prop(buffer, offs, "simd_per_cu",
			      dev->node_props.simd_per_cu);
	sysfs_show_32bit_prop(buffer, offs, "max_slots_scratch_cu",
			      dev->node_props.max_slots_scratch_cu);
	sysfs_show_32bit_prop(buffer, offs, "gfx_target_version",
			      dev->node_props.gfx_target_version);
	sysfs_show_32bit_prop(buffer, offs, "vendor_id",
			      dev->node_props.vendor_id);
	sysfs_show_32bit_prop(buffer, offs, "device_id",
			      dev->node_props.device_id);
	sysfs_show_32bit_prop(buffer, offs, "location_id",
			      dev->node_props.location_id);
	sysfs_show_32bit_prop(buffer, offs, "domain",
			      dev->node_props.domain);
	sysfs_show_32bit_prop(buffer, offs, "drm_render_minor",
			      dev->node_props.drm_render_minor);
	sysfs_show_64bit_prop(buffer, offs, "hive_id",
			      dev->node_props.hive_id);
	sysfs_show_32bit_prop(buffer, offs, "num_sdma_engines",
			      dev->node_props.num_sdma_engines);
	sysfs_show_32bit_prop(buffer, offs, "num_sdma_xgmi_engines",
			      dev->node_props.num_sdma_xgmi_engines);
	sysfs_show_32bit_prop(buffer, offs, "num_sdma_queues_per_engine",
			      dev->node_props.num_sdma_queues_per_engine);
	sysfs_show_32bit_prop(buffer, offs, "num_cp_queues",
			      dev->node_props.num_cp_queues);

	if (dev->gpu) {
		log_max_watch_addr =
			__ilog2_u32(dev->gpu->device_info.num_of_watch_points);

		if (log_max_watch_addr) {
			dev->node_props.capability |=
					HSA_CAP_WATCH_POINTS_SUPPORTED;

			dev->node_props.capability |=
				((log_max_watch_addr <<
					HSA_CAP_WATCH_POINTS_TOTALBITS_SHIFT) &
				HSA_CAP_WATCH_POINTS_TOTALBITS_MASK);
		}

		if (dev->gpu->adev->asic_type == CHIP_TONGA)
			dev->node_props.capability |=
					HSA_CAP_AQL_QUEUE_DOUBLE_MAP;

		sysfs_show_32bit_prop(buffer, offs, "max_engine_clk_fcompute",
			dev->node_props.max_engine_clk_fcompute);

		sysfs_show_64bit_prop(buffer, offs, "local_mem_size", 0ULL);

		sysfs_show_32bit_prop(buffer, offs, "fw_version",
				      dev->gpu->mec_fw_version);
		sysfs_show_32bit_prop(buffer, offs, "capability",
				      dev->node_props.capability);
		sysfs_show_32bit_prop(buffer, offs, "sdma_fw_version",
				      dev->gpu->sdma_fw_version);
		sysfs_show_64bit_prop(buffer, offs, "unique_id",
				      dev->gpu->adev->unique_id);

	}

	return sysfs_show_32bit_prop(buffer, offs, "max_engine_clk_ccompute",
				     cpufreq_quick_get_max(0)/1000);
}

static const struct sysfs_ops node_ops = {
	.show = node_show,
};

static struct kobj_type node_type = {
	.release = kfd_topology_kobj_release,
	.sysfs_ops = &node_ops,
};

static void kfd_remove_sysfs_file(struct kobject *kobj, struct attribute *attr)
{
	sysfs_remove_file(kobj, attr);
	kobject_del(kobj);
	kobject_put(kobj);
}

static void kfd_remove_sysfs_node_entry(struct kfd_topology_device *dev)
{
	struct kfd_iolink_properties *p2plink;
	struct kfd_iolink_properties *iolink;
	struct kfd_cache_properties *cache;
	struct kfd_mem_properties *mem;
	struct kfd_perf_properties *perf;

	if (dev->kobj_iolink) {
		list_for_each_entry(iolink, &dev->io_link_props, list)
			if (iolink->kobj) {
				kfd_remove_sysfs_file(iolink->kobj,
							&iolink->attr);
				iolink->kobj = NULL;
			}
		kobject_del(dev->kobj_iolink);
		kobject_put(dev->kobj_iolink);
		dev->kobj_iolink = NULL;
	}

	if (dev->kobj_p2plink) {
		list_for_each_entry(p2plink, &dev->p2p_link_props, list)
			if (p2plink->kobj) {
				kfd_remove_sysfs_file(p2plink->kobj,
							&p2plink->attr);
				p2plink->kobj = NULL;
			}
		kobject_del(dev->kobj_p2plink);
		kobject_put(dev->kobj_p2plink);
		dev->kobj_p2plink = NULL;
	}

	if (dev->kobj_cache) {
		list_for_each_entry(cache, &dev->cache_props, list)
			if (cache->kobj) {
				kfd_remove_sysfs_file(cache->kobj,
							&cache->attr);
				cache->kobj = NULL;
			}
		kobject_del(dev->kobj_cache);
		kobject_put(dev->kobj_cache);
		dev->kobj_cache = NULL;
	}

	if (dev->kobj_mem) {
		list_for_each_entry(mem, &dev->mem_props, list)
			if (mem->kobj) {
				kfd_remove_sysfs_file(mem->kobj, &mem->attr);
				mem->kobj = NULL;
			}
		kobject_del(dev->kobj_mem);
		kobject_put(dev->kobj_mem);
		dev->kobj_mem = NULL;
	}

	if (dev->kobj_perf) {
		list_for_each_entry(perf, &dev->perf_props, list) {
			kfree(perf->attr_group);
			perf->attr_group = NULL;
		}
		kobject_del(dev->kobj_perf);
		kobject_put(dev->kobj_perf);
		dev->kobj_perf = NULL;
	}

	if (dev->kobj_node) {
		sysfs_remove_file(dev->kobj_node, &dev->attr_gpuid);
		sysfs_remove_file(dev->kobj_node, &dev->attr_name);
		sysfs_remove_file(dev->kobj_node, &dev->attr_props);
		kobject_del(dev->kobj_node);
		kobject_put(dev->kobj_node);
		dev->kobj_node = NULL;
	}
}

static int kfd_build_sysfs_node_entry(struct kfd_topology_device *dev,
		uint32_t id)
{
	struct kfd_iolink_properties *p2plink;
	struct kfd_iolink_properties *iolink;
	struct kfd_cache_properties *cache;
	struct kfd_mem_properties *mem;
	struct kfd_perf_properties *perf;
	int ret;
	uint32_t i, num_attrs;
	struct attribute **attrs;

	if (WARN_ON(dev->kobj_node))
		return -EEXIST;

	/*
	 * Creating the sysfs folders
	 */
	dev->kobj_node = kfd_alloc_struct(dev->kobj_node);
	if (!dev->kobj_node)
		return -ENOMEM;

	ret = kobject_init_and_add(dev->kobj_node, &node_type,
			sys_props.kobj_nodes, "%d", id);
	if (ret < 0) {
		kobject_put(dev->kobj_node);
		return ret;
	}

	dev->kobj_mem = kobject_create_and_add("mem_banks", dev->kobj_node);
	if (!dev->kobj_mem)
		return -ENOMEM;

	dev->kobj_cache = kobject_create_and_add("caches", dev->kobj_node);
	if (!dev->kobj_cache)
		return -ENOMEM;

	dev->kobj_iolink = kobject_create_and_add("io_links", dev->kobj_node);
	if (!dev->kobj_iolink)
		return -ENOMEM;

	dev->kobj_p2plink = kobject_create_and_add("p2p_links", dev->kobj_node);
	if (!dev->kobj_p2plink)
		return -ENOMEM;

	dev->kobj_perf = kobject_create_and_add("perf", dev->kobj_node);
	if (!dev->kobj_perf)
		return -ENOMEM;

	/*
	 * Creating sysfs files for node properties
	 */
	dev->attr_gpuid.name = "gpu_id";
	dev->attr_gpuid.mode = KFD_SYSFS_FILE_MODE;
	sysfs_attr_init(&dev->attr_gpuid);
	dev->attr_name.name = "name";
	dev->attr_name.mode = KFD_SYSFS_FILE_MODE;
	sysfs_attr_init(&dev->attr_name);
	dev->attr_props.name = "properties";
	dev->attr_props.mode = KFD_SYSFS_FILE_MODE;
	sysfs_attr_init(&dev->attr_props);
	ret = sysfs_create_file(dev->kobj_node, &dev->attr_gpuid);
	if (ret < 0)
		return ret;
	ret = sysfs_create_file(dev->kobj_node, &dev->attr_name);
	if (ret < 0)
		return ret;
	ret = sysfs_create_file(dev->kobj_node, &dev->attr_props);
	if (ret < 0)
		return ret;

	i = 0;
	list_for_each_entry(mem, &dev->mem_props, list) {
		mem->kobj = kzalloc(sizeof(struct kobject), GFP_KERNEL);
		if (!mem->kobj)
			return -ENOMEM;
		ret = kobject_init_and_add(mem->kobj, &mem_type,
				dev->kobj_mem, "%d", i);
		if (ret < 0) {
			kobject_put(mem->kobj);
			return ret;
		}

		mem->attr.name = "properties";
		mem->attr.mode = KFD_SYSFS_FILE_MODE;
		sysfs_attr_init(&mem->attr);
		ret = sysfs_create_file(mem->kobj, &mem->attr);
		if (ret < 0)
			return ret;
		i++;
	}

	i = 0;
	list_for_each_entry(cache, &dev->cache_props, list) {
		cache->kobj = kzalloc(sizeof(struct kobject), GFP_KERNEL);
		if (!cache->kobj)
			return -ENOMEM;
		ret = kobject_init_and_add(cache->kobj, &cache_type,
				dev->kobj_cache, "%d", i);
		if (ret < 0) {
			kobject_put(cache->kobj);
			return ret;
		}

		cache->attr.name = "properties";
		cache->attr.mode = KFD_SYSFS_FILE_MODE;
		sysfs_attr_init(&cache->attr);
		ret = sysfs_create_file(cache->kobj, &cache->attr);
		if (ret < 0)
			return ret;
		i++;
	}

	i = 0;
	list_for_each_entry(iolink, &dev->io_link_props, list) {
		iolink->kobj = kzalloc(sizeof(struct kobject), GFP_KERNEL);
		if (!iolink->kobj)
			return -ENOMEM;
		ret = kobject_init_and_add(iolink->kobj, &iolink_type,
				dev->kobj_iolink, "%d", i);
		if (ret < 0) {
			kobject_put(iolink->kobj);
			return ret;
		}

		iolink->attr.name = "properties";
		iolink->attr.mode = KFD_SYSFS_FILE_MODE;
		sysfs_attr_init(&iolink->attr);
		ret = sysfs_create_file(iolink->kobj, &iolink->attr);
		if (ret < 0)
			return ret;
		i++;
	}

	i = 0;
	list_for_each_entry(p2plink, &dev->p2p_link_props, list) {
		p2plink->kobj = kzalloc(sizeof(struct kobject), GFP_KERNEL);
		if (!p2plink->kobj)
			return -ENOMEM;
		ret = kobject_init_and_add(p2plink->kobj, &iolink_type,
				dev->kobj_p2plink, "%d", i);
		if (ret < 0) {
			kobject_put(p2plink->kobj);
			return ret;
		}

		p2plink->attr.name = "properties";
		p2plink->attr.mode = KFD_SYSFS_FILE_MODE;
		sysfs_attr_init(&p2plink->attr);
		ret = sysfs_create_file(p2plink->kobj, &p2plink->attr);
		if (ret < 0)
			return ret;
		i++;
	}

	/* All hardware blocks have the same number of attributes. */
	num_attrs = ARRAY_SIZE(perf_attr_iommu);
	list_for_each_entry(perf, &dev->perf_props, list) {
		perf->attr_group = kzalloc(sizeof(struct kfd_perf_attr)
			* num_attrs + sizeof(struct attribute_group),
			GFP_KERNEL);
		if (!perf->attr_group)
			return -ENOMEM;

		attrs = (struct attribute **)(perf->attr_group + 1);
		if (!strcmp(perf->block_name, "iommu")) {
		/* Information of IOMMU's num_counters and counter_ids is shown
		 * under /sys/bus/event_source/devices/amd_iommu. We don't
		 * duplicate here.
		 */
			perf_attr_iommu[0].data = perf->max_concurrent;
			for (i = 0; i < num_attrs; i++)
				attrs[i] = &perf_attr_iommu[i].attr.attr;
		}
		perf->attr_group->name = perf->block_name;
		perf->attr_group->attrs = attrs;
		ret = sysfs_create_group(dev->kobj_perf, perf->attr_group);
		if (ret < 0)
			return ret;
	}

	return 0;
}

/* Called with write topology lock acquired */
static int kfd_build_sysfs_node_tree(void)
{
	struct kfd_topology_device *dev;
	int ret;
	uint32_t i = 0;

	list_for_each_entry(dev, &topology_device_list, list) {
		ret = kfd_build_sysfs_node_entry(dev, i);
		if (ret < 0)
			return ret;
		i++;
	}

	return 0;
}

/* Called with write topology lock acquired */
static void kfd_remove_sysfs_node_tree(void)
{
	struct kfd_topology_device *dev;

	list_for_each_entry(dev, &topology_device_list, list)
		kfd_remove_sysfs_node_entry(dev);
}

static int kfd_topology_update_sysfs(void)
{
	int ret;

	if (!sys_props.kobj_topology) {
		sys_props.kobj_topology =
				kfd_alloc_struct(sys_props.kobj_topology);
		if (!sys_props.kobj_topology)
			return -ENOMEM;

		ret = kobject_init_and_add(sys_props.kobj_topology,
				&sysprops_type,  &kfd_device->kobj,
				"topology");
		if (ret < 0) {
			kobject_put(sys_props.kobj_topology);
			return ret;
		}

		sys_props.kobj_nodes = kobject_create_and_add("nodes",
				sys_props.kobj_topology);
		if (!sys_props.kobj_nodes)
			return -ENOMEM;

		sys_props.attr_genid.name = "generation_id";
		sys_props.attr_genid.mode = KFD_SYSFS_FILE_MODE;
		sysfs_attr_init(&sys_props.attr_genid);
		ret = sysfs_create_file(sys_props.kobj_topology,
				&sys_props.attr_genid);
		if (ret < 0)
			return ret;

		sys_props.attr_props.name = "system_properties";
		sys_props.attr_props.mode = KFD_SYSFS_FILE_MODE;
		sysfs_attr_init(&sys_props.attr_props);
		ret = sysfs_create_file(sys_props.kobj_topology,
				&sys_props.attr_props);
		if (ret < 0)
			return ret;
	}

	kfd_remove_sysfs_node_tree();

	return kfd_build_sysfs_node_tree();
}

static void kfd_topology_release_sysfs(void)
{
	kfd_remove_sysfs_node_tree();
	if (sys_props.kobj_topology) {
		sysfs_remove_file(sys_props.kobj_topology,
				&sys_props.attr_genid);
		sysfs_remove_file(sys_props.kobj_topology,
				&sys_props.attr_props);
		if (sys_props.kobj_nodes) {
			kobject_del(sys_props.kobj_nodes);
			kobject_put(sys_props.kobj_nodes);
			sys_props.kobj_nodes = NULL;
		}
		kobject_del(sys_props.kobj_topology);
		kobject_put(sys_props.kobj_topology);
		sys_props.kobj_topology = NULL;
	}
}

/* Called with write topology_lock acquired */
static void kfd_topology_update_device_list(struct list_head *temp_list,
					struct list_head *master_list)
{
	while (!list_empty(temp_list)) {
		list_move_tail(temp_list->next, master_list);
		sys_props.num_devices++;
	}
}

static void kfd_debug_print_topology(void)
{
	struct kfd_topology_device *dev;

	down_read(&topology_lock);

	dev = list_last_entry(&topology_device_list,
			struct kfd_topology_device, list);
	if (dev) {
		if (dev->node_props.cpu_cores_count &&
				dev->node_props.simd_count) {
			pr_info("Topology: Add APU node [0x%0x:0x%0x]\n",
				dev->node_props.device_id,
				dev->node_props.vendor_id);
		} else if (dev->node_props.cpu_cores_count)
			pr_info("Topology: Add CPU node\n");
		else if (dev->node_props.simd_count)
			pr_info("Topology: Add dGPU node [0x%0x:0x%0x]\n",
				dev->node_props.device_id,
				dev->node_props.vendor_id);
	}
	up_read(&topology_lock);
}

/* Helper function for intializing platform_xx members of
 * kfd_system_properties. Uses OEM info from the last CPU/APU node.
 */
static void kfd_update_system_properties(void)
{
	struct kfd_topology_device *dev;

	down_read(&topology_lock);
	dev = list_last_entry(&topology_device_list,
			struct kfd_topology_device, list);
	if (dev) {
		sys_props.platform_id =
			(*((uint64_t *)dev->oem_id)) & CRAT_OEMID_64BIT_MASK;
		sys_props.platform_oem = *((uint64_t *)dev->oem_table_id);
		sys_props.platform_rev = dev->oem_revision;
	}
	up_read(&topology_lock);
}

static void find_system_memory(const struct dmi_header *dm,
	void *private)
{
	struct kfd_mem_properties *mem;
	u16 mem_width, mem_clock;
	struct kfd_topology_device *kdev =
		(struct kfd_topology_device *)private;
	const u8 *dmi_data = (const u8 *)(dm + 1);

	if (dm->type == DMI_ENTRY_MEM_DEVICE && dm->length >= 0x15) {
		mem_width = (u16)(*(const u16 *)(dmi_data + 0x6));
		mem_clock = (u16)(*(const u16 *)(dmi_data + 0x11));
		list_for_each_entry(mem, &kdev->mem_props, list) {
			if (mem_width != 0xFFFF && mem_width != 0)
				mem->width = mem_width;
			if (mem_clock != 0)
				mem->mem_clk_max = mem_clock;
		}
	}
}

/*
 * Performance counters information is not part of CRAT but we would like to
 * put them in the sysfs under topology directory for Thunk to get the data.
 * This function is called before updating the sysfs.
 */
static int kfd_add_perf_to_topology(struct kfd_topology_device *kdev)
{
	/* These are the only counters supported so far */
	return kfd_iommu_add_perf_counters(kdev);
}

/* kfd_add_non_crat_information - Add information that is not currently
 *	defined in CRAT but is necessary for KFD topology
 * @dev - topology device to which addition info is added
 */
static void kfd_add_non_crat_information(struct kfd_topology_device *kdev)
{
	/* Check if CPU only node. */
	if (!kdev->gpu) {
		/* Add system memory information */
		dmi_walk(find_system_memory, kdev);
	}
	/* TODO: For GPU node, rearrange code from kfd_topology_add_device */
}

/* kfd_is_acpi_crat_invalid - CRAT from ACPI is valid only for AMD APU devices.
 *	Ignore CRAT for all other devices. AMD APU is identified if both CPU
 *	and GPU cores are present.
 * @device_list - topology device list created by parsing ACPI CRAT table.
 * @return - TRUE if invalid, FALSE is valid.
 */
static bool kfd_is_acpi_crat_invalid(struct list_head *device_list)
{
	struct kfd_topology_device *dev;

	list_for_each_entry(dev, device_list, list) {
		if (dev->node_props.cpu_cores_count &&
			dev->node_props.simd_count)
			return false;
	}
	pr_info("Ignoring ACPI CRAT on non-APU system\n");
	return true;
}

int kfd_topology_init(void)
{
	void *crat_image = NULL;
	size_t image_size = 0;
	int ret;
	struct list_head temp_topology_device_list;
	int cpu_only_node = 0;
	struct kfd_topology_device *kdev;
	int proximity_domain;

	/* topology_device_list - Master list of all topology devices
	 * temp_topology_device_list - temporary list created while parsing CRAT
	 * or VCRAT. Once parsing is complete the contents of list is moved to
	 * topology_device_list
	 */

	/* Initialize the head for the both the lists */
	INIT_LIST_HEAD(&topology_device_list);
	INIT_LIST_HEAD(&temp_topology_device_list);
	init_rwsem(&topology_lock);

	memset(&sys_props, 0, sizeof(sys_props));

	/* Proximity domains in ACPI CRAT tables start counting at
	 * 0. The same should be true for virtual CRAT tables created
	 * at this stage. GPUs added later in kfd_topology_add_device
	 * use a counter.
	 */
	proximity_domain = 0;

	/*
	 * Get the CRAT image from the ACPI. If ACPI doesn't have one
	 * or if ACPI CRAT is invalid create a virtual CRAT.
	 * NOTE: The current implementation expects all AMD APUs to have
	 *	CRAT. If no CRAT is available, it is assumed to be a CPU
	 */
	ret = kfd_create_crat_image_acpi(&crat_image, &image_size);
	if (!ret) {
		ret = kfd_parse_crat_table(crat_image,
					   &temp_topology_device_list,
					   proximity_domain);
		if (ret ||
		    kfd_is_acpi_crat_invalid(&temp_topology_device_list)) {
			kfd_release_topology_device_list(
				&temp_topology_device_list);
			kfd_destroy_crat_image(crat_image);
			crat_image = NULL;
		}
	}

	if (!crat_image) {
		ret = kfd_create_crat_image_virtual(&crat_image, &image_size,
						    COMPUTE_UNIT_CPU, NULL,
						    proximity_domain);
		cpu_only_node = 1;
		if (ret) {
			pr_err("Error creating VCRAT table for CPU\n");
			return ret;
		}

		ret = kfd_parse_crat_table(crat_image,
					   &temp_topology_device_list,
					   proximity_domain);
		if (ret) {
			pr_err("Error parsing VCRAT table for CPU\n");
			goto err;
		}
	}

	kdev = list_first_entry(&temp_topology_device_list,
				struct kfd_topology_device, list);
	kfd_add_perf_to_topology(kdev);

	down_write(&topology_lock);
	kfd_topology_update_device_list(&temp_topology_device_list,
					&topology_device_list);
	topology_crat_proximity_domain = sys_props.num_devices-1;
	ret = kfd_topology_update_sysfs();
	up_write(&topology_lock);

	if (!ret) {
		sys_props.generation_count++;
		kfd_update_system_properties();
		kfd_debug_print_topology();
	} else
		pr_err("Failed to update topology in sysfs ret=%d\n", ret);

	/* For nodes with GPU, this information gets added
	 * when GPU is detected (kfd_topology_add_device).
	 */
	if (cpu_only_node) {
		/* Add additional information to CPU only node created above */
		down_write(&topology_lock);
		kdev = list_first_entry(&topology_device_list,
				struct kfd_topology_device, list);
		up_write(&topology_lock);
		kfd_add_non_crat_information(kdev);
	}

err:
	kfd_destroy_crat_image(crat_image);
	return ret;
}

void kfd_topology_shutdown(void)
{
	down_write(&topology_lock);
	kfd_topology_release_sysfs();
	kfd_release_live_view();
	up_write(&topology_lock);
}

static uint32_t kfd_generate_gpu_id(struct kfd_dev *gpu)
{
	uint32_t hashout;
	uint32_t buf[7];
	uint64_t local_mem_size;
	int i;

	if (!gpu)
		return 0;

	local_mem_size = gpu->local_mem_info.local_mem_size_private +
			gpu->local_mem_info.local_mem_size_public;
	buf[0] = gpu->adev->pdev->devfn;
	buf[1] = gpu->adev->pdev->subsystem_vendor |
		(gpu->adev->pdev->subsystem_device << 16);
	buf[2] = pci_domain_nr(gpu->adev->pdev->bus);
	buf[3] = gpu->adev->pdev->device;
	buf[4] = gpu->adev->pdev->bus->number;
	buf[5] = lower_32_bits(local_mem_size);
	buf[6] = upper_32_bits(local_mem_size);

	for (i = 0, hashout = 0; i < 7; i++)
		hashout ^= hash_32(buf[i], KFD_GPU_ID_HASH_WIDTH);

	return hashout;
}
/* kfd_assign_gpu - Attach @gpu to the correct kfd topology device. If
 *		the GPU device is not already present in the topology device
 *		list then return NULL. This means a new topology device has to
 *		be created for this GPU.
 */
static struct kfd_topology_device *kfd_assign_gpu(struct kfd_dev *gpu)
{
	struct kfd_topology_device *dev;
	struct kfd_topology_device *out_dev = NULL;
	struct kfd_mem_properties *mem;
	struct kfd_cache_properties *cache;
	struct kfd_iolink_properties *iolink;
	struct kfd_iolink_properties *p2plink;

	list_for_each_entry(dev, &topology_device_list, list) {
		/* Discrete GPUs need their own topology device list
		 * entries. Don't assign them to CPU/APU nodes.
		 */
		if (!gpu->use_iommu_v2 &&
		    dev->node_props.cpu_cores_count)
			continue;

		if (!dev->gpu && (dev->node_props.simd_count > 0)) {
			dev->gpu = gpu;
			out_dev = dev;

			list_for_each_entry(mem, &dev->mem_props, list)
				mem->gpu = dev->gpu;
			list_for_each_entry(cache, &dev->cache_props, list)
				cache->gpu = dev->gpu;
			list_for_each_entry(iolink, &dev->io_link_props, list)
				iolink->gpu = dev->gpu;
			list_for_each_entry(p2plink, &dev->p2p_link_props, list)
				p2plink->gpu = dev->gpu;
			break;
		}
	}
	return out_dev;
}

static void kfd_notify_gpu_change(uint32_t gpu_id, int arrival)
{
	/*
	 * TODO: Generate an event for thunk about the arrival/removal
	 * of the GPU
	 */
}

/* kfd_fill_mem_clk_max_info - Since CRAT doesn't have memory clock info,
 *		patch this after CRAT parsing.
 */
static void kfd_fill_mem_clk_max_info(struct kfd_topology_device *dev)
{
	struct kfd_mem_properties *mem;
	struct kfd_local_mem_info local_mem_info;

	if (!dev)
		return;

	/* Currently, amdgpu driver (amdgpu_mc) deals only with GPUs with
	 * single bank of VRAM local memory.
	 * for dGPUs - VCRAT reports only one bank of Local Memory
	 * for APUs - If CRAT from ACPI reports more than one bank, then
	 *	all the banks will report the same mem_clk_max information
	 */
	amdgpu_amdkfd_get_local_mem_info(dev->gpu->adev, &local_mem_info);

	list_for_each_entry(mem, &dev->mem_props, list)
		mem->mem_clk_max = local_mem_info.mem_clk_max;
}

static void kfd_set_iolink_no_atomics(struct kfd_topology_device *dev,
					struct kfd_topology_device *target_gpu_dev,
					struct kfd_iolink_properties *link)
{
	/* xgmi always supports atomics between links. */
	if (link->iolink_type == CRAT_IOLINK_TYPE_XGMI)
		return;

	/* check pcie support to set cpu(dev) flags for target_gpu_dev link. */
	if (target_gpu_dev) {
		uint32_t cap;

		pcie_capability_read_dword(target_gpu_dev->gpu->adev->pdev,
				PCI_EXP_DEVCAP2, &cap);

		if (!(cap & (PCI_EXP_DEVCAP2_ATOMIC_COMP32 |
			     PCI_EXP_DEVCAP2_ATOMIC_COMP64)))
			link->flags |= CRAT_IOLINK_FLAGS_NO_ATOMICS_32_BIT |
				CRAT_IOLINK_FLAGS_NO_ATOMICS_64_BIT;
	/* set gpu (dev) flags. */
	} else {
		if (!dev->gpu->pci_atomic_requested ||
				dev->gpu->adev->asic_type == CHIP_HAWAII)
			link->flags |= CRAT_IOLINK_FLAGS_NO_ATOMICS_32_BIT |
				CRAT_IOLINK_FLAGS_NO_ATOMICS_64_BIT;
	}
}

static void kfd_set_iolink_non_coherent(struct kfd_topology_device *to_dev,
		struct kfd_iolink_properties *outbound_link,
		struct kfd_iolink_properties *inbound_link)
{
	/* CPU -> GPU with PCIe */
	if (!to_dev->gpu &&
	    inbound_link->iolink_type == CRAT_IOLINK_TYPE_PCIEXPRESS)
		inbound_link->flags |= CRAT_IOLINK_FLAGS_NON_COHERENT;

	if (to_dev->gpu) {
		/* GPU <-> GPU with PCIe and
		 * Vega20 with XGMI
		 */
		if (inbound_link->iolink_type == CRAT_IOLINK_TYPE_PCIEXPRESS ||
		    (inbound_link->iolink_type == CRAT_IOLINK_TYPE_XGMI &&
		    KFD_GC_VERSION(to_dev->gpu) == IP_VERSION(9, 4, 0))) {
			outbound_link->flags |= CRAT_IOLINK_FLAGS_NON_COHERENT;
			inbound_link->flags |= CRAT_IOLINK_FLAGS_NON_COHERENT;
		}
	}
}

static void kfd_fill_iolink_non_crat_info(struct kfd_topology_device *dev)
{
	struct kfd_iolink_properties *link, *inbound_link;
	struct kfd_topology_device *peer_dev;

	if (!dev || !dev->gpu)
		return;

	/* GPU only creates direct links so apply flags setting to all */
	list_for_each_entry(link, &dev->io_link_props, list) {
		link->flags = CRAT_IOLINK_FLAGS_ENABLED;
		kfd_set_iolink_no_atomics(dev, NULL, link);
		peer_dev = kfd_topology_device_by_proximity_domain(
				link->node_to);

		if (!peer_dev)
			continue;

		/* Include the CPU peer in GPU hive if connected over xGMI. */
		if (!peer_dev->gpu && !peer_dev->node_props.hive_id &&
				dev->node_props.hive_id &&
				dev->gpu->adev->gmc.xgmi.connected_to_cpu)
			peer_dev->node_props.hive_id = dev->node_props.hive_id;

		list_for_each_entry(inbound_link, &peer_dev->io_link_props,
									list) {
			if (inbound_link->node_to != link->node_from)
				continue;

			inbound_link->flags = CRAT_IOLINK_FLAGS_ENABLED;
			kfd_set_iolink_no_atomics(peer_dev, dev, inbound_link);
			kfd_set_iolink_non_coherent(peer_dev, link, inbound_link);
		}
	}

	/* Create indirect links so apply flags setting to all */
	list_for_each_entry(link, &dev->p2p_link_props, list) {
		link->flags = CRAT_IOLINK_FLAGS_ENABLED;
		kfd_set_iolink_no_atomics(dev, NULL, link);
		peer_dev = kfd_topology_device_by_proximity_domain(
				link->node_to);

		if (!peer_dev)
			continue;

		list_for_each_entry(inbound_link, &peer_dev->p2p_link_props,
									list) {
			if (inbound_link->node_to != link->node_from)
				continue;

			inbound_link->flags = CRAT_IOLINK_FLAGS_ENABLED;
			kfd_set_iolink_no_atomics(peer_dev, dev, inbound_link);
			kfd_set_iolink_non_coherent(peer_dev, link, inbound_link);
		}
	}
}

static int kfd_build_p2p_node_entry(struct kfd_topology_device *dev,
				struct kfd_iolink_properties *p2plink)
{
	int ret;

	p2plink->kobj = kzalloc(sizeof(struct kobject), GFP_KERNEL);
	if (!p2plink->kobj)
		return -ENOMEM;

	ret = kobject_init_and_add(p2plink->kobj, &iolink_type,
			dev->kobj_p2plink, "%d", dev->node_props.p2p_links_count - 1);
	if (ret < 0) {
		kobject_put(p2plink->kobj);
		return ret;
	}

	p2plink->attr.name = "properties";
	p2plink->attr.mode = KFD_SYSFS_FILE_MODE;
	sysfs_attr_init(&p2plink->attr);
	ret = sysfs_create_file(p2plink->kobj, &p2plink->attr);
	if (ret < 0)
		return ret;

	return 0;
}

static int kfd_create_indirect_link_prop(struct kfd_topology_device *kdev, int gpu_node)
{
	struct kfd_iolink_properties *gpu_link, *tmp_link, *cpu_link;
	struct kfd_iolink_properties *props = NULL, *props2 = NULL;
	struct kfd_topology_device *cpu_dev;
	int ret = 0;
	int i, num_cpu;

	num_cpu = 0;
	list_for_each_entry(cpu_dev, &topology_device_list, list) {
		if (cpu_dev->gpu)
			break;
		num_cpu++;
	}

	gpu_link = list_first_entry(&kdev->io_link_props,
					struct kfd_iolink_properties, list);
	if (!gpu_link)
		return -ENOMEM;

	for (i = 0; i < num_cpu; i++) {
		/* CPU <--> GPU */
		if (gpu_link->node_to == i)
			continue;

		/* find CPU <-->  CPU links */
		cpu_link = NULL;
		cpu_dev = kfd_topology_device_by_proximity_domain(i);
		if (cpu_dev) {
			list_for_each_entry(tmp_link,
					&cpu_dev->io_link_props, list) {
				if (tmp_link->node_to == gpu_link->node_to) {
					cpu_link = tmp_link;
					break;
				}
			}
		}

		if (!cpu_link)
			return -ENOMEM;

		/* CPU <--> CPU <--> GPU, GPU node*/
		props = kfd_alloc_struct(props);
		if (!props)
			return -ENOMEM;

		memcpy(props, gpu_link, sizeof(struct kfd_iolink_properties));
		props->weight = gpu_link->weight + cpu_link->weight;
		props->min_latency = gpu_link->min_latency + cpu_link->min_latency;
		props->max_latency = gpu_link->max_latency + cpu_link->max_latency;
		props->min_bandwidth = min(gpu_link->min_bandwidth, cpu_link->min_bandwidth);
		props->max_bandwidth = min(gpu_link->max_bandwidth, cpu_link->max_bandwidth);

		props->node_from = gpu_node;
		props->node_to = i;
		kdev->node_props.p2p_links_count++;
		list_add_tail(&props->list, &kdev->p2p_link_props);
		ret = kfd_build_p2p_node_entry(kdev, props);
		if (ret < 0)
			return ret;

		/* for small Bar, no CPU --> GPU in-direct links */
		if (kfd_dev_is_large_bar(kdev->gpu)) {
			/* CPU <--> CPU <--> GPU, CPU node*/
			props2 = kfd_alloc_struct(props2);
			if (!props2)
				return -ENOMEM;

			memcpy(props2, props, sizeof(struct kfd_iolink_properties));
			props2->node_from = i;
			props2->node_to = gpu_node;
			props2->kobj = NULL;
			cpu_dev->node_props.p2p_links_count++;
			list_add_tail(&props2->list, &cpu_dev->p2p_link_props);
			ret = kfd_build_p2p_node_entry(cpu_dev, props2);
			if (ret < 0)
				return ret;
		}
	}
	return ret;
}

#if defined(CONFIG_HSA_AMD_P2P)
static int kfd_add_peer_prop(struct kfd_topology_device *kdev,
		struct kfd_topology_device *peer, int from, int to)
{
	struct kfd_iolink_properties *props = NULL;
	struct kfd_iolink_properties *iolink1, *iolink2, *iolink3;
	struct kfd_topology_device *cpu_dev;
	int ret = 0;

	if (!amdgpu_device_is_peer_accessible(
				kdev->gpu->adev,
				peer->gpu->adev))
		return ret;

	iolink1 = list_first_entry(&kdev->io_link_props,
							struct kfd_iolink_properties, list);
	if (!iolink1)
		return -ENOMEM;

	iolink2 = list_first_entry(&peer->io_link_props,
							struct kfd_iolink_properties, list);
	if (!iolink2)
		return -ENOMEM;

	props = kfd_alloc_struct(props);
	if (!props)
		return -ENOMEM;

	memcpy(props, iolink1, sizeof(struct kfd_iolink_properties));

	props->weight = iolink1->weight + iolink2->weight;
	props->min_latency = iolink1->min_latency + iolink2->min_latency;
	props->max_latency = iolink1->max_latency + iolink2->max_latency;
	props->min_bandwidth = min(iolink1->min_bandwidth, iolink2->min_bandwidth);
	props->max_bandwidth = min(iolink2->max_bandwidth, iolink2->max_bandwidth);

	if (iolink1->node_to != iolink2->node_to) {
		/* CPU->CPU  link*/
		cpu_dev = kfd_topology_device_by_proximity_domain(iolink1->node_to);
		if (cpu_dev) {
			list_for_each_entry(iolink3, &cpu_dev->io_link_props, list)
				if (iolink3->node_to == iolink2->node_to)
					break;

			props->weight += iolink3->weight;
			props->min_latency += iolink3->min_latency;
			props->max_latency += iolink3->max_latency;
			props->min_bandwidth = min(props->min_bandwidth,
							iolink3->min_bandwidth);
			props->max_bandwidth = min(props->max_bandwidth,
							iolink3->max_bandwidth);
		} else {
			WARN(1, "CPU node not found");
		}
	}

	props->node_from = from;
	props->node_to = to;
	peer->node_props.p2p_links_count++;
	list_add_tail(&props->list, &peer->p2p_link_props);
	ret = kfd_build_p2p_node_entry(peer, props);

	return ret;
}
#endif

static int kfd_dev_create_p2p_links(void)
{
	struct kfd_topology_device *dev;
	struct kfd_topology_device *new_dev;
#if defined(CONFIG_HSA_AMD_P2P)
	uint32_t i;
#endif
	uint32_t k;
	int ret = 0;

	k = 0;
	list_for_each_entry(dev, &topology_device_list, list)
		k++;
	if (k < 2)
		return 0;

	new_dev = list_last_entry(&topology_device_list, struct kfd_topology_device, list);
	if (WARN_ON(!new_dev->gpu))
		return 0;

	k--;

	/* create in-direct links */
	ret = kfd_create_indirect_link_prop(new_dev, k);
	if (ret < 0)
		goto out;

	/* create p2p links */
#if defined(CONFIG_HSA_AMD_P2P)
	i = 0;
	list_for_each_entry(dev, &topology_device_list, list) {
		if (dev == new_dev)
			break;
		if (!dev->gpu || !dev->gpu->adev ||
		    (dev->gpu->hive_id &&
		     dev->gpu->hive_id == new_dev->gpu->hive_id))
			goto next;

		/* check if node(s) is/are peer accessible in one direction or bi-direction */
		ret = kfd_add_peer_prop(new_dev, dev, i, k);
		if (ret < 0)
			goto out;

		ret = kfd_add_peer_prop(dev, new_dev, k, i);
		if (ret < 0)
			goto out;
next:
		i++;
	}
#endif

out:
	return ret;
}


/* Helper function. See kfd_fill_gpu_cache_info for parameter description */
static int fill_in_l1_pcache(struct kfd_cache_properties **props_ext,
				struct kfd_gpu_cache_info *pcache_info,
				struct kfd_cu_info *cu_info,
				int cu_bitmask,
				int cache_type, unsigned int cu_processor_id,
				int cu_block)
{
	unsigned int cu_sibling_map_mask;
	int first_active_cu;
	struct kfd_cache_properties *pcache = NULL;

	cu_sibling_map_mask = cu_bitmask;
	cu_sibling_map_mask >>= cu_block;
	cu_sibling_map_mask &= ((1 << pcache_info[cache_type].num_cu_shared) - 1);
	first_active_cu = ffs(cu_sibling_map_mask);

	/* CU could be inactive. In case of shared cache find the first active
	 * CU. and incase of non-shared cache check if the CU is inactive. If
	 * inactive active skip it
	 */
	if (first_active_cu) {
		pcache = kfd_alloc_struct(pcache);
		if (!pcache)
			return -ENOMEM;

		memset(pcache, 0, sizeof(struct kfd_cache_properties));
		pcache->processor_id_low = cu_processor_id + (first_active_cu - 1);
		pcache->cache_level = pcache_info[cache_type].cache_level;
		pcache->cache_size = pcache_info[cache_type].cache_size;

		if (pcache_info[cache_type].flags & CRAT_CACHE_FLAGS_DATA_CACHE)
			pcache->cache_type |= HSA_CACHE_TYPE_DATA;
		if (pcache_info[cache_type].flags & CRAT_CACHE_FLAGS_INST_CACHE)
			pcache->cache_type |= HSA_CACHE_TYPE_INSTRUCTION;
		if (pcache_info[cache_type].flags & CRAT_CACHE_FLAGS_CPU_CACHE)
			pcache->cache_type |= HSA_CACHE_TYPE_CPU;
		if (pcache_info[cache_type].flags & CRAT_CACHE_FLAGS_SIMD_CACHE)
			pcache->cache_type |= HSA_CACHE_TYPE_HSACU;

		/* Sibling map is w.r.t processor_id_low, so shift out
		 * inactive CU
		 */
		cu_sibling_map_mask =
			cu_sibling_map_mask >> (first_active_cu - 1);

		pcache->sibling_map[0] = (uint8_t)(cu_sibling_map_mask & 0xFF);
		pcache->sibling_map[1] =
				(uint8_t)((cu_sibling_map_mask >> 8) & 0xFF);
		pcache->sibling_map[2] =
				(uint8_t)((cu_sibling_map_mask >> 16) & 0xFF);
		pcache->sibling_map[3] =
				(uint8_t)((cu_sibling_map_mask >> 24) & 0xFF);

		pcache->sibling_map_size = 4;
		*props_ext = pcache;

		return 0;
	}
	return 1;
}

/* Helper function. See kfd_fill_gpu_cache_info for parameter description */
static int fill_in_l2_l3_pcache(struct kfd_cache_properties **props_ext,
				struct kfd_gpu_cache_info *pcache_info,
				struct kfd_cu_info *cu_info,
				int cache_type, unsigned int cu_processor_id)
{
	unsigned int cu_sibling_map_mask;
	int first_active_cu;
	int i, j, k;
	struct kfd_cache_properties *pcache = NULL;

	cu_sibling_map_mask = cu_info->cu_bitmap[0][0];
	cu_sibling_map_mask &=
		((1 << pcache_info[cache_type].num_cu_shared) - 1);
	first_active_cu = ffs(cu_sibling_map_mask);

	/* CU could be inactive. In case of shared cache find the first active
	 * CU. and incase of non-shared cache check if the CU is inactive. If
	 * inactive active skip it
	 */
	if (first_active_cu) {
		pcache = kfd_alloc_struct(pcache);
		if (!pcache)
			return -ENOMEM;

		memset(pcache, 0, sizeof(struct kfd_cache_properties));
		pcache->processor_id_low = cu_processor_id
					+ (first_active_cu - 1);
		pcache->cache_level = pcache_info[cache_type].cache_level;
		pcache->cache_size = pcache_info[cache_type].cache_size;

		if (pcache_info[cache_type].flags & CRAT_CACHE_FLAGS_DATA_CACHE)
			pcache->cache_type |= HSA_CACHE_TYPE_DATA;
		if (pcache_info[cache_type].flags & CRAT_CACHE_FLAGS_INST_CACHE)
			pcache->cache_type |= HSA_CACHE_TYPE_INSTRUCTION;
		if (pcache_info[cache_type].flags & CRAT_CACHE_FLAGS_CPU_CACHE)
			pcache->cache_type |= HSA_CACHE_TYPE_CPU;
		if (pcache_info[cache_type].flags & CRAT_CACHE_FLAGS_SIMD_CACHE)
			pcache->cache_type |= HSA_CACHE_TYPE_HSACU;

		/* Sibling map is w.r.t processor_id_low, so shift out
		 * inactive CU
		 */
		cu_sibling_map_mask = cu_sibling_map_mask >> (first_active_cu - 1);
		k = 0;

		for (i = 0; i < cu_info->num_shader_engines; i++) {
			for (j = 0; j < cu_info->num_shader_arrays_per_engine; j++) {
				pcache->sibling_map[k] = (uint8_t)(cu_sibling_map_mask & 0xFF);
				pcache->sibling_map[k+1] = (uint8_t)((cu_sibling_map_mask >> 8) & 0xFF);
				pcache->sibling_map[k+2] = (uint8_t)((cu_sibling_map_mask >> 16) & 0xFF);
				pcache->sibling_map[k+3] = (uint8_t)((cu_sibling_map_mask >> 24) & 0xFF);
				k += 4;

				cu_sibling_map_mask = cu_info->cu_bitmap[i % 4][j + i / 4];
				cu_sibling_map_mask &= ((1 << pcache_info[cache_type].num_cu_shared) - 1);
			}
		}
		pcache->sibling_map_size = k;
		*props_ext = pcache;
		return 0;
	}
	return 1;
}

#define KFD_MAX_CACHE_TYPES 6

/* kfd_fill_cache_non_crat_info - Fill GPU cache info using kfd_gpu_cache_info
 * tables
 */
<<<<<<< HEAD
void kfd_fill_cache_non_crat_info(struct kfd_topology_device *dev, struct kfd_dev *kdev)
=======
static void kfd_fill_cache_non_crat_info(struct kfd_topology_device *dev, struct kfd_dev *kdev)
>>>>>>> 86c95527
{
	struct kfd_gpu_cache_info *pcache_info = NULL;
	int i, j, k;
	int ct = 0;
	unsigned int cu_processor_id;
	int ret;
	unsigned int num_cu_shared;
	struct kfd_cu_info cu_info;
	struct kfd_cu_info *pcu_info;
	int gpu_processor_id;
	struct kfd_cache_properties *props_ext;
	int num_of_entries = 0;
	int num_of_cache_types = 0;
	struct kfd_gpu_cache_info cache_info[KFD_MAX_CACHE_TYPES];

	amdgpu_amdkfd_get_cu_info(kdev->adev, &cu_info);
	pcu_info = &cu_info;

	gpu_processor_id = dev->node_props.simd_id_base;

	pcache_info = cache_info;
	num_of_cache_types = kfd_get_gpu_cache_info(kdev, &pcache_info);
	if (!num_of_cache_types) {
		pr_warn("no cache info found\n");
		return;
	}

	/* For each type of cache listed in the kfd_gpu_cache_info table,
	 * go through all available Compute Units.
	 * The [i,j,k] loop will
	 *		if kfd_gpu_cache_info.num_cu_shared = 1
	 *			will parse through all available CU
	 *		If (kfd_gpu_cache_info.num_cu_shared != 1)
	 *			then it will consider only one CU from
	 *			the shared unit
	 */
	for (ct = 0; ct < num_of_cache_types; ct++) {
		cu_processor_id = gpu_processor_id;
		if (pcache_info[ct].cache_level == 1) {
			for (i = 0; i < pcu_info->num_shader_engines; i++) {
				for (j = 0; j < pcu_info->num_shader_arrays_per_engine; j++) {
					for (k = 0; k < pcu_info->num_cu_per_sh; k += pcache_info[ct].num_cu_shared) {

						ret = fill_in_l1_pcache(&props_ext, pcache_info, pcu_info,
										pcu_info->cu_bitmap[i % 4][j + i / 4], ct,
										cu_processor_id, k);

						if (ret < 0)
							break;

						if (!ret) {
							num_of_entries++;
							list_add_tail(&props_ext->list, &dev->cache_props);
						}

						/* Move to next CU block */
						num_cu_shared = ((k + pcache_info[ct].num_cu_shared) <=
							pcu_info->num_cu_per_sh) ?
							pcache_info[ct].num_cu_shared :
							(pcu_info->num_cu_per_sh - k);
						cu_processor_id += num_cu_shared;
					}
				}
			}
		} else {
			ret = fill_in_l2_l3_pcache(&props_ext, pcache_info,
								pcu_info, ct, cu_processor_id);

			if (ret < 0)
				break;

			if (!ret) {
				num_of_entries++;
				list_add_tail(&props_ext->list, &dev->cache_props);
			}
		}
	}
	dev->node_props.caches_count += num_of_entries;
	pr_debug("Added [%d] GPU cache entries\n", num_of_entries);
}

<<<<<<< HEAD
=======
static int kfd_topology_add_device_locked(struct kfd_dev *gpu, uint32_t gpu_id,
					  struct kfd_topology_device **dev)
{
	int proximity_domain = ++topology_crat_proximity_domain;
	struct list_head temp_topology_device_list;
	void *crat_image = NULL;
	size_t image_size = 0;
	int res;

	res = kfd_create_crat_image_virtual(&crat_image, &image_size,
					    COMPUTE_UNIT_GPU, gpu,
					    proximity_domain);
	if (res) {
		pr_err("Error creating VCRAT for GPU (ID: 0x%x)\n",
		       gpu_id);
		topology_crat_proximity_domain--;
		goto err;
	}

	INIT_LIST_HEAD(&temp_topology_device_list);

	res = kfd_parse_crat_table(crat_image,
				   &temp_topology_device_list,
				   proximity_domain);
	if (res) {
		pr_err("Error parsing VCRAT for GPU (ID: 0x%x)\n",
		       gpu_id);
		topology_crat_proximity_domain--;
		goto err;
	}

	kfd_topology_update_device_list(&temp_topology_device_list,
					&topology_device_list);

	*dev = kfd_assign_gpu(gpu);
	if (WARN_ON(!*dev)) {
		res = -ENODEV;
		goto err;
	}

	/* Fill the cache affinity information here for the GPUs
	 * using VCRAT
	 */
	kfd_fill_cache_non_crat_info(*dev, gpu);

	/* Update the SYSFS tree, since we added another topology
	 * device
	 */
	res = kfd_topology_update_sysfs();
	if (!res)
		sys_props.generation_count++;
	else
		pr_err("Failed to update GPU (ID: 0x%x) to sysfs topology. res=%d\n",
		       gpu_id, res);

err:
	kfd_destroy_crat_image(crat_image);
	return res;
}

>>>>>>> 86c95527
int kfd_topology_add_device(struct kfd_dev *gpu)
{
	uint32_t gpu_id;
	struct kfd_topology_device *dev;
	struct kfd_cu_info cu_info;
	int res = 0;
	int i;
	const char *asic_name = amdgpu_asic_name[gpu->adev->asic_type];

	gpu_id = kfd_generate_gpu_id(gpu);
	pr_debug("Adding new GPU (ID: 0x%x) to topology\n", gpu_id);

	/* Check to see if this gpu device exists in the topology_device_list.
	 * If so, assign the gpu to that device,
	 * else create a Virtual CRAT for this gpu device and then parse that
	 * CRAT to create a new topology device. Once created assign the gpu to
	 * that topology device
	 */
	down_write(&topology_lock);
	dev = kfd_assign_gpu(gpu);
<<<<<<< HEAD
	if (!dev) {
		proximity_domain = ++topology_crat_proximity_domain;

		res = kfd_create_crat_image_virtual(&crat_image, &image_size,
						    COMPUTE_UNIT_GPU, gpu,
						    proximity_domain);
		if (res) {
			pr_err("Error creating VCRAT for GPU (ID: 0x%x)\n",
			       gpu_id);
			topology_crat_proximity_domain--;
			return res;
		}

		res = kfd_parse_crat_table(crat_image,
					   &temp_topology_device_list,
					   proximity_domain);
		if (res) {
			pr_err("Error parsing VCRAT for GPU (ID: 0x%x)\n",
			       gpu_id);
			topology_crat_proximity_domain--;
			goto err;
		}

		kfd_topology_update_device_list(&temp_topology_device_list,
			&topology_device_list);

		dev = kfd_assign_gpu(gpu);
		if (WARN_ON(!dev)) {
			res = -ENODEV;
			goto err;
		}

		/* Fill the cache affinity information here for the GPUs
		 * using VCRAT
		 */
		kfd_fill_cache_non_crat_info(dev, gpu);

		/* Update the SYSFS tree, since we added another topology
		 * device
		 */
		res = kfd_topology_update_sysfs();
		if (!res)
			sys_props.generation_count++;
		else
			pr_err("Failed to update GPU (ID: 0x%x) to sysfs topology. res=%d\n",
						gpu_id, res);
	}
	up_write(&topology_lock);
=======
	if (!dev)
		res = kfd_topology_add_device_locked(gpu, gpu_id, &dev);
	up_write(&topology_lock);
	if (res)
		return res;
>>>>>>> 86c95527

	dev->gpu_id = gpu_id;
	gpu->id = gpu_id;

	kfd_dev_create_p2p_links();

	/* TODO: Move the following lines to function
	 *	kfd_add_non_crat_information
	 */

	/* Fill-in additional information that is not available in CRAT but
	 * needed for the topology
	 */

	amdgpu_amdkfd_get_cu_info(dev->gpu->adev, &cu_info);

	for (i = 0; i < KFD_TOPOLOGY_PUBLIC_NAME_SIZE-1; i++) {
		dev->node_props.name[i] = __tolower(asic_name[i]);
		if (asic_name[i] == '\0')
			break;
	}
	dev->node_props.name[i] = '\0';

	dev->node_props.simd_arrays_per_engine =
		cu_info.num_shader_arrays_per_engine;

	dev->node_props.gfx_target_version = gpu->device_info.gfx_target_version;
	dev->node_props.vendor_id = gpu->adev->pdev->vendor;
	dev->node_props.device_id = gpu->adev->pdev->device;
	dev->node_props.capability |=
		((dev->gpu->adev->rev_id << HSA_CAP_ASIC_REVISION_SHIFT) &
			HSA_CAP_ASIC_REVISION_MASK);
	dev->node_props.location_id = pci_dev_id(gpu->adev->pdev);
	dev->node_props.domain = pci_domain_nr(gpu->adev->pdev->bus);
	dev->node_props.max_engine_clk_fcompute =
		amdgpu_amdkfd_get_max_engine_clock_in_mhz(dev->gpu->adev);
	dev->node_props.max_engine_clk_ccompute =
		cpufreq_quick_get_max(0) / 1000;
	dev->node_props.drm_render_minor =
		gpu->shared_resources.drm_render_minor;

	dev->node_props.hive_id = gpu->hive_id;
	dev->node_props.num_sdma_engines = kfd_get_num_sdma_engines(gpu);
	dev->node_props.num_sdma_xgmi_engines =
					kfd_get_num_xgmi_sdma_engines(gpu);
	dev->node_props.num_sdma_queues_per_engine =
				gpu->device_info.num_sdma_queues_per_engine -
				gpu->device_info.num_reserved_sdma_queues_per_engine;
	dev->node_props.num_gws = (dev->gpu->gws &&
		dev->gpu->dqm->sched_policy != KFD_SCHED_POLICY_NO_HWS) ?
		dev->gpu->adev->gds.gws_size : 0;
	dev->node_props.num_cp_queues = get_cp_queues_num(dev->gpu->dqm);

	kfd_fill_mem_clk_max_info(dev);
	kfd_fill_iolink_non_crat_info(dev);

	switch (dev->gpu->adev->asic_type) {
	case CHIP_KAVERI:
	case CHIP_HAWAII:
	case CHIP_TONGA:
		dev->node_props.capability |= ((HSA_CAP_DOORBELL_TYPE_PRE_1_0 <<
			HSA_CAP_DOORBELL_TYPE_TOTALBITS_SHIFT) &
			HSA_CAP_DOORBELL_TYPE_TOTALBITS_MASK);
		break;
	case CHIP_CARRIZO:
	case CHIP_FIJI:
	case CHIP_POLARIS10:
	case CHIP_POLARIS11:
	case CHIP_POLARIS12:
	case CHIP_VEGAM:
		pr_debug("Adding doorbell packet type capability\n");
		dev->node_props.capability |= ((HSA_CAP_DOORBELL_TYPE_1_0 <<
			HSA_CAP_DOORBELL_TYPE_TOTALBITS_SHIFT) &
			HSA_CAP_DOORBELL_TYPE_TOTALBITS_MASK);
		break;
	default:
		if (KFD_GC_VERSION(dev->gpu) >= IP_VERSION(9, 0, 1))
			dev->node_props.capability |= ((HSA_CAP_DOORBELL_TYPE_2_0 <<
				HSA_CAP_DOORBELL_TYPE_TOTALBITS_SHIFT) &
				HSA_CAP_DOORBELL_TYPE_TOTALBITS_MASK);
		else
			WARN(1, "Unexpected ASIC family %u",
			     dev->gpu->adev->asic_type);
	}

	/*
	 * Overwrite ATS capability according to needs_iommu_device to fix
	 * potential missing corresponding bit in CRAT of BIOS.
	 */
	if (dev->gpu->use_iommu_v2)
		dev->node_props.capability |= HSA_CAP_ATS_PRESENT;
	else
		dev->node_props.capability &= ~HSA_CAP_ATS_PRESENT;

	/* Fix errors in CZ CRAT.
	 * simd_count: Carrizo CRAT reports wrong simd_count, probably
	 *		because it doesn't consider masked out CUs
	 * max_waves_per_simd: Carrizo reports wrong max_waves_per_simd
	 */
	if (dev->gpu->adev->asic_type == CHIP_CARRIZO) {
		dev->node_props.simd_count =
			cu_info.simd_per_cu * cu_info.cu_active_number;
		dev->node_props.max_waves_per_simd = 10;
	}

	/* kfd only concerns sram ecc on GFX and HBM ecc on UMC */
	dev->node_props.capability |=
		((dev->gpu->adev->ras_enabled & BIT(AMDGPU_RAS_BLOCK__GFX)) != 0) ?
		HSA_CAP_SRAM_EDCSUPPORTED : 0;
	dev->node_props.capability |=
		((dev->gpu->adev->ras_enabled & BIT(AMDGPU_RAS_BLOCK__UMC)) != 0) ?
		HSA_CAP_MEM_EDCSUPPORTED : 0;

	if (KFD_GC_VERSION(dev->gpu) != IP_VERSION(9, 0, 1))
		dev->node_props.capability |= (dev->gpu->adev->ras_enabled != 0) ?
			HSA_CAP_RASEVENTNOTIFY : 0;

	if (KFD_IS_SVM_API_SUPPORTED(dev->gpu->adev->kfd.dev))
		dev->node_props.capability |= HSA_CAP_SVMAPI_SUPPORTED;

	kfd_debug_print_topology();

	kfd_notify_gpu_change(gpu_id, 1);

	return 0;
}

/**
 * kfd_topology_update_io_links() - Update IO links after device removal.
 * @proximity_domain: Proximity domain value of the dev being removed.
 *
 * The topology list currently is arranged in increasing order of
 * proximity domain.
 *
 * Two things need to be done when a device is removed:
 * 1. All the IO links to this device need to be removed.
 * 2. All nodes after the current device node need to move
 *    up once this device node is removed from the topology
 *    list. As a result, the proximity domain values for
 *    all nodes after the node being deleted reduce by 1.
 *    This would also cause the proximity domain values for
 *    io links to be updated based on new proximity domain
 *    values.
 *
 * Context: The caller must hold write topology_lock.
 */
static void kfd_topology_update_io_links(int proximity_domain)
{
	struct kfd_topology_device *dev;
	struct kfd_iolink_properties *iolink, *p2plink, *tmp;

	list_for_each_entry(dev, &topology_device_list, list) {
		if (dev->proximity_domain > proximity_domain)
			dev->proximity_domain--;

		list_for_each_entry_safe(iolink, tmp, &dev->io_link_props, list) {
			/*
			 * If there is an io link to the dev being deleted
			 * then remove that IO link also.
			 */
			if (iolink->node_to == proximity_domain) {
				list_del(&iolink->list);
				dev->node_props.io_links_count--;
			} else {
				if (iolink->node_from > proximity_domain)
					iolink->node_from--;
				if (iolink->node_to > proximity_domain)
					iolink->node_to--;
			}
		}

		list_for_each_entry_safe(p2plink, tmp, &dev->p2p_link_props, list) {
			/*
			 * If there is a p2p link to the dev being deleted
			 * then remove that p2p link also.
			 */
			if (p2plink->node_to == proximity_domain) {
				list_del(&p2plink->list);
				dev->node_props.p2p_links_count--;
			} else {
				if (p2plink->node_from > proximity_domain)
					p2plink->node_from--;
				if (p2plink->node_to > proximity_domain)
					p2plink->node_to--;
			}
		}
	}
}

int kfd_topology_remove_device(struct kfd_dev *gpu)
{
	struct kfd_topology_device *dev, *tmp;
	uint32_t gpu_id;
	int res = -ENODEV;
	int i = 0;

	down_write(&topology_lock);

	list_for_each_entry_safe(dev, tmp, &topology_device_list, list) {
		if (dev->gpu == gpu) {
			gpu_id = dev->gpu_id;
			kfd_remove_sysfs_node_entry(dev);
			kfd_release_topology_device(dev);
			sys_props.num_devices--;
			kfd_topology_update_io_links(i);
			topology_crat_proximity_domain = sys_props.num_devices-1;
			sys_props.generation_count++;
			res = 0;
			if (kfd_topology_update_sysfs() < 0)
				kfd_topology_release_sysfs();
			break;
		}
		i++;
	}

	up_write(&topology_lock);

	if (!res)
		kfd_notify_gpu_change(gpu_id, 0);

	return res;
}

/* kfd_topology_enum_kfd_devices - Enumerate through all devices in KFD
 *	topology. If GPU device is found @idx, then valid kfd_dev pointer is
 *	returned through @kdev
 * Return -	0: On success (@kdev will be NULL for non GPU nodes)
 *		-1: If end of list
 */
int kfd_topology_enum_kfd_devices(uint8_t idx, struct kfd_dev **kdev)
{

	struct kfd_topology_device *top_dev;
	uint8_t device_idx = 0;

	*kdev = NULL;
	down_read(&topology_lock);

	list_for_each_entry(top_dev, &topology_device_list, list) {
		if (device_idx == idx) {
			*kdev = top_dev->gpu;
			up_read(&topology_lock);
			return 0;
		}

		device_idx++;
	}

	up_read(&topology_lock);

	return -1;

}

static int kfd_cpumask_to_apic_id(const struct cpumask *cpumask)
{
	int first_cpu_of_numa_node;

	if (!cpumask || cpumask == cpu_none_mask)
		return -1;
	first_cpu_of_numa_node = cpumask_first(cpumask);
	if (first_cpu_of_numa_node >= nr_cpu_ids)
		return -1;
#ifdef CONFIG_X86_64
	return cpu_data(first_cpu_of_numa_node).apicid;
#else
	return first_cpu_of_numa_node;
#endif
}

/* kfd_numa_node_to_apic_id - Returns the APIC ID of the first logical processor
 *	of the given NUMA node (numa_node_id)
 * Return -1 on failure
 */
int kfd_numa_node_to_apic_id(int numa_node_id)
{
	if (numa_node_id == -1) {
		pr_warn("Invalid NUMA Node. Use online CPU mask\n");
		return kfd_cpumask_to_apic_id(cpu_online_mask);
	}
	return kfd_cpumask_to_apic_id(cpumask_of_node(numa_node_id));
}

void kfd_double_confirm_iommu_support(struct kfd_dev *gpu)
{
	struct kfd_topology_device *dev;

	gpu->use_iommu_v2 = false;

	if (!gpu->device_info.needs_iommu_device)
		return;

	down_read(&topology_lock);

	/* Only use IOMMUv2 if there is an APU topology node with no GPU
	 * assigned yet. This GPU will be assigned to it.
	 */
	list_for_each_entry(dev, &topology_device_list, list)
		if (dev->node_props.cpu_cores_count &&
		    dev->node_props.simd_count &&
		    !dev->gpu)
			gpu->use_iommu_v2 = true;

	up_read(&topology_lock);
}

#if defined(CONFIG_DEBUG_FS)

int kfd_debugfs_hqds_by_device(struct seq_file *m, void *data)
{
	struct kfd_topology_device *dev;
	unsigned int i = 0;
	int r = 0;

	down_read(&topology_lock);

	list_for_each_entry(dev, &topology_device_list, list) {
		if (!dev->gpu) {
			i++;
			continue;
		}

		seq_printf(m, "Node %u, gpu_id %x:\n", i++, dev->gpu->id);
		r = dqm_debugfs_hqds(m, dev->gpu->dqm);
		if (r)
			break;
	}

	up_read(&topology_lock);

	return r;
}

int kfd_debugfs_rls_by_device(struct seq_file *m, void *data)
{
	struct kfd_topology_device *dev;
	unsigned int i = 0;
	int r = 0;

	down_read(&topology_lock);

	list_for_each_entry(dev, &topology_device_list, list) {
		if (!dev->gpu) {
			i++;
			continue;
		}

		seq_printf(m, "Node %u, gpu_id %x:\n", i++, dev->gpu->id);
		r = pm_debugfs_runlist(m, &dev->gpu->dqm->packet_mgr);
		if (r)
			break;
	}

	up_read(&topology_lock);

	return r;
}

#endif<|MERGE_RESOLUTION|>--- conflicted
+++ resolved
@@ -1723,11 +1723,7 @@
 /* kfd_fill_cache_non_crat_info - Fill GPU cache info using kfd_gpu_cache_info
  * tables
  */
-<<<<<<< HEAD
-void kfd_fill_cache_non_crat_info(struct kfd_topology_device *dev, struct kfd_dev *kdev)
-=======
 static void kfd_fill_cache_non_crat_info(struct kfd_topology_device *dev, struct kfd_dev *kdev)
->>>>>>> 86c95527
 {
 	struct kfd_gpu_cache_info *pcache_info = NULL;
 	int i, j, k;
@@ -1809,8 +1805,6 @@
 	pr_debug("Added [%d] GPU cache entries\n", num_of_entries);
 }
 
-<<<<<<< HEAD
-=======
 static int kfd_topology_add_device_locked(struct kfd_dev *gpu, uint32_t gpu_id,
 					  struct kfd_topology_device **dev)
 {
@@ -1871,7 +1865,6 @@
 	return res;
 }
 
->>>>>>> 86c95527
 int kfd_topology_add_device(struct kfd_dev *gpu)
 {
 	uint32_t gpu_id;
@@ -1892,62 +1885,11 @@
 	 */
 	down_write(&topology_lock);
 	dev = kfd_assign_gpu(gpu);
-<<<<<<< HEAD
-	if (!dev) {
-		proximity_domain = ++topology_crat_proximity_domain;
-
-		res = kfd_create_crat_image_virtual(&crat_image, &image_size,
-						    COMPUTE_UNIT_GPU, gpu,
-						    proximity_domain);
-		if (res) {
-			pr_err("Error creating VCRAT for GPU (ID: 0x%x)\n",
-			       gpu_id);
-			topology_crat_proximity_domain--;
-			return res;
-		}
-
-		res = kfd_parse_crat_table(crat_image,
-					   &temp_topology_device_list,
-					   proximity_domain);
-		if (res) {
-			pr_err("Error parsing VCRAT for GPU (ID: 0x%x)\n",
-			       gpu_id);
-			topology_crat_proximity_domain--;
-			goto err;
-		}
-
-		kfd_topology_update_device_list(&temp_topology_device_list,
-			&topology_device_list);
-
-		dev = kfd_assign_gpu(gpu);
-		if (WARN_ON(!dev)) {
-			res = -ENODEV;
-			goto err;
-		}
-
-		/* Fill the cache affinity information here for the GPUs
-		 * using VCRAT
-		 */
-		kfd_fill_cache_non_crat_info(dev, gpu);
-
-		/* Update the SYSFS tree, since we added another topology
-		 * device
-		 */
-		res = kfd_topology_update_sysfs();
-		if (!res)
-			sys_props.generation_count++;
-		else
-			pr_err("Failed to update GPU (ID: 0x%x) to sysfs topology. res=%d\n",
-						gpu_id, res);
-	}
-	up_write(&topology_lock);
-=======
 	if (!dev)
 		res = kfd_topology_add_device_locked(gpu, gpu_id, &dev);
 	up_write(&topology_lock);
 	if (res)
 		return res;
->>>>>>> 86c95527
 
 	dev->gpu_id = gpu_id;
 	gpu->id = gpu_id;
