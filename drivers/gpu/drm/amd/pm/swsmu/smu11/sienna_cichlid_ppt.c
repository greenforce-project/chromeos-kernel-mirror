--- conflicted
+++ resolved
@@ -2067,45 +2067,6 @@
 	return ret;
 }
 
-<<<<<<< HEAD
-=======
-static int sienna_cichlid_get_power_limit(struct smu_context *smu,
-					  uint32_t *current_power_limit,
-					  uint32_t *default_power_limit,
-					  uint32_t *max_power_limit)
-{
-	struct smu_11_0_7_powerplay_table *powerplay_table =
-		(struct smu_11_0_7_powerplay_table *)smu->smu_table.power_play_table;
-	uint32_t power_limit, od_percent;
-	uint16_t *table_member;
-
-	GET_PPTABLE_MEMBER(SocketPowerLimitAc, &table_member);
-
-	if (smu_v11_0_get_current_power_limit(smu, &power_limit)) {
-		power_limit =
-			table_member[PPT_THROTTLER_PPT0];
-	}
-
-	if (current_power_limit)
-		*current_power_limit = power_limit;
-	if (default_power_limit)
-		*default_power_limit = power_limit;
-
-	if (max_power_limit) {
-		if (smu->od_enabled) {
-			od_percent = le32_to_cpu(powerplay_table->overdrive_table.max[SMU_11_0_7_ODSETTING_POWERPERCENTAGE]);
-
-			dev_dbg(smu->adev->dev, "ODSETTING_POWERPERCENTAGE: %d (default: %d)\n", od_percent, power_limit);
-
-			power_limit *= (100 + od_percent);
-			power_limit /= 100;
-		}
-		*max_power_limit = power_limit;
-	}
-
-	return 0;
-}
-
 static void sienna_cichlid_get_override_pcie_settings(struct smu_context *smu,
 						      uint32_t *gen_speed_override,
 						      uint32_t *lane_width_override)
@@ -2144,7 +2105,6 @@
 
 #define MAX(a, b)	((a) > (b) ? (a) : (b))
 
->>>>>>> 471e639e
 static int sienna_cichlid_update_pcie_parameters(struct smu_context *smu,
 					 uint32_t pcie_gen_cap,
 					 uint32_t pcie_width_cap)
