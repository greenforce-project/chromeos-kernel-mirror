--- conflicted
+++ resolved
@@ -351,11 +351,7 @@
 	ret = _ps8640_wait_hpd_asserted(ps_bridge, 200 * 1000);
 	if (ret) {
 		pm_runtime_put_sync_suspend(dev);
-<<<<<<< HEAD
-		return ret;
-=======
 		goto exit;
->>>>>>> 51f354b8
 	}
 	ret = ps8640_aux_transfer_msg(aux, msg);
 	pm_runtime_mark_last_busy(dev);
