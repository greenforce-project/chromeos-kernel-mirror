// SPDX-License-Identifier: GPL-2.0
/*
 * TI SN65DSI83,84,85 driver
 *
 * Currently supported:
 * - SN65DSI83
 *   = 1x Single-link DSI ~ 1x Single-link LVDS
 *   - Supported
 *   - Single-link LVDS mode tested
 * - SN65DSI84
 *   = 1x Single-link DSI ~ 2x Single-link or 1x Dual-link LVDS
 *   - Supported
 *   - Dual-link LVDS mode tested
 *   - 2x Single-link LVDS mode unsupported
 *     (should be easy to add by someone who has the HW)
 * - SN65DSI85
 *   = 2x Single-link or 1x Dual-link DSI ~ 2x Single-link or 1x Dual-link LVDS
 *   - Unsupported
 *     (should be easy to add by someone who has the HW)
 *
 * Copyright (C) 2021 Marek Vasut <marex@denx.de>
 *
 * Based on previous work of:
 * Valentin Raevsky <valentin@compulab.co.il>
 * Philippe Schenker <philippe.schenker@toradex.com>
 */

#include <linux/bits.h>
#include <linux/clk.h>
#include <linux/gpio/consumer.h>
#include <linux/i2c.h>
#include <linux/module.h>
#include <linux/of_device.h>
#include <linux/of_graph.h>
#include <linux/regmap.h>

#include <drm/drm_atomic_helper.h>
#include <drm/drm_bridge.h>
#include <drm/drm_mipi_dsi.h>
#include <drm/drm_of.h>
#include <drm/drm_panel.h>
#include <drm/drm_print.h>
#include <drm/drm_probe_helper.h>

/* ID registers */
#define REG_ID(n)				(0x00 + (n))
/* Reset and clock registers */
#define REG_RC_RESET				0x09
#define  REG_RC_RESET_SOFT_RESET		BIT(0)
#define REG_RC_LVDS_PLL				0x0a
#define  REG_RC_LVDS_PLL_PLL_EN_STAT		BIT(7)
#define  REG_RC_LVDS_PLL_LVDS_CLK_RANGE(n)	(((n) & 0x7) << 1)
#define  REG_RC_LVDS_PLL_HS_CLK_SRC_DPHY	BIT(0)
#define REG_RC_DSI_CLK				0x0b
#define  REG_RC_DSI_CLK_DSI_CLK_DIVIDER(n)	(((n) & 0x1f) << 3)
#define  REG_RC_DSI_CLK_REFCLK_MULTIPLIER(n)	((n) & 0x3)
#define REG_RC_PLL_EN				0x0d
#define  REG_RC_PLL_EN_PLL_EN			BIT(0)
/* DSI registers */
#define REG_DSI_LANE				0x10
#define  REG_DSI_LANE_LEFT_RIGHT_PIXELS		BIT(7)	/* DSI85-only */
#define  REG_DSI_LANE_DSI_CHANNEL_MODE_DUAL	0	/* DSI85-only */
#define  REG_DSI_LANE_DSI_CHANNEL_MODE_2SINGLE	BIT(6)	/* DSI85-only */
#define  REG_DSI_LANE_DSI_CHANNEL_MODE_SINGLE	BIT(5)
#define  REG_DSI_LANE_CHA_DSI_LANES(n)		(((n) & 0x3) << 3)
#define  REG_DSI_LANE_CHB_DSI_LANES(n)		(((n) & 0x3) << 1)
#define  REG_DSI_LANE_SOT_ERR_TOL_DIS		BIT(0)
#define REG_DSI_EQ				0x11
#define  REG_DSI_EQ_CHA_DSI_DATA_EQ(n)		(((n) & 0x3) << 6)
#define  REG_DSI_EQ_CHA_DSI_CLK_EQ(n)		(((n) & 0x3) << 2)
#define REG_DSI_CLK				0x12
#define  REG_DSI_CLK_CHA_DSI_CLK_RANGE(n)	((n) & 0xff)
/* LVDS registers */
#define REG_LVDS_FMT				0x18
#define  REG_LVDS_FMT_DE_NEG_POLARITY		BIT(7)
#define  REG_LVDS_FMT_HS_NEG_POLARITY		BIT(6)
#define  REG_LVDS_FMT_VS_NEG_POLARITY		BIT(5)
#define  REG_LVDS_FMT_LVDS_LINK_CFG		BIT(4)	/* 0:AB 1:A-only */
#define  REG_LVDS_FMT_CHA_24BPP_MODE		BIT(3)
#define  REG_LVDS_FMT_CHB_24BPP_MODE		BIT(2)
#define  REG_LVDS_FMT_CHA_24BPP_FORMAT1		BIT(1)
#define  REG_LVDS_FMT_CHB_24BPP_FORMAT1		BIT(0)
#define REG_LVDS_VCOM				0x19
#define  REG_LVDS_VCOM_CHA_LVDS_VOCM		BIT(6)
#define  REG_LVDS_VCOM_CHB_LVDS_VOCM		BIT(4)
#define  REG_LVDS_VCOM_CHA_LVDS_VOD_SWING(n)	(((n) & 0x3) << 2)
#define  REG_LVDS_VCOM_CHB_LVDS_VOD_SWING(n)	((n) & 0x3)
#define REG_LVDS_LANE				0x1a
#define  REG_LVDS_LANE_EVEN_ODD_SWAP		BIT(6)
#define  REG_LVDS_LANE_CHA_REVERSE_LVDS		BIT(5)
#define  REG_LVDS_LANE_CHB_REVERSE_LVDS		BIT(4)
#define  REG_LVDS_LANE_CHA_LVDS_TERM		BIT(1)
#define  REG_LVDS_LANE_CHB_LVDS_TERM		BIT(0)
#define REG_LVDS_CM				0x1b
#define  REG_LVDS_CM_CHA_LVDS_CM_ADJUST(n)	(((n) & 0x3) << 4)
#define  REG_LVDS_CM_CHB_LVDS_CM_ADJUST(n)	((n) & 0x3)
/* Video registers */
#define REG_VID_CHA_ACTIVE_LINE_LENGTH_LOW	0x20
#define REG_VID_CHA_ACTIVE_LINE_LENGTH_HIGH	0x21
#define REG_VID_CHA_VERTICAL_DISPLAY_SIZE_LOW	0x24
#define REG_VID_CHA_VERTICAL_DISPLAY_SIZE_HIGH	0x25
#define REG_VID_CHA_SYNC_DELAY_LOW		0x28
#define REG_VID_CHA_SYNC_DELAY_HIGH		0x29
#define REG_VID_CHA_HSYNC_PULSE_WIDTH_LOW	0x2c
#define REG_VID_CHA_HSYNC_PULSE_WIDTH_HIGH	0x2d
#define REG_VID_CHA_VSYNC_PULSE_WIDTH_LOW	0x30
#define REG_VID_CHA_VSYNC_PULSE_WIDTH_HIGH	0x31
#define REG_VID_CHA_HORIZONTAL_BACK_PORCH	0x34
#define REG_VID_CHA_VERTICAL_BACK_PORCH		0x36
#define REG_VID_CHA_HORIZONTAL_FRONT_PORCH	0x38
#define REG_VID_CHA_VERTICAL_FRONT_PORCH	0x3a
#define REG_VID_CHA_TEST_PATTERN		0x3c
/* IRQ registers */
#define REG_IRQ_GLOBAL				0xe0
#define  REG_IRQ_GLOBAL_IRQ_EN			BIT(0)
#define REG_IRQ_EN				0xe1
#define  REG_IRQ_EN_CHA_SYNCH_ERR_EN		BIT(7)
#define  REG_IRQ_EN_CHA_CRC_ERR_EN		BIT(6)
#define  REG_IRQ_EN_CHA_UNC_ECC_ERR_EN		BIT(5)
#define  REG_IRQ_EN_CHA_COR_ECC_ERR_EN		BIT(4)
#define  REG_IRQ_EN_CHA_LLP_ERR_EN		BIT(3)
#define  REG_IRQ_EN_CHA_SOT_BIT_ERR_EN		BIT(2)
#define  REG_IRQ_EN_CHA_PLL_UNLOCK_EN		BIT(0)
#define REG_IRQ_STAT				0xe5
#define  REG_IRQ_STAT_CHA_SYNCH_ERR		BIT(7)
#define  REG_IRQ_STAT_CHA_CRC_ERR		BIT(6)
#define  REG_IRQ_STAT_CHA_UNC_ECC_ERR		BIT(5)
#define  REG_IRQ_STAT_CHA_COR_ECC_ERR		BIT(4)
#define  REG_IRQ_STAT_CHA_LLP_ERR		BIT(3)
#define  REG_IRQ_STAT_CHA_SOT_BIT_ERR		BIT(2)
#define  REG_IRQ_STAT_CHA_PLL_UNLOCK		BIT(0)

enum sn65dsi83_model {
	MODEL_SN65DSI83,
	MODEL_SN65DSI84,
};

struct sn65dsi83 {
	struct drm_bridge		bridge;
	struct device			*dev;
	struct regmap			*regmap;
	struct device_node		*host_node;
	struct mipi_dsi_device		*dsi;
	struct drm_bridge		*panel_bridge;
	struct gpio_desc		*enable_gpio;
	int				dsi_lanes;
	bool				lvds_dual_link;
	bool				lvds_dual_link_even_odd_swap;
};

static const struct regmap_range sn65dsi83_readable_ranges[] = {
	regmap_reg_range(REG_ID(0), REG_ID(8)),
	regmap_reg_range(REG_RC_LVDS_PLL, REG_RC_DSI_CLK),
	regmap_reg_range(REG_RC_PLL_EN, REG_RC_PLL_EN),
	regmap_reg_range(REG_DSI_LANE, REG_DSI_CLK),
	regmap_reg_range(REG_LVDS_FMT, REG_LVDS_CM),
	regmap_reg_range(REG_VID_CHA_ACTIVE_LINE_LENGTH_LOW,
			 REG_VID_CHA_ACTIVE_LINE_LENGTH_HIGH),
	regmap_reg_range(REG_VID_CHA_VERTICAL_DISPLAY_SIZE_LOW,
			 REG_VID_CHA_VERTICAL_DISPLAY_SIZE_HIGH),
	regmap_reg_range(REG_VID_CHA_SYNC_DELAY_LOW,
			 REG_VID_CHA_SYNC_DELAY_HIGH),
	regmap_reg_range(REG_VID_CHA_HSYNC_PULSE_WIDTH_LOW,
			 REG_VID_CHA_HSYNC_PULSE_WIDTH_HIGH),
	regmap_reg_range(REG_VID_CHA_VSYNC_PULSE_WIDTH_LOW,
			 REG_VID_CHA_VSYNC_PULSE_WIDTH_HIGH),
	regmap_reg_range(REG_VID_CHA_HORIZONTAL_BACK_PORCH,
			 REG_VID_CHA_HORIZONTAL_BACK_PORCH),
	regmap_reg_range(REG_VID_CHA_VERTICAL_BACK_PORCH,
			 REG_VID_CHA_VERTICAL_BACK_PORCH),
	regmap_reg_range(REG_VID_CHA_HORIZONTAL_FRONT_PORCH,
			 REG_VID_CHA_HORIZONTAL_FRONT_PORCH),
	regmap_reg_range(REG_VID_CHA_VERTICAL_FRONT_PORCH,
			 REG_VID_CHA_VERTICAL_FRONT_PORCH),
	regmap_reg_range(REG_VID_CHA_TEST_PATTERN, REG_VID_CHA_TEST_PATTERN),
	regmap_reg_range(REG_IRQ_GLOBAL, REG_IRQ_EN),
	regmap_reg_range(REG_IRQ_STAT, REG_IRQ_STAT),
};

static const struct regmap_access_table sn65dsi83_readable_table = {
	.yes_ranges = sn65dsi83_readable_ranges,
	.n_yes_ranges = ARRAY_SIZE(sn65dsi83_readable_ranges),
};

static const struct regmap_range sn65dsi83_writeable_ranges[] = {
	regmap_reg_range(REG_RC_RESET, REG_RC_DSI_CLK),
	regmap_reg_range(REG_RC_PLL_EN, REG_RC_PLL_EN),
	regmap_reg_range(REG_DSI_LANE, REG_DSI_CLK),
	regmap_reg_range(REG_LVDS_FMT, REG_LVDS_CM),
	regmap_reg_range(REG_VID_CHA_ACTIVE_LINE_LENGTH_LOW,
			 REG_VID_CHA_ACTIVE_LINE_LENGTH_HIGH),
	regmap_reg_range(REG_VID_CHA_VERTICAL_DISPLAY_SIZE_LOW,
			 REG_VID_CHA_VERTICAL_DISPLAY_SIZE_HIGH),
	regmap_reg_range(REG_VID_CHA_SYNC_DELAY_LOW,
			 REG_VID_CHA_SYNC_DELAY_HIGH),
	regmap_reg_range(REG_VID_CHA_HSYNC_PULSE_WIDTH_LOW,
			 REG_VID_CHA_HSYNC_PULSE_WIDTH_HIGH),
	regmap_reg_range(REG_VID_CHA_VSYNC_PULSE_WIDTH_LOW,
			 REG_VID_CHA_VSYNC_PULSE_WIDTH_HIGH),
	regmap_reg_range(REG_VID_CHA_HORIZONTAL_BACK_PORCH,
			 REG_VID_CHA_HORIZONTAL_BACK_PORCH),
	regmap_reg_range(REG_VID_CHA_VERTICAL_BACK_PORCH,
			 REG_VID_CHA_VERTICAL_BACK_PORCH),
	regmap_reg_range(REG_VID_CHA_HORIZONTAL_FRONT_PORCH,
			 REG_VID_CHA_HORIZONTAL_FRONT_PORCH),
	regmap_reg_range(REG_VID_CHA_VERTICAL_FRONT_PORCH,
			 REG_VID_CHA_VERTICAL_FRONT_PORCH),
	regmap_reg_range(REG_VID_CHA_TEST_PATTERN, REG_VID_CHA_TEST_PATTERN),
	regmap_reg_range(REG_IRQ_GLOBAL, REG_IRQ_EN),
	regmap_reg_range(REG_IRQ_STAT, REG_IRQ_STAT),
};

static const struct regmap_access_table sn65dsi83_writeable_table = {
	.yes_ranges = sn65dsi83_writeable_ranges,
	.n_yes_ranges = ARRAY_SIZE(sn65dsi83_writeable_ranges),
};

static const struct regmap_range sn65dsi83_volatile_ranges[] = {
	regmap_reg_range(REG_RC_RESET, REG_RC_RESET),
	regmap_reg_range(REG_RC_LVDS_PLL, REG_RC_LVDS_PLL),
	regmap_reg_range(REG_IRQ_STAT, REG_IRQ_STAT),
};

static const struct regmap_access_table sn65dsi83_volatile_table = {
	.yes_ranges = sn65dsi83_volatile_ranges,
	.n_yes_ranges = ARRAY_SIZE(sn65dsi83_volatile_ranges),
};

static const struct regmap_config sn65dsi83_regmap_config = {
	.reg_bits = 8,
	.val_bits = 8,
	.rd_table = &sn65dsi83_readable_table,
	.wr_table = &sn65dsi83_writeable_table,
	.volatile_table = &sn65dsi83_volatile_table,
	.cache_type = REGCACHE_RBTREE,
	.max_register = REG_IRQ_STAT,
};

static struct sn65dsi83 *bridge_to_sn65dsi83(struct drm_bridge *bridge)
{
	return container_of(bridge, struct sn65dsi83, bridge);
}

static int sn65dsi83_attach(struct drm_bridge *bridge,
			    enum drm_bridge_attach_flags flags)
{
	struct sn65dsi83 *ctx = bridge_to_sn65dsi83(bridge);

	return drm_bridge_attach(bridge->encoder, ctx->panel_bridge,
				 &ctx->bridge, flags);
}

static void sn65dsi83_detach(struct drm_bridge *bridge)
{
	struct sn65dsi83 *ctx = bridge_to_sn65dsi83(bridge);

	if (!ctx->dsi)
		return;

	ctx->dsi = NULL;
}

static u8 sn65dsi83_get_lvds_range(struct sn65dsi83 *ctx,
				   const struct drm_display_mode *mode)
{
	/*
	 * The encoding of the LVDS_CLK_RANGE is as follows:
	 * 000 - 25 MHz <= LVDS_CLK < 37.5 MHz
	 * 001 - 37.5 MHz <= LVDS_CLK < 62.5 MHz
	 * 010 - 62.5 MHz <= LVDS_CLK < 87.5 MHz
	 * 011 - 87.5 MHz <= LVDS_CLK < 112.5 MHz
	 * 100 - 112.5 MHz <= LVDS_CLK < 137.5 MHz
	 * 101 - 137.5 MHz <= LVDS_CLK <= 154 MHz
	 * which is a range of 12.5MHz..162.5MHz in 50MHz steps, except that
	 * the ends of the ranges are clamped to the supported range. Since
	 * sn65dsi83_mode_valid() already filters the valid modes and limits
	 * the clock to 25..154 MHz, the range calculation can be simplified
	 * as follows:
	 */
	int mode_clock = mode->clock;

	if (ctx->lvds_dual_link)
		mode_clock /= 2;

	return (mode_clock - 12500) / 25000;
}

static u8 sn65dsi83_get_dsi_range(struct sn65dsi83 *ctx,
				  const struct drm_display_mode *mode)
{
	/*
	 * The encoding of the CHA_DSI_CLK_RANGE is as follows:
	 * 0x00 through 0x07 - Reserved
	 * 0x08 - 40 <= DSI_CLK < 45 MHz
	 * 0x09 - 45 <= DSI_CLK < 50 MHz
	 * ...
	 * 0x63 - 495 <= DSI_CLK < 500 MHz
	 * 0x64 - 500 MHz
	 * 0x65 through 0xFF - Reserved
	 * which is DSI clock in 5 MHz steps, clamped to 40..500 MHz.
	 * The DSI clock are calculated as:
	 *  DSI_CLK = mode clock * bpp / dsi_data_lanes / 2
	 * the 2 is there because the bus is DDR.
	 */
	return DIV_ROUND_UP(clamp((unsigned int)mode->clock *
			    mipi_dsi_pixel_format_to_bpp(ctx->dsi->format) /
			    ctx->dsi_lanes / 2, 40000U, 500000U), 5000U);
}

static u8 sn65dsi83_get_dsi_div(struct sn65dsi83 *ctx)
{
	/* The divider is (DSI_CLK / LVDS_CLK) - 1, which really is: */
	unsigned int dsi_div = mipi_dsi_pixel_format_to_bpp(ctx->dsi->format);

	dsi_div /= ctx->dsi_lanes;

	if (!ctx->lvds_dual_link)
		dsi_div /= 2;

	return dsi_div - 1;
}

static void sn65dsi83_atomic_enable(struct drm_bridge *bridge,
				    struct drm_bridge_state *old_bridge_state)
{
	struct sn65dsi83 *ctx = bridge_to_sn65dsi83(bridge);
	struct drm_atomic_state *state = old_bridge_state->base.state;
	const struct drm_bridge_state *bridge_state;
	const struct drm_crtc_state *crtc_state;
	const struct drm_display_mode *mode;
	struct drm_connector *connector;
	struct drm_crtc *crtc;
	bool lvds_format_24bpp;
	bool lvds_format_jeida;
	unsigned int pval;
	__le16 le16val;
	u16 val;
	int ret;

	/* Deassert reset */
	gpiod_set_value(ctx->enable_gpio, 1);
	usleep_range(1000, 1100);

	/* Get the LVDS format from the bridge state. */
	bridge_state = drm_atomic_get_new_bridge_state(state, bridge);

	switch (bridge_state->output_bus_cfg.format) {
	case MEDIA_BUS_FMT_RGB666_1X7X3_SPWG:
		lvds_format_24bpp = false;
		lvds_format_jeida = true;
		break;
	case MEDIA_BUS_FMT_RGB888_1X7X4_JEIDA:
		lvds_format_24bpp = true;
		lvds_format_jeida = true;
		break;
	case MEDIA_BUS_FMT_RGB888_1X7X4_SPWG:
		lvds_format_24bpp = true;
		lvds_format_jeida = false;
		break;
	default:
		/*
		 * Some bridges still don't set the correct
		 * LVDS bus pixel format, use SPWG24 default
		 * format until those are fixed.
		 */
		lvds_format_24bpp = true;
		lvds_format_jeida = false;
		dev_warn(ctx->dev,
			 "Unsupported LVDS bus format 0x%04x, please check output bridge driver. Falling back to SPWG24.\n",
			 bridge_state->output_bus_cfg.format);
		break;
	}

	/*
	 * Retrieve the CRTC adjusted mode. This requires a little dance to go
	 * from the bridge to the encoder, to the connector and to the CRTC.
	 */
	connector = drm_atomic_get_new_connector_for_encoder(state,
							     bridge->encoder);
	crtc = drm_atomic_get_new_connector_state(state, connector)->crtc;
	crtc_state = drm_atomic_get_new_crtc_state(state, crtc);
	mode = &crtc_state->adjusted_mode;

	/* Clear reset, disable PLL */
	regmap_write(ctx->regmap, REG_RC_RESET, 0x00);
	regmap_write(ctx->regmap, REG_RC_PLL_EN, 0x00);

	/* Reference clock derived from DSI link clock. */
	regmap_write(ctx->regmap, REG_RC_LVDS_PLL,
		     REG_RC_LVDS_PLL_LVDS_CLK_RANGE(sn65dsi83_get_lvds_range(ctx, mode)) |
		     REG_RC_LVDS_PLL_HS_CLK_SRC_DPHY);
	regmap_write(ctx->regmap, REG_DSI_CLK,
		     REG_DSI_CLK_CHA_DSI_CLK_RANGE(sn65dsi83_get_dsi_range(ctx, mode)));
	regmap_write(ctx->regmap, REG_RC_DSI_CLK,
		     REG_RC_DSI_CLK_DSI_CLK_DIVIDER(sn65dsi83_get_dsi_div(ctx)));

	/* Set number of DSI lanes and LVDS link config. */
	regmap_write(ctx->regmap, REG_DSI_LANE,
		     REG_DSI_LANE_DSI_CHANNEL_MODE_SINGLE |
		     REG_DSI_LANE_CHA_DSI_LANES(~(ctx->dsi_lanes - 1)) |
		     /* CHB is DSI85-only, set to default on DSI83/DSI84 */
		     REG_DSI_LANE_CHB_DSI_LANES(3));
	/* No equalization. */
	regmap_write(ctx->regmap, REG_DSI_EQ, 0x00);

	/* Set up sync signal polarity. */
	val = (mode->flags & DRM_MODE_FLAG_NHSYNC ?
	       REG_LVDS_FMT_HS_NEG_POLARITY : 0) |
	      (mode->flags & DRM_MODE_FLAG_NVSYNC ?
	       REG_LVDS_FMT_VS_NEG_POLARITY : 0);

	/* Set up bits-per-pixel, 18bpp or 24bpp. */
	if (lvds_format_24bpp) {
		val |= REG_LVDS_FMT_CHA_24BPP_MODE;
		if (ctx->lvds_dual_link)
			val |= REG_LVDS_FMT_CHB_24BPP_MODE;
	}

	/* Set up LVDS format, JEIDA/Format 1 or SPWG/Format 2 */
	if (lvds_format_jeida) {
		val |= REG_LVDS_FMT_CHA_24BPP_FORMAT1;
		if (ctx->lvds_dual_link)
			val |= REG_LVDS_FMT_CHB_24BPP_FORMAT1;
	}

	/* Set up LVDS output config (DSI84,DSI85) */
	if (!ctx->lvds_dual_link)
		val |= REG_LVDS_FMT_LVDS_LINK_CFG;

	regmap_write(ctx->regmap, REG_LVDS_FMT, val);
	regmap_write(ctx->regmap, REG_LVDS_VCOM, 0x05);
	regmap_write(ctx->regmap, REG_LVDS_LANE,
		     (ctx->lvds_dual_link_even_odd_swap ?
		      REG_LVDS_LANE_EVEN_ODD_SWAP : 0) |
		     REG_LVDS_LANE_CHA_LVDS_TERM |
		     REG_LVDS_LANE_CHB_LVDS_TERM);
	regmap_write(ctx->regmap, REG_LVDS_CM, 0x00);

	le16val = cpu_to_le16(mode->hdisplay);
	regmap_bulk_write(ctx->regmap, REG_VID_CHA_ACTIVE_LINE_LENGTH_LOW,
			  &le16val, 2);
	le16val = cpu_to_le16(mode->vdisplay);
	regmap_bulk_write(ctx->regmap, REG_VID_CHA_VERTICAL_DISPLAY_SIZE_LOW,
			  &le16val, 2);
	/* 32 + 1 pixel clock to ensure proper operation */
	le16val = cpu_to_le16(32 + 1);
	regmap_bulk_write(ctx->regmap, REG_VID_CHA_SYNC_DELAY_LOW, &le16val, 2);
	le16val = cpu_to_le16(mode->hsync_end - mode->hsync_start);
	regmap_bulk_write(ctx->regmap, REG_VID_CHA_HSYNC_PULSE_WIDTH_LOW,
			  &le16val, 2);
	le16val = cpu_to_le16(mode->vsync_end - mode->vsync_start);
	regmap_bulk_write(ctx->regmap, REG_VID_CHA_VSYNC_PULSE_WIDTH_LOW,
			  &le16val, 2);
	regmap_write(ctx->regmap, REG_VID_CHA_HORIZONTAL_BACK_PORCH,
		     mode->htotal - mode->hsync_end);
	regmap_write(ctx->regmap, REG_VID_CHA_VERTICAL_BACK_PORCH,
		     mode->vtotal - mode->vsync_end);
	regmap_write(ctx->regmap, REG_VID_CHA_HORIZONTAL_FRONT_PORCH,
		     mode->hsync_start - mode->hdisplay);
	regmap_write(ctx->regmap, REG_VID_CHA_VERTICAL_FRONT_PORCH,
		     mode->vsync_start - mode->vdisplay);
	regmap_write(ctx->regmap, REG_VID_CHA_TEST_PATTERN, 0x00);

	/* Enable PLL */
	regmap_write(ctx->regmap, REG_RC_PLL_EN, REG_RC_PLL_EN_PLL_EN);
	usleep_range(3000, 4000);
	ret = regmap_read_poll_timeout(ctx->regmap, REG_RC_LVDS_PLL, pval,
				       pval & REG_RC_LVDS_PLL_PLL_EN_STAT,
				       1000, 100000);
	if (ret) {
		dev_err(ctx->dev, "failed to lock PLL, ret=%i\n", ret);
		/* On failure, disable PLL again and exit. */
		regmap_write(ctx->regmap, REG_RC_PLL_EN, 0x00);
		return;
	}

	/* Trigger reset after CSR register update. */
	regmap_write(ctx->regmap, REG_RC_RESET, REG_RC_RESET_SOFT_RESET);

	/* Clear all errors that got asserted during initialization. */
	regmap_read(ctx->regmap, REG_IRQ_STAT, &pval);
	regmap_write(ctx->regmap, REG_IRQ_STAT, pval);
}

static void sn65dsi83_atomic_disable(struct drm_bridge *bridge,
				     struct drm_bridge_state *old_bridge_state)
{
	struct sn65dsi83 *ctx = bridge_to_sn65dsi83(bridge);

	/* Put the chip in reset, pull EN line low, and assure 10ms reset low timing. */
	gpiod_set_value(ctx->enable_gpio, 0);
	usleep_range(10000, 11000);

	regcache_mark_dirty(ctx->regmap);
}

static enum drm_mode_status
sn65dsi83_mode_valid(struct drm_bridge *bridge,
		     const struct drm_display_info *info,
		     const struct drm_display_mode *mode)
{
	/* LVDS output clock range 25..154 MHz */
	if (mode->clock < 25000)
		return MODE_CLOCK_LOW;
	if (mode->clock > 154000)
		return MODE_CLOCK_HIGH;

	return MODE_OK;
}

#define MAX_INPUT_SEL_FORMATS	1

static u32 *
sn65dsi83_atomic_get_input_bus_fmts(struct drm_bridge *bridge,
				    struct drm_bridge_state *bridge_state,
				    struct drm_crtc_state *crtc_state,
				    struct drm_connector_state *conn_state,
				    u32 output_fmt,
				    unsigned int *num_input_fmts)
{
	u32 *input_fmts;

	*num_input_fmts = 0;

	input_fmts = kcalloc(MAX_INPUT_SEL_FORMATS, sizeof(*input_fmts),
			     GFP_KERNEL);
	if (!input_fmts)
		return NULL;

	/* This is the DSI-end bus format */
	input_fmts[0] = MEDIA_BUS_FMT_RGB888_1X24;
	*num_input_fmts = 1;

	return input_fmts;
}

static const struct drm_bridge_funcs sn65dsi83_funcs = {
	.attach			= sn65dsi83_attach,
	.detach			= sn65dsi83_detach,
	.atomic_enable		= sn65dsi83_atomic_enable,
	.atomic_disable		= sn65dsi83_atomic_disable,
	.mode_valid		= sn65dsi83_mode_valid,

	.atomic_duplicate_state = drm_atomic_helper_bridge_duplicate_state,
	.atomic_destroy_state = drm_atomic_helper_bridge_destroy_state,
	.atomic_reset = drm_atomic_helper_bridge_reset,
	.atomic_get_input_bus_fmts = sn65dsi83_atomic_get_input_bus_fmts,
};

static int sn65dsi83_parse_dt(struct sn65dsi83 *ctx, enum sn65dsi83_model model)
{
	struct drm_bridge *panel_bridge;
	struct device *dev = ctx->dev;
	struct device_node *endpoint;
	struct drm_panel *panel;
	int ret;

	endpoint = of_graph_get_endpoint_by_regs(dev->of_node, 0, 0);
	ctx->dsi_lanes = of_property_count_u32_elems(endpoint, "data-lanes");
	ctx->host_node = of_graph_get_remote_port_parent(endpoint);
	of_node_put(endpoint);

	if (ctx->dsi_lanes <= 0 || ctx->dsi_lanes > 4) {
		ret = -EINVAL;
		goto err_put_node;
	}
	if (!ctx->host_node) {
		ret = -ENODEV;
		goto err_put_node;
	}

	ctx->lvds_dual_link = false;
	ctx->lvds_dual_link_even_odd_swap = false;
	if (model != MODEL_SN65DSI83) {
		struct device_node *port2, *port3;
		int dual_link;

		port2 = of_graph_get_port_by_id(dev->of_node, 2);
		port3 = of_graph_get_port_by_id(dev->of_node, 3);
		dual_link = drm_of_lvds_get_dual_link_pixel_order(port2, port3);
		of_node_put(port2);
		of_node_put(port3);

		if (dual_link == DRM_LVDS_DUAL_LINK_ODD_EVEN_PIXELS) {
			ctx->lvds_dual_link = true;
			/* Odd pixels to LVDS Channel A, even pixels to B */
			ctx->lvds_dual_link_even_odd_swap = false;
		} else if (dual_link == DRM_LVDS_DUAL_LINK_EVEN_ODD_PIXELS) {
			ctx->lvds_dual_link = true;
			/* Even pixels to LVDS Channel A, odd pixels to B */
			ctx->lvds_dual_link_even_odd_swap = true;
		}
	}

	ret = drm_of_find_panel_or_bridge(dev->of_node, 2, 0, &panel, &panel_bridge);
	if (ret < 0)
		goto err_put_node;
	if (panel) {
		panel_bridge = devm_drm_panel_bridge_add(dev, panel);
		if (IS_ERR(panel_bridge)) {
			ret = PTR_ERR(panel_bridge);
			goto err_put_node;
		}
	}

	ctx->panel_bridge = panel_bridge;

	return 0;

err_put_node:
	of_node_put(ctx->host_node);
	return ret;
}

static int sn65dsi83_host_attach(struct sn65dsi83 *ctx)
{
	struct device *dev = ctx->dev;
	struct mipi_dsi_device *dsi;
	struct mipi_dsi_host *host;
	const struct mipi_dsi_device_info info = {
		.type = "sn65dsi83",
		.channel = 0,
		.node = NULL,
	};
	int ret;

	host = of_find_mipi_dsi_host_by_node(ctx->host_node);
	if (!host) {
		dev_err(dev, "failed to find dsi host\n");
		return -EPROBE_DEFER;
	}

	dsi = devm_mipi_dsi_device_register_full(dev, host, &info);
	if (IS_ERR(dsi))
		return dev_err_probe(dev, PTR_ERR(dsi),
				     "failed to create dsi device\n");

	ctx->dsi = dsi;

	dsi->lanes = ctx->dsi_lanes;
	dsi->format = MIPI_DSI_FMT_RGB888;
	dsi->mode_flags = MIPI_DSI_MODE_VIDEO | MIPI_DSI_MODE_VIDEO_BURST;

	ret = devm_mipi_dsi_attach(dev, dsi);
	if (ret < 0) {
		dev_err(dev, "failed to attach dsi to host: %d\n", ret);
		return ret;
	}

	return 0;
}

static int sn65dsi83_probe(struct i2c_client *client,
			   const struct i2c_device_id *id)
{
	struct device *dev = &client->dev;
	enum sn65dsi83_model model;
	struct sn65dsi83 *ctx;
	int ret;

	ctx = devm_kzalloc(dev, sizeof(*ctx), GFP_KERNEL);
	if (!ctx)
		return -ENOMEM;

	ctx->dev = dev;

	if (dev->of_node) {
		model = (enum sn65dsi83_model)(uintptr_t)
			of_device_get_match_data(dev);
	} else {
		model = id->driver_data;
	}

	/* Put the chip in reset, pull EN line low, and assure 10ms reset low timing. */
	ctx->enable_gpio = devm_gpiod_get(ctx->dev, "enable", GPIOD_OUT_LOW);
	if (IS_ERR(ctx->enable_gpio))
		return PTR_ERR(ctx->enable_gpio);

	usleep_range(10000, 11000);

	ret = sn65dsi83_parse_dt(ctx, model);
	if (ret)
		return ret;

	ctx->regmap = devm_regmap_init_i2c(client, &sn65dsi83_regmap_config);
	if (IS_ERR(ctx->regmap)) {
		ret = PTR_ERR(ctx->regmap);
		goto err_put_node;
	}

	dev_set_drvdata(dev, ctx);
	i2c_set_clientdata(client, ctx);

	ctx->bridge.funcs = &sn65dsi83_funcs;
	ctx->bridge.of_node = dev->of_node;
	drm_bridge_add(&ctx->bridge);

	ret = sn65dsi83_host_attach(ctx);
	if (ret)
		goto err_remove_bridge;

	return 0;

<<<<<<< HEAD
err_remove_bridge:
	drm_bridge_remove(&ctx->bridge);
=======
err_put_node:
	of_node_put(ctx->host_node);
>>>>>>> 3a0f7014
	return ret;
}

static int sn65dsi83_remove(struct i2c_client *client)
{
	struct sn65dsi83 *ctx = i2c_get_clientdata(client);

	drm_bridge_remove(&ctx->bridge);
	of_node_put(ctx->host_node);

	return 0;
}

static struct i2c_device_id sn65dsi83_id[] = {
	{ "ti,sn65dsi83", MODEL_SN65DSI83 },
	{ "ti,sn65dsi84", MODEL_SN65DSI84 },
	{},
};
MODULE_DEVICE_TABLE(i2c, sn65dsi83_id);

static const struct of_device_id sn65dsi83_match_table[] = {
	{ .compatible = "ti,sn65dsi83", .data = (void *)MODEL_SN65DSI83 },
	{ .compatible = "ti,sn65dsi84", .data = (void *)MODEL_SN65DSI84 },
	{},
};
MODULE_DEVICE_TABLE(of, sn65dsi83_match_table);

static struct i2c_driver sn65dsi83_driver = {
	.probe = sn65dsi83_probe,
	.remove = sn65dsi83_remove,
	.id_table = sn65dsi83_id,
	.driver = {
		.name = "sn65dsi83",
		.of_match_table = sn65dsi83_match_table,
	},
};
module_i2c_driver(sn65dsi83_driver);

MODULE_AUTHOR("Marek Vasut <marex@denx.de>");
MODULE_DESCRIPTION("TI SN65DSI83 DSI to LVDS bridge driver");
MODULE_LICENSE("GPL v2");<|MERGE_RESOLUTION|>--- conflicted
+++ resolved
@@ -701,13 +701,10 @@
 
 	return 0;
 
-<<<<<<< HEAD
 err_remove_bridge:
 	drm_bridge_remove(&ctx->bridge);
-=======
 err_put_node:
 	of_node_put(ctx->host_node);
->>>>>>> 3a0f7014
 	return ret;
 }
 
