--- conflicted
+++ resolved
@@ -246,45 +246,6 @@
 			    enum drm_bridge_attach_flags flags)
 {
 	struct sn65dsi83 *ctx = bridge_to_sn65dsi83(bridge);
-<<<<<<< HEAD
-=======
-	struct device *dev = ctx->dev;
-	struct mipi_dsi_device *dsi;
-	struct mipi_dsi_host *host;
-	int ret = 0;
-
-	const struct mipi_dsi_device_info info = {
-		.type = "sn65dsi83",
-		.channel = 0,
-		.node = NULL,
-	};
-
-	host = of_find_mipi_dsi_host_by_node(ctx->host_node);
-	if (!host) {
-		dev_err(dev, "failed to find dsi host\n");
-		return -EPROBE_DEFER;
-	}
-
-	dsi = mipi_dsi_device_register_full(host, &info);
-	if (IS_ERR(dsi)) {
-		return dev_err_probe(dev, PTR_ERR(dsi),
-				     "failed to create dsi device\n");
-	}
-
-	ctx->dsi = dsi;
-
-	dsi->lanes = ctx->dsi_lanes;
-	dsi->format = MIPI_DSI_FMT_RGB888;
-	dsi->mode_flags = MIPI_DSI_MODE_VIDEO | MIPI_DSI_MODE_VIDEO_BURST |
-			  MIPI_DSI_MODE_VIDEO_NO_HFP | MIPI_DSI_MODE_VIDEO_NO_HBP |
-			  MIPI_DSI_MODE_VIDEO_NO_HSA | MIPI_DSI_MODE_NO_EOT_PACKET;
-
-	ret = mipi_dsi_attach(dsi);
-	if (ret < 0) {
-		dev_err(dev, "failed to attach dsi to host\n");
-		goto err_dsi_attach;
-	}
->>>>>>> 1edcec18
 
 	return drm_bridge_attach(bridge->encoder, ctx->panel_bridge,
 				 &ctx->bridge, flags);
@@ -682,7 +643,9 @@
 
 	dsi->lanes = dsi_lanes;
 	dsi->format = MIPI_DSI_FMT_RGB888;
-	dsi->mode_flags = MIPI_DSI_MODE_VIDEO | MIPI_DSI_MODE_VIDEO_BURST;
+	dsi->mode_flags = MIPI_DSI_MODE_VIDEO | MIPI_DSI_MODE_VIDEO_BURST |
+			  MIPI_DSI_MODE_VIDEO_NO_HFP | MIPI_DSI_MODE_VIDEO_NO_HBP |
+			  MIPI_DSI_MODE_VIDEO_NO_HSA | MIPI_DSI_MODE_NO_EOT_PACKET;
 
 	ret = devm_mipi_dsi_attach(dev, dsi);
 	if (ret < 0) {
