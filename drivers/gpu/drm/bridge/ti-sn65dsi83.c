// SPDX-License-Identifier: GPL-2.0
/*
 * TI SN65DSI83,84,85 driver
 *
 * Currently supported:
 * - SN65DSI83
 *   = 1x Single-link DSI ~ 1x Single-link LVDS
 *   - Supported
 *   - Single-link LVDS mode tested
 * - SN65DSI84
 *   = 1x Single-link DSI ~ 2x Single-link or 1x Dual-link LVDS
 *   - Supported
 *   - Dual-link LVDS mode tested
 *   - 2x Single-link LVDS mode unsupported
 *     (should be easy to add by someone who has the HW)
 * - SN65DSI85
 *   = 2x Single-link or 1x Dual-link DSI ~ 2x Single-link or 1x Dual-link LVDS
 *   - Unsupported
 *     (should be easy to add by someone who has the HW)
 *
 * Copyright (C) 2021 Marek Vasut <marex@denx.de>
 *
 * Based on previous work of:
 * Valentin Raevsky <valentin@compulab.co.il>
 * Philippe Schenker <philippe.schenker@toradex.com>
 */

#include <linux/bits.h>
#include <linux/clk.h>
#include <linux/gpio/consumer.h>
#include <linux/i2c.h>
#include <linux/media-bus-format.h>
#include <linux/module.h>
#include <linux/of_device.h>
#include <linux/of_graph.h>
#include <linux/regmap.h>
#include <linux/regulator/consumer.h>

#include <drm/drm_atomic_helper.h>
#include <drm/drm_bridge.h>
#include <drm/drm_mipi_dsi.h>
#include <drm/drm_of.h>
#include <drm/drm_panel.h>
#include <drm/drm_print.h>
#include <drm/drm_probe_helper.h>

/* ID registers */
#define REG_ID(n)				(0x00 + (n))
/* Reset and clock registers */
#define REG_RC_RESET				0x09
#define  REG_RC_RESET_SOFT_RESET		BIT(0)
#define REG_RC_LVDS_PLL				0x0a
#define  REG_RC_LVDS_PLL_PLL_EN_STAT		BIT(7)
#define  REG_RC_LVDS_PLL_LVDS_CLK_RANGE(n)	(((n) & 0x7) << 1)
#define  REG_RC_LVDS_PLL_HS_CLK_SRC_DPHY	BIT(0)
#define REG_RC_DSI_CLK				0x0b
#define  REG_RC_DSI_CLK_DSI_CLK_DIVIDER(n)	(((n) & 0x1f) << 3)
#define  REG_RC_DSI_CLK_REFCLK_MULTIPLIER(n)	((n) & 0x3)
#define REG_RC_PLL_EN				0x0d
#define  REG_RC_PLL_EN_PLL_EN			BIT(0)
/* DSI registers */
#define REG_DSI_LANE				0x10
#define  REG_DSI_LANE_LEFT_RIGHT_PIXELS		BIT(7)	/* DSI85-only */
#define  REG_DSI_LANE_DSI_CHANNEL_MODE_DUAL	0	/* DSI85-only */
#define  REG_DSI_LANE_DSI_CHANNEL_MODE_2SINGLE	BIT(6)	/* DSI85-only */
#define  REG_DSI_LANE_DSI_CHANNEL_MODE_SINGLE	BIT(5)
#define  REG_DSI_LANE_CHA_DSI_LANES(n)		(((n) & 0x3) << 3)
#define  REG_DSI_LANE_CHB_DSI_LANES(n)		(((n) & 0x3) << 1)
#define  REG_DSI_LANE_SOT_ERR_TOL_DIS		BIT(0)
#define REG_DSI_EQ				0x11
#define  REG_DSI_EQ_CHA_DSI_DATA_EQ(n)		(((n) & 0x3) << 6)
#define  REG_DSI_EQ_CHA_DSI_CLK_EQ(n)		(((n) & 0x3) << 2)
#define REG_DSI_CLK				0x12
#define  REG_DSI_CLK_CHA_DSI_CLK_RANGE(n)	((n) & 0xff)
/* LVDS registers */
#define REG_LVDS_FMT				0x18
#define  REG_LVDS_FMT_DE_NEG_POLARITY		BIT(7)
#define  REG_LVDS_FMT_HS_NEG_POLARITY		BIT(6)
#define  REG_LVDS_FMT_VS_NEG_POLARITY		BIT(5)
#define  REG_LVDS_FMT_LVDS_LINK_CFG		BIT(4)	/* 0:AB 1:A-only */
#define  REG_LVDS_FMT_CHA_24BPP_MODE		BIT(3)
#define  REG_LVDS_FMT_CHB_24BPP_MODE		BIT(2)
#define  REG_LVDS_FMT_CHA_24BPP_FORMAT1		BIT(1)
#define  REG_LVDS_FMT_CHB_24BPP_FORMAT1		BIT(0)
#define REG_LVDS_VCOM				0x19
#define  REG_LVDS_VCOM_CHA_LVDS_VOCM		BIT(6)
#define  REG_LVDS_VCOM_CHB_LVDS_VOCM		BIT(4)
#define  REG_LVDS_VCOM_CHA_LVDS_VOD_SWING(n)	(((n) & 0x3) << 2)
#define  REG_LVDS_VCOM_CHB_LVDS_VOD_SWING(n)	((n) & 0x3)
#define REG_LVDS_LANE				0x1a
#define  REG_LVDS_LANE_EVEN_ODD_SWAP		BIT(6)
#define  REG_LVDS_LANE_CHA_REVERSE_LVDS		BIT(5)
#define  REG_LVDS_LANE_CHB_REVERSE_LVDS		BIT(4)
#define  REG_LVDS_LANE_CHA_LVDS_TERM		BIT(1)
#define  REG_LVDS_LANE_CHB_LVDS_TERM		BIT(0)
#define REG_LVDS_CM				0x1b
#define  REG_LVDS_CM_CHA_LVDS_CM_ADJUST(n)	(((n) & 0x3) << 4)
#define  REG_LVDS_CM_CHB_LVDS_CM_ADJUST(n)	((n) & 0x3)
/* Video registers */
#define REG_VID_CHA_ACTIVE_LINE_LENGTH_LOW	0x20
#define REG_VID_CHA_ACTIVE_LINE_LENGTH_HIGH	0x21
#define REG_VID_CHA_VERTICAL_DISPLAY_SIZE_LOW	0x24
#define REG_VID_CHA_VERTICAL_DISPLAY_SIZE_HIGH	0x25
#define REG_VID_CHA_SYNC_DELAY_LOW		0x28
#define REG_VID_CHA_SYNC_DELAY_HIGH		0x29
#define REG_VID_CHA_HSYNC_PULSE_WIDTH_LOW	0x2c
#define REG_VID_CHA_HSYNC_PULSE_WIDTH_HIGH	0x2d
#define REG_VID_CHA_VSYNC_PULSE_WIDTH_LOW	0x30
#define REG_VID_CHA_VSYNC_PULSE_WIDTH_HIGH	0x31
#define REG_VID_CHA_HORIZONTAL_BACK_PORCH	0x34
#define REG_VID_CHA_VERTICAL_BACK_PORCH		0x36
#define REG_VID_CHA_HORIZONTAL_FRONT_PORCH	0x38
#define REG_VID_CHA_VERTICAL_FRONT_PORCH	0x3a
#define REG_VID_CHA_TEST_PATTERN		0x3c
/* IRQ registers */
#define REG_IRQ_GLOBAL				0xe0
#define  REG_IRQ_GLOBAL_IRQ_EN			BIT(0)
#define REG_IRQ_EN				0xe1
#define  REG_IRQ_EN_CHA_SYNCH_ERR_EN		BIT(7)
#define  REG_IRQ_EN_CHA_CRC_ERR_EN		BIT(6)
#define  REG_IRQ_EN_CHA_UNC_ECC_ERR_EN		BIT(5)
#define  REG_IRQ_EN_CHA_COR_ECC_ERR_EN		BIT(4)
#define  REG_IRQ_EN_CHA_LLP_ERR_EN		BIT(3)
#define  REG_IRQ_EN_CHA_SOT_BIT_ERR_EN		BIT(2)
#define  REG_IRQ_EN_CHA_PLL_UNLOCK_EN		BIT(0)
#define REG_IRQ_STAT				0xe5
#define  REG_IRQ_STAT_CHA_SYNCH_ERR		BIT(7)
#define  REG_IRQ_STAT_CHA_CRC_ERR		BIT(6)
#define  REG_IRQ_STAT_CHA_UNC_ECC_ERR		BIT(5)
#define  REG_IRQ_STAT_CHA_COR_ECC_ERR		BIT(4)
#define  REG_IRQ_STAT_CHA_LLP_ERR		BIT(3)
#define  REG_IRQ_STAT_CHA_SOT_BIT_ERR		BIT(2)
#define  REG_IRQ_STAT_CHA_PLL_UNLOCK		BIT(0)

enum sn65dsi83_model {
	MODEL_SN65DSI83,
	MODEL_SN65DSI84,
};

struct sn65dsi83 {
	struct drm_bridge		bridge;
	struct device			*dev;
	struct regmap			*regmap;
	struct mipi_dsi_device		*dsi;
	struct drm_bridge		*panel_bridge;
	struct gpio_desc		*enable_gpio;
	struct regulator		*vcc;
	bool				lvds_dual_link;
	bool				lvds_dual_link_even_odd_swap;
};

static const struct regmap_range sn65dsi83_readable_ranges[] = {
	regmap_reg_range(REG_ID(0), REG_ID(8)),
	regmap_reg_range(REG_RC_LVDS_PLL, REG_RC_DSI_CLK),
	regmap_reg_range(REG_RC_PLL_EN, REG_RC_PLL_EN),
	regmap_reg_range(REG_DSI_LANE, REG_DSI_CLK),
	regmap_reg_range(REG_LVDS_FMT, REG_LVDS_CM),
	regmap_reg_range(REG_VID_CHA_ACTIVE_LINE_LENGTH_LOW,
			 REG_VID_CHA_ACTIVE_LINE_LENGTH_HIGH),
	regmap_reg_range(REG_VID_CHA_VERTICAL_DISPLAY_SIZE_LOW,
			 REG_VID_CHA_VERTICAL_DISPLAY_SIZE_HIGH),
	regmap_reg_range(REG_VID_CHA_SYNC_DELAY_LOW,
			 REG_VID_CHA_SYNC_DELAY_HIGH),
	regmap_reg_range(REG_VID_CHA_HSYNC_PULSE_WIDTH_LOW,
			 REG_VID_CHA_HSYNC_PULSE_WIDTH_HIGH),
	regmap_reg_range(REG_VID_CHA_VSYNC_PULSE_WIDTH_LOW,
			 REG_VID_CHA_VSYNC_PULSE_WIDTH_HIGH),
	regmap_reg_range(REG_VID_CHA_HORIZONTAL_BACK_PORCH,
			 REG_VID_CHA_HORIZONTAL_BACK_PORCH),
	regmap_reg_range(REG_VID_CHA_VERTICAL_BACK_PORCH,
			 REG_VID_CHA_VERTICAL_BACK_PORCH),
	regmap_reg_range(REG_VID_CHA_HORIZONTAL_FRONT_PORCH,
			 REG_VID_CHA_HORIZONTAL_FRONT_PORCH),
	regmap_reg_range(REG_VID_CHA_VERTICAL_FRONT_PORCH,
			 REG_VID_CHA_VERTICAL_FRONT_PORCH),
	regmap_reg_range(REG_VID_CHA_TEST_PATTERN, REG_VID_CHA_TEST_PATTERN),
	regmap_reg_range(REG_IRQ_GLOBAL, REG_IRQ_EN),
	regmap_reg_range(REG_IRQ_STAT, REG_IRQ_STAT),
};

static const struct regmap_access_table sn65dsi83_readable_table = {
	.yes_ranges = sn65dsi83_readable_ranges,
	.n_yes_ranges = ARRAY_SIZE(sn65dsi83_readable_ranges),
};

static const struct regmap_range sn65dsi83_writeable_ranges[] = {
	regmap_reg_range(REG_RC_RESET, REG_RC_DSI_CLK),
	regmap_reg_range(REG_RC_PLL_EN, REG_RC_PLL_EN),
	regmap_reg_range(REG_DSI_LANE, REG_DSI_CLK),
	regmap_reg_range(REG_LVDS_FMT, REG_LVDS_CM),
	regmap_reg_range(REG_VID_CHA_ACTIVE_LINE_LENGTH_LOW,
			 REG_VID_CHA_ACTIVE_LINE_LENGTH_HIGH),
	regmap_reg_range(REG_VID_CHA_VERTICAL_DISPLAY_SIZE_LOW,
			 REG_VID_CHA_VERTICAL_DISPLAY_SIZE_HIGH),
	regmap_reg_range(REG_VID_CHA_SYNC_DELAY_LOW,
			 REG_VID_CHA_SYNC_DELAY_HIGH),
	regmap_reg_range(REG_VID_CHA_HSYNC_PULSE_WIDTH_LOW,
			 REG_VID_CHA_HSYNC_PULSE_WIDTH_HIGH),
	regmap_reg_range(REG_VID_CHA_VSYNC_PULSE_WIDTH_LOW,
			 REG_VID_CHA_VSYNC_PULSE_WIDTH_HIGH),
	regmap_reg_range(REG_VID_CHA_HORIZONTAL_BACK_PORCH,
			 REG_VID_CHA_HORIZONTAL_BACK_PORCH),
	regmap_reg_range(REG_VID_CHA_VERTICAL_BACK_PORCH,
			 REG_VID_CHA_VERTICAL_BACK_PORCH),
	regmap_reg_range(REG_VID_CHA_HORIZONTAL_FRONT_PORCH,
			 REG_VID_CHA_HORIZONTAL_FRONT_PORCH),
	regmap_reg_range(REG_VID_CHA_VERTICAL_FRONT_PORCH,
			 REG_VID_CHA_VERTICAL_FRONT_PORCH),
	regmap_reg_range(REG_VID_CHA_TEST_PATTERN, REG_VID_CHA_TEST_PATTERN),
	regmap_reg_range(REG_IRQ_GLOBAL, REG_IRQ_EN),
	regmap_reg_range(REG_IRQ_STAT, REG_IRQ_STAT),
};

static const struct regmap_access_table sn65dsi83_writeable_table = {
	.yes_ranges = sn65dsi83_writeable_ranges,
	.n_yes_ranges = ARRAY_SIZE(sn65dsi83_writeable_ranges),
};

static const struct regmap_range sn65dsi83_volatile_ranges[] = {
	regmap_reg_range(REG_RC_RESET, REG_RC_RESET),
	regmap_reg_range(REG_RC_LVDS_PLL, REG_RC_LVDS_PLL),
	regmap_reg_range(REG_IRQ_STAT, REG_IRQ_STAT),
};

static const struct regmap_access_table sn65dsi83_volatile_table = {
	.yes_ranges = sn65dsi83_volatile_ranges,
	.n_yes_ranges = ARRAY_SIZE(sn65dsi83_volatile_ranges),
};

static const struct regmap_config sn65dsi83_regmap_config = {
	.reg_bits = 8,
	.val_bits = 8,
	.rd_table = &sn65dsi83_readable_table,
	.wr_table = &sn65dsi83_writeable_table,
	.volatile_table = &sn65dsi83_volatile_table,
	.cache_type = REGCACHE_RBTREE,
	.max_register = REG_IRQ_STAT,
};

static struct sn65dsi83 *bridge_to_sn65dsi83(struct drm_bridge *bridge)
{
	return container_of(bridge, struct sn65dsi83, bridge);
}

static int sn65dsi83_attach(struct drm_bridge *bridge,
			    enum drm_bridge_attach_flags flags)
{
	struct sn65dsi83 *ctx = bridge_to_sn65dsi83(bridge);

	return drm_bridge_attach(bridge->encoder, ctx->panel_bridge,
				 &ctx->bridge, flags);
}

static void sn65dsi83_detach(struct drm_bridge *bridge)
{
	struct sn65dsi83 *ctx = bridge_to_sn65dsi83(bridge);

	if (!ctx->dsi)
		return;

	ctx->dsi = NULL;
}

static u8 sn65dsi83_get_lvds_range(struct sn65dsi83 *ctx,
				   const struct drm_display_mode *mode)
{
	/*
	 * The encoding of the LVDS_CLK_RANGE is as follows:
	 * 000 - 25 MHz <= LVDS_CLK < 37.5 MHz
	 * 001 - 37.5 MHz <= LVDS_CLK < 62.5 MHz
	 * 010 - 62.5 MHz <= LVDS_CLK < 87.5 MHz
	 * 011 - 87.5 MHz <= LVDS_CLK < 112.5 MHz
	 * 100 - 112.5 MHz <= LVDS_CLK < 137.5 MHz
	 * 101 - 137.5 MHz <= LVDS_CLK <= 154 MHz
	 * which is a range of 12.5MHz..162.5MHz in 50MHz steps, except that
	 * the ends of the ranges are clamped to the supported range. Since
	 * sn65dsi83_mode_valid() already filters the valid modes and limits
	 * the clock to 25..154 MHz, the range calculation can be simplified
	 * as follows:
	 */
	int mode_clock = mode->clock;

	if (ctx->lvds_dual_link)
		mode_clock /= 2;

	return (mode_clock - 12500) / 25000;
}

static u8 sn65dsi83_get_dsi_range(struct sn65dsi83 *ctx,
				  const struct drm_display_mode *mode)
{
	/*
	 * The encoding of the CHA_DSI_CLK_RANGE is as follows:
	 * 0x00 through 0x07 - Reserved
	 * 0x08 - 40 <= DSI_CLK < 45 MHz
	 * 0x09 - 45 <= DSI_CLK < 50 MHz
	 * ...
	 * 0x63 - 495 <= DSI_CLK < 500 MHz
	 * 0x64 - 500 MHz
	 * 0x65 through 0xFF - Reserved
	 * which is DSI clock in 5 MHz steps, clamped to 40..500 MHz.
	 * The DSI clock are calculated as:
	 *  DSI_CLK = mode clock * bpp / dsi_data_lanes / 2
	 * the 2 is there because the bus is DDR.
	 */
	return DIV_ROUND_UP(clamp((unsigned int)mode->clock *
			    mipi_dsi_pixel_format_to_bpp(ctx->dsi->format) /
			    ctx->dsi->lanes / 2, 40000U, 500000U), 5000U);
}

static u8 sn65dsi83_get_dsi_div(struct sn65dsi83 *ctx)
{
	/* The divider is (DSI_CLK / LVDS_CLK) - 1, which really is: */
	unsigned int dsi_div = mipi_dsi_pixel_format_to_bpp(ctx->dsi->format);

	dsi_div /= ctx->dsi->lanes;

	if (!ctx->lvds_dual_link)
		dsi_div /= 2;

	return dsi_div - 1;
}

static void sn65dsi83_atomic_enable(struct drm_bridge *bridge,
				    struct drm_bridge_state *old_bridge_state)
{
	struct sn65dsi83 *ctx = bridge_to_sn65dsi83(bridge);
	struct drm_atomic_state *state = old_bridge_state->base.state;
	const struct drm_bridge_state *bridge_state;
	const struct drm_crtc_state *crtc_state;
	const struct drm_display_mode *mode;
	struct drm_connector *connector;
	struct drm_crtc *crtc;
	bool lvds_format_24bpp;
	bool lvds_format_jeida;
	unsigned int pval;
	__le16 le16val;
	u16 val;
	int ret;

<<<<<<< HEAD
	ret = regulator_enable(ctx->vcc);
	if (ret) {
		dev_err(ctx->dev, "Failed to enable vcc: %d\n", ret);
		return;
	}

	/* Deassert reset */
	gpiod_set_value_cansleep(ctx->enable_gpio, 1);
	usleep_range(1000, 1100);
=======
	usleep_range(10000, 11000);
>>>>>>> abddfcf7

	/* Get the LVDS format from the bridge state. */
	bridge_state = drm_atomic_get_new_bridge_state(state, bridge);

	switch (bridge_state->output_bus_cfg.format) {
	case MEDIA_BUS_FMT_RGB666_1X7X3_SPWG:
		lvds_format_24bpp = false;
		lvds_format_jeida = true;
		break;
	case MEDIA_BUS_FMT_RGB888_1X7X4_JEIDA:
		lvds_format_24bpp = true;
		lvds_format_jeida = true;
		break;
	case MEDIA_BUS_FMT_RGB888_1X7X4_SPWG:
		lvds_format_24bpp = true;
		lvds_format_jeida = false;
		break;
	default:
		/*
		 * Some bridges still don't set the correct
		 * LVDS bus pixel format, use SPWG24 default
		 * format until those are fixed.
		 */
		lvds_format_24bpp = true;
		lvds_format_jeida = false;
		dev_warn(ctx->dev,
			 "Unsupported LVDS bus format 0x%04x, please check output bridge driver. Falling back to SPWG24.\n",
			 bridge_state->output_bus_cfg.format);
		break;
	}

	/*
	 * Retrieve the CRTC adjusted mode. This requires a little dance to go
	 * from the bridge to the encoder, to the connector and to the CRTC.
	 */
	connector = drm_atomic_get_new_connector_for_encoder(state,
							     bridge->encoder);
	crtc = drm_atomic_get_new_connector_state(state, connector)->crtc;
	crtc_state = drm_atomic_get_new_crtc_state(state, crtc);
	mode = &crtc_state->adjusted_mode;

	/* Clear reset, disable PLL */
	regmap_write(ctx->regmap, REG_RC_RESET, 0x00);
	regmap_write(ctx->regmap, REG_RC_PLL_EN, 0x00);

	/* Reference clock derived from DSI link clock. */
	regmap_write(ctx->regmap, REG_RC_LVDS_PLL,
		     REG_RC_LVDS_PLL_LVDS_CLK_RANGE(sn65dsi83_get_lvds_range(ctx, mode)) |
		     REG_RC_LVDS_PLL_HS_CLK_SRC_DPHY);
	regmap_write(ctx->regmap, REG_DSI_CLK,
		     REG_DSI_CLK_CHA_DSI_CLK_RANGE(sn65dsi83_get_dsi_range(ctx, mode)));
	regmap_write(ctx->regmap, REG_RC_DSI_CLK,
		     REG_RC_DSI_CLK_DSI_CLK_DIVIDER(sn65dsi83_get_dsi_div(ctx)));

	/* Set number of DSI lanes and LVDS link config. */
	regmap_write(ctx->regmap, REG_DSI_LANE,
		     REG_DSI_LANE_DSI_CHANNEL_MODE_SINGLE |
		     REG_DSI_LANE_CHA_DSI_LANES(~(ctx->dsi->lanes - 1)) |
		     /* CHB is DSI85-only, set to default on DSI83/DSI84 */
		     REG_DSI_LANE_CHB_DSI_LANES(3));
	/* No equalization. */
	regmap_write(ctx->regmap, REG_DSI_EQ, 0x00);

	/* Set up sync signal polarity. */
	val = (mode->flags & DRM_MODE_FLAG_NHSYNC ?
	       REG_LVDS_FMT_HS_NEG_POLARITY : 0) |
	      (mode->flags & DRM_MODE_FLAG_NVSYNC ?
	       REG_LVDS_FMT_VS_NEG_POLARITY : 0);

	/* Set up bits-per-pixel, 18bpp or 24bpp. */
	if (lvds_format_24bpp) {
		val |= REG_LVDS_FMT_CHA_24BPP_MODE;
		if (ctx->lvds_dual_link)
			val |= REG_LVDS_FMT_CHB_24BPP_MODE;
	}

	/* Set up LVDS format, JEIDA/Format 1 or SPWG/Format 2 */
	if (lvds_format_jeida) {
		val |= REG_LVDS_FMT_CHA_24BPP_FORMAT1;
		if (ctx->lvds_dual_link)
			val |= REG_LVDS_FMT_CHB_24BPP_FORMAT1;
	}

	/* Set up LVDS output config (DSI84,DSI85) */
	if (!ctx->lvds_dual_link)
		val |= REG_LVDS_FMT_LVDS_LINK_CFG;

	regmap_write(ctx->regmap, REG_LVDS_FMT, val);
	regmap_write(ctx->regmap, REG_LVDS_VCOM, 0x05);
	regmap_write(ctx->regmap, REG_LVDS_LANE,
		     (ctx->lvds_dual_link_even_odd_swap ?
		      REG_LVDS_LANE_EVEN_ODD_SWAP : 0) |
		     REG_LVDS_LANE_CHA_LVDS_TERM |
		     REG_LVDS_LANE_CHB_LVDS_TERM);
	regmap_write(ctx->regmap, REG_LVDS_CM, 0x00);

	le16val = cpu_to_le16(mode->hdisplay);
	regmap_bulk_write(ctx->regmap, REG_VID_CHA_ACTIVE_LINE_LENGTH_LOW,
			  &le16val, 2);
	le16val = cpu_to_le16(mode->vdisplay);
	regmap_bulk_write(ctx->regmap, REG_VID_CHA_VERTICAL_DISPLAY_SIZE_LOW,
			  &le16val, 2);
	/* 32 + 1 pixel clock to ensure proper operation */
	le16val = cpu_to_le16(32 + 1);
	regmap_bulk_write(ctx->regmap, REG_VID_CHA_SYNC_DELAY_LOW, &le16val, 2);
	le16val = cpu_to_le16(mode->hsync_end - mode->hsync_start);
	regmap_bulk_write(ctx->regmap, REG_VID_CHA_HSYNC_PULSE_WIDTH_LOW,
			  &le16val, 2);
	le16val = cpu_to_le16(mode->vsync_end - mode->vsync_start);
	regmap_bulk_write(ctx->regmap, REG_VID_CHA_VSYNC_PULSE_WIDTH_LOW,
			  &le16val, 2);
	regmap_write(ctx->regmap, REG_VID_CHA_HORIZONTAL_BACK_PORCH,
		     mode->htotal - mode->hsync_end);
	regmap_write(ctx->regmap, REG_VID_CHA_VERTICAL_BACK_PORCH,
		     mode->vtotal - mode->vsync_end);
	regmap_write(ctx->regmap, REG_VID_CHA_HORIZONTAL_FRONT_PORCH,
		     mode->hsync_start - mode->hdisplay);
	regmap_write(ctx->regmap, REG_VID_CHA_VERTICAL_FRONT_PORCH,
		     mode->vsync_start - mode->vdisplay);
	regmap_write(ctx->regmap, REG_VID_CHA_TEST_PATTERN, 0x00);

	/* Enable PLL */
	regmap_write(ctx->regmap, REG_RC_PLL_EN, REG_RC_PLL_EN_PLL_EN);
	usleep_range(3000, 4000);
	ret = regmap_read_poll_timeout(ctx->regmap, REG_RC_LVDS_PLL, pval,
				       pval & REG_RC_LVDS_PLL_PLL_EN_STAT,
				       1000, 100000);
	if (ret) {
		dev_err(ctx->dev, "failed to lock PLL, ret=%i\n", ret);
		/* On failure, disable PLL again and exit. */
		regmap_write(ctx->regmap, REG_RC_PLL_EN, 0x00);
		return;
	}

	/* Trigger reset after CSR register update. */
	regmap_write(ctx->regmap, REG_RC_RESET, REG_RC_RESET_SOFT_RESET);

	/* Clear all errors that got asserted during initialization. */
	regmap_read(ctx->regmap, REG_IRQ_STAT, &pval);
	regmap_write(ctx->regmap, REG_IRQ_STAT, pval);

	usleep_range(10000, 12000);
	regmap_read(ctx->regmap, REG_IRQ_STAT, &pval);
	if (pval)
		dev_err(ctx->dev, "Unexpected link status 0x%02x\n", pval);
}

static void sn65dsi83_atomic_disable(struct drm_bridge *bridge,
				     struct drm_bridge_state *old_bridge_state)
{
	struct sn65dsi83 *ctx = bridge_to_sn65dsi83(bridge);
	int ret;

	/* Put the chip in reset, pull EN line low, and assure 10ms reset low timing. */
	gpiod_set_value_cansleep(ctx->enable_gpio, 0);
	usleep_range(10000, 11000);

	ret = regulator_disable(ctx->vcc);
	if (ret)
		dev_err(ctx->dev, "Failed to disable vcc: %d\n", ret);

	regcache_mark_dirty(ctx->regmap);
}

static enum drm_mode_status
sn65dsi83_mode_valid(struct drm_bridge *bridge,
		     const struct drm_display_info *info,
		     const struct drm_display_mode *mode)
{
	/* LVDS output clock range 25..154 MHz */
	if (mode->clock < 25000)
		return MODE_CLOCK_LOW;
	if (mode->clock > 154000)
		return MODE_CLOCK_HIGH;

	return MODE_OK;
}

#define MAX_INPUT_SEL_FORMATS	1

static u32 *
sn65dsi83_atomic_get_input_bus_fmts(struct drm_bridge *bridge,
				    struct drm_bridge_state *bridge_state,
				    struct drm_crtc_state *crtc_state,
				    struct drm_connector_state *conn_state,
				    u32 output_fmt,
				    unsigned int *num_input_fmts)
{
	u32 *input_fmts;

	*num_input_fmts = 0;

	input_fmts = kcalloc(MAX_INPUT_SEL_FORMATS, sizeof(*input_fmts),
			     GFP_KERNEL);
	if (!input_fmts)
		return NULL;

	/* This is the DSI-end bus format */
	input_fmts[0] = MEDIA_BUS_FMT_RGB888_1X24;
	*num_input_fmts = 1;

	return input_fmts;
}

static const struct drm_bridge_funcs sn65dsi83_funcs = {
	.attach			= sn65dsi83_attach,
	.detach			= sn65dsi83_detach,
	.atomic_enable		= sn65dsi83_atomic_enable,
	.atomic_disable		= sn65dsi83_atomic_disable,
	.mode_valid		= sn65dsi83_mode_valid,

	.atomic_duplicate_state = drm_atomic_helper_bridge_duplicate_state,
	.atomic_destroy_state = drm_atomic_helper_bridge_destroy_state,
	.atomic_reset = drm_atomic_helper_bridge_reset,
	.atomic_get_input_bus_fmts = sn65dsi83_atomic_get_input_bus_fmts,
};

static int sn65dsi83_parse_dt(struct sn65dsi83 *ctx, enum sn65dsi83_model model)
{
	struct drm_bridge *panel_bridge;
	struct device *dev = ctx->dev;

	ctx->lvds_dual_link = false;
	ctx->lvds_dual_link_even_odd_swap = false;
	if (model != MODEL_SN65DSI83) {
		struct device_node *port2, *port3;
		int dual_link;

		port2 = of_graph_get_port_by_id(dev->of_node, 2);
		port3 = of_graph_get_port_by_id(dev->of_node, 3);
		dual_link = drm_of_lvds_get_dual_link_pixel_order(port2, port3);
		of_node_put(port2);
		of_node_put(port3);

		if (dual_link == DRM_LVDS_DUAL_LINK_ODD_EVEN_PIXELS) {
			ctx->lvds_dual_link = true;
			/* Odd pixels to LVDS Channel A, even pixels to B */
			ctx->lvds_dual_link_even_odd_swap = false;
		} else if (dual_link == DRM_LVDS_DUAL_LINK_EVEN_ODD_PIXELS) {
			ctx->lvds_dual_link = true;
			/* Even pixels to LVDS Channel A, odd pixels to B */
			ctx->lvds_dual_link_even_odd_swap = true;
		}
	}

	panel_bridge = devm_drm_of_get_bridge(dev, dev->of_node, 2, 0);
	if (IS_ERR(panel_bridge))
		return PTR_ERR(panel_bridge);

	ctx->panel_bridge = panel_bridge;

	ctx->vcc = devm_regulator_get(dev, "vcc");
	if (IS_ERR(ctx->vcc))
		return dev_err_probe(dev, PTR_ERR(ctx->vcc),
				     "Failed to get supply 'vcc'\n");

	return 0;
}

static int sn65dsi83_host_attach(struct sn65dsi83 *ctx)
{
	struct device *dev = ctx->dev;
	struct device_node *host_node;
	struct device_node *endpoint;
	struct mipi_dsi_device *dsi;
	struct mipi_dsi_host *host;
	const struct mipi_dsi_device_info info = {
		.type = "sn65dsi83",
		.channel = 0,
		.node = NULL,
	};
	int dsi_lanes, ret;

	endpoint = of_graph_get_endpoint_by_regs(dev->of_node, 0, -1);
	dsi_lanes = drm_of_get_data_lanes_count(endpoint, 1, 4);
	host_node = of_graph_get_remote_port_parent(endpoint);
	host = of_find_mipi_dsi_host_by_node(host_node);
	of_node_put(host_node);
	of_node_put(endpoint);

	if (!host)
		return -EPROBE_DEFER;

	if (dsi_lanes < 0)
		return dsi_lanes;

	dsi = devm_mipi_dsi_device_register_full(dev, host, &info);
	if (IS_ERR(dsi))
		return dev_err_probe(dev, PTR_ERR(dsi),
				     "failed to create dsi device\n");

	ctx->dsi = dsi;

	dsi->lanes = dsi_lanes;
	dsi->format = MIPI_DSI_FMT_RGB888;
	dsi->mode_flags = MIPI_DSI_MODE_VIDEO | MIPI_DSI_MODE_VIDEO_BURST;

	ret = devm_mipi_dsi_attach(dev, dsi);
	if (ret < 0) {
		dev_err(dev, "failed to attach dsi to host: %d\n", ret);
		return ret;
	}

	return 0;
}

static int sn65dsi83_probe(struct i2c_client *client,
			   const struct i2c_device_id *id)
{
	struct device *dev = &client->dev;
	enum sn65dsi83_model model;
	struct sn65dsi83 *ctx;
	int ret;

	ctx = devm_kzalloc(dev, sizeof(*ctx), GFP_KERNEL);
	if (!ctx)
		return -ENOMEM;

	ctx->dev = dev;

	if (dev->of_node) {
		model = (enum sn65dsi83_model)(uintptr_t)
			of_device_get_match_data(dev);
	} else {
		model = id->driver_data;
	}

	/* Put the chip in reset, pull EN line low, and assure 10ms reset low timing. */
	ctx->enable_gpio = devm_gpiod_get_optional(ctx->dev, "enable",
						   GPIOD_OUT_LOW);
	if (IS_ERR(ctx->enable_gpio))
		return dev_err_probe(dev, PTR_ERR(ctx->enable_gpio), "failed to get enable GPIO\n");

	usleep_range(10000, 11000);

	ret = sn65dsi83_parse_dt(ctx, model);
	if (ret)
		return ret;

	ctx->regmap = devm_regmap_init_i2c(client, &sn65dsi83_regmap_config);
	if (IS_ERR(ctx->regmap))
		return dev_err_probe(dev, PTR_ERR(ctx->regmap), "failed to get regmap\n");

	dev_set_drvdata(dev, ctx);
	i2c_set_clientdata(client, ctx);

	ctx->bridge.funcs = &sn65dsi83_funcs;
	ctx->bridge.of_node = dev->of_node;
	drm_bridge_add(&ctx->bridge);

	ret = sn65dsi83_host_attach(ctx);
	if (ret)
		goto err_remove_bridge;

	return 0;

err_remove_bridge:
	drm_bridge_remove(&ctx->bridge);
	return ret;
}

static int sn65dsi83_remove(struct i2c_client *client)
{
	struct sn65dsi83 *ctx = i2c_get_clientdata(client);

	drm_bridge_remove(&ctx->bridge);

	return 0;
}

static struct i2c_device_id sn65dsi83_id[] = {
	{ "ti,sn65dsi83", MODEL_SN65DSI83 },
	{ "ti,sn65dsi84", MODEL_SN65DSI84 },
	{},
};
MODULE_DEVICE_TABLE(i2c, sn65dsi83_id);

static const struct of_device_id sn65dsi83_match_table[] = {
	{ .compatible = "ti,sn65dsi83", .data = (void *)MODEL_SN65DSI83 },
	{ .compatible = "ti,sn65dsi84", .data = (void *)MODEL_SN65DSI84 },
	{},
};
MODULE_DEVICE_TABLE(of, sn65dsi83_match_table);

static struct i2c_driver sn65dsi83_driver = {
	.probe = sn65dsi83_probe,
	.remove = sn65dsi83_remove,
	.id_table = sn65dsi83_id,
	.driver = {
		.name = "sn65dsi83",
		.of_match_table = sn65dsi83_match_table,
	},
};
module_i2c_driver(sn65dsi83_driver);

MODULE_AUTHOR("Marek Vasut <marex@denx.de>");
MODULE_DESCRIPTION("TI SN65DSI83 DSI to LVDS bridge driver");
MODULE_LICENSE("GPL v2");<|MERGE_RESOLUTION|>--- conflicted
+++ resolved
@@ -338,7 +338,6 @@
 	u16 val;
 	int ret;
 
-<<<<<<< HEAD
 	ret = regulator_enable(ctx->vcc);
 	if (ret) {
 		dev_err(ctx->dev, "Failed to enable vcc: %d\n", ret);
@@ -347,10 +346,7 @@
 
 	/* Deassert reset */
 	gpiod_set_value_cansleep(ctx->enable_gpio, 1);
-	usleep_range(1000, 1100);
-=======
 	usleep_range(10000, 11000);
->>>>>>> abddfcf7
 
 	/* Get the LVDS format from the bridge state. */
 	bridge_state = drm_atomic_get_new_bridge_state(state, bridge);
