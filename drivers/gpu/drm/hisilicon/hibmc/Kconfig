--- conflicted
+++ resolved
@@ -2,10 +2,7 @@
 config DRM_HISI_HIBMC
 	tristate "DRM Support for Hisilicon Hibmc"
 	depends on DRM && PCI && (ARM64 || COMPILE_TEST)
-<<<<<<< HEAD
-=======
 	depends on MMU
->>>>>>> 90c7e9b4
 	select DRM_KMS_HELPER
 	select DRM_VRAM_HELPER
 	select DRM_TTM
