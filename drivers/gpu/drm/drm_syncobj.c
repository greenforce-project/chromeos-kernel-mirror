/*
 * Copyright 2017 Red Hat
 * Parts ported from amdgpu (fence wait code).
 * Copyright 2016 Advanced Micro Devices, Inc.
 *
 * Permission is hereby granted, free of charge, to any person obtaining a
 * copy of this software and associated documentation files (the "Software"),
 * to deal in the Software without restriction, including without limitation
 * the rights to use, copy, modify, merge, publish, distribute, sublicense,
 * and/or sell copies of the Software, and to permit persons to whom the
 * Software is furnished to do so, subject to the following conditions:
 *
 * The above copyright notice and this permission notice (including the next
 * paragraph) shall be included in all copies or substantial portions of the
 * Software.
 *
 * THE SOFTWARE IS PROVIDED "AS IS", WITHOUT WARRANTY OF ANY KIND, EXPRESS OR
 * IMPLIED, INCLUDING BUT NOT LIMITED TO THE WARRANTIES OF MERCHANTABILITY,
 * FITNESS FOR A PARTICULAR PURPOSE AND NONINFRINGEMENT.  IN NO EVENT SHALL
 * THE AUTHORS OR COPYRIGHT HOLDERS BE LIABLE FOR ANY CLAIM, DAMAGES OR OTHER
 * LIABILITY, WHETHER IN AN ACTION OF CONTRACT, TORT OR OTHERWISE, ARISING
 * FROM, OUT OF OR IN CONNECTION WITH THE SOFTWARE OR THE USE OR OTHER DEALINGS
 * IN THE SOFTWARE.
 *
 * Authors:
 *
 */

/**
 * DOC: Overview
 *
 * DRM synchronisation objects (syncobj, see struct &drm_syncobj) provide a
 * container for a synchronization primitive which can be used by userspace
 * to explicitly synchronize GPU commands, can be shared between userspace
 * processes, and can be shared between different DRM drivers.
 * Their primary use-case is to implement Vulkan fences and semaphores.
 * The syncobj userspace API provides ioctls for several operations:
 *
 *  - Creation and destruction of syncobjs
 *  - Import and export of syncobjs to/from a syncobj file descriptor
 *  - Import and export a syncobj's underlying fence to/from a sync file
 *  - Reset a syncobj (set its fence to NULL)
 *  - Signal a syncobj (set a trivially signaled fence)
 *  - Wait for a syncobj's fence to appear and be signaled
 *
 * The syncobj userspace API also provides operations to manipulate a syncobj
 * in terms of a timeline of struct &dma_fence_chain rather than a single
 * struct &dma_fence, through the following operations:
 *
 *   - Signal a given point on the timeline
 *   - Wait for a given point to appear and/or be signaled
 *   - Import and export from/to a given point of a timeline
 *
 * At it's core, a syncobj is simply a wrapper around a pointer to a struct
 * &dma_fence which may be NULL.
 * When a syncobj is first created, its pointer is either NULL or a pointer
 * to an already signaled fence depending on whether the
 * &DRM_SYNCOBJ_CREATE_SIGNALED flag is passed to
 * &DRM_IOCTL_SYNCOBJ_CREATE.
 *
 * If the syncobj is considered as a binary (its state is either signaled or
 * unsignaled) primitive, when GPU work is enqueued in a DRM driver to signal
 * the syncobj, the syncobj's fence is replaced with a fence which will be
 * signaled by the completion of that work.
 * If the syncobj is considered as a timeline primitive, when GPU work is
 * enqueued in a DRM driver to signal the a given point of the syncobj, a new
 * struct &dma_fence_chain pointing to the DRM driver's fence and also
 * pointing to the previous fence that was in the syncobj. The new struct
 * &dma_fence_chain fence replace the syncobj's fence and will be signaled by
 * completion of the DRM driver's work and also any work associated with the
 * fence previously in the syncobj.
 *
 * When GPU work which waits on a syncobj is enqueued in a DRM driver, at the
 * time the work is enqueued, it waits on the syncobj's fence before
 * submitting the work to hardware. That fence is either :
 *
 *    - The syncobj's current fence if the syncobj is considered as a binary
 *      primitive.
 *    - The struct &dma_fence associated with a given point if the syncobj is
 *      considered as a timeline primitive.
 *
 * If the syncobj's fence is NULL or not present in the syncobj's timeline,
 * the enqueue operation is expected to fail.
 *
 * With binary syncobj, all manipulation of the syncobjs's fence happens in
 * terms of the current fence at the time the ioctl is called by userspace
 * regardless of whether that operation is an immediate host-side operation
 * (signal or reset) or or an operation which is enqueued in some driver
 * queue. &DRM_IOCTL_SYNCOBJ_RESET and &DRM_IOCTL_SYNCOBJ_SIGNAL can be used
 * to manipulate a syncobj from the host by resetting its pointer to NULL or
 * setting its pointer to a fence which is already signaled.
 *
 * With a timeline syncobj, all manipulation of the synobj's fence happens in
 * terms of a u64 value referring to point in the timeline. See
 * dma_fence_chain_find_seqno() to see how a given point is found in the
 * timeline.
 *
 * Note that applications should be careful to always use timeline set of
 * ioctl() when dealing with syncobj considered as timeline. Using a binary
 * set of ioctl() with a syncobj considered as timeline could result incorrect
 * synchronization. The use of binary syncobj is supported through the
 * timeline set of ioctl() by using a point value of 0, this will reproduce
 * the behavior of the binary set of ioctl() (for example replace the
 * syncobj's fence when signaling).
 *
 *
 * Host-side wait on syncobjs
 * --------------------------
 *
 * &DRM_IOCTL_SYNCOBJ_WAIT takes an array of syncobj handles and does a
 * host-side wait on all of the syncobj fences simultaneously.
 * If &DRM_SYNCOBJ_WAIT_FLAGS_WAIT_ALL is set, the wait ioctl will wait on
 * all of the syncobj fences to be signaled before it returns.
 * Otherwise, it returns once at least one syncobj fence has been signaled
 * and the index of a signaled fence is written back to the client.
 *
 * Unlike the enqueued GPU work dependencies which fail if they see a NULL
 * fence in a syncobj, if &DRM_SYNCOBJ_WAIT_FLAGS_WAIT_FOR_SUBMIT is set,
 * the host-side wait will first wait for the syncobj to receive a non-NULL
 * fence and then wait on that fence.
 * If &DRM_SYNCOBJ_WAIT_FLAGS_WAIT_FOR_SUBMIT is not set and any one of the
 * syncobjs in the array has a NULL fence, -EINVAL will be returned.
 * Assuming the syncobj starts off with a NULL fence, this allows a client
 * to do a host wait in one thread (or process) which waits on GPU work
 * submitted in another thread (or process) without having to manually
 * synchronize between the two.
 * This requirement is inherited from the Vulkan fence API.
 *
 * Similarly, &DRM_IOCTL_SYNCOBJ_TIMELINE_WAIT takes an array of syncobj
 * handles as well as an array of u64 points and does a host-side wait on all
 * of syncobj fences at the given points simultaneously.
 *
 * &DRM_IOCTL_SYNCOBJ_TIMELINE_WAIT also adds the ability to wait for a given
 * fence to materialize on the timeline without waiting for the fence to be
 * signaled by using the &DRM_SYNCOBJ_WAIT_FLAGS_WAIT_AVAILABLE flag. This
 * requirement is inherited from the wait-before-signal behavior required by
 * the Vulkan timeline semaphore API.
 *
 *
 * Import/export of syncobjs
 * -------------------------
 *
 * &DRM_IOCTL_SYNCOBJ_FD_TO_HANDLE and &DRM_IOCTL_SYNCOBJ_HANDLE_TO_FD
 * provide two mechanisms for import/export of syncobjs.
 *
 * The first lets the client import or export an entire syncobj to a file
 * descriptor.
 * These fd's are opaque and have no other use case, except passing the
 * syncobj between processes.
 * All exported file descriptors and any syncobj handles created as a
 * result of importing those file descriptors own a reference to the
 * same underlying struct &drm_syncobj and the syncobj can be used
 * persistently across all the processes with which it is shared.
 * The syncobj is freed only once the last reference is dropped.
 * Unlike dma-buf, importing a syncobj creates a new handle (with its own
 * reference) for every import instead of de-duplicating.
 * The primary use-case of this persistent import/export is for shared
 * Vulkan fences and semaphores.
 *
 * The second import/export mechanism, which is indicated by
 * &DRM_SYNCOBJ_FD_TO_HANDLE_FLAGS_IMPORT_SYNC_FILE or
 * &DRM_SYNCOBJ_HANDLE_TO_FD_FLAGS_EXPORT_SYNC_FILE lets the client
 * import/export the syncobj's current fence from/to a &sync_file.
 * When a syncobj is exported to a sync file, that sync file wraps the
 * sycnobj's fence at the time of export and any later signal or reset
 * operations on the syncobj will not affect the exported sync file.
 * When a sync file is imported into a syncobj, the syncobj's fence is set
 * to the fence wrapped by that sync file.
 * Because sync files are immutable, resetting or signaling the syncobj
 * will not affect any sync files whose fences have been imported into the
 * syncobj.
 *
 *
 * Import/export of timeline points in timeline syncobjs
 * -----------------------------------------------------
 *
 * &DRM_IOCTL_SYNCOBJ_TRANSFER provides a mechanism to transfer a struct
 * &dma_fence_chain of a syncobj at a given u64 point to another u64 point
 * into another syncobj.
 *
 * Note that if you want to transfer a struct &dma_fence_chain from a given
 * point on a timeline syncobj from/into a binary syncobj, you can use the
 * point 0 to mean take/replace the fence in the syncobj.
 */

#include <linux/anon_inodes.h>
#include <linux/file.h>
#include <linux/fs.h>
#include <linux/sched/signal.h>
#include <linux/sync_file.h>
#include <linux/uaccess.h>

#include <drm/drm.h>
#include <drm/drm_drv.h>
#include <drm/drm_file.h>
#include <drm/drm_gem.h>
#include <drm/drm_print.h>
#include <drm/drm_syncobj.h>
#include <drm/drm_utils.h>

#include "drm_internal.h"

struct syncobj_wait_entry {
	struct list_head node;
	struct task_struct *task;
	struct dma_fence *fence;
	struct dma_fence_cb fence_cb;
	u64    point;
};

static void syncobj_wait_syncobj_func(struct drm_syncobj *syncobj,
				      struct syncobj_wait_entry *wait);

/**
 * drm_syncobj_find - lookup and reference a sync object.
 * @file_private: drm file private pointer
 * @handle: sync object handle to lookup.
 *
 * Returns a reference to the syncobj pointed to by handle or NULL. The
 * reference must be released by calling drm_syncobj_put().
 */
struct drm_syncobj *drm_syncobj_find(struct drm_file *file_private,
				     u32 handle)
{
	struct drm_syncobj *syncobj;

	spin_lock(&file_private->syncobj_table_lock);

	/* Check if we currently have a reference on the object */
	syncobj = idr_find(&file_private->syncobj_idr, handle);
	if (syncobj)
		drm_syncobj_get(syncobj);

	spin_unlock(&file_private->syncobj_table_lock);

	return syncobj;
}
EXPORT_SYMBOL(drm_syncobj_find);

static void drm_syncobj_fence_add_wait(struct drm_syncobj *syncobj,
				       struct syncobj_wait_entry *wait)
{
	struct dma_fence *fence;

	if (wait->fence)
		return;

	spin_lock(&syncobj->lock);
	/* We've already tried once to get a fence and failed.  Now that we
	 * have the lock, try one more time just to be sure we don't add a
	 * callback when a fence has already been set.
	 */
	fence = dma_fence_get(rcu_dereference_protected(syncobj->fence, 1));
	if (!fence || dma_fence_chain_find_seqno(&fence, wait->point)) {
		dma_fence_put(fence);
		list_add_tail(&wait->node, &syncobj->cb_list);
	} else if (!fence) {
		wait->fence = dma_fence_get_stub();
	} else {
		wait->fence = fence;
	}
	spin_unlock(&syncobj->lock);
}

static void drm_syncobj_remove_wait(struct drm_syncobj *syncobj,
				    struct syncobj_wait_entry *wait)
{
	if (!wait->node.next)
		return;

	spin_lock(&syncobj->lock);
	list_del_init(&wait->node);
	spin_unlock(&syncobj->lock);
}

/**
 * drm_syncobj_add_point - add new timeline point to the syncobj
 * @syncobj: sync object to add timeline point do
 * @chain: chain node to use to add the point
 * @fence: fence to encapsulate in the chain node
 * @point: sequence number to use for the point
 *
 * Add the chain node as new timeline point to the syncobj.
 */
void drm_syncobj_add_point(struct drm_syncobj *syncobj,
			   struct dma_fence_chain *chain,
			   struct dma_fence *fence,
			   uint64_t point)
{
	struct syncobj_wait_entry *cur, *tmp;
	struct dma_fence *prev;

	dma_fence_get(fence);

	spin_lock(&syncobj->lock);

	prev = drm_syncobj_fence_get(syncobj);
	/* You are adding an unorder point to timeline, which could cause payload returned from query_ioctl is 0! */
	if (prev && prev->seqno >= point)
		DRM_DEBUG("You are adding an unorder point to timeline!\n");
	dma_fence_chain_init(chain, prev, fence, point);
	rcu_assign_pointer(syncobj->fence, &chain->base);

	list_for_each_entry_safe(cur, tmp, &syncobj->cb_list, node)
		syncobj_wait_syncobj_func(syncobj, cur);
	spin_unlock(&syncobj->lock);

	/* Walk the chain once to trigger garbage collection */
	dma_fence_chain_for_each(fence, prev);
	dma_fence_put(prev);
}
EXPORT_SYMBOL(drm_syncobj_add_point);

/**
 * drm_syncobj_replace_fence - replace fence in a sync object.
 * @syncobj: Sync object to replace fence in
 * @fence: fence to install in sync file.
 *
 * This replaces the fence on a sync object.
 */
void drm_syncobj_replace_fence(struct drm_syncobj *syncobj,
			       struct dma_fence *fence)
{
	struct dma_fence *old_fence;
	struct syncobj_wait_entry *cur, *tmp;

	if (fence)
		dma_fence_get(fence);

	spin_lock(&syncobj->lock);

	old_fence = rcu_dereference_protected(syncobj->fence,
					      lockdep_is_held(&syncobj->lock));
	rcu_assign_pointer(syncobj->fence, fence);

	if (fence != old_fence) {
		list_for_each_entry_safe(cur, tmp, &syncobj->cb_list, node)
			syncobj_wait_syncobj_func(syncobj, cur);
	}

	spin_unlock(&syncobj->lock);

	dma_fence_put(old_fence);
}
EXPORT_SYMBOL(drm_syncobj_replace_fence);

/**
 * drm_syncobj_assign_null_handle - assign a stub fence to the sync object
 * @syncobj: sync object to assign the fence on
 *
 * Assign a already signaled stub fence to the sync object.
 */
static int drm_syncobj_assign_null_handle(struct drm_syncobj *syncobj)
{
	struct dma_fence *fence = dma_fence_allocate_private_stub();

	if (IS_ERR(fence))
		return PTR_ERR(fence);

	drm_syncobj_replace_fence(syncobj, fence);
	dma_fence_put(fence);
	return 0;
}

/* 5s default for wait submission */
#define DRM_SYNCOBJ_WAIT_FOR_SUBMIT_TIMEOUT 5000000000ULL
/**
 * drm_syncobj_find_fence - lookup and reference the fence in a sync object
 * @file_private: drm file private pointer
 * @handle: sync object handle to lookup.
 * @point: timeline point
 * @flags: DRM_SYNCOBJ_WAIT_FLAGS_WAIT_FOR_SUBMIT or not
 * @fence: out parameter for the fence
 *
 * This is just a convenience function that combines drm_syncobj_find() and
 * drm_syncobj_fence_get().
 *
 * Returns 0 on success or a negative error value on failure. On success @fence
 * contains a reference to the fence, which must be released by calling
 * dma_fence_put().
 */
int drm_syncobj_find_fence(struct drm_file *file_private,
			   u32 handle, u64 point, u64 flags,
			   struct dma_fence **fence)
{
	struct drm_syncobj *syncobj = drm_syncobj_find(file_private, handle);
	struct syncobj_wait_entry wait;
	u64 timeout = nsecs_to_jiffies64(DRM_SYNCOBJ_WAIT_FOR_SUBMIT_TIMEOUT);
	int ret;

	if (!syncobj)
		return -ENOENT;

	/* Waiting for userspace with locks help is illegal cause that can
	 * trivial deadlock with page faults for example. Make lockdep complain
	 * about it early on.
	 */
	if (flags & DRM_SYNCOBJ_WAIT_FLAGS_WAIT_FOR_SUBMIT) {
		might_sleep();
		lockdep_assert_none_held_once();
	}

	*fence = drm_syncobj_fence_get(syncobj);

	if (*fence) {
		ret = dma_fence_chain_find_seqno(fence, point);
		if (!ret) {
			/* If the requested seqno is already signaled
			 * drm_syncobj_find_fence may return a NULL
			 * fence. To make sure the recipient gets
			 * signalled, use a new fence instead.
			 */
			if (!*fence)
				*fence = dma_fence_get_stub();

			goto out;
		}
		dma_fence_put(*fence);
	} else {
		ret = -EINVAL;
	}

	if (!(flags & DRM_SYNCOBJ_WAIT_FLAGS_WAIT_FOR_SUBMIT))
		goto out;

	memset(&wait, 0, sizeof(wait));
	wait.task = current;
	wait.point = point;
	drm_syncobj_fence_add_wait(syncobj, &wait);

	do {
		set_current_state(TASK_INTERRUPTIBLE);
		if (wait.fence) {
			ret = 0;
			break;
		}
                if (timeout == 0) {
                        ret = -ETIME;
                        break;
                }

		if (signal_pending(current)) {
			ret = -ERESTARTSYS;
			break;
		}

                timeout = schedule_timeout(timeout);
	} while (1);

	__set_current_state(TASK_RUNNING);
	*fence = wait.fence;

	if (wait.node.next)
		drm_syncobj_remove_wait(syncobj, &wait);

out:
	drm_syncobj_put(syncobj);

	return ret;
}
EXPORT_SYMBOL(drm_syncobj_find_fence);

/**
 * drm_syncobj_free - free a sync object.
 * @kref: kref to free.
 *
 * Only to be called from kref_put in drm_syncobj_put.
 */
void drm_syncobj_free(struct kref *kref)
{
	struct drm_syncobj *syncobj = container_of(kref,
						   struct drm_syncobj,
						   refcount);
	drm_syncobj_replace_fence(syncobj, NULL);
	kfree(syncobj);
}
EXPORT_SYMBOL(drm_syncobj_free);

/**
 * drm_syncobj_create - create a new syncobj
 * @out_syncobj: returned syncobj
 * @flags: DRM_SYNCOBJ_* flags
 * @fence: if non-NULL, the syncobj will represent this fence
 *
 * This is the first function to create a sync object. After creating, drivers
 * probably want to make it available to userspace, either through
 * drm_syncobj_get_handle() or drm_syncobj_get_fd().
 *
 * Returns 0 on success or a negative error value on failure.
 */
int drm_syncobj_create(struct drm_syncobj **out_syncobj, uint32_t flags,
		       struct dma_fence *fence)
{
	int ret;
	struct drm_syncobj *syncobj;

	syncobj = kzalloc(sizeof(struct drm_syncobj), GFP_KERNEL);
	if (!syncobj)
		return -ENOMEM;

	kref_init(&syncobj->refcount);
	INIT_LIST_HEAD(&syncobj->cb_list);
	spin_lock_init(&syncobj->lock);

	if (flags & DRM_SYNCOBJ_CREATE_SIGNALED) {
		ret = drm_syncobj_assign_null_handle(syncobj);
		if (ret < 0) {
			drm_syncobj_put(syncobj);
			return ret;
		}
	}

	if (fence)
		drm_syncobj_replace_fence(syncobj, fence);

	*out_syncobj = syncobj;
	return 0;
}
EXPORT_SYMBOL(drm_syncobj_create);

/**
 * drm_syncobj_get_handle - get a handle from a syncobj
 * @file_private: drm file private pointer
 * @syncobj: Sync object to export
 * @handle: out parameter with the new handle
 *
 * Exports a sync object created with drm_syncobj_create() as a handle on
 * @file_private to userspace.
 *
 * Returns 0 on success or a negative error value on failure.
 */
int drm_syncobj_get_handle(struct drm_file *file_private,
			   struct drm_syncobj *syncobj, u32 *handle)
{
	int ret;

	/* take a reference to put in the idr */
	drm_syncobj_get(syncobj);

	idr_preload(GFP_KERNEL);
	spin_lock(&file_private->syncobj_table_lock);
	ret = idr_alloc(&file_private->syncobj_idr, syncobj, 1, 0, GFP_NOWAIT);
	spin_unlock(&file_private->syncobj_table_lock);

	idr_preload_end();

	if (ret < 0) {
		drm_syncobj_put(syncobj);
		return ret;
	}

	*handle = ret;
	return 0;
}
EXPORT_SYMBOL(drm_syncobj_get_handle);

static int drm_syncobj_create_as_handle(struct drm_file *file_private,
					u32 *handle, uint32_t flags)
{
	int ret;
	struct drm_syncobj *syncobj;

	ret = drm_syncobj_create(&syncobj, flags, NULL);
	if (ret)
		return ret;

	ret = drm_syncobj_get_handle(file_private, syncobj, handle);
	drm_syncobj_put(syncobj);
	return ret;
}

static int drm_syncobj_destroy(struct drm_file *file_private,
			       u32 handle)
{
	struct drm_syncobj *syncobj;

	spin_lock(&file_private->syncobj_table_lock);
	syncobj = idr_remove(&file_private->syncobj_idr, handle);
	spin_unlock(&file_private->syncobj_table_lock);

	if (!syncobj)
		return -EINVAL;

	drm_syncobj_put(syncobj);
	return 0;
}

static int drm_syncobj_file_release(struct inode *inode, struct file *file)
{
	struct drm_syncobj *syncobj = file->private_data;

	drm_syncobj_put(syncobj);
	return 0;
}

static const struct file_operations drm_syncobj_file_fops = {
	.release = drm_syncobj_file_release,
};

/**
 * drm_syncobj_get_fd - get a file descriptor from a syncobj
 * @syncobj: Sync object to export
 * @p_fd: out parameter with the new file descriptor
 *
 * Exports a sync object created with drm_syncobj_create() as a file descriptor.
 *
 * Returns 0 on success or a negative error value on failure.
 */
int drm_syncobj_get_fd(struct drm_syncobj *syncobj, int *p_fd)
{
	struct file *file;
	int fd;

	fd = get_unused_fd_flags(O_CLOEXEC);
	if (fd < 0)
		return fd;

	file = anon_inode_getfile("syncobj_file",
				  &drm_syncobj_file_fops,
				  syncobj, 0);
	if (IS_ERR(file)) {
		put_unused_fd(fd);
		return PTR_ERR(file);
	}

	drm_syncobj_get(syncobj);
	fd_install(fd, file);

	*p_fd = fd;
	return 0;
}
EXPORT_SYMBOL(drm_syncobj_get_fd);

static int drm_syncobj_handle_to_fd(struct drm_file *file_private,
				    u32 handle, int *p_fd)
{
	struct drm_syncobj *syncobj = drm_syncobj_find(file_private, handle);
	int ret;

	if (!syncobj)
		return -EINVAL;

	ret = drm_syncobj_get_fd(syncobj, p_fd);
	drm_syncobj_put(syncobj);
	return ret;
}

static int drm_syncobj_fd_to_handle(struct drm_file *file_private,
				    int fd, u32 *handle)
{
	struct drm_syncobj *syncobj;
	struct fd f = fdget(fd);
	int ret;

	if (!f.file)
		return -EINVAL;

	if (f.file->f_op != &drm_syncobj_file_fops) {
		fdput(f);
		return -EINVAL;
	}

	/* take a reference to put in the idr */
	syncobj = f.file->private_data;
	drm_syncobj_get(syncobj);

	idr_preload(GFP_KERNEL);
	spin_lock(&file_private->syncobj_table_lock);
	ret = idr_alloc(&file_private->syncobj_idr, syncobj, 1, 0, GFP_NOWAIT);
	spin_unlock(&file_private->syncobj_table_lock);
	idr_preload_end();

	if (ret > 0) {
		*handle = ret;
		ret = 0;
	} else
		drm_syncobj_put(syncobj);

	fdput(f);
	return ret;
}

static int drm_syncobj_import_sync_file_fence(struct drm_file *file_private,
					      int fd, int handle)
{
	struct dma_fence *fence = sync_file_get_fence(fd);
	struct drm_syncobj *syncobj;

	if (!fence)
		return -EINVAL;

	syncobj = drm_syncobj_find(file_private, handle);
	if (!syncobj) {
		dma_fence_put(fence);
		return -ENOENT;
	}

	drm_syncobj_replace_fence(syncobj, fence);
	dma_fence_put(fence);
	drm_syncobj_put(syncobj);
	return 0;
}

static int drm_syncobj_export_sync_file(struct drm_file *file_private,
					int handle, int *p_fd)
{
	int ret;
	struct dma_fence *fence;
	struct sync_file *sync_file;
	int fd = get_unused_fd_flags(O_CLOEXEC);

	if (fd < 0)
		return fd;

	ret = drm_syncobj_find_fence(file_private, handle, 0, 0, &fence);
	if (ret)
		goto err_put_fd;

	sync_file = sync_file_create(fence);

	dma_fence_put(fence);

	if (!sync_file) {
		ret = -EINVAL;
		goto err_put_fd;
	}

	fd_install(fd, sync_file->file);

	*p_fd = fd;
	return 0;
err_put_fd:
	put_unused_fd(fd);
	return ret;
}
/**
 * drm_syncobj_open - initializes syncobj file-private structures at devnode open time
 * @file_private: drm file-private structure to set up
 *
 * Called at device open time, sets up the structure for handling refcounting
 * of sync objects.
 */
void
drm_syncobj_open(struct drm_file *file_private)
{
	idr_init_base(&file_private->syncobj_idr, 1);
	spin_lock_init(&file_private->syncobj_table_lock);
}

static int
drm_syncobj_release_handle(int id, void *ptr, void *data)
{
	struct drm_syncobj *syncobj = ptr;

	drm_syncobj_put(syncobj);
	return 0;
}

/**
 * drm_syncobj_release - release file-private sync object resources
 * @file_private: drm file-private structure to clean up
 *
 * Called at close time when the filp is going away.
 *
 * Releases any remaining references on objects by this filp.
 */
void
drm_syncobj_release(struct drm_file *file_private)
{
	idr_for_each(&file_private->syncobj_idr,
		     &drm_syncobj_release_handle, file_private);
	idr_destroy(&file_private->syncobj_idr);
}

int
drm_syncobj_create_ioctl(struct drm_device *dev, void *data,
			 struct drm_file *file_private)
{
	struct drm_syncobj_create *args = data;

	if (!drm_core_check_feature(dev, DRIVER_SYNCOBJ))
		return -EOPNOTSUPP;

	/* no valid flags yet */
	if (args->flags & ~DRM_SYNCOBJ_CREATE_SIGNALED)
		return -EINVAL;

	return drm_syncobj_create_as_handle(file_private,
					    &args->handle, args->flags);
}

int
drm_syncobj_destroy_ioctl(struct drm_device *dev, void *data,
			  struct drm_file *file_private)
{
	struct drm_syncobj_destroy *args = data;

	if (!drm_core_check_feature(dev, DRIVER_SYNCOBJ))
		return -EOPNOTSUPP;

	/* make sure padding is empty */
	if (args->pad)
		return -EINVAL;
	return drm_syncobj_destroy(file_private, args->handle);
}

int
drm_syncobj_handle_to_fd_ioctl(struct drm_device *dev, void *data,
				   struct drm_file *file_private)
{
	struct drm_syncobj_handle *args = data;

	if (!drm_core_check_feature(dev, DRIVER_SYNCOBJ))
		return -EOPNOTSUPP;

	if (args->pad)
		return -EINVAL;

	if (args->flags != 0 &&
	    args->flags != DRM_SYNCOBJ_HANDLE_TO_FD_FLAGS_EXPORT_SYNC_FILE)
		return -EINVAL;

	if (args->flags & DRM_SYNCOBJ_HANDLE_TO_FD_FLAGS_EXPORT_SYNC_FILE)
		return drm_syncobj_export_sync_file(file_private, args->handle,
						    &args->fd);

	return drm_syncobj_handle_to_fd(file_private, args->handle,
					&args->fd);
}

int
drm_syncobj_fd_to_handle_ioctl(struct drm_device *dev, void *data,
				   struct drm_file *file_private)
{
	struct drm_syncobj_handle *args = data;

	if (!drm_core_check_feature(dev, DRIVER_SYNCOBJ))
		return -EOPNOTSUPP;

	if (args->pad)
		return -EINVAL;

	if (args->flags != 0 &&
	    args->flags != DRM_SYNCOBJ_FD_TO_HANDLE_FLAGS_IMPORT_SYNC_FILE)
		return -EINVAL;

	if (args->flags & DRM_SYNCOBJ_FD_TO_HANDLE_FLAGS_IMPORT_SYNC_FILE)
		return drm_syncobj_import_sync_file_fence(file_private,
							  args->fd,
							  args->handle);

	return drm_syncobj_fd_to_handle(file_private, args->fd,
					&args->handle);
}

static int drm_syncobj_transfer_to_timeline(struct drm_file *file_private,
					    struct drm_syncobj_transfer *args)
{
	struct drm_syncobj *timeline_syncobj = NULL;
	struct dma_fence *fence;
	struct dma_fence_chain *chain;
	int ret;

	timeline_syncobj = drm_syncobj_find(file_private, args->dst_handle);
	if (!timeline_syncobj) {
		return -ENOENT;
	}
	ret = drm_syncobj_find_fence(file_private, args->src_handle,
				     args->src_point, args->flags,
				     &fence);
	if (ret)
		goto err;
	chain = dma_fence_chain_alloc();
	if (!chain) {
		ret = -ENOMEM;
		goto err1;
	}
	drm_syncobj_add_point(timeline_syncobj, chain, fence, args->dst_point);
err1:
	dma_fence_put(fence);
err:
	drm_syncobj_put(timeline_syncobj);

	return ret;
}

static int
drm_syncobj_transfer_to_binary(struct drm_file *file_private,
			       struct drm_syncobj_transfer *args)
{
	struct drm_syncobj *binary_syncobj = NULL;
	struct dma_fence *fence;
	int ret;

	binary_syncobj = drm_syncobj_find(file_private, args->dst_handle);
	if (!binary_syncobj)
		return -ENOENT;
	ret = drm_syncobj_find_fence(file_private, args->src_handle,
				     args->src_point, args->flags, &fence);
	if (ret)
		goto err;
	drm_syncobj_replace_fence(binary_syncobj, fence);
	dma_fence_put(fence);
err:
	drm_syncobj_put(binary_syncobj);

	return ret;
}
int
drm_syncobj_transfer_ioctl(struct drm_device *dev, void *data,
			   struct drm_file *file_private)
{
	struct drm_syncobj_transfer *args = data;
	int ret;

	if (!drm_core_check_feature(dev, DRIVER_SYNCOBJ_TIMELINE))
		return -EOPNOTSUPP;

	if (args->pad)
		return -EINVAL;

	if (args->dst_point)
		ret = drm_syncobj_transfer_to_timeline(file_private, args);
	else
		ret = drm_syncobj_transfer_to_binary(file_private, args);

	return ret;
}

static void syncobj_wait_fence_func(struct dma_fence *fence,
				    struct dma_fence_cb *cb)
{
	struct syncobj_wait_entry *wait =
		container_of(cb, struct syncobj_wait_entry, fence_cb);

	wake_up_process(wait->task);
}

static void syncobj_wait_syncobj_func(struct drm_syncobj *syncobj,
				      struct syncobj_wait_entry *wait)
{
	struct dma_fence *fence;

	/* This happens inside the syncobj lock */
	fence = rcu_dereference_protected(syncobj->fence,
					  lockdep_is_held(&syncobj->lock));
	dma_fence_get(fence);
	if (!fence || dma_fence_chain_find_seqno(&fence, wait->point)) {
		dma_fence_put(fence);
		return;
	} else if (!fence) {
		wait->fence = dma_fence_get_stub();
	} else {
		wait->fence = fence;
	}

	wake_up_process(wait->task);
	list_del_init(&wait->node);
}

static signed long drm_syncobj_array_wait_timeout(struct drm_syncobj **syncobjs,
						  void __user *user_points,
						  uint32_t count,
						  uint32_t flags,
						  signed long timeout,
						  uint32_t *idx)
{
	struct syncobj_wait_entry *entries;
	struct dma_fence *fence;
	uint64_t *points;
	uint32_t signaled_count, i;

<<<<<<< HEAD
	if (flags & DRM_SYNCOBJ_WAIT_FLAGS_WAIT_FOR_SUBMIT)
=======
	if (flags & (DRM_SYNCOBJ_WAIT_FLAGS_WAIT_FOR_SUBMIT |
		     DRM_SYNCOBJ_WAIT_FLAGS_WAIT_AVAILABLE))
>>>>>>> 9985c44f
		lockdep_assert_none_held_once();

	points = kmalloc_array(count, sizeof(*points), GFP_KERNEL);
	if (points == NULL)
		return -ENOMEM;

	if (!user_points) {
		memset(points, 0, count * sizeof(uint64_t));

	} else if (copy_from_user(points, user_points,
				  sizeof(uint64_t) * count)) {
		timeout = -EFAULT;
		goto err_free_points;
	}

	entries = kcalloc(count, sizeof(*entries), GFP_KERNEL);
	if (!entries) {
		timeout = -ENOMEM;
		goto err_free_points;
	}
	/* Walk the list of sync objects and initialize entries.  We do
	 * this up-front so that we can properly return -EINVAL if there is
	 * a syncobj with a missing fence and then never have the chance of
	 * returning -EINVAL again.
	 */
	signaled_count = 0;
	for (i = 0; i < count; ++i) {
		struct dma_fence *fence;

		entries[i].task = current;
		entries[i].point = points[i];
		fence = drm_syncobj_fence_get(syncobjs[i]);
		if (!fence || dma_fence_chain_find_seqno(&fence, points[i])) {
			dma_fence_put(fence);
			if (flags & (DRM_SYNCOBJ_WAIT_FLAGS_WAIT_FOR_SUBMIT |
				     DRM_SYNCOBJ_WAIT_FLAGS_WAIT_AVAILABLE)) {
				continue;
			} else {
				timeout = -EINVAL;
				goto cleanup_entries;
			}
		}

		if (fence)
			entries[i].fence = fence;
		else
			entries[i].fence = dma_fence_get_stub();

		if ((flags & DRM_SYNCOBJ_WAIT_FLAGS_WAIT_AVAILABLE) ||
		    dma_fence_is_signaled(entries[i].fence)) {
			if (signaled_count == 0 && idx)
				*idx = i;
			signaled_count++;
		}
	}

	if (signaled_count == count ||
	    (signaled_count > 0 &&
	     !(flags & DRM_SYNCOBJ_WAIT_FLAGS_WAIT_ALL)))
		goto cleanup_entries;

	/* There's a very annoying laxness in the dma_fence API here, in
	 * that backends are not required to automatically report when a
	 * fence is signaled prior to fence->ops->enable_signaling() being
	 * called.  So here if we fail to match signaled_count, we need to
	 * fallthough and try a 0 timeout wait!
	 */

	if (flags & (DRM_SYNCOBJ_WAIT_FLAGS_WAIT_FOR_SUBMIT |
		     DRM_SYNCOBJ_WAIT_FLAGS_WAIT_AVAILABLE)) {
		for (i = 0; i < count; ++i)
			drm_syncobj_fence_add_wait(syncobjs[i], &entries[i]);
	}

	do {
		set_current_state(TASK_INTERRUPTIBLE);

		signaled_count = 0;
		for (i = 0; i < count; ++i) {
			fence = entries[i].fence;
			if (!fence)
				continue;

			if ((flags & DRM_SYNCOBJ_WAIT_FLAGS_WAIT_AVAILABLE) ||
			    dma_fence_is_signaled(fence) ||
			    (!entries[i].fence_cb.func &&
			     dma_fence_add_callback(fence,
						    &entries[i].fence_cb,
						    syncobj_wait_fence_func))) {
				/* The fence has been signaled */
				if (flags & DRM_SYNCOBJ_WAIT_FLAGS_WAIT_ALL) {
					signaled_count++;
				} else {
					if (idx)
						*idx = i;
					goto done_waiting;
				}
			}
		}

		if (signaled_count == count)
			goto done_waiting;

		if (timeout == 0) {
			timeout = -ETIME;
			goto done_waiting;
		}

		if (signal_pending(current)) {
			timeout = -ERESTARTSYS;
			goto done_waiting;
		}

		timeout = schedule_timeout(timeout);
	} while (1);

done_waiting:
	__set_current_state(TASK_RUNNING);

cleanup_entries:
	for (i = 0; i < count; ++i) {
		drm_syncobj_remove_wait(syncobjs[i], &entries[i]);
		if (entries[i].fence_cb.func)
			dma_fence_remove_callback(entries[i].fence,
						  &entries[i].fence_cb);
		dma_fence_put(entries[i].fence);
	}
	kfree(entries);

err_free_points:
	kfree(points);

	return timeout;
}

/**
 * drm_timeout_abs_to_jiffies - calculate jiffies timeout from absolute value
 *
 * @timeout_nsec: timeout nsec component in ns, 0 for poll
 *
 * Calculate the timeout in jiffies from an absolute time in sec/nsec.
 */
signed long drm_timeout_abs_to_jiffies(int64_t timeout_nsec)
{
	ktime_t abs_timeout, now;
	u64 timeout_ns, timeout_jiffies64;

	/* make 0 timeout means poll - absolute 0 doesn't seem valid */
	if (timeout_nsec == 0)
		return 0;

	abs_timeout = ns_to_ktime(timeout_nsec);
	now = ktime_get();

	if (!ktime_after(abs_timeout, now))
		return 0;

	timeout_ns = ktime_to_ns(ktime_sub(abs_timeout, now));

	timeout_jiffies64 = nsecs_to_jiffies64(timeout_ns);
	/*  clamp timeout to avoid infinite timeout */
	if (timeout_jiffies64 >= MAX_SCHEDULE_TIMEOUT - 1)
		return MAX_SCHEDULE_TIMEOUT - 1;

	return timeout_jiffies64 + 1;
}
EXPORT_SYMBOL(drm_timeout_abs_to_jiffies);

static int drm_syncobj_array_wait(struct drm_device *dev,
				  struct drm_file *file_private,
				  struct drm_syncobj_wait *wait,
				  struct drm_syncobj_timeline_wait *timeline_wait,
				  struct drm_syncobj **syncobjs, bool timeline)
{
	signed long timeout = 0;
	uint32_t first = ~0;

	if (!timeline) {
		timeout = drm_timeout_abs_to_jiffies(wait->timeout_nsec);
		timeout = drm_syncobj_array_wait_timeout(syncobjs,
							 NULL,
							 wait->count_handles,
							 wait->flags,
							 timeout, &first);
		if (timeout < 0)
			return timeout;
		wait->first_signaled = first;
	} else {
		timeout = drm_timeout_abs_to_jiffies(timeline_wait->timeout_nsec);
		timeout = drm_syncobj_array_wait_timeout(syncobjs,
							 u64_to_user_ptr(timeline_wait->points),
							 timeline_wait->count_handles,
							 timeline_wait->flags,
							 timeout, &first);
		if (timeout < 0)
			return timeout;
		timeline_wait->first_signaled = first;
	}
	return 0;
}

static int drm_syncobj_array_find(struct drm_file *file_private,
				  void __user *user_handles,
				  uint32_t count_handles,
				  struct drm_syncobj ***syncobjs_out)
{
	uint32_t i, *handles;
	struct drm_syncobj **syncobjs;
	int ret;

	handles = kmalloc_array(count_handles, sizeof(*handles), GFP_KERNEL);
	if (handles == NULL)
		return -ENOMEM;

	if (copy_from_user(handles, user_handles,
			   sizeof(uint32_t) * count_handles)) {
		ret = -EFAULT;
		goto err_free_handles;
	}

	syncobjs = kmalloc_array(count_handles, sizeof(*syncobjs), GFP_KERNEL);
	if (syncobjs == NULL) {
		ret = -ENOMEM;
		goto err_free_handles;
	}

	for (i = 0; i < count_handles; i++) {
		syncobjs[i] = drm_syncobj_find(file_private, handles[i]);
		if (!syncobjs[i]) {
			ret = -ENOENT;
			goto err_put_syncobjs;
		}
	}

	kfree(handles);
	*syncobjs_out = syncobjs;
	return 0;

err_put_syncobjs:
	while (i-- > 0)
		drm_syncobj_put(syncobjs[i]);
	kfree(syncobjs);
err_free_handles:
	kfree(handles);

	return ret;
}

static void drm_syncobj_array_free(struct drm_syncobj **syncobjs,
				   uint32_t count)
{
	uint32_t i;

	for (i = 0; i < count; i++)
		drm_syncobj_put(syncobjs[i]);
	kfree(syncobjs);
}

int
drm_syncobj_wait_ioctl(struct drm_device *dev, void *data,
		       struct drm_file *file_private)
{
	struct drm_syncobj_wait *args = data;
	struct drm_syncobj **syncobjs;
	int ret = 0;

	if (!drm_core_check_feature(dev, DRIVER_SYNCOBJ))
		return -EOPNOTSUPP;

	if (args->flags & ~(DRM_SYNCOBJ_WAIT_FLAGS_WAIT_ALL |
			    DRM_SYNCOBJ_WAIT_FLAGS_WAIT_FOR_SUBMIT))
		return -EINVAL;

	if (args->count_handles == 0)
		return -EINVAL;

	ret = drm_syncobj_array_find(file_private,
				     u64_to_user_ptr(args->handles),
				     args->count_handles,
				     &syncobjs);
	if (ret < 0)
		return ret;

	ret = drm_syncobj_array_wait(dev, file_private,
				     args, NULL, syncobjs, false);

	drm_syncobj_array_free(syncobjs, args->count_handles);

	return ret;
}

int
drm_syncobj_timeline_wait_ioctl(struct drm_device *dev, void *data,
				struct drm_file *file_private)
{
	struct drm_syncobj_timeline_wait *args = data;
	struct drm_syncobj **syncobjs;
	int ret = 0;

	if (!drm_core_check_feature(dev, DRIVER_SYNCOBJ_TIMELINE))
		return -EOPNOTSUPP;

	if (args->flags & ~(DRM_SYNCOBJ_WAIT_FLAGS_WAIT_ALL |
			    DRM_SYNCOBJ_WAIT_FLAGS_WAIT_FOR_SUBMIT |
			    DRM_SYNCOBJ_WAIT_FLAGS_WAIT_AVAILABLE))
		return -EINVAL;

	if (args->count_handles == 0)
		return -EINVAL;

	ret = drm_syncobj_array_find(file_private,
				     u64_to_user_ptr(args->handles),
				     args->count_handles,
				     &syncobjs);
	if (ret < 0)
		return ret;

	ret = drm_syncobj_array_wait(dev, file_private,
				     NULL, args, syncobjs, true);

	drm_syncobj_array_free(syncobjs, args->count_handles);

	return ret;
}


int
drm_syncobj_reset_ioctl(struct drm_device *dev, void *data,
			struct drm_file *file_private)
{
	struct drm_syncobj_array *args = data;
	struct drm_syncobj **syncobjs;
	uint32_t i;
	int ret;

	if (!drm_core_check_feature(dev, DRIVER_SYNCOBJ))
		return -EOPNOTSUPP;

	if (args->pad != 0)
		return -EINVAL;

	if (args->count_handles == 0)
		return -EINVAL;

	ret = drm_syncobj_array_find(file_private,
				     u64_to_user_ptr(args->handles),
				     args->count_handles,
				     &syncobjs);
	if (ret < 0)
		return ret;

	for (i = 0; i < args->count_handles; i++)
		drm_syncobj_replace_fence(syncobjs[i], NULL);

	drm_syncobj_array_free(syncobjs, args->count_handles);

	return 0;
}

int
drm_syncobj_signal_ioctl(struct drm_device *dev, void *data,
			 struct drm_file *file_private)
{
	struct drm_syncobj_array *args = data;
	struct drm_syncobj **syncobjs;
	uint32_t i;
	int ret;

	if (!drm_core_check_feature(dev, DRIVER_SYNCOBJ))
		return -EOPNOTSUPP;

	if (args->pad != 0)
		return -EINVAL;

	if (args->count_handles == 0)
		return -EINVAL;

	ret = drm_syncobj_array_find(file_private,
				     u64_to_user_ptr(args->handles),
				     args->count_handles,
				     &syncobjs);
	if (ret < 0)
		return ret;

	for (i = 0; i < args->count_handles; i++) {
		ret = drm_syncobj_assign_null_handle(syncobjs[i]);
		if (ret < 0)
			break;
	}

	drm_syncobj_array_free(syncobjs, args->count_handles);

	return ret;
}

int
drm_syncobj_timeline_signal_ioctl(struct drm_device *dev, void *data,
				  struct drm_file *file_private)
{
	struct drm_syncobj_timeline_array *args = data;
	struct drm_syncobj **syncobjs;
	struct dma_fence_chain **chains;
	uint64_t *points;
	uint32_t i, j;
	int ret;

	if (!drm_core_check_feature(dev, DRIVER_SYNCOBJ_TIMELINE))
		return -EOPNOTSUPP;

	if (args->flags != 0)
		return -EINVAL;

	if (args->count_handles == 0)
		return -EINVAL;

	ret = drm_syncobj_array_find(file_private,
				     u64_to_user_ptr(args->handles),
				     args->count_handles,
				     &syncobjs);
	if (ret < 0)
		return ret;

	points = kmalloc_array(args->count_handles, sizeof(*points),
			       GFP_KERNEL);
	if (!points) {
		ret = -ENOMEM;
		goto out;
	}
	if (!u64_to_user_ptr(args->points)) {
		memset(points, 0, args->count_handles * sizeof(uint64_t));
	} else if (copy_from_user(points, u64_to_user_ptr(args->points),
				  sizeof(uint64_t) * args->count_handles)) {
		ret = -EFAULT;
		goto err_points;
	}

	chains = kmalloc_array(args->count_handles, sizeof(void *), GFP_KERNEL);
	if (!chains) {
		ret = -ENOMEM;
		goto err_points;
	}
	for (i = 0; i < args->count_handles; i++) {
		chains[i] = dma_fence_chain_alloc();
		if (!chains[i]) {
			for (j = 0; j < i; j++)
				dma_fence_chain_free(chains[j]);
			ret = -ENOMEM;
			goto err_chains;
		}
	}

	for (i = 0; i < args->count_handles; i++) {
		struct dma_fence *fence = dma_fence_get_stub();

		drm_syncobj_add_point(syncobjs[i], chains[i],
				      fence, points[i]);
		dma_fence_put(fence);
	}
err_chains:
	kfree(chains);
err_points:
	kfree(points);
out:
	drm_syncobj_array_free(syncobjs, args->count_handles);

	return ret;
}

int drm_syncobj_query_ioctl(struct drm_device *dev, void *data,
			    struct drm_file *file_private)
{
	struct drm_syncobj_timeline_array *args = data;
	struct drm_syncobj **syncobjs;
	uint64_t __user *points = u64_to_user_ptr(args->points);
	uint32_t i;
	int ret;

	if (!drm_core_check_feature(dev, DRIVER_SYNCOBJ_TIMELINE))
		return -EOPNOTSUPP;

	if (args->flags & ~DRM_SYNCOBJ_QUERY_FLAGS_LAST_SUBMITTED)
		return -EINVAL;

	if (args->count_handles == 0)
		return -EINVAL;

	ret = drm_syncobj_array_find(file_private,
				     u64_to_user_ptr(args->handles),
				     args->count_handles,
				     &syncobjs);
	if (ret < 0)
		return ret;

	for (i = 0; i < args->count_handles; i++) {
		struct dma_fence_chain *chain;
		struct dma_fence *fence;
		uint64_t point;

		fence = drm_syncobj_fence_get(syncobjs[i]);
		chain = to_dma_fence_chain(fence);
		if (chain) {
			struct dma_fence *iter, *last_signaled =
				dma_fence_get(fence);

			if (args->flags &
			    DRM_SYNCOBJ_QUERY_FLAGS_LAST_SUBMITTED) {
				point = fence->seqno;
			} else {
				dma_fence_chain_for_each(iter, fence) {
					if (iter->context != fence->context) {
						dma_fence_put(iter);
						/* It is most likely that timeline has
						* unorder points. */
						break;
					}
					dma_fence_put(last_signaled);
					last_signaled = dma_fence_get(iter);
				}
				point = dma_fence_is_signaled(last_signaled) ?
					last_signaled->seqno :
					to_dma_fence_chain(last_signaled)->prev_seqno;
			}
			dma_fence_put(last_signaled);
		} else {
			point = 0;
		}
		dma_fence_put(fence);
		ret = copy_to_user(&points[i], &point, sizeof(uint64_t));
		ret = ret ? -EFAULT : 0;
		if (ret)
			break;
	}
	drm_syncobj_array_free(syncobjs, args->count_handles);

	return ret;
}<|MERGE_RESOLUTION|>--- conflicted
+++ resolved
@@ -970,12 +970,8 @@
 	uint64_t *points;
 	uint32_t signaled_count, i;
 
-<<<<<<< HEAD
-	if (flags & DRM_SYNCOBJ_WAIT_FLAGS_WAIT_FOR_SUBMIT)
-=======
 	if (flags & (DRM_SYNCOBJ_WAIT_FLAGS_WAIT_FOR_SUBMIT |
 		     DRM_SYNCOBJ_WAIT_FLAGS_WAIT_AVAILABLE))
->>>>>>> 9985c44f
 		lockdep_assert_none_held_once();
 
 	points = kmalloc_array(count, sizeof(*points), GFP_KERNEL);
