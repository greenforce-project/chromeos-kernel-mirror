// SPDX-License-Identifier: GPL-2.0-only
/*
 * Copyright (C) 2016 Broadcom
 */

/**
 * DOC: VC4 DSI0/DSI1 module
 *
 * BCM2835 contains two DSI modules, DSI0 and DSI1.  DSI0 is a
 * single-lane DSI controller, while DSI1 is a more modern 4-lane DSI
 * controller.
 *
 * Most Raspberry Pi boards expose DSI1 as their "DISPLAY" connector,
 * while the compute module brings both DSI0 and DSI1 out.
 *
 * This driver has been tested for DSI1 video-mode display only
 * currently, with most of the information necessary for DSI0
 * hopefully present.
 */

#include <linux/clk-provider.h>
#include <linux/clk.h>
#include <linux/completion.h>
#include <linux/component.h>
#include <linux/dma-mapping.h>
#include <linux/dmaengine.h>
#include <linux/i2c.h>
#include <linux/io.h>
#include <linux/of_address.h>
#include <linux/of_platform.h>
#include <linux/pm_runtime.h>

#include <drm/drm_atomic_helper.h>
#include <drm/drm_bridge.h>
#include <drm/drm_edid.h>
#include <drm/drm_mipi_dsi.h>
#include <drm/drm_of.h>
#include <drm/drm_panel.h>
#include <drm/drm_probe_helper.h>
#include <drm/drm_simple_kms_helper.h>

#include "vc4_drv.h"
#include "vc4_regs.h"

#define DSI_CMD_FIFO_DEPTH  16
#define DSI_PIX_FIFO_DEPTH 256
#define DSI_PIX_FIFO_WIDTH   4

#define DSI0_CTRL		0x00

/* Command packet control. */
#define DSI0_TXPKT1C		0x04 /* AKA PKTC */
#define DSI1_TXPKT1C		0x04
# define DSI_TXPKT1C_TRIG_CMD_MASK	VC4_MASK(31, 24)
# define DSI_TXPKT1C_TRIG_CMD_SHIFT	24
# define DSI_TXPKT1C_CMD_REPEAT_MASK	VC4_MASK(23, 10)
# define DSI_TXPKT1C_CMD_REPEAT_SHIFT	10

# define DSI_TXPKT1C_DISPLAY_NO_MASK	VC4_MASK(9, 8)
# define DSI_TXPKT1C_DISPLAY_NO_SHIFT	8
/* Short, trigger, BTA, or a long packet that fits all in CMDFIFO. */
# define DSI_TXPKT1C_DISPLAY_NO_SHORT		0
/* Primary display where cmdfifo provides part of the payload and
 * pixelvalve the rest.
 */
# define DSI_TXPKT1C_DISPLAY_NO_PRIMARY		1
/* Secondary display where cmdfifo provides part of the payload and
 * pixfifo the rest.
 */
# define DSI_TXPKT1C_DISPLAY_NO_SECONDARY	2

# define DSI_TXPKT1C_CMD_TX_TIME_MASK	VC4_MASK(7, 6)
# define DSI_TXPKT1C_CMD_TX_TIME_SHIFT	6

# define DSI_TXPKT1C_CMD_CTRL_MASK	VC4_MASK(5, 4)
# define DSI_TXPKT1C_CMD_CTRL_SHIFT	4
/* Command only.  Uses TXPKT1H and DISPLAY_NO */
# define DSI_TXPKT1C_CMD_CTRL_TX	0
/* Command with BTA for either ack or read data. */
# define DSI_TXPKT1C_CMD_CTRL_RX	1
/* Trigger according to TRIG_CMD */
# define DSI_TXPKT1C_CMD_CTRL_TRIG	2
/* BTA alone for getting error status after a command, or a TE trigger
 * without a previous command.
 */
# define DSI_TXPKT1C_CMD_CTRL_BTA	3

# define DSI_TXPKT1C_CMD_MODE_LP	BIT(3)
# define DSI_TXPKT1C_CMD_TYPE_LONG	BIT(2)
# define DSI_TXPKT1C_CMD_TE_EN		BIT(1)
# define DSI_TXPKT1C_CMD_EN		BIT(0)

/* Command packet header. */
#define DSI0_TXPKT1H		0x08 /* AKA PKTH */
#define DSI1_TXPKT1H		0x08
# define DSI_TXPKT1H_BC_CMDFIFO_MASK	VC4_MASK(31, 24)
# define DSI_TXPKT1H_BC_CMDFIFO_SHIFT	24
# define DSI_TXPKT1H_BC_PARAM_MASK	VC4_MASK(23, 8)
# define DSI_TXPKT1H_BC_PARAM_SHIFT	8
# define DSI_TXPKT1H_BC_DT_MASK		VC4_MASK(7, 0)
# define DSI_TXPKT1H_BC_DT_SHIFT	0

#define DSI0_RXPKT1H		0x0c /* AKA RX1_PKTH */
#define DSI1_RXPKT1H		0x14
# define DSI_RXPKT1H_CRC_ERR		BIT(31)
# define DSI_RXPKT1H_DET_ERR		BIT(30)
# define DSI_RXPKT1H_ECC_ERR		BIT(29)
# define DSI_RXPKT1H_COR_ERR		BIT(28)
# define DSI_RXPKT1H_INCOMP_PKT		BIT(25)
# define DSI_RXPKT1H_PKT_TYPE_LONG	BIT(24)
/* Byte count if DSI_RXPKT1H_PKT_TYPE_LONG */
# define DSI_RXPKT1H_BC_PARAM_MASK	VC4_MASK(23, 8)
# define DSI_RXPKT1H_BC_PARAM_SHIFT	8
/* Short return bytes if !DSI_RXPKT1H_PKT_TYPE_LONG */
# define DSI_RXPKT1H_SHORT_1_MASK	VC4_MASK(23, 16)
# define DSI_RXPKT1H_SHORT_1_SHIFT	16
# define DSI_RXPKT1H_SHORT_0_MASK	VC4_MASK(15, 8)
# define DSI_RXPKT1H_SHORT_0_SHIFT	8
# define DSI_RXPKT1H_DT_LP_CMD_MASK	VC4_MASK(7, 0)
# define DSI_RXPKT1H_DT_LP_CMD_SHIFT	0

#define DSI0_RXPKT2H		0x10 /* AKA RX2_PKTH */
#define DSI1_RXPKT2H		0x18
# define DSI_RXPKT1H_DET_ERR		BIT(30)
# define DSI_RXPKT1H_ECC_ERR		BIT(29)
# define DSI_RXPKT1H_COR_ERR		BIT(28)
# define DSI_RXPKT1H_INCOMP_PKT		BIT(25)
# define DSI_RXPKT1H_BC_PARAM_MASK	VC4_MASK(23, 8)
# define DSI_RXPKT1H_BC_PARAM_SHIFT	8
# define DSI_RXPKT1H_DT_MASK		VC4_MASK(7, 0)
# define DSI_RXPKT1H_DT_SHIFT		0

#define DSI0_TXPKT_CMD_FIFO	0x14 /* AKA CMD_DATAF */
#define DSI1_TXPKT_CMD_FIFO	0x1c

#define DSI0_DISP0_CTRL		0x18
# define DSI_DISP0_PIX_CLK_DIV_MASK	VC4_MASK(21, 13)
# define DSI_DISP0_PIX_CLK_DIV_SHIFT	13
# define DSI_DISP0_LP_STOP_CTRL_MASK	VC4_MASK(12, 11)
# define DSI_DISP0_LP_STOP_CTRL_SHIFT	11
# define DSI_DISP0_LP_STOP_DISABLE	0
# define DSI_DISP0_LP_STOP_PERLINE	1
# define DSI_DISP0_LP_STOP_PERFRAME	2

/* Transmit RGB pixels and null packets only during HACTIVE, instead
 * of going to LP-STOP.
 */
# define DSI_DISP_HACTIVE_NULL		BIT(10)
/* Transmit blanking packet only during vblank, instead of allowing LP-STOP. */
# define DSI_DISP_VBLP_CTRL		BIT(9)
/* Transmit blanking packet only during HFP, instead of allowing LP-STOP. */
# define DSI_DISP_HFP_CTRL		BIT(8)
/* Transmit blanking packet only during HBP, instead of allowing LP-STOP. */
# define DSI_DISP_HBP_CTRL		BIT(7)
# define DSI_DISP0_CHANNEL_MASK		VC4_MASK(6, 5)
# define DSI_DISP0_CHANNEL_SHIFT	5
/* Enables end events for HSYNC/VSYNC, not just start events. */
# define DSI_DISP0_ST_END		BIT(4)
# define DSI_DISP0_PFORMAT_MASK		VC4_MASK(3, 2)
# define DSI_DISP0_PFORMAT_SHIFT	2
# define DSI_PFORMAT_RGB565		0
# define DSI_PFORMAT_RGB666_PACKED	1
# define DSI_PFORMAT_RGB666		2
# define DSI_PFORMAT_RGB888		3
/* Default is VIDEO mode. */
# define DSI_DISP0_COMMAND_MODE		BIT(1)
# define DSI_DISP0_ENABLE		BIT(0)

#define DSI0_DISP1_CTRL		0x1c
#define DSI1_DISP1_CTRL		0x2c
/* Format of the data written to TXPKT_PIX_FIFO. */
# define DSI_DISP1_PFORMAT_MASK		VC4_MASK(2, 1)
# define DSI_DISP1_PFORMAT_SHIFT	1
# define DSI_DISP1_PFORMAT_16BIT	0
# define DSI_DISP1_PFORMAT_24BIT	1
# define DSI_DISP1_PFORMAT_32BIT_LE	2
# define DSI_DISP1_PFORMAT_32BIT_BE	3

/* DISP1 is always command mode. */
# define DSI_DISP1_ENABLE		BIT(0)

#define DSI0_TXPKT_PIX_FIFO		0x20 /* AKA PIX_FIFO */

#define DSI0_INT_STAT			0x24
#define DSI0_INT_EN			0x28
# define DSI0_INT_FIFO_ERR		BIT(25)
# define DSI0_INT_CMDC_DONE_MASK	VC4_MASK(24, 23)
# define DSI0_INT_CMDC_DONE_SHIFT	23
#  define DSI0_INT_CMDC_DONE_NO_REPEAT		1
#  define DSI0_INT_CMDC_DONE_REPEAT		3
# define DSI0_INT_PHY_DIR_RTF		BIT(22)
# define DSI0_INT_PHY_D1_ULPS		BIT(21)
# define DSI0_INT_PHY_D1_STOP		BIT(20)
# define DSI0_INT_PHY_RXLPDT		BIT(19)
# define DSI0_INT_PHY_RXTRIG		BIT(18)
# define DSI0_INT_PHY_D0_ULPS		BIT(17)
# define DSI0_INT_PHY_D0_LPDT		BIT(16)
# define DSI0_INT_PHY_D0_FTR		BIT(15)
# define DSI0_INT_PHY_D0_STOP		BIT(14)
/* Signaled when the clock lane enters the given state. */
# define DSI0_INT_PHY_CLK_ULPS		BIT(13)
# define DSI0_INT_PHY_CLK_HS		BIT(12)
# define DSI0_INT_PHY_CLK_FTR		BIT(11)
/* Signaled on timeouts */
# define DSI0_INT_PR_TO			BIT(10)
# define DSI0_INT_TA_TO			BIT(9)
# define DSI0_INT_LPRX_TO		BIT(8)
# define DSI0_INT_HSTX_TO		BIT(7)
/* Contention on a line when trying to drive the line low */
# define DSI0_INT_ERR_CONT_LP1		BIT(6)
# define DSI0_INT_ERR_CONT_LP0		BIT(5)
/* Control error: incorrect line state sequence on data lane 0. */
# define DSI0_INT_ERR_CONTROL		BIT(4)
# define DSI0_INT_ERR_SYNC_ESC		BIT(3)
# define DSI0_INT_RX2_PKT		BIT(2)
# define DSI0_INT_RX1_PKT		BIT(1)
# define DSI0_INT_CMD_PKT		BIT(0)

#define DSI0_INTERRUPTS_ALWAYS_ENABLED	(DSI0_INT_ERR_SYNC_ESC | \
					 DSI0_INT_ERR_CONTROL |	 \
					 DSI0_INT_ERR_CONT_LP0 | \
					 DSI0_INT_ERR_CONT_LP1 | \
					 DSI0_INT_HSTX_TO |	 \
					 DSI0_INT_LPRX_TO |	 \
					 DSI0_INT_TA_TO |	 \
					 DSI0_INT_PR_TO)

# define DSI1_INT_PHY_D3_ULPS		BIT(30)
# define DSI1_INT_PHY_D3_STOP		BIT(29)
# define DSI1_INT_PHY_D2_ULPS		BIT(28)
# define DSI1_INT_PHY_D2_STOP		BIT(27)
# define DSI1_INT_PHY_D1_ULPS		BIT(26)
# define DSI1_INT_PHY_D1_STOP		BIT(25)
# define DSI1_INT_PHY_D0_ULPS		BIT(24)
# define DSI1_INT_PHY_D0_STOP		BIT(23)
# define DSI1_INT_FIFO_ERR		BIT(22)
# define DSI1_INT_PHY_DIR_RTF		BIT(21)
# define DSI1_INT_PHY_RXLPDT		BIT(20)
# define DSI1_INT_PHY_RXTRIG		BIT(19)
# define DSI1_INT_PHY_D0_LPDT		BIT(18)
# define DSI1_INT_PHY_DIR_FTR		BIT(17)

/* Signaled when the clock lane enters the given state. */
# define DSI1_INT_PHY_CLOCK_ULPS	BIT(16)
# define DSI1_INT_PHY_CLOCK_HS		BIT(15)
# define DSI1_INT_PHY_CLOCK_STOP	BIT(14)

/* Signaled on timeouts */
# define DSI1_INT_PR_TO			BIT(13)
# define DSI1_INT_TA_TO			BIT(12)
# define DSI1_INT_LPRX_TO		BIT(11)
# define DSI1_INT_HSTX_TO		BIT(10)

/* Contention on a line when trying to drive the line low */
# define DSI1_INT_ERR_CONT_LP1		BIT(9)
# define DSI1_INT_ERR_CONT_LP0		BIT(8)

/* Control error: incorrect line state sequence on data lane 0. */
# define DSI1_INT_ERR_CONTROL		BIT(7)
/* LPDT synchronization error (bits received not a multiple of 8. */

# define DSI1_INT_ERR_SYNC_ESC		BIT(6)
/* Signaled after receiving an error packet from the display in
 * response to a read.
 */
# define DSI1_INT_RXPKT2		BIT(5)
/* Signaled after receiving a packet.  The header and optional short
 * response will be in RXPKT1H, and a long response will be in the
 * RXPKT_FIFO.
 */
# define DSI1_INT_RXPKT1		BIT(4)
# define DSI1_INT_TXPKT2_DONE		BIT(3)
# define DSI1_INT_TXPKT2_END		BIT(2)
/* Signaled after all repeats of TXPKT1 are transferred. */
# define DSI1_INT_TXPKT1_DONE		BIT(1)
/* Signaled after each TXPKT1 repeat is scheduled. */
# define DSI1_INT_TXPKT1_END		BIT(0)

#define DSI1_INTERRUPTS_ALWAYS_ENABLED	(DSI1_INT_ERR_SYNC_ESC | \
					 DSI1_INT_ERR_CONTROL |	 \
					 DSI1_INT_ERR_CONT_LP0 | \
					 DSI1_INT_ERR_CONT_LP1 | \
					 DSI1_INT_HSTX_TO |	 \
					 DSI1_INT_LPRX_TO |	 \
					 DSI1_INT_TA_TO |	 \
					 DSI1_INT_PR_TO)

#define DSI0_STAT		0x2c
#define DSI0_HSTX_TO_CNT	0x30
#define DSI0_LPRX_TO_CNT	0x34
#define DSI0_TA_TO_CNT		0x38
#define DSI0_PR_TO_CNT		0x3c
#define DSI0_PHYC		0x40
# define DSI1_PHYC_ESC_CLK_LPDT_MASK	VC4_MASK(25, 20)
# define DSI1_PHYC_ESC_CLK_LPDT_SHIFT	20
# define DSI1_PHYC_HS_CLK_CONTINUOUS	BIT(18)
# define DSI0_PHYC_ESC_CLK_LPDT_MASK	VC4_MASK(17, 12)
# define DSI0_PHYC_ESC_CLK_LPDT_SHIFT	12
# define DSI1_PHYC_CLANE_ULPS		BIT(17)
# define DSI1_PHYC_CLANE_ENABLE		BIT(16)
# define DSI_PHYC_DLANE3_ULPS		BIT(13)
# define DSI_PHYC_DLANE3_ENABLE		BIT(12)
# define DSI0_PHYC_HS_CLK_CONTINUOUS	BIT(10)
# define DSI0_PHYC_CLANE_ULPS		BIT(9)
# define DSI_PHYC_DLANE2_ULPS		BIT(9)
# define DSI0_PHYC_CLANE_ENABLE		BIT(8)
# define DSI_PHYC_DLANE2_ENABLE		BIT(8)
# define DSI_PHYC_DLANE1_ULPS		BIT(5)
# define DSI_PHYC_DLANE1_ENABLE		BIT(4)
# define DSI_PHYC_DLANE0_FORCE_STOP	BIT(2)
# define DSI_PHYC_DLANE0_ULPS		BIT(1)
# define DSI_PHYC_DLANE0_ENABLE		BIT(0)

#define DSI0_HS_CLT0		0x44
#define DSI0_HS_CLT1		0x48
#define DSI0_HS_CLT2		0x4c
#define DSI0_HS_DLT3		0x50
#define DSI0_HS_DLT4		0x54
#define DSI0_HS_DLT5		0x58
#define DSI0_HS_DLT6		0x5c
#define DSI0_HS_DLT7		0x60

#define DSI0_PHY_AFEC0		0x64
# define DSI0_PHY_AFEC0_DDR2CLK_EN		BIT(26)
# define DSI0_PHY_AFEC0_DDRCLK_EN		BIT(25)
# define DSI0_PHY_AFEC0_LATCH_ULPS		BIT(24)
# define DSI1_PHY_AFEC0_IDR_DLANE3_MASK		VC4_MASK(31, 29)
# define DSI1_PHY_AFEC0_IDR_DLANE3_SHIFT	29
# define DSI1_PHY_AFEC0_IDR_DLANE2_MASK		VC4_MASK(28, 26)
# define DSI1_PHY_AFEC0_IDR_DLANE2_SHIFT	26
# define DSI1_PHY_AFEC0_IDR_DLANE1_MASK		VC4_MASK(27, 23)
# define DSI1_PHY_AFEC0_IDR_DLANE1_SHIFT	23
# define DSI1_PHY_AFEC0_IDR_DLANE0_MASK		VC4_MASK(22, 20)
# define DSI1_PHY_AFEC0_IDR_DLANE0_SHIFT	20
# define DSI1_PHY_AFEC0_IDR_CLANE_MASK		VC4_MASK(19, 17)
# define DSI1_PHY_AFEC0_IDR_CLANE_SHIFT		17
# define DSI0_PHY_AFEC0_ACTRL_DLANE1_MASK	VC4_MASK(23, 20)
# define DSI0_PHY_AFEC0_ACTRL_DLANE1_SHIFT	20
# define DSI0_PHY_AFEC0_ACTRL_DLANE0_MASK	VC4_MASK(19, 16)
# define DSI0_PHY_AFEC0_ACTRL_DLANE0_SHIFT	16
# define DSI0_PHY_AFEC0_ACTRL_CLANE_MASK	VC4_MASK(15, 12)
# define DSI0_PHY_AFEC0_ACTRL_CLANE_SHIFT	12
# define DSI1_PHY_AFEC0_DDR2CLK_EN		BIT(16)
# define DSI1_PHY_AFEC0_DDRCLK_EN		BIT(15)
# define DSI1_PHY_AFEC0_LATCH_ULPS		BIT(14)
# define DSI1_PHY_AFEC0_RESET			BIT(13)
# define DSI1_PHY_AFEC0_PD			BIT(12)
# define DSI0_PHY_AFEC0_RESET			BIT(11)
# define DSI1_PHY_AFEC0_PD_BG			BIT(11)
# define DSI0_PHY_AFEC0_PD			BIT(10)
# define DSI1_PHY_AFEC0_PD_DLANE1		BIT(10)
# define DSI0_PHY_AFEC0_PD_BG			BIT(9)
# define DSI1_PHY_AFEC0_PD_DLANE2		BIT(9)
# define DSI0_PHY_AFEC0_PD_DLANE1		BIT(8)
# define DSI1_PHY_AFEC0_PD_DLANE3		BIT(8)
# define DSI_PHY_AFEC0_PTATADJ_MASK		VC4_MASK(7, 4)
# define DSI_PHY_AFEC0_PTATADJ_SHIFT		4
# define DSI_PHY_AFEC0_CTATADJ_MASK		VC4_MASK(3, 0)
# define DSI_PHY_AFEC0_CTATADJ_SHIFT		0

#define DSI0_PHY_AFEC1		0x68
# define DSI0_PHY_AFEC1_IDR_DLANE1_MASK		VC4_MASK(10, 8)
# define DSI0_PHY_AFEC1_IDR_DLANE1_SHIFT	8
# define DSI0_PHY_AFEC1_IDR_DLANE0_MASK		VC4_MASK(6, 4)
# define DSI0_PHY_AFEC1_IDR_DLANE0_SHIFT	4
# define DSI0_PHY_AFEC1_IDR_CLANE_MASK		VC4_MASK(2, 0)
# define DSI0_PHY_AFEC1_IDR_CLANE_SHIFT		0

#define DSI0_TST_SEL		0x6c
#define DSI0_TST_MON		0x70
#define DSI0_ID			0x74
# define DSI_ID_VALUE		0x00647369

#define DSI1_CTRL		0x00
# define DSI_CTRL_HS_CLKC_MASK		VC4_MASK(15, 14)
# define DSI_CTRL_HS_CLKC_SHIFT		14
# define DSI_CTRL_HS_CLKC_BYTE		0
# define DSI_CTRL_HS_CLKC_DDR2		1
# define DSI_CTRL_HS_CLKC_DDR		2

# define DSI_CTRL_RX_LPDT_EOT_DISABLE	BIT(13)
# define DSI_CTRL_LPDT_EOT_DISABLE	BIT(12)
# define DSI_CTRL_HSDT_EOT_DISABLE	BIT(11)
# define DSI_CTRL_SOFT_RESET_CFG	BIT(10)
# define DSI_CTRL_CAL_BYTE		BIT(9)
# define DSI_CTRL_INV_BYTE		BIT(8)
# define DSI_CTRL_CLR_LDF		BIT(7)
# define DSI0_CTRL_CLR_PBCF		BIT(6)
# define DSI1_CTRL_CLR_RXF		BIT(6)
# define DSI0_CTRL_CLR_CPBCF		BIT(5)
# define DSI1_CTRL_CLR_PDF		BIT(5)
# define DSI0_CTRL_CLR_PDF		BIT(4)
# define DSI1_CTRL_CLR_CDF		BIT(4)
# define DSI0_CTRL_CLR_CDF		BIT(3)
# define DSI0_CTRL_CTRL2		BIT(2)
# define DSI1_CTRL_DISABLE_DISP_CRCC	BIT(2)
# define DSI0_CTRL_CTRL1		BIT(1)
# define DSI1_CTRL_DISABLE_DISP_ECCC	BIT(1)
# define DSI0_CTRL_CTRL0		BIT(0)
# define DSI1_CTRL_EN			BIT(0)
# define DSI0_CTRL_RESET_FIFOS		(DSI_CTRL_CLR_LDF | \
					 DSI0_CTRL_CLR_PBCF | \
					 DSI0_CTRL_CLR_CPBCF |	\
					 DSI0_CTRL_CLR_PDF | \
					 DSI0_CTRL_CLR_CDF)
# define DSI1_CTRL_RESET_FIFOS		(DSI_CTRL_CLR_LDF | \
					 DSI1_CTRL_CLR_RXF | \
					 DSI1_CTRL_CLR_PDF | \
					 DSI1_CTRL_CLR_CDF)

#define DSI1_TXPKT2C		0x0c
#define DSI1_TXPKT2H		0x10
#define DSI1_TXPKT_PIX_FIFO	0x20
#define DSI1_RXPKT_FIFO		0x24
#define DSI1_DISP0_CTRL		0x28
#define DSI1_INT_STAT		0x30
#define DSI1_INT_EN		0x34
/* State reporting bits.  These mostly behave like INT_STAT, where
 * writing a 1 clears the bit.
 */
#define DSI1_STAT		0x38
# define DSI1_STAT_PHY_D3_ULPS		BIT(31)
# define DSI1_STAT_PHY_D3_STOP		BIT(30)
# define DSI1_STAT_PHY_D2_ULPS		BIT(29)
# define DSI1_STAT_PHY_D2_STOP		BIT(28)
# define DSI1_STAT_PHY_D1_ULPS		BIT(27)
# define DSI1_STAT_PHY_D1_STOP		BIT(26)
# define DSI1_STAT_PHY_D0_ULPS		BIT(25)
# define DSI1_STAT_PHY_D0_STOP		BIT(24)
# define DSI1_STAT_FIFO_ERR		BIT(23)
# define DSI1_STAT_PHY_RXLPDT		BIT(22)
# define DSI1_STAT_PHY_RXTRIG		BIT(21)
# define DSI1_STAT_PHY_D0_LPDT		BIT(20)
/* Set when in forward direction */
# define DSI1_STAT_PHY_DIR		BIT(19)
# define DSI1_STAT_PHY_CLOCK_ULPS	BIT(18)
# define DSI1_STAT_PHY_CLOCK_HS		BIT(17)
# define DSI1_STAT_PHY_CLOCK_STOP	BIT(16)
# define DSI1_STAT_PR_TO		BIT(15)
# define DSI1_STAT_TA_TO		BIT(14)
# define DSI1_STAT_LPRX_TO		BIT(13)
# define DSI1_STAT_HSTX_TO		BIT(12)
# define DSI1_STAT_ERR_CONT_LP1		BIT(11)
# define DSI1_STAT_ERR_CONT_LP0		BIT(10)
# define DSI1_STAT_ERR_CONTROL		BIT(9)
# define DSI1_STAT_ERR_SYNC_ESC		BIT(8)
# define DSI1_STAT_RXPKT2		BIT(7)
# define DSI1_STAT_RXPKT1		BIT(6)
# define DSI1_STAT_TXPKT2_BUSY		BIT(5)
# define DSI1_STAT_TXPKT2_DONE		BIT(4)
# define DSI1_STAT_TXPKT2_END		BIT(3)
# define DSI1_STAT_TXPKT1_BUSY		BIT(2)
# define DSI1_STAT_TXPKT1_DONE		BIT(1)
# define DSI1_STAT_TXPKT1_END		BIT(0)

#define DSI1_HSTX_TO_CNT	0x3c
#define DSI1_LPRX_TO_CNT	0x40
#define DSI1_TA_TO_CNT		0x44
#define DSI1_PR_TO_CNT		0x48
#define DSI1_PHYC		0x4c

#define DSI1_HS_CLT0		0x50
# define DSI_HS_CLT0_CZERO_MASK		VC4_MASK(26, 18)
# define DSI_HS_CLT0_CZERO_SHIFT	18
# define DSI_HS_CLT0_CPRE_MASK		VC4_MASK(17, 9)
# define DSI_HS_CLT0_CPRE_SHIFT		9
# define DSI_HS_CLT0_CPREP_MASK		VC4_MASK(8, 0)
# define DSI_HS_CLT0_CPREP_SHIFT	0

#define DSI1_HS_CLT1		0x54
# define DSI_HS_CLT1_CTRAIL_MASK	VC4_MASK(17, 9)
# define DSI_HS_CLT1_CTRAIL_SHIFT	9
# define DSI_HS_CLT1_CPOST_MASK		VC4_MASK(8, 0)
# define DSI_HS_CLT1_CPOST_SHIFT	0

#define DSI1_HS_CLT2		0x58
# define DSI_HS_CLT2_WUP_MASK		VC4_MASK(23, 0)
# define DSI_HS_CLT2_WUP_SHIFT		0

#define DSI1_HS_DLT3		0x5c
# define DSI_HS_DLT3_EXIT_MASK		VC4_MASK(26, 18)
# define DSI_HS_DLT3_EXIT_SHIFT		18
# define DSI_HS_DLT3_ZERO_MASK		VC4_MASK(17, 9)
# define DSI_HS_DLT3_ZERO_SHIFT		9
# define DSI_HS_DLT3_PRE_MASK		VC4_MASK(8, 0)
# define DSI_HS_DLT3_PRE_SHIFT		0

#define DSI1_HS_DLT4		0x60
# define DSI_HS_DLT4_ANLAT_MASK		VC4_MASK(22, 18)
# define DSI_HS_DLT4_ANLAT_SHIFT	18
# define DSI_HS_DLT4_TRAIL_MASK		VC4_MASK(17, 9)
# define DSI_HS_DLT4_TRAIL_SHIFT	9
# define DSI_HS_DLT4_LPX_MASK		VC4_MASK(8, 0)
# define DSI_HS_DLT4_LPX_SHIFT		0

#define DSI1_HS_DLT5		0x64
# define DSI_HS_DLT5_INIT_MASK		VC4_MASK(23, 0)
# define DSI_HS_DLT5_INIT_SHIFT		0

#define DSI1_HS_DLT6		0x68
# define DSI_HS_DLT6_TA_GET_MASK	VC4_MASK(31, 24)
# define DSI_HS_DLT6_TA_GET_SHIFT	24
# define DSI_HS_DLT6_TA_SURE_MASK	VC4_MASK(23, 16)
# define DSI_HS_DLT6_TA_SURE_SHIFT	16
# define DSI_HS_DLT6_TA_GO_MASK		VC4_MASK(15, 8)
# define DSI_HS_DLT6_TA_GO_SHIFT	8
# define DSI_HS_DLT6_LP_LPX_MASK	VC4_MASK(7, 0)
# define DSI_HS_DLT6_LP_LPX_SHIFT	0

#define DSI1_HS_DLT7		0x6c
# define DSI_HS_DLT7_LP_WUP_MASK	VC4_MASK(23, 0)
# define DSI_HS_DLT7_LP_WUP_SHIFT	0

#define DSI1_PHY_AFEC0		0x70

#define DSI1_PHY_AFEC1		0x74
# define DSI1_PHY_AFEC1_ACTRL_DLANE3_MASK	VC4_MASK(19, 16)
# define DSI1_PHY_AFEC1_ACTRL_DLANE3_SHIFT	16
# define DSI1_PHY_AFEC1_ACTRL_DLANE2_MASK	VC4_MASK(15, 12)
# define DSI1_PHY_AFEC1_ACTRL_DLANE2_SHIFT	12
# define DSI1_PHY_AFEC1_ACTRL_DLANE1_MASK	VC4_MASK(11, 8)
# define DSI1_PHY_AFEC1_ACTRL_DLANE1_SHIFT	8
# define DSI1_PHY_AFEC1_ACTRL_DLANE0_MASK	VC4_MASK(7, 4)
# define DSI1_PHY_AFEC1_ACTRL_DLANE0_SHIFT	4
# define DSI1_PHY_AFEC1_ACTRL_CLANE_MASK	VC4_MASK(3, 0)
# define DSI1_PHY_AFEC1_ACTRL_CLANE_SHIFT	0

#define DSI1_TST_SEL		0x78
#define DSI1_TST_MON		0x7c
#define DSI1_PHY_TST1		0x80
#define DSI1_PHY_TST2		0x84
#define DSI1_PHY_FIFO_STAT	0x88
/* Actually, all registers in the range that aren't otherwise claimed
 * will return the ID.
 */
#define DSI1_ID			0x8c

struct vc4_dsi_variant {
	/* Whether we're on bcm2835's DSI0 or DSI1. */
	unsigned int port;

	bool broken_axi_workaround;

	const char *debugfs_name;
	const struct debugfs_reg32 *regs;
	size_t nregs;

};

/* General DSI hardware state. */
struct vc4_dsi {
	struct platform_device *pdev;

	struct mipi_dsi_host dsi_host;
	struct drm_encoder *encoder;
	struct drm_bridge *bridge;
	struct list_head bridge_chain;

	void __iomem *regs;

	struct dma_chan *reg_dma_chan;
	dma_addr_t reg_dma_paddr;
	u32 *reg_dma_mem;
	dma_addr_t reg_paddr;

	const struct vc4_dsi_variant *variant;

	/* DSI channel for the panel we're connected to. */
	u32 channel;
	u32 lanes;
	u32 format;
	u32 divider;
	u32 mode_flags;

	/* Input clock from CPRMAN to the digital PHY, for the DSI
	 * escape clock.
	 */
	struct clk *escape_clock;

	/* Input clock to the analog PHY, used to generate the DSI bit
	 * clock.
	 */
	struct clk *pll_phy_clock;

	/* HS Clocks generated within the DSI analog PHY. */
	struct clk_fixed_factor phy_clocks[3];

	struct clk_hw_onecell_data *clk_onecell;

	/* Pixel clock output to the pixelvalve, generated from the HS
	 * clock.
	 */
	struct clk *pixel_clock;

	struct completion xfer_completion;
	int xfer_result;

	struct debugfs_regset32 regset;
};

#define host_to_dsi(host) container_of(host, struct vc4_dsi, dsi_host)

static inline void
dsi_dma_workaround_write(struct vc4_dsi *dsi, u32 offset, u32 val)
{
	struct dma_chan *chan = dsi->reg_dma_chan;
	struct dma_async_tx_descriptor *tx;
	dma_cookie_t cookie;
	int ret;

	/* DSI0 should be able to write normally. */
	if (!chan) {
		writel(val, dsi->regs + offset);
		return;
	}

	*dsi->reg_dma_mem = val;

	tx = chan->device->device_prep_dma_memcpy(chan,
						  dsi->reg_paddr + offset,
						  dsi->reg_dma_paddr,
						  4, 0);
	if (!tx) {
		DRM_ERROR("Failed to set up DMA register write\n");
		return;
	}

	cookie = tx->tx_submit(tx);
	ret = dma_submit_error(cookie);
	if (ret) {
		DRM_ERROR("Failed to submit DMA: %d\n", ret);
		return;
	}
	ret = dma_sync_wait(chan, cookie);
	if (ret)
		DRM_ERROR("Failed to wait for DMA: %d\n", ret);
}

#define DSI_READ(offset) readl(dsi->regs + (offset))
#define DSI_WRITE(offset, val) dsi_dma_workaround_write(dsi, offset, val)
#define DSI_PORT_READ(offset) \
	DSI_READ(dsi->variant->port ? DSI1_##offset : DSI0_##offset)
#define DSI_PORT_WRITE(offset, val) \
	DSI_WRITE(dsi->variant->port ? DSI1_##offset : DSI0_##offset, val)
#define DSI_PORT_BIT(bit) (dsi->variant->port ? DSI1_##bit : DSI0_##bit)

/* VC4 DSI encoder KMS struct */
struct vc4_dsi_encoder {
	struct vc4_encoder base;
	struct vc4_dsi *dsi;
};

static inline struct vc4_dsi_encoder *
to_vc4_dsi_encoder(struct drm_encoder *encoder)
{
	return container_of(encoder, struct vc4_dsi_encoder, base.base);
}

static const struct debugfs_reg32 dsi0_regs[] = {
	VC4_REG32(DSI0_CTRL),
	VC4_REG32(DSI0_STAT),
	VC4_REG32(DSI0_HSTX_TO_CNT),
	VC4_REG32(DSI0_LPRX_TO_CNT),
	VC4_REG32(DSI0_TA_TO_CNT),
	VC4_REG32(DSI0_PR_TO_CNT),
	VC4_REG32(DSI0_DISP0_CTRL),
	VC4_REG32(DSI0_DISP1_CTRL),
	VC4_REG32(DSI0_INT_STAT),
	VC4_REG32(DSI0_INT_EN),
	VC4_REG32(DSI0_PHYC),
	VC4_REG32(DSI0_HS_CLT0),
	VC4_REG32(DSI0_HS_CLT1),
	VC4_REG32(DSI0_HS_CLT2),
	VC4_REG32(DSI0_HS_DLT3),
	VC4_REG32(DSI0_HS_DLT4),
	VC4_REG32(DSI0_HS_DLT5),
	VC4_REG32(DSI0_HS_DLT6),
	VC4_REG32(DSI0_HS_DLT7),
	VC4_REG32(DSI0_PHY_AFEC0),
	VC4_REG32(DSI0_PHY_AFEC1),
	VC4_REG32(DSI0_ID),
};

static const struct debugfs_reg32 dsi1_regs[] = {
	VC4_REG32(DSI1_CTRL),
	VC4_REG32(DSI1_STAT),
	VC4_REG32(DSI1_HSTX_TO_CNT),
	VC4_REG32(DSI1_LPRX_TO_CNT),
	VC4_REG32(DSI1_TA_TO_CNT),
	VC4_REG32(DSI1_PR_TO_CNT),
	VC4_REG32(DSI1_DISP0_CTRL),
	VC4_REG32(DSI1_DISP1_CTRL),
	VC4_REG32(DSI1_INT_STAT),
	VC4_REG32(DSI1_INT_EN),
	VC4_REG32(DSI1_PHYC),
	VC4_REG32(DSI1_HS_CLT0),
	VC4_REG32(DSI1_HS_CLT1),
	VC4_REG32(DSI1_HS_CLT2),
	VC4_REG32(DSI1_HS_DLT3),
	VC4_REG32(DSI1_HS_DLT4),
	VC4_REG32(DSI1_HS_DLT5),
	VC4_REG32(DSI1_HS_DLT6),
	VC4_REG32(DSI1_HS_DLT7),
	VC4_REG32(DSI1_PHY_AFEC0),
	VC4_REG32(DSI1_PHY_AFEC1),
	VC4_REG32(DSI1_ID),
};

static void vc4_dsi_latch_ulps(struct vc4_dsi *dsi, bool latch)
{
	u32 afec0 = DSI_PORT_READ(PHY_AFEC0);

	if (latch)
		afec0 |= DSI_PORT_BIT(PHY_AFEC0_LATCH_ULPS);
	else
		afec0 &= ~DSI_PORT_BIT(PHY_AFEC0_LATCH_ULPS);

	DSI_PORT_WRITE(PHY_AFEC0, afec0);
}

/* Enters or exits Ultra Low Power State. */
static void vc4_dsi_ulps(struct vc4_dsi *dsi, bool ulps)
{
	bool non_continuous = dsi->mode_flags & MIPI_DSI_CLOCK_NON_CONTINUOUS;
	u32 phyc_ulps = ((non_continuous ? DSI_PORT_BIT(PHYC_CLANE_ULPS) : 0) |
			 DSI_PHYC_DLANE0_ULPS |
			 (dsi->lanes > 1 ? DSI_PHYC_DLANE1_ULPS : 0) |
			 (dsi->lanes > 2 ? DSI_PHYC_DLANE2_ULPS : 0) |
			 (dsi->lanes > 3 ? DSI_PHYC_DLANE3_ULPS : 0));
	u32 stat_ulps = ((non_continuous ? DSI1_STAT_PHY_CLOCK_ULPS : 0) |
			 DSI1_STAT_PHY_D0_ULPS |
			 (dsi->lanes > 1 ? DSI1_STAT_PHY_D1_ULPS : 0) |
			 (dsi->lanes > 2 ? DSI1_STAT_PHY_D2_ULPS : 0) |
			 (dsi->lanes > 3 ? DSI1_STAT_PHY_D3_ULPS : 0));
	u32 stat_stop = ((non_continuous ? DSI1_STAT_PHY_CLOCK_STOP : 0) |
			 DSI1_STAT_PHY_D0_STOP |
			 (dsi->lanes > 1 ? DSI1_STAT_PHY_D1_STOP : 0) |
			 (dsi->lanes > 2 ? DSI1_STAT_PHY_D2_STOP : 0) |
			 (dsi->lanes > 3 ? DSI1_STAT_PHY_D3_STOP : 0));
	int ret;
	bool ulps_currently_enabled = (DSI_PORT_READ(PHY_AFEC0) &
				       DSI_PORT_BIT(PHY_AFEC0_LATCH_ULPS));

	if (ulps == ulps_currently_enabled)
		return;

	DSI_PORT_WRITE(STAT, stat_ulps);
	DSI_PORT_WRITE(PHYC, DSI_PORT_READ(PHYC) | phyc_ulps);
	ret = wait_for((DSI_PORT_READ(STAT) & stat_ulps) == stat_ulps, 200);
	if (ret) {
		dev_warn(&dsi->pdev->dev,
			 "Timeout waiting for DSI ULPS entry: STAT 0x%08x",
			 DSI_PORT_READ(STAT));
		DSI_PORT_WRITE(PHYC, DSI_PORT_READ(PHYC) & ~phyc_ulps);
		vc4_dsi_latch_ulps(dsi, false);
		return;
	}

	/* The DSI module can't be disabled while the module is
	 * generating ULPS state.  So, to be able to disable the
	 * module, we have the AFE latch the ULPS state and continue
	 * on to having the module enter STOP.
	 */
	vc4_dsi_latch_ulps(dsi, ulps);

	DSI_PORT_WRITE(STAT, stat_stop);
	DSI_PORT_WRITE(PHYC, DSI_PORT_READ(PHYC) & ~phyc_ulps);
	ret = wait_for((DSI_PORT_READ(STAT) & stat_stop) == stat_stop, 200);
	if (ret) {
		dev_warn(&dsi->pdev->dev,
			 "Timeout waiting for DSI STOP entry: STAT 0x%08x",
			 DSI_PORT_READ(STAT));
		DSI_PORT_WRITE(PHYC, DSI_PORT_READ(PHYC) & ~phyc_ulps);
		return;
	}
}

static u32
dsi_hs_timing(u32 ui_ns, u32 ns, u32 ui)
{
	/* The HS timings have to be rounded up to a multiple of 8
	 * because we're using the byte clock.
	 */
	return roundup(ui + DIV_ROUND_UP(ns, ui_ns), 8);
}

/* ESC always runs at 100Mhz. */
#define ESC_TIME_NS 10

static u32
dsi_esc_timing(u32 ns)
{
	return DIV_ROUND_UP(ns, ESC_TIME_NS);
}

static void vc4_dsi_encoder_disable(struct drm_encoder *encoder)
{
	struct vc4_dsi_encoder *vc4_encoder = to_vc4_dsi_encoder(encoder);
	struct vc4_dsi *dsi = vc4_encoder->dsi;
	struct device *dev = &dsi->pdev->dev;
	struct drm_bridge *iter;

	list_for_each_entry_reverse(iter, &dsi->bridge_chain, chain_node) {
		if (iter->funcs->disable)
			iter->funcs->disable(iter);

		if (iter == dsi->bridge)
			break;
	}

	vc4_dsi_ulps(dsi, true);

	list_for_each_entry_from(iter, &dsi->bridge_chain, chain_node) {
		if (iter->funcs->post_disable)
			iter->funcs->post_disable(iter);
	}

	clk_disable_unprepare(dsi->pll_phy_clock);
	clk_disable_unprepare(dsi->escape_clock);
	clk_disable_unprepare(dsi->pixel_clock);

	pm_runtime_put(dev);
}

/* Extends the mode's blank intervals to handle BCM2835's integer-only
 * DSI PLL divider.
 *
 * On 2835, PLLD is set to 2Ghz, and may not be changed by the display
 * driver since most peripherals are hanging off of the PLLD_PER
 * divider.  PLLD_DSI1, which drives our DSI bit clock (and therefore
 * the pixel clock), only has an integer divider off of DSI.
 *
 * To get our panel mode to refresh at the expected 60Hz, we need to
 * extend the horizontal blank time.  This means we drive a
 * higher-than-expected clock rate to the panel, but that's what the
 * firmware does too.
 */
static bool vc4_dsi_encoder_mode_fixup(struct drm_encoder *encoder,
				       const struct drm_display_mode *mode,
				       struct drm_display_mode *adjusted_mode)
{
	struct vc4_dsi_encoder *vc4_encoder = to_vc4_dsi_encoder(encoder);
	struct vc4_dsi *dsi = vc4_encoder->dsi;
	struct clk *phy_parent = clk_get_parent(dsi->pll_phy_clock);
	unsigned long parent_rate = clk_get_rate(phy_parent);
	unsigned long pixel_clock_hz = mode->clock * 1000;
	unsigned long pll_clock = pixel_clock_hz * dsi->divider;
	int divider;

	/* Find what divider gets us a faster clock than the requested
	 * pixel clock.
	 */
	for (divider = 1; divider < 255; divider++) {
		if (parent_rate / (divider + 1) < pll_clock)
			break;
	}

	/* Now that we've picked a PLL divider, calculate back to its
	 * pixel clock.
	 */
	pll_clock = parent_rate / divider;
	pixel_clock_hz = pll_clock / dsi->divider;

	adjusted_mode->clock = pixel_clock_hz / 1000;

	/* Given the new pixel clock, adjust HFP to keep vrefresh the same. */
	adjusted_mode->htotal = adjusted_mode->clock * mode->htotal /
				mode->clock;
	adjusted_mode->hsync_end += adjusted_mode->htotal - mode->htotal;
	adjusted_mode->hsync_start += adjusted_mode->htotal - mode->htotal;

	return true;
}

static void vc4_dsi_encoder_enable(struct drm_encoder *encoder)
{
	struct drm_display_mode *mode = &encoder->crtc->state->adjusted_mode;
	struct vc4_dsi_encoder *vc4_encoder = to_vc4_dsi_encoder(encoder);
	struct vc4_dsi *dsi = vc4_encoder->dsi;
	struct device *dev = &dsi->pdev->dev;
	bool debug_dump_regs = false;
	struct drm_bridge *iter;
	unsigned long hs_clock;
	u32 ui_ns;
	/* Minimum LP state duration in escape clock cycles. */
	u32 lpx = dsi_esc_timing(60);
	unsigned long pixel_clock_hz = mode->clock * 1000;
	unsigned long dsip_clock;
	unsigned long phy_clock;
	int ret;

	ret = pm_runtime_resume_and_get(dev);
	if (ret) {
		DRM_ERROR("Failed to runtime PM enable on DSI%d\n", dsi->variant->port);
		return;
	}

	if (debug_dump_regs) {
		struct drm_printer p = drm_info_printer(&dsi->pdev->dev);
		dev_info(&dsi->pdev->dev, "DSI regs before:\n");
		drm_print_regset32(&p, &dsi->regset);
	}

	/* Round up the clk_set_rate() request slightly, since
	 * PLLD_DSI1 is an integer divider and its rate selection will
	 * never round up.
	 */
	phy_clock = (pixel_clock_hz + 1000) * dsi->divider;
	ret = clk_set_rate(dsi->pll_phy_clock, phy_clock);
	if (ret) {
		dev_err(&dsi->pdev->dev,
			"Failed to set phy clock to %ld: %d\n", phy_clock, ret);
	}

	/* Reset the DSI and all its fifos. */
	DSI_PORT_WRITE(CTRL,
		       DSI_CTRL_SOFT_RESET_CFG |
		       DSI_PORT_BIT(CTRL_RESET_FIFOS));

	DSI_PORT_WRITE(CTRL,
		       DSI_CTRL_HSDT_EOT_DISABLE |
		       DSI_CTRL_RX_LPDT_EOT_DISABLE);

	/* Clear all stat bits so we see what has happened during enable. */
	DSI_PORT_WRITE(STAT, DSI_PORT_READ(STAT));

	/* Set AFE CTR00/CTR1 to release powerdown of analog. */
	if (dsi->variant->port == 0) {
		u32 afec0 = (VC4_SET_FIELD(7, DSI_PHY_AFEC0_PTATADJ) |
			     VC4_SET_FIELD(7, DSI_PHY_AFEC0_CTATADJ));

		if (dsi->lanes < 2)
			afec0 |= DSI0_PHY_AFEC0_PD_DLANE1;

		if (!(dsi->mode_flags & MIPI_DSI_MODE_VIDEO))
			afec0 |= DSI0_PHY_AFEC0_RESET;

		DSI_PORT_WRITE(PHY_AFEC0, afec0);

		/* AFEC reset hold time */
		mdelay(1);

		DSI_PORT_WRITE(PHY_AFEC1,
			       VC4_SET_FIELD(6,  DSI0_PHY_AFEC1_IDR_DLANE1) |
			       VC4_SET_FIELD(6,  DSI0_PHY_AFEC1_IDR_DLANE0) |
			       VC4_SET_FIELD(6,  DSI0_PHY_AFEC1_IDR_CLANE));
	} else {
		u32 afec0 = (VC4_SET_FIELD(7, DSI_PHY_AFEC0_PTATADJ) |
			     VC4_SET_FIELD(7, DSI_PHY_AFEC0_CTATADJ) |
			     VC4_SET_FIELD(6, DSI1_PHY_AFEC0_IDR_CLANE) |
			     VC4_SET_FIELD(6, DSI1_PHY_AFEC0_IDR_DLANE0) |
			     VC4_SET_FIELD(6, DSI1_PHY_AFEC0_IDR_DLANE1) |
			     VC4_SET_FIELD(6, DSI1_PHY_AFEC0_IDR_DLANE2) |
			     VC4_SET_FIELD(6, DSI1_PHY_AFEC0_IDR_DLANE3));

		if (dsi->lanes < 4)
			afec0 |= DSI1_PHY_AFEC0_PD_DLANE3;
		if (dsi->lanes < 3)
			afec0 |= DSI1_PHY_AFEC0_PD_DLANE2;
		if (dsi->lanes < 2)
			afec0 |= DSI1_PHY_AFEC0_PD_DLANE1;

		afec0 |= DSI1_PHY_AFEC0_RESET;

		DSI_PORT_WRITE(PHY_AFEC0, afec0);

		DSI_PORT_WRITE(PHY_AFEC1, 0);

		/* AFEC reset hold time */
		mdelay(1);
	}

	ret = clk_prepare_enable(dsi->escape_clock);
	if (ret) {
		DRM_ERROR("Failed to turn on DSI escape clock: %d\n", ret);
		return;
	}

	ret = clk_prepare_enable(dsi->pll_phy_clock);
	if (ret) {
		DRM_ERROR("Failed to turn on DSI PLL: %d\n", ret);
		return;
	}

	hs_clock = clk_get_rate(dsi->pll_phy_clock);

	/* Yes, we set the DSI0P/DSI1P pixel clock to the byte rate,
	 * not the pixel clock rate.  DSIxP take from the APHY's byte,
	 * DDR2, or DDR4 clock (we use byte) and feed into the PV at
	 * that rate.  Separately, a value derived from PIX_CLK_DIV
	 * and HS_CLKC is fed into the PV to divide down to the actual
	 * pixel clock for pushing pixels into DSI.
	 */
	dsip_clock = phy_clock / 8;
	ret = clk_set_rate(dsi->pixel_clock, dsip_clock);
	if (ret) {
		dev_err(dev, "Failed to set pixel clock to %ldHz: %d\n",
			dsip_clock, ret);
	}

	ret = clk_prepare_enable(dsi->pixel_clock);
	if (ret) {
		DRM_ERROR("Failed to turn on DSI pixel clock: %d\n", ret);
		return;
	}

	/* How many ns one DSI unit interval is.  Note that the clock
	 * is DDR, so there's an extra divide by 2.
	 */
	ui_ns = DIV_ROUND_UP(500000000, hs_clock);

	DSI_PORT_WRITE(HS_CLT0,
		       VC4_SET_FIELD(dsi_hs_timing(ui_ns, 262, 0),
				     DSI_HS_CLT0_CZERO) |
		       VC4_SET_FIELD(dsi_hs_timing(ui_ns, 0, 8),
				     DSI_HS_CLT0_CPRE) |
		       VC4_SET_FIELD(dsi_hs_timing(ui_ns, 38, 0),
				     DSI_HS_CLT0_CPREP));

	DSI_PORT_WRITE(HS_CLT1,
		       VC4_SET_FIELD(dsi_hs_timing(ui_ns, 60, 0),
				     DSI_HS_CLT1_CTRAIL) |
		       VC4_SET_FIELD(dsi_hs_timing(ui_ns, 60, 52),
				     DSI_HS_CLT1_CPOST));

	DSI_PORT_WRITE(HS_CLT2,
		       VC4_SET_FIELD(dsi_hs_timing(ui_ns, 1000000, 0),
				     DSI_HS_CLT2_WUP));

	DSI_PORT_WRITE(HS_DLT3,
		       VC4_SET_FIELD(dsi_hs_timing(ui_ns, 100, 0),
				     DSI_HS_DLT3_EXIT) |
		       VC4_SET_FIELD(dsi_hs_timing(ui_ns, 105, 6),
				     DSI_HS_DLT3_ZERO) |
		       VC4_SET_FIELD(dsi_hs_timing(ui_ns, 40, 4),
				     DSI_HS_DLT3_PRE));

	DSI_PORT_WRITE(HS_DLT4,
		       VC4_SET_FIELD(dsi_hs_timing(ui_ns, lpx * ESC_TIME_NS, 0),
				     DSI_HS_DLT4_LPX) |
		       VC4_SET_FIELD(max(dsi_hs_timing(ui_ns, 0, 8),
					 dsi_hs_timing(ui_ns, 60, 4)),
				     DSI_HS_DLT4_TRAIL) |
		       VC4_SET_FIELD(0, DSI_HS_DLT4_ANLAT));

	/* T_INIT is how long STOP is driven after power-up to
	 * indicate to the slave (also coming out of power-up) that
	 * master init is complete, and should be greater than the
	 * maximum of two value: T_INIT,MASTER and T_INIT,SLAVE.  The
	 * D-PHY spec gives a minimum 100us for T_INIT,MASTER and
	 * T_INIT,SLAVE, while allowing protocols on top of it to give
	 * greater minimums.  The vc4 firmware uses an extremely
	 * conservative 5ms, and we maintain that here.
	 */
	DSI_PORT_WRITE(HS_DLT5, VC4_SET_FIELD(dsi_hs_timing(ui_ns,
							    5 * 1000 * 1000, 0),
					      DSI_HS_DLT5_INIT));

	DSI_PORT_WRITE(HS_DLT6,
		       VC4_SET_FIELD(lpx * 5, DSI_HS_DLT6_TA_GET) |
		       VC4_SET_FIELD(lpx, DSI_HS_DLT6_TA_SURE) |
		       VC4_SET_FIELD(lpx * 4, DSI_HS_DLT6_TA_GO) |
		       VC4_SET_FIELD(lpx, DSI_HS_DLT6_LP_LPX));

	DSI_PORT_WRITE(HS_DLT7,
		       VC4_SET_FIELD(dsi_esc_timing(1000000),
				     DSI_HS_DLT7_LP_WUP));

	DSI_PORT_WRITE(PHYC,
		       DSI_PHYC_DLANE0_ENABLE |
		       (dsi->lanes >= 2 ? DSI_PHYC_DLANE1_ENABLE : 0) |
		       (dsi->lanes >= 3 ? DSI_PHYC_DLANE2_ENABLE : 0) |
		       (dsi->lanes >= 4 ? DSI_PHYC_DLANE3_ENABLE : 0) |
		       DSI_PORT_BIT(PHYC_CLANE_ENABLE) |
		       ((dsi->mode_flags & MIPI_DSI_CLOCK_NON_CONTINUOUS) ?
			0 : DSI_PORT_BIT(PHYC_HS_CLK_CONTINUOUS)) |
		       (dsi->variant->port == 0 ?
			VC4_SET_FIELD(lpx - 1, DSI0_PHYC_ESC_CLK_LPDT) :
			VC4_SET_FIELD(lpx - 1, DSI1_PHYC_ESC_CLK_LPDT)));

	DSI_PORT_WRITE(CTRL,
		       DSI_PORT_READ(CTRL) |
		       DSI_CTRL_CAL_BYTE);

	/* HS timeout in HS clock cycles: disabled. */
	DSI_PORT_WRITE(HSTX_TO_CNT, 0);
	/* LP receive timeout in HS clocks. */
	DSI_PORT_WRITE(LPRX_TO_CNT, 0xffffff);
	/* Bus turnaround timeout */
	DSI_PORT_WRITE(TA_TO_CNT, 100000);
	/* Display reset sequence timeout */
	DSI_PORT_WRITE(PR_TO_CNT, 100000);

	/* Set up DISP1 for transferring long command payloads through
	 * the pixfifo.
	 */
	DSI_PORT_WRITE(DISP1_CTRL,
		       VC4_SET_FIELD(DSI_DISP1_PFORMAT_32BIT_LE,
				     DSI_DISP1_PFORMAT) |
		       DSI_DISP1_ENABLE);

	/* Ungate the block. */
	if (dsi->variant->port == 0)
		DSI_PORT_WRITE(CTRL, DSI_PORT_READ(CTRL) | DSI0_CTRL_CTRL0);
	else
		DSI_PORT_WRITE(CTRL, DSI_PORT_READ(CTRL) | DSI1_CTRL_EN);

	/* Bring AFE out of reset. */
<<<<<<< HEAD
	if (dsi->variant->port == 0) {
	} else {
		DSI_PORT_WRITE(PHY_AFEC0,
			       DSI_PORT_READ(PHY_AFEC0) &
			       ~DSI1_PHY_AFEC0_RESET);
	}
=======
	DSI_PORT_WRITE(PHY_AFEC0,
		       DSI_PORT_READ(PHY_AFEC0) &
		       ~DSI_PORT_BIT(PHY_AFEC0_RESET));
>>>>>>> af5dbd43

	vc4_dsi_ulps(dsi, false);

	list_for_each_entry_reverse(iter, &dsi->bridge_chain, chain_node) {
		if (iter->funcs->pre_enable)
			iter->funcs->pre_enable(iter);
	}

	if (dsi->mode_flags & MIPI_DSI_MODE_VIDEO) {
		DSI_PORT_WRITE(DISP0_CTRL,
			       VC4_SET_FIELD(dsi->divider,
					     DSI_DISP0_PIX_CLK_DIV) |
			       VC4_SET_FIELD(dsi->format, DSI_DISP0_PFORMAT) |
			       VC4_SET_FIELD(DSI_DISP0_LP_STOP_PERFRAME,
					     DSI_DISP0_LP_STOP_CTRL) |
			       DSI_DISP0_ST_END |
			       DSI_DISP0_ENABLE);
	} else {
		DSI_PORT_WRITE(DISP0_CTRL,
			       DSI_DISP0_COMMAND_MODE |
			       DSI_DISP0_ENABLE);
	}

	list_for_each_entry(iter, &dsi->bridge_chain, chain_node) {
		if (iter->funcs->enable)
			iter->funcs->enable(iter);
	}

	if (debug_dump_regs) {
		struct drm_printer p = drm_info_printer(&dsi->pdev->dev);
		dev_info(&dsi->pdev->dev, "DSI regs after:\n");
		drm_print_regset32(&p, &dsi->regset);
	}
}

static ssize_t vc4_dsi_host_transfer(struct mipi_dsi_host *host,
				     const struct mipi_dsi_msg *msg)
{
	struct vc4_dsi *dsi = host_to_dsi(host);
	struct mipi_dsi_packet packet;
	u32 pkth = 0, pktc = 0;
	int i, ret;
	bool is_long = mipi_dsi_packet_format_is_long(msg->type);
	u32 cmd_fifo_len = 0, pix_fifo_len = 0;

	mipi_dsi_create_packet(&packet, msg);

	pkth |= VC4_SET_FIELD(packet.header[0], DSI_TXPKT1H_BC_DT);
	pkth |= VC4_SET_FIELD(packet.header[1] |
			      (packet.header[2] << 8),
			      DSI_TXPKT1H_BC_PARAM);
	if (is_long) {
		/* Divide data across the various FIFOs we have available.
		 * The command FIFO takes byte-oriented data, but is of
		 * limited size. The pixel FIFO (never actually used for
		 * pixel data in reality) is word oriented, and substantially
		 * larger. So, we use the pixel FIFO for most of the data,
		 * sending the residual bytes in the command FIFO at the start.
		 *
		 * With this arrangement, the command FIFO will never get full.
		 */
		if (packet.payload_length <= 16) {
			cmd_fifo_len = packet.payload_length;
			pix_fifo_len = 0;
		} else {
			cmd_fifo_len = (packet.payload_length %
					DSI_PIX_FIFO_WIDTH);
			pix_fifo_len = ((packet.payload_length - cmd_fifo_len) /
					DSI_PIX_FIFO_WIDTH);
		}

		WARN_ON_ONCE(pix_fifo_len >= DSI_PIX_FIFO_DEPTH);

		pkth |= VC4_SET_FIELD(cmd_fifo_len, DSI_TXPKT1H_BC_CMDFIFO);
	}

	if (msg->rx_len) {
		pktc |= VC4_SET_FIELD(DSI_TXPKT1C_CMD_CTRL_RX,
				      DSI_TXPKT1C_CMD_CTRL);
	} else {
		pktc |= VC4_SET_FIELD(DSI_TXPKT1C_CMD_CTRL_TX,
				      DSI_TXPKT1C_CMD_CTRL);
	}

	for (i = 0; i < cmd_fifo_len; i++)
		DSI_PORT_WRITE(TXPKT_CMD_FIFO, packet.payload[i]);
	for (i = 0; i < pix_fifo_len; i++) {
		const u8 *pix = packet.payload + cmd_fifo_len + i * 4;

		DSI_PORT_WRITE(TXPKT_PIX_FIFO,
			       pix[0] |
			       pix[1] << 8 |
			       pix[2] << 16 |
			       pix[3] << 24);
	}

	if (msg->flags & MIPI_DSI_MSG_USE_LPM)
		pktc |= DSI_TXPKT1C_CMD_MODE_LP;
	if (is_long)
		pktc |= DSI_TXPKT1C_CMD_TYPE_LONG;

	/* Send one copy of the packet.  Larger repeats are used for pixel
	 * data in command mode.
	 */
	pktc |= VC4_SET_FIELD(1, DSI_TXPKT1C_CMD_REPEAT);

	pktc |= DSI_TXPKT1C_CMD_EN;
	if (pix_fifo_len) {
		pktc |= VC4_SET_FIELD(DSI_TXPKT1C_DISPLAY_NO_SECONDARY,
				      DSI_TXPKT1C_DISPLAY_NO);
	} else {
		pktc |= VC4_SET_FIELD(DSI_TXPKT1C_DISPLAY_NO_SHORT,
				      DSI_TXPKT1C_DISPLAY_NO);
	}

	/* Enable the appropriate interrupt for the transfer completion. */
	dsi->xfer_result = 0;
	reinit_completion(&dsi->xfer_completion);
	if (dsi->variant->port == 0) {
		DSI_PORT_WRITE(INT_STAT,
			       DSI0_INT_CMDC_DONE_MASK | DSI1_INT_PHY_DIR_RTF);
		if (msg->rx_len) {
			DSI_PORT_WRITE(INT_EN, (DSI0_INTERRUPTS_ALWAYS_ENABLED |
						DSI0_INT_PHY_DIR_RTF));
		} else {
			DSI_PORT_WRITE(INT_EN,
				       (DSI0_INTERRUPTS_ALWAYS_ENABLED |
					VC4_SET_FIELD(DSI0_INT_CMDC_DONE_NO_REPEAT,
						      DSI0_INT_CMDC_DONE)));
		}
	} else {
		DSI_PORT_WRITE(INT_STAT,
			       DSI1_INT_TXPKT1_DONE | DSI1_INT_PHY_DIR_RTF);
		if (msg->rx_len) {
			DSI_PORT_WRITE(INT_EN, (DSI1_INTERRUPTS_ALWAYS_ENABLED |
						DSI1_INT_PHY_DIR_RTF));
		} else {
			DSI_PORT_WRITE(INT_EN, (DSI1_INTERRUPTS_ALWAYS_ENABLED |
						DSI1_INT_TXPKT1_DONE));
		}
	}

	/* Send the packet. */
	DSI_PORT_WRITE(TXPKT1H, pkth);
	DSI_PORT_WRITE(TXPKT1C, pktc);

	if (!wait_for_completion_timeout(&dsi->xfer_completion,
					 msecs_to_jiffies(1000))) {
		dev_err(&dsi->pdev->dev, "transfer interrupt wait timeout");
		dev_err(&dsi->pdev->dev, "instat: 0x%08x\n",
			DSI_PORT_READ(INT_STAT));
		ret = -ETIMEDOUT;
	} else {
		ret = dsi->xfer_result;
	}

	DSI_PORT_WRITE(INT_EN, DSI_PORT_BIT(INTERRUPTS_ALWAYS_ENABLED));

	if (ret)
		goto reset_fifo_and_return;

	if (ret == 0 && msg->rx_len) {
		u32 rxpkt1h = DSI_PORT_READ(RXPKT1H);
		u8 *msg_rx = msg->rx_buf;

		if (rxpkt1h & DSI_RXPKT1H_PKT_TYPE_LONG) {
			u32 rxlen = VC4_GET_FIELD(rxpkt1h,
						  DSI_RXPKT1H_BC_PARAM);

			if (rxlen != msg->rx_len) {
				DRM_ERROR("DSI returned %db, expecting %db\n",
					  rxlen, (int)msg->rx_len);
				ret = -ENXIO;
				goto reset_fifo_and_return;
			}

			for (i = 0; i < msg->rx_len; i++)
				msg_rx[i] = DSI_READ(DSI1_RXPKT_FIFO);
		} else {
			/* FINISHME: Handle AWER */

			msg_rx[0] = VC4_GET_FIELD(rxpkt1h,
						  DSI_RXPKT1H_SHORT_0);
			if (msg->rx_len > 1) {
				msg_rx[1] = VC4_GET_FIELD(rxpkt1h,
							  DSI_RXPKT1H_SHORT_1);
			}
		}
	}

	return ret;

reset_fifo_and_return:
	DRM_ERROR("DSI transfer failed, resetting: %d\n", ret);

	DSI_PORT_WRITE(TXPKT1C, DSI_PORT_READ(TXPKT1C) & ~DSI_TXPKT1C_CMD_EN);
	udelay(1);
	DSI_PORT_WRITE(CTRL,
		       DSI_PORT_READ(CTRL) |
		       DSI_PORT_BIT(CTRL_RESET_FIFOS));

	DSI_PORT_WRITE(TXPKT1C, 0);
	DSI_PORT_WRITE(INT_EN, DSI_PORT_BIT(INTERRUPTS_ALWAYS_ENABLED));
	return ret;
}

static const struct component_ops vc4_dsi_ops;
static int vc4_dsi_host_attach(struct mipi_dsi_host *host,
			       struct mipi_dsi_device *device)
{
	struct vc4_dsi *dsi = host_to_dsi(host);
	int ret;

	dsi->lanes = device->lanes;
	dsi->channel = device->channel;
	dsi->mode_flags = device->mode_flags;

	switch (device->format) {
	case MIPI_DSI_FMT_RGB888:
		dsi->format = DSI_PFORMAT_RGB888;
		dsi->divider = 24 / dsi->lanes;
		break;
	case MIPI_DSI_FMT_RGB666:
		dsi->format = DSI_PFORMAT_RGB666;
		dsi->divider = 24 / dsi->lanes;
		break;
	case MIPI_DSI_FMT_RGB666_PACKED:
		dsi->format = DSI_PFORMAT_RGB666_PACKED;
		dsi->divider = 18 / dsi->lanes;
		break;
	case MIPI_DSI_FMT_RGB565:
		dsi->format = DSI_PFORMAT_RGB565;
		dsi->divider = 16 / dsi->lanes;
		break;
	default:
		dev_err(&dsi->pdev->dev, "Unknown DSI format: %d.\n",
			dsi->format);
		return 0;
	}

	if (!(dsi->mode_flags & MIPI_DSI_MODE_VIDEO)) {
		dev_err(&dsi->pdev->dev,
			"Only VIDEO mode panels supported currently.\n");
		return 0;
	}

	ret = component_add(&dsi->pdev->dev, &vc4_dsi_ops);
	if (ret) {
		mipi_dsi_host_unregister(&dsi->dsi_host);
		return ret;
	}

	return 0;
}

static int vc4_dsi_host_detach(struct mipi_dsi_host *host,
			       struct mipi_dsi_device *device)
{
	return 0;
}

static const struct mipi_dsi_host_ops vc4_dsi_host_ops = {
	.attach = vc4_dsi_host_attach,
	.detach = vc4_dsi_host_detach,
	.transfer = vc4_dsi_host_transfer,
};

static const struct drm_encoder_helper_funcs vc4_dsi_encoder_helper_funcs = {
	.disable = vc4_dsi_encoder_disable,
	.enable = vc4_dsi_encoder_enable,
	.mode_fixup = vc4_dsi_encoder_mode_fixup,
};

<<<<<<< HEAD
static const struct vc4_dsi_variant bcm2711_dsi1_variant = {
	.port			= 1,
	.debugfs_name		= "dsi1_regs",
	.regs			= dsi1_regs,
	.nregs			= ARRAY_SIZE(dsi1_regs),
};

static const struct vc4_dsi_variant bcm2835_dsi0_variant = {
	.port			= 0,
	.debugfs_name		= "dsi0_regs",
	.regs			= dsi0_regs,
	.nregs			= ARRAY_SIZE(dsi0_regs),
};

=======
>>>>>>> af5dbd43
static const struct vc4_dsi_variant bcm2835_dsi1_variant = {
	.port			= 1,
	.broken_axi_workaround	= true,
	.debugfs_name		= "dsi1_regs",
	.regs			= dsi1_regs,
	.nregs			= ARRAY_SIZE(dsi1_regs),
};

static const struct of_device_id vc4_dsi_dt_match[] = {
<<<<<<< HEAD
	{ .compatible = "brcm,bcm2711-dsi1", &bcm2711_dsi1_variant },
	{ .compatible = "brcm,bcm2835-dsi0", &bcm2835_dsi0_variant },
=======
>>>>>>> af5dbd43
	{ .compatible = "brcm,bcm2835-dsi1", &bcm2835_dsi1_variant },
	{}
};

static void dsi_handle_error(struct vc4_dsi *dsi,
			     irqreturn_t *ret, u32 stat, u32 bit,
			     const char *type)
{
	if (!(stat & bit))
		return;

	DRM_ERROR("DSI%d: %s error\n", dsi->variant->port, type);
	*ret = IRQ_HANDLED;
}

/*
 * Initial handler for port 1 where we need the reg_dma workaround.
 * The register DMA writes sleep, so we can't do it in the top half.
 * Instead we use IRQF_ONESHOT so that the IRQ gets disabled in the
 * parent interrupt contrller until our interrupt thread is done.
 */
static irqreturn_t vc4_dsi_irq_defer_to_thread_handler(int irq, void *data)
{
	struct vc4_dsi *dsi = data;
	u32 stat = DSI_PORT_READ(INT_STAT);

	if (!stat)
		return IRQ_NONE;

	return IRQ_WAKE_THREAD;
}

/*
 * Normal IRQ handler for port 0, or the threaded IRQ handler for port
 * 1 where we need the reg_dma workaround.
 */
static irqreturn_t vc4_dsi_irq_handler(int irq, void *data)
{
	struct vc4_dsi *dsi = data;
	u32 stat = DSI_PORT_READ(INT_STAT);
	irqreturn_t ret = IRQ_NONE;

	DSI_PORT_WRITE(INT_STAT, stat);

	dsi_handle_error(dsi, &ret, stat,
			 DSI_PORT_BIT(INT_ERR_SYNC_ESC), "LPDT sync");
	dsi_handle_error(dsi, &ret, stat,
			 DSI_PORT_BIT(INT_ERR_CONTROL), "data lane 0 sequence");
	dsi_handle_error(dsi, &ret, stat,
			 DSI_PORT_BIT(INT_ERR_CONT_LP0), "LP0 contention");
	dsi_handle_error(dsi, &ret, stat,
			 DSI_PORT_BIT(INT_ERR_CONT_LP1), "LP1 contention");
	dsi_handle_error(dsi, &ret, stat,
			 DSI_PORT_BIT(INT_HSTX_TO), "HSTX timeout");
	dsi_handle_error(dsi, &ret, stat,
			 DSI_PORT_BIT(INT_LPRX_TO), "LPRX timeout");
	dsi_handle_error(dsi, &ret, stat,
			 DSI_PORT_BIT(INT_TA_TO), "turnaround timeout");
	dsi_handle_error(dsi, &ret, stat,
			 DSI_PORT_BIT(INT_PR_TO), "peripheral reset timeout");

	if (stat & ((dsi->variant->port ? DSI1_INT_TXPKT1_DONE :
					  DSI0_INT_CMDC_DONE_MASK) |
		    DSI_PORT_BIT(INT_PHY_DIR_RTF))) {
		complete(&dsi->xfer_completion);
		ret = IRQ_HANDLED;
	} else if (stat & DSI_PORT_BIT(INT_HSTX_TO)) {
		complete(&dsi->xfer_completion);
		dsi->xfer_result = -ETIMEDOUT;
		ret = IRQ_HANDLED;
	}

	return ret;
}

/**
 * vc4_dsi_init_phy_clocks - Exposes clocks generated by the analog
 * PHY that are consumed by CPRMAN (clk-bcm2835.c).
 * @dsi: DSI encoder
 */
static int
vc4_dsi_init_phy_clocks(struct vc4_dsi *dsi)
{
	struct device *dev = &dsi->pdev->dev;
	const char *parent_name = __clk_get_name(dsi->pll_phy_clock);
	static const struct {
		const char *name;
		int div;
	} phy_clocks[] = {
		{ "byte", 8 },
		{ "ddr2", 4 },
		{ "ddr", 2 },
	};
	int i;

	dsi->clk_onecell = devm_kzalloc(dev,
					sizeof(*dsi->clk_onecell) +
					ARRAY_SIZE(phy_clocks) *
					sizeof(struct clk_hw *),
					GFP_KERNEL);
	if (!dsi->clk_onecell)
		return -ENOMEM;
	dsi->clk_onecell->num = ARRAY_SIZE(phy_clocks);

	for (i = 0; i < ARRAY_SIZE(phy_clocks); i++) {
		struct clk_fixed_factor *fix = &dsi->phy_clocks[i];
		struct clk_init_data init;
		char clk_name[16];
		int ret;

		snprintf(clk_name, sizeof(clk_name),
			 "dsi%u_%s", dsi->variant->port, phy_clocks[i].name);

		/* We just use core fixed factor clock ops for the PHY
		 * clocks.  The clocks are actually gated by the
		 * PHY_AFEC0_DDRCLK_EN bits, which we should be
		 * setting if we use the DDR/DDR2 clocks.  However,
		 * vc4_dsi_encoder_enable() is setting up both AFEC0,
		 * setting both our parent DSI PLL's rate and this
		 * clock's rate, so it knows if DDR/DDR2 are going to
		 * be used and could enable the gates itself.
		 */
		fix->mult = 1;
		fix->div = phy_clocks[i].div;
		fix->hw.init = &init;

		memset(&init, 0, sizeof(init));
		init.parent_names = &parent_name;
		init.num_parents = 1;
		init.name = clk_name;
		init.ops = &clk_fixed_factor_ops;

		ret = devm_clk_hw_register(dev, &fix->hw);
		if (ret)
			return ret;

		dsi->clk_onecell->hws[i] = &fix->hw;
	}

	return of_clk_add_hw_provider(dev->of_node,
				      of_clk_hw_onecell_get,
				      dsi->clk_onecell);
}

static int vc4_dsi_bind(struct device *dev, struct device *master, void *data)
{
	struct platform_device *pdev = to_platform_device(dev);
	struct drm_device *drm = dev_get_drvdata(master);
	struct vc4_dsi *dsi = dev_get_drvdata(dev);
	struct vc4_dsi_encoder *vc4_dsi_encoder;
	struct drm_panel *panel;
	const struct of_device_id *match;
	dma_cap_mask_t dma_mask;
	int ret;

	match = of_match_device(vc4_dsi_dt_match, dev);
	if (!match)
		return -ENODEV;

	dsi->variant = match->data;

	vc4_dsi_encoder = devm_kzalloc(dev, sizeof(*vc4_dsi_encoder),
				       GFP_KERNEL);
	if (!vc4_dsi_encoder)
		return -ENOMEM;

	INIT_LIST_HEAD(&dsi->bridge_chain);
	vc4_dsi_encoder->base.type = dsi->variant->port ?
			VC4_ENCODER_TYPE_DSI1 : VC4_ENCODER_TYPE_DSI0;
	vc4_dsi_encoder->dsi = dsi;
	dsi->encoder = &vc4_dsi_encoder->base.base;

	dsi->regs = vc4_ioremap_regs(pdev, 0);
	if (IS_ERR(dsi->regs))
		return PTR_ERR(dsi->regs);

	dsi->regset.base = dsi->regs;
	dsi->regset.regs = dsi->variant->regs;
	dsi->regset.nregs = dsi->variant->nregs;

	if (DSI_PORT_READ(ID) != DSI_ID_VALUE) {
		dev_err(dev, "Port returned 0x%08x for ID instead of 0x%08x\n",
			DSI_PORT_READ(ID), DSI_ID_VALUE);
		return -ENODEV;
	}

	/* DSI1 on BCM2835/6/7 has a broken AXI slave that doesn't respond to
	 * writes from the ARM.  It does handle writes from the DMA engine,
	 * so set up a channel for talking to it.
	 */
	if (dsi->variant->broken_axi_workaround) {
		dsi->reg_dma_mem = dma_alloc_coherent(dev, 4,
						      &dsi->reg_dma_paddr,
						      GFP_KERNEL);
		if (!dsi->reg_dma_mem) {
			DRM_ERROR("Failed to get DMA memory\n");
			return -ENOMEM;
		}

		dma_cap_zero(dma_mask);
		dma_cap_set(DMA_MEMCPY, dma_mask);
		dsi->reg_dma_chan = dma_request_chan_by_mask(&dma_mask);
		if (IS_ERR(dsi->reg_dma_chan)) {
			ret = PTR_ERR(dsi->reg_dma_chan);
			if (ret != -EPROBE_DEFER)
				DRM_ERROR("Failed to get DMA channel: %d\n",
					  ret);
			return ret;
		}

		/* Get the physical address of the device's registers.  The
		 * struct resource for the regs gives us the bus address
		 * instead.
		 */
		dsi->reg_paddr = be32_to_cpup(of_get_address(dev->of_node,
							     0, NULL, NULL));
	}

	init_completion(&dsi->xfer_completion);
	/* At startup enable error-reporting interrupts and nothing else. */
	DSI_PORT_WRITE(INT_EN, DSI1_INTERRUPTS_ALWAYS_ENABLED);
	/* Clear any existing interrupt state. */
	DSI_PORT_WRITE(INT_STAT, DSI_PORT_READ(INT_STAT));

	if (dsi->reg_dma_mem)
		ret = devm_request_threaded_irq(dev, platform_get_irq(pdev, 0),
						vc4_dsi_irq_defer_to_thread_handler,
						vc4_dsi_irq_handler,
						IRQF_ONESHOT,
						"vc4 dsi", dsi);
	else
		ret = devm_request_irq(dev, platform_get_irq(pdev, 0),
				       vc4_dsi_irq_handler, 0, "vc4 dsi", dsi);
	if (ret) {
		if (ret != -EPROBE_DEFER)
			dev_err(dev, "Failed to get interrupt: %d\n", ret);
		return ret;
	}

	dsi->escape_clock = devm_clk_get(dev, "escape");
	if (IS_ERR(dsi->escape_clock)) {
		ret = PTR_ERR(dsi->escape_clock);
		if (ret != -EPROBE_DEFER)
			dev_err(dev, "Failed to get escape clock: %d\n", ret);
		return ret;
	}

	dsi->pll_phy_clock = devm_clk_get(dev, "phy");
	if (IS_ERR(dsi->pll_phy_clock)) {
		ret = PTR_ERR(dsi->pll_phy_clock);
		if (ret != -EPROBE_DEFER)
			dev_err(dev, "Failed to get phy clock: %d\n", ret);
		return ret;
	}

	dsi->pixel_clock = devm_clk_get(dev, "pixel");
	if (IS_ERR(dsi->pixel_clock)) {
		ret = PTR_ERR(dsi->pixel_clock);
		if (ret != -EPROBE_DEFER)
			dev_err(dev, "Failed to get pixel clock: %d\n", ret);
		return ret;
	}

	ret = drm_of_find_panel_or_bridge(dev->of_node, 0, 0,
					  &panel, &dsi->bridge);
	if (ret) {
		/* If the bridge or panel pointed by dev->of_node is not
		 * enabled, just return 0 here so that we don't prevent the DRM
		 * dev from being registered. Of course that means the DSI
		 * encoder won't be exposed, but that's not a problem since
		 * nothing is connected to it.
		 */
		if (ret == -ENODEV)
			return 0;

		return ret;
	}

	if (panel) {
		dsi->bridge = devm_drm_panel_bridge_add_typed(dev, panel,
							      DRM_MODE_CONNECTOR_DSI);
		if (IS_ERR(dsi->bridge))
			return PTR_ERR(dsi->bridge);
	}

	/* The esc clock rate is supposed to always be 100Mhz. */
	ret = clk_set_rate(dsi->escape_clock, 100 * 1000000);
	if (ret) {
		dev_err(dev, "Failed to set esc clock: %d\n", ret);
		return ret;
	}

	ret = vc4_dsi_init_phy_clocks(dsi);
	if (ret)
		return ret;

	drm_simple_encoder_init(drm, dsi->encoder, DRM_MODE_ENCODER_DSI);
	drm_encoder_helper_add(dsi->encoder, &vc4_dsi_encoder_helper_funcs);

	ret = drm_bridge_attach(dsi->encoder, dsi->bridge, NULL, 0);
	if (ret)
		return ret;
	/* Disable the atomic helper calls into the bridge.  We
	 * manually call the bridge pre_enable / enable / etc. calls
	 * from our driver, since we need to sequence them within the
	 * encoder's enable/disable paths.
	 */
	list_splice_init(&dsi->encoder->bridge_chain, &dsi->bridge_chain);

	vc4_debugfs_add_regset32(drm, dsi->variant->debugfs_name, &dsi->regset);

	pm_runtime_enable(dev);

	return 0;
}

static void vc4_dsi_unbind(struct device *dev, struct device *master,
			   void *data)
{
	struct vc4_dsi *dsi = dev_get_drvdata(dev);

	if (dsi->bridge)
		pm_runtime_disable(dev);

	/*
	 * Restore the bridge_chain so the bridge detach procedure can happen
	 * normally.
	 */
	list_splice_init(&dsi->bridge_chain, &dsi->encoder->bridge_chain);
	drm_encoder_cleanup(dsi->encoder);
}

static const struct component_ops vc4_dsi_ops = {
	.bind   = vc4_dsi_bind,
	.unbind = vc4_dsi_unbind,
};

static int vc4_dsi_dev_probe(struct platform_device *pdev)
{
	struct device *dev = &pdev->dev;
	struct vc4_dsi *dsi;

	dsi = devm_kzalloc(dev, sizeof(*dsi), GFP_KERNEL);
	if (!dsi)
		return -ENOMEM;
	dev_set_drvdata(dev, dsi);

	dsi->pdev = pdev;
	dsi->dsi_host.ops = &vc4_dsi_host_ops;
	dsi->dsi_host.dev = dev;
	mipi_dsi_host_register(&dsi->dsi_host);

	return 0;
}

static int vc4_dsi_dev_remove(struct platform_device *pdev)
{
	struct device *dev = &pdev->dev;
	struct vc4_dsi *dsi = dev_get_drvdata(dev);

	component_del(&pdev->dev, &vc4_dsi_ops);
	mipi_dsi_host_unregister(&dsi->dsi_host);

	return 0;
}

struct platform_driver vc4_dsi_driver = {
	.probe = vc4_dsi_dev_probe,
	.remove = vc4_dsi_dev_remove,
	.driver = {
		.name = "vc4_dsi",
		.of_match_table = vc4_dsi_dt_match,
	},
};<|MERGE_RESOLUTION|>--- conflicted
+++ resolved
@@ -1106,18 +1106,9 @@
 		DSI_PORT_WRITE(CTRL, DSI_PORT_READ(CTRL) | DSI1_CTRL_EN);
 
 	/* Bring AFE out of reset. */
-<<<<<<< HEAD
-	if (dsi->variant->port == 0) {
-	} else {
-		DSI_PORT_WRITE(PHY_AFEC0,
-			       DSI_PORT_READ(PHY_AFEC0) &
-			       ~DSI1_PHY_AFEC0_RESET);
-	}
-=======
 	DSI_PORT_WRITE(PHY_AFEC0,
 		       DSI_PORT_READ(PHY_AFEC0) &
 		       ~DSI_PORT_BIT(PHY_AFEC0_RESET));
->>>>>>> af5dbd43
 
 	vc4_dsi_ulps(dsi, false);
 
@@ -1391,7 +1382,6 @@
 	.mode_fixup = vc4_dsi_encoder_mode_fixup,
 };
 
-<<<<<<< HEAD
 static const struct vc4_dsi_variant bcm2711_dsi1_variant = {
 	.port			= 1,
 	.debugfs_name		= "dsi1_regs",
@@ -1406,8 +1396,6 @@
 	.nregs			= ARRAY_SIZE(dsi0_regs),
 };
 
-=======
->>>>>>> af5dbd43
 static const struct vc4_dsi_variant bcm2835_dsi1_variant = {
 	.port			= 1,
 	.broken_axi_workaround	= true,
@@ -1417,11 +1405,8 @@
 };
 
 static const struct of_device_id vc4_dsi_dt_match[] = {
-<<<<<<< HEAD
 	{ .compatible = "brcm,bcm2711-dsi1", &bcm2711_dsi1_variant },
 	{ .compatible = "brcm,bcm2835-dsi0", &bcm2835_dsi0_variant },
-=======
->>>>>>> af5dbd43
 	{ .compatible = "brcm,bcm2835-dsi1", &bcm2835_dsi1_variant },
 	{}
 };
