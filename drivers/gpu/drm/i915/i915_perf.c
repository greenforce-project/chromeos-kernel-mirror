/*
 * Copyright © 2015-2016 Intel Corporation
 *
 * Permission is hereby granted, free of charge, to any person obtaining a
 * copy of this software and associated documentation files (the "Software"),
 * to deal in the Software without restriction, including without limitation
 * the rights to use, copy, modify, merge, publish, distribute, sublicense,
 * and/or sell copies of the Software, and to permit persons to whom the
 * Software is furnished to do so, subject to the following conditions:
 *
 * The above copyright notice and this permission notice (including the next
 * paragraph) shall be included in all copies or substantial portions of the
 * Software.
 *
 * THE SOFTWARE IS PROVIDED "AS IS", WITHOUT WARRANTY OF ANY KIND, EXPRESS OR
 * IMPLIED, INCLUDING BUT NOT LIMITED TO THE WARRANTIES OF MERCHANTABILITY,
 * FITNESS FOR A PARTICULAR PURPOSE AND NONINFRINGEMENT.  IN NO EVENT SHALL
 * THE AUTHORS OR COPYRIGHT HOLDERS BE LIABLE FOR ANY CLAIM, DAMAGES OR OTHER
 * LIABILITY, WHETHER IN AN ACTION OF CONTRACT, TORT OR OTHERWISE, ARISING
 * FROM, OUT OF OR IN CONNECTION WITH THE SOFTWARE OR THE USE OR OTHER DEALINGS
 * IN THE SOFTWARE.
 *
 * Authors:
 *   Robert Bragg <robert@sixbynine.org>
 */


/**
 * DOC: i915 Perf Overview
 *
 * Gen graphics supports a large number of performance counters that can help
 * driver and application developers understand and optimize their use of the
 * GPU.
 *
 * This i915 perf interface enables userspace to configure and open a file
 * descriptor representing a stream of GPU metrics which can then be read() as
 * a stream of sample records.
 *
 * The interface is particularly suited to exposing buffered metrics that are
 * captured by DMA from the GPU, unsynchronized with and unrelated to the CPU.
 *
 * Streams representing a single context are accessible to applications with a
 * corresponding drm file descriptor, such that OpenGL can use the interface
 * without special privileges. Access to system-wide metrics requires root
 * privileges by default, unless changed via the dev.i915.perf_event_paranoid
 * sysctl option.
 *
 */

/**
 * DOC: i915 Perf History and Comparison with Core Perf
 *
 * The interface was initially inspired by the core Perf infrastructure but
 * some notable differences are:
 *
 * i915 perf file descriptors represent a "stream" instead of an "event"; where
 * a perf event primarily corresponds to a single 64bit value, while a stream
 * might sample sets of tightly-coupled counters, depending on the
 * configuration.  For example the Gen OA unit isn't designed to support
 * orthogonal configurations of individual counters; it's configured for a set
 * of related counters. Samples for an i915 perf stream capturing OA metrics
 * will include a set of counter values packed in a compact HW specific format.
 * The OA unit supports a number of different packing formats which can be
 * selected by the user opening the stream. Perf has support for grouping
 * events, but each event in the group is configured, validated and
 * authenticated individually with separate system calls.
 *
 * i915 perf stream configurations are provided as an array of u64 (key,value)
 * pairs, instead of a fixed struct with multiple miscellaneous config members,
 * interleaved with event-type specific members.
 *
 * i915 perf doesn't support exposing metrics via an mmap'd circular buffer.
 * The supported metrics are being written to memory by the GPU unsynchronized
 * with the CPU, using HW specific packing formats for counter sets. Sometimes
 * the constraints on HW configuration require reports to be filtered before it
 * would be acceptable to expose them to unprivileged applications - to hide
 * the metrics of other processes/contexts. For these use cases a read() based
 * interface is a good fit, and provides an opportunity to filter data as it
 * gets copied from the GPU mapped buffers to userspace buffers.
 *
 *
 * Issues hit with first prototype based on Core Perf
 * ~~~~~~~~~~~~~~~~~~~~~~~~~~~~~~~~~~~~~~~~~~~~~~~~~~
 *
 * The first prototype of this driver was based on the core perf
 * infrastructure, and while we did make that mostly work, with some changes to
 * perf, we found we were breaking or working around too many assumptions baked
 * into perf's currently cpu centric design.
 *
 * In the end we didn't see a clear benefit to making perf's implementation and
 * interface more complex by changing design assumptions while we knew we still
 * wouldn't be able to use any existing perf based userspace tools.
 *
 * Also considering the Gen specific nature of the Observability hardware and
 * how userspace will sometimes need to combine i915 perf OA metrics with
 * side-band OA data captured via MI_REPORT_PERF_COUNT commands; we're
 * expecting the interface to be used by a platform specific userspace such as
 * OpenGL or tools. This is to say; we aren't inherently missing out on having
 * a standard vendor/architecture agnostic interface by not using perf.
 *
 *
 * For posterity, in case we might re-visit trying to adapt core perf to be
 * better suited to exposing i915 metrics these were the main pain points we
 * hit:
 *
 * - The perf based OA PMU driver broke some significant design assumptions:
 *
 *   Existing perf pmus are used for profiling work on a cpu and we were
 *   introducing the idea of _IS_DEVICE pmus with different security
 *   implications, the need to fake cpu-related data (such as user/kernel
 *   registers) to fit with perf's current design, and adding _DEVICE records
 *   as a way to forward device-specific status records.
 *
 *   The OA unit writes reports of counters into a circular buffer, without
 *   involvement from the CPU, making our PMU driver the first of a kind.
 *
 *   Given the way we were periodically forward data from the GPU-mapped, OA
 *   buffer to perf's buffer, those bursts of sample writes looked to perf like
 *   we were sampling too fast and so we had to subvert its throttling checks.
 *
 *   Perf supports groups of counters and allows those to be read via
 *   transactions internally but transactions currently seem designed to be
 *   explicitly initiated from the cpu (say in response to a userspace read())
 *   and while we could pull a report out of the OA buffer we can't
 *   trigger a report from the cpu on demand.
 *
 *   Related to being report based; the OA counters are configured in HW as a
 *   set while perf generally expects counter configurations to be orthogonal.
 *   Although counters can be associated with a group leader as they are
 *   opened, there's no clear precedent for being able to provide group-wide
 *   configuration attributes (for example we want to let userspace choose the
 *   OA unit report format used to capture all counters in a set, or specify a
 *   GPU context to filter metrics on). We avoided using perf's grouping
 *   feature and forwarded OA reports to userspace via perf's 'raw' sample
 *   field. This suited our userspace well considering how coupled the counters
 *   are when dealing with normalizing. It would be inconvenient to split
 *   counters up into separate events, only to require userspace to recombine
 *   them. For Mesa it's also convenient to be forwarded raw, periodic reports
 *   for combining with the side-band raw reports it captures using
 *   MI_REPORT_PERF_COUNT commands.
 *
 *   - As a side note on perf's grouping feature; there was also some concern
 *     that using PERF_FORMAT_GROUP as a way to pack together counter values
 *     would quite drastically inflate our sample sizes, which would likely
 *     lower the effective sampling resolutions we could use when the available
 *     memory bandwidth is limited.
 *
 *     With the OA unit's report formats, counters are packed together as 32
 *     or 40bit values, with the largest report size being 256 bytes.
 *
 *     PERF_FORMAT_GROUP values are 64bit, but there doesn't appear to be a
 *     documented ordering to the values, implying PERF_FORMAT_ID must also be
 *     used to add a 64bit ID before each value; giving 16 bytes per counter.
 *
 *   Related to counter orthogonality; we can't time share the OA unit, while
 *   event scheduling is a central design idea within perf for allowing
 *   userspace to open + enable more events than can be configured in HW at any
 *   one time.  The OA unit is not designed to allow re-configuration while in
 *   use. We can't reconfigure the OA unit without losing internal OA unit
 *   state which we can't access explicitly to save and restore. Reconfiguring
 *   the OA unit is also relatively slow, involving ~100 register writes. From
 *   userspace Mesa also depends on a stable OA configuration when emitting
 *   MI_REPORT_PERF_COUNT commands and importantly the OA unit can't be
 *   disabled while there are outstanding MI_RPC commands lest we hang the
 *   command streamer.
 *
 *   The contents of sample records aren't extensible by device drivers (i.e.
 *   the sample_type bits). As an example; Sourab Gupta had been looking to
 *   attach GPU timestamps to our OA samples. We were shoehorning OA reports
 *   into sample records by using the 'raw' field, but it's tricky to pack more
 *   than one thing into this field because events/core.c currently only lets a
 *   pmu give a single raw data pointer plus len which will be copied into the
 *   ring buffer. To include more than the OA report we'd have to copy the
 *   report into an intermediate larger buffer. I'd been considering allowing a
 *   vector of data+len values to be specified for copying the raw data, but
 *   it felt like a kludge to being using the raw field for this purpose.
 *
 * - It felt like our perf based PMU was making some technical compromises
 *   just for the sake of using perf:
 *
 *   perf_event_open() requires events to either relate to a pid or a specific
 *   cpu core, while our device pmu related to neither.  Events opened with a
 *   pid will be automatically enabled/disabled according to the scheduling of
 *   that process - so not appropriate for us. When an event is related to a
 *   cpu id, perf ensures pmu methods will be invoked via an inter process
 *   interrupt on that core. To avoid invasive changes our userspace opened OA
 *   perf events for a specific cpu. This was workable but it meant the
 *   majority of the OA driver ran in atomic context, including all OA report
 *   forwarding, which wasn't really necessary in our case and seems to make
 *   our locking requirements somewhat complex as we handled the interaction
 *   with the rest of the i915 driver.
 */

#include <linux/anon_inodes.h>
#include <linux/sizes.h>
#include <linux/uuid.h>

#include "gem/i915_gem_context.h"
#include "gem/i915_gem_internal.h"
#include "gt/intel_engine_pm.h"
#include "gt/intel_engine_regs.h"
#include "gt/intel_engine_user.h"
#include "gt/intel_execlists_submission.h"
#include "gt/intel_gpu_commands.h"
#include "gt/intel_gt.h"
#include "gt/intel_gt_clock_utils.h"
#include "gt/intel_gt_mcr.h"
#include "gt/intel_gt_regs.h"
#include "gt/intel_lrc.h"
#include "gt/intel_lrc_reg.h"
#include "gt/intel_ring.h"
#include "gt/uc/intel_guc_slpc.h"

#include "i915_drv.h"
#include "i915_file_private.h"
#include "i915_perf.h"
#include "i915_perf_oa_regs.h"
#include "i915_reg.h"

/* HW requires this to be a power of two, between 128k and 16M, though driver
 * is currently generally designed assuming the largest 16M size is used such
 * that the overflow cases are unlikely in normal operation.
 */
#define OA_BUFFER_SIZE		SZ_16M

#define OA_TAKEN(tail, head)	((tail - head) & (OA_BUFFER_SIZE - 1))

/**
 * DOC: OA Tail Pointer Race
 *
 * There's a HW race condition between OA unit tail pointer register updates and
 * writes to memory whereby the tail pointer can sometimes get ahead of what's
 * been written out to the OA buffer so far (in terms of what's visible to the
 * CPU).
 *
 * Although this can be observed explicitly while copying reports to userspace
 * by checking for a zeroed report-id field in tail reports, we want to account
 * for this earlier, as part of the oa_buffer_check_unlocked to avoid lots of
 * redundant read() attempts.
 *
 * We workaround this issue in oa_buffer_check_unlocked() by reading the reports
 * in the OA buffer, starting from the tail reported by the HW until we find a
 * report with its first 2 dwords not 0 meaning its previous report is
 * completely in memory and ready to be read. Those dwords are also set to 0
 * once read and the whole buffer is cleared upon OA buffer initialization. The
 * first dword is the reason for this report while the second is the timestamp,
 * making the chances of having those 2 fields at 0 fairly unlikely. A more
 * detailed explanation is available in oa_buffer_check_unlocked().
 *
 * Most of the implementation details for this workaround are in
 * oa_buffer_check_unlocked() and _append_oa_reports()
 *
 * Note for posterity: previously the driver used to define an effective tail
 * pointer that lagged the real pointer by a 'tail margin' measured in bytes
 * derived from %OA_TAIL_MARGIN_NSEC and the configured sampling frequency.
 * This was flawed considering that the OA unit may also automatically generate
 * non-periodic reports (such as on context switch) or the OA unit may be
 * enabled without any periodic sampling.
 */
#define OA_TAIL_MARGIN_NSEC	100000ULL
#define INVALID_TAIL_PTR	0xffffffff

/* The default frequency for checking whether the OA unit has written new
 * reports to the circular OA buffer...
 */
#define DEFAULT_POLL_FREQUENCY_HZ 200
#define DEFAULT_POLL_PERIOD_NS (NSEC_PER_SEC / DEFAULT_POLL_FREQUENCY_HZ)

/* for sysctl proc_dointvec_minmax of dev.i915.perf_stream_paranoid */
static u32 i915_perf_stream_paranoid = true;

/* The maximum exponent the hardware accepts is 63 (essentially it selects one
 * of the 64bit timestamp bits to trigger reports from) but there's currently
 * no known use case for sampling as infrequently as once per 47 thousand years.
 *
 * Since the timestamps included in OA reports are only 32bits it seems
 * reasonable to limit the OA exponent where it's still possible to account for
 * overflow in OA report timestamps.
 */
#define OA_EXPONENT_MAX 31

#define INVALID_CTX_ID 0xffffffff

/* On Gen8+ automatically triggered OA reports include a 'reason' field... */
#define OAREPORT_REASON_MASK           0x3f
#define OAREPORT_REASON_MASK_EXTENDED  0x7f
#define OAREPORT_REASON_SHIFT          19
#define OAREPORT_REASON_TIMER          (1<<0)
#define OAREPORT_REASON_CTX_SWITCH     (1<<3)
#define OAREPORT_REASON_CLK_RATIO      (1<<5)

#define HAS_MI_SET_PREDICATE(i915) (GRAPHICS_VER_FULL(i915) >= IP_VER(12, 50))

/* For sysctl proc_dointvec_minmax of i915_oa_max_sample_rate
 *
 * The highest sampling frequency we can theoretically program the OA unit
 * with is always half the timestamp frequency: E.g. 6.25Mhz for Haswell.
 *
 * Initialized just before we register the sysctl parameter.
 */
static int oa_sample_rate_hard_limit;

/* Theoretically we can program the OA unit to sample every 160ns but don't
 * allow that by default unless root...
 *
 * The default threshold of 100000Hz is based on perf's similar
 * kernel.perf_event_max_sample_rate sysctl parameter.
 */
static u32 i915_oa_max_sample_rate = 100000;

/* XXX: beware if future OA HW adds new report formats that the current
 * code assumes all reports have a power-of-two size and ~(size - 1) can
 * be used as a mask to align the OA tail pointer.
 */
static const struct i915_oa_format oa_formats[I915_OA_FORMAT_MAX] = {
	[I915_OA_FORMAT_A13]	    = { 0, 64 },
	[I915_OA_FORMAT_A29]	    = { 1, 128 },
	[I915_OA_FORMAT_A13_B8_C8]  = { 2, 128 },
	/* A29_B8_C8 Disallowed as 192 bytes doesn't factor into buffer size */
	[I915_OA_FORMAT_B4_C8]	    = { 4, 64 },
	[I915_OA_FORMAT_A45_B8_C8]  = { 5, 256 },
	[I915_OA_FORMAT_B4_C8_A16]  = { 6, 128 },
	[I915_OA_FORMAT_C4_B8]	    = { 7, 64 },
	[I915_OA_FORMAT_A12]		    = { 0, 64 },
	[I915_OA_FORMAT_A12_B8_C8]	    = { 2, 128 },
	[I915_OA_FORMAT_A32u40_A4u32_B8_C8] = { 5, 256 },
	[I915_OAR_FORMAT_A32u40_A4u32_B8_C8]    = { 5, 256 },
	[I915_OA_FORMAT_A24u40_A14u32_B8_C8]    = { 5, 256 },
};

#define SAMPLE_OA_REPORT      (1<<0)

/**
 * struct perf_open_properties - for validated properties given to open a stream
 * @sample_flags: `DRM_I915_PERF_PROP_SAMPLE_*` properties are tracked as flags
 * @single_context: Whether a single or all gpu contexts should be monitored
 * @hold_preemption: Whether the preemption is disabled for the filtered
 *                   context
 * @ctx_handle: A gem ctx handle for use with @single_context
 * @metrics_set: An ID for an OA unit metric set advertised via sysfs
 * @oa_format: An OA unit HW report format
 * @oa_periodic: Whether to enable periodic OA unit sampling
 * @oa_period_exponent: The OA unit sampling period is derived from this
 * @engine: The engine (typically rcs0) being monitored by the OA unit
 * @has_sseu: Whether @sseu was specified by userspace
 * @sseu: internal SSEU configuration computed either from the userspace
 *        specified configuration in the opening parameters or a default value
 *        (see get_default_sseu_config())
 * @poll_oa_period: The period in nanoseconds at which the CPU will check for OA
 * data availability
 *
 * As read_properties_unlocked() enumerates and validates the properties given
 * to open a stream of metrics the configuration is built up in the structure
 * which starts out zero initialized.
 */
struct perf_open_properties {
	u32 sample_flags;

	u64 single_context:1;
	u64 hold_preemption:1;
	u64 ctx_handle;

	/* OA sampling state */
	int metrics_set;
	int oa_format;
	bool oa_periodic;
	int oa_period_exponent;

	struct intel_engine_cs *engine;

	bool has_sseu;
	struct intel_sseu sseu;

	u64 poll_oa_period;
};

struct i915_oa_config_bo {
	struct llist_node node;

	struct i915_oa_config *oa_config;
	struct i915_vma *vma;
};

static struct ctl_table_header *sysctl_header;

static enum hrtimer_restart oa_poll_check_timer_cb(struct hrtimer *hrtimer);

void i915_oa_config_release(struct kref *ref)
{
	struct i915_oa_config *oa_config =
		container_of(ref, typeof(*oa_config), ref);

	kfree(oa_config->flex_regs);
	kfree(oa_config->b_counter_regs);
	kfree(oa_config->mux_regs);

	kfree_rcu(oa_config, rcu);
}

struct i915_oa_config *
i915_perf_get_oa_config(struct i915_perf *perf, int metrics_set)
{
	struct i915_oa_config *oa_config;

	rcu_read_lock();
	oa_config = idr_find(&perf->metrics_idr, metrics_set);
	if (oa_config)
		oa_config = i915_oa_config_get(oa_config);
	rcu_read_unlock();

	return oa_config;
}

static void free_oa_config_bo(struct i915_oa_config_bo *oa_bo)
{
	i915_oa_config_put(oa_bo->oa_config);
	i915_vma_put(oa_bo->vma);
	kfree(oa_bo);
}

static u32 gen12_oa_hw_tail_read(struct i915_perf_stream *stream)
{
	struct intel_uncore *uncore = stream->uncore;

	return intel_uncore_read(uncore, GEN12_OAG_OATAILPTR) &
	       GEN12_OAG_OATAILPTR_MASK;
}

static u32 gen8_oa_hw_tail_read(struct i915_perf_stream *stream)
{
	struct intel_uncore *uncore = stream->uncore;

	return intel_uncore_read(uncore, GEN8_OATAILPTR) & GEN8_OATAILPTR_MASK;
}

static u32 gen7_oa_hw_tail_read(struct i915_perf_stream *stream)
{
	struct intel_uncore *uncore = stream->uncore;
	u32 oastatus1 = intel_uncore_read(uncore, GEN7_OASTATUS1);

	return oastatus1 & GEN7_OASTATUS1_TAIL_MASK;
}

/**
 * oa_buffer_check_unlocked - check for data and update tail ptr state
 * @stream: i915 stream instance
 *
 * This is either called via fops (for blocking reads in user ctx) or the poll
 * check hrtimer (atomic ctx) to check the OA buffer tail pointer and check
 * if there is data available for userspace to read.
 *
 * This function is central to providing a workaround for the OA unit tail
 * pointer having a race with respect to what data is visible to the CPU.
 * It is responsible for reading tail pointers from the hardware and giving
 * the pointers time to 'age' before they are made available for reading.
 * (See description of OA_TAIL_MARGIN_NSEC above for further details.)
 *
 * Besides returning true when there is data available to read() this function
 * also updates the tail, aging_tail and aging_timestamp in the oa_buffer
 * object.
 *
 * Note: It's safe to read OA config state here unlocked, assuming that this is
 * only called while the stream is enabled, while the global OA configuration
 * can't be modified.
 *
 * Returns: %true if the OA buffer contains data, else %false
 */
static bool oa_buffer_check_unlocked(struct i915_perf_stream *stream)
{
	u32 gtt_offset = i915_ggtt_offset(stream->oa_buffer.vma);
	int report_size = stream->oa_buffer.format->size;
	unsigned long flags;
	bool pollin;
	u32 hw_tail;
	u64 now;

	/* We have to consider the (unlikely) possibility that read() errors
	 * could result in an OA buffer reset which might reset the head and
	 * tail state.
	 */
	spin_lock_irqsave(&stream->oa_buffer.ptr_lock, flags);

	hw_tail = stream->perf->ops.oa_hw_tail_read(stream);

	/* The tail pointer increases in 64 byte increments,
	 * not in report_size steps...
	 */
	hw_tail &= ~(report_size - 1);

	now = ktime_get_mono_fast_ns();

	if (hw_tail == stream->oa_buffer.aging_tail &&
	    (now - stream->oa_buffer.aging_timestamp) > OA_TAIL_MARGIN_NSEC) {
		/* If the HW tail hasn't move since the last check and the HW
		 * tail has been aging for long enough, declare it the new
		 * tail.
		 */
		stream->oa_buffer.tail = stream->oa_buffer.aging_tail;
	} else {
		u32 head, tail, aged_tail;

		/* NB: The head we observe here might effectively be a little
		 * out of date. If a read() is in progress, the head could be
		 * anywhere between this head and stream->oa_buffer.tail.
		 */
		head = stream->oa_buffer.head - gtt_offset;
		aged_tail = stream->oa_buffer.tail - gtt_offset;

		hw_tail -= gtt_offset;
		tail = hw_tail;

		/* Walk the stream backward until we find a report with dword 0
		 * & 1 not at 0. Since the circular buffer pointers progress by
		 * increments of 64 bytes and that reports can be up to 256
		 * bytes long, we can't tell whether a report has fully landed
		 * in memory before the first 2 dwords of the following report
		 * have effectively landed.
		 *
		 * This is assuming that the writes of the OA unit land in
		 * memory in the order they were written to.
		 * If not : (╯°□°）╯︵ ┻━┻
		 */
		while (OA_TAKEN(tail, aged_tail) >= report_size) {
			u32 *report32 = (void *)(stream->oa_buffer.vaddr + tail);

			if (report32[0] != 0 || report32[1] != 0)
				break;

			tail = (tail - report_size) & (OA_BUFFER_SIZE - 1);
		}

		if (OA_TAKEN(hw_tail, tail) > report_size &&
		    __ratelimit(&stream->perf->tail_pointer_race))
			drm_notice(&stream->uncore->i915->drm,
				   "unlanded report(s) head=0x%x tail=0x%x hw_tail=0x%x\n",
				   head, tail, hw_tail);

		stream->oa_buffer.tail = gtt_offset + tail;
		stream->oa_buffer.aging_tail = gtt_offset + hw_tail;
		stream->oa_buffer.aging_timestamp = now;
	}

	pollin = OA_TAKEN(stream->oa_buffer.tail - gtt_offset,
			  stream->oa_buffer.head - gtt_offset) >= report_size;

	spin_unlock_irqrestore(&stream->oa_buffer.ptr_lock, flags);

	return pollin;
}

/**
 * append_oa_status - Appends a status record to a userspace read() buffer.
 * @stream: An i915-perf stream opened for OA metrics
 * @buf: destination buffer given by userspace
 * @count: the number of bytes userspace wants to read
 * @offset: (inout): the current position for writing into @buf
 * @type: The kind of status to report to userspace
 *
 * Writes a status record (such as `DRM_I915_PERF_RECORD_OA_REPORT_LOST`)
 * into the userspace read() buffer.
 *
 * The @buf @offset will only be updated on success.
 *
 * Returns: 0 on success, negative error code on failure.
 */
static int append_oa_status(struct i915_perf_stream *stream,
			    char __user *buf,
			    size_t count,
			    size_t *offset,
			    enum drm_i915_perf_record_type type)
{
	struct drm_i915_perf_record_header header = { type, 0, sizeof(header) };

	if ((count - *offset) < header.size)
		return -ENOSPC;

	if (copy_to_user(buf + *offset, &header, sizeof(header)))
		return -EFAULT;

	(*offset) += header.size;

	return 0;
}

/**
 * append_oa_sample - Copies single OA report into userspace read() buffer.
 * @stream: An i915-perf stream opened for OA metrics
 * @buf: destination buffer given by userspace
 * @count: the number of bytes userspace wants to read
 * @offset: (inout): the current position for writing into @buf
 * @report: A single OA report to (optionally) include as part of the sample
 *
 * The contents of a sample are configured through `DRM_I915_PERF_PROP_SAMPLE_*`
 * properties when opening a stream, tracked as `stream->sample_flags`. This
 * function copies the requested components of a single sample to the given
 * read() @buf.
 *
 * The @buf @offset will only be updated on success.
 *
 * Returns: 0 on success, negative error code on failure.
 */
static int append_oa_sample(struct i915_perf_stream *stream,
			    char __user *buf,
			    size_t count,
			    size_t *offset,
			    const u8 *report)
{
	int report_size = stream->oa_buffer.format->size;
	struct drm_i915_perf_record_header header;

	header.type = DRM_I915_PERF_RECORD_SAMPLE;
	header.pad = 0;
	header.size = stream->sample_size;

	if ((count - *offset) < header.size)
		return -ENOSPC;

	buf += *offset;
	if (copy_to_user(buf, &header, sizeof(header)))
		return -EFAULT;
	buf += sizeof(header);

	if (copy_to_user(buf, report, report_size))
		return -EFAULT;

	(*offset) += header.size;

	return 0;
}

/**
 * gen8_append_oa_reports - Copies all buffered OA reports into
 *			    userspace read() buffer.
 * @stream: An i915-perf stream opened for OA metrics
 * @buf: destination buffer given by userspace
 * @count: the number of bytes userspace wants to read
 * @offset: (inout): the current position for writing into @buf
 *
 * Notably any error condition resulting in a short read (-%ENOSPC or
 * -%EFAULT) will be returned even though one or more records may
 * have been successfully copied. In this case it's up to the caller
 * to decide if the error should be squashed before returning to
 * userspace.
 *
 * Note: reports are consumed from the head, and appended to the
 * tail, so the tail chases the head?... If you think that's mad
 * and back-to-front you're not alone, but this follows the
 * Gen PRM naming convention.
 *
 * Returns: 0 on success, negative error code on failure.
 */
static int gen8_append_oa_reports(struct i915_perf_stream *stream,
				  char __user *buf,
				  size_t count,
				  size_t *offset)
{
	struct intel_uncore *uncore = stream->uncore;
	int report_size = stream->oa_buffer.format->size;
	u8 *oa_buf_base = stream->oa_buffer.vaddr;
	u32 gtt_offset = i915_ggtt_offset(stream->oa_buffer.vma);
	u32 mask = (OA_BUFFER_SIZE - 1);
	size_t start_offset = *offset;
	unsigned long flags;
	u32 head, tail;
	u32 taken;
	int ret = 0;

	if (drm_WARN_ON(&uncore->i915->drm, !stream->enabled))
		return -EIO;

	spin_lock_irqsave(&stream->oa_buffer.ptr_lock, flags);

	head = stream->oa_buffer.head;
	tail = stream->oa_buffer.tail;

	spin_unlock_irqrestore(&stream->oa_buffer.ptr_lock, flags);

	/*
	 * NB: oa_buffer.head/tail include the gtt_offset which we don't want
	 * while indexing relative to oa_buf_base.
	 */
	head -= gtt_offset;
	tail -= gtt_offset;

	/*
	 * An out of bounds or misaligned head or tail pointer implies a driver
	 * bug since we validate + align the tail pointers we read from the
	 * hardware and we are in full control of the head pointer which should
	 * only be incremented by multiples of the report size (notably also
	 * all a power of two).
	 */
	if (drm_WARN_ONCE(&uncore->i915->drm,
			  head > OA_BUFFER_SIZE || head % report_size ||
			  tail > OA_BUFFER_SIZE || tail % report_size,
			  "Inconsistent OA buffer pointers: head = %u, tail = %u\n",
			  head, tail))
		return -EIO;


	for (/* none */;
	     (taken = OA_TAKEN(tail, head));
	     head = (head + report_size) & mask) {
		u8 *report = oa_buf_base + head;
		u32 *report32 = (void *)report;
		u32 ctx_id;
		u32 reason;

		/*
		 * All the report sizes factor neatly into the buffer
		 * size so we never expect to see a report split
		 * between the beginning and end of the buffer.
		 *
		 * Given the initial alignment check a misalignment
		 * here would imply a driver bug that would result
		 * in an overrun.
		 */
		if (drm_WARN_ON(&uncore->i915->drm,
				(OA_BUFFER_SIZE - head) < report_size)) {
			drm_err(&uncore->i915->drm,
				"Spurious OA head ptr: non-integral report offset\n");
			break;
		}

		/*
		 * The reason field includes flags identifying what
		 * triggered this specific report (mostly timer
		 * triggered or e.g. due to a context switch).
		 *
		 * This field is never expected to be zero so we can
		 * check that the report isn't invalid before copying
		 * it to userspace...
		 */
		reason = ((report32[0] >> OAREPORT_REASON_SHIFT) &
			  (GRAPHICS_VER(stream->perf->i915) == 12 ?
			   OAREPORT_REASON_MASK_EXTENDED :
			   OAREPORT_REASON_MASK));

		ctx_id = report32[2] & stream->specific_ctx_id_mask;

		/*
		 * Squash whatever is in the CTX_ID field if it's marked as
		 * invalid to be sure we avoid false-positive, single-context
		 * filtering below...
		 *
		 * Note: that we don't clear the valid_ctx_bit so userspace can
		 * understand that the ID has been squashed by the kernel.
		 */
		if (!(report32[0] & stream->perf->gen8_valid_ctx_bit) &&
		    GRAPHICS_VER(stream->perf->i915) <= 11)
			ctx_id = report32[2] = INVALID_CTX_ID;

		/*
		 * NB: For Gen 8 the OA unit no longer supports clock gating
		 * off for a specific context and the kernel can't securely
		 * stop the counters from updating as system-wide / global
		 * values.
		 *
		 * Automatic reports now include a context ID so reports can be
		 * filtered on the cpu but it's not worth trying to
		 * automatically subtract/hide counter progress for other
		 * contexts while filtering since we can't stop userspace
		 * issuing MI_REPORT_PERF_COUNT commands which would still
		 * provide a side-band view of the real values.
		 *
		 * To allow userspace (such as Mesa/GL_INTEL_performance_query)
		 * to normalize counters for a single filtered context then it
		 * needs be forwarded bookend context-switch reports so that it
		 * can track switches in between MI_REPORT_PERF_COUNT commands
		 * and can itself subtract/ignore the progress of counters
		 * associated with other contexts. Note that the hardware
		 * automatically triggers reports when switching to a new
		 * context which are tagged with the ID of the newly active
		 * context. To avoid the complexity (and likely fragility) of
		 * reading ahead while parsing reports to try and minimize
		 * forwarding redundant context switch reports (i.e. between
		 * other, unrelated contexts) we simply elect to forward them
		 * all.
		 *
		 * We don't rely solely on the reason field to identify context
		 * switches since it's not-uncommon for periodic samples to
		 * identify a switch before any 'context switch' report.
		 */
		if (!stream->ctx ||
		    stream->specific_ctx_id == ctx_id ||
		    stream->oa_buffer.last_ctx_id == stream->specific_ctx_id ||
		    reason & OAREPORT_REASON_CTX_SWITCH) {

			/*
			 * While filtering for a single context we avoid
			 * leaking the IDs of other contexts.
			 */
			if (stream->ctx &&
			    stream->specific_ctx_id != ctx_id) {
				report32[2] = INVALID_CTX_ID;
			}

			ret = append_oa_sample(stream, buf, count, offset,
					       report);
			if (ret)
				break;

			stream->oa_buffer.last_ctx_id = ctx_id;
		}

		/*
		 * Clear out the first 2 dword as a mean to detect unlanded
		 * reports.
		 */
		report32[0] = 0;
		report32[1] = 0;
	}

	if (start_offset != *offset) {
		i915_reg_t oaheadptr;

		oaheadptr = GRAPHICS_VER(stream->perf->i915) == 12 ?
			    GEN12_OAG_OAHEADPTR : GEN8_OAHEADPTR;

		spin_lock_irqsave(&stream->oa_buffer.ptr_lock, flags);

		/*
		 * We removed the gtt_offset for the copy loop above, indexing
		 * relative to oa_buf_base so put back here...
		 */
		head += gtt_offset;
		intel_uncore_write(uncore, oaheadptr,
				   head & GEN12_OAG_OAHEADPTR_MASK);
		stream->oa_buffer.head = head;

		spin_unlock_irqrestore(&stream->oa_buffer.ptr_lock, flags);
	}

	return ret;
}

/**
 * gen8_oa_read - copy status records then buffered OA reports
 * @stream: An i915-perf stream opened for OA metrics
 * @buf: destination buffer given by userspace
 * @count: the number of bytes userspace wants to read
 * @offset: (inout): the current position for writing into @buf
 *
 * Checks OA unit status registers and if necessary appends corresponding
 * status records for userspace (such as for a buffer full condition) and then
 * initiate appending any buffered OA reports.
 *
 * Updates @offset according to the number of bytes successfully copied into
 * the userspace buffer.
 *
 * NB: some data may be successfully copied to the userspace buffer
 * even if an error is returned, and this is reflected in the
 * updated @offset.
 *
 * Returns: zero on success or a negative error code
 */
static int gen8_oa_read(struct i915_perf_stream *stream,
			char __user *buf,
			size_t count,
			size_t *offset)
{
	struct intel_uncore *uncore = stream->uncore;
	u32 oastatus;
	i915_reg_t oastatus_reg;
	int ret;

	if (drm_WARN_ON(&uncore->i915->drm, !stream->oa_buffer.vaddr))
		return -EIO;

	oastatus_reg = GRAPHICS_VER(stream->perf->i915) == 12 ?
		       GEN12_OAG_OASTATUS : GEN8_OASTATUS;

	oastatus = intel_uncore_read(uncore, oastatus_reg);

	/*
	 * We treat OABUFFER_OVERFLOW as a significant error:
	 *
	 * Although theoretically we could handle this more gracefully
	 * sometimes, some Gens don't correctly suppress certain
	 * automatically triggered reports in this condition and so we
	 * have to assume that old reports are now being trampled
	 * over.
	 *
	 * Considering how we don't currently give userspace control
	 * over the OA buffer size and always configure a large 16MB
	 * buffer, then a buffer overflow does anyway likely indicate
	 * that something has gone quite badly wrong.
	 */
	if (oastatus & GEN8_OASTATUS_OABUFFER_OVERFLOW) {
		ret = append_oa_status(stream, buf, count, offset,
				       DRM_I915_PERF_RECORD_OA_BUFFER_LOST);
		if (ret)
			return ret;

		drm_dbg(&stream->perf->i915->drm,
			"OA buffer overflow (exponent = %d): force restart\n",
			stream->period_exponent);

		stream->perf->ops.oa_disable(stream);
		stream->perf->ops.oa_enable(stream);

		/*
		 * Note: .oa_enable() is expected to re-init the oabuffer and
		 * reset GEN8_OASTATUS for us
		 */
		oastatus = intel_uncore_read(uncore, oastatus_reg);
	}

	if (oastatus & GEN8_OASTATUS_REPORT_LOST) {
		ret = append_oa_status(stream, buf, count, offset,
				       DRM_I915_PERF_RECORD_OA_REPORT_LOST);
		if (ret)
			return ret;

		intel_uncore_rmw(uncore, oastatus_reg,
				 GEN8_OASTATUS_COUNTER_OVERFLOW |
				 GEN8_OASTATUS_REPORT_LOST,
				 IS_GRAPHICS_VER(uncore->i915, 8, 11) ?
				 (GEN8_OASTATUS_HEAD_POINTER_WRAP |
				  GEN8_OASTATUS_TAIL_POINTER_WRAP) : 0);
	}

	return gen8_append_oa_reports(stream, buf, count, offset);
}

/**
 * gen7_append_oa_reports - Copies all buffered OA reports into
 *			    userspace read() buffer.
 * @stream: An i915-perf stream opened for OA metrics
 * @buf: destination buffer given by userspace
 * @count: the number of bytes userspace wants to read
 * @offset: (inout): the current position for writing into @buf
 *
 * Notably any error condition resulting in a short read (-%ENOSPC or
 * -%EFAULT) will be returned even though one or more records may
 * have been successfully copied. In this case it's up to the caller
 * to decide if the error should be squashed before returning to
 * userspace.
 *
 * Note: reports are consumed from the head, and appended to the
 * tail, so the tail chases the head?... If you think that's mad
 * and back-to-front you're not alone, but this follows the
 * Gen PRM naming convention.
 *
 * Returns: 0 on success, negative error code on failure.
 */
static int gen7_append_oa_reports(struct i915_perf_stream *stream,
				  char __user *buf,
				  size_t count,
				  size_t *offset)
{
	struct intel_uncore *uncore = stream->uncore;
	int report_size = stream->oa_buffer.format->size;
	u8 *oa_buf_base = stream->oa_buffer.vaddr;
	u32 gtt_offset = i915_ggtt_offset(stream->oa_buffer.vma);
	u32 mask = (OA_BUFFER_SIZE - 1);
	size_t start_offset = *offset;
	unsigned long flags;
	u32 head, tail;
	u32 taken;
	int ret = 0;

	if (drm_WARN_ON(&uncore->i915->drm, !stream->enabled))
		return -EIO;

	spin_lock_irqsave(&stream->oa_buffer.ptr_lock, flags);

	head = stream->oa_buffer.head;
	tail = stream->oa_buffer.tail;

	spin_unlock_irqrestore(&stream->oa_buffer.ptr_lock, flags);

	/* NB: oa_buffer.head/tail include the gtt_offset which we don't want
	 * while indexing relative to oa_buf_base.
	 */
	head -= gtt_offset;
	tail -= gtt_offset;

	/* An out of bounds or misaligned head or tail pointer implies a driver
	 * bug since we validate + align the tail pointers we read from the
	 * hardware and we are in full control of the head pointer which should
	 * only be incremented by multiples of the report size (notably also
	 * all a power of two).
	 */
	if (drm_WARN_ONCE(&uncore->i915->drm,
			  head > OA_BUFFER_SIZE || head % report_size ||
			  tail > OA_BUFFER_SIZE || tail % report_size,
			  "Inconsistent OA buffer pointers: head = %u, tail = %u\n",
			  head, tail))
		return -EIO;


	for (/* none */;
	     (taken = OA_TAKEN(tail, head));
	     head = (head + report_size) & mask) {
		u8 *report = oa_buf_base + head;
		u32 *report32 = (void *)report;

		/* All the report sizes factor neatly into the buffer
		 * size so we never expect to see a report split
		 * between the beginning and end of the buffer.
		 *
		 * Given the initial alignment check a misalignment
		 * here would imply a driver bug that would result
		 * in an overrun.
		 */
		if (drm_WARN_ON(&uncore->i915->drm,
				(OA_BUFFER_SIZE - head) < report_size)) {
			drm_err(&uncore->i915->drm,
				"Spurious OA head ptr: non-integral report offset\n");
			break;
		}

		/* The report-ID field for periodic samples includes
		 * some undocumented flags related to what triggered
		 * the report and is never expected to be zero so we
		 * can check that the report isn't invalid before
		 * copying it to userspace...
		 */
		if (report32[0] == 0) {
			if (__ratelimit(&stream->perf->spurious_report_rs))
				drm_notice(&uncore->i915->drm,
					   "Skipping spurious, invalid OA report\n");
			continue;
		}

		ret = append_oa_sample(stream, buf, count, offset, report);
		if (ret)
			break;

		/* Clear out the first 2 dwords as a mean to detect unlanded
		 * reports.
		 */
		report32[0] = 0;
		report32[1] = 0;
	}

	if (start_offset != *offset) {
		spin_lock_irqsave(&stream->oa_buffer.ptr_lock, flags);

		/* We removed the gtt_offset for the copy loop above, indexing
		 * relative to oa_buf_base so put back here...
		 */
		head += gtt_offset;

		intel_uncore_write(uncore, GEN7_OASTATUS2,
				   (head & GEN7_OASTATUS2_HEAD_MASK) |
				   GEN7_OASTATUS2_MEM_SELECT_GGTT);
		stream->oa_buffer.head = head;

		spin_unlock_irqrestore(&stream->oa_buffer.ptr_lock, flags);
	}

	return ret;
}

/**
 * gen7_oa_read - copy status records then buffered OA reports
 * @stream: An i915-perf stream opened for OA metrics
 * @buf: destination buffer given by userspace
 * @count: the number of bytes userspace wants to read
 * @offset: (inout): the current position for writing into @buf
 *
 * Checks Gen 7 specific OA unit status registers and if necessary appends
 * corresponding status records for userspace (such as for a buffer full
 * condition) and then initiate appending any buffered OA reports.
 *
 * Updates @offset according to the number of bytes successfully copied into
 * the userspace buffer.
 *
 * Returns: zero on success or a negative error code
 */
static int gen7_oa_read(struct i915_perf_stream *stream,
			char __user *buf,
			size_t count,
			size_t *offset)
{
	struct intel_uncore *uncore = stream->uncore;
	u32 oastatus1;
	int ret;

	if (drm_WARN_ON(&uncore->i915->drm, !stream->oa_buffer.vaddr))
		return -EIO;

	oastatus1 = intel_uncore_read(uncore, GEN7_OASTATUS1);

	/* XXX: On Haswell we don't have a safe way to clear oastatus1
	 * bits while the OA unit is enabled (while the tail pointer
	 * may be updated asynchronously) so we ignore status bits
	 * that have already been reported to userspace.
	 */
	oastatus1 &= ~stream->perf->gen7_latched_oastatus1;

	/* We treat OABUFFER_OVERFLOW as a significant error:
	 *
	 * - The status can be interpreted to mean that the buffer is
	 *   currently full (with a higher precedence than OA_TAKEN()
	 *   which will start to report a near-empty buffer after an
	 *   overflow) but it's awkward that we can't clear the status
	 *   on Haswell, so without a reset we won't be able to catch
	 *   the state again.
	 *
	 * - Since it also implies the HW has started overwriting old
	 *   reports it may also affect our sanity checks for invalid
	 *   reports when copying to userspace that assume new reports
	 *   are being written to cleared memory.
	 *
	 * - In the future we may want to introduce a flight recorder
	 *   mode where the driver will automatically maintain a safe
	 *   guard band between head/tail, avoiding this overflow
	 *   condition, but we avoid the added driver complexity for
	 *   now.
	 */
	if (unlikely(oastatus1 & GEN7_OASTATUS1_OABUFFER_OVERFLOW)) {
		ret = append_oa_status(stream, buf, count, offset,
				       DRM_I915_PERF_RECORD_OA_BUFFER_LOST);
		if (ret)
			return ret;

		drm_dbg(&stream->perf->i915->drm,
			"OA buffer overflow (exponent = %d): force restart\n",
			stream->period_exponent);

		stream->perf->ops.oa_disable(stream);
		stream->perf->ops.oa_enable(stream);

		oastatus1 = intel_uncore_read(uncore, GEN7_OASTATUS1);
	}

	if (unlikely(oastatus1 & GEN7_OASTATUS1_REPORT_LOST)) {
		ret = append_oa_status(stream, buf, count, offset,
				       DRM_I915_PERF_RECORD_OA_REPORT_LOST);
		if (ret)
			return ret;
		stream->perf->gen7_latched_oastatus1 |=
			GEN7_OASTATUS1_REPORT_LOST;
	}

	return gen7_append_oa_reports(stream, buf, count, offset);
}

/**
 * i915_oa_wait_unlocked - handles blocking IO until OA data available
 * @stream: An i915-perf stream opened for OA metrics
 *
 * Called when userspace tries to read() from a blocking stream FD opened
 * for OA metrics. It waits until the hrtimer callback finds a non-empty
 * OA buffer and wakes us.
 *
 * Note: it's acceptable to have this return with some false positives
 * since any subsequent read handling will return -EAGAIN if there isn't
 * really data ready for userspace yet.
 *
 * Returns: zero on success or a negative error code
 */
static int i915_oa_wait_unlocked(struct i915_perf_stream *stream)
{
	/* We would wait indefinitely if periodic sampling is not enabled */
	if (!stream->periodic)
		return -EIO;

	return wait_event_interruptible(stream->poll_wq,
					oa_buffer_check_unlocked(stream));
}

/**
 * i915_oa_poll_wait - call poll_wait() for an OA stream poll()
 * @stream: An i915-perf stream opened for OA metrics
 * @file: An i915 perf stream file
 * @wait: poll() state table
 *
 * For handling userspace polling on an i915 perf stream opened for OA metrics,
 * this starts a poll_wait with the wait queue that our hrtimer callback wakes
 * when it sees data ready to read in the circular OA buffer.
 */
static void i915_oa_poll_wait(struct i915_perf_stream *stream,
			      struct file *file,
			      poll_table *wait)
{
	poll_wait(file, &stream->poll_wq, wait);
}

/**
 * i915_oa_read - just calls through to &i915_oa_ops->read
 * @stream: An i915-perf stream opened for OA metrics
 * @buf: destination buffer given by userspace
 * @count: the number of bytes userspace wants to read
 * @offset: (inout): the current position for writing into @buf
 *
 * Updates @offset according to the number of bytes successfully copied into
 * the userspace buffer.
 *
 * Returns: zero on success or a negative error code
 */
static int i915_oa_read(struct i915_perf_stream *stream,
			char __user *buf,
			size_t count,
			size_t *offset)
{
	return stream->perf->ops.read(stream, buf, count, offset);
}

static struct intel_context *oa_pin_context(struct i915_perf_stream *stream)
{
	struct i915_gem_engines_iter it;
	struct i915_gem_context *ctx = stream->ctx;
	struct intel_context *ce;
	struct i915_gem_ww_ctx ww;
	int err = -ENODEV;

	for_each_gem_engine(ce, i915_gem_context_lock_engines(ctx), it) {
		if (ce->engine != stream->engine) /* first match! */
			continue;

		err = 0;
		break;
	}
	i915_gem_context_unlock_engines(ctx);

	if (err)
		return ERR_PTR(err);

	i915_gem_ww_ctx_init(&ww, true);
retry:
	/*
	 * As the ID is the gtt offset of the context's vma we
	 * pin the vma to ensure the ID remains fixed.
	 */
	err = intel_context_pin_ww(ce, &ww);
	if (err == -EDEADLK) {
		err = i915_gem_ww_ctx_backoff(&ww);
		if (!err)
			goto retry;
	}
	i915_gem_ww_ctx_fini(&ww);

	if (err)
		return ERR_PTR(err);

	stream->pinned_ctx = ce;
	return stream->pinned_ctx;
}

static int
__store_reg_to_mem(struct i915_request *rq, i915_reg_t reg, u32 ggtt_offset)
{
	u32 *cs, cmd;

	cmd = MI_STORE_REGISTER_MEM | MI_SRM_LRM_GLOBAL_GTT;
	if (GRAPHICS_VER(rq->engine->i915) >= 8)
		cmd++;

	cs = intel_ring_begin(rq, 4);
	if (IS_ERR(cs))
		return PTR_ERR(cs);

	*cs++ = cmd;
	*cs++ = i915_mmio_reg_offset(reg);
	*cs++ = ggtt_offset;
	*cs++ = 0;

	intel_ring_advance(rq, cs);

	return 0;
}

static int
__read_reg(struct intel_context *ce, i915_reg_t reg, u32 ggtt_offset)
{
	struct i915_request *rq;
	int err;

	rq = i915_request_create(ce);
	if (IS_ERR(rq))
		return PTR_ERR(rq);

	i915_request_get(rq);

	err = __store_reg_to_mem(rq, reg, ggtt_offset);

	i915_request_add(rq);
	if (!err && i915_request_wait(rq, 0, HZ / 2) < 0)
		err = -ETIME;

	i915_request_put(rq);

	return err;
}

static int
gen12_guc_sw_ctx_id(struct intel_context *ce, u32 *ctx_id)
{
	struct i915_vma *scratch;
	u32 *val;
	int err;

	scratch = __vm_create_scratch_for_read_pinned(&ce->engine->gt->ggtt->vm, 4);
	if (IS_ERR(scratch))
		return PTR_ERR(scratch);

	err = i915_vma_sync(scratch);
	if (err)
		goto err_scratch;

	err = __read_reg(ce, RING_EXECLIST_STATUS_HI(ce->engine->mmio_base),
			 i915_ggtt_offset(scratch));
	if (err)
		goto err_scratch;

	val = i915_gem_object_pin_map_unlocked(scratch->obj, I915_MAP_WB);
	if (IS_ERR(val)) {
		err = PTR_ERR(val);
		goto err_scratch;
	}

	*ctx_id = *val;
	i915_gem_object_unpin_map(scratch->obj);

err_scratch:
	i915_vma_unpin_and_release(&scratch, 0);
	return err;
}

/*
 * For execlist mode of submission, pick an unused context id
 * 0 - (NUM_CONTEXT_TAG -1) are used by other contexts
 * XXX_MAX_CONTEXT_HW_ID is used by idle context
 *
 * For GuC mode of submission read context id from the upper dword of the
 * EXECLIST_STATUS register. Note that we read this value only once and expect
 * that the value stays fixed for the entire OA use case. There are cases where
 * GuC KMD implementation may deregister a context to reuse it's context id, but
 * we prevent that from happening to the OA context by pinning it.
 */
static int gen12_get_render_context_id(struct i915_perf_stream *stream)
{
	u32 ctx_id, mask;
	int ret;

	if (intel_engine_uses_guc(stream->engine)) {
		ret = gen12_guc_sw_ctx_id(stream->pinned_ctx, &ctx_id);
		if (ret)
			return ret;

		mask = ((1U << GEN12_GUC_SW_CTX_ID_WIDTH) - 1) <<
			(GEN12_GUC_SW_CTX_ID_SHIFT - 32);
	} else if (GRAPHICS_VER_FULL(stream->engine->i915) >= IP_VER(12, 50)) {
		ctx_id = (XEHP_MAX_CONTEXT_HW_ID - 1) <<
			(XEHP_SW_CTX_ID_SHIFT - 32);

		mask = ((1U << XEHP_SW_CTX_ID_WIDTH) - 1) <<
			(XEHP_SW_CTX_ID_SHIFT - 32);
	} else {
		ctx_id = (GEN12_MAX_CONTEXT_HW_ID - 1) <<
			 (GEN11_SW_CTX_ID_SHIFT - 32);

		mask = ((1U << GEN11_SW_CTX_ID_WIDTH) - 1) <<
			(GEN11_SW_CTX_ID_SHIFT - 32);
	}
	stream->specific_ctx_id = ctx_id & mask;
	stream->specific_ctx_id_mask = mask;

	return 0;
}

static bool oa_find_reg_in_lri(u32 *state, u32 reg, u32 *offset, u32 end)
{
	u32 idx = *offset;
	u32 len = min(MI_LRI_LEN(state[idx]) + idx, end);
	bool found = false;

	idx++;
	for (; idx < len; idx += 2) {
		if (state[idx] == reg) {
			found = true;
			break;
		}
	}

	*offset = idx;
	return found;
}

static u32 oa_context_image_offset(struct intel_context *ce, u32 reg)
{
	u32 offset, len = (ce->engine->context_size - PAGE_SIZE) / 4;
	u32 *state = ce->lrc_reg_state;

	if (drm_WARN_ON(&ce->engine->i915->drm, !state))
		return U32_MAX;

	for (offset = 0; offset < len; ) {
		if (IS_MI_LRI_CMD(state[offset])) {
			/*
			 * We expect reg-value pairs in MI_LRI command, so
			 * MI_LRI_LEN() should be even, if not, issue a warning.
			 */
			drm_WARN_ON(&ce->engine->i915->drm,
				    MI_LRI_LEN(state[offset]) & 0x1);

			if (oa_find_reg_in_lri(state, reg, &offset, len))
				break;
		} else {
			offset++;
		}
	}

	return offset < len ? offset : U32_MAX;
}

static int set_oa_ctx_ctrl_offset(struct intel_context *ce)
{
	i915_reg_t reg = GEN12_OACTXCONTROL(ce->engine->mmio_base);
	struct i915_perf *perf = &ce->engine->i915->perf;
	u32 offset = perf->ctx_oactxctrl_offset;

	/* Do this only once. Failure is stored as offset of U32_MAX */
	if (offset)
		goto exit;

	offset = oa_context_image_offset(ce, i915_mmio_reg_offset(reg));
	perf->ctx_oactxctrl_offset = offset;

	drm_dbg(&ce->engine->i915->drm,
		"%s oa ctx control at 0x%08x dword offset\n",
		ce->engine->name, offset);

exit:
	return offset && offset != U32_MAX ? 0 : -ENODEV;
}

static bool engine_supports_mi_query(struct intel_engine_cs *engine)
{
	return engine->class == RENDER_CLASS;
}

/**
 * oa_get_render_ctx_id - determine and hold ctx hw id
 * @stream: An i915-perf stream opened for OA metrics
 *
 * Determine the render context hw id, and ensure it remains fixed for the
 * lifetime of the stream. This ensures that we don't have to worry about
 * updating the context ID in OACONTROL on the fly.
 *
 * Returns: zero on success or a negative error code
 */
static int oa_get_render_ctx_id(struct i915_perf_stream *stream)
{
	struct intel_context *ce;
	int ret = 0;

	ce = oa_pin_context(stream);
	if (IS_ERR(ce))
		return PTR_ERR(ce);

	if (engine_supports_mi_query(stream->engine) &&
	    HAS_LOGICAL_RING_CONTEXTS(stream->perf->i915)) {
		/*
		 * We are enabling perf query here. If we don't find the context
		 * offset here, just return an error.
		 */
		ret = set_oa_ctx_ctrl_offset(ce);
		if (ret) {
			intel_context_unpin(ce);
			drm_err(&stream->perf->i915->drm,
				"Enabling perf query failed for %s\n",
				stream->engine->name);
			return ret;
		}
	}

	switch (GRAPHICS_VER(ce->engine->i915)) {
	case 7: {
		/*
		 * On Haswell we don't do any post processing of the reports
		 * and don't need to use the mask.
		 */
		stream->specific_ctx_id = i915_ggtt_offset(ce->state);
		stream->specific_ctx_id_mask = 0;
		break;
	}

	case 8:
	case 9:
		if (intel_engine_uses_guc(ce->engine)) {
			/*
			 * When using GuC, the context descriptor we write in
			 * i915 is read by GuC and rewritten before it's
			 * actually written into the hardware. The LRCA is
			 * what is put into the context id field of the
			 * context descriptor by GuC. Because it's aligned to
			 * a page, the lower 12bits are always at 0 and
			 * dropped by GuC. They won't be part of the context
			 * ID in the OA reports, so squash those lower bits.
			 */
			stream->specific_ctx_id = ce->lrc.lrca >> 12;

			/*
			 * GuC uses the top bit to signal proxy submission, so
			 * ignore that bit.
			 */
			stream->specific_ctx_id_mask =
				(1U << (GEN8_CTX_ID_WIDTH - 1)) - 1;
		} else {
			stream->specific_ctx_id_mask =
				(1U << GEN8_CTX_ID_WIDTH) - 1;
			stream->specific_ctx_id = stream->specific_ctx_id_mask;
		}
		break;

	case 11:
	case 12:
		ret = gen12_get_render_context_id(stream);
		break;

	default:
		MISSING_CASE(GRAPHICS_VER(ce->engine->i915));
	}

	ce->tag = stream->specific_ctx_id;

	drm_dbg(&stream->perf->i915->drm,
		"filtering on ctx_id=0x%x ctx_id_mask=0x%x\n",
		stream->specific_ctx_id,
		stream->specific_ctx_id_mask);

	return ret;
}

/**
 * oa_put_render_ctx_id - counterpart to oa_get_render_ctx_id releases hold
 * @stream: An i915-perf stream opened for OA metrics
 *
 * In case anything needed doing to ensure the context HW ID would remain valid
 * for the lifetime of the stream, then that can be undone here.
 */
static void oa_put_render_ctx_id(struct i915_perf_stream *stream)
{
	struct intel_context *ce;

	ce = fetch_and_zero(&stream->pinned_ctx);
	if (ce) {
		ce->tag = 0; /* recomputed on next submission after parking */
		intel_context_unpin(ce);
	}

	stream->specific_ctx_id = INVALID_CTX_ID;
	stream->specific_ctx_id_mask = 0;
}

static void
free_oa_buffer(struct i915_perf_stream *stream)
{
	i915_vma_unpin_and_release(&stream->oa_buffer.vma,
				   I915_VMA_RELEASE_MAP);

	stream->oa_buffer.vaddr = NULL;
}

static void
free_oa_configs(struct i915_perf_stream *stream)
{
	struct i915_oa_config_bo *oa_bo, *tmp;

	i915_oa_config_put(stream->oa_config);
	llist_for_each_entry_safe(oa_bo, tmp, stream->oa_config_bos.first, node)
		free_oa_config_bo(oa_bo);
}

static void
free_noa_wait(struct i915_perf_stream *stream)
{
	i915_vma_unpin_and_release(&stream->noa_wait, 0);
}

static void i915_oa_stream_destroy(struct i915_perf_stream *stream)
{
	struct i915_perf *perf = stream->perf;
	struct intel_gt *gt = stream->engine->gt;

	if (WARN_ON(stream != gt->perf.exclusive_stream))
		return;

	/*
	 * Unset exclusive_stream first, it will be checked while disabling
	 * the metric set on gen8+.
	 *
	 * See i915_oa_init_reg_state() and lrc_configure_all_contexts()
	 */
	WRITE_ONCE(gt->perf.exclusive_stream, NULL);
	perf->ops.disable_metric_set(stream);

	free_oa_buffer(stream);

	/*
	 * Wa_16011777198:dg2: Unset the override of GUCRC mode to enable rc6.
	 */
	if (stream->override_gucrc)
		drm_WARN_ON(&gt->i915->drm,
			    intel_guc_slpc_unset_gucrc_mode(&gt->uc.guc.slpc));

	intel_uncore_forcewake_put(stream->uncore, FORCEWAKE_ALL);
	intel_engine_pm_put(stream->engine);

	if (stream->ctx)
		oa_put_render_ctx_id(stream);

	free_oa_configs(stream);
	free_noa_wait(stream);

	if (perf->spurious_report_rs.missed) {
		drm_notice(&gt->i915->drm,
			   "%d spurious OA report notices suppressed due to ratelimiting\n",
			   perf->spurious_report_rs.missed);
	}
}

static void gen7_init_oa_buffer(struct i915_perf_stream *stream)
{
	struct intel_uncore *uncore = stream->uncore;
	u32 gtt_offset = i915_ggtt_offset(stream->oa_buffer.vma);
	unsigned long flags;

	spin_lock_irqsave(&stream->oa_buffer.ptr_lock, flags);

	/* Pre-DevBDW: OABUFFER must be set with counters off,
	 * before OASTATUS1, but after OASTATUS2
	 */
	intel_uncore_write(uncore, GEN7_OASTATUS2, /* head */
			   gtt_offset | GEN7_OASTATUS2_MEM_SELECT_GGTT);
	stream->oa_buffer.head = gtt_offset;

	intel_uncore_write(uncore, GEN7_OABUFFER, gtt_offset);

	intel_uncore_write(uncore, GEN7_OASTATUS1, /* tail */
			   gtt_offset | OABUFFER_SIZE_16M);

	/* Mark that we need updated tail pointers to read from... */
	stream->oa_buffer.aging_tail = INVALID_TAIL_PTR;
	stream->oa_buffer.tail = gtt_offset;

	spin_unlock_irqrestore(&stream->oa_buffer.ptr_lock, flags);

	/* On Haswell we have to track which OASTATUS1 flags we've
	 * already seen since they can't be cleared while periodic
	 * sampling is enabled.
	 */
	stream->perf->gen7_latched_oastatus1 = 0;

	/* NB: although the OA buffer will initially be allocated
	 * zeroed via shmfs (and so this memset is redundant when
	 * first allocating), we may re-init the OA buffer, either
	 * when re-enabling a stream or in error/reset paths.
	 *
	 * The reason we clear the buffer for each re-init is for the
	 * sanity check in gen7_append_oa_reports() that looks at the
	 * report-id field to make sure it's non-zero which relies on
	 * the assumption that new reports are being written to zeroed
	 * memory...
	 */
	memset(stream->oa_buffer.vaddr, 0, OA_BUFFER_SIZE);
}

static void gen8_init_oa_buffer(struct i915_perf_stream *stream)
{
	struct intel_uncore *uncore = stream->uncore;
	u32 gtt_offset = i915_ggtt_offset(stream->oa_buffer.vma);
	unsigned long flags;

	spin_lock_irqsave(&stream->oa_buffer.ptr_lock, flags);

	intel_uncore_write(uncore, GEN8_OASTATUS, 0);
	intel_uncore_write(uncore, GEN8_OAHEADPTR, gtt_offset);
	stream->oa_buffer.head = gtt_offset;

	intel_uncore_write(uncore, GEN8_OABUFFER_UDW, 0);

	/*
	 * PRM says:
	 *
	 *  "This MMIO must be set before the OATAILPTR
	 *  register and after the OAHEADPTR register. This is
	 *  to enable proper functionality of the overflow
	 *  bit."
	 */
	intel_uncore_write(uncore, GEN8_OABUFFER, gtt_offset |
		   OABUFFER_SIZE_16M | GEN8_OABUFFER_MEM_SELECT_GGTT);
	intel_uncore_write(uncore, GEN8_OATAILPTR, gtt_offset & GEN8_OATAILPTR_MASK);

	/* Mark that we need updated tail pointers to read from... */
	stream->oa_buffer.aging_tail = INVALID_TAIL_PTR;
	stream->oa_buffer.tail = gtt_offset;

	/*
	 * Reset state used to recognise context switches, affecting which
	 * reports we will forward to userspace while filtering for a single
	 * context.
	 */
	stream->oa_buffer.last_ctx_id = INVALID_CTX_ID;

	spin_unlock_irqrestore(&stream->oa_buffer.ptr_lock, flags);

	/*
	 * NB: although the OA buffer will initially be allocated
	 * zeroed via shmfs (and so this memset is redundant when
	 * first allocating), we may re-init the OA buffer, either
	 * when re-enabling a stream or in error/reset paths.
	 *
	 * The reason we clear the buffer for each re-init is for the
	 * sanity check in gen8_append_oa_reports() that looks at the
	 * reason field to make sure it's non-zero which relies on
	 * the assumption that new reports are being written to zeroed
	 * memory...
	 */
	memset(stream->oa_buffer.vaddr, 0, OA_BUFFER_SIZE);
}

static void gen12_init_oa_buffer(struct i915_perf_stream *stream)
{
	struct intel_uncore *uncore = stream->uncore;
	u32 gtt_offset = i915_ggtt_offset(stream->oa_buffer.vma);
	unsigned long flags;

	spin_lock_irqsave(&stream->oa_buffer.ptr_lock, flags);

	intel_uncore_write(uncore, GEN12_OAG_OASTATUS, 0);
	intel_uncore_write(uncore, GEN12_OAG_OAHEADPTR,
			   gtt_offset & GEN12_OAG_OAHEADPTR_MASK);
	stream->oa_buffer.head = gtt_offset;

	/*
	 * PRM says:
	 *
	 *  "This MMIO must be set before the OATAILPTR
	 *  register and after the OAHEADPTR register. This is
	 *  to enable proper functionality of the overflow
	 *  bit."
	 */
	intel_uncore_write(uncore, GEN12_OAG_OABUFFER, gtt_offset |
			   OABUFFER_SIZE_16M | GEN8_OABUFFER_MEM_SELECT_GGTT);
	intel_uncore_write(uncore, GEN12_OAG_OATAILPTR,
			   gtt_offset & GEN12_OAG_OATAILPTR_MASK);

	/* Mark that we need updated tail pointers to read from... */
	stream->oa_buffer.aging_tail = INVALID_TAIL_PTR;
	stream->oa_buffer.tail = gtt_offset;

	/*
	 * Reset state used to recognise context switches, affecting which
	 * reports we will forward to userspace while filtering for a single
	 * context.
	 */
	stream->oa_buffer.last_ctx_id = INVALID_CTX_ID;

	spin_unlock_irqrestore(&stream->oa_buffer.ptr_lock, flags);

	/*
	 * NB: although the OA buffer will initially be allocated
	 * zeroed via shmfs (and so this memset is redundant when
	 * first allocating), we may re-init the OA buffer, either
	 * when re-enabling a stream or in error/reset paths.
	 *
	 * The reason we clear the buffer for each re-init is for the
	 * sanity check in gen8_append_oa_reports() that looks at the
	 * reason field to make sure it's non-zero which relies on
	 * the assumption that new reports are being written to zeroed
	 * memory...
	 */
	memset(stream->oa_buffer.vaddr, 0,
	       stream->oa_buffer.vma->size);
}

static int alloc_oa_buffer(struct i915_perf_stream *stream)
{
	struct drm_i915_private *i915 = stream->perf->i915;
	struct intel_gt *gt = stream->engine->gt;
	struct drm_i915_gem_object *bo;
	struct i915_vma *vma;
	int ret;

	if (drm_WARN_ON(&i915->drm, stream->oa_buffer.vma))
		return -ENODEV;

	BUILD_BUG_ON_NOT_POWER_OF_2(OA_BUFFER_SIZE);
	BUILD_BUG_ON(OA_BUFFER_SIZE < SZ_128K || OA_BUFFER_SIZE > SZ_16M);

	bo = i915_gem_object_create_shmem(stream->perf->i915, OA_BUFFER_SIZE);
	if (IS_ERR(bo)) {
		drm_err(&i915->drm, "Failed to allocate OA buffer\n");
		return PTR_ERR(bo);
	}

	i915_gem_object_set_cache_coherency(bo, I915_CACHE_LLC);

	/* PreHSW required 512K alignment, HSW requires 16M */
	vma = i915_vma_instance(bo, &gt->ggtt->vm, NULL);
	if (IS_ERR(vma)) {
		ret = PTR_ERR(vma);
		goto err_unref;
	}

	/*
	 * PreHSW required 512K alignment.
	 * HSW and onwards, align to requested size of OA buffer.
	 */
	ret = i915_vma_pin(vma, 0, SZ_16M, PIN_GLOBAL | PIN_HIGH);
	if (ret) {
		drm_err(&gt->i915->drm, "Failed to pin OA buffer %d\n", ret);
		goto err_unref;
	}

	stream->oa_buffer.vma = vma;

	stream->oa_buffer.vaddr =
		i915_gem_object_pin_map_unlocked(bo, I915_MAP_WB);
	if (IS_ERR(stream->oa_buffer.vaddr)) {
		ret = PTR_ERR(stream->oa_buffer.vaddr);
		goto err_unpin;
	}

	return 0;

err_unpin:
	__i915_vma_unpin(vma);

err_unref:
	i915_gem_object_put(bo);

	stream->oa_buffer.vaddr = NULL;
	stream->oa_buffer.vma = NULL;

	return ret;
}

static u32 *save_restore_register(struct i915_perf_stream *stream, u32 *cs,
				  bool save, i915_reg_t reg, u32 offset,
				  u32 dword_count)
{
	u32 cmd;
	u32 d;

	cmd = save ? MI_STORE_REGISTER_MEM : MI_LOAD_REGISTER_MEM;
	cmd |= MI_SRM_LRM_GLOBAL_GTT;
	if (GRAPHICS_VER(stream->perf->i915) >= 8)
		cmd++;

	for (d = 0; d < dword_count; d++) {
		*cs++ = cmd;
		*cs++ = i915_mmio_reg_offset(reg) + 4 * d;
		*cs++ = intel_gt_scratch_offset(stream->engine->gt,
						offset) + 4 * d;
		*cs++ = 0;
	}

	return cs;
}

static int alloc_noa_wait(struct i915_perf_stream *stream)
{
	struct drm_i915_private *i915 = stream->perf->i915;
	struct intel_gt *gt = stream->engine->gt;
	struct drm_i915_gem_object *bo;
	struct i915_vma *vma;
	const u64 delay_ticks = 0xffffffffffffffff -
		intel_gt_ns_to_clock_interval(to_gt(stream->perf->i915),
		atomic64_read(&stream->perf->noa_programming_delay));
	const u32 base = stream->engine->mmio_base;
#define CS_GPR(x) GEN8_RING_CS_GPR(base, x)
	u32 *batch, *ts0, *cs, *jump;
	struct i915_gem_ww_ctx ww;
	int ret, i;
	enum {
		START_TS,
		NOW_TS,
		DELTA_TS,
		JUMP_PREDICATE,
		DELTA_TARGET,
		N_CS_GPR
	};
	i915_reg_t mi_predicate_result = HAS_MI_SET_PREDICATE(i915) ?
					  MI_PREDICATE_RESULT_2_ENGINE(base) :
					  MI_PREDICATE_RESULT_1(RENDER_RING_BASE);

	bo = i915_gem_object_create_internal(i915, 4096);
	if (IS_ERR(bo)) {
		drm_err(&i915->drm,
			"Failed to allocate NOA wait batchbuffer\n");
		return PTR_ERR(bo);
	}

	i915_gem_ww_ctx_init(&ww, true);
retry:
	ret = i915_gem_object_lock(bo, &ww);
	if (ret)
		goto out_ww;

	/*
	 * We pin in GGTT because we jump into this buffer now because
	 * multiple OA config BOs will have a jump to this address and it
	 * needs to be fixed during the lifetime of the i915/perf stream.
	 */
	vma = i915_vma_instance(bo, &gt->ggtt->vm, NULL);
	if (IS_ERR(vma)) {
		ret = PTR_ERR(vma);
		goto out_ww;
	}

	ret = i915_vma_pin_ww(vma, &ww, 0, 0, PIN_GLOBAL | PIN_HIGH);
	if (ret)
		goto out_ww;

	batch = cs = i915_gem_object_pin_map(bo, I915_MAP_WB);
	if (IS_ERR(batch)) {
		ret = PTR_ERR(batch);
		goto err_unpin;
	}

	/* Save registers. */
	for (i = 0; i < N_CS_GPR; i++)
		cs = save_restore_register(
			stream, cs, true /* save */, CS_GPR(i),
			INTEL_GT_SCRATCH_FIELD_PERF_CS_GPR + 8 * i, 2);
	cs = save_restore_register(
		stream, cs, true /* save */, mi_predicate_result,
		INTEL_GT_SCRATCH_FIELD_PERF_PREDICATE_RESULT_1, 1);

	/* First timestamp snapshot location. */
	ts0 = cs;

	/*
	 * Initial snapshot of the timestamp register to implement the wait.
	 * We work with 32b values, so clear out the top 32b bits of the
	 * register because the ALU works 64bits.
	 */
	*cs++ = MI_LOAD_REGISTER_IMM(1);
	*cs++ = i915_mmio_reg_offset(CS_GPR(START_TS)) + 4;
	*cs++ = 0;
	*cs++ = MI_LOAD_REGISTER_REG | (3 - 2);
	*cs++ = i915_mmio_reg_offset(RING_TIMESTAMP(base));
	*cs++ = i915_mmio_reg_offset(CS_GPR(START_TS));

	/*
	 * This is the location we're going to jump back into until the
	 * required amount of time has passed.
	 */
	jump = cs;

	/*
	 * Take another snapshot of the timestamp register. Take care to clear
	 * up the top 32bits of CS_GPR(1) as we're using it for other
	 * operations below.
	 */
	*cs++ = MI_LOAD_REGISTER_IMM(1);
	*cs++ = i915_mmio_reg_offset(CS_GPR(NOW_TS)) + 4;
	*cs++ = 0;
	*cs++ = MI_LOAD_REGISTER_REG | (3 - 2);
	*cs++ = i915_mmio_reg_offset(RING_TIMESTAMP(base));
	*cs++ = i915_mmio_reg_offset(CS_GPR(NOW_TS));

	/*
	 * Do a diff between the 2 timestamps and store the result back into
	 * CS_GPR(1).
	 */
	*cs++ = MI_MATH(5);
	*cs++ = MI_MATH_LOAD(MI_MATH_REG_SRCA, MI_MATH_REG(NOW_TS));
	*cs++ = MI_MATH_LOAD(MI_MATH_REG_SRCB, MI_MATH_REG(START_TS));
	*cs++ = MI_MATH_SUB;
	*cs++ = MI_MATH_STORE(MI_MATH_REG(DELTA_TS), MI_MATH_REG_ACCU);
	*cs++ = MI_MATH_STORE(MI_MATH_REG(JUMP_PREDICATE), MI_MATH_REG_CF);

	/*
	 * Transfer the carry flag (set to 1 if ts1 < ts0, meaning the
	 * timestamp have rolled over the 32bits) into the predicate register
	 * to be used for the predicated jump.
	 */
	*cs++ = MI_LOAD_REGISTER_REG | (3 - 2);
	*cs++ = i915_mmio_reg_offset(CS_GPR(JUMP_PREDICATE));
	*cs++ = i915_mmio_reg_offset(mi_predicate_result);

	if (HAS_MI_SET_PREDICATE(i915))
		*cs++ = MI_SET_PREDICATE | 1;

	/* Restart from the beginning if we had timestamps roll over. */
	*cs++ = (GRAPHICS_VER(i915) < 8 ?
		 MI_BATCH_BUFFER_START :
		 MI_BATCH_BUFFER_START_GEN8) |
		MI_BATCH_PREDICATE;
	*cs++ = i915_ggtt_offset(vma) + (ts0 - batch) * 4;
	*cs++ = 0;

	if (HAS_MI_SET_PREDICATE(i915))
		*cs++ = MI_SET_PREDICATE;

	/*
	 * Now add the diff between to previous timestamps and add it to :
	 *      (((1 * << 64) - 1) - delay_ns)
	 *
	 * When the Carry Flag contains 1 this means the elapsed time is
	 * longer than the expected delay, and we can exit the wait loop.
	 */
	*cs++ = MI_LOAD_REGISTER_IMM(2);
	*cs++ = i915_mmio_reg_offset(CS_GPR(DELTA_TARGET));
	*cs++ = lower_32_bits(delay_ticks);
	*cs++ = i915_mmio_reg_offset(CS_GPR(DELTA_TARGET)) + 4;
	*cs++ = upper_32_bits(delay_ticks);

	*cs++ = MI_MATH(4);
	*cs++ = MI_MATH_LOAD(MI_MATH_REG_SRCA, MI_MATH_REG(DELTA_TS));
	*cs++ = MI_MATH_LOAD(MI_MATH_REG_SRCB, MI_MATH_REG(DELTA_TARGET));
	*cs++ = MI_MATH_ADD;
	*cs++ = MI_MATH_STOREINV(MI_MATH_REG(JUMP_PREDICATE), MI_MATH_REG_CF);

	*cs++ = MI_ARB_CHECK;

	/*
	 * Transfer the result into the predicate register to be used for the
	 * predicated jump.
	 */
	*cs++ = MI_LOAD_REGISTER_REG | (3 - 2);
	*cs++ = i915_mmio_reg_offset(CS_GPR(JUMP_PREDICATE));
	*cs++ = i915_mmio_reg_offset(mi_predicate_result);

	if (HAS_MI_SET_PREDICATE(i915))
		*cs++ = MI_SET_PREDICATE | 1;

	/* Predicate the jump.  */
	*cs++ = (GRAPHICS_VER(i915) < 8 ?
		 MI_BATCH_BUFFER_START :
		 MI_BATCH_BUFFER_START_GEN8) |
		MI_BATCH_PREDICATE;
	*cs++ = i915_ggtt_offset(vma) + (jump - batch) * 4;
	*cs++ = 0;

	if (HAS_MI_SET_PREDICATE(i915))
		*cs++ = MI_SET_PREDICATE;

	/* Restore registers. */
	for (i = 0; i < N_CS_GPR; i++)
		cs = save_restore_register(
			stream, cs, false /* restore */, CS_GPR(i),
			INTEL_GT_SCRATCH_FIELD_PERF_CS_GPR + 8 * i, 2);
	cs = save_restore_register(
		stream, cs, false /* restore */, mi_predicate_result,
		INTEL_GT_SCRATCH_FIELD_PERF_PREDICATE_RESULT_1, 1);

	/* And return to the ring. */
	*cs++ = MI_BATCH_BUFFER_END;

	GEM_BUG_ON(cs - batch > PAGE_SIZE / sizeof(*batch));

	i915_gem_object_flush_map(bo);
	__i915_gem_object_release_map(bo);

	stream->noa_wait = vma;
	goto out_ww;

err_unpin:
	i915_vma_unpin_and_release(&vma, 0);
out_ww:
	if (ret == -EDEADLK) {
		ret = i915_gem_ww_ctx_backoff(&ww);
		if (!ret)
			goto retry;
	}
	i915_gem_ww_ctx_fini(&ww);
	if (ret)
		i915_gem_object_put(bo);
	return ret;
}

static u32 *write_cs_mi_lri(u32 *cs,
			    const struct i915_oa_reg *reg_data,
			    u32 n_regs)
{
	u32 i;

	for (i = 0; i < n_regs; i++) {
		if ((i % MI_LOAD_REGISTER_IMM_MAX_REGS) == 0) {
			u32 n_lri = min_t(u32,
					  n_regs - i,
					  MI_LOAD_REGISTER_IMM_MAX_REGS);

			*cs++ = MI_LOAD_REGISTER_IMM(n_lri);
		}
		*cs++ = i915_mmio_reg_offset(reg_data[i].addr);
		*cs++ = reg_data[i].value;
	}

	return cs;
}

static int num_lri_dwords(int num_regs)
{
	int count = 0;

	if (num_regs > 0) {
		count += DIV_ROUND_UP(num_regs, MI_LOAD_REGISTER_IMM_MAX_REGS);
		count += num_regs * 2;
	}

	return count;
}

static struct i915_oa_config_bo *
alloc_oa_config_buffer(struct i915_perf_stream *stream,
		       struct i915_oa_config *oa_config)
{
	struct drm_i915_gem_object *obj;
	struct i915_oa_config_bo *oa_bo;
	struct i915_gem_ww_ctx ww;
	size_t config_length = 0;
	u32 *cs;
	int err;

	oa_bo = kzalloc(sizeof(*oa_bo), GFP_KERNEL);
	if (!oa_bo)
		return ERR_PTR(-ENOMEM);

	config_length += num_lri_dwords(oa_config->mux_regs_len);
	config_length += num_lri_dwords(oa_config->b_counter_regs_len);
	config_length += num_lri_dwords(oa_config->flex_regs_len);
	config_length += 3; /* MI_BATCH_BUFFER_START */
	config_length = ALIGN(sizeof(u32) * config_length, I915_GTT_PAGE_SIZE);

	obj = i915_gem_object_create_shmem(stream->perf->i915, config_length);
	if (IS_ERR(obj)) {
		err = PTR_ERR(obj);
		goto err_free;
	}

	i915_gem_ww_ctx_init(&ww, true);
retry:
	err = i915_gem_object_lock(obj, &ww);
	if (err)
		goto out_ww;

	cs = i915_gem_object_pin_map(obj, I915_MAP_WB);
	if (IS_ERR(cs)) {
		err = PTR_ERR(cs);
		goto out_ww;
	}

	cs = write_cs_mi_lri(cs,
			     oa_config->mux_regs,
			     oa_config->mux_regs_len);
	cs = write_cs_mi_lri(cs,
			     oa_config->b_counter_regs,
			     oa_config->b_counter_regs_len);
	cs = write_cs_mi_lri(cs,
			     oa_config->flex_regs,
			     oa_config->flex_regs_len);

	/* Jump into the active wait. */
	*cs++ = (GRAPHICS_VER(stream->perf->i915) < 8 ?
		 MI_BATCH_BUFFER_START :
		 MI_BATCH_BUFFER_START_GEN8);
	*cs++ = i915_ggtt_offset(stream->noa_wait);
	*cs++ = 0;

	i915_gem_object_flush_map(obj);
	__i915_gem_object_release_map(obj);

	oa_bo->vma = i915_vma_instance(obj,
				       &stream->engine->gt->ggtt->vm,
				       NULL);
	if (IS_ERR(oa_bo->vma)) {
		err = PTR_ERR(oa_bo->vma);
		goto out_ww;
	}

	oa_bo->oa_config = i915_oa_config_get(oa_config);
	llist_add(&oa_bo->node, &stream->oa_config_bos);

out_ww:
	if (err == -EDEADLK) {
		err = i915_gem_ww_ctx_backoff(&ww);
		if (!err)
			goto retry;
	}
	i915_gem_ww_ctx_fini(&ww);

	if (err)
		i915_gem_object_put(obj);
err_free:
	if (err) {
		kfree(oa_bo);
		return ERR_PTR(err);
	}
	return oa_bo;
}

static struct i915_vma *
get_oa_vma(struct i915_perf_stream *stream, struct i915_oa_config *oa_config)
{
	struct i915_oa_config_bo *oa_bo;

	/*
	 * Look for the buffer in the already allocated BOs attached
	 * to the stream.
	 */
	llist_for_each_entry(oa_bo, stream->oa_config_bos.first, node) {
		if (oa_bo->oa_config == oa_config &&
		    memcmp(oa_bo->oa_config->uuid,
			   oa_config->uuid,
			   sizeof(oa_config->uuid)) == 0)
			goto out;
	}

	oa_bo = alloc_oa_config_buffer(stream, oa_config);
	if (IS_ERR(oa_bo))
		return ERR_CAST(oa_bo);

out:
	return i915_vma_get(oa_bo->vma);
}

static int
emit_oa_config(struct i915_perf_stream *stream,
	       struct i915_oa_config *oa_config,
	       struct intel_context *ce,
	       struct i915_active *active)
{
	struct i915_request *rq;
	struct i915_vma *vma;
	struct i915_gem_ww_ctx ww;
	int err;

	vma = get_oa_vma(stream, oa_config);
	if (IS_ERR(vma))
		return PTR_ERR(vma);

	i915_gem_ww_ctx_init(&ww, true);
retry:
	err = i915_gem_object_lock(vma->obj, &ww);
	if (err)
		goto err;

	err = i915_vma_pin_ww(vma, &ww, 0, 0, PIN_GLOBAL | PIN_HIGH);
	if (err)
		goto err;

	intel_engine_pm_get(ce->engine);
	rq = i915_request_create(ce);
	intel_engine_pm_put(ce->engine);
	if (IS_ERR(rq)) {
		err = PTR_ERR(rq);
		goto err_vma_unpin;
	}

	if (!IS_ERR_OR_NULL(active)) {
		/* After all individual context modifications */
		err = i915_request_await_active(rq, active,
						I915_ACTIVE_AWAIT_ACTIVE);
		if (err)
			goto err_add_request;

		err = i915_active_add_request(active, rq);
		if (err)
			goto err_add_request;
	}

	err = i915_request_await_object(rq, vma->obj, 0);
	if (!err)
		err = i915_vma_move_to_active(vma, rq, 0);
	if (err)
		goto err_add_request;

	err = rq->engine->emit_bb_start(rq,
					i915_vma_offset(vma), 0,
					I915_DISPATCH_SECURE);
	if (err)
		goto err_add_request;

err_add_request:
	i915_request_add(rq);
err_vma_unpin:
	i915_vma_unpin(vma);
err:
	if (err == -EDEADLK) {
		err = i915_gem_ww_ctx_backoff(&ww);
		if (!err)
			goto retry;
	}

	i915_gem_ww_ctx_fini(&ww);
	i915_vma_put(vma);
	return err;
}

static struct intel_context *oa_context(struct i915_perf_stream *stream)
{
	return stream->pinned_ctx ?: stream->engine->kernel_context;
}

static int
hsw_enable_metric_set(struct i915_perf_stream *stream,
		      struct i915_active *active)
{
	struct intel_uncore *uncore = stream->uncore;

	/*
	 * PRM:
	 *
	 * OA unit is using “crclk” for its functionality. When trunk
	 * level clock gating takes place, OA clock would be gated,
	 * unable to count the events from non-render clock domain.
	 * Render clock gating must be disabled when OA is enabled to
	 * count the events from non-render domain. Unit level clock
	 * gating for RCS should also be disabled.
	 */
	intel_uncore_rmw(uncore, GEN7_MISCCPCTL,
			 GEN7_DOP_CLOCK_GATE_ENABLE, 0);
	intel_uncore_rmw(uncore, GEN6_UCGCTL1,
			 0, GEN6_CSUNIT_CLOCK_GATE_DISABLE);

	return emit_oa_config(stream,
			      stream->oa_config, oa_context(stream),
			      active);
}

static void hsw_disable_metric_set(struct i915_perf_stream *stream)
{
	struct intel_uncore *uncore = stream->uncore;

	intel_uncore_rmw(uncore, GEN6_UCGCTL1,
			 GEN6_CSUNIT_CLOCK_GATE_DISABLE, 0);
	intel_uncore_rmw(uncore, GEN7_MISCCPCTL,
			 0, GEN7_DOP_CLOCK_GATE_ENABLE);

	intel_uncore_rmw(uncore, GDT_CHICKEN_BITS, GT_NOA_ENABLE, 0);
}

static u32 oa_config_flex_reg(const struct i915_oa_config *oa_config,
			      i915_reg_t reg)
{
	u32 mmio = i915_mmio_reg_offset(reg);
	int i;

	/*
	 * This arbitrary default will select the 'EU FPU0 Pipeline
	 * Active' event. In the future it's anticipated that there
	 * will be an explicit 'No Event' we can select, but not yet...
	 */
	if (!oa_config)
		return 0;

	for (i = 0; i < oa_config->flex_regs_len; i++) {
		if (i915_mmio_reg_offset(oa_config->flex_regs[i].addr) == mmio)
			return oa_config->flex_regs[i].value;
	}

	return 0;
}
/*
 * NB: It must always remain pointer safe to run this even if the OA unit
 * has been disabled.
 *
 * It's fine to put out-of-date values into these per-context registers
 * in the case that the OA unit has been disabled.
 */
static void
gen8_update_reg_state_unlocked(const struct intel_context *ce,
			       const struct i915_perf_stream *stream)
{
	u32 ctx_oactxctrl = stream->perf->ctx_oactxctrl_offset;
	u32 ctx_flexeu0 = stream->perf->ctx_flexeu0_offset;
	/* The MMIO offsets for Flex EU registers aren't contiguous */
	static const i915_reg_t flex_regs[] = {
		EU_PERF_CNTL0,
		EU_PERF_CNTL1,
		EU_PERF_CNTL2,
		EU_PERF_CNTL3,
		EU_PERF_CNTL4,
		EU_PERF_CNTL5,
		EU_PERF_CNTL6,
	};
	u32 *reg_state = ce->lrc_reg_state;
	int i;

	reg_state[ctx_oactxctrl + 1] =
		(stream->period_exponent << GEN8_OA_TIMER_PERIOD_SHIFT) |
		(stream->periodic ? GEN8_OA_TIMER_ENABLE : 0) |
		GEN8_OA_COUNTER_RESUME;

	for (i = 0; i < ARRAY_SIZE(flex_regs); i++)
		reg_state[ctx_flexeu0 + i * 2 + 1] =
			oa_config_flex_reg(stream->oa_config, flex_regs[i]);
}

struct flex {
	i915_reg_t reg;
	u32 offset;
	u32 value;
};

static int
gen8_store_flex(struct i915_request *rq,
		struct intel_context *ce,
		const struct flex *flex, unsigned int count)
{
	u32 offset;
	u32 *cs;

	cs = intel_ring_begin(rq, 4 * count);
	if (IS_ERR(cs))
		return PTR_ERR(cs);

	offset = i915_ggtt_offset(ce->state) + LRC_STATE_OFFSET;
	do {
		*cs++ = MI_STORE_DWORD_IMM_GEN4 | MI_USE_GGTT;
		*cs++ = offset + flex->offset * sizeof(u32);
		*cs++ = 0;
		*cs++ = flex->value;
	} while (flex++, --count);

	intel_ring_advance(rq, cs);

	return 0;
}

static int
gen8_load_flex(struct i915_request *rq,
	       struct intel_context *ce,
	       const struct flex *flex, unsigned int count)
{
	u32 *cs;

	GEM_BUG_ON(!count || count > 63);

	cs = intel_ring_begin(rq, 2 * count + 2);
	if (IS_ERR(cs))
		return PTR_ERR(cs);

	*cs++ = MI_LOAD_REGISTER_IMM(count);
	do {
		*cs++ = i915_mmio_reg_offset(flex->reg);
		*cs++ = flex->value;
	} while (flex++, --count);
	*cs++ = MI_NOOP;

	intel_ring_advance(rq, cs);

	return 0;
}

static int gen8_modify_context(struct intel_context *ce,
			       const struct flex *flex, unsigned int count)
{
	struct i915_request *rq;
	int err;

	rq = intel_engine_create_kernel_request(ce->engine);
	if (IS_ERR(rq))
		return PTR_ERR(rq);

	/* Serialise with the remote context */
	err = intel_context_prepare_remote_request(ce, rq);
	if (err == 0)
		err = gen8_store_flex(rq, ce, flex, count);

	i915_request_add(rq);
	return err;
}

static int
gen8_modify_self(struct intel_context *ce,
		 const struct flex *flex, unsigned int count,
		 struct i915_active *active)
{
	struct i915_request *rq;
	int err;

	intel_engine_pm_get(ce->engine);
	rq = i915_request_create(ce);
	intel_engine_pm_put(ce->engine);
	if (IS_ERR(rq))
		return PTR_ERR(rq);

	if (!IS_ERR_OR_NULL(active)) {
		err = i915_active_add_request(active, rq);
		if (err)
			goto err_add_request;
	}

	err = gen8_load_flex(rq, ce, flex, count);
	if (err)
		goto err_add_request;

err_add_request:
	i915_request_add(rq);
	return err;
}

static int gen8_configure_context(struct i915_gem_context *ctx,
				  struct flex *flex, unsigned int count)
{
	struct i915_gem_engines_iter it;
	struct intel_context *ce;
	int err = 0;

	for_each_gem_engine(ce, i915_gem_context_lock_engines(ctx), it) {
		GEM_BUG_ON(ce == ce->engine->kernel_context);

		if (ce->engine->class != RENDER_CLASS)
			continue;

		/* Otherwise OA settings will be set upon first use */
		if (!intel_context_pin_if_active(ce))
			continue;

		flex->value = intel_sseu_make_rpcs(ce->engine->gt, &ce->sseu);
		err = gen8_modify_context(ce, flex, count);

		intel_context_unpin(ce);
		if (err)
			break;
	}
	i915_gem_context_unlock_engines(ctx);

	return err;
}

static int gen12_configure_oar_context(struct i915_perf_stream *stream,
				       struct i915_active *active)
{
	int err;
	struct intel_context *ce = stream->pinned_ctx;
	u32 format = stream->oa_buffer.format->format;
	u32 offset = stream->perf->ctx_oactxctrl_offset;
	struct flex regs_context[] = {
		{
			GEN8_OACTXCONTROL,
			offset + 1,
			active ? GEN8_OA_COUNTER_RESUME : 0,
		},
	};
	/* Offsets in regs_lri are not used since this configuration is only
	 * applied using LRI. Initialize the correct offsets for posterity.
	 */
#define GEN12_OAR_OACONTROL_OFFSET 0x5B0
	struct flex regs_lri[] = {
		{
			GEN12_OAR_OACONTROL,
			GEN12_OAR_OACONTROL_OFFSET + 1,
			(format << GEN12_OAR_OACONTROL_COUNTER_FORMAT_SHIFT) |
			(active ? GEN12_OAR_OACONTROL_COUNTER_ENABLE : 0)
		},
		{
			RING_CONTEXT_CONTROL(ce->engine->mmio_base),
			CTX_CONTEXT_CONTROL,
			_MASKED_FIELD(GEN12_CTX_CTRL_OAR_CONTEXT_ENABLE,
				      active ?
				      GEN12_CTX_CTRL_OAR_CONTEXT_ENABLE :
				      0)
		},
	};

	/* Modify the context image of pinned context with regs_context */
	err = intel_context_lock_pinned(ce);
	if (err)
		return err;

	err = gen8_modify_context(ce, regs_context,
				  ARRAY_SIZE(regs_context));
	intel_context_unlock_pinned(ce);
	if (err)
		return err;

	/* Apply regs_lri using LRI with pinned context */
	return gen8_modify_self(ce, regs_lri, ARRAY_SIZE(regs_lri), active);
}

/*
 * Manages updating the per-context aspects of the OA stream
 * configuration across all contexts.
 *
 * The awkward consideration here is that OACTXCONTROL controls the
 * exponent for periodic sampling which is primarily used for system
 * wide profiling where we'd like a consistent sampling period even in
 * the face of context switches.
 *
 * Our approach of updating the register state context (as opposed to
 * say using a workaround batch buffer) ensures that the hardware
 * won't automatically reload an out-of-date timer exponent even
 * transiently before a WA BB could be parsed.
 *
 * This function needs to:
 * - Ensure the currently running context's per-context OA state is
 *   updated
 * - Ensure that all existing contexts will have the correct per-context
 *   OA state if they are scheduled for use.
 * - Ensure any new contexts will be initialized with the correct
 *   per-context OA state.
 *
 * Note: it's only the RCS/Render context that has any OA state.
 * Note: the first flex register passed must always be R_PWR_CLK_STATE
 */
static int
oa_configure_all_contexts(struct i915_perf_stream *stream,
			  struct flex *regs,
			  size_t num_regs,
			  struct i915_active *active)
{
	struct drm_i915_private *i915 = stream->perf->i915;
	struct intel_engine_cs *engine;
	struct intel_gt *gt = stream->engine->gt;
	struct i915_gem_context *ctx, *cn;
	int err;

	lockdep_assert_held(&gt->perf.lock);

	/*
	 * The OA register config is setup through the context image. This image
	 * might be written to by the GPU on context switch (in particular on
	 * lite-restore). This means we can't safely update a context's image,
	 * if this context is scheduled/submitted to run on the GPU.
	 *
	 * We could emit the OA register config through the batch buffer but
	 * this might leave small interval of time where the OA unit is
	 * configured at an invalid sampling period.
	 *
	 * Note that since we emit all requests from a single ring, there
	 * is still an implicit global barrier here that may cause a high
	 * priority context to wait for an otherwise independent low priority
	 * context. Contexts idle at the time of reconfiguration are not
	 * trapped behind the barrier.
	 */
	spin_lock(&i915->gem.contexts.lock);
	list_for_each_entry_safe(ctx, cn, &i915->gem.contexts.list, link) {
		if (!kref_get_unless_zero(&ctx->ref))
			continue;

		spin_unlock(&i915->gem.contexts.lock);

		err = gen8_configure_context(ctx, regs, num_regs);
		if (err) {
			i915_gem_context_put(ctx);
			return err;
		}

		spin_lock(&i915->gem.contexts.lock);
		list_safe_reset_next(ctx, cn, link);
		i915_gem_context_put(ctx);
	}
	spin_unlock(&i915->gem.contexts.lock);

	/*
	 * After updating all other contexts, we need to modify ourselves.
	 * If we don't modify the kernel_context, we do not get events while
	 * idle.
	 */
	for_each_uabi_engine(engine, i915) {
		struct intel_context *ce = engine->kernel_context;

		if (engine->class != RENDER_CLASS)
			continue;

		regs[0].value = intel_sseu_make_rpcs(engine->gt, &ce->sseu);

		err = gen8_modify_self(ce, regs, num_regs, active);
		if (err)
			return err;
	}

	return 0;
}

static int
gen12_configure_all_contexts(struct i915_perf_stream *stream,
			     const struct i915_oa_config *oa_config,
			     struct i915_active *active)
{
	struct flex regs[] = {
		{
			GEN8_R_PWR_CLK_STATE(RENDER_RING_BASE),
			CTX_R_PWR_CLK_STATE,
		},
	};

	return oa_configure_all_contexts(stream,
					 regs, ARRAY_SIZE(regs),
					 active);
}

static int
lrc_configure_all_contexts(struct i915_perf_stream *stream,
			   const struct i915_oa_config *oa_config,
			   struct i915_active *active)
{
	u32 ctx_oactxctrl = stream->perf->ctx_oactxctrl_offset;
	/* The MMIO offsets for Flex EU registers aren't contiguous */
	const u32 ctx_flexeu0 = stream->perf->ctx_flexeu0_offset;
#define ctx_flexeuN(N) (ctx_flexeu0 + 2 * (N) + 1)
	struct flex regs[] = {
		{
			GEN8_R_PWR_CLK_STATE(RENDER_RING_BASE),
			CTX_R_PWR_CLK_STATE,
		},
		{
			GEN8_OACTXCONTROL,
			ctx_oactxctrl + 1,
		},
		{ EU_PERF_CNTL0, ctx_flexeuN(0) },
		{ EU_PERF_CNTL1, ctx_flexeuN(1) },
		{ EU_PERF_CNTL2, ctx_flexeuN(2) },
		{ EU_PERF_CNTL3, ctx_flexeuN(3) },
		{ EU_PERF_CNTL4, ctx_flexeuN(4) },
		{ EU_PERF_CNTL5, ctx_flexeuN(5) },
		{ EU_PERF_CNTL6, ctx_flexeuN(6) },
	};
#undef ctx_flexeuN
	int i;

	regs[1].value =
		(stream->period_exponent << GEN8_OA_TIMER_PERIOD_SHIFT) |
		(stream->periodic ? GEN8_OA_TIMER_ENABLE : 0) |
		GEN8_OA_COUNTER_RESUME;

	for (i = 2; i < ARRAY_SIZE(regs); i++)
		regs[i].value = oa_config_flex_reg(oa_config, regs[i].reg);

	return oa_configure_all_contexts(stream,
					 regs, ARRAY_SIZE(regs),
					 active);
}

static int
gen8_enable_metric_set(struct i915_perf_stream *stream,
		       struct i915_active *active)
{
	struct intel_uncore *uncore = stream->uncore;
	struct i915_oa_config *oa_config = stream->oa_config;
	int ret;

	/*
	 * We disable slice/unslice clock ratio change reports on SKL since
	 * they are too noisy. The HW generates a lot of redundant reports
	 * where the ratio hasn't really changed causing a lot of redundant
	 * work to processes and increasing the chances we'll hit buffer
	 * overruns.
	 *
	 * Although we don't currently use the 'disable overrun' OABUFFER
	 * feature it's worth noting that clock ratio reports have to be
	 * disabled before considering to use that feature since the HW doesn't
	 * correctly block these reports.
	 *
	 * Currently none of the high-level metrics we have depend on knowing
	 * this ratio to normalize.
	 *
	 * Note: This register is not power context saved and restored, but
	 * that's OK considering that we disable RC6 while the OA unit is
	 * enabled.
	 *
	 * The _INCLUDE_CLK_RATIO bit allows the slice/unslice frequency to
	 * be read back from automatically triggered reports, as part of the
	 * RPT_ID field.
	 */
	if (IS_GRAPHICS_VER(stream->perf->i915, 9, 11)) {
		intel_uncore_write(uncore, GEN8_OA_DEBUG,
				   _MASKED_BIT_ENABLE(GEN9_OA_DEBUG_DISABLE_CLK_RATIO_REPORTS |
						      GEN9_OA_DEBUG_INCLUDE_CLK_RATIO));
	}

	/*
	 * Update all contexts prior writing the mux configurations as we need
	 * to make sure all slices/subslices are ON before writing to NOA
	 * registers.
	 */
	ret = lrc_configure_all_contexts(stream, oa_config, active);
	if (ret)
		return ret;

	return emit_oa_config(stream,
			      stream->oa_config, oa_context(stream),
			      active);
}

static u32 oag_report_ctx_switches(const struct i915_perf_stream *stream)
{
	return _MASKED_FIELD(GEN12_OAG_OA_DEBUG_DISABLE_CTX_SWITCH_REPORTS,
			     (stream->sample_flags & SAMPLE_OA_REPORT) ?
			     0 : GEN12_OAG_OA_DEBUG_DISABLE_CTX_SWITCH_REPORTS);
}

static int
gen12_enable_metric_set(struct i915_perf_stream *stream,
			struct i915_active *active)
{
	struct drm_i915_private *i915 = stream->perf->i915;
	struct intel_uncore *uncore = stream->uncore;
	struct i915_oa_config *oa_config = stream->oa_config;
	bool periodic = stream->periodic;
	u32 period_exponent = stream->period_exponent;
	u32 sqcnt1;
	int ret;

	/*
	 * Wa_1508761755:xehpsdv, dg2
	 * EU NOA signals behave incorrectly if EU clock gating is enabled.
	 * Disable thread stall DOP gating and EU DOP gating.
	 */
	if (IS_XEHPSDV(i915) || IS_DG2(i915)) {
		intel_gt_mcr_multicast_write(uncore->gt, GEN8_ROW_CHICKEN,
					     _MASKED_BIT_ENABLE(STALL_DOP_GATING_DISABLE));
		intel_uncore_write(uncore, GEN7_ROW_CHICKEN2,
				   _MASKED_BIT_ENABLE(GEN12_DISABLE_DOP_GATING));
	}

	intel_uncore_write(uncore, GEN12_OAG_OA_DEBUG,
			   /* Disable clk ratio reports, like previous Gens. */
			   _MASKED_BIT_ENABLE(GEN12_OAG_OA_DEBUG_DISABLE_CLK_RATIO_REPORTS |
					      GEN12_OAG_OA_DEBUG_INCLUDE_CLK_RATIO) |
			   /*
			    * If the user didn't require OA reports, instruct
			    * the hardware not to emit ctx switch reports.
			    */
			   oag_report_ctx_switches(stream));

	intel_uncore_write(uncore, GEN12_OAG_OAGLBCTXCTRL, periodic ?
			   (GEN12_OAG_OAGLBCTXCTRL_COUNTER_RESUME |
			    GEN12_OAG_OAGLBCTXCTRL_TIMER_ENABLE |
			    (period_exponent << GEN12_OAG_OAGLBCTXCTRL_TIMER_PERIOD_SHIFT))
			    : 0);

	/*
	 * Initialize Super Queue Internal Cnt Register
	 * Set PMON Enable in order to collect valid metrics.
	 * Enable byets per clock reporting in OA for XEHPSDV onward.
	 */
	sqcnt1 = GEN12_SQCNT1_PMON_ENABLE |
		 (HAS_OA_BPC_REPORTING(i915) ? GEN12_SQCNT1_OABPC : 0);

	intel_uncore_rmw(uncore, GEN12_SQCNT1, 0, sqcnt1);

	/*
	 * Update all contexts prior writing the mux configurations as we need
	 * to make sure all slices/subslices are ON before writing to NOA
	 * registers.
	 */
	ret = gen12_configure_all_contexts(stream, oa_config, active);
	if (ret)
		return ret;

	/*
	 * For Gen12, performance counters are context
	 * saved/restored. Only enable it for the context that
	 * requested this.
	 */
	if (stream->ctx) {
		ret = gen12_configure_oar_context(stream, active);
		if (ret)
			return ret;
	}

	return emit_oa_config(stream,
			      stream->oa_config, oa_context(stream),
			      active);
}

static void gen8_disable_metric_set(struct i915_perf_stream *stream)
{
	struct intel_uncore *uncore = stream->uncore;

	/* Reset all contexts' slices/subslices configurations. */
	lrc_configure_all_contexts(stream, NULL, NULL);

	intel_uncore_rmw(uncore, GDT_CHICKEN_BITS, GT_NOA_ENABLE, 0);
}

static void gen11_disable_metric_set(struct i915_perf_stream *stream)
{
	struct intel_uncore *uncore = stream->uncore;

	/* Reset all contexts' slices/subslices configurations. */
	lrc_configure_all_contexts(stream, NULL, NULL);

	/* Make sure we disable noa to save power. */
	intel_uncore_rmw(uncore, RPM_CONFIG1, GEN10_GT_NOA_ENABLE, 0);
}

static void gen12_disable_metric_set(struct i915_perf_stream *stream)
{
	struct intel_uncore *uncore = stream->uncore;
	struct drm_i915_private *i915 = stream->perf->i915;
	u32 sqcnt1;

	/*
	 * Wa_1508761755:xehpsdv, dg2
	 * Enable thread stall DOP gating and EU DOP gating.
	 */
	if (IS_XEHPSDV(i915) || IS_DG2(i915)) {
		intel_gt_mcr_multicast_write(uncore->gt, GEN8_ROW_CHICKEN,
					     _MASKED_BIT_DISABLE(STALL_DOP_GATING_DISABLE));
		intel_uncore_write(uncore, GEN7_ROW_CHICKEN2,
				   _MASKED_BIT_DISABLE(GEN12_DISABLE_DOP_GATING));
	}

	/* Reset all contexts' slices/subslices configurations. */
	gen12_configure_all_contexts(stream, NULL, NULL);

	/* disable the context save/restore or OAR counters */
	if (stream->ctx)
		gen12_configure_oar_context(stream, NULL);

	/* Make sure we disable noa to save power. */
	intel_uncore_rmw(uncore, RPM_CONFIG1, GEN10_GT_NOA_ENABLE, 0);

	sqcnt1 = GEN12_SQCNT1_PMON_ENABLE |
		 (HAS_OA_BPC_REPORTING(i915) ? GEN12_SQCNT1_OABPC : 0);

	/* Reset PMON Enable to save power. */
	intel_uncore_rmw(uncore, GEN12_SQCNT1, sqcnt1, 0);
}

static void gen7_oa_enable(struct i915_perf_stream *stream)
{
	struct intel_uncore *uncore = stream->uncore;
	struct i915_gem_context *ctx = stream->ctx;
	u32 ctx_id = stream->specific_ctx_id;
	bool periodic = stream->periodic;
	u32 period_exponent = stream->period_exponent;
	u32 report_format = stream->oa_buffer.format->format;

	/*
	 * Reset buf pointers so we don't forward reports from before now.
	 *
	 * Think carefully if considering trying to avoid this, since it
	 * also ensures status flags and the buffer itself are cleared
	 * in error paths, and we have checks for invalid reports based
	 * on the assumption that certain fields are written to zeroed
	 * memory which this helps maintains.
	 */
	gen7_init_oa_buffer(stream);

	intel_uncore_write(uncore, GEN7_OACONTROL,
			   (ctx_id & GEN7_OACONTROL_CTX_MASK) |
			   (period_exponent <<
			    GEN7_OACONTROL_TIMER_PERIOD_SHIFT) |
			   (periodic ? GEN7_OACONTROL_TIMER_ENABLE : 0) |
			   (report_format << GEN7_OACONTROL_FORMAT_SHIFT) |
			   (ctx ? GEN7_OACONTROL_PER_CTX_ENABLE : 0) |
			   GEN7_OACONTROL_ENABLE);
}

static void gen8_oa_enable(struct i915_perf_stream *stream)
{
	struct intel_uncore *uncore = stream->uncore;
	u32 report_format = stream->oa_buffer.format->format;

	/*
	 * Reset buf pointers so we don't forward reports from before now.
	 *
	 * Think carefully if considering trying to avoid this, since it
	 * also ensures status flags and the buffer itself are cleared
	 * in error paths, and we have checks for invalid reports based
	 * on the assumption that certain fields are written to zeroed
	 * memory which this helps maintains.
	 */
	gen8_init_oa_buffer(stream);

	/*
	 * Note: we don't rely on the hardware to perform single context
	 * filtering and instead filter on the cpu based on the context-id
	 * field of reports
	 */
	intel_uncore_write(uncore, GEN8_OACONTROL,
			   (report_format << GEN8_OA_REPORT_FORMAT_SHIFT) |
			   GEN8_OA_COUNTER_ENABLE);
}

static void gen12_oa_enable(struct i915_perf_stream *stream)
{
	struct intel_uncore *uncore = stream->uncore;
	u32 report_format = stream->oa_buffer.format->format;

	/*
	 * If we don't want OA reports from the OA buffer, then we don't even
	 * need to program the OAG unit.
	 */
	if (!(stream->sample_flags & SAMPLE_OA_REPORT))
		return;

	gen12_init_oa_buffer(stream);

	intel_uncore_write(uncore, GEN12_OAG_OACONTROL,
			   (report_format << GEN12_OAG_OACONTROL_OA_COUNTER_FORMAT_SHIFT) |
			   GEN12_OAG_OACONTROL_OA_COUNTER_ENABLE);
}

/**
 * i915_oa_stream_enable - handle `I915_PERF_IOCTL_ENABLE` for OA stream
 * @stream: An i915 perf stream opened for OA metrics
 *
 * [Re]enables hardware periodic sampling according to the period configured
 * when opening the stream. This also starts a hrtimer that will periodically
 * check for data in the circular OA buffer for notifying userspace (e.g.
 * during a read() or poll()).
 */
static void i915_oa_stream_enable(struct i915_perf_stream *stream)
{
	stream->pollin = false;

	stream->perf->ops.oa_enable(stream);

	if (stream->sample_flags & SAMPLE_OA_REPORT)
		hrtimer_start(&stream->poll_check_timer,
			      ns_to_ktime(stream->poll_oa_period),
			      HRTIMER_MODE_REL_PINNED);
}

static void gen7_oa_disable(struct i915_perf_stream *stream)
{
	struct intel_uncore *uncore = stream->uncore;

	intel_uncore_write(uncore, GEN7_OACONTROL, 0);
	if (intel_wait_for_register(uncore,
				    GEN7_OACONTROL, GEN7_OACONTROL_ENABLE, 0,
				    50))
		drm_err(&stream->perf->i915->drm,
			"wait for OA to be disabled timed out\n");
}

static void gen8_oa_disable(struct i915_perf_stream *stream)
{
	struct intel_uncore *uncore = stream->uncore;

	intel_uncore_write(uncore, GEN8_OACONTROL, 0);
	if (intel_wait_for_register(uncore,
				    GEN8_OACONTROL, GEN8_OA_COUNTER_ENABLE, 0,
				    50))
		drm_err(&stream->perf->i915->drm,
			"wait for OA to be disabled timed out\n");
}

static void gen12_oa_disable(struct i915_perf_stream *stream)
{
	struct intel_uncore *uncore = stream->uncore;

	intel_uncore_write(uncore, GEN12_OAG_OACONTROL, 0);
	if (intel_wait_for_register(uncore,
				    GEN12_OAG_OACONTROL,
				    GEN12_OAG_OACONTROL_OA_COUNTER_ENABLE, 0,
				    50))
		drm_err(&stream->perf->i915->drm,
			"wait for OA to be disabled timed out\n");

	intel_uncore_write(uncore, GEN12_OA_TLB_INV_CR, 1);
	if (intel_wait_for_register(uncore,
				    GEN12_OA_TLB_INV_CR,
				    1, 0,
				    50))
		drm_err(&stream->perf->i915->drm,
			"wait for OA tlb invalidate timed out\n");
}

/**
 * i915_oa_stream_disable - handle `I915_PERF_IOCTL_DISABLE` for OA stream
 * @stream: An i915 perf stream opened for OA metrics
 *
 * Stops the OA unit from periodically writing counter reports into the
 * circular OA buffer. This also stops the hrtimer that periodically checks for
 * data in the circular OA buffer, for notifying userspace.
 */
static void i915_oa_stream_disable(struct i915_perf_stream *stream)
{
	stream->perf->ops.oa_disable(stream);

	if (stream->sample_flags & SAMPLE_OA_REPORT)
		hrtimer_cancel(&stream->poll_check_timer);
}

static const struct i915_perf_stream_ops i915_oa_stream_ops = {
	.destroy = i915_oa_stream_destroy,
	.enable = i915_oa_stream_enable,
	.disable = i915_oa_stream_disable,
	.wait_unlocked = i915_oa_wait_unlocked,
	.poll_wait = i915_oa_poll_wait,
	.read = i915_oa_read,
};

static int i915_perf_stream_enable_sync(struct i915_perf_stream *stream)
{
	struct i915_active *active;
	int err;

	active = i915_active_create();
	if (!active)
		return -ENOMEM;

	err = stream->perf->ops.enable_metric_set(stream, active);
	if (err == 0)
		__i915_active_wait(active, TASK_UNINTERRUPTIBLE);

	i915_active_put(active);
	return err;
}

static void
get_default_sseu_config(struct intel_sseu *out_sseu,
			struct intel_engine_cs *engine)
{
	const struct sseu_dev_info *devinfo_sseu = &engine->gt->info.sseu;

	*out_sseu = intel_sseu_from_device_info(devinfo_sseu);

	if (GRAPHICS_VER(engine->i915) == 11) {
		/*
		 * We only need subslice count so it doesn't matter which ones
		 * we select - just turn off low bits in the amount of half of
		 * all available subslices per slice.
		 */
		out_sseu->subslice_mask =
			~(~0 << (hweight8(out_sseu->subslice_mask) / 2));
		out_sseu->slice_mask = 0x1;
	}
}

static int
get_sseu_config(struct intel_sseu *out_sseu,
		struct intel_engine_cs *engine,
		const struct drm_i915_gem_context_param_sseu *drm_sseu)
{
	if (drm_sseu->engine.engine_class != engine->uabi_class ||
	    drm_sseu->engine.engine_instance != engine->uabi_instance)
		return -EINVAL;

	return i915_gem_user_to_context_sseu(engine->gt, drm_sseu, out_sseu);
}

/*
 * OA timestamp frequency = CS timestamp frequency in most platforms. On some
 * platforms OA unit ignores the CTC_SHIFT and the 2 timestamps differ. In such
 * cases, return the adjusted CS timestamp frequency to the user.
 */
u32 i915_perf_oa_timestamp_frequency(struct drm_i915_private *i915)
{
	/* Wa_18013179988:dg2 */
	if (IS_DG2(i915)) {
		intel_wakeref_t wakeref;
		u32 reg, shift;

		with_intel_runtime_pm(to_gt(i915)->uncore->rpm, wakeref)
			reg = intel_uncore_read(to_gt(i915)->uncore, RPM_CONFIG0);

		shift = REG_FIELD_GET(GEN10_RPM_CONFIG0_CTC_SHIFT_PARAMETER_MASK,
				      reg);

		return to_gt(i915)->clock_frequency << (3 - shift);
	}

	return to_gt(i915)->clock_frequency;
}

/**
 * i915_oa_stream_init - validate combined props for OA stream and init
 * @stream: An i915 perf stream
 * @param: The open parameters passed to `DRM_I915_PERF_OPEN`
 * @props: The property state that configures stream (individually validated)
 *
 * While read_properties_unlocked() validates properties in isolation it
 * doesn't ensure that the combination necessarily makes sense.
 *
 * At this point it has been determined that userspace wants a stream of
 * OA metrics, but still we need to further validate the combined
 * properties are OK.
 *
 * If the configuration makes sense then we can allocate memory for
 * a circular OA buffer and apply the requested metric set configuration.
 *
 * Returns: zero on success or a negative error code.
 */
static int i915_oa_stream_init(struct i915_perf_stream *stream,
			       struct drm_i915_perf_open_param *param,
			       struct perf_open_properties *props)
{
	struct drm_i915_private *i915 = stream->perf->i915;
	struct i915_perf *perf = stream->perf;
	struct intel_gt *gt;
	int ret;

	if (!props->engine) {
		drm_dbg(&stream->perf->i915->drm,
			"OA engine not specified\n");
		return -EINVAL;
	}
	gt = props->engine->gt;

	/*
	 * If the sysfs metrics/ directory wasn't registered for some
	 * reason then don't let userspace try their luck with config
	 * IDs
	 */
	if (!perf->metrics_kobj) {
		drm_dbg(&stream->perf->i915->drm,
			"OA metrics weren't advertised via sysfs\n");
		return -EINVAL;
	}

	if (!(props->sample_flags & SAMPLE_OA_REPORT) &&
	    (GRAPHICS_VER(perf->i915) < 12 || !stream->ctx)) {
		drm_dbg(&stream->perf->i915->drm,
			"Only OA report sampling supported\n");
		return -EINVAL;
	}

	if (!perf->ops.enable_metric_set) {
		drm_dbg(&stream->perf->i915->drm,
			"OA unit not supported\n");
		return -ENODEV;
	}

	/*
	 * To avoid the complexity of having to accurately filter
	 * counter reports and marshal to the appropriate client
	 * we currently only allow exclusive access
	 */
<<<<<<< HEAD
	if (gt->perf.exclusive_stream) {
=======
	if (perf->exclusive_stream) {
>>>>>>> 3299fb36
		drm_dbg(&stream->perf->i915->drm,
			"OA unit already in use\n");
		return -EBUSY;
	}

	if (!props->oa_format) {
		drm_dbg(&stream->perf->i915->drm,
			"OA report format not specified\n");
		return -EINVAL;
	}

	stream->engine = props->engine;
	stream->uncore = stream->engine->gt->uncore;

	stream->sample_size = sizeof(struct drm_i915_perf_record_header);

	stream->oa_buffer.format = &perf->oa_formats[props->oa_format];
	if (drm_WARN_ON(&i915->drm, stream->oa_buffer.format->size == 0))
		return -EINVAL;

	stream->sample_flags = props->sample_flags;
	stream->sample_size += stream->oa_buffer.format->size;

	stream->hold_preemption = props->hold_preemption;

	stream->periodic = props->oa_periodic;
	if (stream->periodic)
		stream->period_exponent = props->oa_period_exponent;

	if (stream->ctx) {
		ret = oa_get_render_ctx_id(stream);
		if (ret) {
			drm_dbg(&stream->perf->i915->drm,
				"Invalid context id to filter with\n");
			return ret;
		}
	}

	ret = alloc_noa_wait(stream);
	if (ret) {
		drm_dbg(&stream->perf->i915->drm,
			"Unable to allocate NOA wait batch buffer\n");
		goto err_noa_wait_alloc;
	}

	stream->oa_config = i915_perf_get_oa_config(perf, props->metrics_set);
	if (!stream->oa_config) {
		drm_dbg(&stream->perf->i915->drm,
			"Invalid OA config id=%i\n", props->metrics_set);
		ret = -EINVAL;
		goto err_config;
	}

	/* PRM - observability performance counters:
	 *
	 *   OACONTROL, performance counter enable, note:
	 *
	 *   "When this bit is set, in order to have coherent counts,
	 *   RC6 power state and trunk clock gating must be disabled.
	 *   This can be achieved by programming MMIO registers as
	 *   0xA094=0 and 0xA090[31]=1"
	 *
	 *   In our case we are expecting that taking pm + FORCEWAKE
	 *   references will effectively disable RC6.
	 */
	intel_engine_pm_get(stream->engine);
	intel_uncore_forcewake_get(stream->uncore, FORCEWAKE_ALL);

	/*
	 * Wa_16011777198:dg2: GuC resets render as part of the Wa. This causes
	 * OA to lose the configuration state. Prevent this by overriding GUCRC
	 * mode.
	 */
	if (intel_uc_uses_guc_rc(&gt->uc) &&
	    (IS_DG2_GRAPHICS_STEP(gt->i915, G10, STEP_A0, STEP_C0) ||
	     IS_DG2_GRAPHICS_STEP(gt->i915, G11, STEP_A0, STEP_B0))) {
		ret = intel_guc_slpc_override_gucrc_mode(&gt->uc.guc.slpc,
							 SLPC_GUCRC_MODE_GUCRC_NO_RC6);
		if (ret) {
			drm_dbg(&stream->perf->i915->drm,
				"Unable to override gucrc mode\n");
			goto err_gucrc;
		}

		stream->override_gucrc = true;
	}

	ret = alloc_oa_buffer(stream);
	if (ret)
		goto err_oa_buf_alloc;

	stream->ops = &i915_oa_stream_ops;

	stream->engine->gt->perf.sseu = props->sseu;
	WRITE_ONCE(gt->perf.exclusive_stream, stream);

	ret = i915_perf_stream_enable_sync(stream);
	if (ret) {
		drm_dbg(&stream->perf->i915->drm,
			"Unable to enable metric set\n");
		goto err_enable;
	}

	drm_dbg(&stream->perf->i915->drm,
		"opening stream oa config uuid=%s\n",
		  stream->oa_config->uuid);

	hrtimer_init(&stream->poll_check_timer,
		     CLOCK_MONOTONIC, HRTIMER_MODE_REL);
	stream->poll_check_timer.function = oa_poll_check_timer_cb;
	init_waitqueue_head(&stream->poll_wq);
	spin_lock_init(&stream->oa_buffer.ptr_lock);
	mutex_init(&stream->lock);

	return 0;

err_enable:
	WRITE_ONCE(gt->perf.exclusive_stream, NULL);
	perf->ops.disable_metric_set(stream);

	free_oa_buffer(stream);

err_oa_buf_alloc:
	if (stream->override_gucrc)
		intel_guc_slpc_unset_gucrc_mode(&gt->uc.guc.slpc);

err_gucrc:
	intel_uncore_forcewake_put(stream->uncore, FORCEWAKE_ALL);
	intel_engine_pm_put(stream->engine);

	free_oa_configs(stream);

err_config:
	free_noa_wait(stream);

err_noa_wait_alloc:
	if (stream->ctx)
		oa_put_render_ctx_id(stream);

	return ret;
}

void i915_oa_init_reg_state(const struct intel_context *ce,
			    const struct intel_engine_cs *engine)
{
	struct i915_perf_stream *stream;

	if (engine->class != RENDER_CLASS)
		return;

	/* perf.exclusive_stream serialised by lrc_configure_all_contexts() */
	stream = READ_ONCE(engine->gt->perf.exclusive_stream);
	if (stream && GRAPHICS_VER(stream->perf->i915) < 12)
		gen8_update_reg_state_unlocked(ce, stream);
}

/**
 * i915_perf_read - handles read() FOP for i915 perf stream FDs
 * @file: An i915 perf stream file
 * @buf: destination buffer given by userspace
 * @count: the number of bytes userspace wants to read
 * @ppos: (inout) file seek position (unused)
 *
 * The entry point for handling a read() on a stream file descriptor from
 * userspace. Most of the work is left to the i915_perf_read_locked() and
 * &i915_perf_stream_ops->read but to save having stream implementations (of
 * which we might have multiple later) we handle blocking read here.
 *
 * We can also consistently treat trying to read from a disabled stream
 * as an IO error so implementations can assume the stream is enabled
 * while reading.
 *
 * Returns: The number of bytes copied or a negative error code on failure.
 */
static ssize_t i915_perf_read(struct file *file,
			      char __user *buf,
			      size_t count,
			      loff_t *ppos)
{
	struct i915_perf_stream *stream = file->private_data;
	size_t offset = 0;
	int ret;

	/* To ensure it's handled consistently we simply treat all reads of a
	 * disabled stream as an error. In particular it might otherwise lead
	 * to a deadlock for blocking file descriptors...
	 */
	if (!stream->enabled || !(stream->sample_flags & SAMPLE_OA_REPORT))
		return -EIO;

	if (!(file->f_flags & O_NONBLOCK)) {
		/* There's the small chance of false positives from
		 * stream->ops->wait_unlocked.
		 *
		 * E.g. with single context filtering since we only wait until
		 * oabuffer has >= 1 report we don't immediately know whether
		 * any reports really belong to the current context
		 */
		do {
			ret = stream->ops->wait_unlocked(stream);
			if (ret)
				return ret;

			mutex_lock(&stream->lock);
			ret = stream->ops->read(stream, buf, count, &offset);
			mutex_unlock(&stream->lock);
		} while (!offset && !ret);
	} else {
		mutex_lock(&stream->lock);
		ret = stream->ops->read(stream, buf, count, &offset);
		mutex_unlock(&stream->lock);
	}

	/* We allow the poll checking to sometimes report false positive EPOLLIN
	 * events where we might actually report EAGAIN on read() if there's
	 * not really any data available. In this situation though we don't
	 * want to enter a busy loop between poll() reporting a EPOLLIN event
	 * and read() returning -EAGAIN. Clearing the oa.pollin state here
	 * effectively ensures we back off until the next hrtimer callback
	 * before reporting another EPOLLIN event.
	 * The exception to this is if ops->read() returned -ENOSPC which means
	 * that more OA data is available than could fit in the user provided
	 * buffer. In this case we want the next poll() call to not block.
	 */
	if (ret != -ENOSPC)
		stream->pollin = false;

	/* Possible values for ret are 0, -EFAULT, -ENOSPC, -EIO, ... */
	return offset ?: (ret ?: -EAGAIN);
}

static enum hrtimer_restart oa_poll_check_timer_cb(struct hrtimer *hrtimer)
{
	struct i915_perf_stream *stream =
		container_of(hrtimer, typeof(*stream), poll_check_timer);

	if (oa_buffer_check_unlocked(stream)) {
		stream->pollin = true;
		wake_up(&stream->poll_wq);
	}

	hrtimer_forward_now(hrtimer,
			    ns_to_ktime(stream->poll_oa_period));

	return HRTIMER_RESTART;
}

/**
 * i915_perf_poll_locked - poll_wait() with a suitable wait queue for stream
 * @stream: An i915 perf stream
 * @file: An i915 perf stream file
 * @wait: poll() state table
 *
 * For handling userspace polling on an i915 perf stream, this calls through to
 * &i915_perf_stream_ops->poll_wait to call poll_wait() with a wait queue that
 * will be woken for new stream data.
 *
 * Returns: any poll events that are ready without sleeping
 */
static __poll_t i915_perf_poll_locked(struct i915_perf_stream *stream,
				      struct file *file,
				      poll_table *wait)
{
	__poll_t events = 0;

	stream->ops->poll_wait(stream, file, wait);

	/* Note: we don't explicitly check whether there's something to read
	 * here since this path may be very hot depending on what else
	 * userspace is polling, or on the timeout in use. We rely solely on
	 * the hrtimer/oa_poll_check_timer_cb to notify us when there are
	 * samples to read.
	 */
	if (stream->pollin)
		events |= EPOLLIN;

	return events;
}

/**
 * i915_perf_poll - call poll_wait() with a suitable wait queue for stream
 * @file: An i915 perf stream file
 * @wait: poll() state table
 *
 * For handling userspace polling on an i915 perf stream, this ensures
 * poll_wait() gets called with a wait queue that will be woken for new stream
 * data.
 *
 * Note: Implementation deferred to i915_perf_poll_locked()
 *
 * Returns: any poll events that are ready without sleeping
 */
static __poll_t i915_perf_poll(struct file *file, poll_table *wait)
{
	struct i915_perf_stream *stream = file->private_data;
	__poll_t ret;

	mutex_lock(&stream->lock);
	ret = i915_perf_poll_locked(stream, file, wait);
	mutex_unlock(&stream->lock);

	return ret;
}

/**
 * i915_perf_enable_locked - handle `I915_PERF_IOCTL_ENABLE` ioctl
 * @stream: A disabled i915 perf stream
 *
 * [Re]enables the associated capture of data for this stream.
 *
 * If a stream was previously enabled then there's currently no intention
 * to provide userspace any guarantee about the preservation of previously
 * buffered data.
 */
static void i915_perf_enable_locked(struct i915_perf_stream *stream)
{
	if (stream->enabled)
		return;

	/* Allow stream->ops->enable() to refer to this */
	stream->enabled = true;

	if (stream->ops->enable)
		stream->ops->enable(stream);

	if (stream->hold_preemption)
		intel_context_set_nopreempt(stream->pinned_ctx);
}

/**
 * i915_perf_disable_locked - handle `I915_PERF_IOCTL_DISABLE` ioctl
 * @stream: An enabled i915 perf stream
 *
 * Disables the associated capture of data for this stream.
 *
 * The intention is that disabling an re-enabling a stream will ideally be
 * cheaper than destroying and re-opening a stream with the same configuration,
 * though there are no formal guarantees about what state or buffered data
 * must be retained between disabling and re-enabling a stream.
 *
 * Note: while a stream is disabled it's considered an error for userspace
 * to attempt to read from the stream (-EIO).
 */
static void i915_perf_disable_locked(struct i915_perf_stream *stream)
{
	if (!stream->enabled)
		return;

	/* Allow stream->ops->disable() to refer to this */
	stream->enabled = false;

	if (stream->hold_preemption)
		intel_context_clear_nopreempt(stream->pinned_ctx);

	if (stream->ops->disable)
		stream->ops->disable(stream);
}

static long i915_perf_config_locked(struct i915_perf_stream *stream,
				    unsigned long metrics_set)
{
	struct i915_oa_config *config;
	long ret = stream->oa_config->id;

	config = i915_perf_get_oa_config(stream->perf, metrics_set);
	if (!config)
		return -EINVAL;

	if (config != stream->oa_config) {
		int err;

		/*
		 * If OA is bound to a specific context, emit the
		 * reconfiguration inline from that context. The update
		 * will then be ordered with respect to submission on that
		 * context.
		 *
		 * When set globally, we use a low priority kernel context,
		 * so it will effectively take effect when idle.
		 */
		err = emit_oa_config(stream, config, oa_context(stream), NULL);
		if (!err)
			config = xchg(&stream->oa_config, config);
		else
			ret = err;
	}

	i915_oa_config_put(config);

	return ret;
}

/**
 * i915_perf_ioctl_locked - support ioctl() usage with i915 perf stream FDs
 * @stream: An i915 perf stream
 * @cmd: the ioctl request
 * @arg: the ioctl data
 *
 * Returns: zero on success or a negative error code. Returns -EINVAL for
 * an unknown ioctl request.
 */
static long i915_perf_ioctl_locked(struct i915_perf_stream *stream,
				   unsigned int cmd,
				   unsigned long arg)
{
	switch (cmd) {
	case I915_PERF_IOCTL_ENABLE:
		i915_perf_enable_locked(stream);
		return 0;
	case I915_PERF_IOCTL_DISABLE:
		i915_perf_disable_locked(stream);
		return 0;
	case I915_PERF_IOCTL_CONFIG:
		return i915_perf_config_locked(stream, arg);
	}

	return -EINVAL;
}

/**
 * i915_perf_ioctl - support ioctl() usage with i915 perf stream FDs
 * @file: An i915 perf stream file
 * @cmd: the ioctl request
 * @arg: the ioctl data
 *
 * Implementation deferred to i915_perf_ioctl_locked().
 *
 * Returns: zero on success or a negative error code. Returns -EINVAL for
 * an unknown ioctl request.
 */
static long i915_perf_ioctl(struct file *file,
			    unsigned int cmd,
			    unsigned long arg)
{
	struct i915_perf_stream *stream = file->private_data;
	long ret;

	mutex_lock(&stream->lock);
	ret = i915_perf_ioctl_locked(stream, cmd, arg);
	mutex_unlock(&stream->lock);

	return ret;
}

/**
 * i915_perf_destroy_locked - destroy an i915 perf stream
 * @stream: An i915 perf stream
 *
 * Frees all resources associated with the given i915 perf @stream, disabling
 * any associated data capture in the process.
 *
 * Note: The &gt->perf.lock mutex has been taken to serialize
 * with any non-file-operation driver hooks.
 */
static void i915_perf_destroy_locked(struct i915_perf_stream *stream)
{
	if (stream->enabled)
		i915_perf_disable_locked(stream);

	if (stream->ops->destroy)
		stream->ops->destroy(stream);

	if (stream->ctx)
		i915_gem_context_put(stream->ctx);

	kfree(stream);
}

/**
 * i915_perf_release - handles userspace close() of a stream file
 * @inode: anonymous inode associated with file
 * @file: An i915 perf stream file
 *
 * Cleans up any resources associated with an open i915 perf stream file.
 *
 * NB: close() can't really fail from the userspace point of view.
 *
 * Returns: zero on success or a negative error code.
 */
static int i915_perf_release(struct inode *inode, struct file *file)
{
	struct i915_perf_stream *stream = file->private_data;
	struct i915_perf *perf = stream->perf;
	struct intel_gt *gt = stream->engine->gt;

	/*
	 * Within this call, we know that the fd is being closed and we have no
	 * other user of stream->lock. Use the perf lock to destroy the stream
	 * here.
	 */
	mutex_lock(&gt->perf.lock);
	i915_perf_destroy_locked(stream);
	mutex_unlock(&gt->perf.lock);

	/* Release the reference the perf stream kept on the driver. */
	drm_dev_put(&perf->i915->drm);

	return 0;
}


static const struct file_operations fops = {
	.owner		= THIS_MODULE,
	.llseek		= no_llseek,
	.release	= i915_perf_release,
	.poll		= i915_perf_poll,
	.read		= i915_perf_read,
	.unlocked_ioctl	= i915_perf_ioctl,
	/* Our ioctl have no arguments, so it's safe to use the same function
	 * to handle 32bits compatibility.
	 */
	.compat_ioctl   = i915_perf_ioctl,
};


/**
 * i915_perf_open_ioctl_locked - DRM ioctl() for userspace to open a stream FD
 * @perf: i915 perf instance
 * @param: The open parameters passed to 'DRM_I915_PERF_OPEN`
 * @props: individually validated u64 property value pairs
 * @file: drm file
 *
 * See i915_perf_ioctl_open() for interface details.
 *
 * Implements further stream config validation and stream initialization on
 * behalf of i915_perf_open_ioctl() with the &gt->perf.lock mutex
 * taken to serialize with any non-file-operation driver hooks.
 *
 * Note: at this point the @props have only been validated in isolation and
 * it's still necessary to validate that the combination of properties makes
 * sense.
 *
 * In the case where userspace is interested in OA unit metrics then further
 * config validation and stream initialization details will be handled by
 * i915_oa_stream_init(). The code here should only validate config state that
 * will be relevant to all stream types / backends.
 *
 * Returns: zero on success or a negative error code.
 */
static int
i915_perf_open_ioctl_locked(struct i915_perf *perf,
			    struct drm_i915_perf_open_param *param,
			    struct perf_open_properties *props,
			    struct drm_file *file)
{
	struct i915_gem_context *specific_ctx = NULL;
	struct i915_perf_stream *stream = NULL;
	unsigned long f_flags = 0;
	bool privileged_op = true;
	int stream_fd;
	int ret;

	if (props->single_context) {
		u32 ctx_handle = props->ctx_handle;
		struct drm_i915_file_private *file_priv = file->driver_priv;

		specific_ctx = i915_gem_context_lookup(file_priv, ctx_handle);
		if (IS_ERR(specific_ctx)) {
			drm_dbg(&perf->i915->drm,
				"Failed to look up context with ID %u for opening perf stream\n",
				  ctx_handle);
			ret = PTR_ERR(specific_ctx);
			goto err;
		}
	}

	/*
	 * On Haswell the OA unit supports clock gating off for a specific
	 * context and in this mode there's no visibility of metrics for the
	 * rest of the system, which we consider acceptable for a
	 * non-privileged client.
	 *
	 * For Gen8->11 the OA unit no longer supports clock gating off for a
	 * specific context and the kernel can't securely stop the counters
	 * from updating as system-wide / global values. Even though we can
	 * filter reports based on the included context ID we can't block
	 * clients from seeing the raw / global counter values via
	 * MI_REPORT_PERF_COUNT commands and so consider it a privileged op to
	 * enable the OA unit by default.
	 *
	 * For Gen12+ we gain a new OAR unit that only monitors the RCS on a
	 * per context basis. So we can relax requirements there if the user
	 * doesn't request global stream access (i.e. query based sampling
	 * using MI_RECORD_PERF_COUNT.
	 */
	if (IS_HASWELL(perf->i915) && specific_ctx)
		privileged_op = false;
	else if (GRAPHICS_VER(perf->i915) == 12 && specific_ctx &&
		 (props->sample_flags & SAMPLE_OA_REPORT) == 0)
		privileged_op = false;

	if (props->hold_preemption) {
		if (!props->single_context) {
			drm_dbg(&perf->i915->drm,
				"preemption disable with no context\n");
			ret = -EINVAL;
			goto err;
		}
		privileged_op = true;
	}

	/*
	 * Asking for SSEU configuration is a priviliged operation.
	 */
	if (props->has_sseu)
		privileged_op = true;
	else
		get_default_sseu_config(&props->sseu, props->engine);

	/* Similar to perf's kernel.perf_paranoid_cpu sysctl option
	 * we check a dev.i915.perf_stream_paranoid sysctl option
	 * to determine if it's ok to access system wide OA counters
	 * without CAP_PERFMON or CAP_SYS_ADMIN privileges.
	 */
	if (privileged_op &&
	    i915_perf_stream_paranoid && !perfmon_capable()) {
		drm_dbg(&perf->i915->drm,
			"Insufficient privileges to open i915 perf stream\n");
		ret = -EACCES;
		goto err_ctx;
	}

	stream = kzalloc(sizeof(*stream), GFP_KERNEL);
	if (!stream) {
		ret = -ENOMEM;
		goto err_ctx;
	}

	stream->perf = perf;
	stream->ctx = specific_ctx;
	stream->poll_oa_period = props->poll_oa_period;

	ret = i915_oa_stream_init(stream, param, props);
	if (ret)
		goto err_alloc;

	/* we avoid simply assigning stream->sample_flags = props->sample_flags
	 * to have _stream_init check the combination of sample flags more
	 * thoroughly, but still this is the expected result at this point.
	 */
	if (WARN_ON(stream->sample_flags != props->sample_flags)) {
		ret = -ENODEV;
		goto err_flags;
	}

	if (param->flags & I915_PERF_FLAG_FD_CLOEXEC)
		f_flags |= O_CLOEXEC;
	if (param->flags & I915_PERF_FLAG_FD_NONBLOCK)
		f_flags |= O_NONBLOCK;

	stream_fd = anon_inode_getfd("[i915_perf]", &fops, stream, f_flags);
	if (stream_fd < 0) {
		ret = stream_fd;
		goto err_flags;
	}

	if (!(param->flags & I915_PERF_FLAG_DISABLED))
		i915_perf_enable_locked(stream);

	/* Take a reference on the driver that will be kept with stream_fd
	 * until its release.
	 */
	drm_dev_get(&perf->i915->drm);

	return stream_fd;

err_flags:
	if (stream->ops->destroy)
		stream->ops->destroy(stream);
err_alloc:
	kfree(stream);
err_ctx:
	if (specific_ctx)
		i915_gem_context_put(specific_ctx);
err:
	return ret;
}

static u64 oa_exponent_to_ns(struct i915_perf *perf, int exponent)
{
	u64 nom = (2ULL << exponent) * NSEC_PER_SEC;
	u32 den = i915_perf_oa_timestamp_frequency(perf->i915);

	return div_u64(nom + den - 1, den);
}

static __always_inline bool
oa_format_valid(struct i915_perf *perf, enum drm_i915_oa_format format)
{
	return test_bit(format, perf->format_mask);
}

static __always_inline void
oa_format_add(struct i915_perf *perf, enum drm_i915_oa_format format)
{
	__set_bit(format, perf->format_mask);
}

/**
 * read_properties_unlocked - validate + copy userspace stream open properties
 * @perf: i915 perf instance
 * @uprops: The array of u64 key value pairs given by userspace
 * @n_props: The number of key value pairs expected in @uprops
 * @props: The stream configuration built up while validating properties
 *
 * Note this function only validates properties in isolation it doesn't
 * validate that the combination of properties makes sense or that all
 * properties necessary for a particular kind of stream have been set.
 *
 * Note that there currently aren't any ordering requirements for properties so
 * we shouldn't validate or assume anything about ordering here. This doesn't
 * rule out defining new properties with ordering requirements in the future.
 */
static int read_properties_unlocked(struct i915_perf *perf,
				    u64 __user *uprops,
				    u32 n_props,
				    struct perf_open_properties *props)
{
	u64 __user *uprop = uprops;
	u32 i;
	int ret;

	memset(props, 0, sizeof(struct perf_open_properties));
	props->poll_oa_period = DEFAULT_POLL_PERIOD_NS;

	if (!n_props) {
		drm_dbg(&perf->i915->drm,
			"No i915 perf properties given\n");
		return -EINVAL;
	}

	/* At the moment we only support using i915-perf on the RCS. */
	props->engine = intel_engine_lookup_user(perf->i915,
						 I915_ENGINE_CLASS_RENDER,
						 0);
	if (!props->engine) {
		drm_dbg(&perf->i915->drm,
			"No RENDER-capable engines\n");
		return -EINVAL;
	}

	/* Considering that ID = 0 is reserved and assuming that we don't
	 * (currently) expect any configurations to ever specify duplicate
	 * values for a particular property ID then the last _PROP_MAX value is
	 * one greater than the maximum number of properties we expect to get
	 * from userspace.
	 */
	if (n_props >= DRM_I915_PERF_PROP_MAX) {
		drm_dbg(&perf->i915->drm,
			"More i915 perf properties specified than exist\n");
		return -EINVAL;
	}

	for (i = 0; i < n_props; i++) {
		u64 oa_period, oa_freq_hz;
		u64 id, value;

		ret = get_user(id, uprop);
		if (ret)
			return ret;

		ret = get_user(value, uprop + 1);
		if (ret)
			return ret;

		if (id == 0 || id >= DRM_I915_PERF_PROP_MAX) {
			drm_dbg(&perf->i915->drm,
				"Unknown i915 perf property ID\n");
			return -EINVAL;
		}

		switch ((enum drm_i915_perf_property_id)id) {
		case DRM_I915_PERF_PROP_CTX_HANDLE:
			props->single_context = 1;
			props->ctx_handle = value;
			break;
		case DRM_I915_PERF_PROP_SAMPLE_OA:
			if (value)
				props->sample_flags |= SAMPLE_OA_REPORT;
			break;
		case DRM_I915_PERF_PROP_OA_METRICS_SET:
			if (value == 0) {
				drm_dbg(&perf->i915->drm,
					"Unknown OA metric set ID\n");
				return -EINVAL;
			}
			props->metrics_set = value;
			break;
		case DRM_I915_PERF_PROP_OA_FORMAT:
			if (value == 0 || value >= I915_OA_FORMAT_MAX) {
				drm_dbg(&perf->i915->drm,
					"Out-of-range OA report format %llu\n",
					  value);
				return -EINVAL;
			}
			if (!oa_format_valid(perf, value)) {
				drm_dbg(&perf->i915->drm,
					"Unsupported OA report format %llu\n",
					  value);
				return -EINVAL;
			}
			props->oa_format = value;
			break;
		case DRM_I915_PERF_PROP_OA_EXPONENT:
			if (value > OA_EXPONENT_MAX) {
				drm_dbg(&perf->i915->drm,
					"OA timer exponent too high (> %u)\n",
					 OA_EXPONENT_MAX);
				return -EINVAL;
			}

			/* Theoretically we can program the OA unit to sample
			 * e.g. every 160ns for HSW, 167ns for BDW/SKL or 104ns
			 * for BXT. We don't allow such high sampling
			 * frequencies by default unless root.
			 */

			BUILD_BUG_ON(sizeof(oa_period) != 8);
			oa_period = oa_exponent_to_ns(perf, value);

			/* This check is primarily to ensure that oa_period <=
			 * UINT32_MAX (before passing to do_div which only
			 * accepts a u32 denominator), but we can also skip
			 * checking anything < 1Hz which implicitly can't be
			 * limited via an integer oa_max_sample_rate.
			 */
			if (oa_period <= NSEC_PER_SEC) {
				u64 tmp = NSEC_PER_SEC;
				do_div(tmp, oa_period);
				oa_freq_hz = tmp;
			} else
				oa_freq_hz = 0;

			if (oa_freq_hz > i915_oa_max_sample_rate && !perfmon_capable()) {
				drm_dbg(&perf->i915->drm,
					"OA exponent would exceed the max sampling frequency (sysctl dev.i915.oa_max_sample_rate) %uHz without CAP_PERFMON or CAP_SYS_ADMIN privileges\n",
					  i915_oa_max_sample_rate);
				return -EACCES;
			}

			props->oa_periodic = true;
			props->oa_period_exponent = value;
			break;
		case DRM_I915_PERF_PROP_HOLD_PREEMPTION:
			props->hold_preemption = !!value;
			break;
		case DRM_I915_PERF_PROP_GLOBAL_SSEU: {
			struct drm_i915_gem_context_param_sseu user_sseu;

			if (GRAPHICS_VER_FULL(perf->i915) >= IP_VER(12, 50)) {
				drm_dbg(&perf->i915->drm,
					"SSEU config not supported on gfx %x\n",
					GRAPHICS_VER_FULL(perf->i915));
				return -ENODEV;
			}

			if (copy_from_user(&user_sseu,
					   u64_to_user_ptr(value),
					   sizeof(user_sseu))) {
				drm_dbg(&perf->i915->drm,
					"Unable to copy global sseu parameter\n");
				return -EFAULT;
			}

			ret = get_sseu_config(&props->sseu, props->engine, &user_sseu);
			if (ret) {
				drm_dbg(&perf->i915->drm,
					"Invalid SSEU configuration\n");
				return ret;
			}
			props->has_sseu = true;
			break;
		}
		case DRM_I915_PERF_PROP_POLL_OA_PERIOD:
			if (value < 100000 /* 100us */) {
				drm_dbg(&perf->i915->drm,
					"OA availability timer too small (%lluns < 100us)\n",
					  value);
				return -EINVAL;
			}
			props->poll_oa_period = value;
			break;
		case DRM_I915_PERF_PROP_MAX:
			MISSING_CASE(id);
			return -EINVAL;
		}

		uprop += 2;
	}

	return 0;
}

/**
 * i915_perf_open_ioctl - DRM ioctl() for userspace to open a stream FD
 * @dev: drm device
 * @data: ioctl data copied from userspace (unvalidated)
 * @file: drm file
 *
 * Validates the stream open parameters given by userspace including flags
 * and an array of u64 key, value pair properties.
 *
 * Very little is assumed up front about the nature of the stream being
 * opened (for instance we don't assume it's for periodic OA unit metrics). An
 * i915-perf stream is expected to be a suitable interface for other forms of
 * buffered data written by the GPU besides periodic OA metrics.
 *
 * Note we copy the properties from userspace outside of the i915 perf
 * mutex to avoid an awkward lockdep with mmap_lock.
 *
 * Most of the implementation details are handled by
 * i915_perf_open_ioctl_locked() after taking the &gt->perf.lock
 * mutex for serializing with any non-file-operation driver hooks.
 *
 * Return: A newly opened i915 Perf stream file descriptor or negative
 * error code on failure.
 */
int i915_perf_open_ioctl(struct drm_device *dev, void *data,
			 struct drm_file *file)
{
	struct i915_perf *perf = &to_i915(dev)->perf;
	struct drm_i915_perf_open_param *param = data;
	struct intel_gt *gt;
	struct perf_open_properties props;
	u32 known_open_flags;
	int ret;

	if (!perf->i915) {
		drm_dbg(&perf->i915->drm,
			"i915 perf interface not available for this system\n");
		return -ENOTSUPP;
	}

	known_open_flags = I915_PERF_FLAG_FD_CLOEXEC |
			   I915_PERF_FLAG_FD_NONBLOCK |
			   I915_PERF_FLAG_DISABLED;
	if (param->flags & ~known_open_flags) {
		drm_dbg(&perf->i915->drm,
			"Unknown drm_i915_perf_open_param flag\n");
		return -EINVAL;
	}

	ret = read_properties_unlocked(perf,
				       u64_to_user_ptr(param->properties_ptr),
				       param->num_properties,
				       &props);
	if (ret)
		return ret;

	gt = props.engine->gt;

	mutex_lock(&gt->perf.lock);
	ret = i915_perf_open_ioctl_locked(perf, param, &props, file);
	mutex_unlock(&gt->perf.lock);

	return ret;
}

/**
 * i915_perf_register - exposes i915-perf to userspace
 * @i915: i915 device instance
 *
 * In particular OA metric sets are advertised under a sysfs metrics/
 * directory allowing userspace to enumerate valid IDs that can be
 * used to open an i915-perf stream.
 */
void i915_perf_register(struct drm_i915_private *i915)
{
	struct i915_perf *perf = &i915->perf;
	struct intel_gt *gt = to_gt(i915);

	if (!perf->i915)
		return;

	/* To be sure we're synchronized with an attempted
	 * i915_perf_open_ioctl(); considering that we register after
	 * being exposed to userspace.
	 */
	mutex_lock(&gt->perf.lock);

	perf->metrics_kobj =
		kobject_create_and_add("metrics",
				       &i915->drm.primary->kdev->kobj);

	mutex_unlock(&gt->perf.lock);
}

/**
 * i915_perf_unregister - hide i915-perf from userspace
 * @i915: i915 device instance
 *
 * i915-perf state cleanup is split up into an 'unregister' and
 * 'deinit' phase where the interface is first hidden from
 * userspace by i915_perf_unregister() before cleaning up
 * remaining state in i915_perf_fini().
 */
void i915_perf_unregister(struct drm_i915_private *i915)
{
	struct i915_perf *perf = &i915->perf;

	if (!perf->metrics_kobj)
		return;

	kobject_put(perf->metrics_kobj);
	perf->metrics_kobj = NULL;
}

static bool gen8_is_valid_flex_addr(struct i915_perf *perf, u32 addr)
{
	static const i915_reg_t flex_eu_regs[] = {
		EU_PERF_CNTL0,
		EU_PERF_CNTL1,
		EU_PERF_CNTL2,
		EU_PERF_CNTL3,
		EU_PERF_CNTL4,
		EU_PERF_CNTL5,
		EU_PERF_CNTL6,
	};
	int i;

	for (i = 0; i < ARRAY_SIZE(flex_eu_regs); i++) {
		if (i915_mmio_reg_offset(flex_eu_regs[i]) == addr)
			return true;
	}
	return false;
}

static bool reg_in_range_table(u32 addr, const struct i915_range *table)
{
	while (table->start || table->end) {
		if (addr >= table->start && addr <= table->end)
			return true;

		table++;
	}

	return false;
}

#define REG_EQUAL(addr, mmio) \
	((addr) == i915_mmio_reg_offset(mmio))

static const struct i915_range gen7_oa_b_counters[] = {
	{ .start = 0x2710, .end = 0x272c },	/* OASTARTTRIG[1-8] */
	{ .start = 0x2740, .end = 0x275c },	/* OAREPORTTRIG[1-8] */
	{ .start = 0x2770, .end = 0x27ac },	/* OACEC[0-7][0-1] */
	{}
};

static const struct i915_range gen12_oa_b_counters[] = {
	{ .start = 0x2b2c, .end = 0x2b2c },	/* GEN12_OAG_OA_PESS */
	{ .start = 0xd900, .end = 0xd91c },	/* GEN12_OAG_OASTARTTRIG[1-8] */
	{ .start = 0xd920, .end = 0xd93c },	/* GEN12_OAG_OAREPORTTRIG1[1-8] */
	{ .start = 0xd940, .end = 0xd97c },	/* GEN12_OAG_CEC[0-7][0-1] */
	{ .start = 0xdc00, .end = 0xdc3c },	/* GEN12_OAG_SCEC[0-7][0-1] */
	{ .start = 0xdc40, .end = 0xdc40 },	/* GEN12_OAG_SPCTR_CNF */
	{ .start = 0xdc44, .end = 0xdc44 },	/* GEN12_OAA_DBG_REG */
	{}
};

static const struct i915_range xehp_oa_b_counters[] = {
	{ .start = 0xdc48, .end = 0xdc48 },	/* OAA_ENABLE_REG */
	{ .start = 0xdd00, .end = 0xdd48 },	/* OAG_LCE0_0 - OAA_LENABLE_REG */
};

static const struct i915_range gen7_oa_mux_regs[] = {
	{ .start = 0x91b8, .end = 0x91cc },	/* OA_PERFCNT[1-2], OA_PERFMATRIX */
	{ .start = 0x9800, .end = 0x9888 },	/* MICRO_BP0_0 - NOA_WRITE */
	{ .start = 0xe180, .end = 0xe180 },	/* HALF_SLICE_CHICKEN2 */
	{}
};

static const struct i915_range hsw_oa_mux_regs[] = {
	{ .start = 0x09e80, .end = 0x09ea4 }, /* HSW_MBVID2_NOA[0-9] */
	{ .start = 0x09ec0, .end = 0x09ec0 }, /* HSW_MBVID2_MISR0 */
	{ .start = 0x25100, .end = 0x2ff90 },
	{}
};

static const struct i915_range chv_oa_mux_regs[] = {
	{ .start = 0x182300, .end = 0x1823a4 },
	{}
};

static const struct i915_range gen8_oa_mux_regs[] = {
	{ .start = 0x0d00, .end = 0x0d2c },	/* RPM_CONFIG[0-1], NOA_CONFIG[0-8] */
	{ .start = 0x20cc, .end = 0x20cc },	/* WAIT_FOR_RC6_EXIT */
	{}
};

static const struct i915_range gen11_oa_mux_regs[] = {
	{ .start = 0x91c8, .end = 0x91dc },	/* OA_PERFCNT[3-4] */
	{}
};

static const struct i915_range gen12_oa_mux_regs[] = {
	{ .start = 0x0d00, .end = 0x0d04 },     /* RPM_CONFIG[0-1] */
	{ .start = 0x0d0c, .end = 0x0d2c },     /* NOA_CONFIG[0-8] */
	{ .start = 0x9840, .end = 0x9840 },	/* GDT_CHICKEN_BITS */
	{ .start = 0x9884, .end = 0x9888 },	/* NOA_WRITE */
	{ .start = 0x20cc, .end = 0x20cc },	/* WAIT_FOR_RC6_EXIT */
	{}
};

static bool gen7_is_valid_b_counter_addr(struct i915_perf *perf, u32 addr)
{
	return reg_in_range_table(addr, gen7_oa_b_counters);
}

static bool gen8_is_valid_mux_addr(struct i915_perf *perf, u32 addr)
{
	return reg_in_range_table(addr, gen7_oa_mux_regs) ||
		reg_in_range_table(addr, gen8_oa_mux_regs);
}

static bool gen11_is_valid_mux_addr(struct i915_perf *perf, u32 addr)
{
	return reg_in_range_table(addr, gen7_oa_mux_regs) ||
		reg_in_range_table(addr, gen8_oa_mux_regs) ||
		reg_in_range_table(addr, gen11_oa_mux_regs);
}

static bool hsw_is_valid_mux_addr(struct i915_perf *perf, u32 addr)
{
	return reg_in_range_table(addr, gen7_oa_mux_regs) ||
		reg_in_range_table(addr, hsw_oa_mux_regs);
}

static bool chv_is_valid_mux_addr(struct i915_perf *perf, u32 addr)
{
	return reg_in_range_table(addr, gen7_oa_mux_regs) ||
		reg_in_range_table(addr, chv_oa_mux_regs);
}

static bool gen12_is_valid_b_counter_addr(struct i915_perf *perf, u32 addr)
{
	return reg_in_range_table(addr, gen12_oa_b_counters);
}

static bool xehp_is_valid_b_counter_addr(struct i915_perf *perf, u32 addr)
{
	return reg_in_range_table(addr, xehp_oa_b_counters) ||
		reg_in_range_table(addr, gen12_oa_b_counters);
}

static bool gen12_is_valid_mux_addr(struct i915_perf *perf, u32 addr)
{
	return reg_in_range_table(addr, gen12_oa_mux_regs);
}

static u32 mask_reg_value(u32 reg, u32 val)
{
	/* HALF_SLICE_CHICKEN2 is programmed with a the
	 * WaDisableSTUnitPowerOptimization workaround. Make sure the value
	 * programmed by userspace doesn't change this.
	 */
	if (REG_EQUAL(reg, HALF_SLICE_CHICKEN2))
		val = val & ~_MASKED_BIT_ENABLE(GEN8_ST_PO_DISABLE);

	/* WAIT_FOR_RC6_EXIT has only one bit fullfilling the function
	 * indicated by its name and a bunch of selection fields used by OA
	 * configs.
	 */
	if (REG_EQUAL(reg, WAIT_FOR_RC6_EXIT))
		val = val & ~_MASKED_BIT_ENABLE(HSW_WAIT_FOR_RC6_EXIT_ENABLE);

	return val;
}

static struct i915_oa_reg *alloc_oa_regs(struct i915_perf *perf,
					 bool (*is_valid)(struct i915_perf *perf, u32 addr),
					 u32 __user *regs,
					 u32 n_regs)
{
	struct i915_oa_reg *oa_regs;
	int err;
	u32 i;

	if (!n_regs)
		return NULL;

	/* No is_valid function means we're not allowing any register to be programmed. */
	GEM_BUG_ON(!is_valid);
	if (!is_valid)
		return ERR_PTR(-EINVAL);

	oa_regs = kmalloc_array(n_regs, sizeof(*oa_regs), GFP_KERNEL);
	if (!oa_regs)
		return ERR_PTR(-ENOMEM);

	for (i = 0; i < n_regs; i++) {
		u32 addr, value;

		err = get_user(addr, regs);
		if (err)
			goto addr_err;

		if (!is_valid(perf, addr)) {
			drm_dbg(&perf->i915->drm,
				"Invalid oa_reg address: %X\n", addr);
			err = -EINVAL;
			goto addr_err;
		}

		err = get_user(value, regs + 1);
		if (err)
			goto addr_err;

		oa_regs[i].addr = _MMIO(addr);
		oa_regs[i].value = mask_reg_value(addr, value);

		regs += 2;
	}

	return oa_regs;

addr_err:
	kfree(oa_regs);
	return ERR_PTR(err);
}

static ssize_t show_dynamic_id(struct kobject *kobj,
			       struct kobj_attribute *attr,
			       char *buf)
{
	struct i915_oa_config *oa_config =
		container_of(attr, typeof(*oa_config), sysfs_metric_id);

	return sprintf(buf, "%d\n", oa_config->id);
}

static int create_dynamic_oa_sysfs_entry(struct i915_perf *perf,
					 struct i915_oa_config *oa_config)
{
	sysfs_attr_init(&oa_config->sysfs_metric_id.attr);
	oa_config->sysfs_metric_id.attr.name = "id";
	oa_config->sysfs_metric_id.attr.mode = S_IRUGO;
	oa_config->sysfs_metric_id.show = show_dynamic_id;
	oa_config->sysfs_metric_id.store = NULL;

	oa_config->attrs[0] = &oa_config->sysfs_metric_id.attr;
	oa_config->attrs[1] = NULL;

	oa_config->sysfs_metric.name = oa_config->uuid;
	oa_config->sysfs_metric.attrs = oa_config->attrs;

	return sysfs_create_group(perf->metrics_kobj,
				  &oa_config->sysfs_metric);
}

/**
 * i915_perf_add_config_ioctl - DRM ioctl() for userspace to add a new OA config
 * @dev: drm device
 * @data: ioctl data (pointer to struct drm_i915_perf_oa_config) copied from
 *        userspace (unvalidated)
 * @file: drm file
 *
 * Validates the submitted OA register to be saved into a new OA config that
 * can then be used for programming the OA unit and its NOA network.
 *
 * Returns: A new allocated config number to be used with the perf open ioctl
 * or a negative error code on failure.
 */
int i915_perf_add_config_ioctl(struct drm_device *dev, void *data,
			       struct drm_file *file)
{
	struct i915_perf *perf = &to_i915(dev)->perf;
	struct drm_i915_perf_oa_config *args = data;
	struct i915_oa_config *oa_config, *tmp;
	struct i915_oa_reg *regs;
	int err, id;

	if (!perf->i915) {
		drm_dbg(&perf->i915->drm,
			"i915 perf interface not available for this system\n");
		return -ENOTSUPP;
	}

	if (!perf->metrics_kobj) {
		drm_dbg(&perf->i915->drm,
			"OA metrics weren't advertised via sysfs\n");
		return -EINVAL;
	}

	if (i915_perf_stream_paranoid && !perfmon_capable()) {
		drm_dbg(&perf->i915->drm,
			"Insufficient privileges to add i915 OA config\n");
		return -EACCES;
	}

	if ((!args->mux_regs_ptr || !args->n_mux_regs) &&
	    (!args->boolean_regs_ptr || !args->n_boolean_regs) &&
	    (!args->flex_regs_ptr || !args->n_flex_regs)) {
		drm_dbg(&perf->i915->drm,
			"No OA registers given\n");
		return -EINVAL;
	}

	oa_config = kzalloc(sizeof(*oa_config), GFP_KERNEL);
	if (!oa_config) {
		drm_dbg(&perf->i915->drm,
			"Failed to allocate memory for the OA config\n");
		return -ENOMEM;
	}

	oa_config->perf = perf;
	kref_init(&oa_config->ref);

	if (!uuid_is_valid(args->uuid)) {
		drm_dbg(&perf->i915->drm,
			"Invalid uuid format for OA config\n");
		err = -EINVAL;
		goto reg_err;
	}

	/* Last character in oa_config->uuid will be 0 because oa_config is
	 * kzalloc.
	 */
	memcpy(oa_config->uuid, args->uuid, sizeof(args->uuid));

	oa_config->mux_regs_len = args->n_mux_regs;
	regs = alloc_oa_regs(perf,
			     perf->ops.is_valid_mux_reg,
			     u64_to_user_ptr(args->mux_regs_ptr),
			     args->n_mux_regs);

	if (IS_ERR(regs)) {
		drm_dbg(&perf->i915->drm,
			"Failed to create OA config for mux_regs\n");
		err = PTR_ERR(regs);
		goto reg_err;
	}
	oa_config->mux_regs = regs;

	oa_config->b_counter_regs_len = args->n_boolean_regs;
	regs = alloc_oa_regs(perf,
			     perf->ops.is_valid_b_counter_reg,
			     u64_to_user_ptr(args->boolean_regs_ptr),
			     args->n_boolean_regs);

	if (IS_ERR(regs)) {
		drm_dbg(&perf->i915->drm,
			"Failed to create OA config for b_counter_regs\n");
		err = PTR_ERR(regs);
		goto reg_err;
	}
	oa_config->b_counter_regs = regs;

	if (GRAPHICS_VER(perf->i915) < 8) {
		if (args->n_flex_regs != 0) {
			err = -EINVAL;
			goto reg_err;
		}
	} else {
		oa_config->flex_regs_len = args->n_flex_regs;
		regs = alloc_oa_regs(perf,
				     perf->ops.is_valid_flex_reg,
				     u64_to_user_ptr(args->flex_regs_ptr),
				     args->n_flex_regs);

		if (IS_ERR(regs)) {
			drm_dbg(&perf->i915->drm,
				"Failed to create OA config for flex_regs\n");
			err = PTR_ERR(regs);
			goto reg_err;
		}
		oa_config->flex_regs = regs;
	}

	err = mutex_lock_interruptible(&perf->metrics_lock);
	if (err)
		goto reg_err;

	/* We shouldn't have too many configs, so this iteration shouldn't be
	 * too costly.
	 */
	idr_for_each_entry(&perf->metrics_idr, tmp, id) {
		if (!strcmp(tmp->uuid, oa_config->uuid)) {
			drm_dbg(&perf->i915->drm,
				"OA config already exists with this uuid\n");
			err = -EADDRINUSE;
			goto sysfs_err;
		}
	}

	err = create_dynamic_oa_sysfs_entry(perf, oa_config);
	if (err) {
		drm_dbg(&perf->i915->drm,
			"Failed to create sysfs entry for OA config\n");
		goto sysfs_err;
	}

	/* Config id 0 is invalid, id 1 for kernel stored test config. */
	oa_config->id = idr_alloc(&perf->metrics_idr,
				  oa_config, 2,
				  0, GFP_KERNEL);
	if (oa_config->id < 0) {
		drm_dbg(&perf->i915->drm,
			"Failed to create sysfs entry for OA config\n");
		err = oa_config->id;
		goto sysfs_err;
	}
	id = oa_config->id;

	drm_dbg(&perf->i915->drm,
		"Added config %s id=%i\n", oa_config->uuid, oa_config->id);
	mutex_unlock(&perf->metrics_lock);

<<<<<<< HEAD
	drm_dbg(&perf->i915->drm,
		"Added config %s id=%i\n", oa_config->uuid, oa_config->id);

	return oa_config->id;
=======
	return id;
>>>>>>> 3299fb36

sysfs_err:
	mutex_unlock(&perf->metrics_lock);
reg_err:
	i915_oa_config_put(oa_config);
	drm_dbg(&perf->i915->drm,
		"Failed to add new OA config\n");
	return err;
}

/**
 * i915_perf_remove_config_ioctl - DRM ioctl() for userspace to remove an OA config
 * @dev: drm device
 * @data: ioctl data (pointer to u64 integer) copied from userspace
 * @file: drm file
 *
 * Configs can be removed while being used, the will stop appearing in sysfs
 * and their content will be freed when the stream using the config is closed.
 *
 * Returns: 0 on success or a negative error code on failure.
 */
int i915_perf_remove_config_ioctl(struct drm_device *dev, void *data,
				  struct drm_file *file)
{
	struct i915_perf *perf = &to_i915(dev)->perf;
	u64 *arg = data;
	struct i915_oa_config *oa_config;
	int ret;

	if (!perf->i915) {
		drm_dbg(&perf->i915->drm,
			"i915 perf interface not available for this system\n");
		return -ENOTSUPP;
	}

	if (i915_perf_stream_paranoid && !perfmon_capable()) {
		drm_dbg(&perf->i915->drm,
			"Insufficient privileges to remove i915 OA config\n");
		return -EACCES;
	}

	ret = mutex_lock_interruptible(&perf->metrics_lock);
	if (ret)
		return ret;

	oa_config = idr_find(&perf->metrics_idr, *arg);
	if (!oa_config) {
		drm_dbg(&perf->i915->drm,
			"Failed to remove unknown OA config\n");
		ret = -ENOENT;
		goto err_unlock;
	}

	GEM_BUG_ON(*arg != oa_config->id);

	sysfs_remove_group(perf->metrics_kobj, &oa_config->sysfs_metric);

	idr_remove(&perf->metrics_idr, *arg);

	mutex_unlock(&perf->metrics_lock);

	drm_dbg(&perf->i915->drm,
		"Removed config %s id=%i\n", oa_config->uuid, oa_config->id);

	i915_oa_config_put(oa_config);

	return 0;

err_unlock:
	mutex_unlock(&perf->metrics_lock);
	return ret;
}

static struct ctl_table oa_table[] = {
	{
	 .procname = "perf_stream_paranoid",
	 .data = &i915_perf_stream_paranoid,
	 .maxlen = sizeof(i915_perf_stream_paranoid),
	 .mode = 0644,
	 .proc_handler = proc_dointvec_minmax,
	 .extra1 = SYSCTL_ZERO,
	 .extra2 = SYSCTL_ONE,
	 },
	{
	 .procname = "oa_max_sample_rate",
	 .data = &i915_oa_max_sample_rate,
	 .maxlen = sizeof(i915_oa_max_sample_rate),
	 .mode = 0644,
	 .proc_handler = proc_dointvec_minmax,
	 .extra1 = SYSCTL_ZERO,
	 .extra2 = &oa_sample_rate_hard_limit,
	 },
	{}
};

static struct ctl_table i915_root[] = {
	{
	 .procname = "i915",
	 .maxlen = 0,
	 .mode = 0555,
	 .child = oa_table,
	 },
	{}
};

static struct ctl_table dev_root[] = {
	{
	 .procname = "dev",
	 .maxlen = 0,
	 .mode = 0555,
	 .child = i915_root,
	 },
	{}
};

static void oa_init_supported_formats(struct i915_perf *perf)
{
	struct drm_i915_private *i915 = perf->i915;
	enum intel_platform platform = INTEL_INFO(i915)->platform;

	switch (platform) {
	case INTEL_HASWELL:
		oa_format_add(perf, I915_OA_FORMAT_A13);
		oa_format_add(perf, I915_OA_FORMAT_A13);
		oa_format_add(perf, I915_OA_FORMAT_A29);
		oa_format_add(perf, I915_OA_FORMAT_A13_B8_C8);
		oa_format_add(perf, I915_OA_FORMAT_B4_C8);
		oa_format_add(perf, I915_OA_FORMAT_A45_B8_C8);
		oa_format_add(perf, I915_OA_FORMAT_B4_C8_A16);
		oa_format_add(perf, I915_OA_FORMAT_C4_B8);
		break;

	case INTEL_BROADWELL:
	case INTEL_CHERRYVIEW:
	case INTEL_SKYLAKE:
	case INTEL_BROXTON:
	case INTEL_KABYLAKE:
	case INTEL_GEMINILAKE:
	case INTEL_COFFEELAKE:
	case INTEL_COMETLAKE:
	case INTEL_ICELAKE:
	case INTEL_ELKHARTLAKE:
	case INTEL_JASPERLAKE:
	case INTEL_TIGERLAKE:
	case INTEL_ROCKETLAKE:
	case INTEL_DG1:
	case INTEL_ALDERLAKE_S:
	case INTEL_ALDERLAKE_P:
		oa_format_add(perf, I915_OA_FORMAT_A12);
		oa_format_add(perf, I915_OA_FORMAT_A12_B8_C8);
		oa_format_add(perf, I915_OA_FORMAT_A32u40_A4u32_B8_C8);
		oa_format_add(perf, I915_OA_FORMAT_C4_B8);
		break;

	case INTEL_DG2:
		oa_format_add(perf, I915_OAR_FORMAT_A32u40_A4u32_B8_C8);
		oa_format_add(perf, I915_OA_FORMAT_A24u40_A14u32_B8_C8);
		break;

	default:
		MISSING_CASE(platform);
	}
}

static void i915_perf_init_info(struct drm_i915_private *i915)
{
	struct i915_perf *perf = &i915->perf;

	switch (GRAPHICS_VER(i915)) {
	case 8:
		perf->ctx_oactxctrl_offset = 0x120;
		perf->ctx_flexeu0_offset = 0x2ce;
		perf->gen8_valid_ctx_bit = BIT(25);
		break;
	case 9:
		perf->ctx_oactxctrl_offset = 0x128;
		perf->ctx_flexeu0_offset = 0x3de;
		perf->gen8_valid_ctx_bit = BIT(16);
		break;
	case 11:
		perf->ctx_oactxctrl_offset = 0x124;
		perf->ctx_flexeu0_offset = 0x78e;
		perf->gen8_valid_ctx_bit = BIT(16);
		break;
	case 12:
		/*
		 * Calculate offset at runtime in oa_pin_context for gen12 and
		 * cache the value in perf->ctx_oactxctrl_offset.
		 */
		break;
	default:
		MISSING_CASE(GRAPHICS_VER(i915));
	}
}

/**
 * i915_perf_init - initialize i915-perf state on module bind
 * @i915: i915 device instance
 *
 * Initializes i915-perf state without exposing anything to userspace.
 *
 * Note: i915-perf initialization is split into an 'init' and 'register'
 * phase with the i915_perf_register() exposing state to userspace.
 */
void i915_perf_init(struct drm_i915_private *i915)
{
	struct i915_perf *perf = &i915->perf;

	perf->oa_formats = oa_formats;
	if (IS_HASWELL(i915)) {
		perf->ops.is_valid_b_counter_reg = gen7_is_valid_b_counter_addr;
		perf->ops.is_valid_mux_reg = hsw_is_valid_mux_addr;
		perf->ops.is_valid_flex_reg = NULL;
		perf->ops.enable_metric_set = hsw_enable_metric_set;
		perf->ops.disable_metric_set = hsw_disable_metric_set;
		perf->ops.oa_enable = gen7_oa_enable;
		perf->ops.oa_disable = gen7_oa_disable;
		perf->ops.read = gen7_oa_read;
		perf->ops.oa_hw_tail_read = gen7_oa_hw_tail_read;
	} else if (HAS_LOGICAL_RING_CONTEXTS(i915)) {
		/* Note: that although we could theoretically also support the
		 * legacy ringbuffer mode on BDW (and earlier iterations of
		 * this driver, before upstreaming did this) it didn't seem
		 * worth the complexity to maintain now that BDW+ enable
		 * execlist mode by default.
		 */
		perf->ops.read = gen8_oa_read;
		i915_perf_init_info(i915);

		if (IS_GRAPHICS_VER(i915, 8, 9)) {
			perf->ops.is_valid_b_counter_reg =
				gen7_is_valid_b_counter_addr;
			perf->ops.is_valid_mux_reg =
				gen8_is_valid_mux_addr;
			perf->ops.is_valid_flex_reg =
				gen8_is_valid_flex_addr;

			if (IS_CHERRYVIEW(i915)) {
				perf->ops.is_valid_mux_reg =
					chv_is_valid_mux_addr;
			}

			perf->ops.oa_enable = gen8_oa_enable;
			perf->ops.oa_disable = gen8_oa_disable;
			perf->ops.enable_metric_set = gen8_enable_metric_set;
			perf->ops.disable_metric_set = gen8_disable_metric_set;
			perf->ops.oa_hw_tail_read = gen8_oa_hw_tail_read;
		} else if (GRAPHICS_VER(i915) == 11) {
			perf->ops.is_valid_b_counter_reg =
				gen7_is_valid_b_counter_addr;
			perf->ops.is_valid_mux_reg =
				gen11_is_valid_mux_addr;
			perf->ops.is_valid_flex_reg =
				gen8_is_valid_flex_addr;

			perf->ops.oa_enable = gen8_oa_enable;
			perf->ops.oa_disable = gen8_oa_disable;
			perf->ops.enable_metric_set = gen8_enable_metric_set;
			perf->ops.disable_metric_set = gen11_disable_metric_set;
			perf->ops.oa_hw_tail_read = gen8_oa_hw_tail_read;
		} else if (GRAPHICS_VER(i915) == 12) {
			perf->ops.is_valid_b_counter_reg =
				HAS_OA_SLICE_CONTRIB_LIMITS(i915) ?
				xehp_is_valid_b_counter_addr :
				gen12_is_valid_b_counter_addr;
			perf->ops.is_valid_mux_reg =
				gen12_is_valid_mux_addr;
			perf->ops.is_valid_flex_reg =
				gen8_is_valid_flex_addr;

			perf->ops.oa_enable = gen12_oa_enable;
			perf->ops.oa_disable = gen12_oa_disable;
			perf->ops.enable_metric_set = gen12_enable_metric_set;
			perf->ops.disable_metric_set = gen12_disable_metric_set;
			perf->ops.oa_hw_tail_read = gen12_oa_hw_tail_read;
		}
	}

	if (perf->ops.enable_metric_set) {
		struct intel_gt *gt;
		int i;

		for_each_gt(gt, i915, i)
			mutex_init(&gt->perf.lock);

		/* Choose a representative limit */
		oa_sample_rate_hard_limit = to_gt(i915)->clock_frequency / 2;

		mutex_init(&perf->metrics_lock);
		idr_init_base(&perf->metrics_idr, 1);

		/* We set up some ratelimit state to potentially throttle any
		 * _NOTES about spurious, invalid OA reports which we don't
		 * forward to userspace.
		 *
		 * We print a _NOTE about any throttling when closing the
		 * stream instead of waiting until driver _fini which no one
		 * would ever see.
		 *
		 * Using the same limiting factors as printk_ratelimit()
		 */
		ratelimit_state_init(&perf->spurious_report_rs, 5 * HZ, 10);
		/* Since we use a DRM_NOTE for spurious reports it would be
		 * inconsistent to let __ratelimit() automatically print a
		 * warning for throttling.
		 */
		ratelimit_set_flags(&perf->spurious_report_rs,
				    RATELIMIT_MSG_ON_RELEASE);

		ratelimit_state_init(&perf->tail_pointer_race,
				     5 * HZ, 10);
		ratelimit_set_flags(&perf->tail_pointer_race,
				    RATELIMIT_MSG_ON_RELEASE);

		atomic64_set(&perf->noa_programming_delay,
			     500 * 1000 /* 500us */);

		perf->i915 = i915;

		oa_init_supported_formats(perf);
	}
}

static int destroy_config(int id, void *p, void *data)
{
	i915_oa_config_put(p);
	return 0;
}

int i915_perf_sysctl_register(void)
{
	sysctl_header = register_sysctl_table(dev_root);
	return 0;
}

void i915_perf_sysctl_unregister(void)
{
	unregister_sysctl_table(sysctl_header);
}

/**
 * i915_perf_fini - Counter part to i915_perf_init()
 * @i915: i915 device instance
 */
void i915_perf_fini(struct drm_i915_private *i915)
{
	struct i915_perf *perf = &i915->perf;

	if (!perf->i915)
		return;

	idr_for_each(&perf->metrics_idr, destroy_config, perf);
	idr_destroy(&perf->metrics_idr);

	memset(&perf->ops, 0, sizeof(perf->ops));
	perf->i915 = NULL;
}

/**
 * i915_perf_ioctl_version - Version of the i915-perf subsystem
 *
 * This version number is used by userspace to detect available features.
 */
int i915_perf_ioctl_version(void)
{
	/*
	 * 1: Initial version
	 *   I915_PERF_IOCTL_ENABLE
	 *   I915_PERF_IOCTL_DISABLE
	 *
	 * 2: Added runtime modification of OA config.
	 *   I915_PERF_IOCTL_CONFIG
	 *
	 * 3: Add DRM_I915_PERF_PROP_HOLD_PREEMPTION parameter to hold
	 *    preemption on a particular context so that performance data is
	 *    accessible from a delta of MI_RPC reports without looking at the
	 *    OA buffer.
	 *
	 * 4: Add DRM_I915_PERF_PROP_ALLOWED_SSEU to limit what contexts can
	 *    be run for the duration of the performance recording based on
	 *    their SSEU configuration.
	 *
	 * 5: Add DRM_I915_PERF_PROP_POLL_OA_PERIOD parameter that controls the
	 *    interval for the hrtimer used to check for OA data.
	 */
	return 5;
}

#if IS_ENABLED(CONFIG_DRM_I915_SELFTEST)
#include "selftests/i915_perf.c"
#endif<|MERGE_RESOLUTION|>--- conflicted
+++ resolved
@@ -3213,11 +3213,7 @@
 	 * counter reports and marshal to the appropriate client
 	 * we currently only allow exclusive access
 	 */
-<<<<<<< HEAD
 	if (gt->perf.exclusive_stream) {
-=======
-	if (perf->exclusive_stream) {
->>>>>>> 3299fb36
 		drm_dbg(&stream->perf->i915->drm,
 			"OA unit already in use\n");
 		return -EBUSY;
@@ -4626,14 +4622,7 @@
 		"Added config %s id=%i\n", oa_config->uuid, oa_config->id);
 	mutex_unlock(&perf->metrics_lock);
 
-<<<<<<< HEAD
-	drm_dbg(&perf->i915->drm,
-		"Added config %s id=%i\n", oa_config->uuid, oa_config->id);
-
-	return oa_config->id;
-=======
 	return id;
->>>>>>> 3299fb36
 
 sysfs_err:
 	mutex_unlock(&perf->metrics_lock);
