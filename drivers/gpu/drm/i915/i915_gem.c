--- conflicted
+++ resolved
@@ -883,77 +883,6 @@
 	}
 }
 
-<<<<<<< HEAD
-static long
-wait_for_timelines(struct drm_i915_private *i915,
-		   unsigned int wait, long timeout)
-{
-	struct intel_gt_timelines *timelines = &i915->gt.timelines;
-	struct intel_timeline *tl;
-	unsigned long flags;
-
-	spin_lock_irqsave(&timelines->lock, flags);
-	list_for_each_entry(tl, &timelines->active_list, link) {
-		struct i915_request *rq;
-
-		rq = i915_active_request_get_unlocked(&tl->last_request);
-		if (!rq)
-			continue;
-
-		spin_unlock_irqrestore(&timelines->lock, flags);
-
-		/*
-		 * "Race-to-idle".
-		 *
-		 * Switching to the kernel context is often used a synchronous
-		 * step prior to idling, e.g. in suspend for flushing all
-		 * current operations to memory before sleeping. These we
-		 * want to complete as quickly as possible to avoid prolonged
-		 * stalls, so allow the gpu to boost to maximum clocks.
-		 */
-		if (wait & I915_WAIT_FOR_IDLE_BOOST)
-			gen6_rps_boost(rq);
-
-		timeout = i915_request_wait(rq, wait, timeout);
-		i915_request_put(rq);
-		if (timeout < 0)
-			return timeout;
-
-		/* restart after reacquiring the lock */
-		spin_lock_irqsave(&timelines->lock, flags);
-		tl = list_entry(&timelines->active_list, typeof(*tl), link);
-	}
-	spin_unlock_irqrestore(&timelines->lock, flags);
-
-	return timeout;
-}
-
-int i915_gem_wait_for_idle(struct drm_i915_private *i915,
-			   unsigned int flags, long timeout)
-{
-	/* If the device is asleep, we have no requests outstanding */
-	if (!intel_gt_pm_is_awake(&i915->gt))
-		return 0;
-
-	GEM_TRACE("flags=%x (%s), timeout=%ld%s\n",
-		  flags, flags & I915_WAIT_LOCKED ? "locked" : "unlocked",
-		  timeout, timeout == MAX_SCHEDULE_TIMEOUT ? " (forever)" : "");
-
-	timeout = wait_for_timelines(i915, flags, timeout);
-	if (timeout < 0)
-		return timeout;
-
-	if (flags & I915_WAIT_LOCKED) {
-		lockdep_assert_held(&i915->drm.struct_mutex);
-
-		i915_retire_requests(i915);
-	}
-
-	return 0;
-}
-
-=======
->>>>>>> 9445ad17
 struct i915_vma *
 i915_gem_object_ggtt_pin(struct drm_i915_gem_object *obj,
 			 const struct i915_ggtt_view *view,
