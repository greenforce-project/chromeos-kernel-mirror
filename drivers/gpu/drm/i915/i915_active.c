/*
 * SPDX-License-Identifier: MIT
 *
 * Copyright © 2019 Intel Corporation
 */

#include <linux/debugobjects.h>

#include "gt/intel_context.h"
#include "gt/intel_engine_heartbeat.h"
#include "gt/intel_engine_pm.h"
#include "gt/intel_ring.h"

#include "i915_drv.h"
#include "i915_active.h"

/*
 * Active refs memory management
 *
 * To be more economical with memory, we reap all the i915_active trees as
 * they idle (when we know the active requests are inactive) and allocate the
 * nodes from a local slab cache to hopefully reduce the fragmentation.
 */
static struct kmem_cache *slab_cache;

struct active_node {
	struct rb_node node;
	struct i915_active_fence base;
	struct i915_active *ref;
	u64 timeline;
};

#define fetch_node(x) rb_entry(READ_ONCE(x), typeof(struct active_node), node)

static inline struct active_node *
node_from_active(struct i915_active_fence *active)
{
	return container_of(active, struct active_node, base);
}

#define take_preallocated_barriers(x) llist_del_all(&(x)->preallocated_barriers)

static inline bool is_barrier(const struct i915_active_fence *active)
{
	return IS_ERR(rcu_access_pointer(active->fence));
}

static inline struct llist_node *barrier_to_ll(struct active_node *node)
{
	GEM_BUG_ON(!is_barrier(&node->base));
	return (struct llist_node *)&node->base.cb.node;
}

static inline struct intel_engine_cs *
__barrier_to_engine(struct active_node *node)
{
	return (struct intel_engine_cs *)READ_ONCE(node->base.cb.node.prev);
}

static inline struct intel_engine_cs *
barrier_to_engine(struct active_node *node)
{
	GEM_BUG_ON(!is_barrier(&node->base));
	return __barrier_to_engine(node);
}

static inline struct active_node *barrier_from_ll(struct llist_node *x)
{
	return container_of((struct list_head *)x,
			    struct active_node, base.cb.node);
}

#if IS_ENABLED(CONFIG_DRM_I915_DEBUG_GEM) && IS_ENABLED(CONFIG_DEBUG_OBJECTS)

static void *active_debug_hint(void *addr)
{
	struct i915_active *ref = addr;

	return (void *)ref->active ?: (void *)ref->retire ?: (void *)ref;
}

static const struct debug_obj_descr active_debug_desc = {
	.name = "i915_active",
	.debug_hint = active_debug_hint,
};

static void debug_active_init(struct i915_active *ref)
{
	debug_object_init(ref, &active_debug_desc);
}

static void debug_active_activate(struct i915_active *ref)
{
	lockdep_assert_held(&ref->tree_lock);
	if (!atomic_read(&ref->count)) /* before the first inc */
		debug_object_activate(ref, &active_debug_desc);
}

static void debug_active_deactivate(struct i915_active *ref)
{
	lockdep_assert_held(&ref->tree_lock);
	if (!atomic_read(&ref->count)) /* after the last dec */
		debug_object_deactivate(ref, &active_debug_desc);
}

static void debug_active_fini(struct i915_active *ref)
{
	debug_object_free(ref, &active_debug_desc);
}

static void debug_active_assert(struct i915_active *ref)
{
	debug_object_assert_init(ref, &active_debug_desc);
}

#else

static inline void debug_active_init(struct i915_active *ref) { }
static inline void debug_active_activate(struct i915_active *ref) { }
static inline void debug_active_deactivate(struct i915_active *ref) { }
static inline void debug_active_fini(struct i915_active *ref) { }
static inline void debug_active_assert(struct i915_active *ref) { }

#endif

static void
__active_retire(struct i915_active *ref)
{
	struct rb_root root = RB_ROOT;
	struct active_node *it, *n;
	unsigned long flags;

	GEM_BUG_ON(i915_active_is_idle(ref));

	/* return the unused nodes to our slabcache -- flushing the allocator */
	if (!atomic_dec_and_lock_irqsave(&ref->count, &ref->tree_lock, flags))
		return;

	GEM_BUG_ON(rcu_access_pointer(ref->excl.fence));
	debug_active_deactivate(ref);

	/* Even if we have not used the cache, we may still have a barrier */
	if (!ref->cache)
		ref->cache = fetch_node(ref->tree.rb_node);

	/* Keep the MRU cached node for reuse */
	if (ref->cache) {
		/* Discard all other nodes in the tree */
		rb_erase(&ref->cache->node, &ref->tree);
		root = ref->tree;

		/* Rebuild the tree with only the cached node */
		rb_link_node(&ref->cache->node, NULL, &ref->tree.rb_node);
		rb_insert_color(&ref->cache->node, &ref->tree);
		GEM_BUG_ON(ref->tree.rb_node != &ref->cache->node);

		/* Make the cached node available for reuse with any timeline */
		ref->cache->timeline = 0; /* needs cmpxchg(u64) */
	}

	spin_unlock_irqrestore(&ref->tree_lock, flags);

	/* After the final retire, the entire struct may be freed */
	if (ref->retire)
		ref->retire(ref);

	/* ... except if you wait on it, you must manage your own references! */
	wake_up_var(ref);

	/* Finally free the discarded timeline tree  */
	rbtree_postorder_for_each_entry_safe(it, n, &root, node) {
		GEM_BUG_ON(i915_active_fence_isset(&it->base));
		kmem_cache_free(slab_cache, it);
	}
}

static void
active_work(struct work_struct *wrk)
{
	struct i915_active *ref = container_of(wrk, typeof(*ref), work);

	GEM_BUG_ON(!atomic_read(&ref->count));
	if (atomic_add_unless(&ref->count, -1, 1))
		return;

	__active_retire(ref);
}

static void
active_retire(struct i915_active *ref)
{
	GEM_BUG_ON(!atomic_read(&ref->count));
	if (atomic_add_unless(&ref->count, -1, 1))
		return;

	if (ref->flags & I915_ACTIVE_RETIRE_SLEEPS) {
		queue_work(system_unbound_wq, &ref->work);
		return;
	}

	__active_retire(ref);
}

static inline struct dma_fence **
__active_fence_slot(struct i915_active_fence *active)
{
	return (struct dma_fence ** __force)&active->fence;
}

static inline bool
active_fence_cb(struct dma_fence *fence, struct dma_fence_cb *cb)
{
	struct i915_active_fence *active =
		container_of(cb, typeof(*active), cb);

	return cmpxchg(__active_fence_slot(active), fence, NULL) == fence;
}

static void
node_retire(struct dma_fence *fence, struct dma_fence_cb *cb)
{
	if (active_fence_cb(fence, cb))
		active_retire(container_of(cb, struct active_node, base.cb)->ref);
}

static void
excl_retire(struct dma_fence *fence, struct dma_fence_cb *cb)
{
	if (active_fence_cb(fence, cb))
		active_retire(container_of(cb, struct i915_active, excl.cb));
}

static struct active_node *__active_lookup(struct i915_active *ref, u64 idx)
{
	struct active_node *it;

	GEM_BUG_ON(idx == 0); /* 0 is the unordered timeline, rsvd for cache */

	/*
	 * We track the most recently used timeline to skip a rbtree search
	 * for the common case, under typical loads we never need the rbtree
	 * at all. We can reuse the last slot if it is empty, that is
	 * after the previous activity has been retired, or if it matches the
	 * current timeline.
	 */
	it = READ_ONCE(ref->cache);
	if (it) {
		u64 cached = READ_ONCE(it->timeline);

		/* Once claimed, this slot will only belong to this idx */
		if (cached == idx)
			return it;

		/*
		 * An unclaimed cache [.timeline=0] can only be claimed once.
		 *
		 * If the value is already non-zero, some other thread has
		 * claimed the cache and we know that is does not match our
		 * idx. If, and only if, the timeline is currently zero is it
		 * worth competing to claim it atomically for ourselves (for
		 * only the winner of that race will cmpxchg return the old
		 * value of 0).
		 */
		if (!cached && !cmpxchg64(&it->timeline, 0, idx))
			return it;
	}

	BUILD_BUG_ON(offsetof(typeof(*it), node));

	/* While active, the tree can only be built; not destroyed */
	GEM_BUG_ON(i915_active_is_idle(ref));

	it = fetch_node(ref->tree.rb_node);
	while (it) {
		if (it->timeline < idx) {
			it = fetch_node(it->node.rb_right);
		} else if (it->timeline > idx) {
			it = fetch_node(it->node.rb_left);
		} else {
			WRITE_ONCE(ref->cache, it);
			break;
		}
	}

	/* NB: If the tree rotated beneath us, we may miss our target. */
	return it;
}

static struct i915_active_fence *
active_instance(struct i915_active *ref, u64 idx)
{
	struct active_node *node;
	struct rb_node **p, *parent;

	node = __active_lookup(ref, idx);
	if (likely(node))
		return &node->base;

	spin_lock_irq(&ref->tree_lock);
	GEM_BUG_ON(i915_active_is_idle(ref));

	parent = NULL;
	p = &ref->tree.rb_node;
	while (*p) {
		parent = *p;

		node = rb_entry(parent, struct active_node, node);
		if (node->timeline == idx)
			goto out;

		if (node->timeline < idx)
			p = &parent->rb_right;
		else
			p = &parent->rb_left;
	}

	/*
	 * XXX: We should preallocate this before i915_active_ref() is ever
	 *  called, but we cannot call into fs_reclaim() anyway, so use GFP_ATOMIC.
	 */
	node = kmem_cache_alloc(slab_cache, GFP_ATOMIC);
	if (!node)
		goto out;

	__i915_active_fence_init(&node->base, NULL, node_retire);
	node->ref = ref;
	node->timeline = idx;

	rb_link_node(&node->node, parent, p);
	rb_insert_color(&node->node, &ref->tree);

out:
	WRITE_ONCE(ref->cache, node);
	spin_unlock_irq(&ref->tree_lock);

	return &node->base;
}

void __i915_active_init(struct i915_active *ref,
			int (*active)(struct i915_active *ref),
			void (*retire)(struct i915_active *ref),
			unsigned long flags,
			struct lock_class_key *mkey,
			struct lock_class_key *wkey)
{
	debug_active_init(ref);

	ref->flags = flags;
	ref->active = active;
	ref->retire = retire;

	spin_lock_init(&ref->tree_lock);
	ref->tree = RB_ROOT;
	ref->cache = NULL;

	init_llist_head(&ref->preallocated_barriers);
	atomic_set(&ref->count, 0);
	__mutex_init(&ref->mutex, "i915_active", mkey);
	__i915_active_fence_init(&ref->excl, NULL, excl_retire);
	INIT_WORK(&ref->work, active_work);
#if IS_ENABLED(CONFIG_LOCKDEP)
	lockdep_init_map(&ref->work.lockdep_map, "i915_active.work", wkey, 0);
#endif
}

static bool ____active_del_barrier(struct i915_active *ref,
				   struct active_node *node,
				   struct intel_engine_cs *engine)

{
	struct llist_node *head = NULL, *tail = NULL;
	struct llist_node *pos, *next;

	GEM_BUG_ON(node->timeline != engine->kernel_context->timeline->fence_context);

	/*
	 * Rebuild the llist excluding our node. We may perform this
	 * outside of the kernel_context timeline mutex and so someone
	 * else may be manipulating the engine->barrier_tasks, in
	 * which case either we or they will be upset :)
	 *
	 * A second __active_del_barrier() will report failure to claim
	 * the active_node and the caller will just shrug and know not to
	 * claim ownership of its node.
	 *
	 * A concurrent i915_request_add_active_barriers() will miss adding
	 * any of the tasks, but we will try again on the next -- and since
	 * we are actively using the barrier, we know that there will be
	 * at least another opportunity when we idle.
	 */
	llist_for_each_safe(pos, next, llist_del_all(&engine->barrier_tasks)) {
		if (node == barrier_from_ll(pos)) {
			node = NULL;
			continue;
		}

		pos->next = head;
		head = pos;
		if (!tail)
			tail = pos;
	}
	if (head)
		llist_add_batch(head, tail, &engine->barrier_tasks);

	return !node;
}

static bool
__active_del_barrier(struct i915_active *ref, struct active_node *node)
{
	return ____active_del_barrier(ref, node, barrier_to_engine(node));
}

static bool
replace_barrier(struct i915_active *ref, struct i915_active_fence *active)
{
	if (!is_barrier(active)) /* proto-node used by our idle barrier? */
		return false;

	/*
	 * This request is on the kernel_context timeline, and so
	 * we can use it to substitute for the pending idle-barrer
	 * request that we want to emit on the kernel_context.
	 */
	return __active_del_barrier(ref, node_from_active(active));
}

int i915_active_add_request(struct i915_active *ref, struct i915_request *rq)
{
	struct dma_fence *fence = &rq->fence;
	struct i915_active_fence *active;
	int err;

	/* Prevent reaping in case we malloc/wait while building the tree */
	err = i915_active_acquire(ref);
	if (err)
		return err;

<<<<<<< HEAD
	active = active_instance(ref, i915_request_timeline(rq)->fence_context);
	if (!active) {
		err = -ENOMEM;
		goto out;
	}
=======
	do {
		active = active_instance(ref, idx);
		if (!active) {
			err = -ENOMEM;
			goto out;
		}

		if (replace_barrier(ref, active)) {
			RCU_INIT_POINTER(active->fence, NULL);
			atomic_dec(&ref->count);
		}
	} while (unlikely(is_barrier(active)));
>>>>>>> 11547239

	if (!__i915_active_fence_set(active, fence))
		__i915_active_acquire(ref);

out:
	i915_active_release(ref);
	return err;
}

static struct dma_fence *
__i915_active_set_fence(struct i915_active *ref,
			struct i915_active_fence *active,
			struct dma_fence *fence)
{
	struct dma_fence *prev;

	if (replace_barrier(ref, active)) {
		RCU_INIT_POINTER(active->fence, fence);
		return NULL;
	}

	rcu_read_lock();
	prev = __i915_active_fence_set(active, fence);
	if (prev)
		prev = dma_fence_get_rcu(prev);
	else
		__i915_active_acquire(ref);
	rcu_read_unlock();

	return prev;
}

struct dma_fence *
i915_active_set_exclusive(struct i915_active *ref, struct dma_fence *f)
{
	/* We expect the caller to manage the exclusive timeline ordering */
	return __i915_active_set_fence(ref, &ref->excl, f);
}

bool i915_active_acquire_if_busy(struct i915_active *ref)
{
	debug_active_assert(ref);
	return atomic_add_unless(&ref->count, 1, 0);
}

static void __i915_active_activate(struct i915_active *ref)
{
	spin_lock_irq(&ref->tree_lock); /* __active_retire() */
	if (!atomic_fetch_inc(&ref->count))
		debug_active_activate(ref);
	spin_unlock_irq(&ref->tree_lock);
}

int i915_active_acquire(struct i915_active *ref)
{
	int err;

	if (i915_active_acquire_if_busy(ref))
		return 0;

	if (!ref->active) {
		__i915_active_activate(ref);
		return 0;
	}

	err = mutex_lock_interruptible(&ref->mutex);
	if (err)
		return err;

	if (likely(!i915_active_acquire_if_busy(ref))) {
		err = ref->active(ref);
		if (!err)
			__i915_active_activate(ref);
	}

	mutex_unlock(&ref->mutex);

	return err;
}

int i915_active_acquire_for_context(struct i915_active *ref, u64 idx)
{
	struct i915_active_fence *active;
	int err;

	err = i915_active_acquire(ref);
	if (err)
		return err;

	active = active_instance(ref, idx);
	if (!active) {
		i915_active_release(ref);
		return -ENOMEM;
	}

	return 0; /* return with active ref */
}

void i915_active_release(struct i915_active *ref)
{
	debug_active_assert(ref);
	active_retire(ref);
}

static void enable_signaling(struct i915_active_fence *active)
{
	struct dma_fence *fence;

	if (unlikely(is_barrier(active)))
		return;

	fence = i915_active_fence_get(active);
	if (!fence)
		return;

	dma_fence_enable_sw_signaling(fence);
	dma_fence_put(fence);
}

static int flush_barrier(struct active_node *it)
{
	struct intel_engine_cs *engine;

	if (likely(!is_barrier(&it->base)))
		return 0;

	engine = __barrier_to_engine(it);
	smp_rmb(); /* serialise with add_active_barriers */
	if (!is_barrier(&it->base))
		return 0;

	return intel_engine_flush_barriers(engine);
}

static int flush_lazy_signals(struct i915_active *ref)
{
	struct active_node *it, *n;
	int err = 0;

	enable_signaling(&ref->excl);
	rbtree_postorder_for_each_entry_safe(it, n, &ref->tree, node) {
		err = flush_barrier(it); /* unconnected idle barrier? */
		if (err)
			break;

		enable_signaling(&it->base);
	}

	return err;
}

int __i915_active_wait(struct i915_active *ref, int state)
{
	might_sleep();

	/* Any fence added after the wait begins will not be auto-signaled */
	if (i915_active_acquire_if_busy(ref)) {
		int err;

		err = flush_lazy_signals(ref);
		i915_active_release(ref);
		if (err)
			return err;

		if (___wait_var_event(ref, i915_active_is_idle(ref),
				      state, 0, 0, schedule()))
			return -EINTR;
	}

	/*
	 * After the wait is complete, the caller may free the active.
	 * We have to flush any concurrent retirement before returning.
	 */
	flush_work(&ref->work);
	return 0;
}

static int __await_active(struct i915_active_fence *active,
			  int (*fn)(void *arg, struct dma_fence *fence),
			  void *arg)
{
	struct dma_fence *fence;

	if (is_barrier(active)) /* XXX flush the barrier? */
		return 0;

	fence = i915_active_fence_get(active);
	if (fence) {
		int err;

		err = fn(arg, fence);
		dma_fence_put(fence);
		if (err < 0)
			return err;
	}

	return 0;
}

struct wait_barrier {
	struct wait_queue_entry base;
	struct i915_active *ref;
};

static int
barrier_wake(wait_queue_entry_t *wq, unsigned int mode, int flags, void *key)
{
	struct wait_barrier *wb = container_of(wq, typeof(*wb), base);

	if (i915_active_is_idle(wb->ref)) {
		list_del(&wq->entry);
		i915_sw_fence_complete(wq->private);
		kfree(wq);
	}

	return 0;
}

static int __await_barrier(struct i915_active *ref, struct i915_sw_fence *fence)
{
	struct wait_barrier *wb;

	wb = kmalloc(sizeof(*wb), GFP_KERNEL);
	if (unlikely(!wb))
		return -ENOMEM;

	GEM_BUG_ON(i915_active_is_idle(ref));
	if (!i915_sw_fence_await(fence)) {
		kfree(wb);
		return -EINVAL;
	}

	wb->base.flags = 0;
	wb->base.func = barrier_wake;
	wb->base.private = fence;
	wb->ref = ref;

	add_wait_queue(__var_waitqueue(ref), &wb->base);
	return 0;
}

static int await_active(struct i915_active *ref,
			unsigned int flags,
			int (*fn)(void *arg, struct dma_fence *fence),
			void *arg, struct i915_sw_fence *barrier)
{
	int err = 0;

	if (!i915_active_acquire_if_busy(ref))
		return 0;

	if (flags & I915_ACTIVE_AWAIT_EXCL &&
	    rcu_access_pointer(ref->excl.fence)) {
		err = __await_active(&ref->excl, fn, arg);
		if (err)
			goto out;
	}

	if (flags & I915_ACTIVE_AWAIT_ACTIVE) {
		struct active_node *it, *n;

		rbtree_postorder_for_each_entry_safe(it, n, &ref->tree, node) {
			err = __await_active(&it->base, fn, arg);
			if (err)
				goto out;
		}
	}

	if (flags & I915_ACTIVE_AWAIT_BARRIER) {
		err = flush_lazy_signals(ref);
		if (err)
			goto out;

		err = __await_barrier(ref, barrier);
		if (err)
			goto out;
	}

out:
	i915_active_release(ref);
	return err;
}

static int rq_await_fence(void *arg, struct dma_fence *fence)
{
	return i915_request_await_dma_fence(arg, fence);
}

int i915_request_await_active(struct i915_request *rq,
			      struct i915_active *ref,
			      unsigned int flags)
{
	return await_active(ref, flags, rq_await_fence, rq, &rq->submit);
}

static int sw_await_fence(void *arg, struct dma_fence *fence)
{
	return i915_sw_fence_await_dma_fence(arg, fence, 0,
					     GFP_NOWAIT | __GFP_NOWARN);
}

int i915_sw_fence_await_active(struct i915_sw_fence *fence,
			       struct i915_active *ref,
			       unsigned int flags)
{
	return await_active(ref, flags, sw_await_fence, fence, fence);
}

void i915_active_fini(struct i915_active *ref)
{
	debug_active_fini(ref);
	GEM_BUG_ON(atomic_read(&ref->count));
	GEM_BUG_ON(work_pending(&ref->work));
	mutex_destroy(&ref->mutex);

	if (ref->cache)
		kmem_cache_free(slab_cache, ref->cache);
}

static inline bool is_idle_barrier(struct active_node *node, u64 idx)
{
	return node->timeline == idx && !i915_active_fence_isset(&node->base);
}

static struct active_node *reuse_idle_barrier(struct i915_active *ref, u64 idx)
{
	struct rb_node *prev, *p;

	if (RB_EMPTY_ROOT(&ref->tree))
		return NULL;

	GEM_BUG_ON(i915_active_is_idle(ref));

	/*
	 * Try to reuse any existing barrier nodes already allocated for this
	 * i915_active, due to overlapping active phases there is likely a
	 * node kept alive (as we reuse before parking). We prefer to reuse
	 * completely idle barriers (less hassle in manipulating the llists),
	 * but otherwise any will do.
	 */
	if (ref->cache && is_idle_barrier(ref->cache, idx)) {
		p = &ref->cache->node;
		goto match;
	}

	prev = NULL;
	p = ref->tree.rb_node;
	while (p) {
		struct active_node *node =
			rb_entry(p, struct active_node, node);

		if (is_idle_barrier(node, idx))
			goto match;

		prev = p;
		if (node->timeline < idx)
			p = READ_ONCE(p->rb_right);
		else
			p = READ_ONCE(p->rb_left);
	}

	/*
	 * No quick match, but we did find the leftmost rb_node for the
	 * kernel_context. Walk the rb_tree in-order to see if there were
	 * any idle-barriers on this timeline that we missed, or just use
	 * the first pending barrier.
	 */
	for (p = prev; p; p = rb_next(p)) {
		struct active_node *node =
			rb_entry(p, struct active_node, node);
		struct intel_engine_cs *engine;

		if (node->timeline > idx)
			break;

		if (node->timeline < idx)
			continue;

		if (is_idle_barrier(node, idx))
			goto match;

		/*
		 * The list of pending barriers is protected by the
		 * kernel_context timeline, which notably we do not hold
		 * here. i915_request_add_active_barriers() may consume
		 * the barrier before we claim it, so we have to check
		 * for success.
		 */
		engine = __barrier_to_engine(node);
		smp_rmb(); /* serialise with add_active_barriers */
		if (is_barrier(&node->base) &&
		    ____active_del_barrier(ref, node, engine))
			goto match;
	}

	return NULL;

match:
	spin_lock_irq(&ref->tree_lock);
	rb_erase(p, &ref->tree); /* Hide from waits and sibling allocations */
	if (p == &ref->cache->node)
		WRITE_ONCE(ref->cache, NULL);
	spin_unlock_irq(&ref->tree_lock);

	return rb_entry(p, struct active_node, node);
}

int i915_active_acquire_preallocate_barrier(struct i915_active *ref,
					    struct intel_engine_cs *engine)
{
	intel_engine_mask_t tmp, mask = engine->mask;
	struct llist_node *first = NULL, *last = NULL;
	struct intel_gt *gt = engine->gt;

	GEM_BUG_ON(i915_active_is_idle(ref));

	/* Wait until the previous preallocation is completed */
	while (!llist_empty(&ref->preallocated_barriers))
		cond_resched();

	/*
	 * Preallocate a node for each physical engine supporting the target
	 * engine (remember virtual engines have more than one sibling).
	 * We can then use the preallocated nodes in
	 * i915_active_acquire_barrier()
	 */
	GEM_BUG_ON(!mask);
	for_each_engine_masked(engine, gt, mask, tmp) {
		u64 idx = engine->kernel_context->timeline->fence_context;
		struct llist_node *prev = first;
		struct active_node *node;

		rcu_read_lock();
		node = reuse_idle_barrier(ref, idx);
		rcu_read_unlock();
		if (!node) {
			node = kmem_cache_alloc(slab_cache, GFP_KERNEL);
			if (!node)
				goto unwind;

			RCU_INIT_POINTER(node->base.fence, NULL);
			node->base.cb.func = node_retire;
			node->timeline = idx;
			node->ref = ref;
		}

		if (!i915_active_fence_isset(&node->base)) {
			/*
			 * Mark this as being *our* unconnected proto-node.
			 *
			 * Since this node is not in any list, and we have
			 * decoupled it from the rbtree, we can reuse the
			 * request to indicate this is an idle-barrier node
			 * and then we can use the rb_node and list pointers
			 * for our tracking of the pending barrier.
			 */
			RCU_INIT_POINTER(node->base.fence, ERR_PTR(-EAGAIN));
			node->base.cb.node.prev = (void *)engine;
			__i915_active_acquire(ref);
		}
		GEM_BUG_ON(rcu_access_pointer(node->base.fence) != ERR_PTR(-EAGAIN));

		GEM_BUG_ON(barrier_to_engine(node) != engine);
		first = barrier_to_ll(node);
		first->next = prev;
		if (!last)
			last = first;
		intel_engine_pm_get(engine);
	}

	GEM_BUG_ON(!llist_empty(&ref->preallocated_barriers));
	llist_add_batch(first, last, &ref->preallocated_barriers);

	return 0;

unwind:
	while (first) {
		struct active_node *node = barrier_from_ll(first);

		first = first->next;

		atomic_dec(&ref->count);
		intel_engine_pm_put(barrier_to_engine(node));

		kmem_cache_free(slab_cache, node);
	}
	return -ENOMEM;
}

void i915_active_acquire_barrier(struct i915_active *ref)
{
	struct llist_node *pos, *next;
	unsigned long flags;

	GEM_BUG_ON(i915_active_is_idle(ref));

	/*
	 * Transfer the list of preallocated barriers into the
	 * i915_active rbtree, but only as proto-nodes. They will be
	 * populated by i915_request_add_active_barriers() to point to the
	 * request that will eventually release them.
	 */
	llist_for_each_safe(pos, next, take_preallocated_barriers(ref)) {
		struct active_node *node = barrier_from_ll(pos);
		struct intel_engine_cs *engine = barrier_to_engine(node);
		struct rb_node **p, *parent;

		spin_lock_irqsave_nested(&ref->tree_lock, flags,
					 SINGLE_DEPTH_NESTING);
		parent = NULL;
		p = &ref->tree.rb_node;
		while (*p) {
			struct active_node *it;

			parent = *p;

			it = rb_entry(parent, struct active_node, node);
			if (it->timeline < node->timeline)
				p = &parent->rb_right;
			else
				p = &parent->rb_left;
		}
		rb_link_node(&node->node, parent, p);
		rb_insert_color(&node->node, &ref->tree);
		spin_unlock_irqrestore(&ref->tree_lock, flags);

		GEM_BUG_ON(!intel_engine_pm_is_awake(engine));
		llist_add(barrier_to_ll(node), &engine->barrier_tasks);
		intel_engine_pm_put_delay(engine, 2);
	}
}

static struct dma_fence **ll_to_fence_slot(struct llist_node *node)
{
	return __active_fence_slot(&barrier_from_ll(node)->base);
}

void i915_request_add_active_barriers(struct i915_request *rq)
{
	struct intel_engine_cs *engine = rq->engine;
	struct llist_node *node, *next;
	unsigned long flags;

	GEM_BUG_ON(!intel_context_is_barrier(rq->context));
	GEM_BUG_ON(intel_engine_is_virtual(engine));
	GEM_BUG_ON(i915_request_timeline(rq) != engine->kernel_context->timeline);

	node = llist_del_all(&engine->barrier_tasks);
	if (!node)
		return;
	/*
	 * Attach the list of proto-fences to the in-flight request such
	 * that the parent i915_active will be released when this request
	 * is retired.
	 */
	spin_lock_irqsave(&rq->lock, flags);
	llist_for_each_safe(node, next, node) {
		/* serialise with reuse_idle_barrier */
		smp_store_mb(*ll_to_fence_slot(node), &rq->fence);
		list_add_tail((struct list_head *)node, &rq->fence.cb_list);
	}
	spin_unlock_irqrestore(&rq->lock, flags);
}

/*
 * __i915_active_fence_set: Update the last active fence along its timeline
 * @active: the active tracker
 * @fence: the new fence (under construction)
 *
 * Records the new @fence as the last active fence along its timeline in
 * this active tracker, moving the tracking callbacks from the previous
 * fence onto this one. Returns the previous fence (if not already completed),
 * which the caller must ensure is executed before the new fence. To ensure
 * that the order of fences within the timeline of the i915_active_fence is
 * understood, it should be locked by the caller.
 */
struct dma_fence *
__i915_active_fence_set(struct i915_active_fence *active,
			struct dma_fence *fence)
{
	struct dma_fence *prev;
	unsigned long flags;

	if (fence == rcu_access_pointer(active->fence))
		return fence;

	GEM_BUG_ON(test_bit(DMA_FENCE_FLAG_SIGNALED_BIT, &fence->flags));

	/*
	 * Consider that we have two threads arriving (A and B), with
	 * C already resident as the active->fence.
	 *
	 * A does the xchg first, and so it sees C or NULL depending
	 * on the timing of the interrupt handler. If it is NULL, the
	 * previous fence must have been signaled and we know that
	 * we are first on the timeline. If it is still present,
	 * we acquire the lock on that fence and serialise with the interrupt
	 * handler, in the process removing it from any future interrupt
	 * callback. A will then wait on C before executing (if present).
	 *
	 * As B is second, it sees A as the previous fence and so waits for
	 * it to complete its transition and takes over the occupancy for
	 * itself -- remembering that it needs to wait on A before executing.
	 *
	 * Note the strong ordering of the timeline also provides consistent
	 * nesting rules for the fence->lock; the inner lock is always the
	 * older lock.
	 */
	spin_lock_irqsave(fence->lock, flags);
	prev = xchg(__active_fence_slot(active), fence);
	if (prev) {
		GEM_BUG_ON(prev == fence);
		spin_lock_nested(prev->lock, SINGLE_DEPTH_NESTING);
		__list_del_entry(&active->cb.node);
		spin_unlock(prev->lock); /* serialise with prev->cb_list */
	}
	list_add_tail(&active->cb.node, &fence->cb_list);
	spin_unlock_irqrestore(fence->lock, flags);

	return prev;
}

int i915_active_fence_set(struct i915_active_fence *active,
			  struct i915_request *rq)
{
	struct dma_fence *fence;
	int err = 0;

	/* Must maintain timeline ordering wrt previous active requests */
	rcu_read_lock();
	fence = __i915_active_fence_set(active, &rq->fence);
	if (fence) /* but the previous fence may not belong to that timeline! */
		fence = dma_fence_get_rcu(fence);
	rcu_read_unlock();
	if (fence) {
		err = i915_request_await_dma_fence(rq, fence);
		dma_fence_put(fence);
	}

	return err;
}

void i915_active_noop(struct dma_fence *fence, struct dma_fence_cb *cb)
{
	active_fence_cb(fence, cb);
}

struct auto_active {
	struct i915_active base;
	struct kref ref;
};

struct i915_active *i915_active_get(struct i915_active *ref)
{
	struct auto_active *aa = container_of(ref, typeof(*aa), base);

	kref_get(&aa->ref);
	return &aa->base;
}

static void auto_release(struct kref *ref)
{
	struct auto_active *aa = container_of(ref, typeof(*aa), ref);

	i915_active_fini(&aa->base);
	kfree(aa);
}

void i915_active_put(struct i915_active *ref)
{
	struct auto_active *aa = container_of(ref, typeof(*aa), base);

	kref_put(&aa->ref, auto_release);
}

static int auto_active(struct i915_active *ref)
{
	i915_active_get(ref);
	return 0;
}

static void auto_retire(struct i915_active *ref)
{
	i915_active_put(ref);
}

struct i915_active *i915_active_create(void)
{
	struct auto_active *aa;

	aa = kmalloc(sizeof(*aa), GFP_KERNEL);
	if (!aa)
		return NULL;

	kref_init(&aa->ref);
	i915_active_init(&aa->base, auto_active, auto_retire, 0);

	return &aa->base;
}

#if IS_ENABLED(CONFIG_DRM_I915_SELFTEST)
#include "selftests/i915_active.c"
#endif

void i915_active_module_exit(void)
{
	kmem_cache_destroy(slab_cache);
}

int __init i915_active_module_init(void)
{
	slab_cache = KMEM_CACHE(active_node, SLAB_HWCACHE_ALIGN);
	if (!slab_cache)
		return -ENOMEM;

	return 0;
}<|MERGE_RESOLUTION|>--- conflicted
+++ resolved
@@ -427,6 +427,7 @@
 
 int i915_active_add_request(struct i915_active *ref, struct i915_request *rq)
 {
+	u64 idx = i915_request_timeline(rq)->fence_context;
 	struct dma_fence *fence = &rq->fence;
 	struct i915_active_fence *active;
 	int err;
@@ -436,13 +437,6 @@
 	if (err)
 		return err;
 
-<<<<<<< HEAD
-	active = active_instance(ref, i915_request_timeline(rq)->fence_context);
-	if (!active) {
-		err = -ENOMEM;
-		goto out;
-	}
-=======
 	do {
 		active = active_instance(ref, idx);
 		if (!active) {
@@ -455,7 +449,6 @@
 			atomic_dec(&ref->count);
 		}
 	} while (unlikely(is_barrier(active)));
->>>>>>> 11547239
 
 	if (!__i915_active_fence_set(active, fence))
 		__i915_active_acquire(ref);
