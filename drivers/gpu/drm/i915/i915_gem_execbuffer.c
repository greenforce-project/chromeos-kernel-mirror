--- conflicted
+++ resolved
@@ -271,13 +271,9 @@
 
 static inline bool eb_use_cmdparser(const struct i915_execbuffer *eb)
 {
-<<<<<<< HEAD
-	return eb->engine->needs_cmd_parser && eb->batch_len;
-=======
 	return intel_engine_requires_cmd_parser(eb->engine) ||
 		(intel_engine_using_cmd_parser(eb->engine) &&
-		 eb->args->batch_len);
->>>>>>> f40016bd
+		 eb->batch_len);
 }
 
 static int eb_create(struct i915_execbuffer *eb)
@@ -1176,12 +1172,9 @@
 		if (eb_use_cmdparser(eb))
 			return ERR_PTR(-EWOULDBLOCK);
 
-<<<<<<< HEAD
 		if (!intel_engine_can_store_dword(eb->engine))
 			return ERR_PTR(-ENODEV);
 
-=======
->>>>>>> f40016bd
 		err = __reloc_gpu_alloc(eb, vma, len);
 		if (unlikely(err))
 			return ERR_PTR(err);
@@ -2384,12 +2377,9 @@
 		goto err_vma;
 	}
 
-<<<<<<< HEAD
-=======
 	if (eb.batch_len == 0)
 		eb.batch_len = eb.batch->size - eb.batch_start_offset;
 
->>>>>>> f40016bd
 	if (eb_use_cmdparser(&eb)) {
 		struct i915_vma *vma;
 
