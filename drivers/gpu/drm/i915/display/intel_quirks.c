// SPDX-License-Identifier: MIT
/*
 * Copyright © 2018 Intel Corporation
 */

#include <linux/dmi.h>

#include "intel_display_types.h"
#include "intel_quirks.h"

/*
 * Some machines (Lenovo U160) do not work with SSC on LVDS for some reason
 */
static void quirk_ssc_force_disable(struct drm_i915_private *i915)
{
	i915->quirks |= QUIRK_LVDS_SSC_DISABLE;
	drm_info(&i915->drm, "applying lvds SSC disable quirk\n");
}

/*
 * A machine (e.g. Acer Aspire 5734Z) may need to invert the panel backlight
 * brightness value
 */
static void quirk_invert_brightness(struct drm_i915_private *i915)
{
	i915->quirks |= QUIRK_INVERT_BRIGHTNESS;
	drm_info(&i915->drm, "applying inverted panel brightness quirk\n");
}

/* Some VBT's incorrectly indicate no backlight is present */
static void quirk_backlight_present(struct drm_i915_private *i915)
{
	i915->quirks |= QUIRK_BACKLIGHT_PRESENT;
	drm_info(&i915->drm, "applying backlight present quirk\n");
}

/* Toshiba Satellite P50-C-18C requires T12 delay to be min 800ms
 * which is 300 ms greater than eDP spec T12 min.
 */
static void quirk_increase_t12_delay(struct drm_i915_private *i915)
{
	i915->quirks |= QUIRK_INCREASE_T12_DELAY;
	drm_info(&i915->drm, "Applying T12 delay quirk\n");
}

/*
 * GeminiLake NUC HDMI outputs require additional off time
 * this allows the onboard retimer to correctly sync to signal
 */
static void quirk_increase_ddi_disabled_time(struct drm_i915_private *i915)
{
	i915->quirks |= QUIRK_INCREASE_DDI_DISABLED_TIME;
	drm_info(&i915->drm, "Applying Increase DDI Disabled quirk\n");
}

/*
 * Some eDP backlight hardware uses the most-significant bits of the brightness
 * register, so brightness values must be shifted first.
 */
static void quirk_shift_edp_backlight_brightness(struct drm_i915_private *i915)
{
	i915->quirks |= QUIRK_SHIFT_EDP_BACKLIGHT_BRIGHTNESS;
	DRM_INFO("Applying shift eDP backlight brightness quirk\n");
}

static void quirk_no_pps_backlight_power_hook(struct drm_i915_private *i915)
{
	i915->quirks |= QUIRK_NO_PPS_BACKLIGHT_POWER_HOOK;
	drm_info(&i915->drm, "Applying no pps backlight power quirk\n");
}

struct intel_quirk {
	int device;
	int subsystem_vendor;
	int subsystem_device;
	void (*hook)(struct drm_i915_private *i915);
};

/* For systems that don't have a meaningful PCI subdevice/subvendor ID */
struct intel_dmi_quirk {
	void (*hook)(struct drm_i915_private *i915);
	const struct dmi_system_id (*dmi_id_list)[];
};

static int intel_dmi_reverse_brightness(const struct dmi_system_id *id)
{
	DRM_INFO("Backlight polarity reversed on %s\n", id->ident);
	return 1;
}

static int intel_dmi_no_pps_backlight(const struct dmi_system_id *id)
{
	DRM_INFO("No pps backlight support on %s\n", id->ident);
	return 1;
}

static const struct intel_dmi_quirk intel_dmi_quirks[] = {
	{
		.dmi_id_list = &(const struct dmi_system_id[]) {
			{
				.callback = intel_dmi_reverse_brightness,
				.ident = "NCR Corporation",
				.matches = {DMI_MATCH(DMI_SYS_VENDOR, "NCR Corporation"),
					    DMI_MATCH(DMI_PRODUCT_NAME, ""),
				},
			},
			{ }  /* terminating entry */
		},
		.hook = quirk_invert_brightness,
	},
	{
		.dmi_id_list = &(const struct dmi_system_id[]) {
			{
				.callback = intel_dmi_no_pps_backlight,
				.ident = "Google Lillipup sku524294",
				.matches = {DMI_EXACT_MATCH(DMI_BOARD_VENDOR, "Google"),
					    DMI_EXACT_MATCH(DMI_BOARD_NAME, "Lindar"),
					    DMI_EXACT_MATCH(DMI_PRODUCT_SKU, "sku524294"),
				},
			},
			{
				.callback = intel_dmi_no_pps_backlight,
				.ident = "Google Lillipup sku524295",
				.matches = {DMI_EXACT_MATCH(DMI_BOARD_VENDOR, "Google"),
					    DMI_EXACT_MATCH(DMI_BOARD_NAME, "Lindar"),
					    DMI_EXACT_MATCH(DMI_PRODUCT_SKU, "sku524295"),
				},
			},
			{ }
		},
		.hook = quirk_no_pps_backlight_power_hook,
	},
};

static struct intel_quirk intel_quirks[] = {
	/* Lenovo U160 cannot use SSC on LVDS */
	{ 0x0046, 0x17aa, 0x3920, quirk_ssc_force_disable },

	/* Sony Vaio Y cannot use SSC on LVDS */
	{ 0x0046, 0x104d, 0x9076, quirk_ssc_force_disable },

	/* Acer Aspire 5734Z must invert backlight brightness */
	{ 0x2a42, 0x1025, 0x0459, quirk_invert_brightness },

	/* Acer/eMachines G725 */
	{ 0x2a42, 0x1025, 0x0210, quirk_invert_brightness },

	/* Acer/eMachines e725 */
	{ 0x2a42, 0x1025, 0x0212, quirk_invert_brightness },

	/* Acer/Packard Bell NCL20 */
	{ 0x2a42, 0x1025, 0x034b, quirk_invert_brightness },

	/* Acer Aspire 4736Z */
	{ 0x2a42, 0x1025, 0x0260, quirk_invert_brightness },

	/* Acer Aspire 5336 */
	{ 0x2a42, 0x1025, 0x048a, quirk_invert_brightness },

	/* Acer C720 and C720P Chromebooks (Celeron 2955U) have backlights */
	{ 0x0a06, 0x1025, 0x0a11, quirk_backlight_present },

	/* Acer C720 Chromebook (Core i3 4005U) */
	{ 0x0a16, 0x1025, 0x0a11, quirk_backlight_present },

	/* Apple Macbook 2,1 (Core 2 T7400) */
	{ 0x27a2, 0x8086, 0x7270, quirk_backlight_present },

	/* Apple Macbook 4,1 */
	{ 0x2a02, 0x106b, 0x00a1, quirk_backlight_present },

	/* Toshiba CB35 Chromebook (Celeron 2955U) */
	{ 0x0a06, 0x1179, 0x0a88, quirk_backlight_present },

	/* HP Chromebook 14 (Celeron 2955U) */
	{ 0x0a06, 0x103c, 0x21ed, quirk_backlight_present },

	/* Dell Chromebook 11 */
	{ 0x0a06, 0x1028, 0x0a35, quirk_backlight_present },

	/* Dell Chromebook 11 (2015 version) */
	{ 0x0a16, 0x1028, 0x0a35, quirk_backlight_present },

	/* Toshiba Satellite P50-C-18C */
	{ 0x191B, 0x1179, 0xF840, quirk_increase_t12_delay },

	/* GeminiLake NUC */
	{ 0x3185, 0x8086, 0x2072, quirk_increase_ddi_disabled_time },
	{ 0x3184, 0x8086, 0x2072, quirk_increase_ddi_disabled_time },
	/* ASRock ITX*/
	{ 0x3185, 0x1849, 0x2212, quirk_increase_ddi_disabled_time },
	{ 0x3184, 0x1849, 0x2212, quirk_increase_ddi_disabled_time },
<<<<<<< HEAD

	/* Google Pixelbook */
	{ 0x591E, 0x8086, 0x2212, quirk_shift_edp_backlight_brightness },
=======
	/* ECS Liva Q2 */
	{ 0x3185, 0x1019, 0xa94d, quirk_increase_ddi_disabled_time },
	{ 0x3184, 0x1019, 0xa94d, quirk_increase_ddi_disabled_time },
>>>>>>> 7e173970
};

void intel_init_quirks(struct drm_i915_private *i915)
{
	struct pci_dev *d = i915->drm.pdev;
	int i;

	for (i = 0; i < ARRAY_SIZE(intel_quirks); i++) {
		struct intel_quirk *q = &intel_quirks[i];

		if (d->device == q->device &&
		    (d->subsystem_vendor == q->subsystem_vendor ||
		     q->subsystem_vendor == PCI_ANY_ID) &&
		    (d->subsystem_device == q->subsystem_device ||
		     q->subsystem_device == PCI_ANY_ID))
			q->hook(i915);
	}
	for (i = 0; i < ARRAY_SIZE(intel_dmi_quirks); i++) {
		if (dmi_check_system(*intel_dmi_quirks[i].dmi_id_list) != 0)
			intel_dmi_quirks[i].hook(i915);
	}
}<|MERGE_RESOLUTION|>--- conflicted
+++ resolved
@@ -190,15 +190,13 @@
 	/* ASRock ITX*/
 	{ 0x3185, 0x1849, 0x2212, quirk_increase_ddi_disabled_time },
 	{ 0x3184, 0x1849, 0x2212, quirk_increase_ddi_disabled_time },
-<<<<<<< HEAD
 
 	/* Google Pixelbook */
 	{ 0x591E, 0x8086, 0x2212, quirk_shift_edp_backlight_brightness },
-=======
+
 	/* ECS Liva Q2 */
 	{ 0x3185, 0x1019, 0xa94d, quirk_increase_ddi_disabled_time },
 	{ 0x3184, 0x1019, 0xa94d, quirk_increase_ddi_disabled_time },
->>>>>>> 7e173970
 };
 
 void intel_init_quirks(struct drm_i915_private *i915)
