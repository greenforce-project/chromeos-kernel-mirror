--- conflicted
+++ resolved
@@ -2644,11 +2644,6 @@
 	}
 
 	sanitize_device_type(devdata, port);
-<<<<<<< HEAD
-
-	i915->display.vbt.ports[port] = devdata;
-=======
->>>>>>> a5af6ac2
 }
 
 static bool has_ddi_port_info(struct drm_i915_private *i915)
