/*
 * Copyright © 2006-2007 Intel Corporation
 *
 * Permission is hereby granted, free of charge, to any person obtaining a
 * copy of this software and associated documentation files (the "Software"),
 * to deal in the Software without restriction, including without limitation
 * the rights to use, copy, modify, merge, publish, distribute, sublicense,
 * and/or sell copies of the Software, and to permit persons to whom the
 * Software is furnished to do so, subject to the following conditions:
 *
 * The above copyright notice and this permission notice (including the next
 * paragraph) shall be included in all copies or substantial portions of the
 * Software.
 *
 * THE SOFTWARE IS PROVIDED "AS IS", WITHOUT WARRANTY OF ANY KIND, EXPRESS OR
 * IMPLIED, INCLUDING BUT NOT LIMITED TO THE WARRANTIES OF MERCHANTABILITY,
 * FITNESS FOR A PARTICULAR PURPOSE AND NONINFRINGEMENT.  IN NO EVENT SHALL
 * THE AUTHORS OR COPYRIGHT HOLDERS BE LIABLE FOR ANY CLAIM, DAMAGES OR OTHER
 * LIABILITY, WHETHER IN AN ACTION OF CONTRACT, TORT OR OTHERWISE, ARISING
 * FROM, OUT OF OR IN CONNECTION WITH THE SOFTWARE OR THE USE OR OTHER
 * DEALINGS IN THE SOFTWARE.
 *
 * Authors:
 *	Eric Anholt <eric@anholt.net>
 */

#include <linux/dma-resv.h>
#include <linux/i2c.h>
#include <linux/input.h>
#include <linux/kernel.h>
#include <linux/module.h>
#include <linux/slab.h>
#include <linux/string_helpers.h>

#include <drm/display/drm_dp_helper.h>
#include <drm/drm_atomic.h>
#include <drm/drm_atomic_helper.h>
#include <drm/drm_atomic_uapi.h>
#include <drm/drm_damage_helper.h>
#include <drm/drm_edid.h>
#include <drm/drm_fourcc.h>
#include <drm/drm_probe_helper.h>
#include <drm/drm_rect.h>

#include "gem/i915_gem_lmem.h"
#include "gem/i915_gem_object.h"

#include "g4x_dp.h"
#include "g4x_hdmi.h"
#include "hsw_ips.h"
#include "i915_drv.h"
#include "i915_reg.h"
#include "i915_utils.h"
#include "i9xx_plane.h"
#include "i9xx_wm.h"
#include "icl_dsi.h"
#include "intel_atomic.h"
#include "intel_atomic_plane.h"
#include "intel_audio.h"
#include "intel_bw.h"
#include "intel_cdclk.h"
#include "intel_clock_gating.h"
#include "intel_color.h"
#include "intel_crt.h"
#include "intel_crtc.h"
#include "intel_crtc_state_dump.h"
#include "intel_ddi.h"
#include "intel_de.h"
#include "intel_display_driver.h"
#include "intel_display_power.h"
#include "intel_display_types.h"
#include "intel_dmc.h"
#include "intel_dp.h"
#include "intel_dp_link_training.h"
#include "intel_dp_mst.h"
#include "intel_dpio_phy.h"
#include "intel_dpll.h"
#include "intel_dpll_mgr.h"
#include "intel_dpt.h"
#include "intel_drrs.h"
#include "intel_dsi.h"
#include "intel_dvo.h"
#include "intel_fb.h"
#include "intel_fbc.h"
#include "intel_fbdev.h"
#include "intel_fdi.h"
#include "intel_fifo_underrun.h"
#include "intel_frontbuffer.h"
#include "intel_hdmi.h"
#include "intel_hotplug.h"
#include "intel_hti.h"
#include "intel_link_bw.h"
#include "intel_lvds.h"
#include "intel_lvds_regs.h"
#include "intel_modeset_setup.h"
#include "intel_modeset_verify.h"
#include "intel_overlay.h"
#include "intel_panel.h"
#include "intel_pch_display.h"
#include "intel_pch_refclk.h"
#include "intel_pcode.h"
#include "intel_pipe_crc.h"
#include "intel_plane_initial.h"
#include "intel_pmdemand.h"
#include "intel_pps.h"
#include "intel_psr.h"
#include "intel_sdvo.h"
#include "intel_snps_phy.h"
#include "intel_tc.h"
#include "intel_tv.h"
#include "intel_vblank.h"
#include "intel_vdsc.h"
#include "intel_vdsc_regs.h"
#include "intel_vga.h"
#include "intel_vrr.h"
#include "intel_wm.h"
#include "skl_scaler.h"
#include "skl_universal_plane.h"
#include "skl_watermark.h"
#include "vlv_dsi.h"
#include "vlv_dsi_pll.h"
#include "vlv_dsi_regs.h"
#include "vlv_sideband.h"

static void intel_set_transcoder_timings(const struct intel_crtc_state *crtc_state);
static void intel_set_pipe_src_size(const struct intel_crtc_state *crtc_state);
static void hsw_set_transconf(const struct intel_crtc_state *crtc_state);
static void bdw_set_pipe_misc(const struct intel_crtc_state *crtc_state);

/* returns HPLL frequency in kHz */
int vlv_get_hpll_vco(struct drm_i915_private *dev_priv)
{
	int hpll_freq, vco_freq[] = { 800, 1600, 2000, 2400 };

	/* Obtain SKU information */
	hpll_freq = vlv_cck_read(dev_priv, CCK_FUSE_REG) &
		CCK_FUSE_HPLL_FREQ_MASK;

	return vco_freq[hpll_freq] * 1000;
}

int vlv_get_cck_clock(struct drm_i915_private *dev_priv,
		      const char *name, u32 reg, int ref_freq)
{
	u32 val;
	int divider;

	val = vlv_cck_read(dev_priv, reg);
	divider = val & CCK_FREQUENCY_VALUES;

	drm_WARN(&dev_priv->drm, (val & CCK_FREQUENCY_STATUS) !=
		 (divider << CCK_FREQUENCY_STATUS_SHIFT),
		 "%s change in progress\n", name);

	return DIV_ROUND_CLOSEST(ref_freq << 1, divider + 1);
}

int vlv_get_cck_clock_hpll(struct drm_i915_private *dev_priv,
			   const char *name, u32 reg)
{
	int hpll;

	vlv_cck_get(dev_priv);

	if (dev_priv->hpll_freq == 0)
		dev_priv->hpll_freq = vlv_get_hpll_vco(dev_priv);

	hpll = vlv_get_cck_clock(dev_priv, name, reg, dev_priv->hpll_freq);

	vlv_cck_put(dev_priv);

	return hpll;
}

void intel_update_czclk(struct drm_i915_private *dev_priv)
{
	if (!(IS_VALLEYVIEW(dev_priv) || IS_CHERRYVIEW(dev_priv)))
		return;

	dev_priv->czclk_freq = vlv_get_cck_clock_hpll(dev_priv, "czclk",
						      CCK_CZ_CLOCK_CONTROL);

	drm_dbg(&dev_priv->drm, "CZ clock rate: %d kHz\n",
		dev_priv->czclk_freq);
}

static bool is_hdr_mode(const struct intel_crtc_state *crtc_state)
{
	return (crtc_state->active_planes &
		~(icl_hdr_plane_mask() | BIT(PLANE_CURSOR))) == 0;
}

/* WA Display #0827: Gen9:all */
static void
skl_wa_827(struct drm_i915_private *dev_priv, enum pipe pipe, bool enable)
{
	if (enable)
		intel_de_rmw(dev_priv, CLKGATE_DIS_PSL(pipe),
			     0, DUPS1_GATING_DIS | DUPS2_GATING_DIS);
	else
		intel_de_rmw(dev_priv, CLKGATE_DIS_PSL(pipe),
			     DUPS1_GATING_DIS | DUPS2_GATING_DIS, 0);
}

/* Wa_2006604312:icl,ehl */
static void
icl_wa_scalerclkgating(struct drm_i915_private *dev_priv, enum pipe pipe,
		       bool enable)
{
	if (enable)
		intel_de_rmw(dev_priv, CLKGATE_DIS_PSL(pipe), 0, DPFR_GATING_DIS);
	else
		intel_de_rmw(dev_priv, CLKGATE_DIS_PSL(pipe), DPFR_GATING_DIS, 0);
}

/* Wa_1604331009:icl,jsl,ehl */
static void
icl_wa_cursorclkgating(struct drm_i915_private *dev_priv, enum pipe pipe,
		       bool enable)
{
	intel_de_rmw(dev_priv, CLKGATE_DIS_PSL(pipe), CURSOR_GATING_DIS,
		     enable ? CURSOR_GATING_DIS : 0);
}

static bool
is_trans_port_sync_slave(const struct intel_crtc_state *crtc_state)
{
	return crtc_state->master_transcoder != INVALID_TRANSCODER;
}

bool
is_trans_port_sync_master(const struct intel_crtc_state *crtc_state)
{
	return crtc_state->sync_mode_slaves_mask != 0;
}

bool
is_trans_port_sync_mode(const struct intel_crtc_state *crtc_state)
{
	return is_trans_port_sync_master(crtc_state) ||
		is_trans_port_sync_slave(crtc_state);
}

static enum pipe bigjoiner_master_pipe(const struct intel_crtc_state *crtc_state)
{
	return ffs(crtc_state->bigjoiner_pipes) - 1;
}

u8 intel_crtc_bigjoiner_slave_pipes(const struct intel_crtc_state *crtc_state)
{
	if (crtc_state->bigjoiner_pipes)
		return crtc_state->bigjoiner_pipes & ~BIT(bigjoiner_master_pipe(crtc_state));
	else
		return 0;
}

bool intel_crtc_is_bigjoiner_slave(const struct intel_crtc_state *crtc_state)
{
	struct intel_crtc *crtc = to_intel_crtc(crtc_state->uapi.crtc);

	return crtc_state->bigjoiner_pipes &&
		crtc->pipe != bigjoiner_master_pipe(crtc_state);
}

bool intel_crtc_is_bigjoiner_master(const struct intel_crtc_state *crtc_state)
{
	struct intel_crtc *crtc = to_intel_crtc(crtc_state->uapi.crtc);

	return crtc_state->bigjoiner_pipes &&
		crtc->pipe == bigjoiner_master_pipe(crtc_state);
}

static int intel_bigjoiner_num_pipes(const struct intel_crtc_state *crtc_state)
{
	return hweight8(crtc_state->bigjoiner_pipes);
}

struct intel_crtc *intel_master_crtc(const struct intel_crtc_state *crtc_state)
{
	struct drm_i915_private *i915 = to_i915(crtc_state->uapi.crtc->dev);

	if (intel_crtc_is_bigjoiner_slave(crtc_state))
		return intel_crtc_for_pipe(i915, bigjoiner_master_pipe(crtc_state));
	else
		return to_intel_crtc(crtc_state->uapi.crtc);
}

static void
intel_wait_for_pipe_off(const struct intel_crtc_state *old_crtc_state)
{
	struct intel_crtc *crtc = to_intel_crtc(old_crtc_state->uapi.crtc);
	struct drm_i915_private *dev_priv = to_i915(crtc->base.dev);

	if (DISPLAY_VER(dev_priv) >= 4) {
		enum transcoder cpu_transcoder = old_crtc_state->cpu_transcoder;

		/* Wait for the Pipe State to go off */
		if (intel_de_wait_for_clear(dev_priv, TRANSCONF(cpu_transcoder),
					    TRANSCONF_STATE_ENABLE, 100))
			drm_WARN(&dev_priv->drm, 1, "pipe_off wait timed out\n");
	} else {
		intel_wait_for_pipe_scanline_stopped(crtc);
	}
}

void assert_transcoder(struct drm_i915_private *dev_priv,
		       enum transcoder cpu_transcoder, bool state)
{
	bool cur_state;
	enum intel_display_power_domain power_domain;
	intel_wakeref_t wakeref;

	/* we keep both pipes enabled on 830 */
	if (IS_I830(dev_priv))
		state = true;

	power_domain = POWER_DOMAIN_TRANSCODER(cpu_transcoder);
	wakeref = intel_display_power_get_if_enabled(dev_priv, power_domain);
	if (wakeref) {
		u32 val = intel_de_read(dev_priv, TRANSCONF(cpu_transcoder));
		cur_state = !!(val & TRANSCONF_ENABLE);

		intel_display_power_put(dev_priv, power_domain, wakeref);
	} else {
		cur_state = false;
	}

	I915_STATE_WARN(dev_priv, cur_state != state,
			"transcoder %s assertion failure (expected %s, current %s)\n",
			transcoder_name(cpu_transcoder), str_on_off(state),
			str_on_off(cur_state));
}

static void assert_plane(struct intel_plane *plane, bool state)
{
	struct drm_i915_private *i915 = to_i915(plane->base.dev);
	enum pipe pipe;
	bool cur_state;

	cur_state = plane->get_hw_state(plane, &pipe);

	I915_STATE_WARN(i915, cur_state != state,
			"%s assertion failure (expected %s, current %s)\n",
			plane->base.name, str_on_off(state),
			str_on_off(cur_state));
}

#define assert_plane_enabled(p) assert_plane(p, true)
#define assert_plane_disabled(p) assert_plane(p, false)

static void assert_planes_disabled(struct intel_crtc *crtc)
{
	struct drm_i915_private *dev_priv = to_i915(crtc->base.dev);
	struct intel_plane *plane;

	for_each_intel_plane_on_crtc(&dev_priv->drm, crtc, plane)
		assert_plane_disabled(plane);
}

void vlv_wait_port_ready(struct drm_i915_private *dev_priv,
			 struct intel_digital_port *dig_port,
			 unsigned int expected_mask)
{
	u32 port_mask;
	i915_reg_t dpll_reg;

	switch (dig_port->base.port) {
	default:
		MISSING_CASE(dig_port->base.port);
		fallthrough;
	case PORT_B:
		port_mask = DPLL_PORTB_READY_MASK;
		dpll_reg = DPLL(0);
		break;
	case PORT_C:
		port_mask = DPLL_PORTC_READY_MASK;
		dpll_reg = DPLL(0);
		expected_mask <<= 4;
		break;
	case PORT_D:
		port_mask = DPLL_PORTD_READY_MASK;
		dpll_reg = DPIO_PHY_STATUS;
		break;
	}

	if (intel_de_wait_for_register(dev_priv, dpll_reg,
				       port_mask, expected_mask, 1000))
		drm_WARN(&dev_priv->drm, 1,
			 "timed out waiting for [ENCODER:%d:%s] port ready: got 0x%x, expected 0x%x\n",
			 dig_port->base.base.base.id, dig_port->base.base.name,
			 intel_de_read(dev_priv, dpll_reg) & port_mask,
			 expected_mask);
}

void intel_enable_transcoder(const struct intel_crtc_state *new_crtc_state)
{
	struct intel_crtc *crtc = to_intel_crtc(new_crtc_state->uapi.crtc);
	struct drm_i915_private *dev_priv = to_i915(crtc->base.dev);
	enum transcoder cpu_transcoder = new_crtc_state->cpu_transcoder;
	enum pipe pipe = crtc->pipe;
	i915_reg_t reg;
	u32 val;

	drm_dbg_kms(&dev_priv->drm, "enabling pipe %c\n", pipe_name(pipe));

	assert_planes_disabled(crtc);

	/*
	 * A pipe without a PLL won't actually be able to drive bits from
	 * a plane.  On ILK+ the pipe PLLs are integrated, so we don't
	 * need the check.
	 */
	if (HAS_GMCH(dev_priv)) {
		if (intel_crtc_has_type(new_crtc_state, INTEL_OUTPUT_DSI))
			assert_dsi_pll_enabled(dev_priv);
		else
			assert_pll_enabled(dev_priv, pipe);
	} else {
		if (new_crtc_state->has_pch_encoder) {
			/* if driving the PCH, we need FDI enabled */
			assert_fdi_rx_pll_enabled(dev_priv,
						  intel_crtc_pch_transcoder(crtc));
			assert_fdi_tx_pll_enabled(dev_priv,
						  (enum pipe) cpu_transcoder);
		}
		/* FIXME: assert CPU port conditions for SNB+ */
	}

	/* Wa_22012358565:adl-p */
	if (DISPLAY_VER(dev_priv) == 13)
		intel_de_rmw(dev_priv, PIPE_ARB_CTL(pipe),
			     0, PIPE_ARB_USE_PROG_SLOTS);

	reg = TRANSCONF(cpu_transcoder);
	val = intel_de_read(dev_priv, reg);
	if (val & TRANSCONF_ENABLE) {
		/* we keep both pipes enabled on 830 */
		drm_WARN_ON(&dev_priv->drm, !IS_I830(dev_priv));
		return;
	}

	intel_de_write(dev_priv, reg, val | TRANSCONF_ENABLE);
	intel_de_posting_read(dev_priv, reg);

	/*
	 * Until the pipe starts PIPEDSL reads will return a stale value,
	 * which causes an apparent vblank timestamp jump when PIPEDSL
	 * resets to its proper value. That also messes up the frame count
	 * when it's derived from the timestamps. So let's wait for the
	 * pipe to start properly before we call drm_crtc_vblank_on()
	 */
	if (intel_crtc_max_vblank_count(new_crtc_state) == 0)
		intel_wait_for_pipe_scanline_moving(crtc);
}

void intel_disable_transcoder(const struct intel_crtc_state *old_crtc_state)
{
	struct intel_crtc *crtc = to_intel_crtc(old_crtc_state->uapi.crtc);
	struct drm_i915_private *dev_priv = to_i915(crtc->base.dev);
	enum transcoder cpu_transcoder = old_crtc_state->cpu_transcoder;
	enum pipe pipe = crtc->pipe;
	i915_reg_t reg;
	u32 val;

	drm_dbg_kms(&dev_priv->drm, "disabling pipe %c\n", pipe_name(pipe));

	/*
	 * Make sure planes won't keep trying to pump pixels to us,
	 * or we might hang the display.
	 */
	assert_planes_disabled(crtc);

	reg = TRANSCONF(cpu_transcoder);
	val = intel_de_read(dev_priv, reg);
	if ((val & TRANSCONF_ENABLE) == 0)
		return;

	/*
	 * Double wide has implications for planes
	 * so best keep it disabled when not needed.
	 */
	if (old_crtc_state->double_wide)
		val &= ~TRANSCONF_DOUBLE_WIDE;

	/* Don't disable pipe or pipe PLLs if needed */
	if (!IS_I830(dev_priv))
		val &= ~TRANSCONF_ENABLE;

	if (DISPLAY_VER(dev_priv) >= 14)
		intel_de_rmw(dev_priv, MTL_CHICKEN_TRANS(cpu_transcoder),
			     FECSTALL_DIS_DPTSTREAM_DPTTG, 0);
	else if (DISPLAY_VER(dev_priv) >= 12)
		intel_de_rmw(dev_priv, CHICKEN_TRANS(cpu_transcoder),
			     FECSTALL_DIS_DPTSTREAM_DPTTG, 0);

	intel_de_write(dev_priv, reg, val);
	if ((val & TRANSCONF_ENABLE) == 0)
		intel_wait_for_pipe_off(old_crtc_state);
}

unsigned int intel_rotation_info_size(const struct intel_rotation_info *rot_info)
{
	unsigned int size = 0;
	int i;

	for (i = 0 ; i < ARRAY_SIZE(rot_info->plane); i++)
		size += rot_info->plane[i].dst_stride * rot_info->plane[i].width;

	return size;
}

unsigned int intel_remapped_info_size(const struct intel_remapped_info *rem_info)
{
	unsigned int size = 0;
	int i;

	for (i = 0 ; i < ARRAY_SIZE(rem_info->plane); i++) {
		unsigned int plane_size;

		if (rem_info->plane[i].linear)
			plane_size = rem_info->plane[i].size;
		else
			plane_size = rem_info->plane[i].dst_stride * rem_info->plane[i].height;

		if (plane_size == 0)
			continue;

		if (rem_info->plane_alignment)
			size = ALIGN(size, rem_info->plane_alignment);

		size += plane_size;
	}

	return size;
}

bool intel_plane_uses_fence(const struct intel_plane_state *plane_state)
{
	struct intel_plane *plane = to_intel_plane(plane_state->uapi.plane);
	struct drm_i915_private *dev_priv = to_i915(plane->base.dev);

	return DISPLAY_VER(dev_priv) < 4 ||
		(plane->fbc &&
		 plane_state->view.gtt.type == I915_GTT_VIEW_NORMAL);
}

/*
 * Convert the x/y offsets into a linear offset.
 * Only valid with 0/180 degree rotation, which is fine since linear
 * offset is only used with linear buffers on pre-hsw and tiled buffers
 * with gen2/3, and 90/270 degree rotations isn't supported on any of them.
 */
u32 intel_fb_xy_to_linear(int x, int y,
			  const struct intel_plane_state *state,
			  int color_plane)
{
	const struct drm_framebuffer *fb = state->hw.fb;
	unsigned int cpp = fb->format->cpp[color_plane];
	unsigned int pitch = state->view.color_plane[color_plane].mapping_stride;

	return y * pitch + x * cpp;
}

/*
 * Add the x/y offsets derived from fb->offsets[] to the user
 * specified plane src x/y offsets. The resulting x/y offsets
 * specify the start of scanout from the beginning of the gtt mapping.
 */
void intel_add_fb_offsets(int *x, int *y,
			  const struct intel_plane_state *state,
			  int color_plane)

{
	*x += state->view.color_plane[color_plane].x;
	*y += state->view.color_plane[color_plane].y;
}

u32 intel_plane_fb_max_stride(struct drm_i915_private *dev_priv,
			      u32 pixel_format, u64 modifier)
{
	struct intel_crtc *crtc;
	struct intel_plane *plane;

	if (!HAS_DISPLAY(dev_priv))
		return 0;

	/*
	 * We assume the primary plane for pipe A has
	 * the highest stride limits of them all,
	 * if in case pipe A is disabled, use the first pipe from pipe_mask.
	 */
	crtc = intel_first_crtc(dev_priv);
	if (!crtc)
		return 0;

	plane = to_intel_plane(crtc->base.primary);

	return plane->max_stride(plane, pixel_format, modifier,
				 DRM_MODE_ROTATE_0);
}

void intel_set_plane_visible(struct intel_crtc_state *crtc_state,
			     struct intel_plane_state *plane_state,
			     bool visible)
{
	struct intel_plane *plane = to_intel_plane(plane_state->uapi.plane);

	plane_state->uapi.visible = visible;

	if (visible)
		crtc_state->uapi.plane_mask |= drm_plane_mask(&plane->base);
	else
		crtc_state->uapi.plane_mask &= ~drm_plane_mask(&plane->base);
}

void intel_plane_fixup_bitmasks(struct intel_crtc_state *crtc_state)
{
	struct drm_i915_private *dev_priv = to_i915(crtc_state->uapi.crtc->dev);
	struct drm_plane *plane;

	/*
	 * Active_planes aliases if multiple "primary" or cursor planes
	 * have been used on the same (or wrong) pipe. plane_mask uses
	 * unique ids, hence we can use that to reconstruct active_planes.
	 */
	crtc_state->enabled_planes = 0;
	crtc_state->active_planes = 0;

	drm_for_each_plane_mask(plane, &dev_priv->drm,
				crtc_state->uapi.plane_mask) {
		crtc_state->enabled_planes |= BIT(to_intel_plane(plane)->id);
		crtc_state->active_planes |= BIT(to_intel_plane(plane)->id);
	}
}

void intel_plane_disable_noatomic(struct intel_crtc *crtc,
				  struct intel_plane *plane)
{
	struct drm_i915_private *dev_priv = to_i915(crtc->base.dev);
	struct intel_crtc_state *crtc_state =
		to_intel_crtc_state(crtc->base.state);
	struct intel_plane_state *plane_state =
		to_intel_plane_state(plane->base.state);

	drm_dbg_kms(&dev_priv->drm,
		    "Disabling [PLANE:%d:%s] on [CRTC:%d:%s]\n",
		    plane->base.base.id, plane->base.name,
		    crtc->base.base.id, crtc->base.name);

	intel_set_plane_visible(crtc_state, plane_state, false);
	intel_plane_fixup_bitmasks(crtc_state);
	crtc_state->data_rate[plane->id] = 0;
	crtc_state->data_rate_y[plane->id] = 0;
	crtc_state->rel_data_rate[plane->id] = 0;
	crtc_state->rel_data_rate_y[plane->id] = 0;
	crtc_state->min_cdclk[plane->id] = 0;

	if ((crtc_state->active_planes & ~BIT(PLANE_CURSOR)) == 0 &&
	    hsw_ips_disable(crtc_state)) {
		crtc_state->ips_enabled = false;
		intel_crtc_wait_for_next_vblank(crtc);
	}

	/*
	 * Vblank time updates from the shadow to live plane control register
	 * are blocked if the memory self-refresh mode is active at that
	 * moment. So to make sure the plane gets truly disabled, disable
	 * first the self-refresh mode. The self-refresh enable bit in turn
	 * will be checked/applied by the HW only at the next frame start
	 * event which is after the vblank start event, so we need to have a
	 * wait-for-vblank between disabling the plane and the pipe.
	 */
	if (HAS_GMCH(dev_priv) &&
	    intel_set_memory_cxsr(dev_priv, false))
		intel_crtc_wait_for_next_vblank(crtc);

	/*
	 * Gen2 reports pipe underruns whenever all planes are disabled.
	 * So disable underrun reporting before all the planes get disabled.
	 */
	if (DISPLAY_VER(dev_priv) == 2 && !crtc_state->active_planes)
		intel_set_cpu_fifo_underrun_reporting(dev_priv, crtc->pipe, false);

	intel_plane_disable_arm(plane, crtc_state);
	intel_crtc_wait_for_next_vblank(crtc);
}

unsigned int
intel_plane_fence_y_offset(const struct intel_plane_state *plane_state)
{
	int x = 0, y = 0;

	intel_plane_adjust_aligned_offset(&x, &y, plane_state, 0,
					  plane_state->view.color_plane[0].offset, 0);

	return y;
}

static void icl_set_pipe_chicken(const struct intel_crtc_state *crtc_state)
{
	struct intel_crtc *crtc = to_intel_crtc(crtc_state->uapi.crtc);
	struct drm_i915_private *dev_priv = to_i915(crtc->base.dev);
	enum pipe pipe = crtc->pipe;
	u32 tmp;

	tmp = intel_de_read(dev_priv, PIPE_CHICKEN(pipe));

	/*
	 * Display WA #1153: icl
	 * enable hardware to bypass the alpha math
	 * and rounding for per-pixel values 00 and 0xff
	 */
	tmp |= PER_PIXEL_ALPHA_BYPASS_EN;
	/*
	 * Display WA # 1605353570: icl
	 * Set the pixel rounding bit to 1 for allowing
	 * passthrough of Frame buffer pixels unmodified
	 * across pipe
	 */
	tmp |= PIXEL_ROUNDING_TRUNC_FB_PASSTHRU;

	/*
	 * Underrun recovery must always be disabled on display 13+.
	 * DG2 chicken bit meaning is inverted compared to other platforms.
	 */
	if (IS_DG2(dev_priv))
		tmp &= ~UNDERRUN_RECOVERY_ENABLE_DG2;
	else if (DISPLAY_VER(dev_priv) >= 13)
		tmp |= UNDERRUN_RECOVERY_DISABLE_ADLP;

	/* Wa_14010547955:dg2 */
	if (IS_DG2_DISPLAY_STEP(dev_priv, STEP_B0, STEP_FOREVER))
		tmp |= DG2_RENDER_CCSTAG_4_3_EN;

	intel_de_write(dev_priv, PIPE_CHICKEN(pipe), tmp);
}

bool intel_has_pending_fb_unpin(struct drm_i915_private *dev_priv)
{
	struct drm_crtc *crtc;
	bool cleanup_done;

	drm_for_each_crtc(crtc, &dev_priv->drm) {
		struct drm_crtc_commit *commit;
		spin_lock(&crtc->commit_lock);
		commit = list_first_entry_or_null(&crtc->commit_list,
						  struct drm_crtc_commit, commit_entry);
		cleanup_done = commit ?
			try_wait_for_completion(&commit->cleanup_done) : true;
		spin_unlock(&crtc->commit_lock);

		if (cleanup_done)
			continue;

		intel_crtc_wait_for_next_vblank(to_intel_crtc(crtc));

		return true;
	}

	return false;
}

/*
 * Finds the encoder associated with the given CRTC. This can only be
 * used when we know that the CRTC isn't feeding multiple encoders!
 */
struct intel_encoder *
intel_get_crtc_new_encoder(const struct intel_atomic_state *state,
			   const struct intel_crtc_state *crtc_state)
{
	const struct drm_connector_state *connector_state;
	const struct drm_connector *connector;
	struct intel_encoder *encoder = NULL;
	struct intel_crtc *master_crtc;
	int num_encoders = 0;
	int i;

	master_crtc = intel_master_crtc(crtc_state);

	for_each_new_connector_in_state(&state->base, connector, connector_state, i) {
		if (connector_state->crtc != &master_crtc->base)
			continue;

		encoder = to_intel_encoder(connector_state->best_encoder);
		num_encoders++;
	}

	drm_WARN(state->base.dev, num_encoders != 1,
		 "%d encoders for pipe %c\n",
		 num_encoders, pipe_name(master_crtc->pipe));

	return encoder;
}

static void ilk_pfit_enable(const struct intel_crtc_state *crtc_state)
{
	struct intel_crtc *crtc = to_intel_crtc(crtc_state->uapi.crtc);
	struct drm_i915_private *dev_priv = to_i915(crtc->base.dev);
	const struct drm_rect *dst = &crtc_state->pch_pfit.dst;
	enum pipe pipe = crtc->pipe;
	int width = drm_rect_width(dst);
	int height = drm_rect_height(dst);
	int x = dst->x1;
	int y = dst->y1;

	if (!crtc_state->pch_pfit.enabled)
		return;

	/* Force use of hard-coded filter coefficients
	 * as some pre-programmed values are broken,
	 * e.g. x201.
	 */
	if (IS_IVYBRIDGE(dev_priv) || IS_HASWELL(dev_priv))
		intel_de_write_fw(dev_priv, PF_CTL(pipe), PF_ENABLE |
				  PF_FILTER_MED_3x3 | PF_PIPE_SEL_IVB(pipe));
	else
		intel_de_write_fw(dev_priv, PF_CTL(pipe), PF_ENABLE |
				  PF_FILTER_MED_3x3);
	intel_de_write_fw(dev_priv, PF_WIN_POS(pipe),
			  PF_WIN_XPOS(x) | PF_WIN_YPOS(y));
	intel_de_write_fw(dev_priv, PF_WIN_SZ(pipe),
			  PF_WIN_XSIZE(width) | PF_WIN_YSIZE(height));
}

static void intel_crtc_dpms_overlay_disable(struct intel_crtc *crtc)
{
	if (crtc->overlay)
		(void) intel_overlay_switch_off(crtc->overlay);

	/* Let userspace switch the overlay on again. In most cases userspace
	 * has to recompute where to put it anyway.
	 */
}

static bool needs_nv12_wa(const struct intel_crtc_state *crtc_state)
{
	struct drm_i915_private *dev_priv = to_i915(crtc_state->uapi.crtc->dev);

	if (!crtc_state->nv12_planes)
		return false;

	/* WA Display #0827: Gen9:all */
	if (DISPLAY_VER(dev_priv) == 9)
		return true;

	return false;
}

static bool needs_scalerclk_wa(const struct intel_crtc_state *crtc_state)
{
	struct drm_i915_private *dev_priv = to_i915(crtc_state->uapi.crtc->dev);

	/* Wa_2006604312:icl,ehl */
	if (crtc_state->scaler_state.scaler_users > 0 && DISPLAY_VER(dev_priv) == 11)
		return true;

	return false;
}

static bool needs_cursorclk_wa(const struct intel_crtc_state *crtc_state)
{
	struct drm_i915_private *dev_priv = to_i915(crtc_state->uapi.crtc->dev);

	/* Wa_1604331009:icl,jsl,ehl */
	if (is_hdr_mode(crtc_state) &&
	    crtc_state->active_planes & BIT(PLANE_CURSOR) &&
	    DISPLAY_VER(dev_priv) == 11)
		return true;

	return false;
}

static void intel_async_flip_vtd_wa(struct drm_i915_private *i915,
				    enum pipe pipe, bool enable)
{
	if (DISPLAY_VER(i915) == 9) {
		/*
		 * "Plane N strech max must be programmed to 11b (x1)
		 *  when Async flips are enabled on that plane."
		 */
		intel_de_rmw(i915, CHICKEN_PIPESL_1(pipe),
			     SKL_PLANE1_STRETCH_MAX_MASK,
			     enable ? SKL_PLANE1_STRETCH_MAX_X1 : SKL_PLANE1_STRETCH_MAX_X8);
	} else {
		/* Also needed on HSW/BDW albeit undocumented */
		intel_de_rmw(i915, CHICKEN_PIPESL_1(pipe),
			     HSW_PRI_STRETCH_MAX_MASK,
			     enable ? HSW_PRI_STRETCH_MAX_X1 : HSW_PRI_STRETCH_MAX_X8);
	}
}

static bool needs_async_flip_vtd_wa(const struct intel_crtc_state *crtc_state)
{
	struct drm_i915_private *i915 = to_i915(crtc_state->uapi.crtc->dev);

	return crtc_state->uapi.async_flip && i915_vtd_active(i915) &&
		(DISPLAY_VER(i915) == 9 || IS_BROADWELL(i915) || IS_HASWELL(i915));
}

#define is_enabling(feature, old_crtc_state, new_crtc_state) \
	((!(old_crtc_state)->feature || intel_crtc_needs_modeset(new_crtc_state)) && \
	 (new_crtc_state)->feature)
#define is_disabling(feature, old_crtc_state, new_crtc_state) \
	((old_crtc_state)->feature && \
	 (!(new_crtc_state)->feature || intel_crtc_needs_modeset(new_crtc_state)))

static bool planes_enabling(const struct intel_crtc_state *old_crtc_state,
			    const struct intel_crtc_state *new_crtc_state)
{
	return is_enabling(active_planes, old_crtc_state, new_crtc_state);
}

static bool planes_disabling(const struct intel_crtc_state *old_crtc_state,
			     const struct intel_crtc_state *new_crtc_state)
{
	return is_disabling(active_planes, old_crtc_state, new_crtc_state);
}

static bool vrr_params_changed(const struct intel_crtc_state *old_crtc_state,
			       const struct intel_crtc_state *new_crtc_state)
{
	return old_crtc_state->vrr.flipline != new_crtc_state->vrr.flipline ||
		old_crtc_state->vrr.vmin != new_crtc_state->vrr.vmin ||
		old_crtc_state->vrr.vmax != new_crtc_state->vrr.vmax ||
		old_crtc_state->vrr.guardband != new_crtc_state->vrr.guardband ||
		old_crtc_state->vrr.pipeline_full != new_crtc_state->vrr.pipeline_full;
}

static bool vrr_enabling(const struct intel_crtc_state *old_crtc_state,
			 const struct intel_crtc_state *new_crtc_state)
{
	return is_enabling(vrr.enable, old_crtc_state, new_crtc_state) ||
		(new_crtc_state->vrr.enable &&
		 (new_crtc_state->update_m_n || new_crtc_state->update_lrr ||
		  vrr_params_changed(old_crtc_state, new_crtc_state)));
}

static bool vrr_disabling(const struct intel_crtc_state *old_crtc_state,
			  const struct intel_crtc_state *new_crtc_state)
{
	return is_disabling(vrr.enable, old_crtc_state, new_crtc_state) ||
		(old_crtc_state->vrr.enable &&
		 (new_crtc_state->update_m_n || new_crtc_state->update_lrr ||
		  vrr_params_changed(old_crtc_state, new_crtc_state)));
}

#undef is_disabling
#undef is_enabling

static void intel_post_plane_update(struct intel_atomic_state *state,
				    struct intel_crtc *crtc)
{
	struct drm_i915_private *dev_priv = to_i915(state->base.dev);
	const struct intel_crtc_state *old_crtc_state =
		intel_atomic_get_old_crtc_state(state, crtc);
	const struct intel_crtc_state *new_crtc_state =
		intel_atomic_get_new_crtc_state(state, crtc);
	enum pipe pipe = crtc->pipe;

	intel_frontbuffer_flip(dev_priv, new_crtc_state->fb_bits);

	if (new_crtc_state->update_wm_post && new_crtc_state->hw.active)
		intel_update_watermarks(dev_priv);

	intel_fbc_post_update(state, crtc);

	if (needs_async_flip_vtd_wa(old_crtc_state) &&
	    !needs_async_flip_vtd_wa(new_crtc_state))
		intel_async_flip_vtd_wa(dev_priv, pipe, false);

	if (needs_nv12_wa(old_crtc_state) &&
	    !needs_nv12_wa(new_crtc_state))
		skl_wa_827(dev_priv, pipe, false);

	if (needs_scalerclk_wa(old_crtc_state) &&
	    !needs_scalerclk_wa(new_crtc_state))
		icl_wa_scalerclkgating(dev_priv, pipe, false);

	if (needs_cursorclk_wa(old_crtc_state) &&
	    !needs_cursorclk_wa(new_crtc_state))
		icl_wa_cursorclkgating(dev_priv, pipe, false);

	if (intel_crtc_needs_color_update(new_crtc_state))
		intel_color_post_update(new_crtc_state);
}

static void intel_crtc_enable_flip_done(struct intel_atomic_state *state,
					struct intel_crtc *crtc)
{
	const struct intel_crtc_state *crtc_state =
		intel_atomic_get_new_crtc_state(state, crtc);
	u8 update_planes = crtc_state->update_planes;
	const struct intel_plane_state __maybe_unused *plane_state;
	struct intel_plane *plane;
	int i;

	for_each_new_intel_plane_in_state(state, plane, plane_state, i) {
		if (plane->pipe == crtc->pipe &&
		    update_planes & BIT(plane->id))
			plane->enable_flip_done(plane);
	}
}

static void intel_crtc_disable_flip_done(struct intel_atomic_state *state,
					 struct intel_crtc *crtc)
{
	const struct intel_crtc_state *crtc_state =
		intel_atomic_get_new_crtc_state(state, crtc);
	u8 update_planes = crtc_state->update_planes;
	const struct intel_plane_state __maybe_unused *plane_state;
	struct intel_plane *plane;
	int i;

	for_each_new_intel_plane_in_state(state, plane, plane_state, i) {
		if (plane->pipe == crtc->pipe &&
		    update_planes & BIT(plane->id))
			plane->disable_flip_done(plane);
	}
}

static void intel_crtc_async_flip_disable_wa(struct intel_atomic_state *state,
					     struct intel_crtc *crtc)
{
	const struct intel_crtc_state *old_crtc_state =
		intel_atomic_get_old_crtc_state(state, crtc);
	const struct intel_crtc_state *new_crtc_state =
		intel_atomic_get_new_crtc_state(state, crtc);
	u8 disable_async_flip_planes = old_crtc_state->async_flip_planes &
				       ~new_crtc_state->async_flip_planes;
	const struct intel_plane_state *old_plane_state;
	struct intel_plane *plane;
	bool need_vbl_wait = false;
	int i;

	for_each_old_intel_plane_in_state(state, plane, old_plane_state, i) {
		if (plane->need_async_flip_disable_wa &&
		    plane->pipe == crtc->pipe &&
		    disable_async_flip_planes & BIT(plane->id)) {
			/*
			 * Apart from the async flip bit we want to
			 * preserve the old state for the plane.
			 */
			plane->async_flip(plane, old_crtc_state,
					  old_plane_state, false);
			need_vbl_wait = true;
		}
	}

	if (need_vbl_wait)
		intel_crtc_wait_for_next_vblank(crtc);
}

static void intel_pre_plane_update(struct intel_atomic_state *state,
				   struct intel_crtc *crtc)
{
	struct drm_i915_private *dev_priv = to_i915(state->base.dev);
	const struct intel_crtc_state *old_crtc_state =
		intel_atomic_get_old_crtc_state(state, crtc);
	const struct intel_crtc_state *new_crtc_state =
		intel_atomic_get_new_crtc_state(state, crtc);
	enum pipe pipe = crtc->pipe;

	if (vrr_disabling(old_crtc_state, new_crtc_state)) {
		intel_vrr_disable(old_crtc_state);
		intel_crtc_update_active_timings(old_crtc_state, false);
	}

	intel_drrs_deactivate(old_crtc_state);

	intel_psr_pre_plane_update(state, crtc);

	if (hsw_ips_pre_update(state, crtc))
		intel_crtc_wait_for_next_vblank(crtc);

	if (intel_fbc_pre_update(state, crtc))
		intel_crtc_wait_for_next_vblank(crtc);

	if (!needs_async_flip_vtd_wa(old_crtc_state) &&
	    needs_async_flip_vtd_wa(new_crtc_state))
		intel_async_flip_vtd_wa(dev_priv, pipe, true);

	/* Display WA 827 */
	if (!needs_nv12_wa(old_crtc_state) &&
	    needs_nv12_wa(new_crtc_state))
		skl_wa_827(dev_priv, pipe, true);

	/* Wa_2006604312:icl,ehl */
	if (!needs_scalerclk_wa(old_crtc_state) &&
	    needs_scalerclk_wa(new_crtc_state))
		icl_wa_scalerclkgating(dev_priv, pipe, true);

	/* Wa_1604331009:icl,jsl,ehl */
	if (!needs_cursorclk_wa(old_crtc_state) &&
	    needs_cursorclk_wa(new_crtc_state))
		icl_wa_cursorclkgating(dev_priv, pipe, true);

	/*
	 * Vblank time updates from the shadow to live plane control register
	 * are blocked if the memory self-refresh mode is active at that
	 * moment. So to make sure the plane gets truly disabled, disable
	 * first the self-refresh mode. The self-refresh enable bit in turn
	 * will be checked/applied by the HW only at the next frame start
	 * event which is after the vblank start event, so we need to have a
	 * wait-for-vblank between disabling the plane and the pipe.
	 */
	if (HAS_GMCH(dev_priv) && old_crtc_state->hw.active &&
	    new_crtc_state->disable_cxsr && intel_set_memory_cxsr(dev_priv, false))
		intel_crtc_wait_for_next_vblank(crtc);

	/*
	 * IVB workaround: must disable low power watermarks for at least
	 * one frame before enabling scaling.  LP watermarks can be re-enabled
	 * when scaling is disabled.
	 *
	 * WaCxSRDisabledForSpriteScaling:ivb
	 */
	if (old_crtc_state->hw.active &&
	    new_crtc_state->disable_lp_wm && ilk_disable_lp_wm(dev_priv))
		intel_crtc_wait_for_next_vblank(crtc);

	/*
	 * If we're doing a modeset we don't need to do any
	 * pre-vblank watermark programming here.
	 */
	if (!intel_crtc_needs_modeset(new_crtc_state)) {
		/*
		 * For platforms that support atomic watermarks, program the
		 * 'intermediate' watermarks immediately.  On pre-gen9 platforms, these
		 * will be the intermediate values that are safe for both pre- and
		 * post- vblank; when vblank happens, the 'active' values will be set
		 * to the final 'target' values and we'll do this again to get the
		 * optimal watermarks.  For gen9+ platforms, the values we program here
		 * will be the final target values which will get automatically latched
		 * at vblank time; no further programming will be necessary.
		 *
		 * If a platform hasn't been transitioned to atomic watermarks yet,
		 * we'll continue to update watermarks the old way, if flags tell
		 * us to.
		 */
		if (!intel_initial_watermarks(state, crtc))
			if (new_crtc_state->update_wm_pre)
				intel_update_watermarks(dev_priv);
	}

	/*
	 * Gen2 reports pipe underruns whenever all planes are disabled.
	 * So disable underrun reporting before all the planes get disabled.
	 *
	 * We do this after .initial_watermarks() so that we have a
	 * chance of catching underruns with the intermediate watermarks
	 * vs. the old plane configuration.
	 */
	if (DISPLAY_VER(dev_priv) == 2 && planes_disabling(old_crtc_state, new_crtc_state))
		intel_set_cpu_fifo_underrun_reporting(dev_priv, pipe, false);

	/*
	 * WA for platforms where async address update enable bit
	 * is double buffered and only latched at start of vblank.
	 */
	if (old_crtc_state->async_flip_planes & ~new_crtc_state->async_flip_planes)
		intel_crtc_async_flip_disable_wa(state, crtc);
}

static void intel_crtc_disable_planes(struct intel_atomic_state *state,
				      struct intel_crtc *crtc)
{
	struct drm_i915_private *dev_priv = to_i915(crtc->base.dev);
	const struct intel_crtc_state *new_crtc_state =
		intel_atomic_get_new_crtc_state(state, crtc);
	unsigned int update_mask = new_crtc_state->update_planes;
	const struct intel_plane_state *old_plane_state;
	struct intel_plane *plane;
	unsigned fb_bits = 0;
	int i;

	intel_crtc_dpms_overlay_disable(crtc);

	for_each_old_intel_plane_in_state(state, plane, old_plane_state, i) {
		if (crtc->pipe != plane->pipe ||
		    !(update_mask & BIT(plane->id)))
			continue;

		intel_plane_disable_arm(plane, new_crtc_state);

		if (old_plane_state->uapi.visible)
			fb_bits |= plane->frontbuffer_bit;
	}

	intel_frontbuffer_flip(dev_priv, fb_bits);
}

static void intel_encoders_update_prepare(struct intel_atomic_state *state)
{
	struct drm_i915_private *i915 = to_i915(state->base.dev);
	struct intel_crtc_state *new_crtc_state, *old_crtc_state;
	struct intel_crtc *crtc;
	int i;

	/*
	 * Make sure the DPLL state is up-to-date for fastset TypeC ports after non-blocking commits.
	 * TODO: Update the DPLL state for all cases in the encoder->update_prepare() hook.
	 */
	if (i915->display.dpll.mgr) {
		for_each_oldnew_intel_crtc_in_state(state, crtc, old_crtc_state, new_crtc_state, i) {
			if (intel_crtc_needs_modeset(new_crtc_state))
				continue;

			new_crtc_state->shared_dpll = old_crtc_state->shared_dpll;
			new_crtc_state->dpll_hw_state = old_crtc_state->dpll_hw_state;
		}
	}
}

static void intel_encoders_pre_pll_enable(struct intel_atomic_state *state,
					  struct intel_crtc *crtc)
{
	const struct intel_crtc_state *crtc_state =
		intel_atomic_get_new_crtc_state(state, crtc);
	const struct drm_connector_state *conn_state;
	struct drm_connector *conn;
	int i;

	for_each_new_connector_in_state(&state->base, conn, conn_state, i) {
		struct intel_encoder *encoder =
			to_intel_encoder(conn_state->best_encoder);

		if (conn_state->crtc != &crtc->base)
			continue;

		if (encoder->pre_pll_enable)
			encoder->pre_pll_enable(state, encoder,
						crtc_state, conn_state);
	}
}

static void intel_encoders_pre_enable(struct intel_atomic_state *state,
				      struct intel_crtc *crtc)
{
	const struct intel_crtc_state *crtc_state =
		intel_atomic_get_new_crtc_state(state, crtc);
	const struct drm_connector_state *conn_state;
	struct drm_connector *conn;
	int i;

	for_each_new_connector_in_state(&state->base, conn, conn_state, i) {
		struct intel_encoder *encoder =
			to_intel_encoder(conn_state->best_encoder);

		if (conn_state->crtc != &crtc->base)
			continue;

		if (encoder->pre_enable)
			encoder->pre_enable(state, encoder,
					    crtc_state, conn_state);
	}
}

static void intel_encoders_enable(struct intel_atomic_state *state,
				  struct intel_crtc *crtc)
{
	const struct intel_crtc_state *crtc_state =
		intel_atomic_get_new_crtc_state(state, crtc);
	const struct drm_connector_state *conn_state;
	struct drm_connector *conn;
	int i;

	for_each_new_connector_in_state(&state->base, conn, conn_state, i) {
		struct intel_encoder *encoder =
			to_intel_encoder(conn_state->best_encoder);

		if (conn_state->crtc != &crtc->base)
			continue;

		if (encoder->enable)
			encoder->enable(state, encoder,
					crtc_state, conn_state);
		intel_opregion_notify_encoder(encoder, true);
	}
}

static void intel_encoders_disable(struct intel_atomic_state *state,
				   struct intel_crtc *crtc)
{
	const struct intel_crtc_state *old_crtc_state =
		intel_atomic_get_old_crtc_state(state, crtc);
	const struct drm_connector_state *old_conn_state;
	struct drm_connector *conn;
	int i;

	for_each_old_connector_in_state(&state->base, conn, old_conn_state, i) {
		struct intel_encoder *encoder =
			to_intel_encoder(old_conn_state->best_encoder);

		if (old_conn_state->crtc != &crtc->base)
			continue;

		intel_opregion_notify_encoder(encoder, false);
		if (encoder->disable)
			encoder->disable(state, encoder,
					 old_crtc_state, old_conn_state);
	}
}

static void intel_encoders_post_disable(struct intel_atomic_state *state,
					struct intel_crtc *crtc)
{
	const struct intel_crtc_state *old_crtc_state =
		intel_atomic_get_old_crtc_state(state, crtc);
	const struct drm_connector_state *old_conn_state;
	struct drm_connector *conn;
	int i;

	for_each_old_connector_in_state(&state->base, conn, old_conn_state, i) {
		struct intel_encoder *encoder =
			to_intel_encoder(old_conn_state->best_encoder);

		if (old_conn_state->crtc != &crtc->base)
			continue;

		if (encoder->post_disable)
			encoder->post_disable(state, encoder,
					      old_crtc_state, old_conn_state);
	}
}

static void intel_encoders_post_pll_disable(struct intel_atomic_state *state,
					    struct intel_crtc *crtc)
{
	const struct intel_crtc_state *old_crtc_state =
		intel_atomic_get_old_crtc_state(state, crtc);
	const struct drm_connector_state *old_conn_state;
	struct drm_connector *conn;
	int i;

	for_each_old_connector_in_state(&state->base, conn, old_conn_state, i) {
		struct intel_encoder *encoder =
			to_intel_encoder(old_conn_state->best_encoder);

		if (old_conn_state->crtc != &crtc->base)
			continue;

		if (encoder->post_pll_disable)
			encoder->post_pll_disable(state, encoder,
						  old_crtc_state, old_conn_state);
	}
}

static void intel_encoders_update_pipe(struct intel_atomic_state *state,
				       struct intel_crtc *crtc)
{
	const struct intel_crtc_state *crtc_state =
		intel_atomic_get_new_crtc_state(state, crtc);
	const struct drm_connector_state *conn_state;
	struct drm_connector *conn;
	int i;

	for_each_new_connector_in_state(&state->base, conn, conn_state, i) {
		struct intel_encoder *encoder =
			to_intel_encoder(conn_state->best_encoder);

		if (conn_state->crtc != &crtc->base)
			continue;

		if (encoder->update_pipe)
			encoder->update_pipe(state, encoder,
					     crtc_state, conn_state);
	}
}

static void intel_disable_primary_plane(const struct intel_crtc_state *crtc_state)
{
	struct intel_crtc *crtc = to_intel_crtc(crtc_state->uapi.crtc);
	struct intel_plane *plane = to_intel_plane(crtc->base.primary);

	plane->disable_arm(plane, crtc_state);
}

static void ilk_configure_cpu_transcoder(const struct intel_crtc_state *crtc_state)
{
	struct intel_crtc *crtc = to_intel_crtc(crtc_state->uapi.crtc);
	enum transcoder cpu_transcoder = crtc_state->cpu_transcoder;

	if (crtc_state->has_pch_encoder) {
		intel_cpu_transcoder_set_m1_n1(crtc, cpu_transcoder,
					       &crtc_state->fdi_m_n);
	} else if (intel_crtc_has_dp_encoder(crtc_state)) {
		intel_cpu_transcoder_set_m1_n1(crtc, cpu_transcoder,
					       &crtc_state->dp_m_n);
		intel_cpu_transcoder_set_m2_n2(crtc, cpu_transcoder,
					       &crtc_state->dp_m2_n2);
	}

	intel_set_transcoder_timings(crtc_state);

	ilk_set_pipeconf(crtc_state);
}

static void ilk_crtc_enable(struct intel_atomic_state *state,
			    struct intel_crtc *crtc)
{
	const struct intel_crtc_state *new_crtc_state =
		intel_atomic_get_new_crtc_state(state, crtc);
	struct drm_i915_private *dev_priv = to_i915(crtc->base.dev);
	enum pipe pipe = crtc->pipe;

	if (drm_WARN_ON(&dev_priv->drm, crtc->active))
		return;

	/*
	 * Sometimes spurious CPU pipe underruns happen during FDI
	 * training, at least with VGA+HDMI cloning. Suppress them.
	 *
	 * On ILK we get an occasional spurious CPU pipe underruns
	 * between eDP port A enable and vdd enable. Also PCH port
	 * enable seems to result in the occasional CPU pipe underrun.
	 *
	 * Spurious PCH underruns also occur during PCH enabling.
	 */
	intel_set_cpu_fifo_underrun_reporting(dev_priv, pipe, false);
	intel_set_pch_fifo_underrun_reporting(dev_priv, pipe, false);

	ilk_configure_cpu_transcoder(new_crtc_state);

	intel_set_pipe_src_size(new_crtc_state);

	crtc->active = true;

	intel_encoders_pre_enable(state, crtc);

	if (new_crtc_state->has_pch_encoder) {
		ilk_pch_pre_enable(state, crtc);
	} else {
		assert_fdi_tx_disabled(dev_priv, pipe);
		assert_fdi_rx_disabled(dev_priv, pipe);
	}

	ilk_pfit_enable(new_crtc_state);

	/*
	 * On ILK+ LUT must be loaded before the pipe is running but with
	 * clocks enabled
	 */
	intel_color_load_luts(new_crtc_state);
	intel_color_commit_noarm(new_crtc_state);
	intel_color_commit_arm(new_crtc_state);
	/* update DSPCNTR to configure gamma for pipe bottom color */
	intel_disable_primary_plane(new_crtc_state);

	intel_initial_watermarks(state, crtc);
	intel_enable_transcoder(new_crtc_state);

	if (new_crtc_state->has_pch_encoder)
		ilk_pch_enable(state, crtc);

	intel_crtc_vblank_on(new_crtc_state);

	intel_encoders_enable(state, crtc);

	if (HAS_PCH_CPT(dev_priv))
		intel_wait_for_pipe_scanline_moving(crtc);

	/*
	 * Must wait for vblank to avoid spurious PCH FIFO underruns.
	 * And a second vblank wait is needed at least on ILK with
	 * some interlaced HDMI modes. Let's do the double wait always
	 * in case there are more corner cases we don't know about.
	 */
	if (new_crtc_state->has_pch_encoder) {
		intel_crtc_wait_for_next_vblank(crtc);
		intel_crtc_wait_for_next_vblank(crtc);
	}
	intel_set_cpu_fifo_underrun_reporting(dev_priv, pipe, true);
	intel_set_pch_fifo_underrun_reporting(dev_priv, pipe, true);
}

static void glk_pipe_scaler_clock_gating_wa(struct drm_i915_private *dev_priv,
					    enum pipe pipe, bool apply)
{
	u32 val = intel_de_read(dev_priv, CLKGATE_DIS_PSL(pipe));
	u32 mask = DPF_GATING_DIS | DPF_RAM_GATING_DIS | DPFR_GATING_DIS;

	if (apply)
		val |= mask;
	else
		val &= ~mask;

	intel_de_write(dev_priv, CLKGATE_DIS_PSL(pipe), val);
}

static void hsw_set_linetime_wm(const struct intel_crtc_state *crtc_state)
{
	struct intel_crtc *crtc = to_intel_crtc(crtc_state->uapi.crtc);
	struct drm_i915_private *dev_priv = to_i915(crtc->base.dev);

	intel_de_write(dev_priv, WM_LINETIME(crtc->pipe),
		       HSW_LINETIME(crtc_state->linetime) |
		       HSW_IPS_LINETIME(crtc_state->ips_linetime));
}

static void hsw_set_frame_start_delay(const struct intel_crtc_state *crtc_state)
{
	struct intel_crtc *crtc = to_intel_crtc(crtc_state->uapi.crtc);
	struct drm_i915_private *dev_priv = to_i915(crtc->base.dev);
	enum transcoder transcoder = crtc_state->cpu_transcoder;
	i915_reg_t reg = DISPLAY_VER(dev_priv) >= 14 ? MTL_CHICKEN_TRANS(transcoder) :
			 CHICKEN_TRANS(transcoder);

	intel_de_rmw(dev_priv, reg,
		     HSW_FRAME_START_DELAY_MASK,
		     HSW_FRAME_START_DELAY(crtc_state->framestart_delay - 1));
}

static void icl_ddi_bigjoiner_pre_enable(struct intel_atomic_state *state,
					 const struct intel_crtc_state *crtc_state)
{
	struct intel_crtc *master_crtc = intel_master_crtc(crtc_state);

	/*
	 * Enable sequence steps 1-7 on bigjoiner master
	 */
	if (intel_crtc_is_bigjoiner_slave(crtc_state))
		intel_encoders_pre_pll_enable(state, master_crtc);

	if (crtc_state->shared_dpll)
		intel_enable_shared_dpll(crtc_state);

	if (intel_crtc_is_bigjoiner_slave(crtc_state))
		intel_encoders_pre_enable(state, master_crtc);
}

static void hsw_configure_cpu_transcoder(const struct intel_crtc_state *crtc_state)
{
	struct intel_crtc *crtc = to_intel_crtc(crtc_state->uapi.crtc);
	struct drm_i915_private *dev_priv = to_i915(crtc->base.dev);
	enum transcoder cpu_transcoder = crtc_state->cpu_transcoder;

	if (crtc_state->has_pch_encoder) {
		intel_cpu_transcoder_set_m1_n1(crtc, cpu_transcoder,
					       &crtc_state->fdi_m_n);
	} else if (intel_crtc_has_dp_encoder(crtc_state)) {
		intel_cpu_transcoder_set_m1_n1(crtc, cpu_transcoder,
					       &crtc_state->dp_m_n);
		intel_cpu_transcoder_set_m2_n2(crtc, cpu_transcoder,
					       &crtc_state->dp_m2_n2);
	}

	intel_set_transcoder_timings(crtc_state);
	if (HAS_VRR(dev_priv))
		intel_vrr_set_transcoder_timings(crtc_state);

	if (cpu_transcoder != TRANSCODER_EDP)
		intel_de_write(dev_priv, TRANS_MULT(cpu_transcoder),
			       crtc_state->pixel_multiplier - 1);

	hsw_set_frame_start_delay(crtc_state);

	hsw_set_transconf(crtc_state);
}

static void hsw_crtc_enable(struct intel_atomic_state *state,
			    struct intel_crtc *crtc)
{
	const struct intel_crtc_state *new_crtc_state =
		intel_atomic_get_new_crtc_state(state, crtc);
	struct drm_i915_private *dev_priv = to_i915(crtc->base.dev);
	enum pipe pipe = crtc->pipe, hsw_workaround_pipe;
	enum transcoder cpu_transcoder = new_crtc_state->cpu_transcoder;
	bool psl_clkgate_wa;

	if (drm_WARN_ON(&dev_priv->drm, crtc->active))
		return;

	intel_dmc_enable_pipe(dev_priv, crtc->pipe);

	if (!new_crtc_state->bigjoiner_pipes) {
		intel_encoders_pre_pll_enable(state, crtc);

		if (new_crtc_state->shared_dpll)
			intel_enable_shared_dpll(new_crtc_state);

		intel_encoders_pre_enable(state, crtc);
	} else {
		icl_ddi_bigjoiner_pre_enable(state, new_crtc_state);
	}

	intel_dsc_enable(new_crtc_state);

	if (DISPLAY_VER(dev_priv) >= 13)
		intel_uncompressed_joiner_enable(new_crtc_state);

	intel_set_pipe_src_size(new_crtc_state);
	if (DISPLAY_VER(dev_priv) >= 9 || IS_BROADWELL(dev_priv))
		bdw_set_pipe_misc(new_crtc_state);

	if (!intel_crtc_is_bigjoiner_slave(new_crtc_state) &&
	    !transcoder_is_dsi(cpu_transcoder))
		hsw_configure_cpu_transcoder(new_crtc_state);

	crtc->active = true;

	/* Display WA #1180: WaDisableScalarClockGating: glk */
	psl_clkgate_wa = DISPLAY_VER(dev_priv) == 10 &&
		new_crtc_state->pch_pfit.enabled;
	if (psl_clkgate_wa)
		glk_pipe_scaler_clock_gating_wa(dev_priv, pipe, true);

	if (DISPLAY_VER(dev_priv) >= 9)
		skl_pfit_enable(new_crtc_state);
	else
		ilk_pfit_enable(new_crtc_state);

	/*
	 * On ILK+ LUT must be loaded before the pipe is running but with
	 * clocks enabled
	 */
	intel_color_load_luts(new_crtc_state);
	intel_color_commit_noarm(new_crtc_state);
	intel_color_commit_arm(new_crtc_state);
	/* update DSPCNTR to configure gamma/csc for pipe bottom color */
	if (DISPLAY_VER(dev_priv) < 9)
		intel_disable_primary_plane(new_crtc_state);

	hsw_set_linetime_wm(new_crtc_state);

	if (DISPLAY_VER(dev_priv) >= 11)
		icl_set_pipe_chicken(new_crtc_state);

	intel_initial_watermarks(state, crtc);

	if (intel_crtc_is_bigjoiner_slave(new_crtc_state))
		intel_crtc_vblank_on(new_crtc_state);

	intel_encoders_enable(state, crtc);

	if (psl_clkgate_wa) {
		intel_crtc_wait_for_next_vblank(crtc);
		glk_pipe_scaler_clock_gating_wa(dev_priv, pipe, false);
	}

	/* If we change the relative order between pipe/planes enabling, we need
	 * to change the workaround. */
	hsw_workaround_pipe = new_crtc_state->hsw_workaround_pipe;
	if (IS_HASWELL(dev_priv) && hsw_workaround_pipe != INVALID_PIPE) {
		struct intel_crtc *wa_crtc;

		wa_crtc = intel_crtc_for_pipe(dev_priv, hsw_workaround_pipe);

		intel_crtc_wait_for_next_vblank(wa_crtc);
		intel_crtc_wait_for_next_vblank(wa_crtc);
	}
}

void ilk_pfit_disable(const struct intel_crtc_state *old_crtc_state)
{
	struct intel_crtc *crtc = to_intel_crtc(old_crtc_state->uapi.crtc);
	struct drm_i915_private *dev_priv = to_i915(crtc->base.dev);
	enum pipe pipe = crtc->pipe;

	/* To avoid upsetting the power well on haswell only disable the pfit if
	 * it's in use. The hw state code will make sure we get this right. */
	if (!old_crtc_state->pch_pfit.enabled)
		return;

	intel_de_write_fw(dev_priv, PF_CTL(pipe), 0);
	intel_de_write_fw(dev_priv, PF_WIN_POS(pipe), 0);
	intel_de_write_fw(dev_priv, PF_WIN_SZ(pipe), 0);
}

static void ilk_crtc_disable(struct intel_atomic_state *state,
			     struct intel_crtc *crtc)
{
	const struct intel_crtc_state *old_crtc_state =
		intel_atomic_get_old_crtc_state(state, crtc);
	struct drm_i915_private *dev_priv = to_i915(crtc->base.dev);
	enum pipe pipe = crtc->pipe;

	/*
	 * Sometimes spurious CPU pipe underruns happen when the
	 * pipe is already disabled, but FDI RX/TX is still enabled.
	 * Happens at least with VGA+HDMI cloning. Suppress them.
	 */
	intel_set_cpu_fifo_underrun_reporting(dev_priv, pipe, false);
	intel_set_pch_fifo_underrun_reporting(dev_priv, pipe, false);

	intel_encoders_disable(state, crtc);

	intel_crtc_vblank_off(old_crtc_state);

	intel_disable_transcoder(old_crtc_state);

	ilk_pfit_disable(old_crtc_state);

	if (old_crtc_state->has_pch_encoder)
		ilk_pch_disable(state, crtc);

	intel_encoders_post_disable(state, crtc);

	if (old_crtc_state->has_pch_encoder)
		ilk_pch_post_disable(state, crtc);

	intel_set_cpu_fifo_underrun_reporting(dev_priv, pipe, true);
	intel_set_pch_fifo_underrun_reporting(dev_priv, pipe, true);

	intel_disable_shared_dpll(old_crtc_state);
}

static void hsw_crtc_disable(struct intel_atomic_state *state,
			     struct intel_crtc *crtc)
{
	const struct intel_crtc_state *old_crtc_state =
		intel_atomic_get_old_crtc_state(state, crtc);
	struct drm_i915_private *i915 = to_i915(crtc->base.dev);

	/*
	 * FIXME collapse everything to one hook.
	 * Need care with mst->ddi interactions.
	 */
	if (!intel_crtc_is_bigjoiner_slave(old_crtc_state)) {
		intel_encoders_disable(state, crtc);
		intel_encoders_post_disable(state, crtc);
	}

	intel_disable_shared_dpll(old_crtc_state);

	if (!intel_crtc_is_bigjoiner_slave(old_crtc_state)) {
		struct intel_crtc *slave_crtc;

		intel_encoders_post_pll_disable(state, crtc);

		intel_dmc_disable_pipe(i915, crtc->pipe);

		for_each_intel_crtc_in_pipe_mask(&i915->drm, slave_crtc,
						 intel_crtc_bigjoiner_slave_pipes(old_crtc_state))
			intel_dmc_disable_pipe(i915, slave_crtc->pipe);
	}
}

static void i9xx_pfit_enable(const struct intel_crtc_state *crtc_state)
{
	struct intel_crtc *crtc = to_intel_crtc(crtc_state->uapi.crtc);
	struct drm_i915_private *dev_priv = to_i915(crtc->base.dev);

	if (!crtc_state->gmch_pfit.control)
		return;

	/*
	 * The panel fitter should only be adjusted whilst the pipe is disabled,
	 * according to register description and PRM.
	 */
	drm_WARN_ON(&dev_priv->drm,
		    intel_de_read(dev_priv, PFIT_CONTROL) & PFIT_ENABLE);
	assert_transcoder_disabled(dev_priv, crtc_state->cpu_transcoder);

	intel_de_write(dev_priv, PFIT_PGM_RATIOS,
		       crtc_state->gmch_pfit.pgm_ratios);
	intel_de_write(dev_priv, PFIT_CONTROL, crtc_state->gmch_pfit.control);

	/* Border color in case we don't scale up to the full screen. Black by
	 * default, change to something else for debugging. */
	intel_de_write(dev_priv, BCLRPAT(crtc->pipe), 0);
}

bool intel_phy_is_combo(struct drm_i915_private *dev_priv, enum phy phy)
{
	if (phy == PHY_NONE)
		return false;
	else if (IS_ALDERLAKE_S(dev_priv))
		return phy <= PHY_E;
	else if (IS_DG1(dev_priv) || IS_ROCKETLAKE(dev_priv))
		return phy <= PHY_D;
	else if (IS_JSL_EHL(dev_priv))
		return phy <= PHY_C;
	else if (IS_ALDERLAKE_P(dev_priv) || IS_DISPLAY_VER(dev_priv, 11, 12))
		return phy <= PHY_B;
	else
		/*
		 * DG2 outputs labelled as "combo PHY" in the bspec use
		 * SNPS PHYs with completely different programming,
		 * hence we always return false here.
		 */
		return false;
}

bool intel_phy_is_tc(struct drm_i915_private *dev_priv, enum phy phy)
{
	if (IS_DG2(dev_priv))
		/* DG2's "TC1" output uses a SNPS PHY */
		return false;
	else if (IS_ALDERLAKE_P(dev_priv) || IS_METEORLAKE(dev_priv))
		return phy >= PHY_F && phy <= PHY_I;
	else if (IS_TIGERLAKE(dev_priv))
		return phy >= PHY_D && phy <= PHY_I;
	else if (IS_ICELAKE(dev_priv))
		return phy >= PHY_C && phy <= PHY_F;
	else
		return false;
}

bool intel_phy_is_snps(struct drm_i915_private *dev_priv, enum phy phy)
{
	if (phy == PHY_NONE)
		return false;
	else if (IS_DG2(dev_priv))
		/*
		 * All four "combo" ports and the TC1 port (PHY E) use
		 * Synopsis PHYs.
		 */
		return phy <= PHY_E;

	return false;
}

enum phy intel_port_to_phy(struct drm_i915_private *i915, enum port port)
{
	if (DISPLAY_VER(i915) >= 13 && port >= PORT_D_XELPD)
		return PHY_D + port - PORT_D_XELPD;
	else if (DISPLAY_VER(i915) >= 13 && port >= PORT_TC1)
		return PHY_F + port - PORT_TC1;
	else if (IS_ALDERLAKE_S(i915) && port >= PORT_TC1)
		return PHY_B + port - PORT_TC1;
	else if ((IS_DG1(i915) || IS_ROCKETLAKE(i915)) && port >= PORT_TC1)
		return PHY_C + port - PORT_TC1;
	else if (IS_JSL_EHL(i915) && port == PORT_D)
		return PHY_A;

	return PHY_A + port - PORT_A;
}

enum tc_port intel_port_to_tc(struct drm_i915_private *dev_priv, enum port port)
{
	if (!intel_phy_is_tc(dev_priv, intel_port_to_phy(dev_priv, port)))
		return TC_PORT_NONE;

	if (DISPLAY_VER(dev_priv) >= 12)
		return TC_PORT_1 + port - PORT_TC1;
	else
		return TC_PORT_1 + port - PORT_C;
}

enum intel_display_power_domain
intel_aux_power_domain(struct intel_digital_port *dig_port)
{
	struct drm_i915_private *i915 = to_i915(dig_port->base.base.dev);

	if (intel_tc_port_in_tbt_alt_mode(dig_port))
		return intel_display_power_tbt_aux_domain(i915, dig_port->aux_ch);

	return intel_display_power_legacy_aux_domain(i915, dig_port->aux_ch);
}

static void get_crtc_power_domains(struct intel_crtc_state *crtc_state,
				   struct intel_power_domain_mask *mask)
{
	struct intel_crtc *crtc = to_intel_crtc(crtc_state->uapi.crtc);
	struct drm_i915_private *dev_priv = to_i915(crtc->base.dev);
	enum transcoder cpu_transcoder = crtc_state->cpu_transcoder;
	struct drm_encoder *encoder;
	enum pipe pipe = crtc->pipe;

	bitmap_zero(mask->bits, POWER_DOMAIN_NUM);

	if (!crtc_state->hw.active)
		return;

	set_bit(POWER_DOMAIN_PIPE(pipe), mask->bits);
	set_bit(POWER_DOMAIN_TRANSCODER(cpu_transcoder), mask->bits);
	if (crtc_state->pch_pfit.enabled ||
	    crtc_state->pch_pfit.force_thru)
		set_bit(POWER_DOMAIN_PIPE_PANEL_FITTER(pipe), mask->bits);

	drm_for_each_encoder_mask(encoder, &dev_priv->drm,
				  crtc_state->uapi.encoder_mask) {
		struct intel_encoder *intel_encoder = to_intel_encoder(encoder);

		set_bit(intel_encoder->power_domain, mask->bits);
	}

	if (HAS_DDI(dev_priv) && crtc_state->has_audio)
		set_bit(POWER_DOMAIN_AUDIO_MMIO, mask->bits);

	if (crtc_state->shared_dpll)
		set_bit(POWER_DOMAIN_DISPLAY_CORE, mask->bits);

	if (crtc_state->dsc.compression_enable)
		set_bit(intel_dsc_power_domain(crtc, cpu_transcoder), mask->bits);
}

void intel_modeset_get_crtc_power_domains(struct intel_crtc_state *crtc_state,
					  struct intel_power_domain_mask *old_domains)
{
	struct intel_crtc *crtc = to_intel_crtc(crtc_state->uapi.crtc);
	struct drm_i915_private *dev_priv = to_i915(crtc->base.dev);
	enum intel_display_power_domain domain;
	struct intel_power_domain_mask domains, new_domains;

	get_crtc_power_domains(crtc_state, &domains);

	bitmap_andnot(new_domains.bits,
		      domains.bits,
		      crtc->enabled_power_domains.mask.bits,
		      POWER_DOMAIN_NUM);
	bitmap_andnot(old_domains->bits,
		      crtc->enabled_power_domains.mask.bits,
		      domains.bits,
		      POWER_DOMAIN_NUM);

	for_each_power_domain(domain, &new_domains)
		intel_display_power_get_in_set(dev_priv,
					       &crtc->enabled_power_domains,
					       domain);
}

void intel_modeset_put_crtc_power_domains(struct intel_crtc *crtc,
					  struct intel_power_domain_mask *domains)
{
	intel_display_power_put_mask_in_set(to_i915(crtc->base.dev),
					    &crtc->enabled_power_domains,
					    domains);
}

static void i9xx_configure_cpu_transcoder(const struct intel_crtc_state *crtc_state)
{
	struct intel_crtc *crtc = to_intel_crtc(crtc_state->uapi.crtc);
	enum transcoder cpu_transcoder = crtc_state->cpu_transcoder;

	if (intel_crtc_has_dp_encoder(crtc_state)) {
		intel_cpu_transcoder_set_m1_n1(crtc, cpu_transcoder,
					       &crtc_state->dp_m_n);
		intel_cpu_transcoder_set_m2_n2(crtc, cpu_transcoder,
					       &crtc_state->dp_m2_n2);
	}

	intel_set_transcoder_timings(crtc_state);

	i9xx_set_pipeconf(crtc_state);
}

static void valleyview_crtc_enable(struct intel_atomic_state *state,
				   struct intel_crtc *crtc)
{
	const struct intel_crtc_state *new_crtc_state =
		intel_atomic_get_new_crtc_state(state, crtc);
	struct drm_i915_private *dev_priv = to_i915(crtc->base.dev);
	enum pipe pipe = crtc->pipe;

	if (drm_WARN_ON(&dev_priv->drm, crtc->active))
		return;

	i9xx_configure_cpu_transcoder(new_crtc_state);

	intel_set_pipe_src_size(new_crtc_state);

	intel_de_write(dev_priv, VLV_PIPE_MSA_MISC(pipe), 0);

	if (IS_CHERRYVIEW(dev_priv) && pipe == PIPE_B) {
		intel_de_write(dev_priv, CHV_BLEND(pipe), CHV_BLEND_LEGACY);
		intel_de_write(dev_priv, CHV_CANVAS(pipe), 0);
	}

	crtc->active = true;

	intel_set_cpu_fifo_underrun_reporting(dev_priv, pipe, true);

	intel_encoders_pre_pll_enable(state, crtc);

	if (IS_CHERRYVIEW(dev_priv))
		chv_enable_pll(new_crtc_state);
	else
		vlv_enable_pll(new_crtc_state);

	intel_encoders_pre_enable(state, crtc);

	i9xx_pfit_enable(new_crtc_state);

	intel_color_load_luts(new_crtc_state);
	intel_color_commit_noarm(new_crtc_state);
	intel_color_commit_arm(new_crtc_state);
	/* update DSPCNTR to configure gamma for pipe bottom color */
	intel_disable_primary_plane(new_crtc_state);

	intel_initial_watermarks(state, crtc);
	intel_enable_transcoder(new_crtc_state);

	intel_crtc_vblank_on(new_crtc_state);

	intel_encoders_enable(state, crtc);
}

static void i9xx_crtc_enable(struct intel_atomic_state *state,
			     struct intel_crtc *crtc)
{
	const struct intel_crtc_state *new_crtc_state =
		intel_atomic_get_new_crtc_state(state, crtc);
	struct drm_i915_private *dev_priv = to_i915(crtc->base.dev);
	enum pipe pipe = crtc->pipe;

	if (drm_WARN_ON(&dev_priv->drm, crtc->active))
		return;

	i9xx_configure_cpu_transcoder(new_crtc_state);

	intel_set_pipe_src_size(new_crtc_state);

	crtc->active = true;

	if (DISPLAY_VER(dev_priv) != 2)
		intel_set_cpu_fifo_underrun_reporting(dev_priv, pipe, true);

	intel_encoders_pre_enable(state, crtc);

	i9xx_enable_pll(new_crtc_state);

	i9xx_pfit_enable(new_crtc_state);

	intel_color_load_luts(new_crtc_state);
	intel_color_commit_noarm(new_crtc_state);
	intel_color_commit_arm(new_crtc_state);
	/* update DSPCNTR to configure gamma for pipe bottom color */
	intel_disable_primary_plane(new_crtc_state);

	if (!intel_initial_watermarks(state, crtc))
		intel_update_watermarks(dev_priv);
	intel_enable_transcoder(new_crtc_state);

	intel_crtc_vblank_on(new_crtc_state);

	intel_encoders_enable(state, crtc);

	/* prevents spurious underruns */
	if (DISPLAY_VER(dev_priv) == 2)
		intel_crtc_wait_for_next_vblank(crtc);
}

static void i9xx_pfit_disable(const struct intel_crtc_state *old_crtc_state)
{
	struct intel_crtc *crtc = to_intel_crtc(old_crtc_state->uapi.crtc);
	struct drm_i915_private *dev_priv = to_i915(crtc->base.dev);

	if (!old_crtc_state->gmch_pfit.control)
		return;

	assert_transcoder_disabled(dev_priv, old_crtc_state->cpu_transcoder);

	drm_dbg_kms(&dev_priv->drm, "disabling pfit, current: 0x%08x\n",
		    intel_de_read(dev_priv, PFIT_CONTROL));
	intel_de_write(dev_priv, PFIT_CONTROL, 0);
}

static void i9xx_crtc_disable(struct intel_atomic_state *state,
			      struct intel_crtc *crtc)
{
	struct intel_crtc_state *old_crtc_state =
		intel_atomic_get_old_crtc_state(state, crtc);
	struct drm_i915_private *dev_priv = to_i915(crtc->base.dev);
	enum pipe pipe = crtc->pipe;

	/*
	 * On gen2 planes are double buffered but the pipe isn't, so we must
	 * wait for planes to fully turn off before disabling the pipe.
	 */
	if (DISPLAY_VER(dev_priv) == 2)
		intel_crtc_wait_for_next_vblank(crtc);

	intel_encoders_disable(state, crtc);

	intel_crtc_vblank_off(old_crtc_state);

	intel_disable_transcoder(old_crtc_state);

	i9xx_pfit_disable(old_crtc_state);

	intel_encoders_post_disable(state, crtc);

	if (!intel_crtc_has_type(old_crtc_state, INTEL_OUTPUT_DSI)) {
		if (IS_CHERRYVIEW(dev_priv))
			chv_disable_pll(dev_priv, pipe);
		else if (IS_VALLEYVIEW(dev_priv))
			vlv_disable_pll(dev_priv, pipe);
		else
			i9xx_disable_pll(old_crtc_state);
	}

	intel_encoders_post_pll_disable(state, crtc);

	if (DISPLAY_VER(dev_priv) != 2)
		intel_set_cpu_fifo_underrun_reporting(dev_priv, pipe, false);

	if (!dev_priv->display.funcs.wm->initial_watermarks)
		intel_update_watermarks(dev_priv);

	/* clock the pipe down to 640x480@60 to potentially save power */
	if (IS_I830(dev_priv))
		i830_enable_pipe(dev_priv, pipe);
}

void intel_encoder_destroy(struct drm_encoder *encoder)
{
	struct intel_encoder *intel_encoder = to_intel_encoder(encoder);

	drm_encoder_cleanup(encoder);
	kfree(intel_encoder);
}

static bool intel_crtc_supports_double_wide(const struct intel_crtc *crtc)
{
	const struct drm_i915_private *dev_priv = to_i915(crtc->base.dev);

	/* GDG double wide on either pipe, otherwise pipe A only */
	return DISPLAY_VER(dev_priv) < 4 &&
		(crtc->pipe == PIPE_A || IS_I915G(dev_priv));
}

static u32 ilk_pipe_pixel_rate(const struct intel_crtc_state *crtc_state)
{
	u32 pixel_rate = crtc_state->hw.pipe_mode.crtc_clock;
	struct drm_rect src;

	/*
	 * We only use IF-ID interlacing. If we ever use
	 * PF-ID we'll need to adjust the pixel_rate here.
	 */

	if (!crtc_state->pch_pfit.enabled)
		return pixel_rate;

	drm_rect_init(&src, 0, 0,
		      drm_rect_width(&crtc_state->pipe_src) << 16,
		      drm_rect_height(&crtc_state->pipe_src) << 16);

	return intel_adjusted_rate(&src, &crtc_state->pch_pfit.dst,
				   pixel_rate);
}

static void intel_mode_from_crtc_timings(struct drm_display_mode *mode,
					 const struct drm_display_mode *timings)
{
	mode->hdisplay = timings->crtc_hdisplay;
	mode->htotal = timings->crtc_htotal;
	mode->hsync_start = timings->crtc_hsync_start;
	mode->hsync_end = timings->crtc_hsync_end;

	mode->vdisplay = timings->crtc_vdisplay;
	mode->vtotal = timings->crtc_vtotal;
	mode->vsync_start = timings->crtc_vsync_start;
	mode->vsync_end = timings->crtc_vsync_end;

	mode->flags = timings->flags;
	mode->type = DRM_MODE_TYPE_DRIVER;

	mode->clock = timings->crtc_clock;

	drm_mode_set_name(mode);
}

static void intel_crtc_compute_pixel_rate(struct intel_crtc_state *crtc_state)
{
	struct drm_i915_private *dev_priv = to_i915(crtc_state->uapi.crtc->dev);

	if (HAS_GMCH(dev_priv))
		/* FIXME calculate proper pipe pixel rate for GMCH pfit */
		crtc_state->pixel_rate =
			crtc_state->hw.pipe_mode.crtc_clock;
	else
		crtc_state->pixel_rate =
			ilk_pipe_pixel_rate(crtc_state);
}

static void intel_bigjoiner_adjust_timings(const struct intel_crtc_state *crtc_state,
					   struct drm_display_mode *mode)
{
	int num_pipes = intel_bigjoiner_num_pipes(crtc_state);

	if (num_pipes < 2)
		return;

	mode->crtc_clock /= num_pipes;
	mode->crtc_hdisplay /= num_pipes;
	mode->crtc_hblank_start /= num_pipes;
	mode->crtc_hblank_end /= num_pipes;
	mode->crtc_hsync_start /= num_pipes;
	mode->crtc_hsync_end /= num_pipes;
	mode->crtc_htotal /= num_pipes;
}

static void intel_splitter_adjust_timings(const struct intel_crtc_state *crtc_state,
					  struct drm_display_mode *mode)
{
	int overlap = crtc_state->splitter.pixel_overlap;
	int n = crtc_state->splitter.link_count;

	if (!crtc_state->splitter.enable)
		return;

	/*
	 * eDP MSO uses segment timings from EDID for transcoder
	 * timings, but full mode for everything else.
	 *
	 * h_full = (h_segment - pixel_overlap) * link_count
	 */
	mode->crtc_hdisplay = (mode->crtc_hdisplay - overlap) * n;
	mode->crtc_hblank_start = (mode->crtc_hblank_start - overlap) * n;
	mode->crtc_hblank_end = (mode->crtc_hblank_end - overlap) * n;
	mode->crtc_hsync_start = (mode->crtc_hsync_start - overlap) * n;
	mode->crtc_hsync_end = (mode->crtc_hsync_end - overlap) * n;
	mode->crtc_htotal = (mode->crtc_htotal - overlap) * n;
	mode->crtc_clock *= n;
}

static void intel_crtc_readout_derived_state(struct intel_crtc_state *crtc_state)
{
	struct drm_display_mode *mode = &crtc_state->hw.mode;
	struct drm_display_mode *pipe_mode = &crtc_state->hw.pipe_mode;
	struct drm_display_mode *adjusted_mode = &crtc_state->hw.adjusted_mode;

	/*
	 * Start with the adjusted_mode crtc timings, which
	 * have been filled with the transcoder timings.
	 */
	drm_mode_copy(pipe_mode, adjusted_mode);

	/* Expand MSO per-segment transcoder timings to full */
	intel_splitter_adjust_timings(crtc_state, pipe_mode);

	/*
	 * We want the full numbers in adjusted_mode normal timings,
	 * adjusted_mode crtc timings are left with the raw transcoder
	 * timings.
	 */
	intel_mode_from_crtc_timings(adjusted_mode, pipe_mode);

	/* Populate the "user" mode with full numbers */
	drm_mode_copy(mode, pipe_mode);
	intel_mode_from_crtc_timings(mode, mode);
	mode->hdisplay = drm_rect_width(&crtc_state->pipe_src) *
		(intel_bigjoiner_num_pipes(crtc_state) ?: 1);
	mode->vdisplay = drm_rect_height(&crtc_state->pipe_src);

	/* Derive per-pipe timings in case bigjoiner is used */
	intel_bigjoiner_adjust_timings(crtc_state, pipe_mode);
	intel_mode_from_crtc_timings(pipe_mode, pipe_mode);

	intel_crtc_compute_pixel_rate(crtc_state);
}

void intel_encoder_get_config(struct intel_encoder *encoder,
			      struct intel_crtc_state *crtc_state)
{
	encoder->get_config(encoder, crtc_state);

	intel_crtc_readout_derived_state(crtc_state);
}

static void intel_bigjoiner_compute_pipe_src(struct intel_crtc_state *crtc_state)
{
	int num_pipes = intel_bigjoiner_num_pipes(crtc_state);
	int width, height;

	if (num_pipes < 2)
		return;

	width = drm_rect_width(&crtc_state->pipe_src);
	height = drm_rect_height(&crtc_state->pipe_src);

	drm_rect_init(&crtc_state->pipe_src, 0, 0,
		      width / num_pipes, height);
}

static int intel_crtc_compute_pipe_src(struct intel_crtc_state *crtc_state)
{
	struct intel_crtc *crtc = to_intel_crtc(crtc_state->uapi.crtc);
	struct drm_i915_private *i915 = to_i915(crtc->base.dev);

	intel_bigjoiner_compute_pipe_src(crtc_state);

	/*
	 * Pipe horizontal size must be even in:
	 * - DVO ganged mode
	 * - LVDS dual channel mode
	 * - Double wide pipe
	 */
	if (drm_rect_width(&crtc_state->pipe_src) & 1) {
		if (crtc_state->double_wide) {
			drm_dbg_kms(&i915->drm,
				    "[CRTC:%d:%s] Odd pipe source width not supported with double wide pipe\n",
				    crtc->base.base.id, crtc->base.name);
			return -EINVAL;
		}

		if (intel_crtc_has_type(crtc_state, INTEL_OUTPUT_LVDS) &&
		    intel_is_dual_link_lvds(i915)) {
			drm_dbg_kms(&i915->drm,
				    "[CRTC:%d:%s] Odd pipe source width not supported with dual link LVDS\n",
				    crtc->base.base.id, crtc->base.name);
			return -EINVAL;
		}
	}

	return 0;
}

static int intel_crtc_compute_pipe_mode(struct intel_crtc_state *crtc_state)
{
	struct intel_crtc *crtc = to_intel_crtc(crtc_state->uapi.crtc);
	struct drm_i915_private *i915 = to_i915(crtc->base.dev);
	struct drm_display_mode *adjusted_mode = &crtc_state->hw.adjusted_mode;
	struct drm_display_mode *pipe_mode = &crtc_state->hw.pipe_mode;
	int clock_limit = i915->max_dotclk_freq;

	/*
	 * Start with the adjusted_mode crtc timings, which
	 * have been filled with the transcoder timings.
	 */
	drm_mode_copy(pipe_mode, adjusted_mode);

	/* Expand MSO per-segment transcoder timings to full */
	intel_splitter_adjust_timings(crtc_state, pipe_mode);

	/* Derive per-pipe timings in case bigjoiner is used */
	intel_bigjoiner_adjust_timings(crtc_state, pipe_mode);
	intel_mode_from_crtc_timings(pipe_mode, pipe_mode);

	if (DISPLAY_VER(i915) < 4) {
		clock_limit = i915->display.cdclk.max_cdclk_freq * 9 / 10;

		/*
		 * Enable double wide mode when the dot clock
		 * is > 90% of the (display) core speed.
		 */
		if (intel_crtc_supports_double_wide(crtc) &&
		    pipe_mode->crtc_clock > clock_limit) {
			clock_limit = i915->max_dotclk_freq;
			crtc_state->double_wide = true;
		}
	}

	if (pipe_mode->crtc_clock > clock_limit) {
		drm_dbg_kms(&i915->drm,
			    "[CRTC:%d:%s] requested pixel clock (%d kHz) too high (max: %d kHz, double wide: %s)\n",
			    crtc->base.base.id, crtc->base.name,
			    pipe_mode->crtc_clock, clock_limit,
			    str_yes_no(crtc_state->double_wide));
		return -EINVAL;
	}

	return 0;
}

static int intel_crtc_compute_config(struct intel_atomic_state *state,
				     struct intel_crtc *crtc)
{
	struct intel_crtc_state *crtc_state =
		intel_atomic_get_new_crtc_state(state, crtc);
	int ret;

	ret = intel_dpll_crtc_compute_clock(state, crtc);
	if (ret)
		return ret;

	ret = intel_crtc_compute_pipe_src(crtc_state);
	if (ret)
		return ret;

	ret = intel_crtc_compute_pipe_mode(crtc_state);
	if (ret)
		return ret;

	intel_crtc_compute_pixel_rate(crtc_state);

	if (crtc_state->has_pch_encoder)
		return ilk_fdi_compute_config(crtc, crtc_state);

	return 0;
}

static void
intel_reduce_m_n_ratio(u32 *num, u32 *den)
{
	while (*num > DATA_LINK_M_N_MASK ||
	       *den > DATA_LINK_M_N_MASK) {
		*num >>= 1;
		*den >>= 1;
	}
}

static void compute_m_n(u32 *ret_m, u32 *ret_n,
			u32 m, u32 n, u32 constant_n)
{
	if (constant_n)
		*ret_n = constant_n;
	else
		*ret_n = min_t(unsigned int, roundup_pow_of_two(n), DATA_LINK_N_MAX);

	*ret_m = div_u64(mul_u32_u32(m, *ret_n), n);
	intel_reduce_m_n_ratio(ret_m, ret_n);
}

void
intel_link_compute_m_n(u16 bits_per_pixel_x16, int nlanes,
		       int pixel_clock, int link_clock,
		       int bw_overhead,
		       struct intel_link_m_n *m_n)
{
	u32 link_symbol_clock = intel_dp_link_symbol_clock(link_clock);
	u32 data_m = intel_dp_effective_data_rate(pixel_clock, bits_per_pixel_x16,
						  bw_overhead);
	u32 data_n = intel_dp_max_data_rate(link_clock, nlanes);

	/*
	 * Windows/BIOS uses fixed M/N values always. Follow suit.
	 *
	 * Also several DP dongles in particular seem to be fussy
	 * about too large link M/N values. Presumably the 20bit
	 * value used by Windows/BIOS is acceptable to everyone.
	 */
	m_n->tu = 64;
	compute_m_n(&m_n->data_m, &m_n->data_n,
		    data_m, data_n,
		    0x8000000);

	compute_m_n(&m_n->link_m, &m_n->link_n,
		    pixel_clock, link_symbol_clock,
		    0x80000);
}

void intel_panel_sanitize_ssc(struct drm_i915_private *dev_priv)
{
	/*
	 * There may be no VBT; and if the BIOS enabled SSC we can
	 * just keep using it to avoid unnecessary flicker.  Whereas if the
	 * BIOS isn't using it, don't assume it will work even if the VBT
	 * indicates as much.
	 */
	if (HAS_PCH_IBX(dev_priv) || HAS_PCH_CPT(dev_priv)) {
		bool bios_lvds_use_ssc = intel_de_read(dev_priv,
						       PCH_DREF_CONTROL) &
			DREF_SSC1_ENABLE;

		if (dev_priv->display.vbt.lvds_use_ssc != bios_lvds_use_ssc) {
			drm_dbg_kms(&dev_priv->drm,
				    "SSC %s by BIOS, overriding VBT which says %s\n",
				    str_enabled_disabled(bios_lvds_use_ssc),
				    str_enabled_disabled(dev_priv->display.vbt.lvds_use_ssc));
			dev_priv->display.vbt.lvds_use_ssc = bios_lvds_use_ssc;
		}
	}
}

void intel_zero_m_n(struct intel_link_m_n *m_n)
{
	/* corresponds to 0 register value */
	memset(m_n, 0, sizeof(*m_n));
	m_n->tu = 1;
}

void intel_set_m_n(struct drm_i915_private *i915,
		   const struct intel_link_m_n *m_n,
		   i915_reg_t data_m_reg, i915_reg_t data_n_reg,
		   i915_reg_t link_m_reg, i915_reg_t link_n_reg)
{
	intel_de_write(i915, data_m_reg, TU_SIZE(m_n->tu) | m_n->data_m);
	intel_de_write(i915, data_n_reg, m_n->data_n);
	intel_de_write(i915, link_m_reg, m_n->link_m);
	/*
	 * On BDW+ writing LINK_N arms the double buffered update
	 * of all the M/N registers, so it must be written last.
	 */
	intel_de_write(i915, link_n_reg, m_n->link_n);
}

bool intel_cpu_transcoder_has_m2_n2(struct drm_i915_private *dev_priv,
				    enum transcoder transcoder)
{
	if (IS_HASWELL(dev_priv))
		return transcoder == TRANSCODER_EDP;

	return IS_DISPLAY_VER(dev_priv, 5, 7) || IS_CHERRYVIEW(dev_priv);
}

void intel_cpu_transcoder_set_m1_n1(struct intel_crtc *crtc,
				    enum transcoder transcoder,
				    const struct intel_link_m_n *m_n)
{
	struct drm_i915_private *dev_priv = to_i915(crtc->base.dev);
	enum pipe pipe = crtc->pipe;

	if (DISPLAY_VER(dev_priv) >= 5)
		intel_set_m_n(dev_priv, m_n,
			      PIPE_DATA_M1(transcoder), PIPE_DATA_N1(transcoder),
			      PIPE_LINK_M1(transcoder), PIPE_LINK_N1(transcoder));
	else
		intel_set_m_n(dev_priv, m_n,
			      PIPE_DATA_M_G4X(pipe), PIPE_DATA_N_G4X(pipe),
			      PIPE_LINK_M_G4X(pipe), PIPE_LINK_N_G4X(pipe));
}

void intel_cpu_transcoder_set_m2_n2(struct intel_crtc *crtc,
				    enum transcoder transcoder,
				    const struct intel_link_m_n *m_n)
{
	struct drm_i915_private *dev_priv = to_i915(crtc->base.dev);

	if (!intel_cpu_transcoder_has_m2_n2(dev_priv, transcoder))
		return;

	intel_set_m_n(dev_priv, m_n,
		      PIPE_DATA_M2(transcoder), PIPE_DATA_N2(transcoder),
		      PIPE_LINK_M2(transcoder), PIPE_LINK_N2(transcoder));
}

static void intel_set_transcoder_timings(const struct intel_crtc_state *crtc_state)
{
	struct intel_crtc *crtc = to_intel_crtc(crtc_state->uapi.crtc);
	struct drm_i915_private *dev_priv = to_i915(crtc->base.dev);
	enum pipe pipe = crtc->pipe;
	enum transcoder cpu_transcoder = crtc_state->cpu_transcoder;
	const struct drm_display_mode *adjusted_mode = &crtc_state->hw.adjusted_mode;
	u32 crtc_vdisplay, crtc_vtotal, crtc_vblank_start, crtc_vblank_end;
	int vsyncshift = 0;

	/* We need to be careful not to changed the adjusted mode, for otherwise
	 * the hw state checker will get angry at the mismatch. */
	crtc_vdisplay = adjusted_mode->crtc_vdisplay;
	crtc_vtotal = adjusted_mode->crtc_vtotal;
	crtc_vblank_start = adjusted_mode->crtc_vblank_start;
	crtc_vblank_end = adjusted_mode->crtc_vblank_end;

	if (adjusted_mode->flags & DRM_MODE_FLAG_INTERLACE) {
		/* the chip adds 2 halflines automatically */
		crtc_vtotal -= 1;
		crtc_vblank_end -= 1;

		if (intel_crtc_has_type(crtc_state, INTEL_OUTPUT_SDVO))
			vsyncshift = (adjusted_mode->crtc_htotal - 1) / 2;
		else
			vsyncshift = adjusted_mode->crtc_hsync_start -
				adjusted_mode->crtc_htotal / 2;
		if (vsyncshift < 0)
			vsyncshift += adjusted_mode->crtc_htotal;
	}

	/*
	 * VBLANK_START no longer works on ADL+, instead we must use
	 * TRANS_SET_CONTEXT_LATENCY to configure the pipe vblank start.
	 */
	if (DISPLAY_VER(dev_priv) >= 13) {
		intel_de_write(dev_priv, TRANS_SET_CONTEXT_LATENCY(cpu_transcoder),
			       crtc_vblank_start - crtc_vdisplay);

		/*
		 * VBLANK_START not used by hw, just clear it
		 * to make it stand out in register dumps.
		 */
		crtc_vblank_start = 1;
	}

	if (DISPLAY_VER(dev_priv) > 3)
		intel_de_write(dev_priv, TRANS_VSYNCSHIFT(cpu_transcoder),
			       vsyncshift);

	intel_de_write(dev_priv, TRANS_HTOTAL(cpu_transcoder),
		       HACTIVE(adjusted_mode->crtc_hdisplay - 1) |
		       HTOTAL(adjusted_mode->crtc_htotal - 1));
	intel_de_write(dev_priv, TRANS_HBLANK(cpu_transcoder),
		       HBLANK_START(adjusted_mode->crtc_hblank_start - 1) |
		       HBLANK_END(adjusted_mode->crtc_hblank_end - 1));
	intel_de_write(dev_priv, TRANS_HSYNC(cpu_transcoder),
		       HSYNC_START(adjusted_mode->crtc_hsync_start - 1) |
		       HSYNC_END(adjusted_mode->crtc_hsync_end - 1));

	intel_de_write(dev_priv, TRANS_VTOTAL(cpu_transcoder),
		       VACTIVE(crtc_vdisplay - 1) |
		       VTOTAL(crtc_vtotal - 1));
	intel_de_write(dev_priv, TRANS_VBLANK(cpu_transcoder),
		       VBLANK_START(crtc_vblank_start - 1) |
		       VBLANK_END(crtc_vblank_end - 1));
	intel_de_write(dev_priv, TRANS_VSYNC(cpu_transcoder),
		       VSYNC_START(adjusted_mode->crtc_vsync_start - 1) |
		       VSYNC_END(adjusted_mode->crtc_vsync_end - 1));

	/* Workaround: when the EDP input selection is B, the VTOTAL_B must be
	 * programmed with the VTOTAL_EDP value. Same for VTOTAL_C. This is
	 * documented on the DDI_FUNC_CTL register description, EDP Input Select
	 * bits. */
	if (IS_HASWELL(dev_priv) && cpu_transcoder == TRANSCODER_EDP &&
	    (pipe == PIPE_B || pipe == PIPE_C))
		intel_de_write(dev_priv, TRANS_VTOTAL(pipe),
			       VACTIVE(crtc_vdisplay - 1) |
			       VTOTAL(crtc_vtotal - 1));
}

static void intel_set_transcoder_timings_lrr(const struct intel_crtc_state *crtc_state)
{
	struct intel_crtc *crtc = to_intel_crtc(crtc_state->uapi.crtc);
	struct drm_i915_private *dev_priv = to_i915(crtc->base.dev);
	enum transcoder cpu_transcoder = crtc_state->cpu_transcoder;
	const struct drm_display_mode *adjusted_mode = &crtc_state->hw.adjusted_mode;
	u32 crtc_vdisplay, crtc_vtotal, crtc_vblank_start, crtc_vblank_end;

	crtc_vdisplay = adjusted_mode->crtc_vdisplay;
	crtc_vtotal = adjusted_mode->crtc_vtotal;
	crtc_vblank_start = adjusted_mode->crtc_vblank_start;
	crtc_vblank_end = adjusted_mode->crtc_vblank_end;

	drm_WARN_ON(&dev_priv->drm, adjusted_mode->flags & DRM_MODE_FLAG_INTERLACE);

	/*
	 * The hardware actually ignores TRANS_VBLANK.VBLANK_END in DP mode.
	 * But let's write it anyway to keep the state checker happy.
	 */
	intel_de_write(dev_priv, TRANS_VBLANK(cpu_transcoder),
		       VBLANK_START(crtc_vblank_start - 1) |
		       VBLANK_END(crtc_vblank_end - 1));
	/*
	 * The double buffer latch point for TRANS_VTOTAL
	 * is the transcoder's undelayed vblank.
	 */
	intel_de_write(dev_priv, TRANS_VTOTAL(cpu_transcoder),
		       VACTIVE(crtc_vdisplay - 1) |
		       VTOTAL(crtc_vtotal - 1));
}

static void intel_set_pipe_src_size(const struct intel_crtc_state *crtc_state)
{
	struct intel_crtc *crtc = to_intel_crtc(crtc_state->uapi.crtc);
	struct drm_i915_private *dev_priv = to_i915(crtc->base.dev);
	int width = drm_rect_width(&crtc_state->pipe_src);
	int height = drm_rect_height(&crtc_state->pipe_src);
	enum pipe pipe = crtc->pipe;

	/* pipesrc controls the size that is scaled from, which should
	 * always be the user's requested size.
	 */
	intel_de_write(dev_priv, PIPESRC(pipe),
		       PIPESRC_WIDTH(width - 1) | PIPESRC_HEIGHT(height - 1));
}

static bool intel_pipe_is_interlaced(const struct intel_crtc_state *crtc_state)
{
	struct drm_i915_private *dev_priv = to_i915(crtc_state->uapi.crtc->dev);
	enum transcoder cpu_transcoder = crtc_state->cpu_transcoder;

	if (DISPLAY_VER(dev_priv) == 2)
		return false;

	if (DISPLAY_VER(dev_priv) >= 9 ||
	    IS_BROADWELL(dev_priv) || IS_HASWELL(dev_priv))
		return intel_de_read(dev_priv, TRANSCONF(cpu_transcoder)) & TRANSCONF_INTERLACE_MASK_HSW;
	else
		return intel_de_read(dev_priv, TRANSCONF(cpu_transcoder)) & TRANSCONF_INTERLACE_MASK;
}

static void intel_get_transcoder_timings(struct intel_crtc *crtc,
					 struct intel_crtc_state *pipe_config)
{
	struct drm_device *dev = crtc->base.dev;
	struct drm_i915_private *dev_priv = to_i915(dev);
	enum transcoder cpu_transcoder = pipe_config->cpu_transcoder;
	struct drm_display_mode *adjusted_mode = &pipe_config->hw.adjusted_mode;
	u32 tmp;

	tmp = intel_de_read(dev_priv, TRANS_HTOTAL(cpu_transcoder));
	adjusted_mode->crtc_hdisplay = REG_FIELD_GET(HACTIVE_MASK, tmp) + 1;
	adjusted_mode->crtc_htotal = REG_FIELD_GET(HTOTAL_MASK, tmp) + 1;

	if (!transcoder_is_dsi(cpu_transcoder)) {
		tmp = intel_de_read(dev_priv, TRANS_HBLANK(cpu_transcoder));
		adjusted_mode->crtc_hblank_start = REG_FIELD_GET(HBLANK_START_MASK, tmp) + 1;
		adjusted_mode->crtc_hblank_end = REG_FIELD_GET(HBLANK_END_MASK, tmp) + 1;
	}

	tmp = intel_de_read(dev_priv, TRANS_HSYNC(cpu_transcoder));
	adjusted_mode->crtc_hsync_start = REG_FIELD_GET(HSYNC_START_MASK, tmp) + 1;
	adjusted_mode->crtc_hsync_end = REG_FIELD_GET(HSYNC_END_MASK, tmp) + 1;

	tmp = intel_de_read(dev_priv, TRANS_VTOTAL(cpu_transcoder));
	adjusted_mode->crtc_vdisplay = REG_FIELD_GET(VACTIVE_MASK, tmp) + 1;
	adjusted_mode->crtc_vtotal = REG_FIELD_GET(VTOTAL_MASK, tmp) + 1;

	/* FIXME TGL+ DSI transcoders have this! */
	if (!transcoder_is_dsi(cpu_transcoder)) {
		tmp = intel_de_read(dev_priv, TRANS_VBLANK(cpu_transcoder));
		adjusted_mode->crtc_vblank_start = REG_FIELD_GET(VBLANK_START_MASK, tmp) + 1;
		adjusted_mode->crtc_vblank_end = REG_FIELD_GET(VBLANK_END_MASK, tmp) + 1;
	}
	tmp = intel_de_read(dev_priv, TRANS_VSYNC(cpu_transcoder));
	adjusted_mode->crtc_vsync_start = REG_FIELD_GET(VSYNC_START_MASK, tmp) + 1;
	adjusted_mode->crtc_vsync_end = REG_FIELD_GET(VSYNC_END_MASK, tmp) + 1;

	if (intel_pipe_is_interlaced(pipe_config)) {
		adjusted_mode->flags |= DRM_MODE_FLAG_INTERLACE;
		adjusted_mode->crtc_vtotal += 1;
		adjusted_mode->crtc_vblank_end += 1;
	}

	if (DISPLAY_VER(dev_priv) >= 13 && !transcoder_is_dsi(cpu_transcoder))
		adjusted_mode->crtc_vblank_start =
			adjusted_mode->crtc_vdisplay +
			intel_de_read(dev_priv, TRANS_SET_CONTEXT_LATENCY(cpu_transcoder));
}

static void intel_bigjoiner_adjust_pipe_src(struct intel_crtc_state *crtc_state)
{
	struct intel_crtc *crtc = to_intel_crtc(crtc_state->uapi.crtc);
	int num_pipes = intel_bigjoiner_num_pipes(crtc_state);
	enum pipe master_pipe, pipe = crtc->pipe;
	int width;

	if (num_pipes < 2)
		return;

	master_pipe = bigjoiner_master_pipe(crtc_state);
	width = drm_rect_width(&crtc_state->pipe_src);

	drm_rect_translate_to(&crtc_state->pipe_src,
			      (pipe - master_pipe) * width, 0);
}

static void intel_get_pipe_src_size(struct intel_crtc *crtc,
				    struct intel_crtc_state *pipe_config)
{
	struct drm_device *dev = crtc->base.dev;
	struct drm_i915_private *dev_priv = to_i915(dev);
	u32 tmp;

	tmp = intel_de_read(dev_priv, PIPESRC(crtc->pipe));

	drm_rect_init(&pipe_config->pipe_src, 0, 0,
		      REG_FIELD_GET(PIPESRC_WIDTH_MASK, tmp) + 1,
		      REG_FIELD_GET(PIPESRC_HEIGHT_MASK, tmp) + 1);

	intel_bigjoiner_adjust_pipe_src(pipe_config);
}

void i9xx_set_pipeconf(const struct intel_crtc_state *crtc_state)
{
	struct intel_crtc *crtc = to_intel_crtc(crtc_state->uapi.crtc);
	struct drm_i915_private *dev_priv = to_i915(crtc->base.dev);
	enum transcoder cpu_transcoder = crtc_state->cpu_transcoder;
	u32 val = 0;

	/*
	 * - We keep both pipes enabled on 830
	 * - During modeset the pipe is still disabled and must remain so
	 * - During fastset the pipe is already enabled and must remain so
	 */
	if (IS_I830(dev_priv) || !intel_crtc_needs_modeset(crtc_state))
		val |= TRANSCONF_ENABLE;

	if (crtc_state->double_wide)
		val |= TRANSCONF_DOUBLE_WIDE;

	/* only g4x and later have fancy bpc/dither controls */
	if (IS_G4X(dev_priv) || IS_VALLEYVIEW(dev_priv) ||
	    IS_CHERRYVIEW(dev_priv)) {
		/* Bspec claims that we can't use dithering for 30bpp pipes. */
		if (crtc_state->dither && crtc_state->pipe_bpp != 30)
			val |= TRANSCONF_DITHER_EN |
				TRANSCONF_DITHER_TYPE_SP;

		switch (crtc_state->pipe_bpp) {
		default:
			/* Case prevented by intel_choose_pipe_bpp_dither. */
			MISSING_CASE(crtc_state->pipe_bpp);
			fallthrough;
		case 18:
			val |= TRANSCONF_BPC_6;
			break;
		case 24:
			val |= TRANSCONF_BPC_8;
			break;
		case 30:
			val |= TRANSCONF_BPC_10;
			break;
		}
	}

	if (crtc_state->hw.adjusted_mode.flags & DRM_MODE_FLAG_INTERLACE) {
		if (DISPLAY_VER(dev_priv) < 4 ||
		    intel_crtc_has_type(crtc_state, INTEL_OUTPUT_SDVO))
			val |= TRANSCONF_INTERLACE_W_FIELD_INDICATION;
		else
			val |= TRANSCONF_INTERLACE_W_SYNC_SHIFT;
	} else {
		val |= TRANSCONF_INTERLACE_PROGRESSIVE;
	}

	if ((IS_VALLEYVIEW(dev_priv) || IS_CHERRYVIEW(dev_priv)) &&
	     crtc_state->limited_color_range)
		val |= TRANSCONF_COLOR_RANGE_SELECT;

	val |= TRANSCONF_GAMMA_MODE(crtc_state->gamma_mode);

	if (crtc_state->wgc_enable)
		val |= TRANSCONF_WGC_ENABLE;

	val |= TRANSCONF_FRAME_START_DELAY(crtc_state->framestart_delay - 1);

	intel_de_write(dev_priv, TRANSCONF(cpu_transcoder), val);
	intel_de_posting_read(dev_priv, TRANSCONF(cpu_transcoder));
}

static bool i9xx_has_pfit(struct drm_i915_private *dev_priv)
{
	if (IS_I830(dev_priv))
		return false;

	return DISPLAY_VER(dev_priv) >= 4 ||
		IS_PINEVIEW(dev_priv) || IS_MOBILE(dev_priv);
}

static void i9xx_get_pfit_config(struct intel_crtc_state *crtc_state)
{
	struct intel_crtc *crtc = to_intel_crtc(crtc_state->uapi.crtc);
	struct drm_i915_private *dev_priv = to_i915(crtc->base.dev);
	enum pipe pipe;
	u32 tmp;

	if (!i9xx_has_pfit(dev_priv))
		return;

	tmp = intel_de_read(dev_priv, PFIT_CONTROL);
	if (!(tmp & PFIT_ENABLE))
		return;

	/* Check whether the pfit is attached to our pipe. */
	if (DISPLAY_VER(dev_priv) >= 4)
		pipe = REG_FIELD_GET(PFIT_PIPE_MASK, tmp);
	else
		pipe = PIPE_B;

	if (pipe != crtc->pipe)
		return;

	crtc_state->gmch_pfit.control = tmp;
	crtc_state->gmch_pfit.pgm_ratios =
		intel_de_read(dev_priv, PFIT_PGM_RATIOS);
}

static void vlv_crtc_clock_get(struct intel_crtc *crtc,
			       struct intel_crtc_state *pipe_config)
{
	struct drm_device *dev = crtc->base.dev;
	struct drm_i915_private *dev_priv = to_i915(dev);
	enum pipe pipe = crtc->pipe;
	struct dpll clock;
	u32 mdiv;
	int refclk = 100000;

	/* In case of DSI, DPLL will not be used */
	if ((pipe_config->dpll_hw_state.dpll & DPLL_VCO_ENABLE) == 0)
		return;

	vlv_dpio_get(dev_priv);
	mdiv = vlv_dpio_read(dev_priv, pipe, VLV_PLL_DW3(pipe));
	vlv_dpio_put(dev_priv);

	clock.m1 = (mdiv >> DPIO_M1DIV_SHIFT) & 7;
	clock.m2 = mdiv & DPIO_M2DIV_MASK;
	clock.n = (mdiv >> DPIO_N_SHIFT) & 0xf;
	clock.p1 = (mdiv >> DPIO_P1_SHIFT) & 7;
	clock.p2 = (mdiv >> DPIO_P2_SHIFT) & 0x1f;

	pipe_config->port_clock = vlv_calc_dpll_params(refclk, &clock);
}

static void chv_crtc_clock_get(struct intel_crtc *crtc,
			       struct intel_crtc_state *pipe_config)
{
	struct drm_device *dev = crtc->base.dev;
	struct drm_i915_private *dev_priv = to_i915(dev);
	enum pipe pipe = crtc->pipe;
	enum dpio_channel port = vlv_pipe_to_channel(pipe);
	struct dpll clock;
	u32 cmn_dw13, pll_dw0, pll_dw1, pll_dw2, pll_dw3;
	int refclk = 100000;

	/* In case of DSI, DPLL will not be used */
	if ((pipe_config->dpll_hw_state.dpll & DPLL_VCO_ENABLE) == 0)
		return;

	vlv_dpio_get(dev_priv);
	cmn_dw13 = vlv_dpio_read(dev_priv, pipe, CHV_CMN_DW13(port));
	pll_dw0 = vlv_dpio_read(dev_priv, pipe, CHV_PLL_DW0(port));
	pll_dw1 = vlv_dpio_read(dev_priv, pipe, CHV_PLL_DW1(port));
	pll_dw2 = vlv_dpio_read(dev_priv, pipe, CHV_PLL_DW2(port));
	pll_dw3 = vlv_dpio_read(dev_priv, pipe, CHV_PLL_DW3(port));
	vlv_dpio_put(dev_priv);

	clock.m1 = (pll_dw1 & 0x7) == DPIO_CHV_M1_DIV_BY_2 ? 2 : 0;
	clock.m2 = (pll_dw0 & 0xff) << 22;
	if (pll_dw3 & DPIO_CHV_FRAC_DIV_EN)
		clock.m2 |= pll_dw2 & 0x3fffff;
	clock.n = (pll_dw1 >> DPIO_CHV_N_DIV_SHIFT) & 0xf;
	clock.p1 = (cmn_dw13 >> DPIO_CHV_P1_DIV_SHIFT) & 0x7;
	clock.p2 = (cmn_dw13 >> DPIO_CHV_P2_DIV_SHIFT) & 0x1f;

	pipe_config->port_clock = chv_calc_dpll_params(refclk, &clock);
}

static enum intel_output_format
bdw_get_pipe_misc_output_format(struct intel_crtc *crtc)
{
	struct drm_i915_private *dev_priv = to_i915(crtc->base.dev);
	u32 tmp;

	tmp = intel_de_read(dev_priv, PIPE_MISC(crtc->pipe));

	if (tmp & PIPE_MISC_YUV420_ENABLE) {
		/* We support 4:2:0 in full blend mode only */
		drm_WARN_ON(&dev_priv->drm,
			    (tmp & PIPE_MISC_YUV420_MODE_FULL_BLEND) == 0);

		return INTEL_OUTPUT_FORMAT_YCBCR420;
	} else if (tmp & PIPE_MISC_OUTPUT_COLORSPACE_YUV) {
		return INTEL_OUTPUT_FORMAT_YCBCR444;
	} else {
		return INTEL_OUTPUT_FORMAT_RGB;
	}
}

static void i9xx_get_pipe_color_config(struct intel_crtc_state *crtc_state)
{
	struct intel_crtc *crtc = to_intel_crtc(crtc_state->uapi.crtc);
	struct intel_plane *plane = to_intel_plane(crtc->base.primary);
	struct drm_i915_private *dev_priv = to_i915(crtc->base.dev);
	enum i9xx_plane_id i9xx_plane = plane->i9xx_plane;
	u32 tmp;

	tmp = intel_de_read(dev_priv, DSPCNTR(i9xx_plane));

	if (tmp & DISP_PIPE_GAMMA_ENABLE)
		crtc_state->gamma_enable = true;

	if (!HAS_GMCH(dev_priv) &&
	    tmp & DISP_PIPE_CSC_ENABLE)
		crtc_state->csc_enable = true;
}

static bool i9xx_get_pipe_config(struct intel_crtc *crtc,
				 struct intel_crtc_state *pipe_config)
{
	struct drm_i915_private *dev_priv = to_i915(crtc->base.dev);
	enum intel_display_power_domain power_domain;
	intel_wakeref_t wakeref;
	u32 tmp;
	bool ret;

	power_domain = POWER_DOMAIN_PIPE(crtc->pipe);
	wakeref = intel_display_power_get_if_enabled(dev_priv, power_domain);
	if (!wakeref)
		return false;

	pipe_config->output_format = INTEL_OUTPUT_FORMAT_RGB;
	pipe_config->sink_format = pipe_config->output_format;
	pipe_config->cpu_transcoder = (enum transcoder) crtc->pipe;
	pipe_config->shared_dpll = NULL;

	ret = false;

	tmp = intel_de_read(dev_priv, TRANSCONF(pipe_config->cpu_transcoder));
	if (!(tmp & TRANSCONF_ENABLE))
		goto out;

	if (IS_G4X(dev_priv) || IS_VALLEYVIEW(dev_priv) ||
	    IS_CHERRYVIEW(dev_priv)) {
		switch (tmp & TRANSCONF_BPC_MASK) {
		case TRANSCONF_BPC_6:
			pipe_config->pipe_bpp = 18;
			break;
		case TRANSCONF_BPC_8:
			pipe_config->pipe_bpp = 24;
			break;
		case TRANSCONF_BPC_10:
			pipe_config->pipe_bpp = 30;
			break;
		default:
			MISSING_CASE(tmp);
			break;
		}
	}

	if ((IS_VALLEYVIEW(dev_priv) || IS_CHERRYVIEW(dev_priv)) &&
	    (tmp & TRANSCONF_COLOR_RANGE_SELECT))
		pipe_config->limited_color_range = true;

	pipe_config->gamma_mode = REG_FIELD_GET(TRANSCONF_GAMMA_MODE_MASK_I9XX, tmp);

	pipe_config->framestart_delay = REG_FIELD_GET(TRANSCONF_FRAME_START_DELAY_MASK, tmp) + 1;

	if ((IS_VALLEYVIEW(dev_priv) || IS_CHERRYVIEW(dev_priv)) &&
	    (tmp & TRANSCONF_WGC_ENABLE))
		pipe_config->wgc_enable = true;

	if (IS_CHERRYVIEW(dev_priv))
		pipe_config->cgm_mode = intel_de_read(dev_priv,
						      CGM_PIPE_MODE(crtc->pipe));

	i9xx_get_pipe_color_config(pipe_config);
	intel_color_get_config(pipe_config);

	if (DISPLAY_VER(dev_priv) < 4)
		pipe_config->double_wide = tmp & TRANSCONF_DOUBLE_WIDE;

	intel_get_transcoder_timings(crtc, pipe_config);
	intel_get_pipe_src_size(crtc, pipe_config);

	i9xx_get_pfit_config(pipe_config);

	if (DISPLAY_VER(dev_priv) >= 4) {
		/* No way to read it out on pipes B and C */
		if (IS_CHERRYVIEW(dev_priv) && crtc->pipe != PIPE_A)
			tmp = dev_priv->display.state.chv_dpll_md[crtc->pipe];
		else
			tmp = intel_de_read(dev_priv, DPLL_MD(crtc->pipe));
		pipe_config->pixel_multiplier =
			((tmp & DPLL_MD_UDI_MULTIPLIER_MASK)
			 >> DPLL_MD_UDI_MULTIPLIER_SHIFT) + 1;
		pipe_config->dpll_hw_state.dpll_md = tmp;
	} else if (IS_I945G(dev_priv) || IS_I945GM(dev_priv) ||
		   IS_G33(dev_priv) || IS_PINEVIEW(dev_priv)) {
		tmp = intel_de_read(dev_priv, DPLL(crtc->pipe));
		pipe_config->pixel_multiplier =
			((tmp & SDVO_MULTIPLIER_MASK)
			 >> SDVO_MULTIPLIER_SHIFT_HIRES) + 1;
	} else {
		/* Note that on i915G/GM the pixel multiplier is in the sdvo
		 * port and will be fixed up in the encoder->get_config
		 * function. */
		pipe_config->pixel_multiplier = 1;
	}
	pipe_config->dpll_hw_state.dpll = intel_de_read(dev_priv,
							DPLL(crtc->pipe));
	if (!IS_VALLEYVIEW(dev_priv) && !IS_CHERRYVIEW(dev_priv)) {
		pipe_config->dpll_hw_state.fp0 = intel_de_read(dev_priv,
							       FP0(crtc->pipe));
		pipe_config->dpll_hw_state.fp1 = intel_de_read(dev_priv,
							       FP1(crtc->pipe));
	} else {
		/* Mask out read-only status bits. */
		pipe_config->dpll_hw_state.dpll &= ~(DPLL_LOCK_VLV |
						     DPLL_PORTC_READY_MASK |
						     DPLL_PORTB_READY_MASK);
	}

	if (IS_CHERRYVIEW(dev_priv))
		chv_crtc_clock_get(crtc, pipe_config);
	else if (IS_VALLEYVIEW(dev_priv))
		vlv_crtc_clock_get(crtc, pipe_config);
	else
		i9xx_crtc_clock_get(crtc, pipe_config);

	/*
	 * Normally the dotclock is filled in by the encoder .get_config()
	 * but in case the pipe is enabled w/o any ports we need a sane
	 * default.
	 */
	pipe_config->hw.adjusted_mode.crtc_clock =
		pipe_config->port_clock / pipe_config->pixel_multiplier;

	ret = true;

out:
	intel_display_power_put(dev_priv, power_domain, wakeref);

	return ret;
}

void ilk_set_pipeconf(const struct intel_crtc_state *crtc_state)
{
	struct intel_crtc *crtc = to_intel_crtc(crtc_state->uapi.crtc);
	struct drm_i915_private *dev_priv = to_i915(crtc->base.dev);
	enum transcoder cpu_transcoder = crtc_state->cpu_transcoder;
	u32 val = 0;

	/*
	 * - During modeset the pipe is still disabled and must remain so
	 * - During fastset the pipe is already enabled and must remain so
	 */
	if (!intel_crtc_needs_modeset(crtc_state))
		val |= TRANSCONF_ENABLE;

	switch (crtc_state->pipe_bpp) {
	default:
		/* Case prevented by intel_choose_pipe_bpp_dither. */
		MISSING_CASE(crtc_state->pipe_bpp);
		fallthrough;
	case 18:
		val |= TRANSCONF_BPC_6;
		break;
	case 24:
		val |= TRANSCONF_BPC_8;
		break;
	case 30:
		val |= TRANSCONF_BPC_10;
		break;
	case 36:
		val |= TRANSCONF_BPC_12;
		break;
	}

	if (crtc_state->dither)
		val |= TRANSCONF_DITHER_EN | TRANSCONF_DITHER_TYPE_SP;

	if (crtc_state->hw.adjusted_mode.flags & DRM_MODE_FLAG_INTERLACE)
		val |= TRANSCONF_INTERLACE_IF_ID_ILK;
	else
		val |= TRANSCONF_INTERLACE_PF_PD_ILK;

	/*
	 * This would end up with an odd purple hue over
	 * the entire display. Make sure we don't do it.
	 */
	drm_WARN_ON(&dev_priv->drm, crtc_state->limited_color_range &&
		    crtc_state->output_format != INTEL_OUTPUT_FORMAT_RGB);

	if (crtc_state->limited_color_range &&
	    !intel_crtc_has_type(crtc_state, INTEL_OUTPUT_SDVO))
		val |= TRANSCONF_COLOR_RANGE_SELECT;

	if (crtc_state->output_format != INTEL_OUTPUT_FORMAT_RGB)
		val |= TRANSCONF_OUTPUT_COLORSPACE_YUV709;

	val |= TRANSCONF_GAMMA_MODE(crtc_state->gamma_mode);

	val |= TRANSCONF_FRAME_START_DELAY(crtc_state->framestart_delay - 1);
	val |= TRANSCONF_MSA_TIMING_DELAY(crtc_state->msa_timing_delay);

	intel_de_write(dev_priv, TRANSCONF(cpu_transcoder), val);
	intel_de_posting_read(dev_priv, TRANSCONF(cpu_transcoder));
}

static void hsw_set_transconf(const struct intel_crtc_state *crtc_state)
{
	struct intel_crtc *crtc = to_intel_crtc(crtc_state->uapi.crtc);
	struct drm_i915_private *dev_priv = to_i915(crtc->base.dev);
	enum transcoder cpu_transcoder = crtc_state->cpu_transcoder;
	u32 val = 0;

	/*
	 * - During modeset the pipe is still disabled and must remain so
	 * - During fastset the pipe is already enabled and must remain so
	 */
	if (!intel_crtc_needs_modeset(crtc_state))
		val |= TRANSCONF_ENABLE;

	if (IS_HASWELL(dev_priv) && crtc_state->dither)
		val |= TRANSCONF_DITHER_EN | TRANSCONF_DITHER_TYPE_SP;

	if (crtc_state->hw.adjusted_mode.flags & DRM_MODE_FLAG_INTERLACE)
		val |= TRANSCONF_INTERLACE_IF_ID_ILK;
	else
		val |= TRANSCONF_INTERLACE_PF_PD_ILK;

	if (IS_HASWELL(dev_priv) &&
	    crtc_state->output_format != INTEL_OUTPUT_FORMAT_RGB)
		val |= TRANSCONF_OUTPUT_COLORSPACE_YUV_HSW;

	intel_de_write(dev_priv, TRANSCONF(cpu_transcoder), val);
	intel_de_posting_read(dev_priv, TRANSCONF(cpu_transcoder));
}

static void bdw_set_pipe_misc(const struct intel_crtc_state *crtc_state)
{
	struct intel_crtc *crtc = to_intel_crtc(crtc_state->uapi.crtc);
	struct drm_i915_private *dev_priv = to_i915(crtc->base.dev);
	u32 val = 0;

	switch (crtc_state->pipe_bpp) {
	case 18:
		val |= PIPE_MISC_BPC_6;
		break;
	case 24:
		val |= PIPE_MISC_BPC_8;
		break;
	case 30:
		val |= PIPE_MISC_BPC_10;
		break;
	case 36:
		/* Port output 12BPC defined for ADLP+ */
		if (DISPLAY_VER(dev_priv) > 12)
			val |= PIPE_MISC_BPC_12_ADLP;
		break;
	default:
		MISSING_CASE(crtc_state->pipe_bpp);
		break;
	}

	if (crtc_state->dither)
		val |= PIPE_MISC_DITHER_ENABLE | PIPE_MISC_DITHER_TYPE_SP;

	if (crtc_state->output_format == INTEL_OUTPUT_FORMAT_YCBCR420 ||
	    crtc_state->output_format == INTEL_OUTPUT_FORMAT_YCBCR444)
		val |= PIPE_MISC_OUTPUT_COLORSPACE_YUV;

	if (crtc_state->output_format == INTEL_OUTPUT_FORMAT_YCBCR420)
		val |= PIPE_MISC_YUV420_ENABLE |
			PIPE_MISC_YUV420_MODE_FULL_BLEND;

	if (DISPLAY_VER(dev_priv) >= 11 && is_hdr_mode(crtc_state))
		val |= PIPE_MISC_HDR_MODE_PRECISION;

	if (DISPLAY_VER(dev_priv) >= 12)
		val |= PIPE_MISC_PIXEL_ROUNDING_TRUNC;

	intel_de_write(dev_priv, PIPE_MISC(crtc->pipe), val);
}

int bdw_get_pipe_misc_bpp(struct intel_crtc *crtc)
{
	struct drm_i915_private *dev_priv = to_i915(crtc->base.dev);
	u32 tmp;

	tmp = intel_de_read(dev_priv, PIPE_MISC(crtc->pipe));

	switch (tmp & PIPE_MISC_BPC_MASK) {
	case PIPE_MISC_BPC_6:
		return 18;
	case PIPE_MISC_BPC_8:
		return 24;
	case PIPE_MISC_BPC_10:
		return 30;
	/*
	 * PORT OUTPUT 12 BPC defined for ADLP+.
	 *
	 * TODO:
	 * For previous platforms with DSI interface, bits 5:7
	 * are used for storing pipe_bpp irrespective of dithering.
	 * Since the value of 12 BPC is not defined for these bits
	 * on older platforms, need to find a workaround for 12 BPC
	 * MIPI DSI HW readout.
	 */
	case PIPE_MISC_BPC_12_ADLP:
		if (DISPLAY_VER(dev_priv) > 12)
			return 36;
		fallthrough;
	default:
		MISSING_CASE(tmp);
		return 0;
	}
}

int ilk_get_lanes_required(int target_clock, int link_bw, int bpp)
{
	/*
	 * Account for spread spectrum to avoid
	 * oversubscribing the link. Max center spread
	 * is 2.5%; use 5% for safety's sake.
	 */
	u32 bps = target_clock * bpp * 21 / 20;
	return DIV_ROUND_UP(bps, link_bw * 8);
}

void intel_get_m_n(struct drm_i915_private *i915,
		   struct intel_link_m_n *m_n,
		   i915_reg_t data_m_reg, i915_reg_t data_n_reg,
		   i915_reg_t link_m_reg, i915_reg_t link_n_reg)
{
	m_n->link_m = intel_de_read(i915, link_m_reg) & DATA_LINK_M_N_MASK;
	m_n->link_n = intel_de_read(i915, link_n_reg) & DATA_LINK_M_N_MASK;
	m_n->data_m = intel_de_read(i915, data_m_reg) & DATA_LINK_M_N_MASK;
	m_n->data_n = intel_de_read(i915, data_n_reg) & DATA_LINK_M_N_MASK;
	m_n->tu = REG_FIELD_GET(TU_SIZE_MASK, intel_de_read(i915, data_m_reg)) + 1;
}

void intel_cpu_transcoder_get_m1_n1(struct intel_crtc *crtc,
				    enum transcoder transcoder,
				    struct intel_link_m_n *m_n)
{
	struct drm_i915_private *dev_priv = to_i915(crtc->base.dev);
	enum pipe pipe = crtc->pipe;

	if (DISPLAY_VER(dev_priv) >= 5)
		intel_get_m_n(dev_priv, m_n,
			      PIPE_DATA_M1(transcoder), PIPE_DATA_N1(transcoder),
			      PIPE_LINK_M1(transcoder), PIPE_LINK_N1(transcoder));
	else
		intel_get_m_n(dev_priv, m_n,
			      PIPE_DATA_M_G4X(pipe), PIPE_DATA_N_G4X(pipe),
			      PIPE_LINK_M_G4X(pipe), PIPE_LINK_N_G4X(pipe));
}

void intel_cpu_transcoder_get_m2_n2(struct intel_crtc *crtc,
				    enum transcoder transcoder,
				    struct intel_link_m_n *m_n)
{
	struct drm_i915_private *dev_priv = to_i915(crtc->base.dev);

	if (!intel_cpu_transcoder_has_m2_n2(dev_priv, transcoder))
		return;

	intel_get_m_n(dev_priv, m_n,
		      PIPE_DATA_M2(transcoder), PIPE_DATA_N2(transcoder),
		      PIPE_LINK_M2(transcoder), PIPE_LINK_N2(transcoder));
}

static void ilk_get_pfit_config(struct intel_crtc_state *crtc_state)
{
	struct intel_crtc *crtc = to_intel_crtc(crtc_state->uapi.crtc);
	struct drm_i915_private *dev_priv = to_i915(crtc->base.dev);
	u32 ctl, pos, size;
	enum pipe pipe;

	ctl = intel_de_read(dev_priv, PF_CTL(crtc->pipe));
	if ((ctl & PF_ENABLE) == 0)
		return;

	if (IS_IVYBRIDGE(dev_priv) || IS_HASWELL(dev_priv))
		pipe = REG_FIELD_GET(PF_PIPE_SEL_MASK_IVB, ctl);
	else
		pipe = crtc->pipe;

	crtc_state->pch_pfit.enabled = true;

	pos = intel_de_read(dev_priv, PF_WIN_POS(crtc->pipe));
	size = intel_de_read(dev_priv, PF_WIN_SZ(crtc->pipe));

	drm_rect_init(&crtc_state->pch_pfit.dst,
		      REG_FIELD_GET(PF_WIN_XPOS_MASK, pos),
		      REG_FIELD_GET(PF_WIN_YPOS_MASK, pos),
		      REG_FIELD_GET(PF_WIN_XSIZE_MASK, size),
		      REG_FIELD_GET(PF_WIN_YSIZE_MASK, size));

	/*
	 * We currently do not free assignements of panel fitters on
	 * ivb/hsw (since we don't use the higher upscaling modes which
	 * differentiates them) so just WARN about this case for now.
	 */
	drm_WARN_ON(&dev_priv->drm, pipe != crtc->pipe);
}

static bool ilk_get_pipe_config(struct intel_crtc *crtc,
				struct intel_crtc_state *pipe_config)
{
	struct drm_device *dev = crtc->base.dev;
	struct drm_i915_private *dev_priv = to_i915(dev);
	enum intel_display_power_domain power_domain;
	intel_wakeref_t wakeref;
	u32 tmp;
	bool ret;

	power_domain = POWER_DOMAIN_PIPE(crtc->pipe);
	wakeref = intel_display_power_get_if_enabled(dev_priv, power_domain);
	if (!wakeref)
		return false;

	pipe_config->cpu_transcoder = (enum transcoder) crtc->pipe;
	pipe_config->shared_dpll = NULL;

	ret = false;
	tmp = intel_de_read(dev_priv, TRANSCONF(pipe_config->cpu_transcoder));
	if (!(tmp & TRANSCONF_ENABLE))
		goto out;

	switch (tmp & TRANSCONF_BPC_MASK) {
	case TRANSCONF_BPC_6:
		pipe_config->pipe_bpp = 18;
		break;
	case TRANSCONF_BPC_8:
		pipe_config->pipe_bpp = 24;
		break;
	case TRANSCONF_BPC_10:
		pipe_config->pipe_bpp = 30;
		break;
	case TRANSCONF_BPC_12:
		pipe_config->pipe_bpp = 36;
		break;
	default:
		break;
	}

	if (tmp & TRANSCONF_COLOR_RANGE_SELECT)
		pipe_config->limited_color_range = true;

	switch (tmp & TRANSCONF_OUTPUT_COLORSPACE_MASK) {
	case TRANSCONF_OUTPUT_COLORSPACE_YUV601:
	case TRANSCONF_OUTPUT_COLORSPACE_YUV709:
		pipe_config->output_format = INTEL_OUTPUT_FORMAT_YCBCR444;
		break;
	default:
		pipe_config->output_format = INTEL_OUTPUT_FORMAT_RGB;
		break;
	}

	pipe_config->sink_format = pipe_config->output_format;

	pipe_config->gamma_mode = REG_FIELD_GET(TRANSCONF_GAMMA_MODE_MASK_ILK, tmp);

	pipe_config->framestart_delay = REG_FIELD_GET(TRANSCONF_FRAME_START_DELAY_MASK, tmp) + 1;

	pipe_config->msa_timing_delay = REG_FIELD_GET(TRANSCONF_MSA_TIMING_DELAY_MASK, tmp);

	pipe_config->csc_mode = intel_de_read(dev_priv,
					      PIPE_CSC_MODE(crtc->pipe));

	i9xx_get_pipe_color_config(pipe_config);
	intel_color_get_config(pipe_config);

	pipe_config->pixel_multiplier = 1;

	ilk_pch_get_config(pipe_config);

	intel_get_transcoder_timings(crtc, pipe_config);
	intel_get_pipe_src_size(crtc, pipe_config);

	ilk_get_pfit_config(pipe_config);

	ret = true;

out:
	intel_display_power_put(dev_priv, power_domain, wakeref);

	return ret;
}

static u8 bigjoiner_pipes(struct drm_i915_private *i915)
{
	u8 pipes;

	if (DISPLAY_VER(i915) >= 12)
		pipes = BIT(PIPE_A) | BIT(PIPE_B) | BIT(PIPE_C) | BIT(PIPE_D);
	else if (DISPLAY_VER(i915) >= 11)
		pipes = BIT(PIPE_B) | BIT(PIPE_C);
	else
		pipes = 0;

	return pipes & DISPLAY_RUNTIME_INFO(i915)->pipe_mask;
}

static bool transcoder_ddi_func_is_enabled(struct drm_i915_private *dev_priv,
					   enum transcoder cpu_transcoder)
{
	enum intel_display_power_domain power_domain;
	intel_wakeref_t wakeref;
	u32 tmp = 0;

	power_domain = POWER_DOMAIN_TRANSCODER(cpu_transcoder);

	with_intel_display_power_if_enabled(dev_priv, power_domain, wakeref)
		tmp = intel_de_read(dev_priv, TRANS_DDI_FUNC_CTL(cpu_transcoder));

	return tmp & TRANS_DDI_FUNC_ENABLE;
}

static void enabled_bigjoiner_pipes(struct drm_i915_private *dev_priv,
				    u8 *master_pipes, u8 *slave_pipes)
{
	struct intel_crtc *crtc;

	*master_pipes = 0;
	*slave_pipes = 0;

	for_each_intel_crtc_in_pipe_mask(&dev_priv->drm, crtc,
					 bigjoiner_pipes(dev_priv)) {
		enum intel_display_power_domain power_domain;
		enum pipe pipe = crtc->pipe;
		intel_wakeref_t wakeref;

		power_domain = intel_dsc_power_domain(crtc, (enum transcoder) pipe);
		with_intel_display_power_if_enabled(dev_priv, power_domain, wakeref) {
			u32 tmp = intel_de_read(dev_priv, ICL_PIPE_DSS_CTL1(pipe));

			if (!(tmp & BIG_JOINER_ENABLE))
				continue;

			if (tmp & MASTER_BIG_JOINER_ENABLE)
				*master_pipes |= BIT(pipe);
			else
				*slave_pipes |= BIT(pipe);
		}

		if (DISPLAY_VER(dev_priv) < 13)
			continue;

		power_domain = POWER_DOMAIN_PIPE(pipe);
		with_intel_display_power_if_enabled(dev_priv, power_domain, wakeref) {
			u32 tmp = intel_de_read(dev_priv, ICL_PIPE_DSS_CTL1(pipe));

			if (tmp & UNCOMPRESSED_JOINER_MASTER)
				*master_pipes |= BIT(pipe);
			if (tmp & UNCOMPRESSED_JOINER_SLAVE)
				*slave_pipes |= BIT(pipe);
		}
	}

	/* Bigjoiner pipes should always be consecutive master and slave */
	drm_WARN(&dev_priv->drm, *slave_pipes != *master_pipes << 1,
		 "Bigjoiner misconfigured (master pipes 0x%x, slave pipes 0x%x)\n",
		 *master_pipes, *slave_pipes);
}

static enum pipe get_bigjoiner_master_pipe(enum pipe pipe, u8 master_pipes, u8 slave_pipes)
{
	if ((slave_pipes & BIT(pipe)) == 0)
		return pipe;

	/* ignore everything above our pipe */
	master_pipes &= ~GENMASK(7, pipe);

	/* highest remaining bit should be our master pipe */
	return fls(master_pipes) - 1;
}

static u8 get_bigjoiner_slave_pipes(enum pipe pipe, u8 master_pipes, u8 slave_pipes)
{
	enum pipe master_pipe, next_master_pipe;

	master_pipe = get_bigjoiner_master_pipe(pipe, master_pipes, slave_pipes);

	if ((master_pipes & BIT(master_pipe)) == 0)
		return 0;

	/* ignore our master pipe and everything below it */
	master_pipes &= ~GENMASK(master_pipe, 0);
	/* make sure a high bit is set for the ffs() */
	master_pipes |= BIT(7);
	/* lowest remaining bit should be the next master pipe */
	next_master_pipe = ffs(master_pipes) - 1;

	return slave_pipes & GENMASK(next_master_pipe - 1, master_pipe);
}

static u8 hsw_panel_transcoders(struct drm_i915_private *i915)
{
	u8 panel_transcoder_mask = BIT(TRANSCODER_EDP);

	if (DISPLAY_VER(i915) >= 11)
		panel_transcoder_mask |= BIT(TRANSCODER_DSI_0) | BIT(TRANSCODER_DSI_1);

	return panel_transcoder_mask;
}

static u8 hsw_enabled_transcoders(struct intel_crtc *crtc)
{
	struct drm_device *dev = crtc->base.dev;
	struct drm_i915_private *dev_priv = to_i915(dev);
	u8 panel_transcoder_mask = hsw_panel_transcoders(dev_priv);
	enum transcoder cpu_transcoder;
	u8 master_pipes, slave_pipes;
	u8 enabled_transcoders = 0;

	/*
	 * XXX: Do intel_display_power_get_if_enabled before reading this (for
	 * consistency and less surprising code; it's in always on power).
	 */
	for_each_cpu_transcoder_masked(dev_priv, cpu_transcoder,
				       panel_transcoder_mask) {
		enum intel_display_power_domain power_domain;
		intel_wakeref_t wakeref;
		enum pipe trans_pipe;
		u32 tmp = 0;

		power_domain = POWER_DOMAIN_TRANSCODER(cpu_transcoder);
		with_intel_display_power_if_enabled(dev_priv, power_domain, wakeref)
			tmp = intel_de_read(dev_priv, TRANS_DDI_FUNC_CTL(cpu_transcoder));

		if (!(tmp & TRANS_DDI_FUNC_ENABLE))
			continue;

		switch (tmp & TRANS_DDI_EDP_INPUT_MASK) {
		default:
			drm_WARN(dev, 1,
				 "unknown pipe linked to transcoder %s\n",
				 transcoder_name(cpu_transcoder));
			fallthrough;
		case TRANS_DDI_EDP_INPUT_A_ONOFF:
		case TRANS_DDI_EDP_INPUT_A_ON:
			trans_pipe = PIPE_A;
			break;
		case TRANS_DDI_EDP_INPUT_B_ONOFF:
			trans_pipe = PIPE_B;
			break;
		case TRANS_DDI_EDP_INPUT_C_ONOFF:
			trans_pipe = PIPE_C;
			break;
		case TRANS_DDI_EDP_INPUT_D_ONOFF:
			trans_pipe = PIPE_D;
			break;
		}

		if (trans_pipe == crtc->pipe)
			enabled_transcoders |= BIT(cpu_transcoder);
	}

	/* single pipe or bigjoiner master */
	cpu_transcoder = (enum transcoder) crtc->pipe;
	if (transcoder_ddi_func_is_enabled(dev_priv, cpu_transcoder))
		enabled_transcoders |= BIT(cpu_transcoder);

	/* bigjoiner slave -> consider the master pipe's transcoder as well */
	enabled_bigjoiner_pipes(dev_priv, &master_pipes, &slave_pipes);
	if (slave_pipes & BIT(crtc->pipe)) {
		cpu_transcoder = (enum transcoder)
			get_bigjoiner_master_pipe(crtc->pipe, master_pipes, slave_pipes);
		if (transcoder_ddi_func_is_enabled(dev_priv, cpu_transcoder))
			enabled_transcoders |= BIT(cpu_transcoder);
	}

	return enabled_transcoders;
}

static bool has_edp_transcoders(u8 enabled_transcoders)
{
	return enabled_transcoders & BIT(TRANSCODER_EDP);
}

static bool has_dsi_transcoders(u8 enabled_transcoders)
{
	return enabled_transcoders & (BIT(TRANSCODER_DSI_0) |
				      BIT(TRANSCODER_DSI_1));
}

static bool has_pipe_transcoders(u8 enabled_transcoders)
{
	return enabled_transcoders & ~(BIT(TRANSCODER_EDP) |
				       BIT(TRANSCODER_DSI_0) |
				       BIT(TRANSCODER_DSI_1));
}

static void assert_enabled_transcoders(struct drm_i915_private *i915,
				       u8 enabled_transcoders)
{
	/* Only one type of transcoder please */
	drm_WARN_ON(&i915->drm,
		    has_edp_transcoders(enabled_transcoders) +
		    has_dsi_transcoders(enabled_transcoders) +
		    has_pipe_transcoders(enabled_transcoders) > 1);

	/* Only DSI transcoders can be ganged */
	drm_WARN_ON(&i915->drm,
		    !has_dsi_transcoders(enabled_transcoders) &&
		    !is_power_of_2(enabled_transcoders));
}

static bool hsw_get_transcoder_state(struct intel_crtc *crtc,
				     struct intel_crtc_state *pipe_config,
				     struct intel_display_power_domain_set *power_domain_set)
{
	struct drm_device *dev = crtc->base.dev;
	struct drm_i915_private *dev_priv = to_i915(dev);
	unsigned long enabled_transcoders;
	u32 tmp;

	enabled_transcoders = hsw_enabled_transcoders(crtc);
	if (!enabled_transcoders)
		return false;

	assert_enabled_transcoders(dev_priv, enabled_transcoders);

	/*
	 * With the exception of DSI we should only ever have
	 * a single enabled transcoder. With DSI let's just
	 * pick the first one.
	 */
	pipe_config->cpu_transcoder = ffs(enabled_transcoders) - 1;

	if (!intel_display_power_get_in_set_if_enabled(dev_priv, power_domain_set,
						       POWER_DOMAIN_TRANSCODER(pipe_config->cpu_transcoder)))
		return false;

	if (hsw_panel_transcoders(dev_priv) & BIT(pipe_config->cpu_transcoder)) {
		tmp = intel_de_read(dev_priv, TRANS_DDI_FUNC_CTL(pipe_config->cpu_transcoder));

		if ((tmp & TRANS_DDI_EDP_INPUT_MASK) == TRANS_DDI_EDP_INPUT_A_ONOFF)
			pipe_config->pch_pfit.force_thru = true;
	}

	tmp = intel_de_read(dev_priv, TRANSCONF(pipe_config->cpu_transcoder));

	return tmp & TRANSCONF_ENABLE;
}

static bool bxt_get_dsi_transcoder_state(struct intel_crtc *crtc,
					 struct intel_crtc_state *pipe_config,
					 struct intel_display_power_domain_set *power_domain_set)
{
	struct drm_device *dev = crtc->base.dev;
	struct drm_i915_private *dev_priv = to_i915(dev);
	enum transcoder cpu_transcoder;
	enum port port;
	u32 tmp;

	for_each_port_masked(port, BIT(PORT_A) | BIT(PORT_C)) {
		if (port == PORT_A)
			cpu_transcoder = TRANSCODER_DSI_A;
		else
			cpu_transcoder = TRANSCODER_DSI_C;

		if (!intel_display_power_get_in_set_if_enabled(dev_priv, power_domain_set,
							       POWER_DOMAIN_TRANSCODER(cpu_transcoder)))
			continue;

		/*
		 * The PLL needs to be enabled with a valid divider
		 * configuration, otherwise accessing DSI registers will hang
		 * the machine. See BSpec North Display Engine
		 * registers/MIPI[BXT]. We can break out here early, since we
		 * need the same DSI PLL to be enabled for both DSI ports.
		 */
		if (!bxt_dsi_pll_is_enabled(dev_priv))
			break;

		/* XXX: this works for video mode only */
		tmp = intel_de_read(dev_priv, BXT_MIPI_PORT_CTRL(port));
		if (!(tmp & DPI_ENABLE))
			continue;

		tmp = intel_de_read(dev_priv, MIPI_CTRL(port));
		if ((tmp & BXT_PIPE_SELECT_MASK) != BXT_PIPE_SELECT(crtc->pipe))
			continue;

		pipe_config->cpu_transcoder = cpu_transcoder;
		break;
	}

	return transcoder_is_dsi(pipe_config->cpu_transcoder);
}

static void intel_bigjoiner_get_config(struct intel_crtc_state *crtc_state)
{
	struct intel_crtc *crtc = to_intel_crtc(crtc_state->uapi.crtc);
	struct drm_i915_private *i915 = to_i915(crtc->base.dev);
	u8 master_pipes, slave_pipes;
	enum pipe pipe = crtc->pipe;

	enabled_bigjoiner_pipes(i915, &master_pipes, &slave_pipes);

	if (((master_pipes | slave_pipes) & BIT(pipe)) == 0)
		return;

	crtc_state->bigjoiner_pipes =
		BIT(get_bigjoiner_master_pipe(pipe, master_pipes, slave_pipes)) |
		get_bigjoiner_slave_pipes(pipe, master_pipes, slave_pipes);
}

static bool hsw_get_pipe_config(struct intel_crtc *crtc,
				struct intel_crtc_state *pipe_config)
{
	struct drm_i915_private *dev_priv = to_i915(crtc->base.dev);
	bool active;
	u32 tmp;

	if (!intel_display_power_get_in_set_if_enabled(dev_priv, &crtc->hw_readout_power_domains,
						       POWER_DOMAIN_PIPE(crtc->pipe)))
		return false;

	pipe_config->shared_dpll = NULL;

	active = hsw_get_transcoder_state(crtc, pipe_config, &crtc->hw_readout_power_domains);

	if ((IS_GEMINILAKE(dev_priv) || IS_BROXTON(dev_priv)) &&
	    bxt_get_dsi_transcoder_state(crtc, pipe_config, &crtc->hw_readout_power_domains)) {
		drm_WARN_ON(&dev_priv->drm, active);
		active = true;
	}

	if (!active)
		goto out;

	intel_bigjoiner_get_config(pipe_config);
	intel_dsc_get_config(pipe_config);

	if (!transcoder_is_dsi(pipe_config->cpu_transcoder) ||
	    DISPLAY_VER(dev_priv) >= 11)
		intel_get_transcoder_timings(crtc, pipe_config);

	if (HAS_VRR(dev_priv) && !transcoder_is_dsi(pipe_config->cpu_transcoder))
		intel_vrr_get_config(pipe_config);

	intel_get_pipe_src_size(crtc, pipe_config);

	if (IS_HASWELL(dev_priv)) {
		u32 tmp = intel_de_read(dev_priv,
					TRANSCONF(pipe_config->cpu_transcoder));

		if (tmp & TRANSCONF_OUTPUT_COLORSPACE_YUV_HSW)
			pipe_config->output_format = INTEL_OUTPUT_FORMAT_YCBCR444;
		else
			pipe_config->output_format = INTEL_OUTPUT_FORMAT_RGB;
	} else {
		pipe_config->output_format =
			bdw_get_pipe_misc_output_format(crtc);
	}

	pipe_config->sink_format = pipe_config->output_format;

	pipe_config->gamma_mode = intel_de_read(dev_priv,
						GAMMA_MODE(crtc->pipe));

	pipe_config->csc_mode = intel_de_read(dev_priv,
					      PIPE_CSC_MODE(crtc->pipe));

	if (DISPLAY_VER(dev_priv) >= 9) {
		tmp = intel_de_read(dev_priv, SKL_BOTTOM_COLOR(crtc->pipe));

		if (tmp & SKL_BOTTOM_COLOR_GAMMA_ENABLE)
			pipe_config->gamma_enable = true;

		if (tmp & SKL_BOTTOM_COLOR_CSC_ENABLE)
			pipe_config->csc_enable = true;
	} else {
		i9xx_get_pipe_color_config(pipe_config);
	}

	intel_color_get_config(pipe_config);

	tmp = intel_de_read(dev_priv, WM_LINETIME(crtc->pipe));
	pipe_config->linetime = REG_FIELD_GET(HSW_LINETIME_MASK, tmp);
	if (IS_BROADWELL(dev_priv) || IS_HASWELL(dev_priv))
		pipe_config->ips_linetime =
			REG_FIELD_GET(HSW_IPS_LINETIME_MASK, tmp);

	if (intel_display_power_get_in_set_if_enabled(dev_priv, &crtc->hw_readout_power_domains,
						      POWER_DOMAIN_PIPE_PANEL_FITTER(crtc->pipe))) {
		if (DISPLAY_VER(dev_priv) >= 9)
			skl_scaler_get_config(pipe_config);
		else
			ilk_get_pfit_config(pipe_config);
	}

	hsw_ips_get_config(pipe_config);

	if (pipe_config->cpu_transcoder != TRANSCODER_EDP &&
	    !transcoder_is_dsi(pipe_config->cpu_transcoder)) {
		pipe_config->pixel_multiplier =
			intel_de_read(dev_priv,
				      TRANS_MULT(pipe_config->cpu_transcoder)) + 1;
	} else {
		pipe_config->pixel_multiplier = 1;
	}

	if (!transcoder_is_dsi(pipe_config->cpu_transcoder)) {
		tmp = intel_de_read(dev_priv, DISPLAY_VER(dev_priv) >= 14 ?
				    MTL_CHICKEN_TRANS(pipe_config->cpu_transcoder) :
				    CHICKEN_TRANS(pipe_config->cpu_transcoder));

		pipe_config->framestart_delay = REG_FIELD_GET(HSW_FRAME_START_DELAY_MASK, tmp) + 1;
	} else {
		/* no idea if this is correct */
		pipe_config->framestart_delay = 1;
	}

out:
	intel_display_power_put_all_in_set(dev_priv, &crtc->hw_readout_power_domains);

	return active;
}

bool intel_crtc_get_pipe_config(struct intel_crtc_state *crtc_state)
{
	struct intel_crtc *crtc = to_intel_crtc(crtc_state->uapi.crtc);
	struct drm_i915_private *i915 = to_i915(crtc->base.dev);

	if (!i915->display.funcs.display->get_pipe_config(crtc, crtc_state))
		return false;

	crtc_state->hw.active = true;

	intel_crtc_readout_derived_state(crtc_state);

	return true;
}

static int i9xx_pll_refclk(struct drm_device *dev,
			   const struct intel_crtc_state *pipe_config)
{
	struct drm_i915_private *dev_priv = to_i915(dev);
	u32 dpll = pipe_config->dpll_hw_state.dpll;

	if ((dpll & PLL_REF_INPUT_MASK) == PLLB_REF_INPUT_SPREADSPECTRUMIN)
		return dev_priv->display.vbt.lvds_ssc_freq;
	else if (HAS_PCH_SPLIT(dev_priv))
		return 120000;
	else if (DISPLAY_VER(dev_priv) != 2)
		return 96000;
	else
		return 48000;
}

/* Returns the clock of the currently programmed mode of the given pipe. */
void i9xx_crtc_clock_get(struct intel_crtc *crtc,
			 struct intel_crtc_state *pipe_config)
{
	struct drm_device *dev = crtc->base.dev;
	struct drm_i915_private *dev_priv = to_i915(dev);
	u32 dpll = pipe_config->dpll_hw_state.dpll;
	u32 fp;
	struct dpll clock;
	int port_clock;
	int refclk = i9xx_pll_refclk(dev, pipe_config);

	if ((dpll & DISPLAY_RATE_SELECT_FPA1) == 0)
		fp = pipe_config->dpll_hw_state.fp0;
	else
		fp = pipe_config->dpll_hw_state.fp1;

	clock.m1 = (fp & FP_M1_DIV_MASK) >> FP_M1_DIV_SHIFT;
	if (IS_PINEVIEW(dev_priv)) {
		clock.n = ffs((fp & FP_N_PINEVIEW_DIV_MASK) >> FP_N_DIV_SHIFT) - 1;
		clock.m2 = (fp & FP_M2_PINEVIEW_DIV_MASK) >> FP_M2_DIV_SHIFT;
	} else {
		clock.n = (fp & FP_N_DIV_MASK) >> FP_N_DIV_SHIFT;
		clock.m2 = (fp & FP_M2_DIV_MASK) >> FP_M2_DIV_SHIFT;
	}

	if (DISPLAY_VER(dev_priv) != 2) {
		if (IS_PINEVIEW(dev_priv))
			clock.p1 = ffs((dpll & DPLL_FPA01_P1_POST_DIV_MASK_PINEVIEW) >>
				DPLL_FPA01_P1_POST_DIV_SHIFT_PINEVIEW);
		else
			clock.p1 = ffs((dpll & DPLL_FPA01_P1_POST_DIV_MASK) >>
			       DPLL_FPA01_P1_POST_DIV_SHIFT);

		switch (dpll & DPLL_MODE_MASK) {
		case DPLLB_MODE_DAC_SERIAL:
			clock.p2 = dpll & DPLL_DAC_SERIAL_P2_CLOCK_DIV_5 ?
				5 : 10;
			break;
		case DPLLB_MODE_LVDS:
			clock.p2 = dpll & DPLLB_LVDS_P2_CLOCK_DIV_7 ?
				7 : 14;
			break;
		default:
			drm_dbg_kms(&dev_priv->drm,
				    "Unknown DPLL mode %08x in programmed "
				    "mode\n", (int)(dpll & DPLL_MODE_MASK));
			return;
		}

		if (IS_PINEVIEW(dev_priv))
			port_clock = pnv_calc_dpll_params(refclk, &clock);
		else
			port_clock = i9xx_calc_dpll_params(refclk, &clock);
	} else {
		enum pipe lvds_pipe;

		if (IS_I85X(dev_priv) &&
		    intel_lvds_port_enabled(dev_priv, LVDS, &lvds_pipe) &&
		    lvds_pipe == crtc->pipe) {
			u32 lvds = intel_de_read(dev_priv, LVDS);

			clock.p1 = ffs((dpll & DPLL_FPA01_P1_POST_DIV_MASK_I830_LVDS) >>
				       DPLL_FPA01_P1_POST_DIV_SHIFT);

			if (lvds & LVDS_CLKB_POWER_UP)
				clock.p2 = 7;
			else
				clock.p2 = 14;
		} else {
			if (dpll & PLL_P1_DIVIDE_BY_TWO)
				clock.p1 = 2;
			else {
				clock.p1 = ((dpll & DPLL_FPA01_P1_POST_DIV_MASK_I830) >>
					    DPLL_FPA01_P1_POST_DIV_SHIFT) + 2;
			}
			if (dpll & PLL_P2_DIVIDE_BY_4)
				clock.p2 = 4;
			else
				clock.p2 = 2;
		}

		port_clock = i9xx_calc_dpll_params(refclk, &clock);
	}

	/*
	 * This value includes pixel_multiplier. We will use
	 * port_clock to compute adjusted_mode.crtc_clock in the
	 * encoder's get_config() function.
	 */
	pipe_config->port_clock = port_clock;
}

int intel_dotclock_calculate(int link_freq,
			     const struct intel_link_m_n *m_n)
{
	/*
	 * The calculation for the data clock -> pixel clock is:
	 * pixel_clock = ((m/n)*(link_clock * nr_lanes))/bpp
	 * But we want to avoid losing precison if possible, so:
	 * pixel_clock = ((m * link_clock * nr_lanes)/(n*bpp))
	 *
	 * and for link freq (10kbs units) -> pixel clock it is:
	 * link_symbol_clock = link_freq * 10 / link_symbol_size
	 * pixel_clock = (m * link_symbol_clock) / n
	 *    or for more precision:
	 * pixel_clock = (m * link_freq * 10) / (n * link_symbol_size)
	 */

	if (!m_n->link_n)
		return 0;

	return DIV_ROUND_UP_ULL(mul_u32_u32(m_n->link_m, link_freq * 10),
				m_n->link_n * intel_dp_link_symbol_size(link_freq));
}

int intel_crtc_dotclock(const struct intel_crtc_state *pipe_config)
{
	int dotclock;

	if (intel_crtc_has_dp_encoder(pipe_config))
		dotclock = intel_dotclock_calculate(pipe_config->port_clock,
						    &pipe_config->dp_m_n);
	else if (pipe_config->has_hdmi_sink && pipe_config->pipe_bpp > 24)
		dotclock = DIV_ROUND_CLOSEST(pipe_config->port_clock * 24,
					     pipe_config->pipe_bpp);
	else
		dotclock = pipe_config->port_clock;

	if (pipe_config->output_format == INTEL_OUTPUT_FORMAT_YCBCR420 &&
	    !intel_crtc_has_dp_encoder(pipe_config))
		dotclock *= 2;

	if (pipe_config->pixel_multiplier)
		dotclock /= pipe_config->pixel_multiplier;

	return dotclock;
}

/* Returns the currently programmed mode of the given encoder. */
struct drm_display_mode *
intel_encoder_current_mode(struct intel_encoder *encoder)
{
	struct drm_i915_private *dev_priv = to_i915(encoder->base.dev);
	struct intel_crtc_state *crtc_state;
	struct drm_display_mode *mode;
	struct intel_crtc *crtc;
	enum pipe pipe;

	if (!encoder->get_hw_state(encoder, &pipe))
		return NULL;

	crtc = intel_crtc_for_pipe(dev_priv, pipe);

	mode = kzalloc(sizeof(*mode), GFP_KERNEL);
	if (!mode)
		return NULL;

	crtc_state = intel_crtc_state_alloc(crtc);
	if (!crtc_state) {
		kfree(mode);
		return NULL;
	}

	if (!intel_crtc_get_pipe_config(crtc_state)) {
		kfree(crtc_state);
		kfree(mode);
		return NULL;
	}

	intel_encoder_get_config(encoder, crtc_state);

	intel_mode_from_crtc_timings(mode, &crtc_state->hw.adjusted_mode);

	kfree(crtc_state);

	return mode;
}

static bool encoders_cloneable(const struct intel_encoder *a,
			       const struct intel_encoder *b)
{
	/* masks could be asymmetric, so check both ways */
	return a == b || (a->cloneable & BIT(b->type) &&
			  b->cloneable & BIT(a->type));
}

static bool check_single_encoder_cloning(struct intel_atomic_state *state,
					 struct intel_crtc *crtc,
					 struct intel_encoder *encoder)
{
	struct intel_encoder *source_encoder;
	struct drm_connector *connector;
	struct drm_connector_state *connector_state;
	int i;

	for_each_new_connector_in_state(&state->base, connector, connector_state, i) {
		if (connector_state->crtc != &crtc->base)
			continue;

		source_encoder =
			to_intel_encoder(connector_state->best_encoder);
		if (!encoders_cloneable(encoder, source_encoder))
			return false;
	}

	return true;
}

static int icl_add_linked_planes(struct intel_atomic_state *state)
{
	struct intel_plane *plane, *linked;
	struct intel_plane_state *plane_state, *linked_plane_state;
	int i;

	for_each_new_intel_plane_in_state(state, plane, plane_state, i) {
		linked = plane_state->planar_linked_plane;

		if (!linked)
			continue;

		linked_plane_state = intel_atomic_get_plane_state(state, linked);
		if (IS_ERR(linked_plane_state))
			return PTR_ERR(linked_plane_state);

		drm_WARN_ON(state->base.dev,
			    linked_plane_state->planar_linked_plane != plane);
		drm_WARN_ON(state->base.dev,
			    linked_plane_state->planar_slave == plane_state->planar_slave);
	}

	return 0;
}

static int icl_check_nv12_planes(struct intel_crtc_state *crtc_state)
{
	struct intel_crtc *crtc = to_intel_crtc(crtc_state->uapi.crtc);
	struct drm_i915_private *dev_priv = to_i915(crtc->base.dev);
	struct intel_atomic_state *state = to_intel_atomic_state(crtc_state->uapi.state);
	struct intel_plane *plane, *linked;
	struct intel_plane_state *plane_state;
	int i;

	if (DISPLAY_VER(dev_priv) < 11)
		return 0;

	/*
	 * Destroy all old plane links and make the slave plane invisible
	 * in the crtc_state->active_planes mask.
	 */
	for_each_new_intel_plane_in_state(state, plane, plane_state, i) {
		if (plane->pipe != crtc->pipe || !plane_state->planar_linked_plane)
			continue;

		plane_state->planar_linked_plane = NULL;
		if (plane_state->planar_slave && !plane_state->uapi.visible) {
			crtc_state->enabled_planes &= ~BIT(plane->id);
			crtc_state->active_planes &= ~BIT(plane->id);
			crtc_state->update_planes |= BIT(plane->id);
			crtc_state->data_rate[plane->id] = 0;
			crtc_state->rel_data_rate[plane->id] = 0;
		}

		plane_state->planar_slave = false;
	}

	if (!crtc_state->nv12_planes)
		return 0;

	for_each_new_intel_plane_in_state(state, plane, plane_state, i) {
		struct intel_plane_state *linked_state = NULL;

		if (plane->pipe != crtc->pipe ||
		    !(crtc_state->nv12_planes & BIT(plane->id)))
			continue;

		for_each_intel_plane_on_crtc(&dev_priv->drm, crtc, linked) {
			if (!icl_is_nv12_y_plane(dev_priv, linked->id))
				continue;

			if (crtc_state->active_planes & BIT(linked->id))
				continue;

			linked_state = intel_atomic_get_plane_state(state, linked);
			if (IS_ERR(linked_state))
				return PTR_ERR(linked_state);

			break;
		}

		if (!linked_state) {
			drm_dbg_kms(&dev_priv->drm,
				    "Need %d free Y planes for planar YUV\n",
				    hweight8(crtc_state->nv12_planes));

			return -EINVAL;
		}

		plane_state->planar_linked_plane = linked;

		linked_state->planar_slave = true;
		linked_state->planar_linked_plane = plane;
		crtc_state->enabled_planes |= BIT(linked->id);
		crtc_state->active_planes |= BIT(linked->id);
		crtc_state->update_planes |= BIT(linked->id);
		crtc_state->data_rate[linked->id] =
			crtc_state->data_rate_y[plane->id];
		crtc_state->rel_data_rate[linked->id] =
			crtc_state->rel_data_rate_y[plane->id];
		drm_dbg_kms(&dev_priv->drm, "Using %s as Y plane for %s\n",
			    linked->base.name, plane->base.name);

		/* Copy parameters to slave plane */
		linked_state->ctl = plane_state->ctl | PLANE_CTL_YUV420_Y_PLANE;
		linked_state->color_ctl = plane_state->color_ctl;
		linked_state->view = plane_state->view;
		linked_state->decrypt = plane_state->decrypt;

		intel_plane_copy_hw_state(linked_state, plane_state);
		linked_state->uapi.src = plane_state->uapi.src;
		linked_state->uapi.dst = plane_state->uapi.dst;

		if (icl_is_hdr_plane(dev_priv, plane->id)) {
			if (linked->id == PLANE_SPRITE5)
				plane_state->cus_ctl |= PLANE_CUS_Y_PLANE_7_ICL;
			else if (linked->id == PLANE_SPRITE4)
				plane_state->cus_ctl |= PLANE_CUS_Y_PLANE_6_ICL;
			else if (linked->id == PLANE_SPRITE3)
				plane_state->cus_ctl |= PLANE_CUS_Y_PLANE_5_RKL;
			else if (linked->id == PLANE_SPRITE2)
				plane_state->cus_ctl |= PLANE_CUS_Y_PLANE_4_RKL;
			else
				MISSING_CASE(linked->id);
		}
	}

	return 0;
}

static bool c8_planes_changed(const struct intel_crtc_state *new_crtc_state)
{
	struct intel_crtc *crtc = to_intel_crtc(new_crtc_state->uapi.crtc);
	struct intel_atomic_state *state =
		to_intel_atomic_state(new_crtc_state->uapi.state);
	const struct intel_crtc_state *old_crtc_state =
		intel_atomic_get_old_crtc_state(state, crtc);

	return !old_crtc_state->c8_planes != !new_crtc_state->c8_planes;
}

static u16 hsw_linetime_wm(const struct intel_crtc_state *crtc_state)
{
	const struct drm_display_mode *pipe_mode =
		&crtc_state->hw.pipe_mode;
	int linetime_wm;

	if (!crtc_state->hw.enable)
		return 0;

	linetime_wm = DIV_ROUND_CLOSEST(pipe_mode->crtc_htotal * 1000 * 8,
					pipe_mode->crtc_clock);

	return min(linetime_wm, 0x1ff);
}

static u16 hsw_ips_linetime_wm(const struct intel_crtc_state *crtc_state,
			       const struct intel_cdclk_state *cdclk_state)
{
	const struct drm_display_mode *pipe_mode =
		&crtc_state->hw.pipe_mode;
	int linetime_wm;

	if (!crtc_state->hw.enable)
		return 0;

	linetime_wm = DIV_ROUND_CLOSEST(pipe_mode->crtc_htotal * 1000 * 8,
					cdclk_state->logical.cdclk);

	return min(linetime_wm, 0x1ff);
}

static u16 skl_linetime_wm(const struct intel_crtc_state *crtc_state)
{
	struct intel_crtc *crtc = to_intel_crtc(crtc_state->uapi.crtc);
	struct drm_i915_private *dev_priv = to_i915(crtc->base.dev);
	const struct drm_display_mode *pipe_mode =
		&crtc_state->hw.pipe_mode;
	int linetime_wm;

	if (!crtc_state->hw.enable)
		return 0;

	linetime_wm = DIV_ROUND_UP(pipe_mode->crtc_htotal * 1000 * 8,
				   crtc_state->pixel_rate);

	/* Display WA #1135: BXT:ALL GLK:ALL */
	if ((IS_GEMINILAKE(dev_priv) || IS_BROXTON(dev_priv)) &&
	    skl_watermark_ipc_enabled(dev_priv))
		linetime_wm /= 2;

	return min(linetime_wm, 0x1ff);
}

static int hsw_compute_linetime_wm(struct intel_atomic_state *state,
				   struct intel_crtc *crtc)
{
	struct drm_i915_private *dev_priv = to_i915(crtc->base.dev);
	struct intel_crtc_state *crtc_state =
		intel_atomic_get_new_crtc_state(state, crtc);
	const struct intel_cdclk_state *cdclk_state;

	if (DISPLAY_VER(dev_priv) >= 9)
		crtc_state->linetime = skl_linetime_wm(crtc_state);
	else
		crtc_state->linetime = hsw_linetime_wm(crtc_state);

	if (!hsw_crtc_supports_ips(crtc))
		return 0;

	cdclk_state = intel_atomic_get_cdclk_state(state);
	if (IS_ERR(cdclk_state))
		return PTR_ERR(cdclk_state);

	crtc_state->ips_linetime = hsw_ips_linetime_wm(crtc_state,
						       cdclk_state);

	return 0;
}

static int intel_crtc_atomic_check(struct intel_atomic_state *state,
				   struct intel_crtc *crtc)
{
	struct drm_i915_private *dev_priv = to_i915(crtc->base.dev);
	struct intel_crtc_state *crtc_state =
		intel_atomic_get_new_crtc_state(state, crtc);
	int ret;

	if (DISPLAY_VER(dev_priv) < 5 && !IS_G4X(dev_priv) &&
	    intel_crtc_needs_modeset(crtc_state) &&
	    !crtc_state->hw.active)
		crtc_state->update_wm_post = true;

	if (intel_crtc_needs_modeset(crtc_state)) {
		ret = intel_dpll_crtc_get_shared_dpll(state, crtc);
		if (ret)
			return ret;
	}

	/*
	 * May need to update pipe gamma enable bits
	 * when C8 planes are getting enabled/disabled.
	 */
	if (c8_planes_changed(crtc_state))
		crtc_state->uapi.color_mgmt_changed = true;

	if (intel_crtc_needs_color_update(crtc_state)) {
		ret = intel_color_check(crtc_state);
		if (ret)
			return ret;
	}

	ret = intel_compute_pipe_wm(state, crtc);
	if (ret) {
		drm_dbg_kms(&dev_priv->drm,
			    "Target pipe watermarks are invalid\n");
		return ret;
	}

	/*
	 * Calculate 'intermediate' watermarks that satisfy both the
	 * old state and the new state.  We can program these
	 * immediately.
	 */
	ret = intel_compute_intermediate_wm(state, crtc);
	if (ret) {
		drm_dbg_kms(&dev_priv->drm,
			    "No valid intermediate pipe watermarks are possible\n");
		return ret;
	}

	if (DISPLAY_VER(dev_priv) >= 9) {
		if (intel_crtc_needs_modeset(crtc_state) ||
		    intel_crtc_needs_fastset(crtc_state)) {
			ret = skl_update_scaler_crtc(crtc_state);
			if (ret)
				return ret;
		}

		ret = intel_atomic_setup_scalers(dev_priv, crtc, crtc_state);
		if (ret)
			return ret;
	}

	if (HAS_IPS(dev_priv)) {
		ret = hsw_ips_compute_config(state, crtc);
		if (ret)
			return ret;
	}

	if (DISPLAY_VER(dev_priv) >= 9 ||
	    IS_BROADWELL(dev_priv) || IS_HASWELL(dev_priv)) {
		ret = hsw_compute_linetime_wm(state, crtc);
		if (ret)
			return ret;

	}

	ret = intel_psr2_sel_fetch_update(state, crtc);
	if (ret)
		return ret;

	return 0;
}

static int
compute_sink_pipe_bpp(const struct drm_connector_state *conn_state,
		      struct intel_crtc_state *crtc_state)
{
	struct drm_connector *connector = conn_state->connector;
	struct drm_i915_private *i915 = to_i915(crtc_state->uapi.crtc->dev);
	const struct drm_display_info *info = &connector->display_info;
	int bpp;

	switch (conn_state->max_bpc) {
	case 6 ... 7:
		bpp = 6 * 3;
		break;
	case 8 ... 9:
		bpp = 8 * 3;
		break;
	case 10 ... 11:
		bpp = 10 * 3;
		break;
	case 12 ... 16:
		bpp = 12 * 3;
		break;
	default:
		MISSING_CASE(conn_state->max_bpc);
		return -EINVAL;
	}

	if (bpp < crtc_state->pipe_bpp) {
		drm_dbg_kms(&i915->drm,
			    "[CONNECTOR:%d:%s] Limiting display bpp to %d "
			    "(EDID bpp %d, max requested bpp %d, max platform bpp %d)\n",
			    connector->base.id, connector->name,
			    bpp, 3 * info->bpc,
			    3 * conn_state->max_requested_bpc,
			    crtc_state->pipe_bpp);

		crtc_state->pipe_bpp = bpp;
	}

	return 0;
}

static int
compute_baseline_pipe_bpp(struct intel_atomic_state *state,
			  struct intel_crtc *crtc)
{
	struct drm_i915_private *dev_priv = to_i915(crtc->base.dev);
	struct intel_crtc_state *crtc_state =
		intel_atomic_get_new_crtc_state(state, crtc);
	struct drm_connector *connector;
	struct drm_connector_state *connector_state;
	int bpp, i;

	if ((IS_G4X(dev_priv) || IS_VALLEYVIEW(dev_priv) ||
	    IS_CHERRYVIEW(dev_priv)))
		bpp = 10*3;
	else if (DISPLAY_VER(dev_priv) >= 5)
		bpp = 12*3;
	else
		bpp = 8*3;

	crtc_state->pipe_bpp = bpp;

	/* Clamp display bpp to connector max bpp */
	for_each_new_connector_in_state(&state->base, connector, connector_state, i) {
		int ret;

		if (connector_state->crtc != &crtc->base)
			continue;

		ret = compute_sink_pipe_bpp(connector_state, crtc_state);
		if (ret)
			return ret;
	}

	return 0;
}

static bool check_digital_port_conflicts(struct intel_atomic_state *state)
{
	struct drm_device *dev = state->base.dev;
	struct drm_connector *connector;
	struct drm_connector_list_iter conn_iter;
	unsigned int used_ports = 0;
	unsigned int used_mst_ports = 0;
	bool ret = true;

	/*
	 * We're going to peek into connector->state,
	 * hence connection_mutex must be held.
	 */
	drm_modeset_lock_assert_held(&dev->mode_config.connection_mutex);

	/*
	 * Walk the connector list instead of the encoder
	 * list to detect the problem on ddi platforms
	 * where there's just one encoder per digital port.
	 */
	drm_connector_list_iter_begin(dev, &conn_iter);
	drm_for_each_connector_iter(connector, &conn_iter) {
		struct drm_connector_state *connector_state;
		struct intel_encoder *encoder;

		connector_state =
			drm_atomic_get_new_connector_state(&state->base,
							   connector);
		if (!connector_state)
			connector_state = connector->state;

		if (!connector_state->best_encoder)
			continue;

		encoder = to_intel_encoder(connector_state->best_encoder);

		drm_WARN_ON(dev, !connector_state->crtc);

		switch (encoder->type) {
		case INTEL_OUTPUT_DDI:
			if (drm_WARN_ON(dev, !HAS_DDI(to_i915(dev))))
				break;
			fallthrough;
		case INTEL_OUTPUT_DP:
		case INTEL_OUTPUT_HDMI:
		case INTEL_OUTPUT_EDP:
			/* the same port mustn't appear more than once */
			if (used_ports & BIT(encoder->port))
				ret = false;

			used_ports |= BIT(encoder->port);
			break;
		case INTEL_OUTPUT_DP_MST:
			used_mst_ports |=
				1 << encoder->port;
			break;
		default:
			break;
		}
	}
	drm_connector_list_iter_end(&conn_iter);

	/* can't mix MST and SST/HDMI on the same port */
	if (used_ports & used_mst_ports)
		return false;

	return ret;
}

static void
intel_crtc_copy_uapi_to_hw_state_nomodeset(struct intel_atomic_state *state,
					   struct intel_crtc *crtc)
{
	struct intel_crtc_state *crtc_state =
		intel_atomic_get_new_crtc_state(state, crtc);

	WARN_ON(intel_crtc_is_bigjoiner_slave(crtc_state));

	drm_property_replace_blob(&crtc_state->hw.degamma_lut,
				  crtc_state->uapi.degamma_lut);
	drm_property_replace_blob(&crtc_state->hw.gamma_lut,
				  crtc_state->uapi.gamma_lut);
	drm_property_replace_blob(&crtc_state->hw.ctm,
				  crtc_state->uapi.ctm);
}

static void
intel_crtc_copy_uapi_to_hw_state_modeset(struct intel_atomic_state *state,
					 struct intel_crtc *crtc)
{
	struct intel_crtc_state *crtc_state =
		intel_atomic_get_new_crtc_state(state, crtc);

	WARN_ON(intel_crtc_is_bigjoiner_slave(crtc_state));

	crtc_state->hw.enable = crtc_state->uapi.enable;
	crtc_state->hw.active = crtc_state->uapi.active;
	drm_mode_copy(&crtc_state->hw.mode,
		      &crtc_state->uapi.mode);
	drm_mode_copy(&crtc_state->hw.adjusted_mode,
		      &crtc_state->uapi.adjusted_mode);
	crtc_state->hw.scaling_filter = crtc_state->uapi.scaling_filter;

	intel_crtc_copy_uapi_to_hw_state_nomodeset(state, crtc);
}

static void
copy_bigjoiner_crtc_state_nomodeset(struct intel_atomic_state *state,
				    struct intel_crtc *slave_crtc)
{
	struct intel_crtc_state *slave_crtc_state =
		intel_atomic_get_new_crtc_state(state, slave_crtc);
	struct intel_crtc *master_crtc = intel_master_crtc(slave_crtc_state);
	const struct intel_crtc_state *master_crtc_state =
		intel_atomic_get_new_crtc_state(state, master_crtc);

	drm_property_replace_blob(&slave_crtc_state->hw.degamma_lut,
				  master_crtc_state->hw.degamma_lut);
	drm_property_replace_blob(&slave_crtc_state->hw.gamma_lut,
				  master_crtc_state->hw.gamma_lut);
	drm_property_replace_blob(&slave_crtc_state->hw.ctm,
				  master_crtc_state->hw.ctm);

	slave_crtc_state->uapi.color_mgmt_changed = master_crtc_state->uapi.color_mgmt_changed;
}

static int
copy_bigjoiner_crtc_state_modeset(struct intel_atomic_state *state,
				  struct intel_crtc *slave_crtc)
{
	struct intel_crtc_state *slave_crtc_state =
		intel_atomic_get_new_crtc_state(state, slave_crtc);
	struct intel_crtc *master_crtc = intel_master_crtc(slave_crtc_state);
	const struct intel_crtc_state *master_crtc_state =
		intel_atomic_get_new_crtc_state(state, master_crtc);
	struct intel_crtc_state *saved_state;

	WARN_ON(master_crtc_state->bigjoiner_pipes !=
		slave_crtc_state->bigjoiner_pipes);

	saved_state = kmemdup(master_crtc_state, sizeof(*saved_state), GFP_KERNEL);
	if (!saved_state)
		return -ENOMEM;

	/* preserve some things from the slave's original crtc state */
	saved_state->uapi = slave_crtc_state->uapi;
	saved_state->scaler_state = slave_crtc_state->scaler_state;
	saved_state->shared_dpll = slave_crtc_state->shared_dpll;
	saved_state->crc_enabled = slave_crtc_state->crc_enabled;

	intel_crtc_free_hw_state(slave_crtc_state);
	memcpy(slave_crtc_state, saved_state, sizeof(*slave_crtc_state));
	kfree(saved_state);

	/* Re-init hw state */
	memset(&slave_crtc_state->hw, 0, sizeof(slave_crtc_state->hw));
	slave_crtc_state->hw.enable = master_crtc_state->hw.enable;
	slave_crtc_state->hw.active = master_crtc_state->hw.active;
	drm_mode_copy(&slave_crtc_state->hw.mode,
		      &master_crtc_state->hw.mode);
	drm_mode_copy(&slave_crtc_state->hw.pipe_mode,
		      &master_crtc_state->hw.pipe_mode);
	drm_mode_copy(&slave_crtc_state->hw.adjusted_mode,
		      &master_crtc_state->hw.adjusted_mode);
	slave_crtc_state->hw.scaling_filter = master_crtc_state->hw.scaling_filter;

	copy_bigjoiner_crtc_state_nomodeset(state, slave_crtc);

	slave_crtc_state->uapi.mode_changed = master_crtc_state->uapi.mode_changed;
	slave_crtc_state->uapi.connectors_changed = master_crtc_state->uapi.connectors_changed;
	slave_crtc_state->uapi.active_changed = master_crtc_state->uapi.active_changed;

	WARN_ON(master_crtc_state->bigjoiner_pipes !=
		slave_crtc_state->bigjoiner_pipes);

	return 0;
}

static int
intel_crtc_prepare_cleared_state(struct intel_atomic_state *state,
				 struct intel_crtc *crtc)
{
	struct intel_crtc_state *crtc_state =
		intel_atomic_get_new_crtc_state(state, crtc);
	struct drm_i915_private *dev_priv = to_i915(crtc->base.dev);
	struct intel_crtc_state *saved_state;

	saved_state = intel_crtc_state_alloc(crtc);
	if (!saved_state)
		return -ENOMEM;

	/* free the old crtc_state->hw members */
	intel_crtc_free_hw_state(crtc_state);

	/* FIXME: before the switch to atomic started, a new pipe_config was
	 * kzalloc'd. Code that depends on any field being zero should be
	 * fixed, so that the crtc_state can be safely duplicated. For now,
	 * only fields that are know to not cause problems are preserved. */

	saved_state->uapi = crtc_state->uapi;
	saved_state->inherited = crtc_state->inherited;
	saved_state->scaler_state = crtc_state->scaler_state;
	saved_state->shared_dpll = crtc_state->shared_dpll;
	saved_state->dpll_hw_state = crtc_state->dpll_hw_state;
	memcpy(saved_state->icl_port_dplls, crtc_state->icl_port_dplls,
	       sizeof(saved_state->icl_port_dplls));
	saved_state->crc_enabled = crtc_state->crc_enabled;
	if (IS_G4X(dev_priv) ||
	    IS_VALLEYVIEW(dev_priv) || IS_CHERRYVIEW(dev_priv))
		saved_state->wm = crtc_state->wm;

	memcpy(crtc_state, saved_state, sizeof(*crtc_state));
	kfree(saved_state);

	intel_crtc_copy_uapi_to_hw_state_modeset(state, crtc);

	return 0;
}

static int
intel_modeset_pipe_config(struct intel_atomic_state *state,
			  struct intel_crtc *crtc,
			  const struct intel_link_bw_limits *limits)
{
	struct drm_i915_private *i915 = to_i915(crtc->base.dev);
	struct intel_crtc_state *crtc_state =
		intel_atomic_get_new_crtc_state(state, crtc);
	struct drm_connector *connector;
	struct drm_connector_state *connector_state;
	int pipe_src_w, pipe_src_h;
	int base_bpp, ret, i;

	crtc_state->cpu_transcoder = (enum transcoder) crtc->pipe;

	crtc_state->framestart_delay = 1;

	/*
	 * Sanitize sync polarity flags based on requested ones. If neither
	 * positive or negative polarity is requested, treat this as meaning
	 * negative polarity.
	 */
	if (!(crtc_state->hw.adjusted_mode.flags &
	      (DRM_MODE_FLAG_PHSYNC | DRM_MODE_FLAG_NHSYNC)))
		crtc_state->hw.adjusted_mode.flags |= DRM_MODE_FLAG_NHSYNC;

	if (!(crtc_state->hw.adjusted_mode.flags &
	      (DRM_MODE_FLAG_PVSYNC | DRM_MODE_FLAG_NVSYNC)))
		crtc_state->hw.adjusted_mode.flags |= DRM_MODE_FLAG_NVSYNC;

	ret = compute_baseline_pipe_bpp(state, crtc);
	if (ret)
		return ret;

	crtc_state->fec_enable = limits->force_fec_pipes & BIT(crtc->pipe);
	crtc_state->max_link_bpp_x16 = limits->max_bpp_x16[crtc->pipe];

	if (crtc_state->pipe_bpp > to_bpp_int(crtc_state->max_link_bpp_x16)) {
		drm_dbg_kms(&i915->drm,
			    "[CRTC:%d:%s] Link bpp limited to " BPP_X16_FMT "\n",
			    crtc->base.base.id, crtc->base.name,
			    BPP_X16_ARGS(crtc_state->max_link_bpp_x16));
		crtc_state->bw_constrained = true;
	}

	base_bpp = crtc_state->pipe_bpp;

	/*
	 * Determine the real pipe dimensions. Note that stereo modes can
	 * increase the actual pipe size due to the frame doubling and
	 * insertion of additional space for blanks between the frame. This
	 * is stored in the crtc timings. We use the requested mode to do this
	 * computation to clearly distinguish it from the adjusted mode, which
	 * can be changed by the connectors in the below retry loop.
	 */
	drm_mode_get_hv_timing(&crtc_state->hw.mode,
			       &pipe_src_w, &pipe_src_h);
	drm_rect_init(&crtc_state->pipe_src, 0, 0,
		      pipe_src_w, pipe_src_h);

	for_each_new_connector_in_state(&state->base, connector, connector_state, i) {
		struct intel_encoder *encoder =
			to_intel_encoder(connector_state->best_encoder);

		if (connector_state->crtc != &crtc->base)
			continue;

		if (!check_single_encoder_cloning(state, crtc, encoder)) {
			drm_dbg_kms(&i915->drm,
				    "[ENCODER:%d:%s] rejecting invalid cloning configuration\n",
				    encoder->base.base.id, encoder->base.name);
			return -EINVAL;
		}

		/*
		 * Determine output_types before calling the .compute_config()
		 * hooks so that the hooks can use this information safely.
		 */
		if (encoder->compute_output_type)
			crtc_state->output_types |=
				BIT(encoder->compute_output_type(encoder, crtc_state,
								 connector_state));
		else
			crtc_state->output_types |= BIT(encoder->type);
	}

	/* Ensure the port clock defaults are reset when retrying. */
	crtc_state->port_clock = 0;
	crtc_state->pixel_multiplier = 1;

	/* Fill in default crtc timings, allow encoders to overwrite them. */
	drm_mode_set_crtcinfo(&crtc_state->hw.adjusted_mode,
			      CRTC_STEREO_DOUBLE);

	/* Pass our mode to the connectors and the CRTC to give them a chance to
	 * adjust it according to limitations or connector properties, and also
	 * a chance to reject the mode entirely.
	 */
	for_each_new_connector_in_state(&state->base, connector, connector_state, i) {
		struct intel_encoder *encoder =
			to_intel_encoder(connector_state->best_encoder);

		if (connector_state->crtc != &crtc->base)
			continue;

		ret = encoder->compute_config(encoder, crtc_state,
					      connector_state);
		if (ret == -EDEADLK)
			return ret;
		if (ret < 0) {
			drm_dbg_kms(&i915->drm, "[ENCODER:%d:%s] config failure: %d\n",
				    encoder->base.base.id, encoder->base.name, ret);
			return ret;
		}
	}

	/* Set default port clock if not overwritten by the encoder. Needs to be
	 * done afterwards in case the encoder adjusts the mode. */
	if (!crtc_state->port_clock)
		crtc_state->port_clock = crtc_state->hw.adjusted_mode.crtc_clock
			* crtc_state->pixel_multiplier;

	ret = intel_crtc_compute_config(state, crtc);
	if (ret == -EDEADLK)
		return ret;
	if (ret < 0) {
		drm_dbg_kms(&i915->drm, "[CRTC:%d:%s] config failure: %d\n",
			    crtc->base.base.id, crtc->base.name, ret);
		return ret;
	}

	/* Dithering seems to not pass-through bits correctly when it should, so
	 * only enable it on 6bpc panels and when its not a compliance
	 * test requesting 6bpc video pattern.
	 */
	crtc_state->dither = (crtc_state->pipe_bpp == 6*3) &&
		!crtc_state->dither_force_disable;
	drm_dbg_kms(&i915->drm,
		    "[CRTC:%d:%s] hw max bpp: %i, pipe bpp: %i, dithering: %i\n",
		    crtc->base.base.id, crtc->base.name,
		    base_bpp, crtc_state->pipe_bpp, crtc_state->dither);

	return 0;
}

static int
intel_modeset_pipe_config_late(struct intel_atomic_state *state,
			       struct intel_crtc *crtc)
{
	struct intel_crtc_state *crtc_state =
		intel_atomic_get_new_crtc_state(state, crtc);
	struct drm_connector_state *conn_state;
	struct drm_connector *connector;
	int i;

	intel_bigjoiner_adjust_pipe_src(crtc_state);

	for_each_new_connector_in_state(&state->base, connector,
					conn_state, i) {
		struct intel_encoder *encoder =
			to_intel_encoder(conn_state->best_encoder);
		int ret;

		if (conn_state->crtc != &crtc->base ||
		    !encoder->compute_config_late)
			continue;

		ret = encoder->compute_config_late(encoder, crtc_state,
						   conn_state);
		if (ret)
			return ret;
	}

	return 0;
}

bool intel_fuzzy_clock_check(int clock1, int clock2)
{
	int diff;

	if (clock1 == clock2)
		return true;

	if (!clock1 || !clock2)
		return false;

	diff = abs(clock1 - clock2);

	if (((((diff + clock1 + clock2) * 100)) / (clock1 + clock2)) < 105)
		return true;

	return false;
}

static bool
intel_compare_link_m_n(const struct intel_link_m_n *m_n,
		       const struct intel_link_m_n *m2_n2)
{
	return m_n->tu == m2_n2->tu &&
		m_n->data_m == m2_n2->data_m &&
		m_n->data_n == m2_n2->data_n &&
		m_n->link_m == m2_n2->link_m &&
		m_n->link_n == m2_n2->link_n;
}

static bool
intel_compare_infoframe(const union hdmi_infoframe *a,
			const union hdmi_infoframe *b)
{
	return memcmp(a, b, sizeof(*a)) == 0;
}

static bool
intel_compare_dp_vsc_sdp(const struct drm_dp_vsc_sdp *a,
			 const struct drm_dp_vsc_sdp *b)
{
	return memcmp(a, b, sizeof(*a)) == 0;
}

static bool
intel_compare_buffer(const u8 *a, const u8 *b, size_t len)
{
	return memcmp(a, b, len) == 0;
}

static void
pipe_config_infoframe_mismatch(struct drm_i915_private *dev_priv,
			       bool fastset, const char *name,
			       const union hdmi_infoframe *a,
			       const union hdmi_infoframe *b)
{
	if (fastset) {
		if (!drm_debug_enabled(DRM_UT_KMS))
			return;

		drm_dbg_kms(&dev_priv->drm,
			    "fastset requirement not met in %s infoframe\n", name);
		drm_dbg_kms(&dev_priv->drm, "expected:\n");
		hdmi_infoframe_log(KERN_DEBUG, dev_priv->drm.dev, a);
		drm_dbg_kms(&dev_priv->drm, "found:\n");
		hdmi_infoframe_log(KERN_DEBUG, dev_priv->drm.dev, b);
	} else {
		drm_err(&dev_priv->drm, "mismatch in %s infoframe\n", name);
		drm_err(&dev_priv->drm, "expected:\n");
		hdmi_infoframe_log(KERN_ERR, dev_priv->drm.dev, a);
		drm_err(&dev_priv->drm, "found:\n");
		hdmi_infoframe_log(KERN_ERR, dev_priv->drm.dev, b);
	}
}

static void
pipe_config_dp_vsc_sdp_mismatch(struct drm_i915_private *dev_priv,
				bool fastset, const char *name,
				const struct drm_dp_vsc_sdp *a,
				const struct drm_dp_vsc_sdp *b)
{
	if (fastset) {
		if (!drm_debug_syslog_enabled(DRM_UT_KMS))
			return;

		drm_dbg_kms(&dev_priv->drm,
			    "fastset requirement not met in %s dp sdp\n", name);
		drm_dbg_kms(&dev_priv->drm, "expected:\n");
		drm_dp_vsc_sdp_log(KERN_DEBUG, dev_priv->drm.dev, a);
		drm_dbg_kms(&dev_priv->drm, "found:\n");
		drm_dp_vsc_sdp_log(KERN_DEBUG, dev_priv->drm.dev, b);
	} else {
		drm_err(&dev_priv->drm, "mismatch in %s dp sdp\n", name);
		drm_err(&dev_priv->drm, "expected:\n");
		drm_dp_vsc_sdp_log(KERN_ERR, dev_priv->drm.dev, a);
		drm_err(&dev_priv->drm, "found:\n");
		drm_dp_vsc_sdp_log(KERN_ERR, dev_priv->drm.dev, b);
	}
}

/* Returns the length up to and including the last differing byte */
static size_t
memcmp_diff_len(const u8 *a, const u8 *b, size_t len)
{
	int i;

	for (i = len - 1; i >= 0; i--) {
		if (a[i] != b[i])
			return i + 1;
	}

	return 0;
}

static void
pipe_config_buffer_mismatch(struct drm_i915_private *dev_priv,
			    bool fastset, const char *name,
			    const u8 *a, const u8 *b, size_t len)
{
	if (fastset) {
		if (!drm_debug_enabled(DRM_UT_KMS))
			return;

		/* only dump up to the last difference */
		len = memcmp_diff_len(a, b, len);

		drm_dbg_kms(&dev_priv->drm,
			    "fastset requirement not met in %s buffer\n", name);
		print_hex_dump(KERN_DEBUG, "expected: ", DUMP_PREFIX_NONE,
			       16, 0, a, len, false);
		print_hex_dump(KERN_DEBUG, "found: ", DUMP_PREFIX_NONE,
			       16, 0, b, len, false);
	} else {
		/* only dump up to the last difference */
		len = memcmp_diff_len(a, b, len);

		drm_err(&dev_priv->drm, "mismatch in %s buffer\n", name);
		print_hex_dump(KERN_ERR, "expected: ", DUMP_PREFIX_NONE,
			       16, 0, a, len, false);
		print_hex_dump(KERN_ERR, "found: ", DUMP_PREFIX_NONE,
			       16, 0, b, len, false);
	}
}

static void __printf(4, 5)
pipe_config_mismatch(bool fastset, const struct intel_crtc *crtc,
		     const char *name, const char *format, ...)
{
	struct drm_i915_private *i915 = to_i915(crtc->base.dev);
	struct va_format vaf;
	va_list args;

	va_start(args, format);
	vaf.fmt = format;
	vaf.va = &args;

	if (fastset)
		drm_dbg_kms(&i915->drm,
			    "[CRTC:%d:%s] fastset requirement not met in %s %pV\n",
			    crtc->base.base.id, crtc->base.name, name, &vaf);
	else
		drm_err(&i915->drm, "[CRTC:%d:%s] mismatch in %s %pV\n",
			crtc->base.base.id, crtc->base.name, name, &vaf);

	va_end(args);
}

static bool fastboot_enabled(struct drm_i915_private *dev_priv)
{
	if (dev_priv->params.fastboot != -1)
		return dev_priv->params.fastboot;

	/* Enable fastboot by default on Skylake and newer */
	if (DISPLAY_VER(dev_priv) >= 9)
		return true;

	/* Enable fastboot by default on VLV and CHV */
	if (IS_VALLEYVIEW(dev_priv) || IS_CHERRYVIEW(dev_priv))
		return true;

	/* Disabled by default on all others */
	return false;
}

bool
intel_pipe_config_compare(const struct intel_crtc_state *current_config,
			  const struct intel_crtc_state *pipe_config,
			  bool fastset)
{
	struct drm_i915_private *dev_priv = to_i915(current_config->uapi.crtc->dev);
	struct intel_crtc *crtc = to_intel_crtc(pipe_config->uapi.crtc);
	bool ret = true;
	bool fixup_inherited = fastset &&
		current_config->inherited && !pipe_config->inherited;

	if (fixup_inherited && !fastboot_enabled(dev_priv)) {
		drm_dbg_kms(&dev_priv->drm,
			    "initial modeset and fastboot not set\n");
		ret = false;
	}

#define PIPE_CONF_CHECK_X(name) do { \
	if (current_config->name != pipe_config->name) { \
		pipe_config_mismatch(fastset, crtc, __stringify(name), \
				     "(expected 0x%08x, found 0x%08x)", \
				     current_config->name, \
				     pipe_config->name); \
		ret = false; \
	} \
} while (0)

#define PIPE_CONF_CHECK_X_WITH_MASK(name, mask) do { \
	if ((current_config->name & (mask)) != (pipe_config->name & (mask))) { \
		pipe_config_mismatch(fastset, crtc, __stringify(name), \
				     "(expected 0x%08x, found 0x%08x)", \
				     current_config->name & (mask), \
				     pipe_config->name & (mask)); \
		ret = false; \
	} \
} while (0)

#define PIPE_CONF_CHECK_I(name) do { \
	if (current_config->name != pipe_config->name) { \
		pipe_config_mismatch(fastset, crtc, __stringify(name), \
				     "(expected %i, found %i)", \
				     current_config->name, \
				     pipe_config->name); \
		ret = false; \
	} \
} while (0)

#define PIPE_CONF_CHECK_BOOL(name) do { \
	if (current_config->name != pipe_config->name) { \
		pipe_config_mismatch(fastset, crtc,  __stringify(name), \
				     "(expected %s, found %s)", \
				     str_yes_no(current_config->name), \
				     str_yes_no(pipe_config->name)); \
		ret = false; \
	} \
} while (0)

/*
 * Checks state where we only read out the enabling, but not the entire
 * state itself (like full infoframes or ELD for audio). These states
 * require a full modeset on bootup to fix up.
 */
#define PIPE_CONF_CHECK_BOOL_INCOMPLETE(name) do { \
	if (!fixup_inherited || (!current_config->name && !pipe_config->name)) { \
		PIPE_CONF_CHECK_BOOL(name); \
	} else { \
		pipe_config_mismatch(fastset, crtc, __stringify(name), \
				     "unable to verify whether state matches exactly, forcing modeset (expected %s, found %s)", \
				     str_yes_no(current_config->name), \
				     str_yes_no(pipe_config->name)); \
		ret = false; \
	} \
} while (0)

#define PIPE_CONF_CHECK_P(name) do { \
	if (current_config->name != pipe_config->name) { \
		pipe_config_mismatch(fastset, crtc, __stringify(name), \
				     "(expected %p, found %p)", \
				     current_config->name, \
				     pipe_config->name); \
		ret = false; \
	} \
} while (0)

#define PIPE_CONF_CHECK_M_N(name) do { \
	if (!intel_compare_link_m_n(&current_config->name, \
				    &pipe_config->name)) { \
		pipe_config_mismatch(fastset, crtc, __stringify(name), \
				     "(expected tu %i data %i/%i link %i/%i, " \
				     "found tu %i, data %i/%i link %i/%i)", \
				     current_config->name.tu, \
				     current_config->name.data_m, \
				     current_config->name.data_n, \
				     current_config->name.link_m, \
				     current_config->name.link_n, \
				     pipe_config->name.tu, \
				     pipe_config->name.data_m, \
				     pipe_config->name.data_n, \
				     pipe_config->name.link_m, \
				     pipe_config->name.link_n); \
		ret = false; \
	} \
} while (0)

#define PIPE_CONF_CHECK_TIMINGS(name) do { \
	PIPE_CONF_CHECK_I(name.crtc_hdisplay); \
	PIPE_CONF_CHECK_I(name.crtc_htotal); \
	PIPE_CONF_CHECK_I(name.crtc_hblank_start); \
	PIPE_CONF_CHECK_I(name.crtc_hblank_end); \
	PIPE_CONF_CHECK_I(name.crtc_hsync_start); \
	PIPE_CONF_CHECK_I(name.crtc_hsync_end); \
	PIPE_CONF_CHECK_I(name.crtc_vdisplay); \
	PIPE_CONF_CHECK_I(name.crtc_vblank_start); \
	PIPE_CONF_CHECK_I(name.crtc_vsync_start); \
	PIPE_CONF_CHECK_I(name.crtc_vsync_end); \
	if (!fastset || !pipe_config->update_lrr) { \
		PIPE_CONF_CHECK_I(name.crtc_vtotal); \
		PIPE_CONF_CHECK_I(name.crtc_vblank_end); \
	} \
} while (0)

#define PIPE_CONF_CHECK_RECT(name) do { \
	PIPE_CONF_CHECK_I(name.x1); \
	PIPE_CONF_CHECK_I(name.x2); \
	PIPE_CONF_CHECK_I(name.y1); \
	PIPE_CONF_CHECK_I(name.y2); \
} while (0)

#define PIPE_CONF_CHECK_FLAGS(name, mask) do { \
	if ((current_config->name ^ pipe_config->name) & (mask)) { \
		pipe_config_mismatch(fastset, crtc, __stringify(name), \
				     "(%x) (expected %i, found %i)", \
				     (mask), \
				     current_config->name & (mask), \
				     pipe_config->name & (mask)); \
		ret = false; \
	} \
} while (0)

#define PIPE_CONF_CHECK_INFOFRAME(name) do { \
	if (!intel_compare_infoframe(&current_config->infoframes.name, \
				     &pipe_config->infoframes.name)) { \
		pipe_config_infoframe_mismatch(dev_priv, fastset, __stringify(name), \
					       &current_config->infoframes.name, \
					       &pipe_config->infoframes.name); \
		ret = false; \
	} \
} while (0)

#define PIPE_CONF_CHECK_DP_VSC_SDP(name) do { \
	if (!current_config->has_psr && !pipe_config->has_psr && \
	    !intel_compare_dp_vsc_sdp(&current_config->infoframes.name, \
				      &pipe_config->infoframes.name)) { \
		pipe_config_dp_vsc_sdp_mismatch(dev_priv, fastset, __stringify(name), \
						&current_config->infoframes.name, \
						&pipe_config->infoframes.name); \
		ret = false; \
	} \
} while (0)

#define PIPE_CONF_CHECK_BUFFER(name, len) do { \
	BUILD_BUG_ON(sizeof(current_config->name) != (len)); \
	BUILD_BUG_ON(sizeof(pipe_config->name) != (len)); \
	if (!intel_compare_buffer(current_config->name, pipe_config->name, (len))) { \
		pipe_config_buffer_mismatch(dev_priv, fastset, __stringify(name), \
					    current_config->name, \
					    pipe_config->name, \
					    (len)); \
		ret = false; \
	} \
} while (0)

#define PIPE_CONF_CHECK_COLOR_LUT(lut, is_pre_csc_lut) do { \
	if (current_config->gamma_mode == pipe_config->gamma_mode && \
	    !intel_color_lut_equal(current_config, \
				   current_config->lut, pipe_config->lut, \
				   is_pre_csc_lut)) {	\
		pipe_config_mismatch(fastset, crtc, __stringify(lut), \
				     "hw_state doesn't match sw_state"); \
		ret = false; \
	} \
} while (0)

#define PIPE_CONF_CHECK_CSC(name) do { \
	PIPE_CONF_CHECK_X(name.preoff[0]); \
	PIPE_CONF_CHECK_X(name.preoff[1]); \
	PIPE_CONF_CHECK_X(name.preoff[2]); \
	PIPE_CONF_CHECK_X(name.coeff[0]); \
	PIPE_CONF_CHECK_X(name.coeff[1]); \
	PIPE_CONF_CHECK_X(name.coeff[2]); \
	PIPE_CONF_CHECK_X(name.coeff[3]); \
	PIPE_CONF_CHECK_X(name.coeff[4]); \
	PIPE_CONF_CHECK_X(name.coeff[5]); \
	PIPE_CONF_CHECK_X(name.coeff[6]); \
	PIPE_CONF_CHECK_X(name.coeff[7]); \
	PIPE_CONF_CHECK_X(name.coeff[8]); \
	PIPE_CONF_CHECK_X(name.postoff[0]); \
	PIPE_CONF_CHECK_X(name.postoff[1]); \
	PIPE_CONF_CHECK_X(name.postoff[2]); \
} while (0)

#define PIPE_CONF_QUIRK(quirk) \
	((current_config->quirks | pipe_config->quirks) & (quirk))

	PIPE_CONF_CHECK_I(hw.enable);
	PIPE_CONF_CHECK_I(hw.active);

	PIPE_CONF_CHECK_I(cpu_transcoder);
	PIPE_CONF_CHECK_I(mst_master_transcoder);

	PIPE_CONF_CHECK_BOOL(has_pch_encoder);
	PIPE_CONF_CHECK_I(fdi_lanes);
	PIPE_CONF_CHECK_M_N(fdi_m_n);

	PIPE_CONF_CHECK_I(lane_count);
	PIPE_CONF_CHECK_X(lane_lat_optim_mask);

	if (HAS_DOUBLE_BUFFERED_M_N(dev_priv)) {
		if (!fastset || !pipe_config->update_m_n)
			PIPE_CONF_CHECK_M_N(dp_m_n);
	} else {
		PIPE_CONF_CHECK_M_N(dp_m_n);
		PIPE_CONF_CHECK_M_N(dp_m2_n2);
	}

	PIPE_CONF_CHECK_X(output_types);

	PIPE_CONF_CHECK_I(framestart_delay);
	PIPE_CONF_CHECK_I(msa_timing_delay);

	PIPE_CONF_CHECK_TIMINGS(hw.pipe_mode);
	PIPE_CONF_CHECK_TIMINGS(hw.adjusted_mode);

	PIPE_CONF_CHECK_I(pixel_multiplier);

	PIPE_CONF_CHECK_FLAGS(hw.adjusted_mode.flags,
			      DRM_MODE_FLAG_INTERLACE);

	if (!PIPE_CONF_QUIRK(PIPE_CONFIG_QUIRK_MODE_SYNC_FLAGS)) {
		PIPE_CONF_CHECK_FLAGS(hw.adjusted_mode.flags,
				      DRM_MODE_FLAG_PHSYNC);
		PIPE_CONF_CHECK_FLAGS(hw.adjusted_mode.flags,
				      DRM_MODE_FLAG_NHSYNC);
		PIPE_CONF_CHECK_FLAGS(hw.adjusted_mode.flags,
				      DRM_MODE_FLAG_PVSYNC);
		PIPE_CONF_CHECK_FLAGS(hw.adjusted_mode.flags,
				      DRM_MODE_FLAG_NVSYNC);
	}

	PIPE_CONF_CHECK_I(output_format);
	PIPE_CONF_CHECK_BOOL(has_hdmi_sink);
	if ((DISPLAY_VER(dev_priv) < 8 && !IS_HASWELL(dev_priv)) ||
	    IS_VALLEYVIEW(dev_priv) || IS_CHERRYVIEW(dev_priv))
		PIPE_CONF_CHECK_BOOL(limited_color_range);

	PIPE_CONF_CHECK_BOOL(hdmi_scrambling);
	PIPE_CONF_CHECK_BOOL(hdmi_high_tmds_clock_ratio);
	PIPE_CONF_CHECK_BOOL(has_infoframe);
	PIPE_CONF_CHECK_BOOL(fec_enable);

	PIPE_CONF_CHECK_BOOL_INCOMPLETE(has_audio);
	PIPE_CONF_CHECK_BUFFER(eld, MAX_ELD_BYTES);

	PIPE_CONF_CHECK_X(gmch_pfit.control);
	/* pfit ratios are autocomputed by the hw on gen4+ */
	if (DISPLAY_VER(dev_priv) < 4)
		PIPE_CONF_CHECK_X(gmch_pfit.pgm_ratios);
	PIPE_CONF_CHECK_X(gmch_pfit.lvds_border_bits);

	/*
	 * Changing the EDP transcoder input mux
	 * (A_ONOFF vs. A_ON) requires a full modeset.
	 */
	PIPE_CONF_CHECK_BOOL(pch_pfit.force_thru);

	if (!fastset) {
		PIPE_CONF_CHECK_RECT(pipe_src);

		PIPE_CONF_CHECK_BOOL(pch_pfit.enabled);
		PIPE_CONF_CHECK_RECT(pch_pfit.dst);

		PIPE_CONF_CHECK_I(scaler_state.scaler_id);
		PIPE_CONF_CHECK_I(pixel_rate);

		PIPE_CONF_CHECK_X(gamma_mode);
		if (IS_CHERRYVIEW(dev_priv))
			PIPE_CONF_CHECK_X(cgm_mode);
		else
			PIPE_CONF_CHECK_X(csc_mode);
		PIPE_CONF_CHECK_BOOL(gamma_enable);
		PIPE_CONF_CHECK_BOOL(csc_enable);
		PIPE_CONF_CHECK_BOOL(wgc_enable);

		PIPE_CONF_CHECK_I(linetime);
		PIPE_CONF_CHECK_I(ips_linetime);

		PIPE_CONF_CHECK_COLOR_LUT(pre_csc_lut, true);
		PIPE_CONF_CHECK_COLOR_LUT(post_csc_lut, false);

		PIPE_CONF_CHECK_CSC(csc);
		PIPE_CONF_CHECK_CSC(output_csc);
	}

	PIPE_CONF_CHECK_BOOL(double_wide);

	if (dev_priv->display.dpll.mgr) {
		PIPE_CONF_CHECK_P(shared_dpll);

		PIPE_CONF_CHECK_X(dpll_hw_state.dpll);
		PIPE_CONF_CHECK_X(dpll_hw_state.dpll_md);
		PIPE_CONF_CHECK_X(dpll_hw_state.fp0);
		PIPE_CONF_CHECK_X(dpll_hw_state.fp1);
		PIPE_CONF_CHECK_X(dpll_hw_state.wrpll);
		PIPE_CONF_CHECK_X(dpll_hw_state.spll);
		PIPE_CONF_CHECK_X(dpll_hw_state.ctrl1);
		PIPE_CONF_CHECK_X(dpll_hw_state.cfgcr1);
		PIPE_CONF_CHECK_X(dpll_hw_state.cfgcr2);
		PIPE_CONF_CHECK_X(dpll_hw_state.cfgcr0);
		PIPE_CONF_CHECK_X(dpll_hw_state.div0);
		PIPE_CONF_CHECK_X(dpll_hw_state.ebb0);
		PIPE_CONF_CHECK_X(dpll_hw_state.ebb4);
		PIPE_CONF_CHECK_X(dpll_hw_state.pll0);
		PIPE_CONF_CHECK_X(dpll_hw_state.pll1);
		PIPE_CONF_CHECK_X(dpll_hw_state.pll2);
		PIPE_CONF_CHECK_X(dpll_hw_state.pll3);
		PIPE_CONF_CHECK_X(dpll_hw_state.pll6);
		PIPE_CONF_CHECK_X(dpll_hw_state.pll8);
		PIPE_CONF_CHECK_X(dpll_hw_state.pll9);
		PIPE_CONF_CHECK_X(dpll_hw_state.pll10);
		PIPE_CONF_CHECK_X(dpll_hw_state.pcsdw12);
		PIPE_CONF_CHECK_X(dpll_hw_state.mg_refclkin_ctl);
		PIPE_CONF_CHECK_X(dpll_hw_state.mg_clktop2_coreclkctl1);
		PIPE_CONF_CHECK_X(dpll_hw_state.mg_clktop2_hsclkctl);
		PIPE_CONF_CHECK_X(dpll_hw_state.mg_pll_div0);
		PIPE_CONF_CHECK_X(dpll_hw_state.mg_pll_div1);
		PIPE_CONF_CHECK_X(dpll_hw_state.mg_pll_lf);
		PIPE_CONF_CHECK_X(dpll_hw_state.mg_pll_frac_lock);
		PIPE_CONF_CHECK_X(dpll_hw_state.mg_pll_ssc);
		PIPE_CONF_CHECK_X(dpll_hw_state.mg_pll_bias);
		PIPE_CONF_CHECK_X(dpll_hw_state.mg_pll_tdc_coldst_bias);
	}

	PIPE_CONF_CHECK_X(dsi_pll.ctrl);
	PIPE_CONF_CHECK_X(dsi_pll.div);

	if (IS_G4X(dev_priv) || DISPLAY_VER(dev_priv) >= 5)
		PIPE_CONF_CHECK_I(pipe_bpp);

	if (!fastset || !pipe_config->update_m_n) {
		PIPE_CONF_CHECK_I(hw.pipe_mode.crtc_clock);
		PIPE_CONF_CHECK_I(hw.adjusted_mode.crtc_clock);
	}
	PIPE_CONF_CHECK_I(port_clock);

	PIPE_CONF_CHECK_I(min_voltage_level);

	if (current_config->has_psr || pipe_config->has_psr)
		PIPE_CONF_CHECK_X_WITH_MASK(infoframes.enable,
					    ~intel_hdmi_infoframe_enable(DP_SDP_VSC));
	else
		PIPE_CONF_CHECK_X(infoframes.enable);

	PIPE_CONF_CHECK_X(infoframes.gcp);
	PIPE_CONF_CHECK_INFOFRAME(avi);
	PIPE_CONF_CHECK_INFOFRAME(spd);
	PIPE_CONF_CHECK_INFOFRAME(hdmi);
	PIPE_CONF_CHECK_INFOFRAME(drm);
	PIPE_CONF_CHECK_DP_VSC_SDP(vsc);

	PIPE_CONF_CHECK_X(sync_mode_slaves_mask);
	PIPE_CONF_CHECK_I(master_transcoder);
	PIPE_CONF_CHECK_X(bigjoiner_pipes);

	PIPE_CONF_CHECK_BOOL(dsc.config.block_pred_enable);
	PIPE_CONF_CHECK_BOOL(dsc.config.convert_rgb);
	PIPE_CONF_CHECK_BOOL(dsc.config.simple_422);
	PIPE_CONF_CHECK_BOOL(dsc.config.native_422);
	PIPE_CONF_CHECK_BOOL(dsc.config.native_420);
	PIPE_CONF_CHECK_BOOL(dsc.config.vbr_enable);
	PIPE_CONF_CHECK_I(dsc.config.line_buf_depth);
	PIPE_CONF_CHECK_I(dsc.config.bits_per_component);
	PIPE_CONF_CHECK_I(dsc.config.pic_width);
	PIPE_CONF_CHECK_I(dsc.config.pic_height);
	PIPE_CONF_CHECK_I(dsc.config.slice_width);
	PIPE_CONF_CHECK_I(dsc.config.slice_height);
	PIPE_CONF_CHECK_I(dsc.config.initial_dec_delay);
	PIPE_CONF_CHECK_I(dsc.config.initial_xmit_delay);
	PIPE_CONF_CHECK_I(dsc.config.scale_decrement_interval);
	PIPE_CONF_CHECK_I(dsc.config.scale_increment_interval);
	PIPE_CONF_CHECK_I(dsc.config.initial_scale_value);
	PIPE_CONF_CHECK_I(dsc.config.first_line_bpg_offset);
	PIPE_CONF_CHECK_I(dsc.config.flatness_min_qp);
	PIPE_CONF_CHECK_I(dsc.config.flatness_max_qp);
	PIPE_CONF_CHECK_I(dsc.config.slice_bpg_offset);
	PIPE_CONF_CHECK_I(dsc.config.nfl_bpg_offset);
	PIPE_CONF_CHECK_I(dsc.config.initial_offset);
	PIPE_CONF_CHECK_I(dsc.config.final_offset);
	PIPE_CONF_CHECK_I(dsc.config.rc_model_size);
	PIPE_CONF_CHECK_I(dsc.config.rc_quant_incr_limit0);
	PIPE_CONF_CHECK_I(dsc.config.rc_quant_incr_limit1);
	PIPE_CONF_CHECK_I(dsc.config.slice_chunk_size);
	PIPE_CONF_CHECK_I(dsc.config.second_line_bpg_offset);
	PIPE_CONF_CHECK_I(dsc.config.nsl_bpg_offset);

	PIPE_CONF_CHECK_I(dsc.compression_enable);
	PIPE_CONF_CHECK_I(dsc.dsc_split);
	PIPE_CONF_CHECK_I(dsc.compressed_bpp_x16);

	PIPE_CONF_CHECK_BOOL(splitter.enable);
	PIPE_CONF_CHECK_I(splitter.link_count);
	PIPE_CONF_CHECK_I(splitter.pixel_overlap);

	if (!fastset) {
		PIPE_CONF_CHECK_BOOL(vrr.enable);
		PIPE_CONF_CHECK_I(vrr.vmin);
		PIPE_CONF_CHECK_I(vrr.vmax);
		PIPE_CONF_CHECK_I(vrr.flipline);
		PIPE_CONF_CHECK_I(vrr.pipeline_full);
		PIPE_CONF_CHECK_I(vrr.guardband);
	}

#undef PIPE_CONF_CHECK_X
#undef PIPE_CONF_CHECK_I
#undef PIPE_CONF_CHECK_BOOL
#undef PIPE_CONF_CHECK_BOOL_INCOMPLETE
#undef PIPE_CONF_CHECK_P
#undef PIPE_CONF_CHECK_FLAGS
#undef PIPE_CONF_CHECK_COLOR_LUT
#undef PIPE_CONF_CHECK_TIMINGS
#undef PIPE_CONF_CHECK_RECT
#undef PIPE_CONF_QUIRK

	return ret;
}

static void
intel_verify_planes(struct intel_atomic_state *state)
{
	struct intel_plane *plane;
	const struct intel_plane_state *plane_state;
	int i;

	for_each_new_intel_plane_in_state(state, plane,
					  plane_state, i)
		assert_plane(plane, plane_state->planar_slave ||
			     plane_state->uapi.visible);
}

static int intel_modeset_pipe(struct intel_atomic_state *state,
			      struct intel_crtc_state *crtc_state,
			      const char *reason)
{
	struct drm_i915_private *i915 = to_i915(state->base.dev);
	struct intel_crtc *crtc = to_intel_crtc(crtc_state->uapi.crtc);
	int ret;

	drm_dbg_kms(&i915->drm, "[CRTC:%d:%s] Full modeset due to %s\n",
		    crtc->base.base.id, crtc->base.name, reason);

	ret = drm_atomic_add_affected_connectors(&state->base,
						 &crtc->base);
	if (ret)
		return ret;

	ret = intel_dp_mst_add_topology_state_for_crtc(state, crtc);
	if (ret)
		return ret;

	ret = intel_atomic_add_affected_planes(state, crtc);
	if (ret)
		return ret;

	crtc_state->uapi.mode_changed = true;

	return 0;
}

/**
 * intel_modeset_pipes_in_mask_early - force a full modeset on a set of pipes
 * @state: intel atomic state
 * @reason: the reason for the full modeset
 * @mask: mask of pipes to modeset
 *
 * Add pipes in @mask to @state and force a full modeset on the enabled ones
 * due to the description in @reason.
 * This function can be called only before new plane states are computed.
 *
 * Returns 0 in case of success, negative error code otherwise.
 */
int intel_modeset_pipes_in_mask_early(struct intel_atomic_state *state,
				      const char *reason, u8 mask)
{
	struct drm_i915_private *i915 = to_i915(state->base.dev);
	struct intel_crtc *crtc;

	for_each_intel_crtc_in_pipe_mask(&i915->drm, crtc, mask) {
		struct intel_crtc_state *crtc_state;
		int ret;

		crtc_state = intel_atomic_get_crtc_state(&state->base, crtc);
		if (IS_ERR(crtc_state))
			return PTR_ERR(crtc_state);

		if (!crtc_state->hw.enable ||
		    intel_crtc_needs_modeset(crtc_state))
			continue;

		ret = intel_modeset_pipe(state, crtc_state, reason);
		if (ret)
			return ret;
	}

	return 0;
}

static void
intel_crtc_flag_modeset(struct intel_crtc_state *crtc_state)
{
	crtc_state->uapi.mode_changed = true;

	crtc_state->update_pipe = false;
	crtc_state->update_m_n = false;
	crtc_state->update_lrr = false;
}

/**
 * intel_modeset_all_pipes_late - force a full modeset on all pipes
 * @state: intel atomic state
 * @reason: the reason for the full modeset
 *
 * Add all pipes to @state and force a full modeset on the active ones due to
 * the description in @reason.
 * This function can be called only after new plane states are computed already.
 *
 * Returns 0 in case of success, negative error code otherwise.
 */
int intel_modeset_all_pipes_late(struct intel_atomic_state *state,
				 const char *reason)
{
	struct drm_i915_private *dev_priv = to_i915(state->base.dev);
	struct intel_crtc *crtc;

	for_each_intel_crtc(&dev_priv->drm, crtc) {
		struct intel_crtc_state *crtc_state;
		int ret;

		crtc_state = intel_atomic_get_crtc_state(&state->base, crtc);
		if (IS_ERR(crtc_state))
			return PTR_ERR(crtc_state);

		if (!crtc_state->hw.active ||
		    intel_crtc_needs_modeset(crtc_state))
			continue;

		ret = intel_modeset_pipe(state, crtc_state, reason);
		if (ret)
			return ret;

		intel_crtc_flag_modeset(crtc_state);

		crtc_state->update_planes |= crtc_state->active_planes;
		crtc_state->async_flip_planes = 0;
		crtc_state->do_async_flip = false;
	}

	return 0;
}

/*
 * This implements the workaround described in the "notes" section of the mode
 * set sequence documentation. When going from no pipes or single pipe to
 * multiple pipes, and planes are enabled after the pipe, we need to wait at
 * least 2 vblanks on the first pipe before enabling planes on the second pipe.
 */
static int hsw_mode_set_planes_workaround(struct intel_atomic_state *state)
{
	struct intel_crtc_state *crtc_state;
	struct intel_crtc *crtc;
	struct intel_crtc_state *first_crtc_state = NULL;
	struct intel_crtc_state *other_crtc_state = NULL;
	enum pipe first_pipe = INVALID_PIPE, enabled_pipe = INVALID_PIPE;
	int i;

	/* look at all crtc's that are going to be enabled in during modeset */
	for_each_new_intel_crtc_in_state(state, crtc, crtc_state, i) {
		if (!crtc_state->hw.active ||
		    !intel_crtc_needs_modeset(crtc_state))
			continue;

		if (first_crtc_state) {
			other_crtc_state = crtc_state;
			break;
		} else {
			first_crtc_state = crtc_state;
			first_pipe = crtc->pipe;
		}
	}

	/* No workaround needed? */
	if (!first_crtc_state)
		return 0;

	/* w/a possibly needed, check how many crtc's are already enabled. */
	for_each_intel_crtc(state->base.dev, crtc) {
		crtc_state = intel_atomic_get_crtc_state(&state->base, crtc);
		if (IS_ERR(crtc_state))
			return PTR_ERR(crtc_state);

		crtc_state->hsw_workaround_pipe = INVALID_PIPE;

		if (!crtc_state->hw.active ||
		    intel_crtc_needs_modeset(crtc_state))
			continue;

		/* 2 or more enabled crtcs means no need for w/a */
		if (enabled_pipe != INVALID_PIPE)
			return 0;

		enabled_pipe = crtc->pipe;
	}

	if (enabled_pipe != INVALID_PIPE)
		first_crtc_state->hsw_workaround_pipe = enabled_pipe;
	else if (other_crtc_state)
		other_crtc_state->hsw_workaround_pipe = first_pipe;

	return 0;
}

u8 intel_calc_active_pipes(struct intel_atomic_state *state,
			   u8 active_pipes)
{
	const struct intel_crtc_state *crtc_state;
	struct intel_crtc *crtc;
	int i;

	for_each_new_intel_crtc_in_state(state, crtc, crtc_state, i) {
		if (crtc_state->hw.active)
			active_pipes |= BIT(crtc->pipe);
		else
			active_pipes &= ~BIT(crtc->pipe);
	}

	return active_pipes;
}

static int intel_modeset_checks(struct intel_atomic_state *state)
{
	struct drm_i915_private *dev_priv = to_i915(state->base.dev);

	state->modeset = true;

	if (IS_HASWELL(dev_priv))
		return hsw_mode_set_planes_workaround(state);

	return 0;
}

static void intel_crtc_check_fastset(const struct intel_crtc_state *old_crtc_state,
				     struct intel_crtc_state *new_crtc_state)
{
	struct drm_i915_private *i915 = to_i915(old_crtc_state->uapi.crtc->dev);

<<<<<<< HEAD
	/* only allow LRR when the timings stay within the VRR range */
	if (old_crtc_state->vrr.in_range != new_crtc_state->vrr.in_range)
		new_crtc_state->update_lrr = false;

	if (!intel_pipe_config_compare(old_crtc_state, new_crtc_state, true))
		drm_dbg_kms(&i915->drm, "fastset requirement not met, forcing full modeset\n");
	else
		new_crtc_state->uapi.mode_changed = false;

	if (intel_compare_link_m_n(&old_crtc_state->dp_m_n,
				   &new_crtc_state->dp_m_n))
		new_crtc_state->update_m_n = false;
=======
	if (!intel_pipe_config_compare(old_crtc_state, new_crtc_state, true)) {
		drm_dbg_kms(&i915->drm, "fastset requirement not met, forcing full modeset\n");

		return;
	}
>>>>>>> 0e10529a

	if ((old_crtc_state->hw.adjusted_mode.crtc_vtotal == new_crtc_state->hw.adjusted_mode.crtc_vtotal &&
	     old_crtc_state->hw.adjusted_mode.crtc_vblank_end == new_crtc_state->hw.adjusted_mode.crtc_vblank_end))
		new_crtc_state->update_lrr = false;

	if (intel_crtc_needs_modeset(new_crtc_state))
		intel_crtc_flag_modeset(new_crtc_state);
	else
		new_crtc_state->update_pipe = true;
}

static int intel_crtc_add_planes_to_state(struct intel_atomic_state *state,
					  struct intel_crtc *crtc,
					  u8 plane_ids_mask)
{
	struct drm_i915_private *dev_priv = to_i915(state->base.dev);
	struct intel_plane *plane;

	for_each_intel_plane_on_crtc(&dev_priv->drm, crtc, plane) {
		struct intel_plane_state *plane_state;

		if ((plane_ids_mask & BIT(plane->id)) == 0)
			continue;

		plane_state = intel_atomic_get_plane_state(state, plane);
		if (IS_ERR(plane_state))
			return PTR_ERR(plane_state);
	}

	return 0;
}

int intel_atomic_add_affected_planes(struct intel_atomic_state *state,
				     struct intel_crtc *crtc)
{
	const struct intel_crtc_state *old_crtc_state =
		intel_atomic_get_old_crtc_state(state, crtc);
	const struct intel_crtc_state *new_crtc_state =
		intel_atomic_get_new_crtc_state(state, crtc);

	return intel_crtc_add_planes_to_state(state, crtc,
					      old_crtc_state->enabled_planes |
					      new_crtc_state->enabled_planes);
}

static bool active_planes_affects_min_cdclk(struct drm_i915_private *dev_priv)
{
	/* See {hsw,vlv,ivb}_plane_ratio() */
	return IS_BROADWELL(dev_priv) || IS_HASWELL(dev_priv) ||
		IS_CHERRYVIEW(dev_priv) || IS_VALLEYVIEW(dev_priv) ||
		IS_IVYBRIDGE(dev_priv);
}

static int intel_crtc_add_bigjoiner_planes(struct intel_atomic_state *state,
					   struct intel_crtc *crtc,
					   struct intel_crtc *other)
{
	const struct intel_plane_state __maybe_unused *plane_state;
	struct intel_plane *plane;
	u8 plane_ids = 0;
	int i;

	for_each_new_intel_plane_in_state(state, plane, plane_state, i) {
		if (plane->pipe == crtc->pipe)
			plane_ids |= BIT(plane->id);
	}

	return intel_crtc_add_planes_to_state(state, other, plane_ids);
}

static int intel_bigjoiner_add_affected_planes(struct intel_atomic_state *state)
{
	struct drm_i915_private *i915 = to_i915(state->base.dev);
	const struct intel_crtc_state *crtc_state;
	struct intel_crtc *crtc;
	int i;

	for_each_new_intel_crtc_in_state(state, crtc, crtc_state, i) {
		struct intel_crtc *other;

		for_each_intel_crtc_in_pipe_mask(&i915->drm, other,
						 crtc_state->bigjoiner_pipes) {
			int ret;

			if (crtc == other)
				continue;

			ret = intel_crtc_add_bigjoiner_planes(state, crtc, other);
			if (ret)
				return ret;
		}
	}

	return 0;
}

static int intel_atomic_check_planes(struct intel_atomic_state *state)
{
	struct drm_i915_private *dev_priv = to_i915(state->base.dev);
	struct intel_crtc_state *old_crtc_state, *new_crtc_state;
	struct intel_plane_state __maybe_unused *plane_state;
	struct intel_plane *plane;
	struct intel_crtc *crtc;
	int i, ret;

	ret = icl_add_linked_planes(state);
	if (ret)
		return ret;

	ret = intel_bigjoiner_add_affected_planes(state);
	if (ret)
		return ret;

	for_each_new_intel_plane_in_state(state, plane, plane_state, i) {
		ret = intel_plane_atomic_check(state, plane);
		if (ret) {
			drm_dbg_atomic(&dev_priv->drm,
				       "[PLANE:%d:%s] atomic driver check failed\n",
				       plane->base.base.id, plane->base.name);
			return ret;
		}
	}

	for_each_oldnew_intel_crtc_in_state(state, crtc, old_crtc_state,
					    new_crtc_state, i) {
		u8 old_active_planes, new_active_planes;

		ret = icl_check_nv12_planes(new_crtc_state);
		if (ret)
			return ret;

		/*
		 * On some platforms the number of active planes affects
		 * the planes' minimum cdclk calculation. Add such planes
		 * to the state before we compute the minimum cdclk.
		 */
		if (!active_planes_affects_min_cdclk(dev_priv))
			continue;

		old_active_planes = old_crtc_state->active_planes & ~BIT(PLANE_CURSOR);
		new_active_planes = new_crtc_state->active_planes & ~BIT(PLANE_CURSOR);

		if (hweight8(old_active_planes) == hweight8(new_active_planes))
			continue;

		ret = intel_crtc_add_planes_to_state(state, crtc, new_active_planes);
		if (ret)
			return ret;
	}

	return 0;
}

static int intel_atomic_check_crtcs(struct intel_atomic_state *state)
{
	struct intel_crtc_state __maybe_unused *crtc_state;
	struct intel_crtc *crtc;
	int i;

	for_each_new_intel_crtc_in_state(state, crtc, crtc_state, i) {
		struct drm_i915_private *i915 = to_i915(crtc->base.dev);
		int ret;

		ret = intel_crtc_atomic_check(state, crtc);
		if (ret) {
			drm_dbg_atomic(&i915->drm,
				       "[CRTC:%d:%s] atomic driver check failed\n",
				       crtc->base.base.id, crtc->base.name);
			return ret;
		}
	}

	return 0;
}

static bool intel_cpu_transcoders_need_modeset(struct intel_atomic_state *state,
					       u8 transcoders)
{
	const struct intel_crtc_state *new_crtc_state;
	struct intel_crtc *crtc;
	int i;

	for_each_new_intel_crtc_in_state(state, crtc, new_crtc_state, i) {
		if (new_crtc_state->hw.enable &&
		    transcoders & BIT(new_crtc_state->cpu_transcoder) &&
		    intel_crtc_needs_modeset(new_crtc_state))
			return true;
	}

	return false;
}

static bool intel_pipes_need_modeset(struct intel_atomic_state *state,
				     u8 pipes)
{
	const struct intel_crtc_state *new_crtc_state;
	struct intel_crtc *crtc;
	int i;

	for_each_new_intel_crtc_in_state(state, crtc, new_crtc_state, i) {
		if (new_crtc_state->hw.enable &&
		    pipes & BIT(crtc->pipe) &&
		    intel_crtc_needs_modeset(new_crtc_state))
			return true;
	}

	return false;
}

static int intel_atomic_check_bigjoiner(struct intel_atomic_state *state,
					struct intel_crtc *master_crtc)
{
	struct drm_i915_private *i915 = to_i915(state->base.dev);
	struct intel_crtc_state *master_crtc_state =
		intel_atomic_get_new_crtc_state(state, master_crtc);
	struct intel_crtc *slave_crtc;

	if (!master_crtc_state->bigjoiner_pipes)
		return 0;

	/* sanity check */
	if (drm_WARN_ON(&i915->drm,
			master_crtc->pipe != bigjoiner_master_pipe(master_crtc_state)))
		return -EINVAL;

	if (master_crtc_state->bigjoiner_pipes & ~bigjoiner_pipes(i915)) {
		drm_dbg_kms(&i915->drm,
			    "[CRTC:%d:%s] Cannot act as big joiner master "
			    "(need 0x%x as pipes, only 0x%x possible)\n",
			    master_crtc->base.base.id, master_crtc->base.name,
			    master_crtc_state->bigjoiner_pipes, bigjoiner_pipes(i915));
		return -EINVAL;
	}

	for_each_intel_crtc_in_pipe_mask(&i915->drm, slave_crtc,
					 intel_crtc_bigjoiner_slave_pipes(master_crtc_state)) {
		struct intel_crtc_state *slave_crtc_state;
		int ret;

		slave_crtc_state = intel_atomic_get_crtc_state(&state->base, slave_crtc);
		if (IS_ERR(slave_crtc_state))
			return PTR_ERR(slave_crtc_state);

		/* master being enabled, slave was already configured? */
		if (slave_crtc_state->uapi.enable) {
			drm_dbg_kms(&i915->drm,
				    "[CRTC:%d:%s] Slave is enabled as normal CRTC, but "
				    "[CRTC:%d:%s] claiming this CRTC for bigjoiner.\n",
				    slave_crtc->base.base.id, slave_crtc->base.name,
				    master_crtc->base.base.id, master_crtc->base.name);
			return -EINVAL;
		}

		/*
		 * The state copy logic assumes the master crtc gets processed
		 * before the slave crtc during the main compute_config loop.
		 * This works because the crtcs are created in pipe order,
		 * and the hardware requires master pipe < slave pipe as well.
		 * Should that change we need to rethink the logic.
		 */
		if (WARN_ON(drm_crtc_index(&master_crtc->base) >
			    drm_crtc_index(&slave_crtc->base)))
			return -EINVAL;

		drm_dbg_kms(&i915->drm,
			    "[CRTC:%d:%s] Used as slave for big joiner master [CRTC:%d:%s]\n",
			    slave_crtc->base.base.id, slave_crtc->base.name,
			    master_crtc->base.base.id, master_crtc->base.name);

		slave_crtc_state->bigjoiner_pipes =
			master_crtc_state->bigjoiner_pipes;

		ret = copy_bigjoiner_crtc_state_modeset(state, slave_crtc);
		if (ret)
			return ret;
	}

	return 0;
}

static void kill_bigjoiner_slave(struct intel_atomic_state *state,
				 struct intel_crtc *master_crtc)
{
	struct drm_i915_private *i915 = to_i915(state->base.dev);
	struct intel_crtc_state *master_crtc_state =
		intel_atomic_get_new_crtc_state(state, master_crtc);
	struct intel_crtc *slave_crtc;

	for_each_intel_crtc_in_pipe_mask(&i915->drm, slave_crtc,
					 intel_crtc_bigjoiner_slave_pipes(master_crtc_state)) {
		struct intel_crtc_state *slave_crtc_state =
			intel_atomic_get_new_crtc_state(state, slave_crtc);

		slave_crtc_state->bigjoiner_pipes = 0;

		intel_crtc_copy_uapi_to_hw_state_modeset(state, slave_crtc);
	}

	master_crtc_state->bigjoiner_pipes = 0;
}

/**
 * DOC: asynchronous flip implementation
 *
 * Asynchronous page flip is the implementation for the DRM_MODE_PAGE_FLIP_ASYNC
 * flag. Currently async flip is only supported via the drmModePageFlip IOCTL.
 * Correspondingly, support is currently added for primary plane only.
 *
 * Async flip can only change the plane surface address, so anything else
 * changing is rejected from the intel_async_flip_check_hw() function.
 * Once this check is cleared, flip done interrupt is enabled using
 * the intel_crtc_enable_flip_done() function.
 *
 * As soon as the surface address register is written, flip done interrupt is
 * generated and the requested events are sent to the usersapce in the interrupt
 * handler itself. The timestamp and sequence sent during the flip done event
 * correspond to the last vblank and have no relation to the actual time when
 * the flip done event was sent.
 */
static int intel_async_flip_check_uapi(struct intel_atomic_state *state,
				       struct intel_crtc *crtc)
{
	struct drm_i915_private *i915 = to_i915(state->base.dev);
	const struct intel_crtc_state *new_crtc_state =
		intel_atomic_get_new_crtc_state(state, crtc);
	const struct intel_plane_state *old_plane_state;
	struct intel_plane_state *new_plane_state;
	struct intel_plane *plane;
	int i;

	if (!new_crtc_state->uapi.async_flip)
		return 0;

	if (!new_crtc_state->uapi.active) {
		drm_dbg_kms(&i915->drm,
			    "[CRTC:%d:%s] not active\n",
			    crtc->base.base.id, crtc->base.name);
		return -EINVAL;
	}

	if (intel_crtc_needs_modeset(new_crtc_state)) {
		drm_dbg_kms(&i915->drm,
			    "[CRTC:%d:%s] modeset required\n",
			    crtc->base.base.id, crtc->base.name);
		return -EINVAL;
	}

	/*
	 * FIXME: Bigjoiner+async flip is busted currently.
	 * Remove this check once the issues are fixed.
	 */
	if (new_crtc_state->bigjoiner_pipes) {
		drm_dbg_kms(&i915->drm,
			    "[CRTC:%d:%s] async flip disallowed with bigjoiner\n",
			    crtc->base.base.id, crtc->base.name);
		return -EINVAL;
	}

	for_each_oldnew_intel_plane_in_state(state, plane, old_plane_state,
					     new_plane_state, i) {
		if (plane->pipe != crtc->pipe)
			continue;

		/*
		 * TODO: Async flip is only supported through the page flip IOCTL
		 * as of now. So support currently added for primary plane only.
		 * Support for other planes on platforms on which supports
		 * this(vlv/chv and icl+) should be added when async flip is
		 * enabled in the atomic IOCTL path.
		 */
		if (!plane->async_flip) {
			drm_dbg_kms(&i915->drm,
				    "[PLANE:%d:%s] async flip not supported\n",
				    plane->base.base.id, plane->base.name);
			return -EINVAL;
		}

		if (!old_plane_state->uapi.fb || !new_plane_state->uapi.fb) {
			drm_dbg_kms(&i915->drm,
				    "[PLANE:%d:%s] no old or new framebuffer\n",
				    plane->base.base.id, plane->base.name);
			return -EINVAL;
		}
	}

	return 0;
}

static int intel_async_flip_check_hw(struct intel_atomic_state *state, struct intel_crtc *crtc)
{
	struct drm_i915_private *i915 = to_i915(state->base.dev);
	const struct intel_crtc_state *old_crtc_state, *new_crtc_state;
	const struct intel_plane_state *new_plane_state, *old_plane_state;
	struct intel_plane *plane;
	int i;

	old_crtc_state = intel_atomic_get_old_crtc_state(state, crtc);
	new_crtc_state = intel_atomic_get_new_crtc_state(state, crtc);

	if (!new_crtc_state->uapi.async_flip)
		return 0;

	if (!new_crtc_state->hw.active) {
		drm_dbg_kms(&i915->drm,
			    "[CRTC:%d:%s] not active\n",
			    crtc->base.base.id, crtc->base.name);
		return -EINVAL;
	}

	if (intel_crtc_needs_modeset(new_crtc_state)) {
		drm_dbg_kms(&i915->drm,
			    "[CRTC:%d:%s] modeset required\n",
			    crtc->base.base.id, crtc->base.name);
		return -EINVAL;
	}

	if (old_crtc_state->active_planes != new_crtc_state->active_planes) {
		drm_dbg_kms(&i915->drm,
			    "[CRTC:%d:%s] Active planes cannot be in async flip\n",
			    crtc->base.base.id, crtc->base.name);
		return -EINVAL;
	}

	for_each_oldnew_intel_plane_in_state(state, plane, old_plane_state,
					     new_plane_state, i) {
		if (plane->pipe != crtc->pipe)
			continue;

		/*
		 * Only async flip capable planes should be in the state
		 * if we're really about to ask the hardware to perform
		 * an async flip. We should never get this far otherwise.
		 */
		if (drm_WARN_ON(&i915->drm,
				new_crtc_state->do_async_flip && !plane->async_flip))
			return -EINVAL;

		/*
		 * Only check async flip capable planes other planes
		 * may be involved in the initial commit due to
		 * the wm0/ddb optimization.
		 *
		 * TODO maybe should track which planes actually
		 * were requested to do the async flip...
		 */
		if (!plane->async_flip)
			continue;

		/*
		 * FIXME: This check is kept generic for all platforms.
		 * Need to verify this for all gen9 platforms to enable
		 * this selectively if required.
		 */
		switch (new_plane_state->hw.fb->modifier) {
		case DRM_FORMAT_MOD_LINEAR:
			/*
			 * FIXME: Async on Linear buffer is supported on ICL as
			 * but with additional alignment and fbc restrictions
			 * need to be taken care of. These aren't applicable for
			 * gen12+.
			 */
			if (DISPLAY_VER(i915) < 12) {
				drm_dbg_kms(&i915->drm,
					    "[PLANE:%d:%s] Modifier 0x%llx does not support async flip on display ver %d\n",
					    plane->base.base.id, plane->base.name,
					    new_plane_state->hw.fb->modifier, DISPLAY_VER(i915));
				return -EINVAL;
			}
			break;

		case I915_FORMAT_MOD_X_TILED:
		case I915_FORMAT_MOD_Y_TILED:
		case I915_FORMAT_MOD_Yf_TILED:
		case I915_FORMAT_MOD_4_TILED:
			break;
		default:
			drm_dbg_kms(&i915->drm,
				    "[PLANE:%d:%s] Modifier 0x%llx does not support async flip\n",
				    plane->base.base.id, plane->base.name,
				    new_plane_state->hw.fb->modifier);
			return -EINVAL;
		}

		if (new_plane_state->hw.fb->format->num_planes > 1) {
			drm_dbg_kms(&i915->drm,
				    "[PLANE:%d:%s] Planar formats do not support async flips\n",
				    plane->base.base.id, plane->base.name);
			return -EINVAL;
		}

		if (old_plane_state->view.color_plane[0].mapping_stride !=
		    new_plane_state->view.color_plane[0].mapping_stride) {
			drm_dbg_kms(&i915->drm,
				    "[PLANE:%d:%s] Stride cannot be changed in async flip\n",
				    plane->base.base.id, plane->base.name);
			return -EINVAL;
		}

		if (old_plane_state->hw.fb->modifier !=
		    new_plane_state->hw.fb->modifier) {
			drm_dbg_kms(&i915->drm,
				    "[PLANE:%d:%s] Modifier cannot be changed in async flip\n",
				    plane->base.base.id, plane->base.name);
			return -EINVAL;
		}

		if (old_plane_state->hw.fb->format !=
		    new_plane_state->hw.fb->format) {
			drm_dbg_kms(&i915->drm,
				    "[PLANE:%d:%s] Pixel format cannot be changed in async flip\n",
				    plane->base.base.id, plane->base.name);
			return -EINVAL;
		}

		if (old_plane_state->hw.rotation !=
		    new_plane_state->hw.rotation) {
			drm_dbg_kms(&i915->drm,
				    "[PLANE:%d:%s] Rotation cannot be changed in async flip\n",
				    plane->base.base.id, plane->base.name);
			return -EINVAL;
		}

		if (!drm_rect_equals(&old_plane_state->uapi.src, &new_plane_state->uapi.src) ||
		    !drm_rect_equals(&old_plane_state->uapi.dst, &new_plane_state->uapi.dst)) {
			drm_dbg_kms(&i915->drm,
				    "[PLANE:%d:%s] Size/co-ordinates cannot be changed in async flip\n",
				    plane->base.base.id, plane->base.name);
			return -EINVAL;
		}

		if (old_plane_state->hw.alpha != new_plane_state->hw.alpha) {
			drm_dbg_kms(&i915->drm,
				    "[PLANES:%d:%s] Alpha value cannot be changed in async flip\n",
				    plane->base.base.id, plane->base.name);
			return -EINVAL;
		}

		if (old_plane_state->hw.pixel_blend_mode !=
		    new_plane_state->hw.pixel_blend_mode) {
			drm_dbg_kms(&i915->drm,
				    "[PLANE:%d:%s] Pixel blend mode cannot be changed in async flip\n",
				    plane->base.base.id, plane->base.name);
			return -EINVAL;
		}

		if (old_plane_state->hw.color_encoding != new_plane_state->hw.color_encoding) {
			drm_dbg_kms(&i915->drm,
				    "[PLANE:%d:%s] Color encoding cannot be changed in async flip\n",
				    plane->base.base.id, plane->base.name);
			return -EINVAL;
		}

		if (old_plane_state->hw.color_range != new_plane_state->hw.color_range) {
			drm_dbg_kms(&i915->drm,
				    "[PLANE:%d:%s] Color range cannot be changed in async flip\n",
				    plane->base.base.id, plane->base.name);
			return -EINVAL;
		}

		/* plane decryption is allow to change only in synchronous flips */
		if (old_plane_state->decrypt != new_plane_state->decrypt) {
			drm_dbg_kms(&i915->drm,
				    "[PLANE:%d:%s] Decryption cannot be changed in async flip\n",
				    plane->base.base.id, plane->base.name);
			return -EINVAL;
		}
	}

	return 0;
}

static int intel_bigjoiner_add_affected_crtcs(struct intel_atomic_state *state)
{
	struct drm_i915_private *i915 = to_i915(state->base.dev);
	struct intel_crtc_state *crtc_state;
	struct intel_crtc *crtc;
	u8 affected_pipes = 0;
	u8 modeset_pipes = 0;
	int i;

	for_each_new_intel_crtc_in_state(state, crtc, crtc_state, i) {
		affected_pipes |= crtc_state->bigjoiner_pipes;
		if (intel_crtc_needs_modeset(crtc_state))
			modeset_pipes |= crtc_state->bigjoiner_pipes;
	}

	for_each_intel_crtc_in_pipe_mask(&i915->drm, crtc, affected_pipes) {
		crtc_state = intel_atomic_get_crtc_state(&state->base, crtc);
		if (IS_ERR(crtc_state))
			return PTR_ERR(crtc_state);
	}

	for_each_intel_crtc_in_pipe_mask(&i915->drm, crtc, modeset_pipes) {
		int ret;

		crtc_state = intel_atomic_get_new_crtc_state(state, crtc);

		crtc_state->uapi.mode_changed = true;

		ret = drm_atomic_add_affected_connectors(&state->base, &crtc->base);
		if (ret)
			return ret;

		ret = intel_atomic_add_affected_planes(state, crtc);
		if (ret)
			return ret;
	}

	for_each_new_intel_crtc_in_state(state, crtc, crtc_state, i) {
		/* Kill old bigjoiner link, we may re-establish afterwards */
		if (intel_crtc_needs_modeset(crtc_state) &&
		    intel_crtc_is_bigjoiner_master(crtc_state))
			kill_bigjoiner_slave(state, crtc);
	}

	return 0;
}

static int intel_atomic_check_config(struct intel_atomic_state *state,
				     struct intel_link_bw_limits *limits,
				     enum pipe *failed_pipe)
{
	struct drm_i915_private *i915 = to_i915(state->base.dev);
	struct intel_crtc_state *new_crtc_state;
	struct intel_crtc *crtc;
	int ret;
	int i;

	*failed_pipe = INVALID_PIPE;

	ret = intel_bigjoiner_add_affected_crtcs(state);
	if (ret)
		return ret;

	ret = intel_fdi_add_affected_crtcs(state);
	if (ret)
		return ret;

	for_each_new_intel_crtc_in_state(state, crtc, new_crtc_state, i) {
		if (!intel_crtc_needs_modeset(new_crtc_state)) {
			if (intel_crtc_is_bigjoiner_slave(new_crtc_state))
				copy_bigjoiner_crtc_state_nomodeset(state, crtc);
			else
				intel_crtc_copy_uapi_to_hw_state_nomodeset(state, crtc);
			continue;
		}

		if (intel_crtc_is_bigjoiner_slave(new_crtc_state)) {
			drm_WARN_ON(&i915->drm, new_crtc_state->uapi.enable);
			continue;
		}

		ret = intel_crtc_prepare_cleared_state(state, crtc);
		if (ret)
			break;

		if (!new_crtc_state->hw.enable)
			continue;

		ret = intel_modeset_pipe_config(state, crtc, limits);
		if (ret)
			break;

		ret = intel_atomic_check_bigjoiner(state, crtc);
		if (ret)
			break;
	}

	if (ret)
		*failed_pipe = crtc->pipe;

	return ret;
}

static int intel_atomic_check_config_and_link(struct intel_atomic_state *state)
{
	struct drm_i915_private *i915 = to_i915(state->base.dev);
	struct intel_link_bw_limits new_limits;
	struct intel_link_bw_limits old_limits;
	int ret;

	intel_link_bw_init_limits(i915, &new_limits);
	old_limits = new_limits;

	while (true) {
		enum pipe failed_pipe;

		ret = intel_atomic_check_config(state, &new_limits,
						&failed_pipe);
		if (ret) {
			/*
			 * The bpp limit for a pipe is below the minimum it supports, set the
			 * limit to the minimum and recalculate the config.
			 */
			if (ret == -EINVAL &&
			    intel_link_bw_set_bpp_limit_for_pipe(state,
								 &old_limits,
								 &new_limits,
								 failed_pipe))
				continue;

			break;
		}

		old_limits = new_limits;

		ret = intel_link_bw_atomic_check(state, &new_limits);
		if (ret != -EAGAIN)
			break;
	}

	return ret;
}
/**
 * intel_atomic_check - validate state object
 * @dev: drm device
 * @_state: state to validate
 */
int intel_atomic_check(struct drm_device *dev,
		       struct drm_atomic_state *_state)
{
	struct drm_i915_private *dev_priv = to_i915(dev);
	struct intel_atomic_state *state = to_intel_atomic_state(_state);
	struct intel_crtc_state *old_crtc_state, *new_crtc_state;
	struct intel_crtc *crtc;
	int ret, i;
	bool any_ms = false;

	for_each_oldnew_intel_crtc_in_state(state, crtc, old_crtc_state,
					    new_crtc_state, i) {
		/*
		 * crtc's state no longer considered to be inherited
		 * after the first userspace/client initiated commit.
		 */
		if (!state->internal)
			new_crtc_state->inherited = false;

		if (new_crtc_state->inherited != old_crtc_state->inherited)
			new_crtc_state->uapi.mode_changed = true;

		if (new_crtc_state->uapi.scaling_filter !=
		    old_crtc_state->uapi.scaling_filter)
			new_crtc_state->uapi.mode_changed = true;
	}

	intel_vrr_check_modeset(state);

	ret = drm_atomic_helper_check_modeset(dev, &state->base);
	if (ret)
		goto fail;

	for_each_new_intel_crtc_in_state(state, crtc, new_crtc_state, i) {
		ret = intel_async_flip_check_uapi(state, crtc);
		if (ret)
			return ret;
	}

	ret = intel_atomic_check_config_and_link(state);
	if (ret)
		goto fail;

	for_each_oldnew_intel_crtc_in_state(state, crtc, old_crtc_state,
					    new_crtc_state, i) {
		if (!intel_crtc_needs_modeset(new_crtc_state))
			continue;

		if (new_crtc_state->hw.enable) {
			ret = intel_modeset_pipe_config_late(state, crtc);
			if (ret)
				goto fail;
		}

		intel_crtc_check_fastset(old_crtc_state, new_crtc_state);
	}

	/**
	 * Check if fastset is allowed by external dependencies like other
	 * pipes and transcoders.
	 *
	 * Right now it only forces a fullmodeset when the MST master
	 * transcoder did not changed but the pipe of the master transcoder
	 * needs a fullmodeset so all slaves also needs to do a fullmodeset or
	 * in case of port synced crtcs, if one of the synced crtcs
	 * needs a full modeset, all other synced crtcs should be
	 * forced a full modeset.
	 */
	for_each_new_intel_crtc_in_state(state, crtc, new_crtc_state, i) {
		if (!new_crtc_state->hw.enable || intel_crtc_needs_modeset(new_crtc_state))
			continue;

		if (intel_dp_mst_crtc_needs_modeset(state, crtc))
			intel_crtc_flag_modeset(new_crtc_state);

		if (intel_dp_mst_is_slave_trans(new_crtc_state)) {
			enum transcoder master = new_crtc_state->mst_master_transcoder;

			if (intel_cpu_transcoders_need_modeset(state, BIT(master)))
				intel_crtc_flag_modeset(new_crtc_state);
		}

		if (is_trans_port_sync_mode(new_crtc_state)) {
			u8 trans = new_crtc_state->sync_mode_slaves_mask;

			if (new_crtc_state->master_transcoder != INVALID_TRANSCODER)
				trans |= BIT(new_crtc_state->master_transcoder);

			if (intel_cpu_transcoders_need_modeset(state, trans))
				intel_crtc_flag_modeset(new_crtc_state);
		}

		if (new_crtc_state->bigjoiner_pipes) {
			if (intel_pipes_need_modeset(state, new_crtc_state->bigjoiner_pipes))
				intel_crtc_flag_modeset(new_crtc_state);
		}
	}

	for_each_oldnew_intel_crtc_in_state(state, crtc, old_crtc_state,
					    new_crtc_state, i) {
		if (!intel_crtc_needs_modeset(new_crtc_state))
			continue;

		any_ms = true;

		intel_release_shared_dplls(state, crtc);
	}

	if (any_ms && !check_digital_port_conflicts(state)) {
		drm_dbg_kms(&dev_priv->drm,
			    "rejecting conflicting digital port configuration\n");
		ret = -EINVAL;
		goto fail;
	}

	ret = intel_atomic_check_planes(state);
	if (ret)
		goto fail;

	ret = intel_compute_global_watermarks(state);
	if (ret)
		goto fail;

	ret = intel_bw_atomic_check(state);
	if (ret)
		goto fail;

	ret = intel_cdclk_atomic_check(state, &any_ms);
	if (ret)
		goto fail;

	if (intel_any_crtc_needs_modeset(state))
		any_ms = true;

	if (any_ms) {
		ret = intel_modeset_checks(state);
		if (ret)
			goto fail;

		ret = intel_modeset_calc_cdclk(state);
		if (ret)
			return ret;
	}

	ret = intel_pmdemand_atomic_check(state);
	if (ret)
		goto fail;

	ret = intel_atomic_check_crtcs(state);
	if (ret)
		goto fail;

	ret = intel_fbc_atomic_check(state);
	if (ret)
		goto fail;

	for_each_oldnew_intel_crtc_in_state(state, crtc, old_crtc_state,
					    new_crtc_state, i) {
		intel_color_assert_luts(new_crtc_state);

		ret = intel_async_flip_check_hw(state, crtc);
		if (ret)
			goto fail;

		/* Either full modeset or fastset (or neither), never both */
		drm_WARN_ON(&dev_priv->drm,
			    intel_crtc_needs_modeset(new_crtc_state) &&
			    intel_crtc_needs_fastset(new_crtc_state));

		if (!intel_crtc_needs_modeset(new_crtc_state) &&
		    !intel_crtc_needs_fastset(new_crtc_state))
			continue;

		intel_crtc_state_dump(new_crtc_state, state,
				      intel_crtc_needs_modeset(new_crtc_state) ?
				      "modeset" : "fastset");
	}

	return 0;

 fail:
	if (ret == -EDEADLK)
		return ret;

	/*
	 * FIXME would probably be nice to know which crtc specifically
	 * caused the failure, in cases where we can pinpoint it.
	 */
	for_each_oldnew_intel_crtc_in_state(state, crtc, old_crtc_state,
					    new_crtc_state, i)
		intel_crtc_state_dump(new_crtc_state, state, "failed");

	return ret;
}

static int intel_atomic_prepare_commit(struct intel_atomic_state *state)
{
	struct intel_crtc_state *crtc_state;
	struct intel_crtc *crtc;
	int i, ret;

	ret = drm_atomic_helper_prepare_planes(state->base.dev, &state->base);
	if (ret < 0)
		return ret;

	for_each_new_intel_crtc_in_state(state, crtc, crtc_state, i) {
		if (intel_crtc_needs_color_update(crtc_state))
			intel_color_prepare_commit(crtc_state);
	}

	return 0;
}

void intel_crtc_arm_fifo_underrun(struct intel_crtc *crtc,
				  struct intel_crtc_state *crtc_state)
{
	struct drm_i915_private *dev_priv = to_i915(crtc->base.dev);

	if (DISPLAY_VER(dev_priv) != 2 || crtc_state->active_planes)
		intel_set_cpu_fifo_underrun_reporting(dev_priv, crtc->pipe, true);

	if (crtc_state->has_pch_encoder) {
		enum pipe pch_transcoder =
			intel_crtc_pch_transcoder(crtc);

		intel_set_pch_fifo_underrun_reporting(dev_priv, pch_transcoder, true);
	}
}

static void intel_pipe_fastset(const struct intel_crtc_state *old_crtc_state,
			       const struct intel_crtc_state *new_crtc_state)
{
	struct intel_crtc *crtc = to_intel_crtc(new_crtc_state->uapi.crtc);
	struct drm_i915_private *dev_priv = to_i915(crtc->base.dev);

	/*
	 * Update pipe size and adjust fitter if needed: the reason for this is
	 * that in compute_mode_changes we check the native mode (not the pfit
	 * mode) to see if we can flip rather than do a full mode set. In the
	 * fastboot case, we'll flip, but if we don't update the pipesrc and
	 * pfit state, we'll end up with a big fb scanned out into the wrong
	 * sized surface.
	 */
	intel_set_pipe_src_size(new_crtc_state);

	/* on skylake this is done by detaching scalers */
	if (DISPLAY_VER(dev_priv) >= 9) {
		if (new_crtc_state->pch_pfit.enabled)
			skl_pfit_enable(new_crtc_state);
	} else if (HAS_PCH_SPLIT(dev_priv)) {
		if (new_crtc_state->pch_pfit.enabled)
			ilk_pfit_enable(new_crtc_state);
		else if (old_crtc_state->pch_pfit.enabled)
			ilk_pfit_disable(old_crtc_state);
	}

	/*
	 * The register is supposedly single buffered so perhaps
	 * not 100% correct to do this here. But SKL+ calculate
	 * this based on the adjust pixel rate so pfit changes do
	 * affect it and so it must be updated for fastsets.
	 * HSW/BDW only really need this here for fastboot, after
	 * that the value should not change without a full modeset.
	 */
	if (DISPLAY_VER(dev_priv) >= 9 ||
	    IS_BROADWELL(dev_priv) || IS_HASWELL(dev_priv))
		hsw_set_linetime_wm(new_crtc_state);

	if (new_crtc_state->update_m_n)
		intel_cpu_transcoder_set_m1_n1(crtc, new_crtc_state->cpu_transcoder,
					       &new_crtc_state->dp_m_n);

	if (new_crtc_state->update_lrr)
		intel_set_transcoder_timings_lrr(new_crtc_state);
}

static void commit_pipe_pre_planes(struct intel_atomic_state *state,
				   struct intel_crtc *crtc)
{
	struct drm_i915_private *dev_priv = to_i915(state->base.dev);
	const struct intel_crtc_state *old_crtc_state =
		intel_atomic_get_old_crtc_state(state, crtc);
	const struct intel_crtc_state *new_crtc_state =
		intel_atomic_get_new_crtc_state(state, crtc);
	bool modeset = intel_crtc_needs_modeset(new_crtc_state);

	/*
	 * During modesets pipe configuration was programmed as the
	 * CRTC was enabled.
	 */
	if (!modeset) {
		if (intel_crtc_needs_color_update(new_crtc_state))
			intel_color_commit_arm(new_crtc_state);

		if (DISPLAY_VER(dev_priv) >= 9 || IS_BROADWELL(dev_priv))
			bdw_set_pipe_misc(new_crtc_state);

		if (intel_crtc_needs_fastset(new_crtc_state))
			intel_pipe_fastset(old_crtc_state, new_crtc_state);
	}

	intel_psr2_program_trans_man_trk_ctl(new_crtc_state);

	intel_atomic_update_watermarks(state, crtc);
}

static void commit_pipe_post_planes(struct intel_atomic_state *state,
				    struct intel_crtc *crtc)
{
	struct drm_i915_private *dev_priv = to_i915(state->base.dev);
	const struct intel_crtc_state *old_crtc_state =
		intel_atomic_get_old_crtc_state(state, crtc);
	const struct intel_crtc_state *new_crtc_state =
		intel_atomic_get_new_crtc_state(state, crtc);

	/*
	 * Disable the scaler(s) after the plane(s) so that we don't
	 * get a catastrophic underrun even if the two operations
	 * end up happening in two different frames.
	 */
	if (DISPLAY_VER(dev_priv) >= 9 &&
	    !intel_crtc_needs_modeset(new_crtc_state))
		skl_detach_scalers(new_crtc_state);

	if (vrr_enabling(old_crtc_state, new_crtc_state))
		intel_vrr_enable(new_crtc_state);
}

static void intel_enable_crtc(struct intel_atomic_state *state,
			      struct intel_crtc *crtc)
{
	struct drm_i915_private *dev_priv = to_i915(state->base.dev);
	const struct intel_crtc_state *new_crtc_state =
		intel_atomic_get_new_crtc_state(state, crtc);

	if (!intel_crtc_needs_modeset(new_crtc_state))
		return;

	/* VRR will be enable later, if required */
	intel_crtc_update_active_timings(new_crtc_state, false);

	dev_priv->display.funcs.display->crtc_enable(state, crtc);

	if (intel_crtc_is_bigjoiner_slave(new_crtc_state))
		return;

	/* vblanks work again, re-enable pipe CRC. */
	intel_crtc_enable_pipe_crc(crtc);
}

static void intel_update_crtc(struct intel_atomic_state *state,
			      struct intel_crtc *crtc)
{
	struct drm_i915_private *i915 = to_i915(state->base.dev);
	const struct intel_crtc_state *old_crtc_state =
		intel_atomic_get_old_crtc_state(state, crtc);
	struct intel_crtc_state *new_crtc_state =
		intel_atomic_get_new_crtc_state(state, crtc);
	bool modeset = intel_crtc_needs_modeset(new_crtc_state);

	if (old_crtc_state->inherited ||
	    intel_crtc_needs_modeset(new_crtc_state)) {
		if (HAS_DPT(i915))
			intel_dpt_configure(crtc);
	}

	if (!modeset) {
		if (new_crtc_state->preload_luts &&
		    intel_crtc_needs_color_update(new_crtc_state))
			intel_color_load_luts(new_crtc_state);

		intel_pre_plane_update(state, crtc);

		if (intel_crtc_needs_fastset(new_crtc_state))
			intel_encoders_update_pipe(state, crtc);

		if (DISPLAY_VER(i915) >= 11 &&
		    intel_crtc_needs_fastset(new_crtc_state))
			icl_set_pipe_chicken(new_crtc_state);

		if (vrr_params_changed(old_crtc_state, new_crtc_state))
			intel_vrr_set_transcoder_timings(new_crtc_state);
	}

	intel_fbc_update(state, crtc);

	drm_WARN_ON(&i915->drm, !intel_display_power_is_enabled(i915, POWER_DOMAIN_DC_OFF));

	if (!modeset &&
	    intel_crtc_needs_color_update(new_crtc_state))
		intel_color_commit_noarm(new_crtc_state);

	intel_crtc_planes_update_noarm(state, crtc);

	/* Perform vblank evasion around commit operation */
	intel_pipe_update_start(state, crtc);

	commit_pipe_pre_planes(state, crtc);

	intel_crtc_planes_update_arm(state, crtc);

	commit_pipe_post_planes(state, crtc);

	intel_pipe_update_end(state, crtc);

	/*
	 * VRR/Seamless M/N update may need to update frame timings.
	 *
	 * FIXME Should be synchronized with the start of vblank somehow...
	 */
	if (vrr_enabling(old_crtc_state, new_crtc_state) ||
	    new_crtc_state->update_m_n || new_crtc_state->update_lrr)
		intel_crtc_update_active_timings(new_crtc_state,
						 new_crtc_state->vrr.enable);

	/*
	 * We usually enable FIFO underrun interrupts as part of the
	 * CRTC enable sequence during modesets.  But when we inherit a
	 * valid pipe configuration from the BIOS we need to take care
	 * of enabling them on the CRTC's first fastset.
	 */
	if (intel_crtc_needs_fastset(new_crtc_state) && !modeset &&
	    old_crtc_state->inherited)
		intel_crtc_arm_fifo_underrun(crtc, new_crtc_state);
}

static void intel_old_crtc_state_disables(struct intel_atomic_state *state,
					  struct intel_crtc_state *old_crtc_state,
					  struct intel_crtc_state *new_crtc_state,
					  struct intel_crtc *crtc)
{
	struct drm_i915_private *dev_priv = to_i915(state->base.dev);

	/*
	 * We need to disable pipe CRC before disabling the pipe,
	 * or we race against vblank off.
	 */
	intel_crtc_disable_pipe_crc(crtc);

	dev_priv->display.funcs.display->crtc_disable(state, crtc);
	crtc->active = false;
	intel_fbc_disable(crtc);

	if (!new_crtc_state->hw.active)
		intel_initial_watermarks(state, crtc);
}

static void intel_commit_modeset_disables(struct intel_atomic_state *state)
{
	struct intel_crtc_state *new_crtc_state, *old_crtc_state;
	struct intel_crtc *crtc;
	u32 handled = 0;
	int i;

	for_each_oldnew_intel_crtc_in_state(state, crtc, old_crtc_state,
					    new_crtc_state, i) {
		if (!intel_crtc_needs_modeset(new_crtc_state))
			continue;

		if (!old_crtc_state->hw.active)
			continue;

		intel_pre_plane_update(state, crtc);
		intel_crtc_disable_planes(state, crtc);
	}

	/* Only disable port sync and MST slaves */
	for_each_oldnew_intel_crtc_in_state(state, crtc, old_crtc_state,
					    new_crtc_state, i) {
		if (!intel_crtc_needs_modeset(new_crtc_state))
			continue;

		if (!old_crtc_state->hw.active)
			continue;

		/* In case of Transcoder port Sync master slave CRTCs can be
		 * assigned in any order and we need to make sure that
		 * slave CRTCs are disabled first and then master CRTC since
		 * Slave vblanks are masked till Master Vblanks.
		 */
		if (!is_trans_port_sync_slave(old_crtc_state) &&
		    !intel_dp_mst_is_slave_trans(old_crtc_state) &&
		    !intel_crtc_is_bigjoiner_slave(old_crtc_state))
			continue;

		intel_old_crtc_state_disables(state, old_crtc_state,
					      new_crtc_state, crtc);
		handled |= BIT(crtc->pipe);
	}

	/* Disable everything else left on */
	for_each_oldnew_intel_crtc_in_state(state, crtc, old_crtc_state,
					    new_crtc_state, i) {
		if (!intel_crtc_needs_modeset(new_crtc_state) ||
		    (handled & BIT(crtc->pipe)))
			continue;

		if (!old_crtc_state->hw.active)
			continue;

		intel_old_crtc_state_disables(state, old_crtc_state,
					      new_crtc_state, crtc);
	}
}

static void intel_commit_modeset_enables(struct intel_atomic_state *state)
{
	struct intel_crtc_state *new_crtc_state;
	struct intel_crtc *crtc;
	int i;

	for_each_new_intel_crtc_in_state(state, crtc, new_crtc_state, i) {
		if (!new_crtc_state->hw.active)
			continue;

		intel_enable_crtc(state, crtc);
		intel_update_crtc(state, crtc);
	}
}

static void skl_commit_modeset_enables(struct intel_atomic_state *state)
{
	struct drm_i915_private *dev_priv = to_i915(state->base.dev);
	struct intel_crtc *crtc;
	struct intel_crtc_state *old_crtc_state, *new_crtc_state;
	struct skl_ddb_entry entries[I915_MAX_PIPES] = {};
	u8 update_pipes = 0, modeset_pipes = 0;
	int i;

	for_each_oldnew_intel_crtc_in_state(state, crtc, old_crtc_state, new_crtc_state, i) {
		enum pipe pipe = crtc->pipe;

		if (!new_crtc_state->hw.active)
			continue;

		/* ignore allocations for crtc's that have been turned off. */
		if (!intel_crtc_needs_modeset(new_crtc_state)) {
			entries[pipe] = old_crtc_state->wm.skl.ddb;
			update_pipes |= BIT(pipe);
		} else {
			modeset_pipes |= BIT(pipe);
		}
	}

	/*
	 * Whenever the number of active pipes changes, we need to make sure we
	 * update the pipes in the right order so that their ddb allocations
	 * never overlap with each other between CRTC updates. Otherwise we'll
	 * cause pipe underruns and other bad stuff.
	 *
	 * So first lets enable all pipes that do not need a fullmodeset as
	 * those don't have any external dependency.
	 */
	while (update_pipes) {
		for_each_oldnew_intel_crtc_in_state(state, crtc, old_crtc_state,
						    new_crtc_state, i) {
			enum pipe pipe = crtc->pipe;

			if ((update_pipes & BIT(pipe)) == 0)
				continue;

			if (skl_ddb_allocation_overlaps(&new_crtc_state->wm.skl.ddb,
							entries, I915_MAX_PIPES, pipe))
				continue;

			entries[pipe] = new_crtc_state->wm.skl.ddb;
			update_pipes &= ~BIT(pipe);

			intel_update_crtc(state, crtc);

			/*
			 * If this is an already active pipe, it's DDB changed,
			 * and this isn't the last pipe that needs updating
			 * then we need to wait for a vblank to pass for the
			 * new ddb allocation to take effect.
			 */
			if (!skl_ddb_entry_equal(&new_crtc_state->wm.skl.ddb,
						 &old_crtc_state->wm.skl.ddb) &&
			    (update_pipes | modeset_pipes))
				intel_crtc_wait_for_next_vblank(crtc);
		}
	}

	update_pipes = modeset_pipes;

	/*
	 * Enable all pipes that needs a modeset and do not depends on other
	 * pipes
	 */
	for_each_new_intel_crtc_in_state(state, crtc, new_crtc_state, i) {
		enum pipe pipe = crtc->pipe;

		if ((modeset_pipes & BIT(pipe)) == 0)
			continue;

		if (intel_dp_mst_is_slave_trans(new_crtc_state) ||
		    is_trans_port_sync_master(new_crtc_state) ||
		    intel_crtc_is_bigjoiner_master(new_crtc_state))
			continue;

		modeset_pipes &= ~BIT(pipe);

		intel_enable_crtc(state, crtc);
	}

	/*
	 * Then we enable all remaining pipes that depend on other
	 * pipes: MST slaves and port sync masters, big joiner master
	 */
	for_each_new_intel_crtc_in_state(state, crtc, new_crtc_state, i) {
		enum pipe pipe = crtc->pipe;

		if ((modeset_pipes & BIT(pipe)) == 0)
			continue;

		modeset_pipes &= ~BIT(pipe);

		intel_enable_crtc(state, crtc);
	}

	/*
	 * Finally we do the plane updates/etc. for all pipes that got enabled.
	 */
	for_each_new_intel_crtc_in_state(state, crtc, new_crtc_state, i) {
		enum pipe pipe = crtc->pipe;

		if ((update_pipes & BIT(pipe)) == 0)
			continue;

		drm_WARN_ON(&dev_priv->drm, skl_ddb_allocation_overlaps(&new_crtc_state->wm.skl.ddb,
									entries, I915_MAX_PIPES, pipe));

		entries[pipe] = new_crtc_state->wm.skl.ddb;
		update_pipes &= ~BIT(pipe);

		intel_update_crtc(state, crtc);
	}

	drm_WARN_ON(&dev_priv->drm, modeset_pipes);
	drm_WARN_ON(&dev_priv->drm, update_pipes);
}

static void intel_atomic_helper_free_state(struct drm_i915_private *dev_priv)
{
	struct intel_atomic_state *state, *next;
	struct llist_node *freed;

	freed = llist_del_all(&dev_priv->display.atomic_helper.free_list);
	llist_for_each_entry_safe(state, next, freed, freed)
		drm_atomic_state_put(&state->base);
}

void intel_atomic_helper_free_state_worker(struct work_struct *work)
{
	struct drm_i915_private *dev_priv =
		container_of(work, typeof(*dev_priv), display.atomic_helper.free_work);

	intel_atomic_helper_free_state(dev_priv);
}

static void intel_atomic_commit_fence_wait(struct intel_atomic_state *intel_state)
{
	struct wait_queue_entry wait_fence, wait_reset;
	struct drm_i915_private *dev_priv = to_i915(intel_state->base.dev);

	init_wait_entry(&wait_fence, 0);
	init_wait_entry(&wait_reset, 0);
	for (;;) {
		prepare_to_wait(&intel_state->commit_ready.wait,
				&wait_fence, TASK_UNINTERRUPTIBLE);
		prepare_to_wait(bit_waitqueue(&to_gt(dev_priv)->reset.flags,
					      I915_RESET_MODESET),
				&wait_reset, TASK_UNINTERRUPTIBLE);


		if (i915_sw_fence_done(&intel_state->commit_ready) ||
		    test_bit(I915_RESET_MODESET, &to_gt(dev_priv)->reset.flags))
			break;

		schedule();
	}
	finish_wait(&intel_state->commit_ready.wait, &wait_fence);
	finish_wait(bit_waitqueue(&to_gt(dev_priv)->reset.flags,
				  I915_RESET_MODESET),
		    &wait_reset);
}

static void intel_atomic_cleanup_work(struct work_struct *work)
{
	struct intel_atomic_state *state =
		container_of(work, struct intel_atomic_state, base.commit_work);
	struct drm_i915_private *i915 = to_i915(state->base.dev);
	struct intel_crtc_state *old_crtc_state;
	struct intel_crtc *crtc;
	int i;

	for_each_old_intel_crtc_in_state(state, crtc, old_crtc_state, i)
		intel_color_cleanup_commit(old_crtc_state);

	drm_atomic_helper_cleanup_planes(&i915->drm, &state->base);
	drm_atomic_helper_commit_cleanup_done(&state->base);
	drm_atomic_state_put(&state->base);

	intel_atomic_helper_free_state(i915);
}

static void intel_atomic_prepare_plane_clear_colors(struct intel_atomic_state *state)
{
	struct drm_i915_private *i915 = to_i915(state->base.dev);
	struct intel_plane *plane;
	struct intel_plane_state *plane_state;
	int i;

	for_each_new_intel_plane_in_state(state, plane, plane_state, i) {
		struct drm_framebuffer *fb = plane_state->hw.fb;
		int cc_plane;
		int ret;

		if (!fb)
			continue;

		cc_plane = intel_fb_rc_ccs_cc_plane(fb);
		if (cc_plane < 0)
			continue;

		/*
		 * The layout of the fast clear color value expected by HW
		 * (the DRM ABI requiring this value to be located in fb at
		 * offset 0 of cc plane, plane #2 previous generations or
		 * plane #1 for flat ccs):
		 * - 4 x 4 bytes per-channel value
		 *   (in surface type specific float/int format provided by the fb user)
		 * - 8 bytes native color value used by the display
		 *   (converted/written by GPU during a fast clear operation using the
		 *    above per-channel values)
		 *
		 * The commit's FB prepare hook already ensured that FB obj is pinned and the
		 * caller made sure that the object is synced wrt. the related color clear value
		 * GPU write on it.
		 */
		ret = i915_gem_object_read_from_page(intel_fb_obj(fb),
						     fb->offsets[cc_plane] + 16,
						     &plane_state->ccval,
						     sizeof(plane_state->ccval));
		/* The above could only fail if the FB obj has an unexpected backing store type. */
		drm_WARN_ON(&i915->drm, ret);
	}
}

static void intel_atomic_commit_tail(struct intel_atomic_state *state)
{
	struct drm_device *dev = state->base.dev;
	struct drm_i915_private *dev_priv = to_i915(dev);
	struct intel_crtc_state *new_crtc_state, *old_crtc_state;
	struct intel_crtc *crtc;
	struct intel_power_domain_mask put_domains[I915_MAX_PIPES] = {};
	intel_wakeref_t wakeref = 0;
	int i;

	intel_atomic_commit_fence_wait(state);

	drm_atomic_helper_wait_for_dependencies(&state->base);
	drm_dp_mst_atomic_wait_for_dependencies(&state->base);

	/*
	 * During full modesets we write a lot of registers, wait
	 * for PLLs, etc. Doing that while DC states are enabled
	 * is not a good idea.
	 *
	 * During fastsets and other updates we also need to
	 * disable DC states due to the following scenario:
	 * 1. DC5 exit and PSR exit happen
	 * 2. Some or all _noarm() registers are written
	 * 3. Due to some long delay PSR is re-entered
	 * 4. DC5 entry -> DMC saves the already written new
	 *    _noarm() registers and the old not yet written
	 *    _arm() registers
	 * 5. DC5 exit -> DMC restores a mixture of old and
	 *    new register values and arms the update
	 * 6. PSR exit -> hardware latches a mixture of old and
	 *    new register values -> corrupted frame, or worse
	 * 7. New _arm() registers are finally written
	 * 8. Hardware finally latches a complete set of new
	 *    register values, and subsequent frames will be OK again
	 *
	 * Also note that due to the pipe CSC hardware issues on
	 * SKL/GLK DC states must remain off until the pipe CSC
	 * state readout has happened. Otherwise we risk corrupting
	 * the CSC latched register values with the readout (see
	 * skl_read_csc() and skl_color_commit_noarm()).
	 */
	wakeref = intel_display_power_get(dev_priv, POWER_DOMAIN_DC_OFF);

	intel_atomic_prepare_plane_clear_colors(state);

	for_each_oldnew_intel_crtc_in_state(state, crtc, old_crtc_state,
					    new_crtc_state, i) {
		if (intel_crtc_needs_modeset(new_crtc_state) ||
		    intel_crtc_needs_fastset(new_crtc_state))
			intel_modeset_get_crtc_power_domains(new_crtc_state, &put_domains[crtc->pipe]);
	}

	intel_commit_modeset_disables(state);

	/* FIXME: Eventually get rid of our crtc->config pointer */
	for_each_new_intel_crtc_in_state(state, crtc, new_crtc_state, i)
		crtc->config = new_crtc_state;

	/*
	 * In XE_LPD+ Pmdemand combines many parameters such as voltage index,
	 * plls, cdclk frequency, QGV point selection parameter etc. Voltage
	 * index, cdclk/ddiclk frequencies are supposed to be configured before
	 * the cdclk config is set.
	 */
	intel_pmdemand_pre_plane_update(state);

	if (state->modeset) {
		drm_atomic_helper_update_legacy_modeset_state(dev, &state->base);

		intel_set_cdclk_pre_plane_update(state);

		intel_modeset_verify_disabled(dev_priv, state);
	}

	intel_sagv_pre_plane_update(state);

	/* Complete the events for pipes that have now been disabled */
	for_each_new_intel_crtc_in_state(state, crtc, new_crtc_state, i) {
		bool modeset = intel_crtc_needs_modeset(new_crtc_state);

		/* Complete events for now disable pipes here. */
		if (modeset && !new_crtc_state->hw.active && new_crtc_state->uapi.event) {
			spin_lock_irq(&dev->event_lock);
			drm_crtc_send_vblank_event(&crtc->base,
						   new_crtc_state->uapi.event);
			spin_unlock_irq(&dev->event_lock);

			new_crtc_state->uapi.event = NULL;
		}
	}

	intel_encoders_update_prepare(state);

	intel_dbuf_pre_plane_update(state);
	intel_mbus_dbox_update(state);

	for_each_new_intel_crtc_in_state(state, crtc, new_crtc_state, i) {
		if (new_crtc_state->do_async_flip)
			intel_crtc_enable_flip_done(state, crtc);
	}

	/* Now enable the clocks, plane, pipe, and connectors that we set up. */
	dev_priv->display.funcs.display->commit_modeset_enables(state);

	if (state->modeset)
		intel_set_cdclk_post_plane_update(state);

	intel_wait_for_vblank_workers(state);

	/* FIXME: We should call drm_atomic_helper_commit_hw_done() here
	 * already, but still need the state for the delayed optimization. To
	 * fix this:
	 * - wrap the optimization/post_plane_update stuff into a per-crtc work.
	 * - schedule that vblank worker _before_ calling hw_done
	 * - at the start of commit_tail, cancel it _synchrously
	 * - switch over to the vblank wait helper in the core after that since
	 *   we don't need out special handling any more.
	 */
	drm_atomic_helper_wait_for_flip_done(dev, &state->base);

	for_each_new_intel_crtc_in_state(state, crtc, new_crtc_state, i) {
		if (new_crtc_state->do_async_flip)
			intel_crtc_disable_flip_done(state, crtc);
	}

	/*
	 * Now that the vblank has passed, we can go ahead and program the
	 * optimal watermarks on platforms that need two-step watermark
	 * programming.
	 *
	 * TODO: Move this (and other cleanup) to an async worker eventually.
	 */
	for_each_oldnew_intel_crtc_in_state(state, crtc, old_crtc_state,
					    new_crtc_state, i) {
		/*
		 * Gen2 reports pipe underruns whenever all planes are disabled.
		 * So re-enable underrun reporting after some planes get enabled.
		 *
		 * We do this before .optimize_watermarks() so that we have a
		 * chance of catching underruns with the intermediate watermarks
		 * vs. the new plane configuration.
		 */
		if (DISPLAY_VER(dev_priv) == 2 && planes_enabling(old_crtc_state, new_crtc_state))
			intel_set_cpu_fifo_underrun_reporting(dev_priv, crtc->pipe, true);

		intel_optimize_watermarks(state, crtc);
	}

	intel_dbuf_post_plane_update(state);
	intel_psr_post_plane_update(state);

	for_each_oldnew_intel_crtc_in_state(state, crtc, old_crtc_state, new_crtc_state, i) {
		intel_post_plane_update(state, crtc);

		intel_modeset_put_crtc_power_domains(crtc, &put_domains[crtc->pipe]);

		intel_modeset_verify_crtc(crtc, state, old_crtc_state, new_crtc_state);

		/* Must be done after gamma readout due to HSW split gamma vs. IPS w/a */
		hsw_ips_post_update(state, crtc);

		/*
		 * Activate DRRS after state readout to avoid
		 * dp_m_n vs. dp_m2_n2 confusion on BDW+.
		 */
		intel_drrs_activate(new_crtc_state);

		/*
		 * DSB cleanup is done in cleanup_work aligning with framebuffer
		 * cleanup. So copy and reset the dsb structure to sync with
		 * commit_done and later do dsb cleanup in cleanup_work.
		 *
		 * FIXME get rid of this funny new->old swapping
		 */
		old_crtc_state->dsb = fetch_and_zero(&new_crtc_state->dsb);
	}

	/* Underruns don't always raise interrupts, so check manually */
	intel_check_cpu_fifo_underruns(dev_priv);
	intel_check_pch_fifo_underruns(dev_priv);

	if (state->modeset)
		intel_verify_planes(state);

	intel_sagv_post_plane_update(state);
	intel_pmdemand_post_plane_update(state);

	drm_atomic_helper_commit_hw_done(&state->base);

	if (state->modeset) {
		/* As one of the primary mmio accessors, KMS has a high
		 * likelihood of triggering bugs in unclaimed access. After we
		 * finish modesetting, see if an error has been flagged, and if
		 * so enable debugging for the next modeset - and hope we catch
		 * the culprit.
		 */
		intel_uncore_arm_unclaimed_mmio_detection(&dev_priv->uncore);
	}
	intel_display_power_put(dev_priv, POWER_DOMAIN_DC_OFF, wakeref);
	intel_runtime_pm_put(&dev_priv->runtime_pm, state->wakeref);

	/*
	 * Defer the cleanup of the old state to a separate worker to not
	 * impede the current task (userspace for blocking modesets) that
	 * are executed inline. For out-of-line asynchronous modesets/flips,
	 * deferring to a new worker seems overkill, but we would place a
	 * schedule point (cond_resched()) here anyway to keep latencies
	 * down.
	 */
	INIT_WORK(&state->base.commit_work, intel_atomic_cleanup_work);
	queue_work(system_highpri_wq, &state->base.commit_work);
}

static void intel_atomic_commit_work(struct work_struct *work)
{
	struct intel_atomic_state *state =
		container_of(work, struct intel_atomic_state, base.commit_work);

	intel_atomic_commit_tail(state);
}

static int
intel_atomic_commit_ready(struct i915_sw_fence *fence,
			  enum i915_sw_fence_notify notify)
{
	struct intel_atomic_state *state =
		container_of(fence, struct intel_atomic_state, commit_ready);

	switch (notify) {
	case FENCE_COMPLETE:
		/* we do blocking waits in the worker, nothing to do here */
		break;
	case FENCE_FREE:
		{
			struct drm_i915_private *i915 = to_i915(state->base.dev);
			struct intel_atomic_helper *helper =
				&i915->display.atomic_helper;

			if (llist_add(&state->freed, &helper->free_list))
				queue_work(i915->unordered_wq, &helper->free_work);
			break;
		}
	}

	return NOTIFY_DONE;
}

static void intel_atomic_track_fbs(struct intel_atomic_state *state)
{
	struct intel_plane_state *old_plane_state, *new_plane_state;
	struct intel_plane *plane;
	int i;

	for_each_oldnew_intel_plane_in_state(state, plane, old_plane_state,
					     new_plane_state, i)
		intel_frontbuffer_track(to_intel_frontbuffer(old_plane_state->hw.fb),
					to_intel_frontbuffer(new_plane_state->hw.fb),
					plane->frontbuffer_bit);
}

int intel_atomic_commit(struct drm_device *dev, struct drm_atomic_state *_state,
			bool nonblock)
{
	struct intel_atomic_state *state = to_intel_atomic_state(_state);
	struct drm_i915_private *dev_priv = to_i915(dev);
	int ret = 0;

	state->wakeref = intel_runtime_pm_get(&dev_priv->runtime_pm);

	drm_atomic_state_get(&state->base);
	i915_sw_fence_init(&state->commit_ready,
			   intel_atomic_commit_ready);

	/*
	 * The intel_legacy_cursor_update() fast path takes care
	 * of avoiding the vblank waits for simple cursor
	 * movement and flips. For cursor on/off and size changes,
	 * we want to perform the vblank waits so that watermark
	 * updates happen during the correct frames. Gen9+ have
	 * double buffered watermarks and so shouldn't need this.
	 *
	 * Unset state->legacy_cursor_update before the call to
	 * drm_atomic_helper_setup_commit() because otherwise
	 * drm_atomic_helper_wait_for_flip_done() is a noop and
	 * we get FIFO underruns because we didn't wait
	 * for vblank.
	 *
	 * FIXME doing watermarks and fb cleanup from a vblank worker
	 * (assuming we had any) would solve these problems.
	 */
	if (DISPLAY_VER(dev_priv) < 9 && state->base.legacy_cursor_update) {
		struct intel_crtc_state *new_crtc_state;
		struct intel_crtc *crtc;
		int i;

		for_each_new_intel_crtc_in_state(state, crtc, new_crtc_state, i)
			if (new_crtc_state->wm.need_postvbl_update ||
			    new_crtc_state->update_wm_post)
				state->base.legacy_cursor_update = false;
	}

	ret = intel_atomic_prepare_commit(state);
	if (ret) {
		drm_dbg_atomic(&dev_priv->drm,
			       "Preparing state failed with %i\n", ret);
		i915_sw_fence_commit(&state->commit_ready);
		intel_runtime_pm_put(&dev_priv->runtime_pm, state->wakeref);
		return ret;
	}

	ret = drm_atomic_helper_setup_commit(&state->base, nonblock);
	if (!ret)
		ret = drm_atomic_helper_swap_state(&state->base, true);
	if (!ret)
		intel_atomic_swap_global_state(state);

	if (ret) {
		struct intel_crtc_state *new_crtc_state;
		struct intel_crtc *crtc;
		int i;

		i915_sw_fence_commit(&state->commit_ready);

		for_each_new_intel_crtc_in_state(state, crtc, new_crtc_state, i)
			intel_color_cleanup_commit(new_crtc_state);

		drm_atomic_helper_cleanup_planes(dev, &state->base);
		intel_runtime_pm_put(&dev_priv->runtime_pm, state->wakeref);
		return ret;
	}
	intel_shared_dpll_swap_state(state);
	intel_atomic_track_fbs(state);

	drm_atomic_state_get(&state->base);
	INIT_WORK(&state->base.commit_work, intel_atomic_commit_work);

	i915_sw_fence_commit(&state->commit_ready);
	if (nonblock && state->modeset) {
		queue_work(dev_priv->display.wq.modeset, &state->base.commit_work);
	} else if (nonblock) {
		queue_work(dev_priv->display.wq.flip, &state->base.commit_work);
	} else {
		if (state->modeset)
			flush_workqueue(dev_priv->display.wq.modeset);
		intel_atomic_commit_tail(state);
	}

	return 0;
}

/**
 * intel_plane_destroy - destroy a plane
 * @plane: plane to destroy
 *
 * Common destruction function for all types of planes (primary, cursor,
 * sprite).
 */
void intel_plane_destroy(struct drm_plane *plane)
{
	drm_plane_cleanup(plane);
	kfree(to_intel_plane(plane));
}

int intel_get_pipe_from_crtc_id_ioctl(struct drm_device *dev, void *data,
				      struct drm_file *file)
{
	struct drm_i915_get_pipe_from_crtc_id *pipe_from_crtc_id = data;
	struct drm_crtc *drmmode_crtc;
	struct intel_crtc *crtc;

	drmmode_crtc = drm_crtc_find(dev, file, pipe_from_crtc_id->crtc_id);
	if (!drmmode_crtc)
		return -ENOENT;

	crtc = to_intel_crtc(drmmode_crtc);
	pipe_from_crtc_id->pipe = crtc->pipe;

	return 0;
}

static u32 intel_encoder_possible_clones(struct intel_encoder *encoder)
{
	struct drm_device *dev = encoder->base.dev;
	struct intel_encoder *source_encoder;
	u32 possible_clones = 0;

	for_each_intel_encoder(dev, source_encoder) {
		if (encoders_cloneable(encoder, source_encoder))
			possible_clones |= drm_encoder_mask(&source_encoder->base);
	}

	return possible_clones;
}

static u32 intel_encoder_possible_crtcs(struct intel_encoder *encoder)
{
	struct drm_device *dev = encoder->base.dev;
	struct intel_crtc *crtc;
	u32 possible_crtcs = 0;

	for_each_intel_crtc_in_pipe_mask(dev, crtc, encoder->pipe_mask)
		possible_crtcs |= drm_crtc_mask(&crtc->base);

	return possible_crtcs;
}

static bool ilk_has_edp_a(struct drm_i915_private *dev_priv)
{
	if (!IS_MOBILE(dev_priv))
		return false;

	if ((intel_de_read(dev_priv, DP_A) & DP_DETECTED) == 0)
		return false;

	if (IS_IRONLAKE(dev_priv) && (intel_de_read(dev_priv, FUSE_STRAP) & ILK_eDP_A_DISABLE))
		return false;

	return true;
}

static bool intel_ddi_crt_present(struct drm_i915_private *dev_priv)
{
	if (DISPLAY_VER(dev_priv) >= 9)
		return false;

	if (IS_HSW_ULT(dev_priv) || IS_BDW_ULT(dev_priv))
		return false;

	if (HAS_PCH_LPT_H(dev_priv) &&
	    intel_de_read(dev_priv, SFUSE_STRAP) & SFUSE_STRAP_CRT_DISABLED)
		return false;

	/* DDI E can't be used if DDI A requires 4 lanes */
	if (intel_de_read(dev_priv, DDI_BUF_CTL(PORT_A)) & DDI_A_4_LANES)
		return false;

	if (!dev_priv->display.vbt.int_crt_support)
		return false;

	return true;
}

void intel_setup_outputs(struct drm_i915_private *dev_priv)
{
	struct intel_encoder *encoder;
	bool dpd_is_edp = false;

	intel_pps_unlock_regs_wa(dev_priv);

	if (!HAS_DISPLAY(dev_priv))
		return;

	if (IS_METEORLAKE(dev_priv)) {
		intel_ddi_init(dev_priv, PORT_A);
		intel_ddi_init(dev_priv, PORT_B);
		intel_ddi_init(dev_priv, PORT_TC1);
		intel_ddi_init(dev_priv, PORT_TC2);
		intel_ddi_init(dev_priv, PORT_TC3);
		intel_ddi_init(dev_priv, PORT_TC4);
	} else if (IS_DG2(dev_priv)) {
		intel_ddi_init(dev_priv, PORT_A);
		intel_ddi_init(dev_priv, PORT_B);
		intel_ddi_init(dev_priv, PORT_C);
		intel_ddi_init(dev_priv, PORT_D_XELPD);
		intel_ddi_init(dev_priv, PORT_TC1);
	} else if (IS_ALDERLAKE_P(dev_priv)) {
		intel_ddi_init(dev_priv, PORT_A);
		intel_ddi_init(dev_priv, PORT_B);
		intel_ddi_init(dev_priv, PORT_TC1);
		intel_ddi_init(dev_priv, PORT_TC2);
		intel_ddi_init(dev_priv, PORT_TC3);
		intel_ddi_init(dev_priv, PORT_TC4);
		icl_dsi_init(dev_priv);
	} else if (IS_ALDERLAKE_S(dev_priv)) {
		intel_ddi_init(dev_priv, PORT_A);
		intel_ddi_init(dev_priv, PORT_TC1);
		intel_ddi_init(dev_priv, PORT_TC2);
		intel_ddi_init(dev_priv, PORT_TC3);
		intel_ddi_init(dev_priv, PORT_TC4);
	} else if (IS_DG1(dev_priv) || IS_ROCKETLAKE(dev_priv)) {
		intel_ddi_init(dev_priv, PORT_A);
		intel_ddi_init(dev_priv, PORT_B);
		intel_ddi_init(dev_priv, PORT_TC1);
		intel_ddi_init(dev_priv, PORT_TC2);
	} else if (DISPLAY_VER(dev_priv) >= 12) {
		intel_ddi_init(dev_priv, PORT_A);
		intel_ddi_init(dev_priv, PORT_B);
		intel_ddi_init(dev_priv, PORT_TC1);
		intel_ddi_init(dev_priv, PORT_TC2);
		intel_ddi_init(dev_priv, PORT_TC3);
		intel_ddi_init(dev_priv, PORT_TC4);
		intel_ddi_init(dev_priv, PORT_TC5);
		intel_ddi_init(dev_priv, PORT_TC6);
		icl_dsi_init(dev_priv);
	} else if (IS_JSL_EHL(dev_priv)) {
		intel_ddi_init(dev_priv, PORT_A);
		intel_ddi_init(dev_priv, PORT_B);
		intel_ddi_init(dev_priv, PORT_C);
		intel_ddi_init(dev_priv, PORT_D);
		icl_dsi_init(dev_priv);
	} else if (DISPLAY_VER(dev_priv) == 11) {
		intel_ddi_init(dev_priv, PORT_A);
		intel_ddi_init(dev_priv, PORT_B);
		intel_ddi_init(dev_priv, PORT_C);
		intel_ddi_init(dev_priv, PORT_D);
		intel_ddi_init(dev_priv, PORT_E);
		intel_ddi_init(dev_priv, PORT_F);
		icl_dsi_init(dev_priv);
	} else if (IS_GEMINILAKE(dev_priv) || IS_BROXTON(dev_priv)) {
		intel_ddi_init(dev_priv, PORT_A);
		intel_ddi_init(dev_priv, PORT_B);
		intel_ddi_init(dev_priv, PORT_C);
		vlv_dsi_init(dev_priv);
	} else if (DISPLAY_VER(dev_priv) >= 9) {
		intel_ddi_init(dev_priv, PORT_A);
		intel_ddi_init(dev_priv, PORT_B);
		intel_ddi_init(dev_priv, PORT_C);
		intel_ddi_init(dev_priv, PORT_D);
		intel_ddi_init(dev_priv, PORT_E);
	} else if (HAS_DDI(dev_priv)) {
		u32 found;

		if (intel_ddi_crt_present(dev_priv))
			intel_crt_init(dev_priv);

		/* Haswell uses DDI functions to detect digital outputs. */
		found = intel_de_read(dev_priv, DDI_BUF_CTL(PORT_A)) & DDI_INIT_DISPLAY_DETECTED;
		if (found)
			intel_ddi_init(dev_priv, PORT_A);

		found = intel_de_read(dev_priv, SFUSE_STRAP);
		if (found & SFUSE_STRAP_DDIB_DETECTED)
			intel_ddi_init(dev_priv, PORT_B);
		if (found & SFUSE_STRAP_DDIC_DETECTED)
			intel_ddi_init(dev_priv, PORT_C);
		if (found & SFUSE_STRAP_DDID_DETECTED)
			intel_ddi_init(dev_priv, PORT_D);
		if (found & SFUSE_STRAP_DDIF_DETECTED)
			intel_ddi_init(dev_priv, PORT_F);
	} else if (HAS_PCH_SPLIT(dev_priv)) {
		int found;

		/*
		 * intel_edp_init_connector() depends on this completing first,
		 * to prevent the registration of both eDP and LVDS and the
		 * incorrect sharing of the PPS.
		 */
		intel_lvds_init(dev_priv);
		intel_crt_init(dev_priv);

		dpd_is_edp = intel_dp_is_port_edp(dev_priv, PORT_D);

		if (ilk_has_edp_a(dev_priv))
			g4x_dp_init(dev_priv, DP_A, PORT_A);

		if (intel_de_read(dev_priv, PCH_HDMIB) & SDVO_DETECTED) {
			/* PCH SDVOB multiplex with HDMIB */
			found = intel_sdvo_init(dev_priv, PCH_SDVOB, PORT_B);
			if (!found)
				g4x_hdmi_init(dev_priv, PCH_HDMIB, PORT_B);
			if (!found && (intel_de_read(dev_priv, PCH_DP_B) & DP_DETECTED))
				g4x_dp_init(dev_priv, PCH_DP_B, PORT_B);
		}

		if (intel_de_read(dev_priv, PCH_HDMIC) & SDVO_DETECTED)
			g4x_hdmi_init(dev_priv, PCH_HDMIC, PORT_C);

		if (!dpd_is_edp && intel_de_read(dev_priv, PCH_HDMID) & SDVO_DETECTED)
			g4x_hdmi_init(dev_priv, PCH_HDMID, PORT_D);

		if (intel_de_read(dev_priv, PCH_DP_C) & DP_DETECTED)
			g4x_dp_init(dev_priv, PCH_DP_C, PORT_C);

		if (intel_de_read(dev_priv, PCH_DP_D) & DP_DETECTED)
			g4x_dp_init(dev_priv, PCH_DP_D, PORT_D);
	} else if (IS_VALLEYVIEW(dev_priv) || IS_CHERRYVIEW(dev_priv)) {
		bool has_edp, has_port;

		if (IS_VALLEYVIEW(dev_priv) && dev_priv->display.vbt.int_crt_support)
			intel_crt_init(dev_priv);

		/*
		 * The DP_DETECTED bit is the latched state of the DDC
		 * SDA pin at boot. However since eDP doesn't require DDC
		 * (no way to plug in a DP->HDMI dongle) the DDC pins for
		 * eDP ports may have been muxed to an alternate function.
		 * Thus we can't rely on the DP_DETECTED bit alone to detect
		 * eDP ports. Consult the VBT as well as DP_DETECTED to
		 * detect eDP ports.
		 *
		 * Sadly the straps seem to be missing sometimes even for HDMI
		 * ports (eg. on Voyo V3 - CHT x7-Z8700), so check both strap
		 * and VBT for the presence of the port. Additionally we can't
		 * trust the port type the VBT declares as we've seen at least
		 * HDMI ports that the VBT claim are DP or eDP.
		 */
		has_edp = intel_dp_is_port_edp(dev_priv, PORT_B);
		has_port = intel_bios_is_port_present(dev_priv, PORT_B);
		if (intel_de_read(dev_priv, VLV_DP_B) & DP_DETECTED || has_port)
			has_edp &= g4x_dp_init(dev_priv, VLV_DP_B, PORT_B);
		if ((intel_de_read(dev_priv, VLV_HDMIB) & SDVO_DETECTED || has_port) && !has_edp)
			g4x_hdmi_init(dev_priv, VLV_HDMIB, PORT_B);

		has_edp = intel_dp_is_port_edp(dev_priv, PORT_C);
		has_port = intel_bios_is_port_present(dev_priv, PORT_C);
		if (intel_de_read(dev_priv, VLV_DP_C) & DP_DETECTED || has_port)
			has_edp &= g4x_dp_init(dev_priv, VLV_DP_C, PORT_C);
		if ((intel_de_read(dev_priv, VLV_HDMIC) & SDVO_DETECTED || has_port) && !has_edp)
			g4x_hdmi_init(dev_priv, VLV_HDMIC, PORT_C);

		if (IS_CHERRYVIEW(dev_priv)) {
			/*
			 * eDP not supported on port D,
			 * so no need to worry about it
			 */
			has_port = intel_bios_is_port_present(dev_priv, PORT_D);
			if (intel_de_read(dev_priv, CHV_DP_D) & DP_DETECTED || has_port)
				g4x_dp_init(dev_priv, CHV_DP_D, PORT_D);
			if (intel_de_read(dev_priv, CHV_HDMID) & SDVO_DETECTED || has_port)
				g4x_hdmi_init(dev_priv, CHV_HDMID, PORT_D);
		}

		vlv_dsi_init(dev_priv);
	} else if (IS_PINEVIEW(dev_priv)) {
		intel_lvds_init(dev_priv);
		intel_crt_init(dev_priv);
	} else if (IS_DISPLAY_VER(dev_priv, 3, 4)) {
		bool found = false;

		if (IS_MOBILE(dev_priv))
			intel_lvds_init(dev_priv);

		intel_crt_init(dev_priv);

		if (intel_de_read(dev_priv, GEN3_SDVOB) & SDVO_DETECTED) {
			drm_dbg_kms(&dev_priv->drm, "probing SDVOB\n");
			found = intel_sdvo_init(dev_priv, GEN3_SDVOB, PORT_B);
			if (!found && IS_G4X(dev_priv)) {
				drm_dbg_kms(&dev_priv->drm,
					    "probing HDMI on SDVOB\n");
				g4x_hdmi_init(dev_priv, GEN4_HDMIB, PORT_B);
			}

			if (!found && IS_G4X(dev_priv))
				g4x_dp_init(dev_priv, DP_B, PORT_B);
		}

		/* Before G4X SDVOC doesn't have its own detect register */

		if (intel_de_read(dev_priv, GEN3_SDVOB) & SDVO_DETECTED) {
			drm_dbg_kms(&dev_priv->drm, "probing SDVOC\n");
			found = intel_sdvo_init(dev_priv, GEN3_SDVOC, PORT_C);
		}

		if (!found && (intel_de_read(dev_priv, GEN3_SDVOC) & SDVO_DETECTED)) {

			if (IS_G4X(dev_priv)) {
				drm_dbg_kms(&dev_priv->drm,
					    "probing HDMI on SDVOC\n");
				g4x_hdmi_init(dev_priv, GEN4_HDMIC, PORT_C);
			}
			if (IS_G4X(dev_priv))
				g4x_dp_init(dev_priv, DP_C, PORT_C);
		}

		if (IS_G4X(dev_priv) && (intel_de_read(dev_priv, DP_D) & DP_DETECTED))
			g4x_dp_init(dev_priv, DP_D, PORT_D);

		if (SUPPORTS_TV(dev_priv))
			intel_tv_init(dev_priv);
	} else if (DISPLAY_VER(dev_priv) == 2) {
		if (IS_I85X(dev_priv))
			intel_lvds_init(dev_priv);

		intel_crt_init(dev_priv);
		intel_dvo_init(dev_priv);
	}

	for_each_intel_encoder(&dev_priv->drm, encoder) {
		encoder->base.possible_crtcs =
			intel_encoder_possible_crtcs(encoder);
		encoder->base.possible_clones =
			intel_encoder_possible_clones(encoder);
	}

	intel_init_pch_refclk(dev_priv);

	drm_helper_move_panel_connectors_to_head(&dev_priv->drm);
}

static int max_dotclock(struct drm_i915_private *i915)
{
	int max_dotclock = i915->max_dotclk_freq;

	/* icl+ might use bigjoiner */
	if (DISPLAY_VER(i915) >= 11)
		max_dotclock *= 2;

	return max_dotclock;
}

enum drm_mode_status intel_mode_valid(struct drm_device *dev,
				      const struct drm_display_mode *mode)
{
	struct drm_i915_private *dev_priv = to_i915(dev);
	int hdisplay_max, htotal_max;
	int vdisplay_max, vtotal_max;

	/*
	 * Can't reject DBLSCAN here because Xorg ddxen can add piles
	 * of DBLSCAN modes to the output's mode list when they detect
	 * the scaling mode property on the connector. And they don't
	 * ask the kernel to validate those modes in any way until
	 * modeset time at which point the client gets a protocol error.
	 * So in order to not upset those clients we silently ignore the
	 * DBLSCAN flag on such connectors. For other connectors we will
	 * reject modes with the DBLSCAN flag in encoder->compute_config().
	 * And we always reject DBLSCAN modes in connector->mode_valid()
	 * as we never want such modes on the connector's mode list.
	 */

	if (mode->vscan > 1)
		return MODE_NO_VSCAN;

	if (mode->flags & DRM_MODE_FLAG_HSKEW)
		return MODE_H_ILLEGAL;

	if (mode->flags & (DRM_MODE_FLAG_CSYNC |
			   DRM_MODE_FLAG_NCSYNC |
			   DRM_MODE_FLAG_PCSYNC))
		return MODE_HSYNC;

	if (mode->flags & (DRM_MODE_FLAG_BCAST |
			   DRM_MODE_FLAG_PIXMUX |
			   DRM_MODE_FLAG_CLKDIV2))
		return MODE_BAD;

	/*
	 * Reject clearly excessive dotclocks early to
	 * avoid having to worry about huge integers later.
	 */
	if (mode->clock > max_dotclock(dev_priv))
		return MODE_CLOCK_HIGH;

	/* Transcoder timing limits */
	if (DISPLAY_VER(dev_priv) >= 11) {
		hdisplay_max = 16384;
		vdisplay_max = 8192;
		htotal_max = 16384;
		vtotal_max = 8192;
	} else if (DISPLAY_VER(dev_priv) >= 9 ||
		   IS_BROADWELL(dev_priv) || IS_HASWELL(dev_priv)) {
		hdisplay_max = 8192; /* FDI max 4096 handled elsewhere */
		vdisplay_max = 4096;
		htotal_max = 8192;
		vtotal_max = 8192;
	} else if (DISPLAY_VER(dev_priv) >= 3) {
		hdisplay_max = 4096;
		vdisplay_max = 4096;
		htotal_max = 8192;
		vtotal_max = 8192;
	} else {
		hdisplay_max = 2048;
		vdisplay_max = 2048;
		htotal_max = 4096;
		vtotal_max = 4096;
	}

	if (mode->hdisplay > hdisplay_max ||
	    mode->hsync_start > htotal_max ||
	    mode->hsync_end > htotal_max ||
	    mode->htotal > htotal_max)
		return MODE_H_ILLEGAL;

	if (mode->vdisplay > vdisplay_max ||
	    mode->vsync_start > vtotal_max ||
	    mode->vsync_end > vtotal_max ||
	    mode->vtotal > vtotal_max)
		return MODE_V_ILLEGAL;

	return MODE_OK;
}

enum drm_mode_status intel_cpu_transcoder_mode_valid(struct drm_i915_private *dev_priv,
						     const struct drm_display_mode *mode)
{
	/*
	 * Additional transcoder timing limits,
	 * excluding BXT/GLK DSI transcoders.
	 */
	if (DISPLAY_VER(dev_priv) >= 5) {
		if (mode->hdisplay < 64 ||
		    mode->htotal - mode->hdisplay < 32)
			return MODE_H_ILLEGAL;

		if (mode->vtotal - mode->vdisplay < 5)
			return MODE_V_ILLEGAL;
	} else {
		if (mode->htotal - mode->hdisplay < 32)
			return MODE_H_ILLEGAL;

		if (mode->vtotal - mode->vdisplay < 3)
			return MODE_V_ILLEGAL;
	}

	/*
	 * Cantiga+ cannot handle modes with a hsync front porch of 0.
	 * WaPruneModeWithIncorrectHsyncOffset:ctg,elk,ilk,snb,ivb,vlv,hsw.
	 */
	if ((DISPLAY_VER(dev_priv) > 4 || IS_G4X(dev_priv)) &&
	    mode->hsync_start == mode->hdisplay)
		return MODE_H_ILLEGAL;

	return MODE_OK;
}

enum drm_mode_status
intel_mode_valid_max_plane_size(struct drm_i915_private *dev_priv,
				const struct drm_display_mode *mode,
				bool bigjoiner)
{
	int plane_width_max, plane_height_max;

	/*
	 * intel_mode_valid() should be
	 * sufficient on older platforms.
	 */
	if (DISPLAY_VER(dev_priv) < 9)
		return MODE_OK;

	/*
	 * Most people will probably want a fullscreen
	 * plane so let's not advertize modes that are
	 * too big for that.
	 */
	if (DISPLAY_VER(dev_priv) >= 11) {
		plane_width_max = 5120 << bigjoiner;
		plane_height_max = 4320;
	} else {
		plane_width_max = 5120;
		plane_height_max = 4096;
	}

	if (mode->hdisplay > plane_width_max)
		return MODE_H_ILLEGAL;

	if (mode->vdisplay > plane_height_max)
		return MODE_V_ILLEGAL;

	return MODE_OK;
}

static const struct intel_display_funcs skl_display_funcs = {
	.get_pipe_config = hsw_get_pipe_config,
	.crtc_enable = hsw_crtc_enable,
	.crtc_disable = hsw_crtc_disable,
	.commit_modeset_enables = skl_commit_modeset_enables,
	.get_initial_plane_config = skl_get_initial_plane_config,
};

static const struct intel_display_funcs ddi_display_funcs = {
	.get_pipe_config = hsw_get_pipe_config,
	.crtc_enable = hsw_crtc_enable,
	.crtc_disable = hsw_crtc_disable,
	.commit_modeset_enables = intel_commit_modeset_enables,
	.get_initial_plane_config = i9xx_get_initial_plane_config,
};

static const struct intel_display_funcs pch_split_display_funcs = {
	.get_pipe_config = ilk_get_pipe_config,
	.crtc_enable = ilk_crtc_enable,
	.crtc_disable = ilk_crtc_disable,
	.commit_modeset_enables = intel_commit_modeset_enables,
	.get_initial_plane_config = i9xx_get_initial_plane_config,
};

static const struct intel_display_funcs vlv_display_funcs = {
	.get_pipe_config = i9xx_get_pipe_config,
	.crtc_enable = valleyview_crtc_enable,
	.crtc_disable = i9xx_crtc_disable,
	.commit_modeset_enables = intel_commit_modeset_enables,
	.get_initial_plane_config = i9xx_get_initial_plane_config,
};

static const struct intel_display_funcs i9xx_display_funcs = {
	.get_pipe_config = i9xx_get_pipe_config,
	.crtc_enable = i9xx_crtc_enable,
	.crtc_disable = i9xx_crtc_disable,
	.commit_modeset_enables = intel_commit_modeset_enables,
	.get_initial_plane_config = i9xx_get_initial_plane_config,
};

/**
 * intel_init_display_hooks - initialize the display modesetting hooks
 * @dev_priv: device private
 */
void intel_init_display_hooks(struct drm_i915_private *dev_priv)
{
	if (DISPLAY_VER(dev_priv) >= 9) {
		dev_priv->display.funcs.display = &skl_display_funcs;
	} else if (HAS_DDI(dev_priv)) {
		dev_priv->display.funcs.display = &ddi_display_funcs;
	} else if (HAS_PCH_SPLIT(dev_priv)) {
		dev_priv->display.funcs.display = &pch_split_display_funcs;
	} else if (IS_CHERRYVIEW(dev_priv) ||
		   IS_VALLEYVIEW(dev_priv)) {
		dev_priv->display.funcs.display = &vlv_display_funcs;
	} else {
		dev_priv->display.funcs.display = &i9xx_display_funcs;
	}
}

int intel_initial_commit(struct drm_device *dev)
{
	struct drm_atomic_state *state = NULL;
	struct drm_modeset_acquire_ctx ctx;
	struct intel_crtc *crtc;
	int ret = 0;

	state = drm_atomic_state_alloc(dev);
	if (!state)
		return -ENOMEM;

	drm_modeset_acquire_init(&ctx, 0);

	state->acquire_ctx = &ctx;
	to_intel_atomic_state(state)->internal = true;

retry:
	for_each_intel_crtc(dev, crtc) {
		struct intel_crtc_state *crtc_state =
			intel_atomic_get_crtc_state(state, crtc);

		if (IS_ERR(crtc_state)) {
			ret = PTR_ERR(crtc_state);
			goto out;
		}

		if (crtc_state->hw.active) {
			struct intel_encoder *encoder;

			ret = drm_atomic_add_affected_planes(state, &crtc->base);
			if (ret)
				goto out;

			/*
			 * FIXME hack to force a LUT update to avoid the
			 * plane update forcing the pipe gamma on without
			 * having a proper LUT loaded. Remove once we
			 * have readout for pipe gamma enable.
			 */
			crtc_state->uapi.color_mgmt_changed = true;

			for_each_intel_encoder_mask(dev, encoder,
						    crtc_state->uapi.encoder_mask) {
				if (encoder->initial_fastset_check &&
				    !encoder->initial_fastset_check(encoder, crtc_state)) {
					ret = drm_atomic_add_affected_connectors(state,
										 &crtc->base);
					if (ret)
						goto out;
				}
			}
		}
	}

	ret = drm_atomic_commit(state);

out:
	if (ret == -EDEADLK) {
		drm_atomic_state_clear(state);
		drm_modeset_backoff(&ctx);
		goto retry;
	}

	drm_atomic_state_put(state);

	drm_modeset_drop_locks(&ctx);
	drm_modeset_acquire_fini(&ctx);

	return ret;
}

void i830_enable_pipe(struct drm_i915_private *dev_priv, enum pipe pipe)
{
	struct intel_crtc *crtc = intel_crtc_for_pipe(dev_priv, pipe);
	enum transcoder cpu_transcoder = (enum transcoder)pipe;
	/* 640x480@60Hz, ~25175 kHz */
	struct dpll clock = {
		.m1 = 18,
		.m2 = 7,
		.p1 = 13,
		.p2 = 4,
		.n = 2,
	};
	u32 dpll, fp;
	int i;

	drm_WARN_ON(&dev_priv->drm,
		    i9xx_calc_dpll_params(48000, &clock) != 25154);

	drm_dbg_kms(&dev_priv->drm,
		    "enabling pipe %c due to force quirk (vco=%d dot=%d)\n",
		    pipe_name(pipe), clock.vco, clock.dot);

	fp = i9xx_dpll_compute_fp(&clock);
	dpll = DPLL_DVO_2X_MODE |
		DPLL_VGA_MODE_DIS |
		((clock.p1 - 2) << DPLL_FPA01_P1_POST_DIV_SHIFT) |
		PLL_P2_DIVIDE_BY_4 |
		PLL_REF_INPUT_DREFCLK |
		DPLL_VCO_ENABLE;

	intel_de_write(dev_priv, TRANS_HTOTAL(cpu_transcoder),
		       HACTIVE(640 - 1) | HTOTAL(800 - 1));
	intel_de_write(dev_priv, TRANS_HBLANK(cpu_transcoder),
		       HBLANK_START(640 - 1) | HBLANK_END(800 - 1));
	intel_de_write(dev_priv, TRANS_HSYNC(cpu_transcoder),
		       HSYNC_START(656 - 1) | HSYNC_END(752 - 1));
	intel_de_write(dev_priv, TRANS_VTOTAL(cpu_transcoder),
		       VACTIVE(480 - 1) | VTOTAL(525 - 1));
	intel_de_write(dev_priv, TRANS_VBLANK(cpu_transcoder),
		       VBLANK_START(480 - 1) | VBLANK_END(525 - 1));
	intel_de_write(dev_priv, TRANS_VSYNC(cpu_transcoder),
		       VSYNC_START(490 - 1) | VSYNC_END(492 - 1));
	intel_de_write(dev_priv, PIPESRC(pipe),
		       PIPESRC_WIDTH(640 - 1) | PIPESRC_HEIGHT(480 - 1));

	intel_de_write(dev_priv, FP0(pipe), fp);
	intel_de_write(dev_priv, FP1(pipe), fp);

	/*
	 * Apparently we need to have VGA mode enabled prior to changing
	 * the P1/P2 dividers. Otherwise the DPLL will keep using the old
	 * dividers, even though the register value does change.
	 */
	intel_de_write(dev_priv, DPLL(pipe), dpll & ~DPLL_VGA_MODE_DIS);
	intel_de_write(dev_priv, DPLL(pipe), dpll);

	/* Wait for the clocks to stabilize. */
	intel_de_posting_read(dev_priv, DPLL(pipe));
	udelay(150);

	/* The pixel multiplier can only be updated once the
	 * DPLL is enabled and the clocks are stable.
	 *
	 * So write it again.
	 */
	intel_de_write(dev_priv, DPLL(pipe), dpll);

	/* We do this three times for luck */
	for (i = 0; i < 3 ; i++) {
		intel_de_write(dev_priv, DPLL(pipe), dpll);
		intel_de_posting_read(dev_priv, DPLL(pipe));
		udelay(150); /* wait for warmup */
	}

	intel_de_write(dev_priv, TRANSCONF(pipe), TRANSCONF_ENABLE);
	intel_de_posting_read(dev_priv, TRANSCONF(pipe));

	intel_wait_for_pipe_scanline_moving(crtc);
}

void i830_disable_pipe(struct drm_i915_private *dev_priv, enum pipe pipe)
{
	struct intel_crtc *crtc = intel_crtc_for_pipe(dev_priv, pipe);

	drm_dbg_kms(&dev_priv->drm, "disabling pipe %c due to force quirk\n",
		    pipe_name(pipe));

	drm_WARN_ON(&dev_priv->drm,
		    intel_de_read(dev_priv, DSPCNTR(PLANE_A)) & DISP_ENABLE);
	drm_WARN_ON(&dev_priv->drm,
		    intel_de_read(dev_priv, DSPCNTR(PLANE_B)) & DISP_ENABLE);
	drm_WARN_ON(&dev_priv->drm,
		    intel_de_read(dev_priv, DSPCNTR(PLANE_C)) & DISP_ENABLE);
	drm_WARN_ON(&dev_priv->drm,
		    intel_de_read(dev_priv, CURCNTR(PIPE_A)) & MCURSOR_MODE_MASK);
	drm_WARN_ON(&dev_priv->drm,
		    intel_de_read(dev_priv, CURCNTR(PIPE_B)) & MCURSOR_MODE_MASK);

	intel_de_write(dev_priv, TRANSCONF(pipe), 0);
	intel_de_posting_read(dev_priv, TRANSCONF(pipe));

	intel_wait_for_pipe_scanline_stopped(crtc);

	intel_de_write(dev_priv, DPLL(pipe), DPLL_VGA_MODE_DIS);
	intel_de_posting_read(dev_priv, DPLL(pipe));
}

void intel_hpd_poll_fini(struct drm_i915_private *i915)
{
	struct intel_connector *connector;
	struct drm_connector_list_iter conn_iter;

	/* Kill all the work that may have been queued by hpd. */
	drm_connector_list_iter_begin(&i915->drm, &conn_iter);
	for_each_intel_connector_iter(connector, &conn_iter) {
		if (connector->modeset_retry_work.func)
			cancel_work_sync(&connector->modeset_retry_work);
		if (connector->hdcp.shim) {
			cancel_delayed_work_sync(&connector->hdcp.check_work);
			cancel_work_sync(&connector->hdcp.prop_work);
		}
	}
	drm_connector_list_iter_end(&conn_iter);
}

bool intel_scanout_needs_vtd_wa(struct drm_i915_private *i915)
{
	return DISPLAY_VER(i915) >= 6 && i915_vtd_active(i915);
}<|MERGE_RESOLUTION|>--- conflicted
+++ resolved
@@ -5709,7 +5709,12 @@
 {
 	struct drm_i915_private *i915 = to_i915(old_crtc_state->uapi.crtc->dev);
 
-<<<<<<< HEAD
+	if (!intel_pipe_config_compare(old_crtc_state, new_crtc_state, true)) {
+		drm_dbg_kms(&i915->drm, "fastset requirement not met, forcing full modeset\n");
+
+		return;
+	}
+
 	/* only allow LRR when the timings stay within the VRR range */
 	if (old_crtc_state->vrr.in_range != new_crtc_state->vrr.in_range)
 		new_crtc_state->update_lrr = false;
@@ -5722,13 +5727,6 @@
 	if (intel_compare_link_m_n(&old_crtc_state->dp_m_n,
 				   &new_crtc_state->dp_m_n))
 		new_crtc_state->update_m_n = false;
-=======
-	if (!intel_pipe_config_compare(old_crtc_state, new_crtc_state, true)) {
-		drm_dbg_kms(&i915->drm, "fastset requirement not met, forcing full modeset\n");
-
-		return;
-	}
->>>>>>> 0e10529a
 
 	if ((old_crtc_state->hw.adjusted_mode.crtc_vtotal == new_crtc_state->hw.adjusted_mode.crtc_vtotal &&
 	     old_crtc_state->hw.adjusted_mode.crtc_vblank_end == new_crtc_state->hw.adjusted_mode.crtc_vblank_end))
