/*
 * Copyright © 2012 Intel Corporation
 *
 * Permission is hereby granted, free of charge, to any person obtaining a
 * copy of this software and associated documentation files (the "Software"),
 * to deal in the Software without restriction, including without limitation
 * the rights to use, copy, modify, merge, publish, distribute, sublicense,
 * and/or sell copies of the Software, and to permit persons to whom the
 * Software is furnished to do so, subject to the following conditions:
 *
 * The above copyright notice and this permission notice (including the next
 * paragraph) shall be included in all copies or substantial portions of the
 * Software.
 *
 * THE SOFTWARE IS PROVIDED "AS IS", WITHOUT WARRANTY OF ANY KIND, EXPRESS OR
 * IMPLIED, INCLUDING BUT NOT LIMITED TO THE WARRANTIES OF MERCHANTABILITY,
 * FITNESS FOR A PARTICULAR PURPOSE AND NONINFRINGEMENT.  IN NO EVENT SHALL
 * THE AUTHORS OR COPYRIGHT HOLDERS BE LIABLE FOR ANY CLAIM, DAMAGES OR OTHER
 * LIABILITY, WHETHER IN AN ACTION OF CONTRACT, TORT OR OTHERWISE, ARISING
 * FROM, OUT OF OR IN CONNECTION WITH THE SOFTWARE OR THE USE OR OTHER DEALINGS
 * IN THE SOFTWARE.
 *
 * Authors:
 *    Eugeni Dodonov <eugeni.dodonov@intel.com>
 *
 */

#include <drm/drm_scdc_helper.h>

#include "i915_drv.h"
#include "intel_audio.h"
#include "intel_combo_phy.h"
#include "intel_connector.h"
#include "intel_ddi.h"
#include "intel_display_types.h"
#include "intel_dp.h"
#include "intel_dp_mst.h"
#include "intel_dp_link_training.h"
#include "intel_dpio_phy.h"
#include "intel_dsi.h"
#include "intel_fifo_underrun.h"
#include "intel_gmbus.h"
#include "intel_hdcp.h"
#include "intel_hdmi.h"
#include "intel_hotplug.h"
#include "intel_lspcon.h"
#include "intel_panel.h"
#include "intel_psr.h"
#include "intel_sprite.h"
#include "intel_tc.h"
#include "intel_vdsc.h"

struct ddi_buf_trans {
	u32 trans1;	/* balance leg enable, de-emph level */
	u32 trans2;	/* vref sel, vswing */
	u8 i_boost;	/* SKL: I_boost; valid: 0x0, 0x1, 0x3, 0x7 */
};

static const u8 index_to_dp_signal_levels[] = {
	[0] = DP_TRAIN_VOLTAGE_SWING_LEVEL_0 | DP_TRAIN_PRE_EMPH_LEVEL_0,
	[1] = DP_TRAIN_VOLTAGE_SWING_LEVEL_0 | DP_TRAIN_PRE_EMPH_LEVEL_1,
	[2] = DP_TRAIN_VOLTAGE_SWING_LEVEL_0 | DP_TRAIN_PRE_EMPH_LEVEL_2,
	[3] = DP_TRAIN_VOLTAGE_SWING_LEVEL_0 | DP_TRAIN_PRE_EMPH_LEVEL_3,
	[4] = DP_TRAIN_VOLTAGE_SWING_LEVEL_1 | DP_TRAIN_PRE_EMPH_LEVEL_0,
	[5] = DP_TRAIN_VOLTAGE_SWING_LEVEL_1 | DP_TRAIN_PRE_EMPH_LEVEL_1,
	[6] = DP_TRAIN_VOLTAGE_SWING_LEVEL_1 | DP_TRAIN_PRE_EMPH_LEVEL_2,
	[7] = DP_TRAIN_VOLTAGE_SWING_LEVEL_2 | DP_TRAIN_PRE_EMPH_LEVEL_0,
	[8] = DP_TRAIN_VOLTAGE_SWING_LEVEL_2 | DP_TRAIN_PRE_EMPH_LEVEL_1,
	[9] = DP_TRAIN_VOLTAGE_SWING_LEVEL_3 | DP_TRAIN_PRE_EMPH_LEVEL_0,
};

/* HDMI/DVI modes ignore everything but the last 2 items. So we share
 * them for both DP and FDI transports, allowing those ports to
 * automatically adapt to HDMI connections as well
 */
static const struct ddi_buf_trans hsw_ddi_translations_dp[] = {
	{ 0x00FFFFFF, 0x0006000E, 0x0 },
	{ 0x00D75FFF, 0x0005000A, 0x0 },
	{ 0x00C30FFF, 0x00040006, 0x0 },
	{ 0x80AAAFFF, 0x000B0000, 0x0 },
	{ 0x00FFFFFF, 0x0005000A, 0x0 },
	{ 0x00D75FFF, 0x000C0004, 0x0 },
	{ 0x80C30FFF, 0x000B0000, 0x0 },
	{ 0x00FFFFFF, 0x00040006, 0x0 },
	{ 0x80D75FFF, 0x000B0000, 0x0 },
};

static const struct ddi_buf_trans hsw_ddi_translations_fdi[] = {
	{ 0x00FFFFFF, 0x0007000E, 0x0 },
	{ 0x00D75FFF, 0x000F000A, 0x0 },
	{ 0x00C30FFF, 0x00060006, 0x0 },
	{ 0x00AAAFFF, 0x001E0000, 0x0 },
	{ 0x00FFFFFF, 0x000F000A, 0x0 },
	{ 0x00D75FFF, 0x00160004, 0x0 },
	{ 0x00C30FFF, 0x001E0000, 0x0 },
	{ 0x00FFFFFF, 0x00060006, 0x0 },
	{ 0x00D75FFF, 0x001E0000, 0x0 },
};

static const struct ddi_buf_trans hsw_ddi_translations_hdmi[] = {
					/* Idx	NT mV d	T mV d	db	*/
	{ 0x00FFFFFF, 0x0006000E, 0x0 },/* 0:	400	400	0	*/
	{ 0x00E79FFF, 0x000E000C, 0x0 },/* 1:	400	500	2	*/
	{ 0x00D75FFF, 0x0005000A, 0x0 },/* 2:	400	600	3.5	*/
	{ 0x00FFFFFF, 0x0005000A, 0x0 },/* 3:	600	600	0	*/
	{ 0x00E79FFF, 0x001D0007, 0x0 },/* 4:	600	750	2	*/
	{ 0x00D75FFF, 0x000C0004, 0x0 },/* 5:	600	900	3.5	*/
	{ 0x00FFFFFF, 0x00040006, 0x0 },/* 6:	800	800	0	*/
	{ 0x80E79FFF, 0x00030002, 0x0 },/* 7:	800	1000	2	*/
	{ 0x00FFFFFF, 0x00140005, 0x0 },/* 8:	850	850	0	*/
	{ 0x00FFFFFF, 0x000C0004, 0x0 },/* 9:	900	900	0	*/
	{ 0x00FFFFFF, 0x001C0003, 0x0 },/* 10:	950	950	0	*/
	{ 0x80FFFFFF, 0x00030002, 0x0 },/* 11:	1000	1000	0	*/
};

static const struct ddi_buf_trans bdw_ddi_translations_edp[] = {
	{ 0x00FFFFFF, 0x00000012, 0x0 },
	{ 0x00EBAFFF, 0x00020011, 0x0 },
	{ 0x00C71FFF, 0x0006000F, 0x0 },
	{ 0x00AAAFFF, 0x000E000A, 0x0 },
	{ 0x00FFFFFF, 0x00020011, 0x0 },
	{ 0x00DB6FFF, 0x0005000F, 0x0 },
	{ 0x00BEEFFF, 0x000A000C, 0x0 },
	{ 0x00FFFFFF, 0x0005000F, 0x0 },
	{ 0x00DB6FFF, 0x000A000C, 0x0 },
};

static const struct ddi_buf_trans bdw_ddi_translations_dp[] = {
	{ 0x00FFFFFF, 0x0007000E, 0x0 },
	{ 0x00D75FFF, 0x000E000A, 0x0 },
	{ 0x00BEFFFF, 0x00140006, 0x0 },
	{ 0x80B2CFFF, 0x001B0002, 0x0 },
	{ 0x00FFFFFF, 0x000E000A, 0x0 },
	{ 0x00DB6FFF, 0x00160005, 0x0 },
	{ 0x80C71FFF, 0x001A0002, 0x0 },
	{ 0x00F7DFFF, 0x00180004, 0x0 },
	{ 0x80D75FFF, 0x001B0002, 0x0 },
};

static const struct ddi_buf_trans bdw_ddi_translations_fdi[] = {
	{ 0x00FFFFFF, 0x0001000E, 0x0 },
	{ 0x00D75FFF, 0x0004000A, 0x0 },
	{ 0x00C30FFF, 0x00070006, 0x0 },
	{ 0x00AAAFFF, 0x000C0000, 0x0 },
	{ 0x00FFFFFF, 0x0004000A, 0x0 },
	{ 0x00D75FFF, 0x00090004, 0x0 },
	{ 0x00C30FFF, 0x000C0000, 0x0 },
	{ 0x00FFFFFF, 0x00070006, 0x0 },
	{ 0x00D75FFF, 0x000C0000, 0x0 },
};

static const struct ddi_buf_trans bdw_ddi_translations_hdmi[] = {
					/* Idx	NT mV d	T mV df	db	*/
	{ 0x00FFFFFF, 0x0007000E, 0x0 },/* 0:	400	400	0	*/
	{ 0x00D75FFF, 0x000E000A, 0x0 },/* 1:	400	600	3.5	*/
	{ 0x00BEFFFF, 0x00140006, 0x0 },/* 2:	400	800	6	*/
	{ 0x00FFFFFF, 0x0009000D, 0x0 },/* 3:	450	450	0	*/
	{ 0x00FFFFFF, 0x000E000A, 0x0 },/* 4:	600	600	0	*/
	{ 0x00D7FFFF, 0x00140006, 0x0 },/* 5:	600	800	2.5	*/
	{ 0x80CB2FFF, 0x001B0002, 0x0 },/* 6:	600	1000	4.5	*/
	{ 0x00FFFFFF, 0x00140006, 0x0 },/* 7:	800	800	0	*/
	{ 0x80E79FFF, 0x001B0002, 0x0 },/* 8:	800	1000	2	*/
	{ 0x80FFFFFF, 0x001B0002, 0x0 },/* 9:	1000	1000	0	*/
};

/* Skylake H and S */
static const struct ddi_buf_trans skl_ddi_translations_dp[] = {
	{ 0x00002016, 0x000000A0, 0x0 },
	{ 0x00005012, 0x0000009B, 0x0 },
	{ 0x00007011, 0x00000088, 0x0 },
	{ 0x80009010, 0x000000C0, 0x1 },
	{ 0x00002016, 0x0000009B, 0x0 },
	{ 0x00005012, 0x00000088, 0x0 },
	{ 0x80007011, 0x000000C0, 0x1 },
	{ 0x00002016, 0x000000DF, 0x0 },
	{ 0x80005012, 0x000000C0, 0x1 },
};

/* Skylake U */
static const struct ddi_buf_trans skl_u_ddi_translations_dp[] = {
	{ 0x0000201B, 0x000000A2, 0x0 },
	{ 0x00005012, 0x00000088, 0x0 },
	{ 0x80007011, 0x000000CD, 0x1 },
	{ 0x80009010, 0x000000C0, 0x1 },
	{ 0x0000201B, 0x0000009D, 0x0 },
	{ 0x80005012, 0x000000C0, 0x1 },
	{ 0x80007011, 0x000000C0, 0x1 },
	{ 0x00002016, 0x00000088, 0x0 },
	{ 0x80005012, 0x000000C0, 0x1 },
};

/* Skylake Y */
static const struct ddi_buf_trans skl_y_ddi_translations_dp[] = {
	{ 0x00000018, 0x000000A2, 0x0 },
	{ 0x00005012, 0x00000088, 0x0 },
	{ 0x80007011, 0x000000CD, 0x3 },
	{ 0x80009010, 0x000000C0, 0x3 },
	{ 0x00000018, 0x0000009D, 0x0 },
	{ 0x80005012, 0x000000C0, 0x3 },
	{ 0x80007011, 0x000000C0, 0x3 },
	{ 0x00000018, 0x00000088, 0x0 },
	{ 0x80005012, 0x000000C0, 0x3 },
};

/* Kabylake H and S */
static const struct ddi_buf_trans kbl_ddi_translations_dp[] = {
	{ 0x00002016, 0x000000A0, 0x0 },
	{ 0x00005012, 0x0000009B, 0x0 },
	{ 0x00007011, 0x00000088, 0x0 },
	{ 0x80009010, 0x000000C0, 0x1 },
	{ 0x00002016, 0x0000009B, 0x0 },
	{ 0x00005012, 0x00000088, 0x0 },
	{ 0x80007011, 0x000000C0, 0x1 },
	{ 0x00002016, 0x00000097, 0x0 },
	{ 0x80005012, 0x000000C0, 0x1 },
};

/* Kabylake U */
static const struct ddi_buf_trans kbl_u_ddi_translations_dp[] = {
	{ 0x0000201B, 0x000000A1, 0x0 },
	{ 0x00005012, 0x00000088, 0x0 },
	{ 0x80007011, 0x000000CD, 0x3 },
	{ 0x80009010, 0x000000C0, 0x3 },
	{ 0x0000201B, 0x0000009D, 0x0 },
	{ 0x80005012, 0x000000C0, 0x3 },
	{ 0x80007011, 0x000000C0, 0x3 },
	{ 0x00002016, 0x0000004F, 0x0 },
	{ 0x80005012, 0x000000C0, 0x3 },
};

/* Kabylake Y */
static const struct ddi_buf_trans kbl_y_ddi_translations_dp[] = {
	{ 0x00001017, 0x000000A1, 0x0 },
	{ 0x00005012, 0x00000088, 0x0 },
	{ 0x80007011, 0x000000CD, 0x3 },
	{ 0x8000800F, 0x000000C0, 0x3 },
	{ 0x00001017, 0x0000009D, 0x0 },
	{ 0x80005012, 0x000000C0, 0x3 },
	{ 0x80007011, 0x000000C0, 0x3 },
	{ 0x00001017, 0x0000004C, 0x0 },
	{ 0x80005012, 0x000000C0, 0x3 },
};

/*
 * Skylake/Kabylake H and S
 * eDP 1.4 low vswing translation parameters
 */
static const struct ddi_buf_trans skl_ddi_translations_edp[] = {
	{ 0x00000018, 0x000000A8, 0x0 },
	{ 0x00004013, 0x000000A9, 0x0 },
	{ 0x00007011, 0x000000A2, 0x0 },
	{ 0x00009010, 0x0000009C, 0x0 },
	{ 0x00000018, 0x000000A9, 0x0 },
	{ 0x00006013, 0x000000A2, 0x0 },
	{ 0x00007011, 0x000000A6, 0x0 },
	{ 0x00000018, 0x000000AB, 0x0 },
	{ 0x00007013, 0x0000009F, 0x0 },
	{ 0x00000018, 0x000000DF, 0x0 },
};

/*
 * Skylake/Kabylake U
 * eDP 1.4 low vswing translation parameters
 */
static const struct ddi_buf_trans skl_u_ddi_translations_edp[] = {
	{ 0x00000018, 0x000000A8, 0x0 },
	{ 0x00004013, 0x000000A9, 0x0 },
	{ 0x00007011, 0x000000A2, 0x0 },
	{ 0x00009010, 0x0000009C, 0x0 },
	{ 0x00000018, 0x000000A9, 0x0 },
	{ 0x00006013, 0x000000A2, 0x0 },
	{ 0x00007011, 0x000000A6, 0x0 },
	{ 0x00002016, 0x000000AB, 0x0 },
	{ 0x00005013, 0x0000009F, 0x0 },
	{ 0x00000018, 0x000000DF, 0x0 },
};

/*
 * Skylake/Kabylake Y
 * eDP 1.4 low vswing translation parameters
 */
static const struct ddi_buf_trans skl_y_ddi_translations_edp[] = {
	{ 0x00000018, 0x000000A8, 0x0 },
	{ 0x00004013, 0x000000AB, 0x0 },
	{ 0x00007011, 0x000000A4, 0x0 },
	{ 0x00009010, 0x000000DF, 0x0 },
	{ 0x00000018, 0x000000AA, 0x0 },
	{ 0x00006013, 0x000000A4, 0x0 },
	{ 0x00007011, 0x0000009D, 0x0 },
	{ 0x00000018, 0x000000A0, 0x0 },
	{ 0x00006012, 0x000000DF, 0x0 },
	{ 0x00000018, 0x0000008A, 0x0 },
};

/* Skylake/Kabylake U, H and S */
static const struct ddi_buf_trans skl_ddi_translations_hdmi[] = {
	{ 0x00000018, 0x000000AC, 0x0 },
	{ 0x00005012, 0x0000009D, 0x0 },
	{ 0x00007011, 0x00000088, 0x0 },
	{ 0x00000018, 0x000000A1, 0x0 },
	{ 0x00000018, 0x00000098, 0x0 },
	{ 0x00004013, 0x00000088, 0x0 },
	{ 0x80006012, 0x000000CD, 0x1 },
	{ 0x00000018, 0x000000DF, 0x0 },
	{ 0x80003015, 0x000000CD, 0x1 },	/* Default */
	{ 0x80003015, 0x000000C0, 0x1 },
	{ 0x80000018, 0x000000C0, 0x1 },
};

/* Skylake/Kabylake Y */
static const struct ddi_buf_trans skl_y_ddi_translations_hdmi[] = {
	{ 0x00000018, 0x000000A1, 0x0 },
	{ 0x00005012, 0x000000DF, 0x0 },
	{ 0x80007011, 0x000000CB, 0x3 },
	{ 0x00000018, 0x000000A4, 0x0 },
	{ 0x00000018, 0x0000009D, 0x0 },
	{ 0x00004013, 0x00000080, 0x0 },
	{ 0x80006013, 0x000000C0, 0x3 },
	{ 0x00000018, 0x0000008A, 0x0 },
	{ 0x80003015, 0x000000C0, 0x3 },	/* Default */
	{ 0x80003015, 0x000000C0, 0x3 },
	{ 0x80000018, 0x000000C0, 0x3 },
};

struct bxt_ddi_buf_trans {
	u8 margin;	/* swing value */
	u8 scale;	/* scale value */
	u8 enable;	/* scale enable */
	u8 deemphasis;
};

static const struct bxt_ddi_buf_trans bxt_ddi_translations_dp[] = {
					/* Idx	NT mV diff	db  */
	{ 52,  0x9A, 0, 128, },	/* 0:	400		0   */
	{ 78,  0x9A, 0, 85,  },	/* 1:	400		3.5 */
	{ 104, 0x9A, 0, 64,  },	/* 2:	400		6   */
	{ 154, 0x9A, 0, 43,  },	/* 3:	400		9.5 */
	{ 77,  0x9A, 0, 128, },	/* 4:	600		0   */
	{ 116, 0x9A, 0, 85,  },	/* 5:	600		3.5 */
	{ 154, 0x9A, 0, 64,  },	/* 6:	600		6   */
	{ 102, 0x9A, 0, 128, },	/* 7:	800		0   */
	{ 154, 0x9A, 0, 85,  },	/* 8:	800		3.5 */
	{ 154, 0x9A, 1, 128, },	/* 9:	1200		0   */
};

static const struct bxt_ddi_buf_trans bxt_ddi_translations_edp[] = {
					/* Idx	NT mV diff	db  */
	{ 26, 0, 0, 128, },	/* 0:	200		0   */
	{ 38, 0, 0, 112, },	/* 1:	200		1.5 */
	{ 48, 0, 0, 96,  },	/* 2:	200		4   */
	{ 54, 0, 0, 69,  },	/* 3:	200		6   */
	{ 32, 0, 0, 128, },	/* 4:	250		0   */
	{ 48, 0, 0, 104, },	/* 5:	250		1.5 */
	{ 54, 0, 0, 85,  },	/* 6:	250		4   */
	{ 43, 0, 0, 128, },	/* 7:	300		0   */
	{ 54, 0, 0, 101, },	/* 8:	300		1.5 */
	{ 48, 0, 0, 128, },	/* 9:	300		0   */
};

/* BSpec has 2 recommended values - entries 0 and 8.
 * Using the entry with higher vswing.
 */
static const struct bxt_ddi_buf_trans bxt_ddi_translations_hdmi[] = {
					/* Idx	NT mV diff	db  */
	{ 52,  0x9A, 0, 128, },	/* 0:	400		0   */
	{ 52,  0x9A, 0, 85,  },	/* 1:	400		3.5 */
	{ 52,  0x9A, 0, 64,  },	/* 2:	400		6   */
	{ 42,  0x9A, 0, 43,  },	/* 3:	400		9.5 */
	{ 77,  0x9A, 0, 128, },	/* 4:	600		0   */
	{ 77,  0x9A, 0, 85,  },	/* 5:	600		3.5 */
	{ 77,  0x9A, 0, 64,  },	/* 6:	600		6   */
	{ 102, 0x9A, 0, 128, },	/* 7:	800		0   */
	{ 102, 0x9A, 0, 85,  },	/* 8:	800		3.5 */
	{ 154, 0x9A, 1, 128, },	/* 9:	1200		0   */
};

struct cnl_ddi_buf_trans {
	u8 dw2_swing_sel;
	u8 dw7_n_scalar;
	u8 dw4_cursor_coeff;
	u8 dw4_post_cursor_2;
	u8 dw4_post_cursor_1;
};

/* Voltage Swing Programming for VccIO 0.85V for DP */
static const struct cnl_ddi_buf_trans cnl_ddi_translations_dp_0_85V[] = {
						/* NT mV Trans mV db    */
	{ 0xA, 0x5D, 0x3F, 0x00, 0x00 },	/* 350   350      0.0   */
	{ 0xA, 0x6A, 0x38, 0x00, 0x07 },	/* 350   500      3.1   */
	{ 0xB, 0x7A, 0x32, 0x00, 0x0D },	/* 350   700      6.0   */
	{ 0x6, 0x7C, 0x2D, 0x00, 0x12 },	/* 350   900      8.2   */
	{ 0xA, 0x69, 0x3F, 0x00, 0x00 },	/* 500   500      0.0   */
	{ 0xB, 0x7A, 0x36, 0x00, 0x09 },	/* 500   700      2.9   */
	{ 0x6, 0x7C, 0x30, 0x00, 0x0F },	/* 500   900      5.1   */
	{ 0xB, 0x7D, 0x3C, 0x00, 0x03 },	/* 650   725      0.9   */
	{ 0x6, 0x7C, 0x34, 0x00, 0x0B },	/* 600   900      3.5   */
	{ 0x6, 0x7B, 0x3F, 0x00, 0x00 },	/* 900   900      0.0   */
};

/* Voltage Swing Programming for VccIO 0.85V for HDMI */
static const struct cnl_ddi_buf_trans cnl_ddi_translations_hdmi_0_85V[] = {
						/* NT mV Trans mV db    */
	{ 0xA, 0x60, 0x3F, 0x00, 0x00 },	/* 450   450      0.0   */
	{ 0xB, 0x73, 0x36, 0x00, 0x09 },	/* 450   650      3.2   */
	{ 0x6, 0x7F, 0x31, 0x00, 0x0E },	/* 450   850      5.5   */
	{ 0xB, 0x73, 0x3F, 0x00, 0x00 },	/* 650   650      0.0   */
	{ 0x6, 0x7F, 0x37, 0x00, 0x08 },	/* 650   850      2.3   */
	{ 0x6, 0x7F, 0x3F, 0x00, 0x00 },	/* 850   850      0.0   */
	{ 0x6, 0x7F, 0x35, 0x00, 0x0A },	/* 600   850      3.0   */
};

/* Voltage Swing Programming for VccIO 0.85V for eDP */
static const struct cnl_ddi_buf_trans cnl_ddi_translations_edp_0_85V[] = {
						/* NT mV Trans mV db    */
	{ 0xA, 0x66, 0x3A, 0x00, 0x05 },	/* 384   500      2.3   */
	{ 0x0, 0x7F, 0x38, 0x00, 0x07 },	/* 153   200      2.3   */
	{ 0x8, 0x7F, 0x38, 0x00, 0x07 },	/* 192   250      2.3   */
	{ 0x1, 0x7F, 0x38, 0x00, 0x07 },	/* 230   300      2.3   */
	{ 0x9, 0x7F, 0x38, 0x00, 0x07 },	/* 269   350      2.3   */
	{ 0xA, 0x66, 0x3C, 0x00, 0x03 },	/* 446   500      1.0   */
	{ 0xB, 0x70, 0x3C, 0x00, 0x03 },	/* 460   600      2.3   */
	{ 0xC, 0x75, 0x3C, 0x00, 0x03 },	/* 537   700      2.3   */
	{ 0x2, 0x7F, 0x3F, 0x00, 0x00 },	/* 400   400      0.0   */
};

/* Voltage Swing Programming for VccIO 0.95V for DP */
static const struct cnl_ddi_buf_trans cnl_ddi_translations_dp_0_95V[] = {
						/* NT mV Trans mV db    */
	{ 0xA, 0x5D, 0x3F, 0x00, 0x00 },	/* 350   350      0.0   */
	{ 0xA, 0x6A, 0x38, 0x00, 0x07 },	/* 350   500      3.1   */
	{ 0xB, 0x7A, 0x32, 0x00, 0x0D },	/* 350   700      6.0   */
	{ 0x6, 0x7C, 0x2D, 0x00, 0x12 },	/* 350   900      8.2   */
	{ 0xA, 0x69, 0x3F, 0x00, 0x00 },	/* 500   500      0.0   */
	{ 0xB, 0x7A, 0x36, 0x00, 0x09 },	/* 500   700      2.9   */
	{ 0x6, 0x7C, 0x30, 0x00, 0x0F },	/* 500   900      5.1   */
	{ 0xB, 0x7D, 0x3C, 0x00, 0x03 },	/* 650   725      0.9   */
	{ 0x6, 0x7C, 0x34, 0x00, 0x0B },	/* 600   900      3.5   */
	{ 0x6, 0x7B, 0x3F, 0x00, 0x00 },	/* 900   900      0.0   */
};

/* Voltage Swing Programming for VccIO 0.95V for HDMI */
static const struct cnl_ddi_buf_trans cnl_ddi_translations_hdmi_0_95V[] = {
						/* NT mV Trans mV db    */
	{ 0xA, 0x5C, 0x3F, 0x00, 0x00 },	/* 400   400      0.0   */
	{ 0xB, 0x69, 0x37, 0x00, 0x08 },	/* 400   600      3.5   */
	{ 0x5, 0x76, 0x31, 0x00, 0x0E },	/* 400   800      6.0   */
	{ 0xA, 0x5E, 0x3F, 0x00, 0x00 },	/* 450   450      0.0   */
	{ 0xB, 0x69, 0x3F, 0x00, 0x00 },	/* 600   600      0.0   */
	{ 0xB, 0x79, 0x35, 0x00, 0x0A },	/* 600   850      3.0   */
	{ 0x6, 0x7D, 0x32, 0x00, 0x0D },	/* 600   1000     4.4   */
	{ 0x5, 0x76, 0x3F, 0x00, 0x00 },	/* 800   800      0.0   */
	{ 0x6, 0x7D, 0x39, 0x00, 0x06 },	/* 800   1000     1.9   */
	{ 0x6, 0x7F, 0x39, 0x00, 0x06 },	/* 850   1050     1.8   */
	{ 0x6, 0x7F, 0x3F, 0x00, 0x00 },	/* 1050  1050     0.0   */
};

/* Voltage Swing Programming for VccIO 0.95V for eDP */
static const struct cnl_ddi_buf_trans cnl_ddi_translations_edp_0_95V[] = {
						/* NT mV Trans mV db    */
	{ 0xA, 0x61, 0x3A, 0x00, 0x05 },	/* 384   500      2.3   */
	{ 0x0, 0x7F, 0x38, 0x00, 0x07 },	/* 153   200      2.3   */
	{ 0x8, 0x7F, 0x38, 0x00, 0x07 },	/* 192   250      2.3   */
	{ 0x1, 0x7F, 0x38, 0x00, 0x07 },	/* 230   300      2.3   */
	{ 0x9, 0x7F, 0x38, 0x00, 0x07 },	/* 269   350      2.3   */
	{ 0xA, 0x61, 0x3C, 0x00, 0x03 },	/* 446   500      1.0   */
	{ 0xB, 0x68, 0x39, 0x00, 0x06 },	/* 460   600      2.3   */
	{ 0xC, 0x6E, 0x39, 0x00, 0x06 },	/* 537   700      2.3   */
	{ 0x4, 0x7F, 0x3A, 0x00, 0x05 },	/* 460   600      2.3   */
	{ 0x2, 0x7F, 0x3F, 0x00, 0x00 },	/* 400   400      0.0   */
};

/* Voltage Swing Programming for VccIO 1.05V for DP */
static const struct cnl_ddi_buf_trans cnl_ddi_translations_dp_1_05V[] = {
						/* NT mV Trans mV db    */
	{ 0xA, 0x58, 0x3F, 0x00, 0x00 },	/* 400   400      0.0   */
	{ 0xB, 0x64, 0x37, 0x00, 0x08 },	/* 400   600      3.5   */
	{ 0x5, 0x70, 0x31, 0x00, 0x0E },	/* 400   800      6.0   */
	{ 0x6, 0x7F, 0x2C, 0x00, 0x13 },	/* 400   1050     8.4   */
	{ 0xB, 0x64, 0x3F, 0x00, 0x00 },	/* 600   600      0.0   */
	{ 0x5, 0x73, 0x35, 0x00, 0x0A },	/* 600   850      3.0   */
	{ 0x6, 0x7F, 0x30, 0x00, 0x0F },	/* 550   1050     5.6   */
	{ 0x5, 0x76, 0x3E, 0x00, 0x01 },	/* 850   900      0.5   */
	{ 0x6, 0x7F, 0x36, 0x00, 0x09 },	/* 750   1050     2.9   */
	{ 0x6, 0x7F, 0x3F, 0x00, 0x00 },	/* 1050  1050     0.0   */
};

/* Voltage Swing Programming for VccIO 1.05V for HDMI */
static const struct cnl_ddi_buf_trans cnl_ddi_translations_hdmi_1_05V[] = {
						/* NT mV Trans mV db    */
	{ 0xA, 0x58, 0x3F, 0x00, 0x00 },	/* 400   400      0.0   */
	{ 0xB, 0x64, 0x37, 0x00, 0x08 },	/* 400   600      3.5   */
	{ 0x5, 0x70, 0x31, 0x00, 0x0E },	/* 400   800      6.0   */
	{ 0xA, 0x5B, 0x3F, 0x00, 0x00 },	/* 450   450      0.0   */
	{ 0xB, 0x64, 0x3F, 0x00, 0x00 },	/* 600   600      0.0   */
	{ 0x5, 0x73, 0x35, 0x00, 0x0A },	/* 600   850      3.0   */
	{ 0x6, 0x7C, 0x32, 0x00, 0x0D },	/* 600   1000     4.4   */
	{ 0x5, 0x70, 0x3F, 0x00, 0x00 },	/* 800   800      0.0   */
	{ 0x6, 0x7C, 0x39, 0x00, 0x06 },	/* 800   1000     1.9   */
	{ 0x6, 0x7F, 0x39, 0x00, 0x06 },	/* 850   1050     1.8   */
	{ 0x6, 0x7F, 0x3F, 0x00, 0x00 },	/* 1050  1050     0.0   */
};

/* Voltage Swing Programming for VccIO 1.05V for eDP */
static const struct cnl_ddi_buf_trans cnl_ddi_translations_edp_1_05V[] = {
						/* NT mV Trans mV db    */
	{ 0xA, 0x5E, 0x3A, 0x00, 0x05 },	/* 384   500      2.3   */
	{ 0x0, 0x7F, 0x38, 0x00, 0x07 },	/* 153   200      2.3   */
	{ 0x8, 0x7F, 0x38, 0x00, 0x07 },	/* 192   250      2.3   */
	{ 0x1, 0x7F, 0x38, 0x00, 0x07 },	/* 230   300      2.3   */
	{ 0x9, 0x7F, 0x38, 0x00, 0x07 },	/* 269   350      2.3   */
	{ 0xA, 0x5E, 0x3C, 0x00, 0x03 },	/* 446   500      1.0   */
	{ 0xB, 0x64, 0x39, 0x00, 0x06 },	/* 460   600      2.3   */
	{ 0xE, 0x6A, 0x39, 0x00, 0x06 },	/* 537   700      2.3   */
	{ 0x2, 0x7F, 0x3F, 0x00, 0x00 },	/* 400   400      0.0   */
};

/* icl_combo_phy_ddi_translations */
static const struct cnl_ddi_buf_trans icl_combo_phy_ddi_translations_dp_hbr2[] = {
						/* NT mV Trans mV db    */
	{ 0xA, 0x35, 0x3F, 0x00, 0x00 },	/* 350   350      0.0   */
	{ 0xA, 0x4F, 0x37, 0x00, 0x08 },	/* 350   500      3.1   */
	{ 0xC, 0x71, 0x2F, 0x00, 0x10 },	/* 350   700      6.0   */
	{ 0x6, 0x7F, 0x2B, 0x00, 0x14 },	/* 350   900      8.2   */
	{ 0xA, 0x4C, 0x3F, 0x00, 0x00 },	/* 500   500      0.0   */
	{ 0xC, 0x73, 0x34, 0x00, 0x0B },	/* 500   700      2.9   */
	{ 0x6, 0x7F, 0x2F, 0x00, 0x10 },	/* 500   900      5.1   */
	{ 0xC, 0x6C, 0x3C, 0x00, 0x03 },	/* 650   700      0.6   */
	{ 0x6, 0x7F, 0x35, 0x00, 0x0A },	/* 600   900      3.5   */
	{ 0x6, 0x7F, 0x3F, 0x00, 0x00 },	/* 900   900      0.0   */
};

static const struct cnl_ddi_buf_trans icl_combo_phy_ddi_translations_edp_hbr2[] = {
						/* NT mV Trans mV db    */
	{ 0x0, 0x7F, 0x3F, 0x00, 0x00 },	/* 200   200      0.0   */
	{ 0x8, 0x7F, 0x38, 0x00, 0x07 },	/* 200   250      1.9   */
	{ 0x1, 0x7F, 0x33, 0x00, 0x0C },	/* 200   300      3.5   */
	{ 0x9, 0x7F, 0x31, 0x00, 0x0E },	/* 200   350      4.9   */
	{ 0x8, 0x7F, 0x3F, 0x00, 0x00 },	/* 250   250      0.0   */
	{ 0x1, 0x7F, 0x38, 0x00, 0x07 },	/* 250   300      1.6   */
	{ 0x9, 0x7F, 0x35, 0x00, 0x0A },	/* 250   350      2.9   */
	{ 0x1, 0x7F, 0x3F, 0x00, 0x00 },	/* 300   300      0.0   */
	{ 0x9, 0x7F, 0x38, 0x00, 0x07 },	/* 300   350      1.3   */
	{ 0x9, 0x7F, 0x3F, 0x00, 0x00 },	/* 350   350      0.0   */
};

static const struct cnl_ddi_buf_trans icl_combo_phy_ddi_translations_edp_hbr3[] = {
						/* NT mV Trans mV db    */
	{ 0xA, 0x35, 0x3F, 0x00, 0x00 },	/* 350   350      0.0   */
	{ 0xA, 0x4F, 0x37, 0x00, 0x08 },	/* 350   500      3.1   */
	{ 0xC, 0x71, 0x2F, 0x00, 0x10 },	/* 350   700      6.0   */
	{ 0x6, 0x7F, 0x2B, 0x00, 0x14 },	/* 350   900      8.2   */
	{ 0xA, 0x4C, 0x3F, 0x00, 0x00 },	/* 500   500      0.0   */
	{ 0xC, 0x73, 0x34, 0x00, 0x0B },	/* 500   700      2.9   */
	{ 0x6, 0x7F, 0x2F, 0x00, 0x10 },	/* 500   900      5.1   */
	{ 0xC, 0x6C, 0x3C, 0x00, 0x03 },	/* 650   700      0.6   */
	{ 0x6, 0x7F, 0x35, 0x00, 0x0A },	/* 600   900      3.5   */
	{ 0x6, 0x7F, 0x3F, 0x00, 0x00 },	/* 900   900      0.0   */
};

static const struct cnl_ddi_buf_trans icl_combo_phy_ddi_translations_hdmi[] = {
						/* NT mV Trans mV db    */
	{ 0xA, 0x60, 0x3F, 0x00, 0x00 },	/* 450   450      0.0   */
	{ 0xB, 0x73, 0x36, 0x00, 0x09 },	/* 450   650      3.2   */
	{ 0x6, 0x7F, 0x31, 0x00, 0x0E },	/* 450   850      5.5   */
	{ 0xB, 0x73, 0x3F, 0x00, 0x00 },	/* 650   650      0.0   ALS */
	{ 0x6, 0x7F, 0x37, 0x00, 0x08 },	/* 650   850      2.3   */
	{ 0x6, 0x7F, 0x3F, 0x00, 0x00 },	/* 850   850      0.0   */
	{ 0x6, 0x7F, 0x35, 0x00, 0x0A },	/* 600   850      3.0   */
};

static const struct cnl_ddi_buf_trans ehl_combo_phy_ddi_translations_dp[] = {
						/* NT mV Trans mV db    */
	{ 0xA, 0x33, 0x3F, 0x00, 0x00 },	/* 350   350      0.0   */
	{ 0xA, 0x47, 0x36, 0x00, 0x09 },	/* 350   500      3.1   */
	{ 0xC, 0x64, 0x34, 0x00, 0x0B },	/* 350   700      6.0   */
	{ 0x6, 0x7F, 0x30, 0x00, 0x0F },	/* 350   900      8.2   */
	{ 0xA, 0x46, 0x3F, 0x00, 0x00 },	/* 500   500      0.0   */
	{ 0xC, 0x64, 0x38, 0x00, 0x07 },	/* 500   700      2.9   */
	{ 0x6, 0x7F, 0x32, 0x00, 0x0D },	/* 500   900      5.1   */
	{ 0xC, 0x61, 0x3F, 0x00, 0x00 },	/* 650   700      0.6   */
	{ 0x6, 0x7F, 0x38, 0x00, 0x07 },	/* 600   900      3.5   */
	{ 0x6, 0x7F, 0x3F, 0x00, 0x00 },	/* 900   900      0.0   */
};

static const struct cnl_ddi_buf_trans jsl_combo_phy_ddi_translations_edp_hbr[] = {
						/* NT mV Trans mV db    */
	{ 0x8, 0x7F, 0x3F, 0x00, 0x00 },        /* 200   200      0.0   */
	{ 0x8, 0x7F, 0x38, 0x00, 0x07 },        /* 200   250      1.9   */
	{ 0x1, 0x7F, 0x33, 0x00, 0x0C },        /* 200   300      3.5   */
	{ 0xA, 0x35, 0x36, 0x00, 0x09 },        /* 200   350      4.9   */
	{ 0x8, 0x7F, 0x3F, 0x00, 0x00 },        /* 250   250      0.0   */
	{ 0x1, 0x7F, 0x38, 0x00, 0x07 },        /* 250   300      1.6   */
	{ 0xA, 0x35, 0x35, 0x00, 0x0A },        /* 250   350      2.9   */
	{ 0x1, 0x7F, 0x3F, 0x00, 0x00 },        /* 300   300      0.0   */
	{ 0xA, 0x35, 0x38, 0x00, 0x07 },        /* 300   350      1.3   */
	{ 0xA, 0x35, 0x3F, 0x00, 0x00 },        /* 350   350      0.0   */
};

static const struct cnl_ddi_buf_trans jsl_combo_phy_ddi_translations_edp_hbr2[] = {
						/* NT mV Trans mV db    */
	{ 0x8, 0x7F, 0x3F, 0x00, 0x00 },        /* 200   200      0.0   */
	{ 0x8, 0x7F, 0x3F, 0x00, 0x00 },        /* 200   250      1.9   */
	{ 0x1, 0x7F, 0x3D, 0x00, 0x02 },        /* 200   300      3.5   */
	{ 0xA, 0x35, 0x38, 0x00, 0x07 },        /* 200   350      4.9   */
	{ 0x8, 0x7F, 0x3F, 0x00, 0x00 },        /* 250   250      0.0   */
	{ 0x1, 0x7F, 0x3F, 0x00, 0x00 },        /* 250   300      1.6   */
	{ 0xA, 0x35, 0x3A, 0x00, 0x05 },        /* 250   350      2.9   */
	{ 0x1, 0x7F, 0x3F, 0x00, 0x00 },        /* 300   300      0.0   */
	{ 0xA, 0x35, 0x38, 0x00, 0x07 },        /* 300   350      1.3   */
	{ 0xA, 0x35, 0x3F, 0x00, 0x00 },        /* 350   350      0.0   */
};

struct icl_mg_phy_ddi_buf_trans {
	u32 cri_txdeemph_override_11_6;
	u32 cri_txdeemph_override_5_0;
	u32 cri_txdeemph_override_17_12;
};

static const struct icl_mg_phy_ddi_buf_trans icl_mg_phy_ddi_translations_rbr_hbr[] = {
				/* Voltage swing  pre-emphasis */
	{ 0x18, 0x00, 0x00 },	/* 0              0   */
	{ 0x1D, 0x00, 0x05 },	/* 0              1   */
	{ 0x24, 0x00, 0x0C },	/* 0              2   */
	{ 0x2B, 0x00, 0x14 },	/* 0              3   */
	{ 0x21, 0x00, 0x00 },	/* 1              0   */
	{ 0x2B, 0x00, 0x08 },	/* 1              1   */
	{ 0x30, 0x00, 0x0F },	/* 1              2   */
	{ 0x31, 0x00, 0x03 },	/* 2              0   */
	{ 0x34, 0x00, 0x0B },	/* 2              1   */
	{ 0x3F, 0x00, 0x00 },	/* 3              0   */
};

static const struct icl_mg_phy_ddi_buf_trans icl_mg_phy_ddi_translations_hbr2_hbr3[] = {
				/* Voltage swing  pre-emphasis */
	{ 0x18, 0x00, 0x00 },	/* 0              0   */
	{ 0x1D, 0x00, 0x05 },	/* 0              1   */
	{ 0x24, 0x00, 0x0C },	/* 0              2   */
	{ 0x2B, 0x00, 0x14 },	/* 0              3   */
	{ 0x26, 0x00, 0x00 },	/* 1              0   */
	{ 0x2C, 0x00, 0x07 },	/* 1              1   */
	{ 0x33, 0x00, 0x0C },	/* 1              2   */
	{ 0x2E, 0x00, 0x00 },	/* 2              0   */
	{ 0x36, 0x00, 0x09 },	/* 2              1   */
	{ 0x3F, 0x00, 0x00 },	/* 3              0   */
};

static const struct icl_mg_phy_ddi_buf_trans icl_mg_phy_ddi_translations_hdmi[] = {
				/* HDMI Preset	VS	Pre-emph */
	{ 0x1A, 0x0, 0x0 },	/* 1		400mV	0dB */
	{ 0x20, 0x0, 0x0 },	/* 2		500mV	0dB */
	{ 0x29, 0x0, 0x0 },	/* 3		650mV	0dB */
	{ 0x32, 0x0, 0x0 },	/* 4		800mV	0dB */
	{ 0x3F, 0x0, 0x0 },	/* 5		1000mV	0dB */
	{ 0x3A, 0x0, 0x5 },	/* 6		Full	-1.5 dB */
	{ 0x39, 0x0, 0x6 },	/* 7		Full	-1.8 dB */
	{ 0x38, 0x0, 0x7 },	/* 8		Full	-2 dB */
	{ 0x37, 0x0, 0x8 },	/* 9		Full	-2.5 dB */
	{ 0x36, 0x0, 0x9 },	/* 10		Full	-3 dB */
};

struct tgl_dkl_phy_ddi_buf_trans {
	u32 dkl_vswing_control;
	u32 dkl_preshoot_control;
	u32 dkl_de_emphasis_control;
};

static const struct tgl_dkl_phy_ddi_buf_trans tgl_dkl_phy_dp_ddi_trans[] = {
				/* VS	pre-emp	Non-trans mV	Pre-emph dB */
	{ 0x7, 0x0, 0x00 },	/* 0	0	400mV		0 dB */
	{ 0x5, 0x0, 0x05 },	/* 0	1	400mV		3.5 dB */
	{ 0x2, 0x0, 0x0B },	/* 0	2	400mV		6 dB */
	{ 0x0, 0x0, 0x18 },	/* 0	3	400mV		9.5 dB */
	{ 0x5, 0x0, 0x00 },	/* 1	0	600mV		0 dB */
	{ 0x2, 0x0, 0x08 },	/* 1	1	600mV		3.5 dB */
	{ 0x0, 0x0, 0x14 },	/* 1	2	600mV		6 dB */
	{ 0x2, 0x0, 0x00 },	/* 2	0	800mV		0 dB */
	{ 0x0, 0x0, 0x0B },	/* 2	1	800mV		3.5 dB */
	{ 0x0, 0x0, 0x00 },	/* 3	0	1200mV		0 dB HDMI default */
};

static const struct tgl_dkl_phy_ddi_buf_trans tgl_dkl_phy_dp_ddi_trans_hbr2[] = {
				/* VS	pre-emp	Non-trans mV	Pre-emph dB */
	{ 0x7, 0x0, 0x00 },	/* 0	0	400mV		0 dB */
	{ 0x5, 0x0, 0x05 },	/* 0	1	400mV		3.5 dB */
	{ 0x2, 0x0, 0x0B },	/* 0	2	400mV		6 dB */
	{ 0x0, 0x0, 0x19 },	/* 0	3	400mV		9.5 dB */
	{ 0x5, 0x0, 0x00 },	/* 1	0	600mV		0 dB */
	{ 0x2, 0x0, 0x08 },	/* 1	1	600mV		3.5 dB */
	{ 0x0, 0x0, 0x14 },	/* 1	2	600mV		6 dB */
	{ 0x2, 0x0, 0x00 },	/* 2	0	800mV		0 dB */
	{ 0x0, 0x0, 0x0B },	/* 2	1	800mV		3.5 dB */
	{ 0x0, 0x0, 0x00 },	/* 3	0	1200mV		0 dB HDMI default */
};

static const struct tgl_dkl_phy_ddi_buf_trans tgl_dkl_phy_hdmi_ddi_trans[] = {
				/* HDMI Preset	VS	Pre-emph */
	{ 0x7, 0x0, 0x0 },	/* 1		400mV	0dB */
	{ 0x6, 0x0, 0x0 },	/* 2		500mV	0dB */
	{ 0x4, 0x0, 0x0 },	/* 3		650mV	0dB */
	{ 0x2, 0x0, 0x0 },	/* 4		800mV	0dB */
	{ 0x0, 0x0, 0x0 },	/* 5		1000mV	0dB */
	{ 0x0, 0x0, 0x5 },	/* 6		Full	-1.5 dB */
	{ 0x0, 0x0, 0x6 },	/* 7		Full	-1.8 dB */
	{ 0x0, 0x0, 0x7 },	/* 8		Full	-2 dB */
	{ 0x0, 0x0, 0x8 },	/* 9		Full	-2.5 dB */
	{ 0x0, 0x0, 0xA },	/* 10		Full	-3 dB */
};

static const struct cnl_ddi_buf_trans tgl_combo_phy_ddi_translations_dp_hbr[] = {
						/* NT mV Trans mV db    */
	{ 0xA, 0x32, 0x3F, 0x00, 0x00 },	/* 350   350      0.0   */
	{ 0xA, 0x4F, 0x37, 0x00, 0x08 },	/* 350   500      3.1   */
	{ 0xC, 0x71, 0x2F, 0x00, 0x10 },	/* 350   700      6.0   */
	{ 0x6, 0x7D, 0x2B, 0x00, 0x14 },	/* 350   900      8.2   */
	{ 0xA, 0x4C, 0x3F, 0x00, 0x00 },	/* 500   500      0.0   */
	{ 0xC, 0x73, 0x34, 0x00, 0x0B },	/* 500   700      2.9   */
	{ 0x6, 0x7F, 0x2F, 0x00, 0x10 },	/* 500   900      5.1   */
	{ 0xC, 0x6C, 0x3C, 0x00, 0x03 },	/* 650   700      0.6   */
	{ 0x6, 0x7F, 0x35, 0x00, 0x0A },	/* 600   900      3.5   */
	{ 0x6, 0x7F, 0x3F, 0x00, 0x00 },	/* 900   900      0.0   */
};

static const struct cnl_ddi_buf_trans tgl_combo_phy_ddi_translations_dp_hbr2[] = {
						/* NT mV Trans mV db    */
	{ 0xA, 0x35, 0x3F, 0x00, 0x00 },	/* 350   350      0.0   */
	{ 0xA, 0x4F, 0x37, 0x00, 0x08 },	/* 350   500      3.1   */
	{ 0xC, 0x63, 0x2F, 0x00, 0x10 },	/* 350   700      6.0   */
	{ 0x6, 0x7F, 0x2B, 0x00, 0x14 },	/* 350   900      8.2   */
	{ 0xA, 0x47, 0x3F, 0x00, 0x00 },	/* 500   500      0.0   */
	{ 0xC, 0x63, 0x34, 0x00, 0x0B },	/* 500   700      2.9   */
	{ 0x6, 0x7F, 0x2F, 0x00, 0x10 },	/* 500   900      5.1   */
	{ 0xC, 0x61, 0x3C, 0x00, 0x03 },	/* 650   700      0.6   */
	{ 0x6, 0x7B, 0x35, 0x00, 0x0A },	/* 600   900      3.5   */
	{ 0x6, 0x7F, 0x3F, 0x00, 0x00 },	/* 900   900      0.0   */
};

static const struct cnl_ddi_buf_trans tgl_uy_combo_phy_ddi_translations_dp_hbr2[] = {
						/* NT mV Trans mV db    */
	{ 0xA, 0x35, 0x3F, 0x00, 0x00 },	/* 350   350      0.0   */
	{ 0xA, 0x4F, 0x36, 0x00, 0x09 },	/* 350   500      3.1   */
	{ 0xC, 0x60, 0x32, 0x00, 0x0D },	/* 350   700      6.0   */
	{ 0xC, 0x7F, 0x2D, 0x00, 0x12 },	/* 350   900      8.2   */
	{ 0xC, 0x47, 0x3F, 0x00, 0x00 },	/* 500   500      0.0   */
	{ 0xC, 0x6F, 0x36, 0x00, 0x09 },	/* 500   700      2.9   */
	{ 0x6, 0x7D, 0x32, 0x00, 0x0D },	/* 500   900      5.1   */
	{ 0x6, 0x60, 0x3C, 0x00, 0x03 },	/* 650   700      0.6   */
	{ 0x6, 0x7F, 0x34, 0x00, 0x0B },	/* 600   900      3.5   */
	{ 0x6, 0x7F, 0x3F, 0x00, 0x00 },	/* 900   900      0.0   */
};

/*
 * Cloned the HOBL entry to comply with the voltage and pre-emphasis entries
 * that DisplayPort specification requires
 */
static const struct cnl_ddi_buf_trans tgl_combo_phy_ddi_translations_edp_hbr2_hobl[] = {
						/* VS	pre-emp	*/
	{ 0x6, 0x7F, 0x3F, 0x00, 0x00 },	/* 0	0	*/
	{ 0x6, 0x7F, 0x3F, 0x00, 0x00 },	/* 0	1	*/
	{ 0x6, 0x7F, 0x3F, 0x00, 0x00 },	/* 0	2	*/
	{ 0x6, 0x7F, 0x3F, 0x00, 0x00 },	/* 0	3	*/
	{ 0x6, 0x7F, 0x3F, 0x00, 0x00 },	/* 1	0	*/
	{ 0x6, 0x7F, 0x3F, 0x00, 0x00 },	/* 1	1	*/
	{ 0x6, 0x7F, 0x3F, 0x00, 0x00 },	/* 1	2	*/
	{ 0x6, 0x7F, 0x3F, 0x00, 0x00 },	/* 2	0	*/
	{ 0x6, 0x7F, 0x3F, 0x00, 0x00 },	/* 2	1	*/
};

static bool is_hobl_buf_trans(const struct cnl_ddi_buf_trans *table)
{
	return table == tgl_combo_phy_ddi_translations_edp_hbr2_hobl;
}

static const struct ddi_buf_trans *
bdw_get_buf_trans_edp(struct intel_encoder *encoder, int *n_entries)
{
	struct drm_i915_private *dev_priv = to_i915(encoder->base.dev);

	if (dev_priv->vbt.edp.low_vswing) {
		*n_entries = ARRAY_SIZE(bdw_ddi_translations_edp);
		return bdw_ddi_translations_edp;
	} else {
		*n_entries = ARRAY_SIZE(bdw_ddi_translations_dp);
		return bdw_ddi_translations_dp;
	}
}

static const struct ddi_buf_trans *
skl_get_buf_trans_dp(struct intel_encoder *encoder, int *n_entries)
{
	struct drm_i915_private *dev_priv = to_i915(encoder->base.dev);

	if (IS_SKL_ULX(dev_priv)) {
		*n_entries = ARRAY_SIZE(skl_y_ddi_translations_dp);
		return skl_y_ddi_translations_dp;
	} else if (IS_SKL_ULT(dev_priv)) {
		*n_entries = ARRAY_SIZE(skl_u_ddi_translations_dp);
		return skl_u_ddi_translations_dp;
	} else {
		*n_entries = ARRAY_SIZE(skl_ddi_translations_dp);
		return skl_ddi_translations_dp;
	}
}

static const struct ddi_buf_trans *
kbl_get_buf_trans_dp(struct intel_encoder *encoder, int *n_entries)
{
	struct drm_i915_private *dev_priv = to_i915(encoder->base.dev);

	if (IS_KBL_ULX(dev_priv) ||
	    IS_CFL_ULX(dev_priv) ||
	    IS_CML_ULX(dev_priv)) {
		*n_entries = ARRAY_SIZE(kbl_y_ddi_translations_dp);
		return kbl_y_ddi_translations_dp;
	} else if (IS_KBL_ULT(dev_priv) ||
		   IS_CFL_ULT(dev_priv) ||
		   IS_CML_ULT(dev_priv)) {
		*n_entries = ARRAY_SIZE(kbl_u_ddi_translations_dp);
		return kbl_u_ddi_translations_dp;
	} else {
		*n_entries = ARRAY_SIZE(kbl_ddi_translations_dp);
		return kbl_ddi_translations_dp;
	}
}

static const struct ddi_buf_trans *
skl_get_buf_trans_edp(struct intel_encoder *encoder, int *n_entries)
{
	struct drm_i915_private *dev_priv = to_i915(encoder->base.dev);

	if (dev_priv->vbt.edp.low_vswing) {
		if (IS_SKL_ULX(dev_priv) ||
		    IS_KBL_ULX(dev_priv) ||
		    IS_CFL_ULX(dev_priv) ||
		    IS_CML_ULX(dev_priv)) {
			*n_entries = ARRAY_SIZE(skl_y_ddi_translations_edp);
			return skl_y_ddi_translations_edp;
		} else if (IS_SKL_ULT(dev_priv) ||
			   IS_KBL_ULT(dev_priv) ||
			   IS_CFL_ULT(dev_priv) ||
			   IS_CML_ULT(dev_priv)) {
			*n_entries = ARRAY_SIZE(skl_u_ddi_translations_edp);
			return skl_u_ddi_translations_edp;
		} else {
			*n_entries = ARRAY_SIZE(skl_ddi_translations_edp);
			return skl_ddi_translations_edp;
		}
	}

	if (IS_KABYLAKE(dev_priv) ||
	    IS_COFFEELAKE(dev_priv) ||
	    IS_COMETLAKE(dev_priv))
		return kbl_get_buf_trans_dp(encoder, n_entries);
	else
		return skl_get_buf_trans_dp(encoder, n_entries);
}

static const struct ddi_buf_trans *
skl_get_buf_trans_hdmi(struct drm_i915_private *dev_priv, int *n_entries)
{
	if (IS_SKL_ULX(dev_priv) ||
	    IS_KBL_ULX(dev_priv) ||
	    IS_CFL_ULX(dev_priv) ||
	    IS_CML_ULX(dev_priv)) {
		*n_entries = ARRAY_SIZE(skl_y_ddi_translations_hdmi);
		return skl_y_ddi_translations_hdmi;
	} else {
		*n_entries = ARRAY_SIZE(skl_ddi_translations_hdmi);
		return skl_ddi_translations_hdmi;
	}
}

static int skl_buf_trans_num_entries(enum port port, int n_entries)
{
	/* Only DDIA and DDIE can select the 10th register with DP */
	if (port == PORT_A || port == PORT_E)
		return min(n_entries, 10);
	else
		return min(n_entries, 9);
}

static const struct ddi_buf_trans *
intel_ddi_get_buf_trans_dp(struct intel_encoder *encoder, int *n_entries)
{
	struct drm_i915_private *dev_priv = to_i915(encoder->base.dev);

	if (IS_KABYLAKE(dev_priv) ||
	    IS_COFFEELAKE(dev_priv) ||
	    IS_COMETLAKE(dev_priv)) {
		const struct ddi_buf_trans *ddi_translations =
			kbl_get_buf_trans_dp(encoder, n_entries);
		*n_entries = skl_buf_trans_num_entries(encoder->port, *n_entries);
		return ddi_translations;
	} else if (IS_SKYLAKE(dev_priv)) {
		const struct ddi_buf_trans *ddi_translations =
			skl_get_buf_trans_dp(encoder, n_entries);
		*n_entries = skl_buf_trans_num_entries(encoder->port, *n_entries);
		return ddi_translations;
	} else if (IS_BROADWELL(dev_priv)) {
		*n_entries = ARRAY_SIZE(bdw_ddi_translations_dp);
		return  bdw_ddi_translations_dp;
	} else if (IS_HASWELL(dev_priv)) {
		*n_entries = ARRAY_SIZE(hsw_ddi_translations_dp);
		return hsw_ddi_translations_dp;
	}

	*n_entries = 0;
	return NULL;
}

static const struct ddi_buf_trans *
intel_ddi_get_buf_trans_edp(struct intel_encoder *encoder, int *n_entries)
{
	struct drm_i915_private *dev_priv = to_i915(encoder->base.dev);

	if (IS_GEN9_BC(dev_priv)) {
		const struct ddi_buf_trans *ddi_translations =
			skl_get_buf_trans_edp(encoder, n_entries);
		*n_entries = skl_buf_trans_num_entries(encoder->port, *n_entries);
		return ddi_translations;
	} else if (IS_BROADWELL(dev_priv)) {
		return bdw_get_buf_trans_edp(encoder, n_entries);
	} else if (IS_HASWELL(dev_priv)) {
		*n_entries = ARRAY_SIZE(hsw_ddi_translations_dp);
		return hsw_ddi_translations_dp;
	}

	*n_entries = 0;
	return NULL;
}

static const struct ddi_buf_trans *
intel_ddi_get_buf_trans_fdi(struct drm_i915_private *dev_priv,
			    int *n_entries)
{
	if (IS_BROADWELL(dev_priv)) {
		*n_entries = ARRAY_SIZE(bdw_ddi_translations_fdi);
		return bdw_ddi_translations_fdi;
	} else if (IS_HASWELL(dev_priv)) {
		*n_entries = ARRAY_SIZE(hsw_ddi_translations_fdi);
		return hsw_ddi_translations_fdi;
	}

	*n_entries = 0;
	return NULL;
}

static const struct ddi_buf_trans *
intel_ddi_get_buf_trans_hdmi(struct intel_encoder *encoder,
			     int *n_entries)
{
	struct drm_i915_private *dev_priv = to_i915(encoder->base.dev);

	if (IS_GEN9_BC(dev_priv)) {
		return skl_get_buf_trans_hdmi(dev_priv, n_entries);
	} else if (IS_BROADWELL(dev_priv)) {
		*n_entries = ARRAY_SIZE(bdw_ddi_translations_hdmi);
		return bdw_ddi_translations_hdmi;
	} else if (IS_HASWELL(dev_priv)) {
		*n_entries = ARRAY_SIZE(hsw_ddi_translations_hdmi);
		return hsw_ddi_translations_hdmi;
	}

	*n_entries = 0;
	return NULL;
}

static const struct bxt_ddi_buf_trans *
bxt_get_buf_trans_dp(struct intel_encoder *encoder, int *n_entries)
{
	*n_entries = ARRAY_SIZE(bxt_ddi_translations_dp);
	return bxt_ddi_translations_dp;
}

static const struct bxt_ddi_buf_trans *
bxt_get_buf_trans_edp(struct intel_encoder *encoder, int *n_entries)
{
	struct drm_i915_private *dev_priv = to_i915(encoder->base.dev);

	if (dev_priv->vbt.edp.low_vswing) {
		*n_entries = ARRAY_SIZE(bxt_ddi_translations_edp);
		return bxt_ddi_translations_edp;
	}

	return bxt_get_buf_trans_dp(encoder, n_entries);
}

static const struct bxt_ddi_buf_trans *
bxt_get_buf_trans_hdmi(struct intel_encoder *encoder, int *n_entries)
{
	*n_entries = ARRAY_SIZE(bxt_ddi_translations_hdmi);
	return bxt_ddi_translations_hdmi;
}

static const struct cnl_ddi_buf_trans *
cnl_get_buf_trans_hdmi(struct intel_encoder *encoder, int *n_entries)
{
	struct drm_i915_private *dev_priv = to_i915(encoder->base.dev);
	u32 voltage = intel_de_read(dev_priv, CNL_PORT_COMP_DW3) & VOLTAGE_INFO_MASK;

	if (voltage == VOLTAGE_INFO_0_85V) {
		*n_entries = ARRAY_SIZE(cnl_ddi_translations_hdmi_0_85V);
		return cnl_ddi_translations_hdmi_0_85V;
	} else if (voltage == VOLTAGE_INFO_0_95V) {
		*n_entries = ARRAY_SIZE(cnl_ddi_translations_hdmi_0_95V);
		return cnl_ddi_translations_hdmi_0_95V;
	} else if (voltage == VOLTAGE_INFO_1_05V) {
		*n_entries = ARRAY_SIZE(cnl_ddi_translations_hdmi_1_05V);
		return cnl_ddi_translations_hdmi_1_05V;
	} else {
		*n_entries = 1; /* shut up gcc */
		MISSING_CASE(voltage);
	}
	return NULL;
}

static const struct cnl_ddi_buf_trans *
cnl_get_buf_trans_dp(struct intel_encoder *encoder, int *n_entries)
{
	struct drm_i915_private *dev_priv = to_i915(encoder->base.dev);
	u32 voltage = intel_de_read(dev_priv, CNL_PORT_COMP_DW3) & VOLTAGE_INFO_MASK;

	if (voltage == VOLTAGE_INFO_0_85V) {
		*n_entries = ARRAY_SIZE(cnl_ddi_translations_dp_0_85V);
		return cnl_ddi_translations_dp_0_85V;
	} else if (voltage == VOLTAGE_INFO_0_95V) {
		*n_entries = ARRAY_SIZE(cnl_ddi_translations_dp_0_95V);
		return cnl_ddi_translations_dp_0_95V;
	} else if (voltage == VOLTAGE_INFO_1_05V) {
		*n_entries = ARRAY_SIZE(cnl_ddi_translations_dp_1_05V);
		return cnl_ddi_translations_dp_1_05V;
	} else {
		*n_entries = 1; /* shut up gcc */
		MISSING_CASE(voltage);
	}
	return NULL;
}

static const struct cnl_ddi_buf_trans *
cnl_get_buf_trans_edp(struct intel_encoder *encoder, int *n_entries)
{
	struct drm_i915_private *dev_priv = to_i915(encoder->base.dev);
	u32 voltage = intel_de_read(dev_priv, CNL_PORT_COMP_DW3) & VOLTAGE_INFO_MASK;

	if (dev_priv->vbt.edp.low_vswing) {
		if (voltage == VOLTAGE_INFO_0_85V) {
			*n_entries = ARRAY_SIZE(cnl_ddi_translations_edp_0_85V);
			return cnl_ddi_translations_edp_0_85V;
		} else if (voltage == VOLTAGE_INFO_0_95V) {
			*n_entries = ARRAY_SIZE(cnl_ddi_translations_edp_0_95V);
			return cnl_ddi_translations_edp_0_95V;
		} else if (voltage == VOLTAGE_INFO_1_05V) {
			*n_entries = ARRAY_SIZE(cnl_ddi_translations_edp_1_05V);
			return cnl_ddi_translations_edp_1_05V;
		} else {
			*n_entries = 1; /* shut up gcc */
			MISSING_CASE(voltage);
		}
		return NULL;
	} else {
		return cnl_get_buf_trans_dp(encoder, n_entries);
	}
}

static const struct cnl_ddi_buf_trans *
icl_get_combo_buf_trans_hdmi(struct intel_encoder *encoder,
			     const struct intel_crtc_state *crtc_state,
			     int *n_entries)
{
	*n_entries = ARRAY_SIZE(icl_combo_phy_ddi_translations_hdmi);
	return icl_combo_phy_ddi_translations_hdmi;
}

static const struct cnl_ddi_buf_trans *
icl_get_combo_buf_trans_dp(struct intel_encoder *encoder,
			   const struct intel_crtc_state *crtc_state,
			   int *n_entries)
{
	*n_entries = ARRAY_SIZE(icl_combo_phy_ddi_translations_dp_hbr2);
	return icl_combo_phy_ddi_translations_dp_hbr2;
}

static const struct cnl_ddi_buf_trans *
icl_get_combo_buf_trans_edp(struct intel_encoder *encoder,
			    const struct intel_crtc_state *crtc_state,
			    int *n_entries)
{
	struct drm_i915_private *dev_priv = to_i915(encoder->base.dev);

	if (crtc_state->port_clock > 540000) {
		*n_entries = ARRAY_SIZE(icl_combo_phy_ddi_translations_edp_hbr3);
		return icl_combo_phy_ddi_translations_edp_hbr3;
	} else if (dev_priv->vbt.edp.low_vswing) {
		*n_entries = ARRAY_SIZE(icl_combo_phy_ddi_translations_edp_hbr2);
		return icl_combo_phy_ddi_translations_edp_hbr2;
	}

	return icl_get_combo_buf_trans_dp(encoder, crtc_state, n_entries);
}

static const struct cnl_ddi_buf_trans *
icl_get_combo_buf_trans(struct intel_encoder *encoder,
			const struct intel_crtc_state *crtc_state,
			int *n_entries)
{
	if (intel_crtc_has_type(crtc_state, INTEL_OUTPUT_HDMI))
		return icl_get_combo_buf_trans_hdmi(encoder, crtc_state, n_entries);
	else if (intel_crtc_has_type(crtc_state, INTEL_OUTPUT_EDP))
		return icl_get_combo_buf_trans_edp(encoder, crtc_state, n_entries);
	else
		return icl_get_combo_buf_trans_dp(encoder, crtc_state, n_entries);
}

static const struct icl_mg_phy_ddi_buf_trans *
icl_get_mg_buf_trans_hdmi(struct intel_encoder *encoder,
			  const struct intel_crtc_state *crtc_state,
			  int *n_entries)
{
	*n_entries = ARRAY_SIZE(icl_mg_phy_ddi_translations_hdmi);
	return icl_mg_phy_ddi_translations_hdmi;
}

static const struct icl_mg_phy_ddi_buf_trans *
icl_get_mg_buf_trans_dp(struct intel_encoder *encoder,
			const struct intel_crtc_state *crtc_state,
			int *n_entries)
{
	if (crtc_state->port_clock > 270000) {
		*n_entries = ARRAY_SIZE(icl_mg_phy_ddi_translations_hbr2_hbr3);
		return icl_mg_phy_ddi_translations_hbr2_hbr3;
	} else {
		*n_entries = ARRAY_SIZE(icl_mg_phy_ddi_translations_rbr_hbr);
		return icl_mg_phy_ddi_translations_rbr_hbr;
	}
}

static const struct icl_mg_phy_ddi_buf_trans *
icl_get_mg_buf_trans(struct intel_encoder *encoder,
		     const struct intel_crtc_state *crtc_state,
		     int *n_entries)
{
	if (intel_crtc_has_type(crtc_state, INTEL_OUTPUT_HDMI))
		return icl_get_mg_buf_trans_hdmi(encoder, crtc_state, n_entries);
	else
		return icl_get_mg_buf_trans_dp(encoder, crtc_state, n_entries);
}

static const struct cnl_ddi_buf_trans *
ehl_get_combo_buf_trans_hdmi(struct intel_encoder *encoder,
			     const struct intel_crtc_state *crtc_state,
			     int *n_entries)
{
	*n_entries = ARRAY_SIZE(icl_combo_phy_ddi_translations_hdmi);
	return icl_combo_phy_ddi_translations_hdmi;
}

static const struct cnl_ddi_buf_trans *
ehl_get_combo_buf_trans_dp(struct intel_encoder *encoder,
			   const struct intel_crtc_state *crtc_state,
			   int *n_entries)
{
	*n_entries = ARRAY_SIZE(ehl_combo_phy_ddi_translations_dp);
	return ehl_combo_phy_ddi_translations_dp;
}

static const struct cnl_ddi_buf_trans *
ehl_get_combo_buf_trans_edp(struct intel_encoder *encoder,
			    const struct intel_crtc_state *crtc_state,
			    int *n_entries)
{
	struct drm_i915_private *dev_priv = to_i915(encoder->base.dev);

	if (dev_priv->vbt.edp.low_vswing) {
		*n_entries = ARRAY_SIZE(icl_combo_phy_ddi_translations_edp_hbr2);
		return icl_combo_phy_ddi_translations_edp_hbr2;
	}

	return ehl_get_combo_buf_trans_dp(encoder, crtc_state, n_entries);
}

static const struct cnl_ddi_buf_trans *
ehl_get_combo_buf_trans(struct intel_encoder *encoder,
			const struct intel_crtc_state *crtc_state,
			int *n_entries)
{
	if (intel_crtc_has_type(crtc_state, INTEL_OUTPUT_HDMI))
		return ehl_get_combo_buf_trans_hdmi(encoder, crtc_state, n_entries);
	else if (intel_crtc_has_type(crtc_state, INTEL_OUTPUT_EDP))
		return ehl_get_combo_buf_trans_edp(encoder, crtc_state, n_entries);
	else
		return ehl_get_combo_buf_trans_dp(encoder, crtc_state, n_entries);
}

static const struct cnl_ddi_buf_trans *
jsl_get_combo_buf_trans_hdmi(struct intel_encoder *encoder,
			     const struct intel_crtc_state *crtc_state,
			     int *n_entries)
{
	*n_entries = ARRAY_SIZE(icl_combo_phy_ddi_translations_hdmi);
	return icl_combo_phy_ddi_translations_hdmi;
}

static const struct cnl_ddi_buf_trans *
jsl_get_combo_buf_trans_dp(struct intel_encoder *encoder,
			   const struct intel_crtc_state *crtc_state,
			   int *n_entries)
{
	*n_entries = ARRAY_SIZE(icl_combo_phy_ddi_translations_dp_hbr2);
	return icl_combo_phy_ddi_translations_dp_hbr2;
}

static const struct cnl_ddi_buf_trans *
jsl_get_combo_buf_trans_edp(struct intel_encoder *encoder,
			    const struct intel_crtc_state *crtc_state,
			    int *n_entries)
{
	struct drm_i915_private *dev_priv = to_i915(encoder->base.dev);

	if (dev_priv->vbt.edp.low_vswing) {
		if (crtc_state->port_clock > 270000) {
			*n_entries = ARRAY_SIZE(jsl_combo_phy_ddi_translations_edp_hbr2);
			return jsl_combo_phy_ddi_translations_edp_hbr2;
		} else {
			*n_entries = ARRAY_SIZE(jsl_combo_phy_ddi_translations_edp_hbr);
			return jsl_combo_phy_ddi_translations_edp_hbr;
		}
	}

	return jsl_get_combo_buf_trans_dp(encoder, crtc_state, n_entries);
}

static const struct cnl_ddi_buf_trans *
jsl_get_combo_buf_trans(struct intel_encoder *encoder,
			const struct intel_crtc_state *crtc_state,
			int *n_entries)
{
	if (intel_crtc_has_type(crtc_state, INTEL_OUTPUT_HDMI))
		return jsl_get_combo_buf_trans_hdmi(encoder, crtc_state, n_entries);
	else if (intel_crtc_has_type(crtc_state, INTEL_OUTPUT_EDP))
		return jsl_get_combo_buf_trans_edp(encoder, crtc_state, n_entries);
	else
		return jsl_get_combo_buf_trans_dp(encoder, crtc_state, n_entries);
}

static const struct cnl_ddi_buf_trans *
tgl_get_combo_buf_trans_hdmi(struct intel_encoder *encoder,
			     const struct intel_crtc_state *crtc_state,
			     int *n_entries)
{
	*n_entries = ARRAY_SIZE(icl_combo_phy_ddi_translations_hdmi);
	return icl_combo_phy_ddi_translations_hdmi;
}

static const struct cnl_ddi_buf_trans *
tgl_get_combo_buf_trans_dp(struct intel_encoder *encoder,
			   const struct intel_crtc_state *crtc_state,
			   int *n_entries)
{
	struct drm_i915_private *dev_priv = to_i915(encoder->base.dev);

	if (crtc_state->port_clock > 270000) {
		if (IS_TGL_U(dev_priv) || IS_TGL_Y(dev_priv)) {
			*n_entries = ARRAY_SIZE(tgl_uy_combo_phy_ddi_translations_dp_hbr2);
			return tgl_uy_combo_phy_ddi_translations_dp_hbr2;
		} else {
			*n_entries = ARRAY_SIZE(tgl_combo_phy_ddi_translations_dp_hbr2);
			return tgl_combo_phy_ddi_translations_dp_hbr2;
		}
	} else {
		*n_entries = ARRAY_SIZE(tgl_combo_phy_ddi_translations_dp_hbr);
		return tgl_combo_phy_ddi_translations_dp_hbr;
	}
}

static const struct cnl_ddi_buf_trans *
tgl_get_combo_buf_trans_edp(struct intel_encoder *encoder,
			    const struct intel_crtc_state *crtc_state,
			    int *n_entries)
{
	struct drm_i915_private *dev_priv = to_i915(encoder->base.dev);
	struct intel_dp *intel_dp = enc_to_intel_dp(encoder);

	if (crtc_state->port_clock > 540000) {
		*n_entries = ARRAY_SIZE(icl_combo_phy_ddi_translations_edp_hbr3);
		return icl_combo_phy_ddi_translations_edp_hbr3;
	} else if (dev_priv->vbt.edp.hobl && !intel_dp->hobl_failed) {
		*n_entries = ARRAY_SIZE(tgl_combo_phy_ddi_translations_edp_hbr2_hobl);
		return tgl_combo_phy_ddi_translations_edp_hbr2_hobl;
	} else if (dev_priv->vbt.edp.low_vswing) {
		*n_entries = ARRAY_SIZE(icl_combo_phy_ddi_translations_edp_hbr2);
		return icl_combo_phy_ddi_translations_edp_hbr2;
	}

	return tgl_get_combo_buf_trans_dp(encoder, crtc_state, n_entries);
}

static const struct cnl_ddi_buf_trans *
tgl_get_combo_buf_trans(struct intel_encoder *encoder,
			const struct intel_crtc_state *crtc_state,
			int *n_entries)
{
	if (intel_crtc_has_type(crtc_state, INTEL_OUTPUT_HDMI))
		return tgl_get_combo_buf_trans_hdmi(encoder, crtc_state, n_entries);
	else if (intel_crtc_has_type(crtc_state, INTEL_OUTPUT_EDP))
		return tgl_get_combo_buf_trans_edp(encoder, crtc_state, n_entries);
	else
		return tgl_get_combo_buf_trans_dp(encoder, crtc_state, n_entries);
}

static const struct tgl_dkl_phy_ddi_buf_trans *
tgl_get_dkl_buf_trans_hdmi(struct intel_encoder *encoder,
			   const struct intel_crtc_state *crtc_state,
			   int *n_entries)
{
	*n_entries = ARRAY_SIZE(tgl_dkl_phy_hdmi_ddi_trans);
	return tgl_dkl_phy_hdmi_ddi_trans;
}

static const struct tgl_dkl_phy_ddi_buf_trans *
tgl_get_dkl_buf_trans_dp(struct intel_encoder *encoder,
			 const struct intel_crtc_state *crtc_state,
			 int *n_entries)
{
	if (crtc_state->port_clock > 270000) {
		*n_entries = ARRAY_SIZE(tgl_dkl_phy_dp_ddi_trans_hbr2);
		return tgl_dkl_phy_dp_ddi_trans_hbr2;
	} else {
		*n_entries = ARRAY_SIZE(tgl_dkl_phy_dp_ddi_trans);
		return tgl_dkl_phy_dp_ddi_trans;
	}
}

static const struct tgl_dkl_phy_ddi_buf_trans *
tgl_get_dkl_buf_trans(struct intel_encoder *encoder,
		      const struct intel_crtc_state *crtc_state,
		      int *n_entries)
{
	if (intel_crtc_has_type(crtc_state, INTEL_OUTPUT_HDMI))
		return tgl_get_dkl_buf_trans_hdmi(encoder, crtc_state, n_entries);
	else
		return tgl_get_dkl_buf_trans_dp(encoder, crtc_state, n_entries);
}

static int intel_ddi_hdmi_level(struct intel_encoder *encoder,
				const struct intel_crtc_state *crtc_state)
{
	struct drm_i915_private *dev_priv = to_i915(encoder->base.dev);
	int n_entries, level, default_entry;
	enum phy phy = intel_port_to_phy(dev_priv, encoder->port);

	if (INTEL_GEN(dev_priv) >= 12) {
		if (intel_phy_is_combo(dev_priv, phy))
			tgl_get_combo_buf_trans_hdmi(encoder, crtc_state, &n_entries);
		else
			tgl_get_dkl_buf_trans_hdmi(encoder, crtc_state, &n_entries);
		default_entry = n_entries - 1;
	} else if (INTEL_GEN(dev_priv) == 11) {
		if (intel_phy_is_combo(dev_priv, phy))
			icl_get_combo_buf_trans_hdmi(encoder, crtc_state, &n_entries);
		else
			icl_get_mg_buf_trans_hdmi(encoder, crtc_state, &n_entries);
		default_entry = n_entries - 1;
	} else if (IS_CANNONLAKE(dev_priv)) {
		cnl_get_buf_trans_hdmi(encoder, &n_entries);
		default_entry = n_entries - 1;
	} else if (IS_GEN9_LP(dev_priv)) {
		bxt_get_buf_trans_hdmi(encoder, &n_entries);
		default_entry = n_entries - 1;
	} else if (IS_GEN9_BC(dev_priv)) {
		intel_ddi_get_buf_trans_hdmi(encoder, &n_entries);
		default_entry = 8;
	} else if (IS_BROADWELL(dev_priv)) {
		intel_ddi_get_buf_trans_hdmi(encoder, &n_entries);
		default_entry = 7;
	} else if (IS_HASWELL(dev_priv)) {
		intel_ddi_get_buf_trans_hdmi(encoder, &n_entries);
		default_entry = 6;
	} else {
		drm_WARN(&dev_priv->drm, 1, "ddi translation table missing\n");
		return 0;
	}

	if (drm_WARN_ON_ONCE(&dev_priv->drm, n_entries == 0))
		return 0;

	level = intel_bios_hdmi_level_shift(encoder);
	if (level < 0)
		level = default_entry;

	if (drm_WARN_ON_ONCE(&dev_priv->drm, level >= n_entries))
		level = n_entries - 1;

	return level;
}

/*
 * Starting with Haswell, DDI port buffers must be programmed with correct
 * values in advance. This function programs the correct values for
 * DP/eDP/FDI use cases.
 */
static void intel_prepare_dp_ddi_buffers(struct intel_encoder *encoder,
					 const struct intel_crtc_state *crtc_state)
{
	struct drm_i915_private *dev_priv = to_i915(encoder->base.dev);
	u32 iboost_bit = 0;
	int i, n_entries;
	enum port port = encoder->port;
	const struct ddi_buf_trans *ddi_translations;

	if (intel_crtc_has_type(crtc_state, INTEL_OUTPUT_ANALOG))
		ddi_translations = intel_ddi_get_buf_trans_fdi(dev_priv,
							       &n_entries);
	else if (intel_crtc_has_type(crtc_state, INTEL_OUTPUT_EDP))
		ddi_translations = intel_ddi_get_buf_trans_edp(encoder,
							       &n_entries);
	else
		ddi_translations = intel_ddi_get_buf_trans_dp(encoder,
							      &n_entries);

	/* If we're boosting the current, set bit 31 of trans1 */
	if (IS_GEN9_BC(dev_priv) && intel_bios_dp_boost_level(encoder))
		iboost_bit = DDI_BUF_BALANCE_LEG_ENABLE;

	for (i = 0; i < n_entries; i++) {
		intel_de_write(dev_priv, DDI_BUF_TRANS_LO(port, i),
			       ddi_translations[i].trans1 | iboost_bit);
		intel_de_write(dev_priv, DDI_BUF_TRANS_HI(port, i),
			       ddi_translations[i].trans2);
	}
}

/*
 * Starting with Haswell, DDI port buffers must be programmed with correct
 * values in advance. This function programs the correct values for
 * HDMI/DVI use cases.
 */
static void intel_prepare_hdmi_ddi_buffers(struct intel_encoder *encoder,
					   int level)
{
	struct drm_i915_private *dev_priv = to_i915(encoder->base.dev);
	u32 iboost_bit = 0;
	int n_entries;
	enum port port = encoder->port;
	const struct ddi_buf_trans *ddi_translations;

	ddi_translations = intel_ddi_get_buf_trans_hdmi(encoder, &n_entries);

	if (drm_WARN_ON_ONCE(&dev_priv->drm, !ddi_translations))
		return;
	if (drm_WARN_ON_ONCE(&dev_priv->drm, level >= n_entries))
		level = n_entries - 1;

	/* If we're boosting the current, set bit 31 of trans1 */
	if (IS_GEN9_BC(dev_priv) && intel_bios_hdmi_boost_level(encoder))
		iboost_bit = DDI_BUF_BALANCE_LEG_ENABLE;

	/* Entry 9 is for HDMI: */
	intel_de_write(dev_priv, DDI_BUF_TRANS_LO(port, 9),
		       ddi_translations[level].trans1 | iboost_bit);
	intel_de_write(dev_priv, DDI_BUF_TRANS_HI(port, 9),
		       ddi_translations[level].trans2);
}

static void intel_wait_ddi_buf_idle(struct drm_i915_private *dev_priv,
				    enum port port)
{
	if (IS_BROXTON(dev_priv)) {
		udelay(16);
		return;
	}

	if (wait_for_us((intel_de_read(dev_priv, DDI_BUF_CTL(port)) &
			 DDI_BUF_IS_IDLE), 8))
		drm_err(&dev_priv->drm, "Timeout waiting for DDI BUF %c to get idle\n",
			port_name(port));
}

static void intel_wait_ddi_buf_active(struct drm_i915_private *dev_priv,
				      enum port port)
{
	/* Wait > 518 usecs for DDI_BUF_CTL to be non idle */
	if (INTEL_GEN(dev_priv) < 10 && !IS_GEMINILAKE(dev_priv)) {
		usleep_range(518, 1000);
		return;
	}

	if (wait_for_us(!(intel_de_read(dev_priv, DDI_BUF_CTL(port)) &
			  DDI_BUF_IS_IDLE), 500))
		drm_err(&dev_priv->drm, "Timeout waiting for DDI BUF %c to get active\n",
			port_name(port));
}

static u32 hsw_pll_to_ddi_pll_sel(const struct intel_shared_dpll *pll)
{
	switch (pll->info->id) {
	case DPLL_ID_WRPLL1:
		return PORT_CLK_SEL_WRPLL1;
	case DPLL_ID_WRPLL2:
		return PORT_CLK_SEL_WRPLL2;
	case DPLL_ID_SPLL:
		return PORT_CLK_SEL_SPLL;
	case DPLL_ID_LCPLL_810:
		return PORT_CLK_SEL_LCPLL_810;
	case DPLL_ID_LCPLL_1350:
		return PORT_CLK_SEL_LCPLL_1350;
	case DPLL_ID_LCPLL_2700:
		return PORT_CLK_SEL_LCPLL_2700;
	default:
		MISSING_CASE(pll->info->id);
		return PORT_CLK_SEL_NONE;
	}
}

static u32 icl_pll_to_ddi_clk_sel(struct intel_encoder *encoder,
				  const struct intel_crtc_state *crtc_state)
{
	const struct intel_shared_dpll *pll = crtc_state->shared_dpll;
	int clock = crtc_state->port_clock;
	const enum intel_dpll_id id = pll->info->id;

	switch (id) {
	default:
		/*
		 * DPLL_ID_ICL_DPLL0 and DPLL_ID_ICL_DPLL1 should not be used
		 * here, so do warn if this get passed in
		 */
		MISSING_CASE(id);
		return DDI_CLK_SEL_NONE;
	case DPLL_ID_ICL_TBTPLL:
		switch (clock) {
		case 162000:
			return DDI_CLK_SEL_TBT_162;
		case 270000:
			return DDI_CLK_SEL_TBT_270;
		case 540000:
			return DDI_CLK_SEL_TBT_540;
		case 810000:
			return DDI_CLK_SEL_TBT_810;
		default:
			MISSING_CASE(clock);
			return DDI_CLK_SEL_NONE;
		}
	case DPLL_ID_ICL_MGPLL1:
	case DPLL_ID_ICL_MGPLL2:
	case DPLL_ID_ICL_MGPLL3:
	case DPLL_ID_ICL_MGPLL4:
	case DPLL_ID_TGL_MGPLL5:
	case DPLL_ID_TGL_MGPLL6:
		return DDI_CLK_SEL_MG;
	}
}

/* Starting with Haswell, different DDI ports can work in FDI mode for
 * connection to the PCH-located connectors. For this, it is necessary to train
 * both the DDI port and PCH receiver for the desired DDI buffer settings.
 *
 * The recommended port to work in FDI mode is DDI E, which we use here. Also,
 * please note that when FDI mode is active on DDI E, it shares 2 lines with
 * DDI A (which is used for eDP)
 */

void hsw_fdi_link_train(struct intel_encoder *encoder,
			const struct intel_crtc_state *crtc_state)
{
	struct intel_crtc *crtc = to_intel_crtc(crtc_state->uapi.crtc);
	struct drm_i915_private *dev_priv = to_i915(crtc->base.dev);
	u32 temp, i, rx_ctl_val, ddi_pll_sel;

	intel_prepare_dp_ddi_buffers(encoder, crtc_state);

	/* Set the FDI_RX_MISC pwrdn lanes and the 2 workarounds listed at the
	 * mode set "sequence for CRT port" document:
	 * - TP1 to TP2 time with the default value
	 * - FDI delay to 90h
	 *
	 * WaFDIAutoLinkSetTimingOverrride:hsw
	 */
	intel_de_write(dev_priv, FDI_RX_MISC(PIPE_A),
		       FDI_RX_PWRDN_LANE1_VAL(2) | FDI_RX_PWRDN_LANE0_VAL(2) | FDI_RX_TP1_TO_TP2_48 | FDI_RX_FDI_DELAY_90);

	/* Enable the PCH Receiver FDI PLL */
	rx_ctl_val = dev_priv->fdi_rx_config | FDI_RX_ENHANCE_FRAME_ENABLE |
		     FDI_RX_PLL_ENABLE |
		     FDI_DP_PORT_WIDTH(crtc_state->fdi_lanes);
	intel_de_write(dev_priv, FDI_RX_CTL(PIPE_A), rx_ctl_val);
	intel_de_posting_read(dev_priv, FDI_RX_CTL(PIPE_A));
	udelay(220);

	/* Switch from Rawclk to PCDclk */
	rx_ctl_val |= FDI_PCDCLK;
	intel_de_write(dev_priv, FDI_RX_CTL(PIPE_A), rx_ctl_val);

	/* Configure Port Clock Select */
	ddi_pll_sel = hsw_pll_to_ddi_pll_sel(crtc_state->shared_dpll);
	intel_de_write(dev_priv, PORT_CLK_SEL(PORT_E), ddi_pll_sel);
	drm_WARN_ON(&dev_priv->drm, ddi_pll_sel != PORT_CLK_SEL_SPLL);

	/* Start the training iterating through available voltages and emphasis,
	 * testing each value twice. */
	for (i = 0; i < ARRAY_SIZE(hsw_ddi_translations_fdi) * 2; i++) {
		/* Configure DP_TP_CTL with auto-training */
		intel_de_write(dev_priv, DP_TP_CTL(PORT_E),
			       DP_TP_CTL_FDI_AUTOTRAIN |
			       DP_TP_CTL_ENHANCED_FRAME_ENABLE |
			       DP_TP_CTL_LINK_TRAIN_PAT1 |
			       DP_TP_CTL_ENABLE);

		/* Configure and enable DDI_BUF_CTL for DDI E with next voltage.
		 * DDI E does not support port reversal, the functionality is
		 * achieved on the PCH side in FDI_RX_CTL, so no need to set the
		 * port reversal bit */
		intel_de_write(dev_priv, DDI_BUF_CTL(PORT_E),
			       DDI_BUF_CTL_ENABLE | ((crtc_state->fdi_lanes - 1) << 1) | DDI_BUF_TRANS_SELECT(i / 2));
		intel_de_posting_read(dev_priv, DDI_BUF_CTL(PORT_E));

		udelay(600);

		/* Program PCH FDI Receiver TU */
		intel_de_write(dev_priv, FDI_RX_TUSIZE1(PIPE_A), TU_SIZE(64));

		/* Enable PCH FDI Receiver with auto-training */
		rx_ctl_val |= FDI_RX_ENABLE | FDI_LINK_TRAIN_AUTO;
		intel_de_write(dev_priv, FDI_RX_CTL(PIPE_A), rx_ctl_val);
		intel_de_posting_read(dev_priv, FDI_RX_CTL(PIPE_A));

		/* Wait for FDI receiver lane calibration */
		udelay(30);

		/* Unset FDI_RX_MISC pwrdn lanes */
		temp = intel_de_read(dev_priv, FDI_RX_MISC(PIPE_A));
		temp &= ~(FDI_RX_PWRDN_LANE1_MASK | FDI_RX_PWRDN_LANE0_MASK);
		intel_de_write(dev_priv, FDI_RX_MISC(PIPE_A), temp);
		intel_de_posting_read(dev_priv, FDI_RX_MISC(PIPE_A));

		/* Wait for FDI auto training time */
		udelay(5);

		temp = intel_de_read(dev_priv, DP_TP_STATUS(PORT_E));
		if (temp & DP_TP_STATUS_AUTOTRAIN_DONE) {
			drm_dbg_kms(&dev_priv->drm,
				    "FDI link training done on step %d\n", i);
			break;
		}

		/*
		 * Leave things enabled even if we failed to train FDI.
		 * Results in less fireworks from the state checker.
		 */
		if (i == ARRAY_SIZE(hsw_ddi_translations_fdi) * 2 - 1) {
			drm_err(&dev_priv->drm, "FDI link training failed!\n");
			break;
		}

		rx_ctl_val &= ~FDI_RX_ENABLE;
		intel_de_write(dev_priv, FDI_RX_CTL(PIPE_A), rx_ctl_val);
		intel_de_posting_read(dev_priv, FDI_RX_CTL(PIPE_A));

		temp = intel_de_read(dev_priv, DDI_BUF_CTL(PORT_E));
		temp &= ~DDI_BUF_CTL_ENABLE;
		intel_de_write(dev_priv, DDI_BUF_CTL(PORT_E), temp);
		intel_de_posting_read(dev_priv, DDI_BUF_CTL(PORT_E));

		/* Disable DP_TP_CTL and FDI_RX_CTL and retry */
		temp = intel_de_read(dev_priv, DP_TP_CTL(PORT_E));
		temp &= ~(DP_TP_CTL_ENABLE | DP_TP_CTL_LINK_TRAIN_MASK);
		temp |= DP_TP_CTL_LINK_TRAIN_PAT1;
		intel_de_write(dev_priv, DP_TP_CTL(PORT_E), temp);
		intel_de_posting_read(dev_priv, DP_TP_CTL(PORT_E));

		intel_wait_ddi_buf_idle(dev_priv, PORT_E);

		/* Reset FDI_RX_MISC pwrdn lanes */
		temp = intel_de_read(dev_priv, FDI_RX_MISC(PIPE_A));
		temp &= ~(FDI_RX_PWRDN_LANE1_MASK | FDI_RX_PWRDN_LANE0_MASK);
		temp |= FDI_RX_PWRDN_LANE1_VAL(2) | FDI_RX_PWRDN_LANE0_VAL(2);
		intel_de_write(dev_priv, FDI_RX_MISC(PIPE_A), temp);
		intel_de_posting_read(dev_priv, FDI_RX_MISC(PIPE_A));
	}

	/* Enable normal pixel sending for FDI */
	intel_de_write(dev_priv, DP_TP_CTL(PORT_E),
		       DP_TP_CTL_FDI_AUTOTRAIN |
		       DP_TP_CTL_LINK_TRAIN_NORMAL |
		       DP_TP_CTL_ENHANCED_FRAME_ENABLE |
		       DP_TP_CTL_ENABLE);
}

static void intel_ddi_init_dp_buf_reg(struct intel_encoder *encoder,
				      const struct intel_crtc_state *crtc_state)
{
	struct intel_dp *intel_dp = enc_to_intel_dp(encoder);
	struct intel_digital_port *dig_port = enc_to_dig_port(encoder);

	intel_dp->DP = dig_port->saved_port_bits |
		DDI_BUF_CTL_ENABLE | DDI_BUF_TRANS_SELECT(0);
	intel_dp->DP |= DDI_PORT_WIDTH(crtc_state->lane_count);
}

static int icl_calc_tbt_pll_link(struct drm_i915_private *dev_priv,
				 enum port port)
{
	u32 val = intel_de_read(dev_priv, DDI_CLK_SEL(port)) & DDI_CLK_SEL_MASK;

	switch (val) {
	case DDI_CLK_SEL_NONE:
		return 0;
	case DDI_CLK_SEL_TBT_162:
		return 162000;
	case DDI_CLK_SEL_TBT_270:
		return 270000;
	case DDI_CLK_SEL_TBT_540:
		return 540000;
	case DDI_CLK_SEL_TBT_810:
		return 810000;
	default:
		MISSING_CASE(val);
		return 0;
	}
}

static void ddi_dotclock_get(struct intel_crtc_state *pipe_config)
{
	int dotclock;

	if (pipe_config->has_pch_encoder)
		dotclock = intel_dotclock_calculate(pipe_config->port_clock,
						    &pipe_config->fdi_m_n);
	else if (intel_crtc_has_dp_encoder(pipe_config))
		dotclock = intel_dotclock_calculate(pipe_config->port_clock,
						    &pipe_config->dp_m_n);
	else if (pipe_config->has_hdmi_sink && pipe_config->pipe_bpp > 24)
		dotclock = pipe_config->port_clock * 24 / pipe_config->pipe_bpp;
	else
		dotclock = pipe_config->port_clock;

	if (pipe_config->output_format == INTEL_OUTPUT_FORMAT_YCBCR420 &&
	    !intel_crtc_has_dp_encoder(pipe_config))
		dotclock *= 2;

	if (pipe_config->pixel_multiplier)
		dotclock /= pipe_config->pixel_multiplier;

	pipe_config->hw.adjusted_mode.crtc_clock = dotclock;
}

static void intel_ddi_clock_get(struct intel_encoder *encoder,
				struct intel_crtc_state *pipe_config)
{
	struct drm_i915_private *dev_priv = to_i915(encoder->base.dev);
	enum phy phy = intel_port_to_phy(dev_priv, encoder->port);

	if (intel_phy_is_tc(dev_priv, phy) &&
	    intel_get_shared_dpll_id(dev_priv, pipe_config->shared_dpll) ==
	    DPLL_ID_ICL_TBTPLL)
		pipe_config->port_clock = icl_calc_tbt_pll_link(dev_priv,
								encoder->port);
	else
		pipe_config->port_clock =
			intel_dpll_get_freq(dev_priv, pipe_config->shared_dpll);

	ddi_dotclock_get(pipe_config);
}

void intel_ddi_set_dp_msa(const struct intel_crtc_state *crtc_state,
			  const struct drm_connector_state *conn_state)
{
	struct intel_crtc *crtc = to_intel_crtc(crtc_state->uapi.crtc);
	struct drm_i915_private *dev_priv = to_i915(crtc->base.dev);
	enum transcoder cpu_transcoder = crtc_state->cpu_transcoder;
	u32 temp;

	if (!intel_crtc_has_dp_encoder(crtc_state))
		return;

	drm_WARN_ON(&dev_priv->drm, transcoder_is_dsi(cpu_transcoder));

	temp = DP_MSA_MISC_SYNC_CLOCK;

	switch (crtc_state->pipe_bpp) {
	case 18:
		temp |= DP_MSA_MISC_6_BPC;
		break;
	case 24:
		temp |= DP_MSA_MISC_8_BPC;
		break;
	case 30:
		temp |= DP_MSA_MISC_10_BPC;
		break;
	case 36:
		temp |= DP_MSA_MISC_12_BPC;
		break;
	default:
		MISSING_CASE(crtc_state->pipe_bpp);
		break;
	}

	/* nonsense combination */
	drm_WARN_ON(&dev_priv->drm, crtc_state->limited_color_range &&
		    crtc_state->output_format != INTEL_OUTPUT_FORMAT_RGB);

	if (crtc_state->limited_color_range)
		temp |= DP_MSA_MISC_COLOR_CEA_RGB;

	/*
	 * As per DP 1.2 spec section 2.3.4.3 while sending
	 * YCBCR 444 signals we should program MSA MISC1/0 fields with
	 * colorspace information.
	 */
	if (crtc_state->output_format == INTEL_OUTPUT_FORMAT_YCBCR444)
		temp |= DP_MSA_MISC_COLOR_YCBCR_444_BT709;

	/*
	 * As per DP 1.4a spec section 2.2.4.3 [MSA Field for Indication
	 * of Color Encoding Format and Content Color Gamut] while sending
	 * YCBCR 420, HDR BT.2020 signals we should program MSA MISC1 fields
	 * which indicate VSC SDP for the Pixel Encoding/Colorimetry Format.
	 */
	if (intel_dp_needs_vsc_sdp(crtc_state, conn_state))
		temp |= DP_MSA_MISC_COLOR_VSC_SDP;

	intel_de_write(dev_priv, TRANS_MSA_MISC(cpu_transcoder), temp);
}

static u32 bdw_trans_port_sync_master_select(enum transcoder master_transcoder)
{
	if (master_transcoder == TRANSCODER_EDP)
		return 0;
	else
		return master_transcoder + 1;
}

/*
 * Returns the TRANS_DDI_FUNC_CTL value based on CRTC state.
 *
 * Only intended to be used by intel_ddi_enable_transcoder_func() and
 * intel_ddi_config_transcoder_func().
 */
static u32
intel_ddi_transcoder_func_reg_val_get(struct intel_encoder *encoder,
				      const struct intel_crtc_state *crtc_state)
{
	struct intel_crtc *crtc = to_intel_crtc(crtc_state->uapi.crtc);
	struct drm_i915_private *dev_priv = to_i915(crtc->base.dev);
	enum pipe pipe = crtc->pipe;
	enum transcoder cpu_transcoder = crtc_state->cpu_transcoder;
	enum port port = encoder->port;
	u32 temp;

	/* Enable TRANS_DDI_FUNC_CTL for the pipe to work in HDMI mode */
	temp = TRANS_DDI_FUNC_ENABLE;
	if (INTEL_GEN(dev_priv) >= 12)
		temp |= TGL_TRANS_DDI_SELECT_PORT(port);
	else
		temp |= TRANS_DDI_SELECT_PORT(port);

	switch (crtc_state->pipe_bpp) {
	case 18:
		temp |= TRANS_DDI_BPC_6;
		break;
	case 24:
		temp |= TRANS_DDI_BPC_8;
		break;
	case 30:
		temp |= TRANS_DDI_BPC_10;
		break;
	case 36:
		temp |= TRANS_DDI_BPC_12;
		break;
	default:
		BUG();
	}

	if (crtc_state->hw.adjusted_mode.flags & DRM_MODE_FLAG_PVSYNC)
		temp |= TRANS_DDI_PVSYNC;
	if (crtc_state->hw.adjusted_mode.flags & DRM_MODE_FLAG_PHSYNC)
		temp |= TRANS_DDI_PHSYNC;

	if (cpu_transcoder == TRANSCODER_EDP) {
		switch (pipe) {
		case PIPE_A:
			/* On Haswell, can only use the always-on power well for
			 * eDP when not using the panel fitter, and when not
			 * using motion blur mitigation (which we don't
			 * support). */
			if (crtc_state->pch_pfit.force_thru)
				temp |= TRANS_DDI_EDP_INPUT_A_ONOFF;
			else
				temp |= TRANS_DDI_EDP_INPUT_A_ON;
			break;
		case PIPE_B:
			temp |= TRANS_DDI_EDP_INPUT_B_ONOFF;
			break;
		case PIPE_C:
			temp |= TRANS_DDI_EDP_INPUT_C_ONOFF;
			break;
		default:
			BUG();
			break;
		}
	}

	if (intel_crtc_has_type(crtc_state, INTEL_OUTPUT_HDMI)) {
		if (crtc_state->has_hdmi_sink)
			temp |= TRANS_DDI_MODE_SELECT_HDMI;
		else
			temp |= TRANS_DDI_MODE_SELECT_DVI;

		if (crtc_state->hdmi_scrambling)
			temp |= TRANS_DDI_HDMI_SCRAMBLING;
		if (crtc_state->hdmi_high_tmds_clock_ratio)
			temp |= TRANS_DDI_HIGH_TMDS_CHAR_RATE;
	} else if (intel_crtc_has_type(crtc_state, INTEL_OUTPUT_ANALOG)) {
		temp |= TRANS_DDI_MODE_SELECT_FDI;
		temp |= (crtc_state->fdi_lanes - 1) << 1;
	} else if (intel_crtc_has_type(crtc_state, INTEL_OUTPUT_DP_MST)) {
		temp |= TRANS_DDI_MODE_SELECT_DP_MST;
		temp |= DDI_PORT_WIDTH(crtc_state->lane_count);

		if (INTEL_GEN(dev_priv) >= 12) {
			enum transcoder master;

			master = crtc_state->mst_master_transcoder;
			drm_WARN_ON(&dev_priv->drm,
				    master == INVALID_TRANSCODER);
			temp |= TRANS_DDI_MST_TRANSPORT_SELECT(master);
		}
	} else {
		temp |= TRANS_DDI_MODE_SELECT_DP_SST;
		temp |= DDI_PORT_WIDTH(crtc_state->lane_count);
	}

	if (IS_GEN_RANGE(dev_priv, 8, 10) &&
	    crtc_state->master_transcoder != INVALID_TRANSCODER) {
		u8 master_select =
			bdw_trans_port_sync_master_select(crtc_state->master_transcoder);

		temp |= TRANS_DDI_PORT_SYNC_ENABLE |
			TRANS_DDI_PORT_SYNC_MASTER_SELECT(master_select);
	}

	return temp;
}

void intel_ddi_enable_transcoder_func(struct intel_encoder *encoder,
				      const struct intel_crtc_state *crtc_state)
{
	struct intel_crtc *crtc = to_intel_crtc(crtc_state->uapi.crtc);
	struct drm_i915_private *dev_priv = to_i915(crtc->base.dev);
	enum transcoder cpu_transcoder = crtc_state->cpu_transcoder;

	if (INTEL_GEN(dev_priv) >= 11) {
		enum transcoder master_transcoder = crtc_state->master_transcoder;
		u32 ctl2 = 0;

		if (master_transcoder != INVALID_TRANSCODER) {
			u8 master_select =
				bdw_trans_port_sync_master_select(master_transcoder);

			ctl2 |= PORT_SYNC_MODE_ENABLE |
				PORT_SYNC_MODE_MASTER_SELECT(master_select);
		}

		intel_de_write(dev_priv,
			       TRANS_DDI_FUNC_CTL2(cpu_transcoder), ctl2);
	}

	intel_de_write(dev_priv, TRANS_DDI_FUNC_CTL(cpu_transcoder),
		       intel_ddi_transcoder_func_reg_val_get(encoder,
							     crtc_state));
}

/*
 * Same as intel_ddi_enable_transcoder_func(), but it does not set the enable
 * bit.
 */
static void
intel_ddi_config_transcoder_func(struct intel_encoder *encoder,
				 const struct intel_crtc_state *crtc_state)
{
	struct intel_crtc *crtc = to_intel_crtc(crtc_state->uapi.crtc);
	struct drm_i915_private *dev_priv = to_i915(crtc->base.dev);
	enum transcoder cpu_transcoder = crtc_state->cpu_transcoder;
	u32 ctl;

	ctl = intel_ddi_transcoder_func_reg_val_get(encoder, crtc_state);
	ctl &= ~TRANS_DDI_FUNC_ENABLE;
	intel_de_write(dev_priv, TRANS_DDI_FUNC_CTL(cpu_transcoder), ctl);
}

void intel_ddi_disable_transcoder_func(const struct intel_crtc_state *crtc_state)
{
	struct intel_crtc *crtc = to_intel_crtc(crtc_state->uapi.crtc);
	struct drm_i915_private *dev_priv = to_i915(crtc->base.dev);
	enum transcoder cpu_transcoder = crtc_state->cpu_transcoder;
	u32 ctl;

	if (INTEL_GEN(dev_priv) >= 11)
		intel_de_write(dev_priv,
			       TRANS_DDI_FUNC_CTL2(cpu_transcoder), 0);

	ctl = intel_de_read(dev_priv, TRANS_DDI_FUNC_CTL(cpu_transcoder));

	drm_WARN_ON(crtc->base.dev, ctl & TRANS_DDI_HDCP_SIGNALLING);

	ctl &= ~TRANS_DDI_FUNC_ENABLE;

	if (IS_GEN_RANGE(dev_priv, 8, 10))
		ctl &= ~(TRANS_DDI_PORT_SYNC_ENABLE |
			 TRANS_DDI_PORT_SYNC_MASTER_SELECT_MASK);

	if (INTEL_GEN(dev_priv) >= 12) {
		if (!intel_dp_mst_is_master_trans(crtc_state)) {
			ctl &= ~(TGL_TRANS_DDI_PORT_MASK |
				 TRANS_DDI_MODE_SELECT_MASK);
		}
	} else {
		ctl &= ~(TRANS_DDI_PORT_MASK | TRANS_DDI_MODE_SELECT_MASK);
	}

	intel_de_write(dev_priv, TRANS_DDI_FUNC_CTL(cpu_transcoder), ctl);

	if (dev_priv->quirks & QUIRK_INCREASE_DDI_DISABLED_TIME &&
	    intel_crtc_has_type(crtc_state, INTEL_OUTPUT_HDMI)) {
		drm_dbg_kms(&dev_priv->drm,
			    "Quirk Increase DDI disabled time\n");
		/* Quirk time at 100ms for reliable operation */
		msleep(100);
	}
}

int intel_ddi_toggle_hdcp_signalling(struct intel_encoder *intel_encoder,
				     enum transcoder cpu_transcoder,
				     bool enable)
{
	struct drm_device *dev = intel_encoder->base.dev;
	struct drm_i915_private *dev_priv = to_i915(dev);
	intel_wakeref_t wakeref;
	int ret = 0;
	u32 tmp;

	wakeref = intel_display_power_get_if_enabled(dev_priv,
						     intel_encoder->power_domain);
	if (drm_WARN_ON(dev, !wakeref))
		return -ENXIO;

	tmp = intel_de_read(dev_priv, TRANS_DDI_FUNC_CTL(cpu_transcoder));
	if (enable)
		tmp |= TRANS_DDI_HDCP_SIGNALLING;
	else
		tmp &= ~TRANS_DDI_HDCP_SIGNALLING;
	intel_de_write(dev_priv, TRANS_DDI_FUNC_CTL(cpu_transcoder), tmp);
	intel_display_power_put(dev_priv, intel_encoder->power_domain, wakeref);
	return ret;
}

bool intel_ddi_connector_get_hw_state(struct intel_connector *intel_connector)
{
	struct drm_device *dev = intel_connector->base.dev;
	struct drm_i915_private *dev_priv = to_i915(dev);
	struct intel_encoder *encoder = intel_attached_encoder(intel_connector);
	int type = intel_connector->base.connector_type;
	enum port port = encoder->port;
	enum transcoder cpu_transcoder;
	intel_wakeref_t wakeref;
	enum pipe pipe = 0;
	u32 tmp;
	bool ret;

	wakeref = intel_display_power_get_if_enabled(dev_priv,
						     encoder->power_domain);
	if (!wakeref)
		return false;

	if (!encoder->get_hw_state(encoder, &pipe)) {
		ret = false;
		goto out;
	}

	if (HAS_TRANSCODER(dev_priv, TRANSCODER_EDP) && port == PORT_A)
		cpu_transcoder = TRANSCODER_EDP;
	else
		cpu_transcoder = (enum transcoder) pipe;

	tmp = intel_de_read(dev_priv, TRANS_DDI_FUNC_CTL(cpu_transcoder));

	switch (tmp & TRANS_DDI_MODE_SELECT_MASK) {
	case TRANS_DDI_MODE_SELECT_HDMI:
	case TRANS_DDI_MODE_SELECT_DVI:
		ret = type == DRM_MODE_CONNECTOR_HDMIA;
		break;

	case TRANS_DDI_MODE_SELECT_DP_SST:
		ret = type == DRM_MODE_CONNECTOR_eDP ||
		      type == DRM_MODE_CONNECTOR_DisplayPort;
		break;

	case TRANS_DDI_MODE_SELECT_DP_MST:
		/* if the transcoder is in MST state then
		 * connector isn't connected */
		ret = false;
		break;

	case TRANS_DDI_MODE_SELECT_FDI:
		ret = type == DRM_MODE_CONNECTOR_VGA;
		break;

	default:
		ret = false;
		break;
	}

out:
	intel_display_power_put(dev_priv, encoder->power_domain, wakeref);

	return ret;
}

static void intel_ddi_get_encoder_pipes(struct intel_encoder *encoder,
					u8 *pipe_mask, bool *is_dp_mst)
{
	struct drm_device *dev = encoder->base.dev;
	struct drm_i915_private *dev_priv = to_i915(dev);
	enum port port = encoder->port;
	intel_wakeref_t wakeref;
	enum pipe p;
	u32 tmp;
	u8 mst_pipe_mask;

	*pipe_mask = 0;
	*is_dp_mst = false;

	wakeref = intel_display_power_get_if_enabled(dev_priv,
						     encoder->power_domain);
	if (!wakeref)
		return;

	tmp = intel_de_read(dev_priv, DDI_BUF_CTL(port));
	if (!(tmp & DDI_BUF_CTL_ENABLE))
		goto out;

	if (HAS_TRANSCODER(dev_priv, TRANSCODER_EDP) && port == PORT_A) {
		tmp = intel_de_read(dev_priv,
				    TRANS_DDI_FUNC_CTL(TRANSCODER_EDP));

		switch (tmp & TRANS_DDI_EDP_INPUT_MASK) {
		default:
			MISSING_CASE(tmp & TRANS_DDI_EDP_INPUT_MASK);
			fallthrough;
		case TRANS_DDI_EDP_INPUT_A_ON:
		case TRANS_DDI_EDP_INPUT_A_ONOFF:
			*pipe_mask = BIT(PIPE_A);
			break;
		case TRANS_DDI_EDP_INPUT_B_ONOFF:
			*pipe_mask = BIT(PIPE_B);
			break;
		case TRANS_DDI_EDP_INPUT_C_ONOFF:
			*pipe_mask = BIT(PIPE_C);
			break;
		}

		goto out;
	}

	mst_pipe_mask = 0;
	for_each_pipe(dev_priv, p) {
		enum transcoder cpu_transcoder = (enum transcoder)p;
		unsigned int port_mask, ddi_select;
		intel_wakeref_t trans_wakeref;

		trans_wakeref = intel_display_power_get_if_enabled(dev_priv,
								   POWER_DOMAIN_TRANSCODER(cpu_transcoder));
		if (!trans_wakeref)
			continue;

		if (INTEL_GEN(dev_priv) >= 12) {
			port_mask = TGL_TRANS_DDI_PORT_MASK;
			ddi_select = TGL_TRANS_DDI_SELECT_PORT(port);
		} else {
			port_mask = TRANS_DDI_PORT_MASK;
			ddi_select = TRANS_DDI_SELECT_PORT(port);
		}

		tmp = intel_de_read(dev_priv,
				    TRANS_DDI_FUNC_CTL(cpu_transcoder));
		intel_display_power_put(dev_priv, POWER_DOMAIN_TRANSCODER(cpu_transcoder),
					trans_wakeref);

		if ((tmp & port_mask) != ddi_select)
			continue;

		if ((tmp & TRANS_DDI_MODE_SELECT_MASK) ==
		    TRANS_DDI_MODE_SELECT_DP_MST)
			mst_pipe_mask |= BIT(p);

		*pipe_mask |= BIT(p);
	}

	if (!*pipe_mask)
		drm_dbg_kms(&dev_priv->drm,
			    "No pipe for [ENCODER:%d:%s] found\n",
			    encoder->base.base.id, encoder->base.name);

	if (!mst_pipe_mask && hweight8(*pipe_mask) > 1) {
		drm_dbg_kms(&dev_priv->drm,
			    "Multiple pipes for [ENCODER:%d:%s] (pipe_mask %02x)\n",
			    encoder->base.base.id, encoder->base.name,
			    *pipe_mask);
		*pipe_mask = BIT(ffs(*pipe_mask) - 1);
	}

	if (mst_pipe_mask && mst_pipe_mask != *pipe_mask)
		drm_dbg_kms(&dev_priv->drm,
			    "Conflicting MST and non-MST state for [ENCODER:%d:%s] (pipe_mask %02x mst_pipe_mask %02x)\n",
			    encoder->base.base.id, encoder->base.name,
			    *pipe_mask, mst_pipe_mask);
	else
		*is_dp_mst = mst_pipe_mask;

out:
	if (*pipe_mask && IS_GEN9_LP(dev_priv)) {
		tmp = intel_de_read(dev_priv, BXT_PHY_CTL(port));
		if ((tmp & (BXT_PHY_CMNLANE_POWERDOWN_ACK |
			    BXT_PHY_LANE_POWERDOWN_ACK |
			    BXT_PHY_LANE_ENABLED)) != BXT_PHY_LANE_ENABLED)
			drm_err(&dev_priv->drm,
				"[ENCODER:%d:%s] enabled but PHY powered down? (PHY_CTL %08x)\n",
				encoder->base.base.id, encoder->base.name, tmp);
	}

	intel_display_power_put(dev_priv, encoder->power_domain, wakeref);
}

bool intel_ddi_get_hw_state(struct intel_encoder *encoder,
			    enum pipe *pipe)
{
	u8 pipe_mask;
	bool is_mst;

	intel_ddi_get_encoder_pipes(encoder, &pipe_mask, &is_mst);

	if (is_mst || !pipe_mask)
		return false;

	*pipe = ffs(pipe_mask) - 1;

	return true;
}

static enum intel_display_power_domain
intel_ddi_main_link_aux_domain(struct intel_digital_port *dig_port)
{
	/* CNL+ HW requires corresponding AUX IOs to be powered up for PSR with
	 * DC states enabled at the same time, while for driver initiated AUX
	 * transfers we need the same AUX IOs to be powered but with DC states
	 * disabled. Accordingly use the AUX power domain here which leaves DC
	 * states enabled.
	 * However, for non-A AUX ports the corresponding non-EDP transcoders
	 * would have already enabled power well 2 and DC_OFF. This means we can
	 * acquire a wider POWER_DOMAIN_AUX_{B,C,D,F} reference instead of a
	 * specific AUX_IO reference without powering up any extra wells.
	 * Note that PSR is enabled only on Port A even though this function
	 * returns the correct domain for other ports too.
	 */
	return dig_port->aux_ch == AUX_CH_A ? POWER_DOMAIN_AUX_IO_A :
					      intel_aux_power_domain(dig_port);
}

static void intel_ddi_get_power_domains(struct intel_encoder *encoder,
					struct intel_crtc_state *crtc_state)
{
	struct drm_i915_private *dev_priv = to_i915(encoder->base.dev);
	struct intel_digital_port *dig_port;
	enum phy phy = intel_port_to_phy(dev_priv, encoder->port);

	/*
	 * TODO: Add support for MST encoders. Atm, the following should never
	 * happen since fake-MST encoders don't set their get_power_domains()
	 * hook.
	 */
	if (drm_WARN_ON(&dev_priv->drm,
			intel_crtc_has_type(crtc_state, INTEL_OUTPUT_DP_MST)))
		return;

	dig_port = enc_to_dig_port(encoder);

	if (!intel_phy_is_tc(dev_priv, phy) ||
	    dig_port->tc_mode != TC_PORT_TBT_ALT)
		intel_display_power_get(dev_priv,
					dig_port->ddi_io_power_domain);

	/*
	 * AUX power is only needed for (e)DP mode, and for HDMI mode on TC
	 * ports.
	 */
	if (intel_crtc_has_dp_encoder(crtc_state) ||
	    intel_phy_is_tc(dev_priv, phy))
		intel_display_power_get(dev_priv,
					intel_ddi_main_link_aux_domain(dig_port));

	/*
	 * VDSC power is needed when DSC is enabled
	 */
	if (crtc_state->dsc.compression_enable)
		intel_display_power_get(dev_priv,
					intel_dsc_power_domain(crtc_state));
}

void intel_ddi_enable_pipe_clock(struct intel_encoder *encoder,
				 const struct intel_crtc_state *crtc_state)
{
	struct intel_crtc *crtc = to_intel_crtc(crtc_state->uapi.crtc);
	struct drm_i915_private *dev_priv = to_i915(crtc->base.dev);
	enum port port = encoder->port;
	enum transcoder cpu_transcoder = crtc_state->cpu_transcoder;

	if (cpu_transcoder != TRANSCODER_EDP) {
		if (INTEL_GEN(dev_priv) >= 12)
			intel_de_write(dev_priv,
				       TRANS_CLK_SEL(cpu_transcoder),
				       TGL_TRANS_CLK_SEL_PORT(port));
		else
			intel_de_write(dev_priv,
				       TRANS_CLK_SEL(cpu_transcoder),
				       TRANS_CLK_SEL_PORT(port));
	}
}

void intel_ddi_disable_pipe_clock(const struct intel_crtc_state *crtc_state)
{
	struct drm_i915_private *dev_priv = to_i915(crtc_state->uapi.crtc->dev);
	enum transcoder cpu_transcoder = crtc_state->cpu_transcoder;

	if (cpu_transcoder != TRANSCODER_EDP) {
		if (INTEL_GEN(dev_priv) >= 12)
			intel_de_write(dev_priv,
				       TRANS_CLK_SEL(cpu_transcoder),
				       TGL_TRANS_CLK_SEL_DISABLED);
		else
			intel_de_write(dev_priv,
				       TRANS_CLK_SEL(cpu_transcoder),
				       TRANS_CLK_SEL_DISABLED);
	}
}

static void _skl_ddi_set_iboost(struct drm_i915_private *dev_priv,
				enum port port, u8 iboost)
{
	u32 tmp;

	tmp = intel_de_read(dev_priv, DISPIO_CR_TX_BMU_CR0);
	tmp &= ~(BALANCE_LEG_MASK(port) | BALANCE_LEG_DISABLE(port));
	if (iboost)
		tmp |= iboost << BALANCE_LEG_SHIFT(port);
	else
		tmp |= BALANCE_LEG_DISABLE(port);
	intel_de_write(dev_priv, DISPIO_CR_TX_BMU_CR0, tmp);
}

static void skl_ddi_set_iboost(struct intel_encoder *encoder,
			       const struct intel_crtc_state *crtc_state,
			       int level)
{
	struct intel_digital_port *dig_port = enc_to_dig_port(encoder);
	struct drm_i915_private *dev_priv = to_i915(encoder->base.dev);
	u8 iboost;

	if (intel_crtc_has_type(crtc_state, INTEL_OUTPUT_HDMI))
		iboost = intel_bios_hdmi_boost_level(encoder);
	else
		iboost = intel_bios_dp_boost_level(encoder);

	if (iboost == 0) {
		const struct ddi_buf_trans *ddi_translations;
		int n_entries;

		if (intel_crtc_has_type(crtc_state, INTEL_OUTPUT_HDMI))
			ddi_translations = intel_ddi_get_buf_trans_hdmi(encoder, &n_entries);
		else if (intel_crtc_has_type(crtc_state, INTEL_OUTPUT_EDP))
			ddi_translations = intel_ddi_get_buf_trans_edp(encoder, &n_entries);
		else
			ddi_translations = intel_ddi_get_buf_trans_dp(encoder, &n_entries);

		if (drm_WARN_ON_ONCE(&dev_priv->drm, !ddi_translations))
			return;
		if (drm_WARN_ON_ONCE(&dev_priv->drm, level >= n_entries))
			level = n_entries - 1;

		iboost = ddi_translations[level].i_boost;
	}

	/* Make sure that the requested I_boost is valid */
	if (iboost && iboost != 0x1 && iboost != 0x3 && iboost != 0x7) {
		drm_err(&dev_priv->drm, "Invalid I_boost value %u\n", iboost);
		return;
	}

	_skl_ddi_set_iboost(dev_priv, encoder->port, iboost);

	if (encoder->port == PORT_A && dig_port->max_lanes == 4)
		_skl_ddi_set_iboost(dev_priv, PORT_E, iboost);
}

static void bxt_ddi_vswing_sequence(struct intel_encoder *encoder,
				    const struct intel_crtc_state *crtc_state,
				    int level)
{
	struct drm_i915_private *dev_priv = to_i915(encoder->base.dev);
	const struct bxt_ddi_buf_trans *ddi_translations;
	enum port port = encoder->port;
	int n_entries;

	if (intel_crtc_has_type(crtc_state, INTEL_OUTPUT_HDMI))
		ddi_translations = bxt_get_buf_trans_hdmi(encoder, &n_entries);
	else if (intel_crtc_has_type(crtc_state, INTEL_OUTPUT_EDP))
		ddi_translations = bxt_get_buf_trans_edp(encoder, &n_entries);
	else
		ddi_translations = bxt_get_buf_trans_dp(encoder, &n_entries);

	if (drm_WARN_ON_ONCE(&dev_priv->drm, !ddi_translations))
		return;
	if (drm_WARN_ON_ONCE(&dev_priv->drm, level >= n_entries))
		level = n_entries - 1;

	bxt_ddi_phy_set_signal_level(dev_priv, port,
				     ddi_translations[level].margin,
				     ddi_translations[level].scale,
				     ddi_translations[level].enable,
				     ddi_translations[level].deemphasis);
}

static u8 intel_ddi_dp_voltage_max(struct intel_dp *intel_dp,
				   const struct intel_crtc_state *crtc_state)
{
	struct intel_encoder *encoder = &dp_to_dig_port(intel_dp)->base;
	struct drm_i915_private *dev_priv = to_i915(encoder->base.dev);
	enum port port = encoder->port;
	enum phy phy = intel_port_to_phy(dev_priv, port);
	int n_entries;

	if (INTEL_GEN(dev_priv) >= 12) {
		if (intel_phy_is_combo(dev_priv, phy))
			tgl_get_combo_buf_trans(encoder, crtc_state, &n_entries);
		else
			tgl_get_dkl_buf_trans(encoder, crtc_state, &n_entries);
	} else if (INTEL_GEN(dev_priv) == 11) {
		if (IS_PLATFORM(dev_priv, INTEL_JASPERLAKE))
			jsl_get_combo_buf_trans(encoder, crtc_state, &n_entries);
		else if (IS_PLATFORM(dev_priv, INTEL_ELKHARTLAKE))
			ehl_get_combo_buf_trans(encoder, crtc_state, &n_entries);
		else if (intel_phy_is_combo(dev_priv, phy))
			icl_get_combo_buf_trans(encoder, crtc_state, &n_entries);
		else
			icl_get_mg_buf_trans(encoder, crtc_state, &n_entries);
	} else if (IS_CANNONLAKE(dev_priv)) {
		if (intel_crtc_has_type(crtc_state, INTEL_OUTPUT_EDP))
			cnl_get_buf_trans_edp(encoder, &n_entries);
		else
			cnl_get_buf_trans_dp(encoder, &n_entries);
	} else if (IS_GEN9_LP(dev_priv)) {
		if (intel_crtc_has_type(crtc_state, INTEL_OUTPUT_EDP))
			bxt_get_buf_trans_edp(encoder, &n_entries);
		else
			bxt_get_buf_trans_dp(encoder, &n_entries);
	} else {
		if (intel_crtc_has_type(crtc_state, INTEL_OUTPUT_EDP))
			intel_ddi_get_buf_trans_edp(encoder, &n_entries);
		else
			intel_ddi_get_buf_trans_dp(encoder, &n_entries);
	}

	if (drm_WARN_ON(&dev_priv->drm, n_entries < 1))
		n_entries = 1;
	if (drm_WARN_ON(&dev_priv->drm,
			n_entries > ARRAY_SIZE(index_to_dp_signal_levels)))
		n_entries = ARRAY_SIZE(index_to_dp_signal_levels);

	return index_to_dp_signal_levels[n_entries - 1] &
		DP_TRAIN_VOLTAGE_SWING_MASK;
}

/*
 * We assume that the full set of pre-emphasis values can be
 * used on all DDI platforms. Should that change we need to
 * rethink this code.
 */
static u8 intel_ddi_dp_preemph_max(struct intel_dp *intel_dp)
{
	return DP_TRAIN_PRE_EMPH_LEVEL_3;
}

static void cnl_ddi_vswing_program(struct intel_encoder *encoder,
				   const struct intel_crtc_state *crtc_state,
				   int level)
{
	struct drm_i915_private *dev_priv = to_i915(encoder->base.dev);
	const struct cnl_ddi_buf_trans *ddi_translations;
	enum port port = encoder->port;
	int n_entries, ln;
	u32 val;

	if (intel_crtc_has_type(crtc_state, INTEL_OUTPUT_HDMI))
		ddi_translations = cnl_get_buf_trans_hdmi(encoder, &n_entries);
	else if (intel_crtc_has_type(crtc_state, INTEL_OUTPUT_EDP))
		ddi_translations = cnl_get_buf_trans_edp(encoder, &n_entries);
	else
		ddi_translations = cnl_get_buf_trans_dp(encoder, &n_entries);

	if (drm_WARN_ON_ONCE(&dev_priv->drm, !ddi_translations))
		return;
	if (drm_WARN_ON_ONCE(&dev_priv->drm, level >= n_entries))
		level = n_entries - 1;

	/* Set PORT_TX_DW5 Scaling Mode Sel to 010b. */
	val = intel_de_read(dev_priv, CNL_PORT_TX_DW5_LN0(port));
	val &= ~SCALING_MODE_SEL_MASK;
	val |= SCALING_MODE_SEL(2);
	intel_de_write(dev_priv, CNL_PORT_TX_DW5_GRP(port), val);

	/* Program PORT_TX_DW2 */
	val = intel_de_read(dev_priv, CNL_PORT_TX_DW2_LN0(port));
	val &= ~(SWING_SEL_LOWER_MASK | SWING_SEL_UPPER_MASK |
		 RCOMP_SCALAR_MASK);
	val |= SWING_SEL_UPPER(ddi_translations[level].dw2_swing_sel);
	val |= SWING_SEL_LOWER(ddi_translations[level].dw2_swing_sel);
	/* Rcomp scalar is fixed as 0x98 for every table entry */
	val |= RCOMP_SCALAR(0x98);
	intel_de_write(dev_priv, CNL_PORT_TX_DW2_GRP(port), val);

	/* Program PORT_TX_DW4 */
	/* We cannot write to GRP. It would overrite individual loadgen */
	for (ln = 0; ln < 4; ln++) {
		val = intel_de_read(dev_priv, CNL_PORT_TX_DW4_LN(ln, port));
		val &= ~(POST_CURSOR_1_MASK | POST_CURSOR_2_MASK |
			 CURSOR_COEFF_MASK);
		val |= POST_CURSOR_1(ddi_translations[level].dw4_post_cursor_1);
		val |= POST_CURSOR_2(ddi_translations[level].dw4_post_cursor_2);
		val |= CURSOR_COEFF(ddi_translations[level].dw4_cursor_coeff);
		intel_de_write(dev_priv, CNL_PORT_TX_DW4_LN(ln, port), val);
	}

	/* Program PORT_TX_DW5 */
	/* All DW5 values are fixed for every table entry */
	val = intel_de_read(dev_priv, CNL_PORT_TX_DW5_LN0(port));
	val &= ~RTERM_SELECT_MASK;
	val |= RTERM_SELECT(6);
	val |= TAP3_DISABLE;
	intel_de_write(dev_priv, CNL_PORT_TX_DW5_GRP(port), val);

	/* Program PORT_TX_DW7 */
	val = intel_de_read(dev_priv, CNL_PORT_TX_DW7_LN0(port));
	val &= ~N_SCALAR_MASK;
	val |= N_SCALAR(ddi_translations[level].dw7_n_scalar);
	intel_de_write(dev_priv, CNL_PORT_TX_DW7_GRP(port), val);
}

static void cnl_ddi_vswing_sequence(struct intel_encoder *encoder,
				    const struct intel_crtc_state *crtc_state,
				    int level)
{
	struct drm_i915_private *dev_priv = to_i915(encoder->base.dev);
	enum port port = encoder->port;
	int width, rate, ln;
	u32 val;

	width = crtc_state->lane_count;
	rate = crtc_state->port_clock;

	/*
	 * 1. If port type is eDP or DP,
	 * set PORT_PCS_DW1 cmnkeeper_enable to 1b,
	 * else clear to 0b.
	 */
	val = intel_de_read(dev_priv, CNL_PORT_PCS_DW1_LN0(port));
	if (intel_crtc_has_type(crtc_state, INTEL_OUTPUT_HDMI))
		val &= ~COMMON_KEEPER_EN;
	else
		val |= COMMON_KEEPER_EN;
	intel_de_write(dev_priv, CNL_PORT_PCS_DW1_GRP(port), val);

	/* 2. Program loadgen select */
	/*
	 * Program PORT_TX_DW4_LN depending on Bit rate and used lanes
	 * <= 6 GHz and 4 lanes (LN0=0, LN1=1, LN2=1, LN3=1)
	 * <= 6 GHz and 1,2 lanes (LN0=0, LN1=1, LN2=1, LN3=0)
	 * > 6 GHz (LN0=0, LN1=0, LN2=0, LN3=0)
	 */
	for (ln = 0; ln <= 3; ln++) {
		val = intel_de_read(dev_priv, CNL_PORT_TX_DW4_LN(ln, port));
		val &= ~LOADGEN_SELECT;

		if ((rate <= 600000 && width == 4 && ln >= 1)  ||
		    (rate <= 600000 && width < 4 && (ln == 1 || ln == 2))) {
			val |= LOADGEN_SELECT;
		}
		intel_de_write(dev_priv, CNL_PORT_TX_DW4_LN(ln, port), val);
	}

	/* 3. Set PORT_CL_DW5 SUS Clock Config to 11b */
	val = intel_de_read(dev_priv, CNL_PORT_CL1CM_DW5);
	val |= SUS_CLOCK_CONFIG;
	intel_de_write(dev_priv, CNL_PORT_CL1CM_DW5, val);

	/* 4. Clear training enable to change swing values */
	val = intel_de_read(dev_priv, CNL_PORT_TX_DW5_LN0(port));
	val &= ~TX_TRAINING_EN;
	intel_de_write(dev_priv, CNL_PORT_TX_DW5_GRP(port), val);

	/* 5. Program swing and de-emphasis */
	cnl_ddi_vswing_program(encoder, crtc_state, level);

	/* 6. Set training enable to trigger update */
	val = intel_de_read(dev_priv, CNL_PORT_TX_DW5_LN0(port));
	val |= TX_TRAINING_EN;
	intel_de_write(dev_priv, CNL_PORT_TX_DW5_GRP(port), val);
}

static void icl_ddi_combo_vswing_program(struct intel_encoder *encoder,
					 const struct intel_crtc_state *crtc_state,
					 int level)
{
	struct drm_i915_private *dev_priv = to_i915(encoder->base.dev);
	const struct cnl_ddi_buf_trans *ddi_translations;
	enum phy phy = intel_port_to_phy(dev_priv, encoder->port);
	int n_entries, ln;
	u32 val;

	if (INTEL_GEN(dev_priv) >= 12)
		ddi_translations = tgl_get_combo_buf_trans(encoder, crtc_state, &n_entries);
	else if (IS_PLATFORM(dev_priv, INTEL_JASPERLAKE))
		ddi_translations = jsl_get_combo_buf_trans(encoder, crtc_state, &n_entries);
	else if (IS_PLATFORM(dev_priv, INTEL_ELKHARTLAKE))
		ddi_translations = ehl_get_combo_buf_trans(encoder, crtc_state, &n_entries);
	else
		ddi_translations = icl_get_combo_buf_trans(encoder, crtc_state, &n_entries);
	if (!ddi_translations)
		return;

	if (level >= n_entries) {
		drm_dbg_kms(&dev_priv->drm,
			    "DDI translation not found for level %d. Using %d instead.",
			    level, n_entries - 1);
		level = n_entries - 1;
	}

	if (intel_crtc_has_type(crtc_state, INTEL_OUTPUT_EDP)) {
		struct intel_dp *intel_dp = enc_to_intel_dp(encoder);

		val = EDP4K2K_MODE_OVRD_EN | EDP4K2K_MODE_OVRD_OPTIMIZED;
		intel_dp->hobl_active = is_hobl_buf_trans(ddi_translations);
		intel_de_rmw(dev_priv, ICL_PORT_CL_DW10(phy), val,
			     intel_dp->hobl_active ? val : 0);
	}

	/* Set PORT_TX_DW5 */
	val = intel_de_read(dev_priv, ICL_PORT_TX_DW5_LN0(phy));
	val &= ~(SCALING_MODE_SEL_MASK | RTERM_SELECT_MASK |
		  TAP2_DISABLE | TAP3_DISABLE);
	val |= SCALING_MODE_SEL(0x2);
	val |= RTERM_SELECT(0x6);
	val |= TAP3_DISABLE;
	intel_de_write(dev_priv, ICL_PORT_TX_DW5_GRP(phy), val);

	/* Program PORT_TX_DW2 */
	val = intel_de_read(dev_priv, ICL_PORT_TX_DW2_LN0(phy));
	val &= ~(SWING_SEL_LOWER_MASK | SWING_SEL_UPPER_MASK |
		 RCOMP_SCALAR_MASK);
	val |= SWING_SEL_UPPER(ddi_translations[level].dw2_swing_sel);
	val |= SWING_SEL_LOWER(ddi_translations[level].dw2_swing_sel);
	/* Program Rcomp scalar for every table entry */
	val |= RCOMP_SCALAR(0x98);
	intel_de_write(dev_priv, ICL_PORT_TX_DW2_GRP(phy), val);

	/* Program PORT_TX_DW4 */
	/* We cannot write to GRP. It would overwrite individual loadgen. */
	for (ln = 0; ln <= 3; ln++) {
		val = intel_de_read(dev_priv, ICL_PORT_TX_DW4_LN(ln, phy));
		val &= ~(POST_CURSOR_1_MASK | POST_CURSOR_2_MASK |
			 CURSOR_COEFF_MASK);
		val |= POST_CURSOR_1(ddi_translations[level].dw4_post_cursor_1);
		val |= POST_CURSOR_2(ddi_translations[level].dw4_post_cursor_2);
		val |= CURSOR_COEFF(ddi_translations[level].dw4_cursor_coeff);
		intel_de_write(dev_priv, ICL_PORT_TX_DW4_LN(ln, phy), val);
	}

	/* Program PORT_TX_DW7 */
	val = intel_de_read(dev_priv, ICL_PORT_TX_DW7_LN0(phy));
	val &= ~N_SCALAR_MASK;
	val |= N_SCALAR(ddi_translations[level].dw7_n_scalar);
	intel_de_write(dev_priv, ICL_PORT_TX_DW7_GRP(phy), val);
}

static void icl_combo_phy_ddi_vswing_sequence(struct intel_encoder *encoder,
					      const struct intel_crtc_state *crtc_state,
					      int level)
{
	struct drm_i915_private *dev_priv = to_i915(encoder->base.dev);
	enum phy phy = intel_port_to_phy(dev_priv, encoder->port);
	int width, rate, ln;
	u32 val;

	width = crtc_state->lane_count;
	rate = crtc_state->port_clock;

	/*
	 * 1. If port type is eDP or DP,
	 * set PORT_PCS_DW1 cmnkeeper_enable to 1b,
	 * else clear to 0b.
	 */
	val = intel_de_read(dev_priv, ICL_PORT_PCS_DW1_LN0(phy));
	if (intel_crtc_has_type(crtc_state, INTEL_OUTPUT_HDMI))
		val &= ~COMMON_KEEPER_EN;
	else
		val |= COMMON_KEEPER_EN;
	intel_de_write(dev_priv, ICL_PORT_PCS_DW1_GRP(phy), val);

	/* 2. Program loadgen select */
	/*
	 * Program PORT_TX_DW4_LN depending on Bit rate and used lanes
	 * <= 6 GHz and 4 lanes (LN0=0, LN1=1, LN2=1, LN3=1)
	 * <= 6 GHz and 1,2 lanes (LN0=0, LN1=1, LN2=1, LN3=0)
	 * > 6 GHz (LN0=0, LN1=0, LN2=0, LN3=0)
	 */
	for (ln = 0; ln <= 3; ln++) {
		val = intel_de_read(dev_priv, ICL_PORT_TX_DW4_LN(ln, phy));
		val &= ~LOADGEN_SELECT;

		if ((rate <= 600000 && width == 4 && ln >= 1) ||
		    (rate <= 600000 && width < 4 && (ln == 1 || ln == 2))) {
			val |= LOADGEN_SELECT;
		}
		intel_de_write(dev_priv, ICL_PORT_TX_DW4_LN(ln, phy), val);
	}

	/* 3. Set PORT_CL_DW5 SUS Clock Config to 11b */
	val = intel_de_read(dev_priv, ICL_PORT_CL_DW5(phy));
	val |= SUS_CLOCK_CONFIG;
	intel_de_write(dev_priv, ICL_PORT_CL_DW5(phy), val);

	/* 4. Clear training enable to change swing values */
	val = intel_de_read(dev_priv, ICL_PORT_TX_DW5_LN0(phy));
	val &= ~TX_TRAINING_EN;
	intel_de_write(dev_priv, ICL_PORT_TX_DW5_GRP(phy), val);

	/* 5. Program swing and de-emphasis */
	icl_ddi_combo_vswing_program(encoder, crtc_state, level);

	/* 6. Set training enable to trigger update */
	val = intel_de_read(dev_priv, ICL_PORT_TX_DW5_LN0(phy));
	val |= TX_TRAINING_EN;
	intel_de_write(dev_priv, ICL_PORT_TX_DW5_GRP(phy), val);
}

static void icl_mg_phy_ddi_vswing_sequence(struct intel_encoder *encoder,
					   const struct intel_crtc_state *crtc_state,
					   int level)
{
	struct drm_i915_private *dev_priv = to_i915(encoder->base.dev);
	enum tc_port tc_port = intel_port_to_tc(dev_priv, encoder->port);
	const struct icl_mg_phy_ddi_buf_trans *ddi_translations;
<<<<<<< HEAD
	int n_entries, ln;
	u32 val;

	ddi_translations = icl_get_mg_buf_trans(encoder, crtc_state, &n_entries);
	/* The table does not have values for level 3 and level 9. */
	if (level >= n_entries || level == 3 || level == 9) {
=======
	u32 n_entries, val;
	int ln, rate = 0;

	if (enc_to_dig_port(encoder)->tc_mode == TC_PORT_TBT_ALT)
		return;

	if (type != INTEL_OUTPUT_HDMI) {
		struct intel_dp *intel_dp = enc_to_intel_dp(encoder);

		rate = intel_dp->link_rate;
	}

	ddi_translations = icl_get_mg_buf_trans(encoder, type, rate,
						&n_entries);
	if (level >= n_entries) {
>>>>>>> de53befa
		drm_dbg_kms(&dev_priv->drm,
			    "DDI translation not found for level %d. Using %d instead.",
			    level, n_entries - 1);
		level = n_entries - 1;
	}

	/* Set MG_TX_LINK_PARAMS cri_use_fs32 to 0. */
	for (ln = 0; ln < 2; ln++) {
		val = intel_de_read(dev_priv, MG_TX1_LINK_PARAMS(ln, tc_port));
		val &= ~CRI_USE_FS32;
		intel_de_write(dev_priv, MG_TX1_LINK_PARAMS(ln, tc_port), val);

		val = intel_de_read(dev_priv, MG_TX2_LINK_PARAMS(ln, tc_port));
		val &= ~CRI_USE_FS32;
		intel_de_write(dev_priv, MG_TX2_LINK_PARAMS(ln, tc_port), val);
	}

	/* Program MG_TX_SWINGCTRL with values from vswing table */
	for (ln = 0; ln < 2; ln++) {
		val = intel_de_read(dev_priv, MG_TX1_SWINGCTRL(ln, tc_port));
		val &= ~CRI_TXDEEMPH_OVERRIDE_17_12_MASK;
		val |= CRI_TXDEEMPH_OVERRIDE_17_12(
			ddi_translations[level].cri_txdeemph_override_17_12);
		intel_de_write(dev_priv, MG_TX1_SWINGCTRL(ln, tc_port), val);

		val = intel_de_read(dev_priv, MG_TX2_SWINGCTRL(ln, tc_port));
		val &= ~CRI_TXDEEMPH_OVERRIDE_17_12_MASK;
		val |= CRI_TXDEEMPH_OVERRIDE_17_12(
			ddi_translations[level].cri_txdeemph_override_17_12);
		intel_de_write(dev_priv, MG_TX2_SWINGCTRL(ln, tc_port), val);
	}

	/* Program MG_TX_DRVCTRL with values from vswing table */
	for (ln = 0; ln < 2; ln++) {
		val = intel_de_read(dev_priv, MG_TX1_DRVCTRL(ln, tc_port));
		val &= ~(CRI_TXDEEMPH_OVERRIDE_11_6_MASK |
			 CRI_TXDEEMPH_OVERRIDE_5_0_MASK);
		val |= CRI_TXDEEMPH_OVERRIDE_5_0(
			ddi_translations[level].cri_txdeemph_override_5_0) |
			CRI_TXDEEMPH_OVERRIDE_11_6(
				ddi_translations[level].cri_txdeemph_override_11_6) |
			CRI_TXDEEMPH_OVERRIDE_EN;
		intel_de_write(dev_priv, MG_TX1_DRVCTRL(ln, tc_port), val);

		val = intel_de_read(dev_priv, MG_TX2_DRVCTRL(ln, tc_port));
		val &= ~(CRI_TXDEEMPH_OVERRIDE_11_6_MASK |
			 CRI_TXDEEMPH_OVERRIDE_5_0_MASK);
		val |= CRI_TXDEEMPH_OVERRIDE_5_0(
			ddi_translations[level].cri_txdeemph_override_5_0) |
			CRI_TXDEEMPH_OVERRIDE_11_6(
				ddi_translations[level].cri_txdeemph_override_11_6) |
			CRI_TXDEEMPH_OVERRIDE_EN;
		intel_de_write(dev_priv, MG_TX2_DRVCTRL(ln, tc_port), val);

		/* FIXME: Program CRI_LOADGEN_SEL after the spec is updated */
	}

	/*
	 * Program MG_CLKHUB<LN, port being used> with value from frequency table
	 * In case of Legacy mode on MG PHY, both TX1 and TX2 enabled so use the
	 * values from table for which TX1 and TX2 enabled.
	 */
	for (ln = 0; ln < 2; ln++) {
		val = intel_de_read(dev_priv, MG_CLKHUB(ln, tc_port));
		if (crtc_state->port_clock < 300000)
			val |= CFG_LOW_RATE_LKREN_EN;
		else
			val &= ~CFG_LOW_RATE_LKREN_EN;
		intel_de_write(dev_priv, MG_CLKHUB(ln, tc_port), val);
	}

	/* Program the MG_TX_DCC<LN, port being used> based on the link frequency */
	for (ln = 0; ln < 2; ln++) {
		val = intel_de_read(dev_priv, MG_TX1_DCC(ln, tc_port));
		val &= ~CFG_AMI_CK_DIV_OVERRIDE_VAL_MASK;
		if (crtc_state->port_clock <= 500000) {
			val &= ~CFG_AMI_CK_DIV_OVERRIDE_EN;
		} else {
			val |= CFG_AMI_CK_DIV_OVERRIDE_EN |
				CFG_AMI_CK_DIV_OVERRIDE_VAL(1);
		}
		intel_de_write(dev_priv, MG_TX1_DCC(ln, tc_port), val);

		val = intel_de_read(dev_priv, MG_TX2_DCC(ln, tc_port));
		val &= ~CFG_AMI_CK_DIV_OVERRIDE_VAL_MASK;
		if (crtc_state->port_clock <= 500000) {
			val &= ~CFG_AMI_CK_DIV_OVERRIDE_EN;
		} else {
			val |= CFG_AMI_CK_DIV_OVERRIDE_EN |
				CFG_AMI_CK_DIV_OVERRIDE_VAL(1);
		}
		intel_de_write(dev_priv, MG_TX2_DCC(ln, tc_port), val);
	}

	/* Program MG_TX_PISO_READLOAD with values from vswing table */
	for (ln = 0; ln < 2; ln++) {
		val = intel_de_read(dev_priv,
				    MG_TX1_PISO_READLOAD(ln, tc_port));
		val |= CRI_CALCINIT;
		intel_de_write(dev_priv, MG_TX1_PISO_READLOAD(ln, tc_port),
			       val);

		val = intel_de_read(dev_priv,
				    MG_TX2_PISO_READLOAD(ln, tc_port));
		val |= CRI_CALCINIT;
		intel_de_write(dev_priv, MG_TX2_PISO_READLOAD(ln, tc_port),
			       val);
	}
}

static void icl_ddi_vswing_sequence(struct intel_encoder *encoder,
				    const struct intel_crtc_state *crtc_state,
				    int level)
{
	struct drm_i915_private *dev_priv = to_i915(encoder->base.dev);
	enum phy phy = intel_port_to_phy(dev_priv, encoder->port);

	if (intel_phy_is_combo(dev_priv, phy))
		icl_combo_phy_ddi_vswing_sequence(encoder, crtc_state, level);
	else
		icl_mg_phy_ddi_vswing_sequence(encoder, crtc_state, level);
}

static void
tgl_dkl_phy_ddi_vswing_sequence(struct intel_encoder *encoder,
				const struct intel_crtc_state *crtc_state,
				int level)
{
	struct drm_i915_private *dev_priv = to_i915(encoder->base.dev);
	enum tc_port tc_port = intel_port_to_tc(dev_priv, encoder->port);
	const struct tgl_dkl_phy_ddi_buf_trans *ddi_translations;
<<<<<<< HEAD
	u32 val, dpcnt_mask, dpcnt_val;
	int n_entries, ln;
=======
	u32 n_entries, val, ln, dpcnt_mask, dpcnt_val;
	int rate = 0;

	if (enc_to_dig_port(encoder)->tc_mode == TC_PORT_TBT_ALT)
		return;

	if (type != INTEL_OUTPUT_HDMI) {
		struct intel_dp *intel_dp = enc_to_intel_dp(encoder);

		rate = intel_dp->link_rate;
	}
>>>>>>> de53befa

	ddi_translations = tgl_get_dkl_buf_trans(encoder, crtc_state, &n_entries);

	if (level >= n_entries)
		level = n_entries - 1;

	dpcnt_mask = (DKL_TX_PRESHOOT_COEFF_MASK |
		      DKL_TX_DE_EMPAHSIS_COEFF_MASK |
		      DKL_TX_VSWING_CONTROL_MASK);
	dpcnt_val = DKL_TX_VSWING_CONTROL(ddi_translations[level].dkl_vswing_control);
	dpcnt_val |= DKL_TX_DE_EMPHASIS_COEFF(ddi_translations[level].dkl_de_emphasis_control);
	dpcnt_val |= DKL_TX_PRESHOOT_COEFF(ddi_translations[level].dkl_preshoot_control);

	for (ln = 0; ln < 2; ln++) {
		intel_de_write(dev_priv, HIP_INDEX_REG(tc_port),
			       HIP_INDEX_VAL(tc_port, ln));

		intel_de_write(dev_priv, DKL_TX_PMD_LANE_SUS(tc_port), 0);

		/* All the registers are RMW */
		val = intel_de_read(dev_priv, DKL_TX_DPCNTL0(tc_port));
		val &= ~dpcnt_mask;
		val |= dpcnt_val;
		intel_de_write(dev_priv, DKL_TX_DPCNTL0(tc_port), val);

		val = intel_de_read(dev_priv, DKL_TX_DPCNTL1(tc_port));
		val &= ~dpcnt_mask;
		val |= dpcnt_val;
		intel_de_write(dev_priv, DKL_TX_DPCNTL1(tc_port), val);

		val = intel_de_read(dev_priv, DKL_TX_DPCNTL2(tc_port));
		val &= ~DKL_TX_DP20BITMODE;
		intel_de_write(dev_priv, DKL_TX_DPCNTL2(tc_port), val);
	}
}

static void tgl_ddi_vswing_sequence(struct intel_encoder *encoder,
				    const struct intel_crtc_state *crtc_state,
				    int level)
{
	struct drm_i915_private *dev_priv = to_i915(encoder->base.dev);
	enum phy phy = intel_port_to_phy(dev_priv, encoder->port);

	if (intel_phy_is_combo(dev_priv, phy))
		icl_combo_phy_ddi_vswing_sequence(encoder, crtc_state, level);
	else
		tgl_dkl_phy_ddi_vswing_sequence(encoder, crtc_state, level);
}

static int translate_signal_level(struct intel_dp *intel_dp,
				  u8 signal_levels)
{
	struct drm_i915_private *i915 = dp_to_i915(intel_dp);
	int i;

	for (i = 0; i < ARRAY_SIZE(index_to_dp_signal_levels); i++) {
		if (index_to_dp_signal_levels[i] == signal_levels)
			return i;
	}

	drm_WARN(&i915->drm, 1,
		 "Unsupported voltage swing/pre-emphasis level: 0x%x\n",
		 signal_levels);

	return 0;
}

static int intel_ddi_dp_level(struct intel_dp *intel_dp)
{
	u8 train_set = intel_dp->train_set[0];
	u8 signal_levels = train_set & (DP_TRAIN_VOLTAGE_SWING_MASK |
					DP_TRAIN_PRE_EMPHASIS_MASK);

	return translate_signal_level(intel_dp, signal_levels);
}

static void
tgl_set_signal_levels(struct intel_dp *intel_dp,
		      const struct intel_crtc_state *crtc_state)
{
	struct intel_encoder *encoder = &dp_to_dig_port(intel_dp)->base;
	int level = intel_ddi_dp_level(intel_dp);

	tgl_ddi_vswing_sequence(encoder, crtc_state, level);
}

static void
icl_set_signal_levels(struct intel_dp *intel_dp,
		      const struct intel_crtc_state *crtc_state)
{
	struct intel_encoder *encoder = &dp_to_dig_port(intel_dp)->base;
	int level = intel_ddi_dp_level(intel_dp);

	icl_ddi_vswing_sequence(encoder, crtc_state, level);
}

static void
cnl_set_signal_levels(struct intel_dp *intel_dp,
		      const struct intel_crtc_state *crtc_state)
{
	struct intel_encoder *encoder = &dp_to_dig_port(intel_dp)->base;
	int level = intel_ddi_dp_level(intel_dp);

	cnl_ddi_vswing_sequence(encoder, crtc_state, level);
}

static void
bxt_set_signal_levels(struct intel_dp *intel_dp,
		      const struct intel_crtc_state *crtc_state)
{
	struct intel_encoder *encoder = &dp_to_dig_port(intel_dp)->base;
	int level = intel_ddi_dp_level(intel_dp);

	bxt_ddi_vswing_sequence(encoder, crtc_state, level);
}

static void
hsw_set_signal_levels(struct intel_dp *intel_dp,
		      const struct intel_crtc_state *crtc_state)
{
	struct intel_encoder *encoder = &dp_to_dig_port(intel_dp)->base;
	struct drm_i915_private *dev_priv = to_i915(encoder->base.dev);
	int level = intel_ddi_dp_level(intel_dp);
	enum port port = encoder->port;
	u32 signal_levels;

	signal_levels = DDI_BUF_TRANS_SELECT(level);

	drm_dbg_kms(&dev_priv->drm, "Using signal levels %08x\n",
		    signal_levels);

	intel_dp->DP &= ~DDI_BUF_EMP_MASK;
	intel_dp->DP |= signal_levels;

	if (IS_GEN9_BC(dev_priv))
		skl_ddi_set_iboost(encoder, crtc_state, level);

	intel_de_write(dev_priv, DDI_BUF_CTL(port), intel_dp->DP);
	intel_de_posting_read(dev_priv, DDI_BUF_CTL(port));
}

static u32 icl_dpclka_cfgcr0_clk_off(struct drm_i915_private *dev_priv,
				     enum phy phy)
{
	if (IS_ROCKETLAKE(dev_priv)) {
		return RKL_DPCLKA_CFGCR0_DDI_CLK_OFF(phy);
	} else if (intel_phy_is_combo(dev_priv, phy)) {
		return ICL_DPCLKA_CFGCR0_DDI_CLK_OFF(phy);
	} else if (intel_phy_is_tc(dev_priv, phy)) {
		enum tc_port tc_port = intel_port_to_tc(dev_priv,
							(enum port)phy);

		return ICL_DPCLKA_CFGCR0_TC_CLK_OFF(tc_port);
	}

	return 0;
}

static void icl_map_plls_to_ports(struct intel_encoder *encoder,
				  const struct intel_crtc_state *crtc_state)
{
	struct drm_i915_private *dev_priv = to_i915(encoder->base.dev);
	struct intel_shared_dpll *pll = crtc_state->shared_dpll;
	enum phy phy = intel_port_to_phy(dev_priv, encoder->port);
	u32 val;

	mutex_lock(&dev_priv->dpll.lock);

	val = intel_de_read(dev_priv, ICL_DPCLKA_CFGCR0);
	drm_WARN_ON(&dev_priv->drm,
		    (val & icl_dpclka_cfgcr0_clk_off(dev_priv, phy)) == 0);

	if (intel_phy_is_combo(dev_priv, phy)) {
		u32 mask, sel;

		if (IS_ROCKETLAKE(dev_priv)) {
			mask = RKL_DPCLKA_CFGCR0_DDI_CLK_SEL_MASK(phy);
			sel = RKL_DPCLKA_CFGCR0_DDI_CLK_SEL(pll->info->id, phy);
		} else {
			mask = ICL_DPCLKA_CFGCR0_DDI_CLK_SEL_MASK(phy);
			sel = ICL_DPCLKA_CFGCR0_DDI_CLK_SEL(pll->info->id, phy);
		}

		/*
		 * Even though this register references DDIs, note that we
		 * want to pass the PHY rather than the port (DDI).  For
		 * ICL, port=phy in all cases so it doesn't matter, but for
		 * EHL the bspec notes the following:
		 *
		 *   "DDID clock tied to DDIA clock, so DPCLKA_CFGCR0 DDIA
		 *   Clock Select chooses the PLL for both DDIA and DDID and
		 *   drives port A in all cases."
		 */
		val &= ~mask;
		val |= sel;
		intel_de_write(dev_priv, ICL_DPCLKA_CFGCR0, val);
		intel_de_posting_read(dev_priv, ICL_DPCLKA_CFGCR0);
	}

	val &= ~icl_dpclka_cfgcr0_clk_off(dev_priv, phy);
	intel_de_write(dev_priv, ICL_DPCLKA_CFGCR0, val);

	mutex_unlock(&dev_priv->dpll.lock);
}

static void icl_unmap_plls_to_ports(struct intel_encoder *encoder)
{
	struct drm_i915_private *dev_priv = to_i915(encoder->base.dev);
	enum phy phy = intel_port_to_phy(dev_priv, encoder->port);
	u32 val;

	mutex_lock(&dev_priv->dpll.lock);

	val = intel_de_read(dev_priv, ICL_DPCLKA_CFGCR0);
	val |= icl_dpclka_cfgcr0_clk_off(dev_priv, phy);
	intel_de_write(dev_priv, ICL_DPCLKA_CFGCR0, val);

	mutex_unlock(&dev_priv->dpll.lock);
}

static void icl_sanitize_port_clk_off(struct drm_i915_private *dev_priv,
				      u32 port_mask, bool ddi_clk_needed)
{
	enum port port;
	u32 val;

	val = intel_de_read(dev_priv, ICL_DPCLKA_CFGCR0);
	for_each_port_masked(port, port_mask) {
		enum phy phy = intel_port_to_phy(dev_priv, port);
		bool ddi_clk_off = val & icl_dpclka_cfgcr0_clk_off(dev_priv,
								   phy);

		if (ddi_clk_needed == !ddi_clk_off)
			continue;

		/*
		 * Punt on the case now where clock is gated, but it would
		 * be needed by the port. Something else is really broken then.
		 */
		if (drm_WARN_ON(&dev_priv->drm, ddi_clk_needed))
			continue;

		drm_notice(&dev_priv->drm,
			   "PHY %c is disabled/in DSI mode with an ungated DDI clock, gate it\n",
			   phy_name(phy));
		val |= icl_dpclka_cfgcr0_clk_off(dev_priv, phy);
		intel_de_write(dev_priv, ICL_DPCLKA_CFGCR0, val);
	}
}

void icl_sanitize_encoder_pll_mapping(struct intel_encoder *encoder)
{
	struct drm_i915_private *dev_priv = to_i915(encoder->base.dev);
	u32 port_mask;
	bool ddi_clk_needed;

	/*
	 * In case of DP MST, we sanitize the primary encoder only, not the
	 * virtual ones.
	 */
	if (encoder->type == INTEL_OUTPUT_DP_MST)
		return;

	if (!encoder->base.crtc && intel_encoder_is_dp(encoder)) {
		u8 pipe_mask;
		bool is_mst;

		intel_ddi_get_encoder_pipes(encoder, &pipe_mask, &is_mst);
		/*
		 * In the unlikely case that BIOS enables DP in MST mode, just
		 * warn since our MST HW readout is incomplete.
		 */
		if (drm_WARN_ON(&dev_priv->drm, is_mst))
			return;
	}

	port_mask = BIT(encoder->port);
	ddi_clk_needed = encoder->base.crtc;

	if (encoder->type == INTEL_OUTPUT_DSI) {
		struct intel_encoder *other_encoder;

		port_mask = intel_dsi_encoder_ports(encoder);
		/*
		 * Sanity check that we haven't incorrectly registered another
		 * encoder using any of the ports of this DSI encoder.
		 */
		for_each_intel_encoder(&dev_priv->drm, other_encoder) {
			if (other_encoder == encoder)
				continue;

			if (drm_WARN_ON(&dev_priv->drm,
					port_mask & BIT(other_encoder->port)))
				return;
		}
		/*
		 * For DSI we keep the ddi clocks gated
		 * except during enable/disable sequence.
		 */
		ddi_clk_needed = false;
	}

	icl_sanitize_port_clk_off(dev_priv, port_mask, ddi_clk_needed);
}

static void intel_ddi_clk_select(struct intel_encoder *encoder,
				 const struct intel_crtc_state *crtc_state)
{
	struct drm_i915_private *dev_priv = to_i915(encoder->base.dev);
	enum port port = encoder->port;
	enum phy phy = intel_port_to_phy(dev_priv, port);
	u32 val;
	const struct intel_shared_dpll *pll = crtc_state->shared_dpll;

	if (drm_WARN_ON(&dev_priv->drm, !pll))
		return;

	mutex_lock(&dev_priv->dpll.lock);

	if (INTEL_GEN(dev_priv) >= 11) {
		if (!intel_phy_is_combo(dev_priv, phy))
			intel_de_write(dev_priv, DDI_CLK_SEL(port),
				       icl_pll_to_ddi_clk_sel(encoder, crtc_state));
		else if (IS_JSL_EHL(dev_priv) && port >= PORT_C)
			/*
			 * MG does not exist but the programming is required
			 * to ungate DDIC and DDID
			 */
			intel_de_write(dev_priv, DDI_CLK_SEL(port),
				       DDI_CLK_SEL_MG);
	} else if (IS_CANNONLAKE(dev_priv)) {
		/* Configure DPCLKA_CFGCR0 to map the DPLL to the DDI. */
		val = intel_de_read(dev_priv, DPCLKA_CFGCR0);
		val &= ~DPCLKA_CFGCR0_DDI_CLK_SEL_MASK(port);
		val |= DPCLKA_CFGCR0_DDI_CLK_SEL(pll->info->id, port);
		intel_de_write(dev_priv, DPCLKA_CFGCR0, val);

		/*
		 * Configure DPCLKA_CFGCR0 to turn on the clock for the DDI.
		 * This step and the step before must be done with separate
		 * register writes.
		 */
		val = intel_de_read(dev_priv, DPCLKA_CFGCR0);
		val &= ~DPCLKA_CFGCR0_DDI_CLK_OFF(port);
		intel_de_write(dev_priv, DPCLKA_CFGCR0, val);
	} else if (IS_GEN9_BC(dev_priv)) {
		/* DDI -> PLL mapping  */
		val = intel_de_read(dev_priv, DPLL_CTRL2);

		val &= ~(DPLL_CTRL2_DDI_CLK_OFF(port) |
			 DPLL_CTRL2_DDI_CLK_SEL_MASK(port));
		val |= (DPLL_CTRL2_DDI_CLK_SEL(pll->info->id, port) |
			DPLL_CTRL2_DDI_SEL_OVERRIDE(port));

		intel_de_write(dev_priv, DPLL_CTRL2, val);

	} else if (INTEL_GEN(dev_priv) < 9) {
		intel_de_write(dev_priv, PORT_CLK_SEL(port),
			       hsw_pll_to_ddi_pll_sel(pll));
	}

	mutex_unlock(&dev_priv->dpll.lock);
}

static void intel_ddi_clk_disable(struct intel_encoder *encoder)
{
	struct drm_i915_private *dev_priv = to_i915(encoder->base.dev);
	enum port port = encoder->port;
	enum phy phy = intel_port_to_phy(dev_priv, port);

	if (INTEL_GEN(dev_priv) >= 11) {
		if (!intel_phy_is_combo(dev_priv, phy) ||
		    (IS_JSL_EHL(dev_priv) && port >= PORT_C))
			intel_de_write(dev_priv, DDI_CLK_SEL(port),
				       DDI_CLK_SEL_NONE);
	} else if (IS_CANNONLAKE(dev_priv)) {
		intel_de_write(dev_priv, DPCLKA_CFGCR0,
			       intel_de_read(dev_priv, DPCLKA_CFGCR0) | DPCLKA_CFGCR0_DDI_CLK_OFF(port));
	} else if (IS_GEN9_BC(dev_priv)) {
		intel_de_write(dev_priv, DPLL_CTRL2,
			       intel_de_read(dev_priv, DPLL_CTRL2) | DPLL_CTRL2_DDI_CLK_OFF(port));
	} else if (INTEL_GEN(dev_priv) < 9) {
		intel_de_write(dev_priv, PORT_CLK_SEL(port),
			       PORT_CLK_SEL_NONE);
	}
}

static void
icl_program_mg_dp_mode(struct intel_digital_port *dig_port,
		       const struct intel_crtc_state *crtc_state)
{
	struct drm_i915_private *dev_priv = to_i915(dig_port->base.base.dev);
	enum tc_port tc_port = intel_port_to_tc(dev_priv, dig_port->base.port);
	u32 ln0, ln1, pin_assignment;
	u8 width;

	if (dig_port->tc_mode == TC_PORT_TBT_ALT)
		return;

	if (INTEL_GEN(dev_priv) >= 12) {
		intel_de_write(dev_priv, HIP_INDEX_REG(tc_port),
			       HIP_INDEX_VAL(tc_port, 0x0));
		ln0 = intel_de_read(dev_priv, DKL_DP_MODE(tc_port));
		intel_de_write(dev_priv, HIP_INDEX_REG(tc_port),
			       HIP_INDEX_VAL(tc_port, 0x1));
		ln1 = intel_de_read(dev_priv, DKL_DP_MODE(tc_port));
	} else {
		ln0 = intel_de_read(dev_priv, MG_DP_MODE(0, tc_port));
		ln1 = intel_de_read(dev_priv, MG_DP_MODE(1, tc_port));
	}

	ln0 &= ~(MG_DP_MODE_CFG_DP_X1_MODE | MG_DP_MODE_CFG_DP_X2_MODE);
	ln1 &= ~(MG_DP_MODE_CFG_DP_X1_MODE | MG_DP_MODE_CFG_DP_X2_MODE);

	/* DPPATC */
	pin_assignment = intel_tc_port_get_pin_assignment_mask(dig_port);
	width = crtc_state->lane_count;

	switch (pin_assignment) {
	case 0x0:
		drm_WARN_ON(&dev_priv->drm,
			    dig_port->tc_mode != TC_PORT_LEGACY);
		if (width == 1) {
			ln1 |= MG_DP_MODE_CFG_DP_X1_MODE;
		} else {
			ln0 |= MG_DP_MODE_CFG_DP_X2_MODE;
			ln1 |= MG_DP_MODE_CFG_DP_X2_MODE;
		}
		break;
	case 0x1:
		if (width == 4) {
			ln0 |= MG_DP_MODE_CFG_DP_X2_MODE;
			ln1 |= MG_DP_MODE_CFG_DP_X2_MODE;
		}
		break;
	case 0x2:
		if (width == 2) {
			ln0 |= MG_DP_MODE_CFG_DP_X2_MODE;
			ln1 |= MG_DP_MODE_CFG_DP_X2_MODE;
		}
		break;
	case 0x3:
	case 0x5:
		if (width == 1) {
			ln0 |= MG_DP_MODE_CFG_DP_X1_MODE;
			ln1 |= MG_DP_MODE_CFG_DP_X1_MODE;
		} else {
			ln0 |= MG_DP_MODE_CFG_DP_X2_MODE;
			ln1 |= MG_DP_MODE_CFG_DP_X2_MODE;
		}
		break;
	case 0x4:
	case 0x6:
		if (width == 1) {
			ln0 |= MG_DP_MODE_CFG_DP_X1_MODE;
			ln1 |= MG_DP_MODE_CFG_DP_X1_MODE;
		} else {
			ln0 |= MG_DP_MODE_CFG_DP_X2_MODE;
			ln1 |= MG_DP_MODE_CFG_DP_X2_MODE;
		}
		break;
	default:
		MISSING_CASE(pin_assignment);
	}

	if (INTEL_GEN(dev_priv) >= 12) {
		intel_de_write(dev_priv, HIP_INDEX_REG(tc_port),
			       HIP_INDEX_VAL(tc_port, 0x0));
		intel_de_write(dev_priv, DKL_DP_MODE(tc_port), ln0);
		intel_de_write(dev_priv, HIP_INDEX_REG(tc_port),
			       HIP_INDEX_VAL(tc_port, 0x1));
		intel_de_write(dev_priv, DKL_DP_MODE(tc_port), ln1);
	} else {
		intel_de_write(dev_priv, MG_DP_MODE(0, tc_port), ln0);
		intel_de_write(dev_priv, MG_DP_MODE(1, tc_port), ln1);
	}
}

static enum transcoder
tgl_dp_tp_transcoder(const struct intel_crtc_state *crtc_state)
{
	if (intel_crtc_has_type(crtc_state, INTEL_OUTPUT_DP_MST))
		return crtc_state->mst_master_transcoder;
	else
		return crtc_state->cpu_transcoder;
}

i915_reg_t dp_tp_ctl_reg(struct intel_encoder *encoder,
			 const struct intel_crtc_state *crtc_state)
{
	struct drm_i915_private *dev_priv = to_i915(encoder->base.dev);

	if (INTEL_GEN(dev_priv) >= 12)
		return TGL_DP_TP_CTL(tgl_dp_tp_transcoder(crtc_state));
	else
		return DP_TP_CTL(encoder->port);
}

i915_reg_t dp_tp_status_reg(struct intel_encoder *encoder,
			    const struct intel_crtc_state *crtc_state)
{
	struct drm_i915_private *dev_priv = to_i915(encoder->base.dev);

	if (INTEL_GEN(dev_priv) >= 12)
		return TGL_DP_TP_STATUS(tgl_dp_tp_transcoder(crtc_state));
	else
		return DP_TP_STATUS(encoder->port);
}

static void intel_dp_sink_set_fec_ready(struct intel_dp *intel_dp,
					const struct intel_crtc_state *crtc_state)
{
	struct drm_i915_private *i915 = dp_to_i915(intel_dp);

	if (!crtc_state->fec_enable)
		return;

	if (drm_dp_dpcd_writeb(&intel_dp->aux, DP_FEC_CONFIGURATION, DP_FEC_READY) <= 0)
		drm_dbg_kms(&i915->drm,
			    "Failed to set FEC_READY in the sink\n");
}

static void intel_ddi_enable_fec(struct intel_encoder *encoder,
				 const struct intel_crtc_state *crtc_state)
{
	struct drm_i915_private *dev_priv = to_i915(encoder->base.dev);
	struct intel_dp *intel_dp;
	u32 val;

	if (!crtc_state->fec_enable)
		return;

	intel_dp = enc_to_intel_dp(encoder);
	val = intel_de_read(dev_priv, dp_tp_ctl_reg(encoder, crtc_state));
	val |= DP_TP_CTL_FEC_ENABLE;
	intel_de_write(dev_priv, dp_tp_ctl_reg(encoder, crtc_state), val);

	if (intel_de_wait_for_set(dev_priv,
				  dp_tp_status_reg(encoder, crtc_state),
				  DP_TP_STATUS_FEC_ENABLE_LIVE, 1))
		drm_err(&dev_priv->drm,
			"Timed out waiting for FEC Enable Status\n");
}

static void intel_ddi_disable_fec_state(struct intel_encoder *encoder,
					const struct intel_crtc_state *crtc_state)
{
	struct drm_i915_private *dev_priv = to_i915(encoder->base.dev);
	struct intel_dp *intel_dp;
	u32 val;

	if (!crtc_state->fec_enable)
		return;

	intel_dp = enc_to_intel_dp(encoder);
	val = intel_de_read(dev_priv, dp_tp_ctl_reg(encoder, crtc_state));
	val &= ~DP_TP_CTL_FEC_ENABLE;
	intel_de_write(dev_priv, dp_tp_ctl_reg(encoder, crtc_state), val);
	intel_de_posting_read(dev_priv, dp_tp_ctl_reg(encoder, crtc_state));
}

static void intel_ddi_power_up_lanes(struct intel_encoder *encoder,
				     const struct intel_crtc_state *crtc_state)
{
	struct drm_i915_private *i915 = to_i915(encoder->base.dev);
	struct intel_digital_port *dig_port = enc_to_dig_port(encoder);
	enum phy phy = intel_port_to_phy(i915, encoder->port);

	if (intel_phy_is_combo(i915, phy)) {
		bool lane_reversal =
			dig_port->saved_port_bits & DDI_BUF_PORT_REVERSAL;

		intel_combo_phy_power_up_lanes(i915, phy, false,
					       crtc_state->lane_count,
					       lane_reversal);
	}
}

static void tgl_ddi_pre_enable_dp(struct intel_atomic_state *state,
				  struct intel_encoder *encoder,
				  const struct intel_crtc_state *crtc_state,
				  const struct drm_connector_state *conn_state)
{
	struct intel_dp *intel_dp = enc_to_intel_dp(encoder);
	struct drm_i915_private *dev_priv = to_i915(encoder->base.dev);
	enum phy phy = intel_port_to_phy(dev_priv, encoder->port);
	struct intel_digital_port *dig_port = enc_to_dig_port(encoder);
	bool is_mst = intel_crtc_has_type(crtc_state, INTEL_OUTPUT_DP_MST);
	int level = intel_ddi_dp_level(intel_dp);

	intel_dp_set_link_params(intel_dp,
				 crtc_state->port_clock,
				 crtc_state->lane_count);

	/*
	 * 1. Enable Power Wells
	 *
	 * This was handled at the beginning of intel_atomic_commit_tail(),
	 * before we called down into this function.
	 */

	/* 2. Enable Panel Power if PPS is required */
	intel_edp_panel_on(intel_dp);

	/*
	 * 3. For non-TBT Type-C ports, set FIA lane count
	 * (DFLEXDPSP.DPX4TXLATC)
	 *
	 * This was done before tgl_ddi_pre_enable_dp by
	 * hsw_crtc_enable()->intel_encoders_pre_pll_enable().
	 */

	/*
	 * 4. Enable the port PLL.
	 *
	 * The PLL enabling itself was already done before this function by
	 * hsw_crtc_enable()->intel_enable_shared_dpll().  We need only
	 * configure the PLL to port mapping here.
	 */
	intel_ddi_clk_select(encoder, crtc_state);

	/* 5. If IO power is controlled through PWR_WELL_CTL, Enable IO Power */
	if (!intel_phy_is_tc(dev_priv, phy) ||
	    dig_port->tc_mode != TC_PORT_TBT_ALT)
		intel_display_power_get(dev_priv,
					dig_port->ddi_io_power_domain);

	/* 6. Program DP_MODE */
	icl_program_mg_dp_mode(dig_port, crtc_state);

	/*
	 * 7. The rest of the below are substeps under the bspec's "Enable and
	 * Train Display Port" step.  Note that steps that are specific to
	 * MST will be handled by intel_mst_pre_enable_dp() before/after it
	 * calls into this function.  Also intel_mst_pre_enable_dp() only calls
	 * us when active_mst_links==0, so any steps designated for "single
	 * stream or multi-stream master transcoder" can just be performed
	 * unconditionally here.
	 */

	/*
	 * 7.a Configure Transcoder Clock Select to direct the Port clock to the
	 * Transcoder.
	 */
	intel_ddi_enable_pipe_clock(encoder, crtc_state);

	/*
	 * 7.b Configure TRANS_DDI_FUNC_CTL DDI Select, DDI Mode Select & MST
	 * Transport Select
	 */
	intel_ddi_config_transcoder_func(encoder, crtc_state);

	/*
	 * 7.c Configure & enable DP_TP_CTL with link training pattern 1
	 * selected
	 *
	 * This will be handled by the intel_dp_start_link_train() farther
	 * down this function.
	 */

	/* 7.e Configure voltage swing and related IO settings */
	tgl_ddi_vswing_sequence(encoder, crtc_state, level);

	/*
	 * 7.f Combo PHY: Configure PORT_CL_DW10 Static Power Down to power up
	 * the used lanes of the DDI.
	 */
	intel_ddi_power_up_lanes(encoder, crtc_state);

	/*
	 * 7.g Configure and enable DDI_BUF_CTL
	 * 7.h Wait for DDI_BUF_CTL DDI Idle Status = 0b (Not Idle), timeout
	 *     after 500 us.
	 *
	 * We only configure what the register value will be here.  Actual
	 * enabling happens during link training farther down.
	 */
	intel_ddi_init_dp_buf_reg(encoder, crtc_state);

	if (!is_mst)
		intel_dp_set_power(intel_dp, DP_SET_POWER_D0);

	intel_dp_sink_set_decompression_state(intel_dp, crtc_state, true);
	/*
	 * DDI FEC: "anticipates enabling FEC encoding sets the FEC_READY bit
	 * in the FEC_CONFIGURATION register to 1 before initiating link
	 * training
	 */
	intel_dp_sink_set_fec_ready(intel_dp, crtc_state);

	/*
	 * 7.i Follow DisplayPort specification training sequence (see notes for
	 *     failure handling)
	 * 7.j If DisplayPort multi-stream - Set DP_TP_CTL link training to Idle
	 *     Pattern, wait for 5 idle patterns (DP_TP_STATUS Min_Idles_Sent)
	 *     (timeout after 800 us)
	 */
	intel_dp_start_link_train(intel_dp, crtc_state);

	/* 7.k Set DP_TP_CTL link training to Normal */
	if (!is_trans_port_sync_mode(crtc_state))
		intel_dp_stop_link_train(intel_dp, crtc_state);

	/* 7.l Configure and enable FEC if needed */
	intel_ddi_enable_fec(encoder, crtc_state);
	intel_dsc_enable(encoder, crtc_state);
}

static void hsw_ddi_pre_enable_dp(struct intel_atomic_state *state,
				  struct intel_encoder *encoder,
				  const struct intel_crtc_state *crtc_state,
				  const struct drm_connector_state *conn_state)
{
	struct intel_dp *intel_dp = enc_to_intel_dp(encoder);
	struct drm_i915_private *dev_priv = to_i915(encoder->base.dev);
	enum port port = encoder->port;
	enum phy phy = intel_port_to_phy(dev_priv, port);
	struct intel_digital_port *dig_port = enc_to_dig_port(encoder);
	bool is_mst = intel_crtc_has_type(crtc_state, INTEL_OUTPUT_DP_MST);
	int level = intel_ddi_dp_level(intel_dp);

	if (INTEL_GEN(dev_priv) < 11)
		drm_WARN_ON(&dev_priv->drm,
			    is_mst && (port == PORT_A || port == PORT_E));
	else
		drm_WARN_ON(&dev_priv->drm, is_mst && port == PORT_A);

	intel_dp_set_link_params(intel_dp,
				 crtc_state->port_clock,
				 crtc_state->lane_count);

	intel_edp_panel_on(intel_dp);

	intel_ddi_clk_select(encoder, crtc_state);

	if (!intel_phy_is_tc(dev_priv, phy) ||
	    dig_port->tc_mode != TC_PORT_TBT_ALT)
		intel_display_power_get(dev_priv,
					dig_port->ddi_io_power_domain);

	icl_program_mg_dp_mode(dig_port, crtc_state);

	if (INTEL_GEN(dev_priv) >= 11)
		icl_ddi_vswing_sequence(encoder, crtc_state, level);
	else if (IS_CANNONLAKE(dev_priv))
		cnl_ddi_vswing_sequence(encoder, crtc_state, level);
	else if (IS_GEN9_LP(dev_priv))
		bxt_ddi_vswing_sequence(encoder, crtc_state, level);
	else
		intel_prepare_dp_ddi_buffers(encoder, crtc_state);

	intel_ddi_power_up_lanes(encoder, crtc_state);

	intel_ddi_init_dp_buf_reg(encoder, crtc_state);
	if (!is_mst)
		intel_dp_set_power(intel_dp, DP_SET_POWER_D0);
	intel_dp_configure_protocol_converter(intel_dp, crtc_state);
	intel_dp_sink_set_decompression_state(intel_dp, crtc_state,
					      true);
	intel_dp_sink_set_fec_ready(intel_dp, crtc_state);
	intel_dp_start_link_train(intel_dp, crtc_state);
	if ((port != PORT_A || INTEL_GEN(dev_priv) >= 9) &&
	    !is_trans_port_sync_mode(crtc_state))
		intel_dp_stop_link_train(intel_dp, crtc_state);

	intel_ddi_enable_fec(encoder, crtc_state);

	if (!is_mst)
		intel_ddi_enable_pipe_clock(encoder, crtc_state);

	intel_dsc_enable(encoder, crtc_state);
}

static void intel_ddi_pre_enable_dp(struct intel_atomic_state *state,
				    struct intel_encoder *encoder,
				    const struct intel_crtc_state *crtc_state,
				    const struct drm_connector_state *conn_state)
{
	struct drm_i915_private *dev_priv = to_i915(encoder->base.dev);

	if (INTEL_GEN(dev_priv) >= 12)
		tgl_ddi_pre_enable_dp(state, encoder, crtc_state, conn_state);
	else
		hsw_ddi_pre_enable_dp(state, encoder, crtc_state, conn_state);

	/* MST will call a setting of MSA after an allocating of Virtual Channel
	 * from MST encoder pre_enable callback.
	 */
	if (!intel_crtc_has_type(crtc_state, INTEL_OUTPUT_DP_MST)) {
		intel_ddi_set_dp_msa(crtc_state, conn_state);

		intel_dp_set_m_n(crtc_state, M1_N1);
	}
}

static void intel_ddi_pre_enable_hdmi(struct intel_atomic_state *state,
				      struct intel_encoder *encoder,
				      const struct intel_crtc_state *crtc_state,
				      const struct drm_connector_state *conn_state)
{
	struct intel_digital_port *dig_port = enc_to_dig_port(encoder);
	struct intel_hdmi *intel_hdmi = &dig_port->hdmi;
	struct drm_i915_private *dev_priv = to_i915(encoder->base.dev);
	int level = intel_ddi_hdmi_level(encoder, crtc_state);

	intel_dp_dual_mode_set_tmds_output(intel_hdmi, true);
	intel_ddi_clk_select(encoder, crtc_state);

	intel_display_power_get(dev_priv, dig_port->ddi_io_power_domain);

	icl_program_mg_dp_mode(dig_port, crtc_state);

	if (INTEL_GEN(dev_priv) >= 12)
		tgl_ddi_vswing_sequence(encoder, crtc_state, level);
	else if (INTEL_GEN(dev_priv) == 11)
		icl_ddi_vswing_sequence(encoder, crtc_state, level);
	else if (IS_CANNONLAKE(dev_priv))
		cnl_ddi_vswing_sequence(encoder, crtc_state, level);
	else if (IS_GEN9_LP(dev_priv))
		bxt_ddi_vswing_sequence(encoder, crtc_state, level);
	else
		intel_prepare_hdmi_ddi_buffers(encoder, level);

	if (IS_GEN9_BC(dev_priv))
		skl_ddi_set_iboost(encoder, crtc_state, level);

	intel_ddi_enable_pipe_clock(encoder, crtc_state);

	dig_port->set_infoframes(encoder,
				 crtc_state->has_infoframe,
				 crtc_state, conn_state);
}

static void intel_ddi_pre_enable(struct intel_atomic_state *state,
				 struct intel_encoder *encoder,
				 const struct intel_crtc_state *crtc_state,
				 const struct drm_connector_state *conn_state)
{
	struct intel_crtc *crtc = to_intel_crtc(crtc_state->uapi.crtc);
	struct drm_i915_private *dev_priv = to_i915(crtc->base.dev);
	enum pipe pipe = crtc->pipe;

	/*
	 * When called from DP MST code:
	 * - conn_state will be NULL
	 * - encoder will be the main encoder (ie. mst->primary)
	 * - the main connector associated with this port
	 *   won't be active or linked to a crtc
	 * - crtc_state will be the state of the first stream to
	 *   be activated on this port, and it may not be the same
	 *   stream that will be deactivated last, but each stream
	 *   should have a state that is identical when it comes to
	 *   the DP link parameteres
	 */

	drm_WARN_ON(&dev_priv->drm, crtc_state->has_pch_encoder);

	if (INTEL_GEN(dev_priv) >= 11)
		icl_map_plls_to_ports(encoder, crtc_state);

	intel_set_cpu_fifo_underrun_reporting(dev_priv, pipe, true);

	if (intel_crtc_has_type(crtc_state, INTEL_OUTPUT_HDMI)) {
		intel_ddi_pre_enable_hdmi(state, encoder, crtc_state,
					  conn_state);
	} else {
		struct intel_digital_port *dig_port = enc_to_dig_port(encoder);

		intel_ddi_pre_enable_dp(state, encoder, crtc_state,
					conn_state);

		/* FIXME precompute everything properly */
		/* FIXME how do we turn infoframes off again? */
		if (dig_port->lspcon.active && dig_port->dp.has_hdmi_sink)
			dig_port->set_infoframes(encoder,
						 crtc_state->has_infoframe,
						 crtc_state, conn_state);
	}
}

static void intel_disable_ddi_buf(struct intel_encoder *encoder,
				  const struct intel_crtc_state *crtc_state)
{
	struct drm_i915_private *dev_priv = to_i915(encoder->base.dev);
	enum port port = encoder->port;
	bool wait = false;
	u32 val;

	val = intel_de_read(dev_priv, DDI_BUF_CTL(port));
	if (val & DDI_BUF_CTL_ENABLE) {
		val &= ~DDI_BUF_CTL_ENABLE;
		intel_de_write(dev_priv, DDI_BUF_CTL(port), val);
		wait = true;
	}

	if (intel_crtc_has_dp_encoder(crtc_state)) {
		val = intel_de_read(dev_priv, dp_tp_ctl_reg(encoder, crtc_state));
		val &= ~(DP_TP_CTL_ENABLE | DP_TP_CTL_LINK_TRAIN_MASK);
		val |= DP_TP_CTL_LINK_TRAIN_PAT1;
		intel_de_write(dev_priv, dp_tp_ctl_reg(encoder, crtc_state), val);
	}

	/* Disable FEC in DP Sink */
	intel_ddi_disable_fec_state(encoder, crtc_state);

	if (wait)
		intel_wait_ddi_buf_idle(dev_priv, port);
}

static void intel_ddi_post_disable_dp(struct intel_atomic_state *state,
				      struct intel_encoder *encoder,
				      const struct intel_crtc_state *old_crtc_state,
				      const struct drm_connector_state *old_conn_state)
{
	struct drm_i915_private *dev_priv = to_i915(encoder->base.dev);
	struct intel_digital_port *dig_port = enc_to_dig_port(encoder);
	struct intel_dp *intel_dp = &dig_port->dp;
	bool is_mst = intel_crtc_has_type(old_crtc_state,
					  INTEL_OUTPUT_DP_MST);
	enum phy phy = intel_port_to_phy(dev_priv, encoder->port);

	if (!is_mst)
		intel_dp_set_infoframes(encoder, false,
					old_crtc_state, old_conn_state);

	/*
	 * Power down sink before disabling the port, otherwise we end
	 * up getting interrupts from the sink on detecting link loss.
	 */
	intel_dp_set_power(intel_dp, DP_SET_POWER_D3);

	if (INTEL_GEN(dev_priv) >= 12) {
		if (is_mst) {
			enum transcoder cpu_transcoder = old_crtc_state->cpu_transcoder;
			u32 val;

			val = intel_de_read(dev_priv,
					    TRANS_DDI_FUNC_CTL(cpu_transcoder));
			val &= ~(TGL_TRANS_DDI_PORT_MASK |
				 TRANS_DDI_MODE_SELECT_MASK);
			intel_de_write(dev_priv,
				       TRANS_DDI_FUNC_CTL(cpu_transcoder),
				       val);
		}
	} else {
		if (!is_mst)
			intel_ddi_disable_pipe_clock(old_crtc_state);
	}

	intel_disable_ddi_buf(encoder, old_crtc_state);

	/*
	 * From TGL spec: "If single stream or multi-stream master transcoder:
	 * Configure Transcoder Clock select to direct no clock to the
	 * transcoder"
	 */
	if (INTEL_GEN(dev_priv) >= 12)
		intel_ddi_disable_pipe_clock(old_crtc_state);

	intel_edp_panel_vdd_on(intel_dp);
	intel_edp_panel_off(intel_dp);

	if (!intel_phy_is_tc(dev_priv, phy) ||
	    dig_port->tc_mode != TC_PORT_TBT_ALT)
		intel_display_power_put_unchecked(dev_priv,
						  dig_port->ddi_io_power_domain);

	intel_ddi_clk_disable(encoder);
}

static void intel_ddi_post_disable_hdmi(struct intel_atomic_state *state,
					struct intel_encoder *encoder,
					const struct intel_crtc_state *old_crtc_state,
					const struct drm_connector_state *old_conn_state)
{
	struct drm_i915_private *dev_priv = to_i915(encoder->base.dev);
	struct intel_digital_port *dig_port = enc_to_dig_port(encoder);
	struct intel_hdmi *intel_hdmi = &dig_port->hdmi;

	dig_port->set_infoframes(encoder, false,
				 old_crtc_state, old_conn_state);

	intel_ddi_disable_pipe_clock(old_crtc_state);

	intel_disable_ddi_buf(encoder, old_crtc_state);

	intel_display_power_put_unchecked(dev_priv,
					  dig_port->ddi_io_power_domain);

	intel_ddi_clk_disable(encoder);

	intel_dp_dual_mode_set_tmds_output(intel_hdmi, false);
}

static void intel_ddi_post_disable(struct intel_atomic_state *state,
				   struct intel_encoder *encoder,
				   const struct intel_crtc_state *old_crtc_state,
				   const struct drm_connector_state *old_conn_state)
{
	struct drm_i915_private *dev_priv = to_i915(encoder->base.dev);
	struct intel_digital_port *dig_port = enc_to_dig_port(encoder);
	enum phy phy = intel_port_to_phy(dev_priv, encoder->port);
	bool is_tc_port = intel_phy_is_tc(dev_priv, phy);

	if (!intel_crtc_has_type(old_crtc_state, INTEL_OUTPUT_DP_MST)) {
		intel_crtc_vblank_off(old_crtc_state);

		intel_disable_pipe(old_crtc_state);

		intel_ddi_disable_transcoder_func(old_crtc_state);

		intel_dsc_disable(old_crtc_state);

		if (INTEL_GEN(dev_priv) >= 9)
			skl_scaler_disable(old_crtc_state);
		else
			ilk_pfit_disable(old_crtc_state);
	}

	/*
	 * When called from DP MST code:
	 * - old_conn_state will be NULL
	 * - encoder will be the main encoder (ie. mst->primary)
	 * - the main connector associated with this port
	 *   won't be active or linked to a crtc
	 * - old_crtc_state will be the state of the last stream to
	 *   be deactivated on this port, and it may not be the same
	 *   stream that was activated last, but each stream
	 *   should have a state that is identical when it comes to
	 *   the DP link parameteres
	 */

	if (intel_crtc_has_type(old_crtc_state, INTEL_OUTPUT_HDMI))
		intel_ddi_post_disable_hdmi(state, encoder, old_crtc_state,
					    old_conn_state);
	else
		intel_ddi_post_disable_dp(state, encoder, old_crtc_state,
					  old_conn_state);

	if (INTEL_GEN(dev_priv) >= 11)
		icl_unmap_plls_to_ports(encoder);

	if (intel_crtc_has_dp_encoder(old_crtc_state) || is_tc_port)
		intel_display_power_put_unchecked(dev_priv,
						  intel_ddi_main_link_aux_domain(dig_port));

	if (is_tc_port)
		intel_tc_port_put_link(dig_port);
}

void intel_ddi_fdi_post_disable(struct intel_atomic_state *state,
				struct intel_encoder *encoder,
				const struct intel_crtc_state *old_crtc_state,
				const struct drm_connector_state *old_conn_state)
{
	struct drm_i915_private *dev_priv = to_i915(encoder->base.dev);
	u32 val;

	/*
	 * Bspec lists this as both step 13 (before DDI_BUF_CTL disable)
	 * and step 18 (after clearing PORT_CLK_SEL). Based on a BUN,
	 * step 13 is the correct place for it. Step 18 is where it was
	 * originally before the BUN.
	 */
	val = intel_de_read(dev_priv, FDI_RX_CTL(PIPE_A));
	val &= ~FDI_RX_ENABLE;
	intel_de_write(dev_priv, FDI_RX_CTL(PIPE_A), val);

	intel_disable_ddi_buf(encoder, old_crtc_state);
	intel_ddi_clk_disable(encoder);

	val = intel_de_read(dev_priv, FDI_RX_MISC(PIPE_A));
	val &= ~(FDI_RX_PWRDN_LANE1_MASK | FDI_RX_PWRDN_LANE0_MASK);
	val |= FDI_RX_PWRDN_LANE1_VAL(2) | FDI_RX_PWRDN_LANE0_VAL(2);
	intel_de_write(dev_priv, FDI_RX_MISC(PIPE_A), val);

	val = intel_de_read(dev_priv, FDI_RX_CTL(PIPE_A));
	val &= ~FDI_PCDCLK;
	intel_de_write(dev_priv, FDI_RX_CTL(PIPE_A), val);

	val = intel_de_read(dev_priv, FDI_RX_CTL(PIPE_A));
	val &= ~FDI_RX_PLL_ENABLE;
	intel_de_write(dev_priv, FDI_RX_CTL(PIPE_A), val);
}

static void trans_port_sync_stop_link_train(struct intel_atomic_state *state,
					    struct intel_encoder *encoder,
					    const struct intel_crtc_state *crtc_state)
{
	const struct drm_connector_state *conn_state;
	struct drm_connector *conn;
	int i;

	if (!crtc_state->sync_mode_slaves_mask)
		return;

	for_each_new_connector_in_state(&state->base, conn, conn_state, i) {
		struct intel_encoder *slave_encoder =
			to_intel_encoder(conn_state->best_encoder);
		struct intel_crtc *slave_crtc = to_intel_crtc(conn_state->crtc);
		const struct intel_crtc_state *slave_crtc_state;

		if (!slave_crtc)
			continue;

		slave_crtc_state =
			intel_atomic_get_new_crtc_state(state, slave_crtc);

		if (slave_crtc_state->master_transcoder !=
		    crtc_state->cpu_transcoder)
			continue;

		intel_dp_stop_link_train(enc_to_intel_dp(slave_encoder),
					 slave_crtc_state);
	}

	usleep_range(200, 400);

	intel_dp_stop_link_train(enc_to_intel_dp(encoder),
				 crtc_state);
}

static void intel_enable_ddi_dp(struct intel_atomic_state *state,
				struct intel_encoder *encoder,
				const struct intel_crtc_state *crtc_state,
				const struct drm_connector_state *conn_state)
{
	struct drm_i915_private *dev_priv = to_i915(encoder->base.dev);
	struct intel_dp *intel_dp = enc_to_intel_dp(encoder);
	enum port port = encoder->port;

	if (port == PORT_A && INTEL_GEN(dev_priv) < 9)
		intel_dp_stop_link_train(intel_dp, crtc_state);

	intel_edp_backlight_on(crtc_state, conn_state);
	intel_psr_enable(intel_dp, crtc_state, conn_state);
	intel_dp_set_infoframes(encoder, true, crtc_state, conn_state);
	intel_edp_drrs_enable(intel_dp, crtc_state);

	if (crtc_state->has_audio)
		intel_audio_codec_enable(encoder, crtc_state, conn_state);

	trans_port_sync_stop_link_train(state, encoder, crtc_state);
}

static i915_reg_t
gen9_chicken_trans_reg_by_port(struct drm_i915_private *dev_priv,
			       enum port port)
{
	static const enum transcoder trans[] = {
		[PORT_A] = TRANSCODER_EDP,
		[PORT_B] = TRANSCODER_A,
		[PORT_C] = TRANSCODER_B,
		[PORT_D] = TRANSCODER_C,
		[PORT_E] = TRANSCODER_A,
	};

	drm_WARN_ON(&dev_priv->drm, INTEL_GEN(dev_priv) < 9);

	if (drm_WARN_ON(&dev_priv->drm, port < PORT_A || port > PORT_E))
		port = PORT_A;

	return CHICKEN_TRANS(trans[port]);
}

static void intel_enable_ddi_hdmi(struct intel_atomic_state *state,
				  struct intel_encoder *encoder,
				  const struct intel_crtc_state *crtc_state,
				  const struct drm_connector_state *conn_state)
{
	struct drm_i915_private *dev_priv = to_i915(encoder->base.dev);
	struct intel_digital_port *dig_port = enc_to_dig_port(encoder);
	struct drm_connector *connector = conn_state->connector;
	enum port port = encoder->port;

	if (!intel_hdmi_handle_sink_scrambling(encoder, connector,
					       crtc_state->hdmi_high_tmds_clock_ratio,
					       crtc_state->hdmi_scrambling))
		drm_dbg_kms(&dev_priv->drm,
			    "[CONNECTOR:%d:%s] Failed to configure sink scrambling/TMDS bit clock ratio\n",
			    connector->base.id, connector->name);

	/* Display WA #1143: skl,kbl,cfl */
	if (IS_GEN9_BC(dev_priv)) {
		/*
		 * For some reason these chicken bits have been
		 * stuffed into a transcoder register, event though
		 * the bits affect a specific DDI port rather than
		 * a specific transcoder.
		 */
		i915_reg_t reg = gen9_chicken_trans_reg_by_port(dev_priv, port);
		u32 val;

		val = intel_de_read(dev_priv, reg);

		if (port == PORT_E)
			val |= DDIE_TRAINING_OVERRIDE_ENABLE |
				DDIE_TRAINING_OVERRIDE_VALUE;
		else
			val |= DDI_TRAINING_OVERRIDE_ENABLE |
				DDI_TRAINING_OVERRIDE_VALUE;

		intel_de_write(dev_priv, reg, val);
		intel_de_posting_read(dev_priv, reg);

		udelay(1);

		if (port == PORT_E)
			val &= ~(DDIE_TRAINING_OVERRIDE_ENABLE |
				 DDIE_TRAINING_OVERRIDE_VALUE);
		else
			val &= ~(DDI_TRAINING_OVERRIDE_ENABLE |
				 DDI_TRAINING_OVERRIDE_VALUE);

		intel_de_write(dev_priv, reg, val);
	}

	intel_ddi_power_up_lanes(encoder, crtc_state);

	/* In HDMI/DVI mode, the port width, and swing/emphasis values
	 * are ignored so nothing special needs to be done besides
	 * enabling the port.
	 */
	intel_de_write(dev_priv, DDI_BUF_CTL(port),
		       dig_port->saved_port_bits | DDI_BUF_CTL_ENABLE);

	if (crtc_state->has_audio)
		intel_audio_codec_enable(encoder, crtc_state, conn_state);
}

static void intel_enable_ddi(struct intel_atomic_state *state,
			     struct intel_encoder *encoder,
			     const struct intel_crtc_state *crtc_state,
			     const struct drm_connector_state *conn_state)
{
	drm_WARN_ON(state->base.dev, crtc_state->has_pch_encoder);

	intel_ddi_enable_transcoder_func(encoder, crtc_state);

	intel_enable_pipe(crtc_state);

	intel_crtc_vblank_on(crtc_state);

	if (intel_crtc_has_type(crtc_state, INTEL_OUTPUT_HDMI))
		intel_enable_ddi_hdmi(state, encoder, crtc_state, conn_state);
	else
		intel_enable_ddi_dp(state, encoder, crtc_state, conn_state);

	/* Enable hdcp if it's desired */
	if (conn_state->content_protection ==
	    DRM_MODE_CONTENT_PROTECTION_DESIRED)
		intel_hdcp_enable(to_intel_connector(conn_state->connector),
				  crtc_state->cpu_transcoder,
				  (u8)conn_state->hdcp_content_type);
}

static void intel_disable_ddi_dp(struct intel_atomic_state *state,
				 struct intel_encoder *encoder,
				 const struct intel_crtc_state *old_crtc_state,
				 const struct drm_connector_state *old_conn_state)
{
	struct intel_dp *intel_dp = enc_to_intel_dp(encoder);

	intel_dp->link_trained = false;

	if (old_crtc_state->has_audio)
		intel_audio_codec_disable(encoder,
					  old_crtc_state, old_conn_state);

	intel_edp_drrs_disable(intel_dp, old_crtc_state);
	intel_psr_disable(intel_dp, old_crtc_state);
	intel_edp_backlight_off(old_conn_state);
	/* Disable the decompression in DP Sink */
	intel_dp_sink_set_decompression_state(intel_dp, old_crtc_state,
					      false);
}

static void intel_disable_ddi_hdmi(struct intel_atomic_state *state,
				   struct intel_encoder *encoder,
				   const struct intel_crtc_state *old_crtc_state,
				   const struct drm_connector_state *old_conn_state)
{
	struct drm_i915_private *i915 = to_i915(encoder->base.dev);
	struct drm_connector *connector = old_conn_state->connector;

	if (old_crtc_state->has_audio)
		intel_audio_codec_disable(encoder,
					  old_crtc_state, old_conn_state);

	if (!intel_hdmi_handle_sink_scrambling(encoder, connector,
					       false, false))
		drm_dbg_kms(&i915->drm,
			    "[CONNECTOR:%d:%s] Failed to reset sink scrambling/TMDS bit clock ratio\n",
			    connector->base.id, connector->name);
}

static void intel_disable_ddi(struct intel_atomic_state *state,
			      struct intel_encoder *encoder,
			      const struct intel_crtc_state *old_crtc_state,
			      const struct drm_connector_state *old_conn_state)
{
	intel_hdcp_disable(to_intel_connector(old_conn_state->connector));

	if (intel_crtc_has_type(old_crtc_state, INTEL_OUTPUT_HDMI))
		intel_disable_ddi_hdmi(state, encoder, old_crtc_state,
				       old_conn_state);
	else
		intel_disable_ddi_dp(state, encoder, old_crtc_state,
				     old_conn_state);
}

static void intel_ddi_update_pipe_dp(struct intel_atomic_state *state,
				     struct intel_encoder *encoder,
				     const struct intel_crtc_state *crtc_state,
				     const struct drm_connector_state *conn_state)
{
	struct intel_dp *intel_dp = enc_to_intel_dp(encoder);

	intel_ddi_set_dp_msa(crtc_state, conn_state);

	intel_psr_update(intel_dp, crtc_state, conn_state);
	intel_dp_set_infoframes(encoder, true, crtc_state, conn_state);
	intel_edp_drrs_update(intel_dp, crtc_state);

	intel_panel_update_backlight(state, encoder, crtc_state, conn_state);
}

void intel_ddi_update_pipe(struct intel_atomic_state *state,
			   struct intel_encoder *encoder,
			   const struct intel_crtc_state *crtc_state,
			   const struct drm_connector_state *conn_state)
{

	if (!intel_crtc_has_type(crtc_state, INTEL_OUTPUT_HDMI) &&
	    !intel_encoder_is_mst(encoder))
		intel_ddi_update_pipe_dp(state, encoder, crtc_state,
					 conn_state);

	intel_hdcp_update_pipe(state, encoder, crtc_state, conn_state);
}

static void
intel_ddi_update_prepare(struct intel_atomic_state *state,
			 struct intel_encoder *encoder,
			 struct intel_crtc *crtc)
{
	struct intel_crtc_state *crtc_state =
		crtc ? intel_atomic_get_new_crtc_state(state, crtc) : NULL;
	int required_lanes = crtc_state ? crtc_state->lane_count : 1;

	drm_WARN_ON(state->base.dev, crtc && crtc->active);

	intel_tc_port_get_link(enc_to_dig_port(encoder),
		               required_lanes);
	if (crtc_state && crtc_state->hw.active)
		intel_update_active_dpll(state, crtc, encoder);
}

static void
intel_ddi_update_complete(struct intel_atomic_state *state,
			  struct intel_encoder *encoder,
			  struct intel_crtc *crtc)
{
	intel_tc_port_put_link(enc_to_dig_port(encoder));
}

static void
intel_ddi_pre_pll_enable(struct intel_atomic_state *state,
			 struct intel_encoder *encoder,
			 const struct intel_crtc_state *crtc_state,
			 const struct drm_connector_state *conn_state)
{
	struct drm_i915_private *dev_priv = to_i915(encoder->base.dev);
	struct intel_digital_port *dig_port = enc_to_dig_port(encoder);
	enum phy phy = intel_port_to_phy(dev_priv, encoder->port);
	bool is_tc_port = intel_phy_is_tc(dev_priv, phy);

	if (is_tc_port)
		intel_tc_port_get_link(dig_port, crtc_state->lane_count);

	if (intel_crtc_has_dp_encoder(crtc_state) || is_tc_port)
		intel_display_power_get(dev_priv,
					intel_ddi_main_link_aux_domain(dig_port));

	if (is_tc_port && dig_port->tc_mode != TC_PORT_TBT_ALT)
		/*
		 * Program the lane count for static/dynamic connections on
		 * Type-C ports.  Skip this step for TBT.
		 */
		intel_tc_port_set_fia_lane_count(dig_port, crtc_state->lane_count);
	else if (IS_GEN9_LP(dev_priv))
		bxt_ddi_phy_set_lane_optim_mask(encoder,
						crtc_state->lane_lat_optim_mask);
}

static void intel_ddi_prepare_link_retrain(struct intel_dp *intel_dp,
					   const struct intel_crtc_state *crtc_state)
{
	struct intel_encoder *encoder = &dp_to_dig_port(intel_dp)->base;
	struct drm_i915_private *dev_priv = to_i915(encoder->base.dev);
	enum port port = encoder->port;
	u32 dp_tp_ctl, ddi_buf_ctl;
	bool wait = false;

	dp_tp_ctl = intel_de_read(dev_priv, dp_tp_ctl_reg(encoder, crtc_state));

	if (dp_tp_ctl & DP_TP_CTL_ENABLE) {
		ddi_buf_ctl = intel_de_read(dev_priv, DDI_BUF_CTL(port));
		if (ddi_buf_ctl & DDI_BUF_CTL_ENABLE) {
			intel_de_write(dev_priv, DDI_BUF_CTL(port),
				       ddi_buf_ctl & ~DDI_BUF_CTL_ENABLE);
			wait = true;
		}

		dp_tp_ctl &= ~(DP_TP_CTL_ENABLE | DP_TP_CTL_LINK_TRAIN_MASK);
		dp_tp_ctl |= DP_TP_CTL_LINK_TRAIN_PAT1;
		intel_de_write(dev_priv, dp_tp_ctl_reg(encoder, crtc_state), dp_tp_ctl);
		intel_de_posting_read(dev_priv, dp_tp_ctl_reg(encoder, crtc_state));

		if (wait)
			intel_wait_ddi_buf_idle(dev_priv, port);
	}

	dp_tp_ctl = DP_TP_CTL_ENABLE | DP_TP_CTL_LINK_TRAIN_PAT1;
	if (intel_crtc_has_type(crtc_state, INTEL_OUTPUT_DP_MST)) {
		dp_tp_ctl |= DP_TP_CTL_MODE_MST;
	} else {
		dp_tp_ctl |= DP_TP_CTL_MODE_SST;
		if (drm_dp_enhanced_frame_cap(intel_dp->dpcd))
			dp_tp_ctl |= DP_TP_CTL_ENHANCED_FRAME_ENABLE;
	}
	intel_de_write(dev_priv, dp_tp_ctl_reg(encoder, crtc_state), dp_tp_ctl);
	intel_de_posting_read(dev_priv, dp_tp_ctl_reg(encoder, crtc_state));

	intel_dp->DP |= DDI_BUF_CTL_ENABLE;
	intel_de_write(dev_priv, DDI_BUF_CTL(port), intel_dp->DP);
	intel_de_posting_read(dev_priv, DDI_BUF_CTL(port));

	intel_wait_ddi_buf_active(dev_priv, port);
}

static void intel_ddi_set_link_train(struct intel_dp *intel_dp,
				     const struct intel_crtc_state *crtc_state,
				     u8 dp_train_pat)
{
	struct intel_encoder *encoder = &dp_to_dig_port(intel_dp)->base;
	struct drm_i915_private *dev_priv = to_i915(encoder->base.dev);
	u8 train_pat_mask = drm_dp_training_pattern_mask(intel_dp->dpcd);
	u32 temp;

	temp = intel_de_read(dev_priv, dp_tp_ctl_reg(encoder, crtc_state));

	temp &= ~DP_TP_CTL_LINK_TRAIN_MASK;
	switch (dp_train_pat & train_pat_mask) {
	case DP_TRAINING_PATTERN_DISABLE:
		temp |= DP_TP_CTL_LINK_TRAIN_NORMAL;
		break;
	case DP_TRAINING_PATTERN_1:
		temp |= DP_TP_CTL_LINK_TRAIN_PAT1;
		break;
	case DP_TRAINING_PATTERN_2:
		temp |= DP_TP_CTL_LINK_TRAIN_PAT2;
		break;
	case DP_TRAINING_PATTERN_3:
		temp |= DP_TP_CTL_LINK_TRAIN_PAT3;
		break;
	case DP_TRAINING_PATTERN_4:
		temp |= DP_TP_CTL_LINK_TRAIN_PAT4;
		break;
	}

	intel_de_write(dev_priv, dp_tp_ctl_reg(encoder, crtc_state), temp);
}

static void intel_ddi_set_idle_link_train(struct intel_dp *intel_dp,
					  const struct intel_crtc_state *crtc_state)
{
	struct intel_encoder *encoder = &dp_to_dig_port(intel_dp)->base;
	struct drm_i915_private *dev_priv = to_i915(encoder->base.dev);
	enum port port = encoder->port;
	u32 val;

	val = intel_de_read(dev_priv, dp_tp_ctl_reg(encoder, crtc_state));
	val &= ~DP_TP_CTL_LINK_TRAIN_MASK;
	val |= DP_TP_CTL_LINK_TRAIN_IDLE;
	intel_de_write(dev_priv, dp_tp_ctl_reg(encoder, crtc_state), val);

	/*
	 * Until TGL on PORT_A we can have only eDP in SST mode. There the only
	 * reason we need to set idle transmission mode is to work around a HW
	 * issue where we enable the pipe while not in idle link-training mode.
	 * In this case there is requirement to wait for a minimum number of
	 * idle patterns to be sent.
	 */
	if (port == PORT_A && INTEL_GEN(dev_priv) < 12)
		return;

	if (intel_de_wait_for_set(dev_priv,
				  dp_tp_status_reg(encoder, crtc_state),
				  DP_TP_STATUS_IDLE_DONE, 1))
		drm_err(&dev_priv->drm,
			"Timed out waiting for DP idle patterns\n");
}

static bool intel_ddi_is_audio_enabled(struct drm_i915_private *dev_priv,
				       enum transcoder cpu_transcoder)
{
	if (cpu_transcoder == TRANSCODER_EDP)
		return false;

	if (!intel_display_power_is_enabled(dev_priv, POWER_DOMAIN_AUDIO))
		return false;

	return intel_de_read(dev_priv, HSW_AUD_PIN_ELD_CP_VLD) &
		AUDIO_OUTPUT_ENABLE(cpu_transcoder);
}

void intel_ddi_compute_min_voltage_level(struct drm_i915_private *dev_priv,
					 struct intel_crtc_state *crtc_state)
{
	if (INTEL_GEN(dev_priv) >= 12 && crtc_state->port_clock > 594000)
		crtc_state->min_voltage_level = 2;
	else if (IS_JSL_EHL(dev_priv) && crtc_state->port_clock > 594000)
		crtc_state->min_voltage_level = 3;
	else if (INTEL_GEN(dev_priv) >= 11 && crtc_state->port_clock > 594000)
		crtc_state->min_voltage_level = 1;
	else if (IS_CANNONLAKE(dev_priv) && crtc_state->port_clock > 594000)
		crtc_state->min_voltage_level = 2;
}

static enum transcoder bdw_transcoder_master_readout(struct drm_i915_private *dev_priv,
						     enum transcoder cpu_transcoder)
{
	u32 master_select;

	if (INTEL_GEN(dev_priv) >= 11) {
		u32 ctl2 = intel_de_read(dev_priv, TRANS_DDI_FUNC_CTL2(cpu_transcoder));

		if ((ctl2 & PORT_SYNC_MODE_ENABLE) == 0)
			return INVALID_TRANSCODER;

		master_select = REG_FIELD_GET(PORT_SYNC_MODE_MASTER_SELECT_MASK, ctl2);
	} else {
		u32 ctl = intel_de_read(dev_priv, TRANS_DDI_FUNC_CTL(cpu_transcoder));

		if ((ctl & TRANS_DDI_PORT_SYNC_ENABLE) == 0)
			return INVALID_TRANSCODER;

		master_select = REG_FIELD_GET(TRANS_DDI_PORT_SYNC_MASTER_SELECT_MASK, ctl);
	}

	if (master_select == 0)
		return TRANSCODER_EDP;
	else
		return master_select - 1;
}

static void bdw_get_trans_port_sync_config(struct intel_crtc_state *crtc_state)
{
	struct drm_i915_private *dev_priv = to_i915(crtc_state->uapi.crtc->dev);
	u32 transcoders = BIT(TRANSCODER_A) | BIT(TRANSCODER_B) |
		BIT(TRANSCODER_C) | BIT(TRANSCODER_D);
	enum transcoder cpu_transcoder;

	crtc_state->master_transcoder =
		bdw_transcoder_master_readout(dev_priv, crtc_state->cpu_transcoder);

	for_each_cpu_transcoder_masked(dev_priv, cpu_transcoder, transcoders) {
		enum intel_display_power_domain power_domain;
		intel_wakeref_t trans_wakeref;

		power_domain = POWER_DOMAIN_TRANSCODER(cpu_transcoder);
		trans_wakeref = intel_display_power_get_if_enabled(dev_priv,
								   power_domain);

		if (!trans_wakeref)
			continue;

		if (bdw_transcoder_master_readout(dev_priv, cpu_transcoder) ==
		    crtc_state->cpu_transcoder)
			crtc_state->sync_mode_slaves_mask |= BIT(cpu_transcoder);

		intel_display_power_put(dev_priv, power_domain, trans_wakeref);
	}

	drm_WARN_ON(&dev_priv->drm,
		    crtc_state->master_transcoder != INVALID_TRANSCODER &&
		    crtc_state->sync_mode_slaves_mask);
}

void intel_ddi_get_config(struct intel_encoder *encoder,
			  struct intel_crtc_state *pipe_config)
{
	struct drm_i915_private *dev_priv = to_i915(encoder->base.dev);
	struct intel_crtc *intel_crtc = to_intel_crtc(pipe_config->uapi.crtc);
	enum transcoder cpu_transcoder = pipe_config->cpu_transcoder;
	u32 temp, flags = 0;

	/* XXX: DSI transcoder paranoia */
	if (drm_WARN_ON(&dev_priv->drm, transcoder_is_dsi(cpu_transcoder)))
		return;

	intel_dsc_get_config(encoder, pipe_config);

	temp = intel_de_read(dev_priv, TRANS_DDI_FUNC_CTL(cpu_transcoder));
	if (temp & TRANS_DDI_PHSYNC)
		flags |= DRM_MODE_FLAG_PHSYNC;
	else
		flags |= DRM_MODE_FLAG_NHSYNC;
	if (temp & TRANS_DDI_PVSYNC)
		flags |= DRM_MODE_FLAG_PVSYNC;
	else
		flags |= DRM_MODE_FLAG_NVSYNC;

	pipe_config->hw.adjusted_mode.flags |= flags;

	switch (temp & TRANS_DDI_BPC_MASK) {
	case TRANS_DDI_BPC_6:
		pipe_config->pipe_bpp = 18;
		break;
	case TRANS_DDI_BPC_8:
		pipe_config->pipe_bpp = 24;
		break;
	case TRANS_DDI_BPC_10:
		pipe_config->pipe_bpp = 30;
		break;
	case TRANS_DDI_BPC_12:
		pipe_config->pipe_bpp = 36;
		break;
	default:
		break;
	}

	switch (temp & TRANS_DDI_MODE_SELECT_MASK) {
	case TRANS_DDI_MODE_SELECT_HDMI:
		pipe_config->has_hdmi_sink = true;

		pipe_config->infoframes.enable |=
			intel_hdmi_infoframes_enabled(encoder, pipe_config);

		if (pipe_config->infoframes.enable)
			pipe_config->has_infoframe = true;

		if (temp & TRANS_DDI_HDMI_SCRAMBLING)
			pipe_config->hdmi_scrambling = true;
		if (temp & TRANS_DDI_HIGH_TMDS_CHAR_RATE)
			pipe_config->hdmi_high_tmds_clock_ratio = true;
		fallthrough;
	case TRANS_DDI_MODE_SELECT_DVI:
		pipe_config->output_types |= BIT(INTEL_OUTPUT_HDMI);
		pipe_config->lane_count = 4;
		break;
	case TRANS_DDI_MODE_SELECT_FDI:
		pipe_config->output_types |= BIT(INTEL_OUTPUT_ANALOG);
		break;
	case TRANS_DDI_MODE_SELECT_DP_SST:
		if (encoder->type == INTEL_OUTPUT_EDP)
			pipe_config->output_types |= BIT(INTEL_OUTPUT_EDP);
		else
			pipe_config->output_types |= BIT(INTEL_OUTPUT_DP);
		pipe_config->lane_count =
			((temp & DDI_PORT_WIDTH_MASK) >> DDI_PORT_WIDTH_SHIFT) + 1;
		intel_dp_get_m_n(intel_crtc, pipe_config);

		if (INTEL_GEN(dev_priv) >= 11) {
			i915_reg_t dp_tp_ctl = dp_tp_ctl_reg(encoder, pipe_config);

			pipe_config->fec_enable =
				intel_de_read(dev_priv, dp_tp_ctl) & DP_TP_CTL_FEC_ENABLE;

			drm_dbg_kms(&dev_priv->drm,
				    "[ENCODER:%d:%s] Fec status: %u\n",
				    encoder->base.base.id, encoder->base.name,
				    pipe_config->fec_enable);
		}

		pipe_config->infoframes.enable |=
			intel_hdmi_infoframes_enabled(encoder, pipe_config);

		break;
	case TRANS_DDI_MODE_SELECT_DP_MST:
		pipe_config->output_types |= BIT(INTEL_OUTPUT_DP_MST);
		pipe_config->lane_count =
			((temp & DDI_PORT_WIDTH_MASK) >> DDI_PORT_WIDTH_SHIFT) + 1;

		if (INTEL_GEN(dev_priv) >= 12)
			pipe_config->mst_master_transcoder =
					REG_FIELD_GET(TRANS_DDI_MST_TRANSPORT_SELECT_MASK, temp);

		intel_dp_get_m_n(intel_crtc, pipe_config);

		pipe_config->infoframes.enable |=
			intel_hdmi_infoframes_enabled(encoder, pipe_config);
		break;
	default:
		break;
	}

	pipe_config->has_audio =
		intel_ddi_is_audio_enabled(dev_priv, cpu_transcoder);

	if (encoder->type == INTEL_OUTPUT_EDP && dev_priv->vbt.edp.bpp &&
	    pipe_config->pipe_bpp > dev_priv->vbt.edp.bpp) {
		/*
		 * This is a big fat ugly hack.
		 *
		 * Some machines in UEFI boot mode provide us a VBT that has 18
		 * bpp and 1.62 GHz link bandwidth for eDP, which for reasons
		 * unknown we fail to light up. Yet the same BIOS boots up with
		 * 24 bpp and 2.7 GHz link. Use the same bpp as the BIOS uses as
		 * max, not what it tells us to use.
		 *
		 * Note: This will still be broken if the eDP panel is not lit
		 * up by the BIOS, and thus we can't get the mode at module
		 * load.
		 */
		drm_dbg_kms(&dev_priv->drm,
			    "pipe has %d bpp for eDP panel, overriding BIOS-provided max %d bpp\n",
			    pipe_config->pipe_bpp, dev_priv->vbt.edp.bpp);
		dev_priv->vbt.edp.bpp = pipe_config->pipe_bpp;
	}

	intel_ddi_clock_get(encoder, pipe_config);

	if (IS_GEN9_LP(dev_priv))
		pipe_config->lane_lat_optim_mask =
			bxt_ddi_phy_get_lane_lat_optim_mask(encoder);

	intel_ddi_compute_min_voltage_level(dev_priv, pipe_config);

	intel_hdmi_read_gcp_infoframe(encoder, pipe_config);

	intel_read_infoframe(encoder, pipe_config,
			     HDMI_INFOFRAME_TYPE_AVI,
			     &pipe_config->infoframes.avi);
	intel_read_infoframe(encoder, pipe_config,
			     HDMI_INFOFRAME_TYPE_SPD,
			     &pipe_config->infoframes.spd);
	intel_read_infoframe(encoder, pipe_config,
			     HDMI_INFOFRAME_TYPE_VENDOR,
			     &pipe_config->infoframes.hdmi);
	intel_read_infoframe(encoder, pipe_config,
			     HDMI_INFOFRAME_TYPE_DRM,
			     &pipe_config->infoframes.drm);

	if (INTEL_GEN(dev_priv) >= 8)
		bdw_get_trans_port_sync_config(pipe_config);

	intel_read_dp_sdp(encoder, pipe_config, HDMI_PACKET_TYPE_GAMUT_METADATA);
	intel_read_dp_sdp(encoder, pipe_config, DP_SDP_VSC);
}

static enum intel_output_type
intel_ddi_compute_output_type(struct intel_encoder *encoder,
			      struct intel_crtc_state *crtc_state,
			      struct drm_connector_state *conn_state)
{
	switch (conn_state->connector->connector_type) {
	case DRM_MODE_CONNECTOR_HDMIA:
		return INTEL_OUTPUT_HDMI;
	case DRM_MODE_CONNECTOR_eDP:
		return INTEL_OUTPUT_EDP;
	case DRM_MODE_CONNECTOR_DisplayPort:
		return INTEL_OUTPUT_DP;
	default:
		MISSING_CASE(conn_state->connector->connector_type);
		return INTEL_OUTPUT_UNUSED;
	}
}

static int intel_ddi_compute_config(struct intel_encoder *encoder,
				    struct intel_crtc_state *pipe_config,
				    struct drm_connector_state *conn_state)
{
	struct intel_crtc *crtc = to_intel_crtc(pipe_config->uapi.crtc);
	struct drm_i915_private *dev_priv = to_i915(encoder->base.dev);
	enum port port = encoder->port;
	int ret;

	if (HAS_TRANSCODER(dev_priv, TRANSCODER_EDP) && port == PORT_A)
		pipe_config->cpu_transcoder = TRANSCODER_EDP;

	if (intel_crtc_has_type(pipe_config, INTEL_OUTPUT_HDMI)) {
		ret = intel_hdmi_compute_config(encoder, pipe_config, conn_state);
	} else {
		ret = intel_dp_compute_config(encoder, pipe_config, conn_state);
	}

	if (ret)
		return ret;

	if (IS_HASWELL(dev_priv) && crtc->pipe == PIPE_A &&
	    pipe_config->cpu_transcoder == TRANSCODER_EDP)
		pipe_config->pch_pfit.force_thru =
			pipe_config->pch_pfit.enabled ||
			pipe_config->crc_enabled;

	if (IS_GEN9_LP(dev_priv))
		pipe_config->lane_lat_optim_mask =
			bxt_ddi_phy_calc_lane_lat_optim_mask(pipe_config->lane_count);

	intel_ddi_compute_min_voltage_level(dev_priv, pipe_config);

	return 0;
}

static bool mode_equal(const struct drm_display_mode *mode1,
		       const struct drm_display_mode *mode2)
{
	return drm_mode_match(mode1, mode2,
			      DRM_MODE_MATCH_TIMINGS |
			      DRM_MODE_MATCH_FLAGS |
			      DRM_MODE_MATCH_3D_FLAGS) &&
		mode1->clock == mode2->clock; /* we want an exact match */
}

static bool m_n_equal(const struct intel_link_m_n *m_n_1,
		      const struct intel_link_m_n *m_n_2)
{
	return m_n_1->tu == m_n_2->tu &&
		m_n_1->gmch_m == m_n_2->gmch_m &&
		m_n_1->gmch_n == m_n_2->gmch_n &&
		m_n_1->link_m == m_n_2->link_m &&
		m_n_1->link_n == m_n_2->link_n;
}

static bool crtcs_port_sync_compatible(const struct intel_crtc_state *crtc_state1,
				       const struct intel_crtc_state *crtc_state2)
{
	return crtc_state1->hw.active && crtc_state2->hw.active &&
		crtc_state1->output_types == crtc_state2->output_types &&
		crtc_state1->output_format == crtc_state2->output_format &&
		crtc_state1->lane_count == crtc_state2->lane_count &&
		crtc_state1->port_clock == crtc_state2->port_clock &&
		mode_equal(&crtc_state1->hw.adjusted_mode,
			   &crtc_state2->hw.adjusted_mode) &&
		m_n_equal(&crtc_state1->dp_m_n, &crtc_state2->dp_m_n);
}

static u8
intel_ddi_port_sync_transcoders(const struct intel_crtc_state *ref_crtc_state,
				int tile_group_id)
{
	struct drm_connector *connector;
	const struct drm_connector_state *conn_state;
	struct drm_i915_private *dev_priv = to_i915(ref_crtc_state->uapi.crtc->dev);
	struct intel_atomic_state *state =
		to_intel_atomic_state(ref_crtc_state->uapi.state);
	u8 transcoders = 0;
	int i;

	/*
	 * We don't enable port sync on BDW due to missing w/as and
	 * due to not having adjusted the modeset sequence appropriately.
	 */
	if (INTEL_GEN(dev_priv) < 9)
		return 0;

	if (!intel_crtc_has_type(ref_crtc_state, INTEL_OUTPUT_DP))
		return 0;

	for_each_new_connector_in_state(&state->base, connector, conn_state, i) {
		struct intel_crtc *crtc = to_intel_crtc(conn_state->crtc);
		const struct intel_crtc_state *crtc_state;

		if (!crtc)
			continue;

		if (!connector->has_tile ||
		    connector->tile_group->id !=
		    tile_group_id)
			continue;
		crtc_state = intel_atomic_get_new_crtc_state(state,
							     crtc);
		if (!crtcs_port_sync_compatible(ref_crtc_state,
						crtc_state))
			continue;
		transcoders |= BIT(crtc_state->cpu_transcoder);
	}

	return transcoders;
}

static int intel_ddi_compute_config_late(struct intel_encoder *encoder,
					 struct intel_crtc_state *crtc_state,
					 struct drm_connector_state *conn_state)
{
	struct drm_i915_private *i915 = to_i915(encoder->base.dev);
	struct drm_connector *connector = conn_state->connector;
	u8 port_sync_transcoders = 0;

	drm_dbg_kms(&i915->drm, "[ENCODER:%d:%s] [CRTC:%d:%s]",
		    encoder->base.base.id, encoder->base.name,
		    crtc_state->uapi.crtc->base.id, crtc_state->uapi.crtc->name);

	if (connector->has_tile)
		port_sync_transcoders = intel_ddi_port_sync_transcoders(crtc_state,
									connector->tile_group->id);

	/*
	 * EDP Transcoders cannot be ensalved
	 * make them a master always when present
	 */
	if (port_sync_transcoders & BIT(TRANSCODER_EDP))
		crtc_state->master_transcoder = TRANSCODER_EDP;
	else
		crtc_state->master_transcoder = ffs(port_sync_transcoders) - 1;

	if (crtc_state->master_transcoder == crtc_state->cpu_transcoder) {
		crtc_state->master_transcoder = INVALID_TRANSCODER;
		crtc_state->sync_mode_slaves_mask =
			port_sync_transcoders & ~BIT(crtc_state->cpu_transcoder);
	}

	return 0;
}

static void intel_ddi_encoder_destroy(struct drm_encoder *encoder)
{
	struct intel_digital_port *dig_port = enc_to_dig_port(to_intel_encoder(encoder));

	intel_dp_encoder_flush_work(encoder);

	drm_encoder_cleanup(encoder);
	kfree(dig_port);
}

static const struct drm_encoder_funcs intel_ddi_funcs = {
	.reset = intel_dp_encoder_reset,
	.destroy = intel_ddi_encoder_destroy,
};

static struct intel_connector *
intel_ddi_init_dp_connector(struct intel_digital_port *dig_port)
{
	struct drm_i915_private *dev_priv = to_i915(dig_port->base.base.dev);
	struct intel_connector *connector;
	enum port port = dig_port->base.port;

	connector = intel_connector_alloc();
	if (!connector)
		return NULL;

	dig_port->dp.output_reg = DDI_BUF_CTL(port);
	dig_port->dp.prepare_link_retrain = intel_ddi_prepare_link_retrain;
	dig_port->dp.set_link_train = intel_ddi_set_link_train;
	dig_port->dp.set_idle_link_train = intel_ddi_set_idle_link_train;

	if (INTEL_GEN(dev_priv) >= 12)
		dig_port->dp.set_signal_levels = tgl_set_signal_levels;
	else if (INTEL_GEN(dev_priv) >= 11)
		dig_port->dp.set_signal_levels = icl_set_signal_levels;
	else if (IS_CANNONLAKE(dev_priv))
		dig_port->dp.set_signal_levels = cnl_set_signal_levels;
	else if (IS_GEN9_LP(dev_priv))
		dig_port->dp.set_signal_levels = bxt_set_signal_levels;
	else
		dig_port->dp.set_signal_levels = hsw_set_signal_levels;

	dig_port->dp.voltage_max = intel_ddi_dp_voltage_max;
	dig_port->dp.preemph_max = intel_ddi_dp_preemph_max;

	if (!intel_dp_init_connector(dig_port, connector)) {
		kfree(connector);
		return NULL;
	}

	return connector;
}

static int modeset_pipe(struct drm_crtc *crtc,
			struct drm_modeset_acquire_ctx *ctx)
{
	struct drm_atomic_state *state;
	struct drm_crtc_state *crtc_state;
	int ret;

	state = drm_atomic_state_alloc(crtc->dev);
	if (!state)
		return -ENOMEM;

	state->acquire_ctx = ctx;

	crtc_state = drm_atomic_get_crtc_state(state, crtc);
	if (IS_ERR(crtc_state)) {
		ret = PTR_ERR(crtc_state);
		goto out;
	}

	crtc_state->connectors_changed = true;

	ret = drm_atomic_commit(state);
out:
	drm_atomic_state_put(state);

	return ret;
}

static int intel_hdmi_reset_link(struct intel_encoder *encoder,
				 struct drm_modeset_acquire_ctx *ctx)
{
	struct drm_i915_private *dev_priv = to_i915(encoder->base.dev);
	struct intel_hdmi *hdmi = enc_to_intel_hdmi(encoder);
	struct intel_connector *connector = hdmi->attached_connector;
	struct i2c_adapter *adapter =
		intel_gmbus_get_adapter(dev_priv, hdmi->ddc_bus);
	struct drm_connector_state *conn_state;
	struct intel_crtc_state *crtc_state;
	struct intel_crtc *crtc;
	u8 config;
	int ret;

	if (!connector || connector->base.status != connector_status_connected)
		return 0;

	ret = drm_modeset_lock(&dev_priv->drm.mode_config.connection_mutex,
			       ctx);
	if (ret)
		return ret;

	conn_state = connector->base.state;

	crtc = to_intel_crtc(conn_state->crtc);
	if (!crtc)
		return 0;

	ret = drm_modeset_lock(&crtc->base.mutex, ctx);
	if (ret)
		return ret;

	crtc_state = to_intel_crtc_state(crtc->base.state);

	drm_WARN_ON(&dev_priv->drm,
		    !intel_crtc_has_type(crtc_state, INTEL_OUTPUT_HDMI));

	if (!crtc_state->hw.active)
		return 0;

	if (!crtc_state->hdmi_high_tmds_clock_ratio &&
	    !crtc_state->hdmi_scrambling)
		return 0;

	if (conn_state->commit &&
	    !try_wait_for_completion(&conn_state->commit->hw_done))
		return 0;

	ret = drm_scdc_readb(adapter, SCDC_TMDS_CONFIG, &config);
	if (ret < 0) {
		drm_err(&dev_priv->drm, "Failed to read TMDS config: %d\n",
			ret);
		return 0;
	}

	if (!!(config & SCDC_TMDS_BIT_CLOCK_RATIO_BY_40) ==
	    crtc_state->hdmi_high_tmds_clock_ratio &&
	    !!(config & SCDC_SCRAMBLING_ENABLE) ==
	    crtc_state->hdmi_scrambling)
		return 0;

	/*
	 * HDMI 2.0 says that one should not send scrambled data
	 * prior to configuring the sink scrambling, and that
	 * TMDS clock/data transmission should be suspended when
	 * changing the TMDS clock rate in the sink. So let's
	 * just do a full modeset here, even though some sinks
	 * would be perfectly happy if were to just reconfigure
	 * the SCDC settings on the fly.
	 */
	return modeset_pipe(&crtc->base, ctx);
}

static enum intel_hotplug_state
intel_ddi_hotplug(struct intel_encoder *encoder,
		  struct intel_connector *connector)
{
	struct drm_i915_private *i915 = to_i915(encoder->base.dev);
	struct intel_digital_port *dig_port = enc_to_dig_port(encoder);
	enum phy phy = intel_port_to_phy(i915, encoder->port);
	bool is_tc = intel_phy_is_tc(i915, phy);
	struct drm_modeset_acquire_ctx ctx;
	enum intel_hotplug_state state;
	int ret;

	state = intel_encoder_hotplug(encoder, connector);

	drm_modeset_acquire_init(&ctx, 0);

	for (;;) {
		if (connector->base.connector_type == DRM_MODE_CONNECTOR_HDMIA)
			ret = intel_hdmi_reset_link(encoder, &ctx);
		else
			ret = intel_dp_retrain_link(encoder, &ctx);

		if (ret == -EDEADLK) {
			drm_modeset_backoff(&ctx);
			continue;
		}

		break;
	}

	drm_modeset_drop_locks(&ctx);
	drm_modeset_acquire_fini(&ctx);
	drm_WARN(encoder->base.dev, ret,
		 "Acquiring modeset locks failed with %i\n", ret);

	/*
	 * Unpowered type-c dongles can take some time to boot and be
	 * responsible, so here giving some time to those dongles to power up
	 * and then retrying the probe.
	 *
	 * On many platforms the HDMI live state signal is known to be
	 * unreliable, so we can't use it to detect if a sink is connected or
	 * not. Instead we detect if it's connected based on whether we can
	 * read the EDID or not. That in turn has a problem during disconnect,
	 * since the HPD interrupt may be raised before the DDC lines get
	 * disconnected (due to how the required length of DDC vs. HPD
	 * connector pins are specified) and so we'll still be able to get a
	 * valid EDID. To solve this schedule another detection cycle if this
	 * time around we didn't detect any change in the sink's connection
	 * status.
	 *
	 * Type-c connectors which get their HPD signal deasserted then
	 * reasserted, without unplugging/replugging the sink from the
	 * connector, introduce a delay until the AUX channel communication
	 * becomes functional. Retry the detection for 5 seconds on type-c
	 * connectors to account for this delay.
	 */
	if (state == INTEL_HOTPLUG_UNCHANGED &&
	    connector->hotplug_retries < (is_tc ? 5 : 1) &&
	    !dig_port->dp.is_mst)
		state = INTEL_HOTPLUG_RETRY;

	return state;
}

static bool lpt_digital_port_connected(struct intel_encoder *encoder)
{
	struct drm_i915_private *dev_priv = to_i915(encoder->base.dev);
	u32 bit = dev_priv->hotplug.pch_hpd[encoder->hpd_pin];

	return intel_de_read(dev_priv, SDEISR) & bit;
}

static bool hsw_digital_port_connected(struct intel_encoder *encoder)
{
	struct drm_i915_private *dev_priv = to_i915(encoder->base.dev);
	u32 bit = dev_priv->hotplug.hpd[encoder->hpd_pin];

	return intel_de_read(dev_priv, DEISR) & bit;
}

static bool bdw_digital_port_connected(struct intel_encoder *encoder)
{
	struct drm_i915_private *dev_priv = to_i915(encoder->base.dev);
	u32 bit = dev_priv->hotplug.hpd[encoder->hpd_pin];

	return intel_de_read(dev_priv, GEN8_DE_PORT_ISR) & bit;
}

static struct intel_connector *
intel_ddi_init_hdmi_connector(struct intel_digital_port *dig_port)
{
	struct intel_connector *connector;
	enum port port = dig_port->base.port;

	connector = intel_connector_alloc();
	if (!connector)
		return NULL;

	dig_port->hdmi.hdmi_reg = DDI_BUF_CTL(port);
	intel_hdmi_init_connector(dig_port, connector);

	return connector;
}

static bool intel_ddi_a_force_4_lanes(struct intel_digital_port *dig_port)
{
	struct drm_i915_private *dev_priv = to_i915(dig_port->base.base.dev);

	if (dig_port->base.port != PORT_A)
		return false;

	if (dig_port->saved_port_bits & DDI_A_4_LANES)
		return false;

	/* Broxton/Geminilake: Bspec says that DDI_A_4_LANES is the only
	 *                     supported configuration
	 */
	if (IS_GEN9_LP(dev_priv))
		return true;

	/* Cannonlake: Most of SKUs don't support DDI_E, and the only
	 *             one who does also have a full A/E split called
	 *             DDI_F what makes DDI_E useless. However for this
	 *             case let's trust VBT info.
	 */
	if (IS_CANNONLAKE(dev_priv) &&
	    !intel_bios_is_port_present(dev_priv, PORT_E))
		return true;

	return false;
}

static int
intel_ddi_max_lanes(struct intel_digital_port *dig_port)
{
	struct drm_i915_private *dev_priv = to_i915(dig_port->base.base.dev);
	enum port port = dig_port->base.port;
	int max_lanes = 4;

	if (INTEL_GEN(dev_priv) >= 11)
		return max_lanes;

	if (port == PORT_A || port == PORT_E) {
		if (intel_de_read(dev_priv, DDI_BUF_CTL(PORT_A)) & DDI_A_4_LANES)
			max_lanes = port == PORT_A ? 4 : 0;
		else
			/* Both A and E share 2 lanes */
			max_lanes = 2;
	}

	/*
	 * Some BIOS might fail to set this bit on port A if eDP
	 * wasn't lit up at boot.  Force this bit set when needed
	 * so we use the proper lane count for our calculations.
	 */
	if (intel_ddi_a_force_4_lanes(dig_port)) {
		drm_dbg_kms(&dev_priv->drm,
			    "Forcing DDI_A_4_LANES for port A\n");
		dig_port->saved_port_bits |= DDI_A_4_LANES;
		max_lanes = 4;
	}

	return max_lanes;
}

static bool hti_uses_phy(struct drm_i915_private *i915, enum phy phy)
{
	return i915->hti_state & HDPORT_ENABLED &&
		(i915->hti_state & HDPORT_PHY_USED_DP(phy) ||
		 i915->hti_state & HDPORT_PHY_USED_HDMI(phy));
}

static enum hpd_pin tgl_hpd_pin(struct drm_i915_private *dev_priv,
				enum port port)
{
	if (port >= PORT_D)
		return HPD_PORT_TC1 + port - PORT_D;
	else
		return HPD_PORT_A + port - PORT_A;
}

static enum hpd_pin rkl_hpd_pin(struct drm_i915_private *dev_priv,
				enum port port)
{
	if (HAS_PCH_TGP(dev_priv))
		return tgl_hpd_pin(dev_priv, port);

	if (port >= PORT_D)
		return HPD_PORT_C + port - PORT_D;
	else
		return HPD_PORT_A + port - PORT_A;
}

static enum hpd_pin icl_hpd_pin(struct drm_i915_private *dev_priv,
				enum port port)
{
	if (port >= PORT_C)
		return HPD_PORT_TC1 + port - PORT_C;
	else
		return HPD_PORT_A + port - PORT_A;
}

static enum hpd_pin ehl_hpd_pin(struct drm_i915_private *dev_priv,
				enum port port)
{
	if (port == PORT_D)
		return HPD_PORT_A;

	if (HAS_PCH_MCC(dev_priv))
		return icl_hpd_pin(dev_priv, port);

	return HPD_PORT_A + port - PORT_A;
}

static enum hpd_pin cnl_hpd_pin(struct drm_i915_private *dev_priv,
				enum port port)
{
	if (port == PORT_F)
		return HPD_PORT_E;

	return HPD_PORT_A + port - PORT_A;
}

void intel_ddi_init(struct drm_i915_private *dev_priv, enum port port)
{
	struct intel_digital_port *dig_port;
	struct intel_encoder *encoder;
	bool init_hdmi, init_dp, init_lspcon = false;
	enum phy phy = intel_port_to_phy(dev_priv, port);

	/*
	 * On platforms with HTI (aka HDPORT), if it's enabled at boot it may
	 * have taken over some of the PHYs and made them unavailable to the
	 * driver.  In that case we should skip initializing the corresponding
	 * outputs.
	 */
	if (hti_uses_phy(dev_priv, phy)) {
		drm_dbg_kms(&dev_priv->drm, "PORT %c / PHY %c reserved by HTI\n",
			    port_name(port), phy_name(phy));
		return;
	}

	init_hdmi = intel_bios_port_supports_dvi(dev_priv, port) ||
		intel_bios_port_supports_hdmi(dev_priv, port);
	init_dp = intel_bios_port_supports_dp(dev_priv, port);

	if (intel_bios_is_lspcon_present(dev_priv, port)) {
		/*
		 * Lspcon device needs to be driven with DP connector
		 * with special detection sequence. So make sure DP
		 * is initialized before lspcon.
		 */
		init_dp = true;
		init_lspcon = true;
		init_hdmi = false;
		drm_dbg_kms(&dev_priv->drm, "VBT says port %c has lspcon\n",
			    port_name(port));
	}

	if (!init_dp && !init_hdmi) {
		drm_dbg_kms(&dev_priv->drm,
			    "VBT says port %c is not DVI/HDMI/DP compatible, respect it\n",
			    port_name(port));
		return;
	}

	dig_port = kzalloc(sizeof(*dig_port), GFP_KERNEL);
	if (!dig_port)
		return;

	encoder = &dig_port->base;

	drm_encoder_init(&dev_priv->drm, &encoder->base, &intel_ddi_funcs,
			 DRM_MODE_ENCODER_TMDS, "DDI %c", port_name(port));

	mutex_init(&dig_port->hdcp_mutex);
	dig_port->num_hdcp_streams = 0;

	encoder->hotplug = intel_ddi_hotplug;
	encoder->compute_output_type = intel_ddi_compute_output_type;
	encoder->compute_config = intel_ddi_compute_config;
	encoder->compute_config_late = intel_ddi_compute_config_late;
	encoder->enable = intel_enable_ddi;
	encoder->pre_pll_enable = intel_ddi_pre_pll_enable;
	encoder->pre_enable = intel_ddi_pre_enable;
	encoder->disable = intel_disable_ddi;
	encoder->post_disable = intel_ddi_post_disable;
	encoder->update_pipe = intel_ddi_update_pipe;
	encoder->get_hw_state = intel_ddi_get_hw_state;
	encoder->get_config = intel_ddi_get_config;
	encoder->suspend = intel_dp_encoder_suspend;
	encoder->get_power_domains = intel_ddi_get_power_domains;

	encoder->type = INTEL_OUTPUT_DDI;
	encoder->power_domain = intel_port_to_power_domain(port);
	encoder->port = port;
	encoder->cloneable = 0;
	encoder->pipe_mask = ~0;

	if (IS_ROCKETLAKE(dev_priv))
		encoder->hpd_pin = rkl_hpd_pin(dev_priv, port);
	else if (INTEL_GEN(dev_priv) >= 12)
		encoder->hpd_pin = tgl_hpd_pin(dev_priv, port);
	else if (IS_JSL_EHL(dev_priv))
		encoder->hpd_pin = ehl_hpd_pin(dev_priv, port);
	else if (IS_GEN(dev_priv, 11))
		encoder->hpd_pin = icl_hpd_pin(dev_priv, port);
	else if (IS_GEN(dev_priv, 10))
		encoder->hpd_pin = cnl_hpd_pin(dev_priv, port);
	else
		encoder->hpd_pin = intel_hpd_pin_default(dev_priv, port);

	if (INTEL_GEN(dev_priv) >= 11)
		dig_port->saved_port_bits =
			intel_de_read(dev_priv, DDI_BUF_CTL(port))
			& DDI_BUF_PORT_REVERSAL;
	else
		dig_port->saved_port_bits =
			intel_de_read(dev_priv, DDI_BUF_CTL(port))
			& (DDI_BUF_PORT_REVERSAL | DDI_A_4_LANES);

	dig_port->dp.output_reg = INVALID_MMIO_REG;
	dig_port->max_lanes = intel_ddi_max_lanes(dig_port);
	dig_port->aux_ch = intel_bios_port_aux_ch(dev_priv, port);

	if (intel_phy_is_tc(dev_priv, phy)) {
		bool is_legacy =
			!intel_bios_port_supports_typec_usb(dev_priv, port) &&
			!intel_bios_port_supports_tbt(dev_priv, port);

		intel_tc_port_init(dig_port, is_legacy);

		encoder->update_prepare = intel_ddi_update_prepare;
		encoder->update_complete = intel_ddi_update_complete;
	}

	drm_WARN_ON(&dev_priv->drm, port > PORT_I);
	dig_port->ddi_io_power_domain = POWER_DOMAIN_PORT_DDI_A_IO +
					      port - PORT_A;

	if (init_dp) {
		if (!intel_ddi_init_dp_connector(dig_port))
			goto err;

		dig_port->hpd_pulse = intel_dp_hpd_pulse;
	}

	/* In theory we don't need the encoder->type check, but leave it just in
	 * case we have some really bad VBTs... */
	if (encoder->type != INTEL_OUTPUT_EDP && init_hdmi) {
		if (!intel_ddi_init_hdmi_connector(dig_port))
			goto err;
	}

	if (init_lspcon) {
		if (lspcon_init(dig_port))
			/* TODO: handle hdmi info frame part */
			drm_dbg_kms(&dev_priv->drm,
				    "LSPCON init success on port %c\n",
				    port_name(port));
		else
			/*
			 * LSPCON init faied, but DP init was success, so
			 * lets try to drive as DP++ port.
			 */
			drm_err(&dev_priv->drm,
				"LSPCON init failed on port %c\n",
				port_name(port));
	}

	if (INTEL_GEN(dev_priv) >= 11) {
		if (intel_phy_is_tc(dev_priv, phy))
			dig_port->connected = intel_tc_port_connected;
		else
			dig_port->connected = lpt_digital_port_connected;
	} else if (INTEL_GEN(dev_priv) >= 8) {
		if (port == PORT_A || IS_GEN9_LP(dev_priv))
			dig_port->connected = bdw_digital_port_connected;
		else
			dig_port->connected = lpt_digital_port_connected;
	} else {
		if (port == PORT_A)
			dig_port->connected = hsw_digital_port_connected;
		else
			dig_port->connected = lpt_digital_port_connected;
	}

	intel_infoframe_init(dig_port);

	return;

err:
	drm_encoder_cleanup(&encoder->base);
	kfree(dig_port);
}<|MERGE_RESOLUTION|>--- conflicted
+++ resolved
@@ -2756,30 +2756,14 @@
 	struct drm_i915_private *dev_priv = to_i915(encoder->base.dev);
 	enum tc_port tc_port = intel_port_to_tc(dev_priv, encoder->port);
 	const struct icl_mg_phy_ddi_buf_trans *ddi_translations;
-<<<<<<< HEAD
 	int n_entries, ln;
 	u32 val;
 
-	ddi_translations = icl_get_mg_buf_trans(encoder, crtc_state, &n_entries);
-	/* The table does not have values for level 3 and level 9. */
-	if (level >= n_entries || level == 3 || level == 9) {
-=======
-	u32 n_entries, val;
-	int ln, rate = 0;
-
 	if (enc_to_dig_port(encoder)->tc_mode == TC_PORT_TBT_ALT)
 		return;
 
-	if (type != INTEL_OUTPUT_HDMI) {
-		struct intel_dp *intel_dp = enc_to_intel_dp(encoder);
-
-		rate = intel_dp->link_rate;
-	}
-
-	ddi_translations = icl_get_mg_buf_trans(encoder, type, rate,
-						&n_entries);
+	ddi_translations = icl_get_mg_buf_trans(encoder, crtc_state, &n_entries);
 	if (level >= n_entries) {
->>>>>>> de53befa
 		drm_dbg_kms(&dev_priv->drm,
 			    "DDI translation not found for level %d. Using %d instead.",
 			    level, n_entries - 1);
@@ -2911,22 +2895,11 @@
 	struct drm_i915_private *dev_priv = to_i915(encoder->base.dev);
 	enum tc_port tc_port = intel_port_to_tc(dev_priv, encoder->port);
 	const struct tgl_dkl_phy_ddi_buf_trans *ddi_translations;
-<<<<<<< HEAD
 	u32 val, dpcnt_mask, dpcnt_val;
 	int n_entries, ln;
-=======
-	u32 n_entries, val, ln, dpcnt_mask, dpcnt_val;
-	int rate = 0;
 
 	if (enc_to_dig_port(encoder)->tc_mode == TC_PORT_TBT_ALT)
 		return;
-
-	if (type != INTEL_OUTPUT_HDMI) {
-		struct intel_dp *intel_dp = enc_to_intel_dp(encoder);
-
-		rate = intel_dp->link_rate;
-	}
->>>>>>> de53befa
 
 	ddi_translations = tgl_get_dkl_buf_trans(encoder, crtc_state, &n_entries);
 
