--- conflicted
+++ resolved
@@ -274,7 +274,6 @@
 static i915_reg_t psr_imr_reg(struct drm_i915_private *dev_priv,
 			      enum transcoder cpu_transcoder)
 {
-<<<<<<< HEAD
 	if (DISPLAY_VER(dev_priv) >= 12)
 		return TRANS_PSR_IMR(cpu_transcoder);
 	else
@@ -285,18 +284,6 @@
 			      enum transcoder cpu_transcoder)
 {
 	if (DISPLAY_VER(dev_priv) >= 12)
-=======
-	if (DISPLAY_VER(dev_priv) >= 12)
-		return TRANS_PSR_IMR(cpu_transcoder);
-	else
-		return EDP_PSR_IMR;
-}
-
-static i915_reg_t psr_iir_reg(struct drm_i915_private *dev_priv,
-			      enum transcoder cpu_transcoder)
-{
-	if (DISPLAY_VER(dev_priv) >= 12)
->>>>>>> a5af6ac2
 		return TRANS_PSR_IIR(cpu_transcoder);
 	else
 		return EDP_PSR_IIR;
@@ -307,7 +294,6 @@
 {
 	if (DISPLAY_VER(dev_priv) >= 8)
 		return EDP_PSR_AUX_CTL(cpu_transcoder);
-<<<<<<< HEAD
 	else
 		return HSW_SRD_AUX_CTL;
 }
@@ -318,18 +304,6 @@
 	if (DISPLAY_VER(dev_priv) >= 8)
 		return EDP_PSR_AUX_DATA(cpu_transcoder, i);
 	else
-=======
-	else
-		return HSW_SRD_AUX_CTL;
-}
-
-static i915_reg_t psr_aux_data_reg(struct drm_i915_private *dev_priv,
-				   enum transcoder cpu_transcoder, int i)
-{
-	if (DISPLAY_VER(dev_priv) >= 8)
-		return EDP_PSR_AUX_DATA(cpu_transcoder, i);
-	else
->>>>>>> a5af6ac2
 		return HSW_SRD_AUX_DATA(i);
 }
 
@@ -1450,13 +1424,10 @@
 	if (IS_DISPLAY_VER(dev_priv, 9, 10))
 		mask |= EDP_PSR_DEBUG_MASK_DISP_REG_WRITE;
 
-<<<<<<< HEAD
-=======
 	/* allow PSR with sprite enabled */
 	if (IS_HASWELL(dev_priv))
 		mask |= EDP_PSR_DEBUG_MASK_SPRITE_ENABLE;
 
->>>>>>> a5af6ac2
 	intel_de_write(dev_priv, psr_debug_reg(dev_priv, cpu_transcoder), mask);
 
 	psr_irq_control(intel_dp);
