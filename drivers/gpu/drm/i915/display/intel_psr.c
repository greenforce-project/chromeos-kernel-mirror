/*
 * Copyright © 2014 Intel Corporation
 *
 * Permission is hereby granted, free of charge, to any person obtaining a
 * copy of this software and associated documentation files (the "Software"),
 * to deal in the Software without restriction, including without limitation
 * the rights to use, copy, modify, merge, publish, distribute, sublicense,
 * and/or sell copies of the Software, and to permit persons to whom the
 * Software is furnished to do so, subject to the following conditions:
 *
 * The above copyright notice and this permission notice (including the next
 * paragraph) shall be included in all copies or substantial portions of the
 * Software.
 *
 * THE SOFTWARE IS PROVIDED "AS IS", WITHOUT WARRANTY OF ANY KIND, EXPRESS OR
 * IMPLIED, INCLUDING BUT NOT LIMITED TO THE WARRANTIES OF MERCHANTABILITY,
 * FITNESS FOR A PARTICULAR PURPOSE AND NONINFRINGEMENT.  IN NO EVENT SHALL
 * THE AUTHORS OR COPYRIGHT HOLDERS BE LIABLE FOR ANY CLAIM, DAMAGES OR OTHER
 * LIABILITY, WHETHER IN AN ACTION OF CONTRACT, TORT OR OTHERWISE, ARISING
 * FROM, OUT OF OR IN CONNECTION WITH THE SOFTWARE OR THE USE OR OTHER
 * DEALINGS IN THE SOFTWARE.
 */

#include <drm/drm_atomic_helper.h>
#include <drm/drm_damage_helper.h>

#include "display/intel_dp.h"

#include "i915_drv.h"
#include "i915_reg.h"
#include "intel_atomic.h"
#include "intel_crtc.h"
#include "intel_de.h"
#include "intel_display_types.h"
#include "intel_dp_aux.h"
#include "intel_hdmi.h"
#include "intel_psr.h"
#include "intel_snps_phy.h"
#include "skl_universal_plane.h"

/**
 * DOC: Panel Self Refresh (PSR/SRD)
 *
 * Since Haswell Display controller supports Panel Self-Refresh on display
 * panels witch have a remote frame buffer (RFB) implemented according to PSR
 * spec in eDP1.3. PSR feature allows the display to go to lower standby states
 * when system is idle but display is on as it eliminates display refresh
 * request to DDR memory completely as long as the frame buffer for that
 * display is unchanged.
 *
 * Panel Self Refresh must be supported by both Hardware (source) and
 * Panel (sink).
 *
 * PSR saves power by caching the framebuffer in the panel RFB, which allows us
 * to power down the link and memory controller. For DSI panels the same idea
 * is called "manual mode".
 *
 * The implementation uses the hardware-based PSR support which automatically
 * enters/exits self-refresh mode. The hardware takes care of sending the
 * required DP aux message and could even retrain the link (that part isn't
 * enabled yet though). The hardware also keeps track of any frontbuffer
 * changes to know when to exit self-refresh mode again. Unfortunately that
 * part doesn't work too well, hence why the i915 PSR support uses the
 * software frontbuffer tracking to make sure it doesn't miss a screen
 * update. For this integration intel_psr_invalidate() and intel_psr_flush()
 * get called by the frontbuffer tracking code. Note that because of locking
 * issues the self-refresh re-enable code is done from a work queue, which
 * must be correctly synchronized/cancelled when shutting down the pipe."
 *
 * DC3CO (DC3 clock off)
 *
 * On top of PSR2, GEN12 adds a intermediate power savings state that turns
 * clock off automatically during PSR2 idle state.
 * The smaller overhead of DC3co entry/exit vs. the overhead of PSR2 deep sleep
 * entry/exit allows the HW to enter a low-power state even when page flipping
 * periodically (for instance a 30fps video playback scenario).
 *
 * Every time a flips occurs PSR2 will get out of deep sleep state(if it was),
 * so DC3CO is enabled and tgl_dc3co_disable_work is schedule to run after 6
 * frames, if no other flip occurs and the function above is executed, DC3CO is
 * disabled and PSR2 is configured to enter deep sleep, resetting again in case
 * of another flip.
 * Front buffer modifications do not trigger DC3CO activation on purpose as it
 * would bring a lot of complexity and most of the moderns systems will only
 * use page flips.
 */

static bool psr_global_enabled(struct intel_dp *intel_dp)
{
	struct intel_connector *connector = intel_dp->attached_connector;
	struct drm_i915_private *i915 = dp_to_i915(intel_dp);

	switch (intel_dp->psr.debug & I915_PSR_DEBUG_MODE_MASK) {
	case I915_PSR_DEBUG_DEFAULT:
		if (i915->params.enable_psr == -1)
			return connector->panel.vbt.psr.enable;
		return i915->params.enable_psr;
	case I915_PSR_DEBUG_DISABLE:
		return false;
	default:
		return true;
	}
}

static bool psr2_global_enabled(struct intel_dp *intel_dp)
{
	struct drm_i915_private *i915 = dp_to_i915(intel_dp);

	switch (intel_dp->psr.debug & I915_PSR_DEBUG_MODE_MASK) {
	case I915_PSR_DEBUG_DISABLE:
	case I915_PSR_DEBUG_FORCE_PSR1:
		return false;
	default:
		if (i915->params.enable_psr == 1)
			return false;
		return true;
	}
}

static void psr_irq_control(struct intel_dp *intel_dp)
{
	struct drm_i915_private *dev_priv = dp_to_i915(intel_dp);
	enum transcoder trans_shift;
	i915_reg_t imr_reg;
	u32 mask, val;

	/*
	 * gen12+ has registers relative to transcoder and one per transcoder
	 * using the same bit definition: handle it as TRANSCODER_EDP to force
	 * 0 shift in bit definition
	 */
	if (DISPLAY_VER(dev_priv) >= 12) {
		trans_shift = 0;
		imr_reg = TRANS_PSR_IMR(intel_dp->psr.transcoder);
	} else {
		trans_shift = intel_dp->psr.transcoder;
		imr_reg = EDP_PSR_IMR;
	}

	mask = EDP_PSR_ERROR(trans_shift);
	if (intel_dp->psr.debug & I915_PSR_DEBUG_IRQ)
		mask |= EDP_PSR_POST_EXIT(trans_shift) |
			EDP_PSR_PRE_ENTRY(trans_shift);

	/* Warning: it is masking/setting reserved bits too */
	val = intel_de_read(dev_priv, imr_reg);
	val &= ~EDP_PSR_TRANS_MASK(trans_shift);
	val |= ~mask;
	intel_de_write(dev_priv, imr_reg, val);
}

static void psr_event_print(struct drm_i915_private *i915,
			    u32 val, bool psr2_enabled)
{
	drm_dbg_kms(&i915->drm, "PSR exit events: 0x%x\n", val);
	if (val & PSR_EVENT_PSR2_WD_TIMER_EXPIRE)
		drm_dbg_kms(&i915->drm, "\tPSR2 watchdog timer expired\n");
	if ((val & PSR_EVENT_PSR2_DISABLED) && psr2_enabled)
		drm_dbg_kms(&i915->drm, "\tPSR2 disabled\n");
	if (val & PSR_EVENT_SU_DIRTY_FIFO_UNDERRUN)
		drm_dbg_kms(&i915->drm, "\tSU dirty FIFO underrun\n");
	if (val & PSR_EVENT_SU_CRC_FIFO_UNDERRUN)
		drm_dbg_kms(&i915->drm, "\tSU CRC FIFO underrun\n");
	if (val & PSR_EVENT_GRAPHICS_RESET)
		drm_dbg_kms(&i915->drm, "\tGraphics reset\n");
	if (val & PSR_EVENT_PCH_INTERRUPT)
		drm_dbg_kms(&i915->drm, "\tPCH interrupt\n");
	if (val & PSR_EVENT_MEMORY_UP)
		drm_dbg_kms(&i915->drm, "\tMemory up\n");
	if (val & PSR_EVENT_FRONT_BUFFER_MODIFY)
		drm_dbg_kms(&i915->drm, "\tFront buffer modification\n");
	if (val & PSR_EVENT_WD_TIMER_EXPIRE)
		drm_dbg_kms(&i915->drm, "\tPSR watchdog timer expired\n");
	if (val & PSR_EVENT_PIPE_REGISTERS_UPDATE)
		drm_dbg_kms(&i915->drm, "\tPIPE registers updated\n");
	if (val & PSR_EVENT_REGISTER_UPDATE)
		drm_dbg_kms(&i915->drm, "\tRegister updated\n");
	if (val & PSR_EVENT_HDCP_ENABLE)
		drm_dbg_kms(&i915->drm, "\tHDCP enabled\n");
	if (val & PSR_EVENT_KVMR_SESSION_ENABLE)
		drm_dbg_kms(&i915->drm, "\tKVMR session enabled\n");
	if (val & PSR_EVENT_VBI_ENABLE)
		drm_dbg_kms(&i915->drm, "\tVBI enabled\n");
	if (val & PSR_EVENT_LPSP_MODE_EXIT)
		drm_dbg_kms(&i915->drm, "\tLPSP mode exited\n");
	if ((val & PSR_EVENT_PSR_DISABLE) && !psr2_enabled)
		drm_dbg_kms(&i915->drm, "\tPSR disabled\n");
}

void intel_psr_irq_handler(struct intel_dp *intel_dp, u32 psr_iir)
{
	enum transcoder cpu_transcoder = intel_dp->psr.transcoder;
	struct drm_i915_private *dev_priv = dp_to_i915(intel_dp);
	ktime_t time_ns =  ktime_get();
	enum transcoder trans_shift;
	i915_reg_t imr_reg;

	if (DISPLAY_VER(dev_priv) >= 12) {
		trans_shift = 0;
		imr_reg = TRANS_PSR_IMR(intel_dp->psr.transcoder);
	} else {
		trans_shift = intel_dp->psr.transcoder;
		imr_reg = EDP_PSR_IMR;
	}

	if (psr_iir & EDP_PSR_PRE_ENTRY(trans_shift)) {
		intel_dp->psr.last_entry_attempt = time_ns;
		drm_dbg_kms(&dev_priv->drm,
			    "[transcoder %s] PSR entry attempt in 2 vblanks\n",
			    transcoder_name(cpu_transcoder));
	}

	if (psr_iir & EDP_PSR_POST_EXIT(trans_shift)) {
		intel_dp->psr.last_exit = time_ns;
		drm_dbg_kms(&dev_priv->drm,
			    "[transcoder %s] PSR exit completed\n",
			    transcoder_name(cpu_transcoder));

		if (DISPLAY_VER(dev_priv) >= 9) {
			u32 val = intel_de_read(dev_priv,
						PSR_EVENT(cpu_transcoder));
			bool psr2_enabled = intel_dp->psr.psr2_enabled;

			intel_de_write(dev_priv, PSR_EVENT(cpu_transcoder),
				       val);
			psr_event_print(dev_priv, val, psr2_enabled);
		}
	}

	if (psr_iir & EDP_PSR_ERROR(trans_shift)) {
		u32 val;

		drm_warn(&dev_priv->drm, "[transcoder %s] PSR aux error\n",
			 transcoder_name(cpu_transcoder));

		intel_dp->psr.irq_aux_error = true;

		/*
		 * If this interruption is not masked it will keep
		 * interrupting so fast that it prevents the scheduled
		 * work to run.
		 * Also after a PSR error, we don't want to arm PSR
		 * again so we don't care about unmask the interruption
		 * or unset irq_aux_error.
		 */
		val = intel_de_read(dev_priv, imr_reg);
		val |= EDP_PSR_ERROR(trans_shift);
		intel_de_write(dev_priv, imr_reg, val);

		schedule_work(&intel_dp->psr.work);
	}
}

static bool intel_dp_get_alpm_status(struct intel_dp *intel_dp)
{
	u8 alpm_caps = 0;

	if (drm_dp_dpcd_readb(&intel_dp->aux, DP_RECEIVER_ALPM_CAP,
			      &alpm_caps) != 1)
		return false;
	return alpm_caps & DP_ALPM_CAP;
}

static u8 intel_dp_get_sink_sync_latency(struct intel_dp *intel_dp)
{
	struct drm_i915_private *i915 = dp_to_i915(intel_dp);
	u8 val = 8; /* assume the worst if we can't read the value */

	if (drm_dp_dpcd_readb(&intel_dp->aux,
			      DP_SYNCHRONIZATION_LATENCY_IN_SINK, &val) == 1)
		val &= DP_MAX_RESYNC_FRAME_COUNT_MASK;
	else
		drm_dbg_kms(&i915->drm,
			    "Unable to get sink synchronization latency, assuming 8 frames\n");
	return val;
}

static void intel_dp_get_su_granularity(struct intel_dp *intel_dp)
{
	struct drm_i915_private *i915 = dp_to_i915(intel_dp);
	ssize_t r;
	u16 w;
	u8 y;

	/* If sink don't have specific granularity requirements set legacy ones */
	if (!(intel_dp->psr_dpcd[1] & DP_PSR2_SU_GRANULARITY_REQUIRED)) {
		/* As PSR2 HW sends full lines, we do not care about x granularity */
		w = 4;
		y = 4;
		goto exit;
	}

	r = drm_dp_dpcd_read(&intel_dp->aux, DP_PSR2_SU_X_GRANULARITY, &w, 2);
	if (r != 2)
		drm_dbg_kms(&i915->drm,
			    "Unable to read DP_PSR2_SU_X_GRANULARITY\n");
	/*
	 * Spec says that if the value read is 0 the default granularity should
	 * be used instead.
	 */
	if (r != 2 || w == 0)
		w = 4;

	r = drm_dp_dpcd_read(&intel_dp->aux, DP_PSR2_SU_Y_GRANULARITY, &y, 1);
	if (r != 1) {
		drm_dbg_kms(&i915->drm,
			    "Unable to read DP_PSR2_SU_Y_GRANULARITY\n");
		y = 4;
	}
	if (y == 0)
		y = 1;

exit:
	intel_dp->psr.su_w_granularity = w;
	intel_dp->psr.su_y_granularity = y;
}

void intel_psr_init_dpcd(struct intel_dp *intel_dp)
{
	struct drm_i915_private *dev_priv =
		to_i915(dp_to_dig_port(intel_dp)->base.base.dev);

	drm_dp_dpcd_read(&intel_dp->aux, DP_PSR_SUPPORT, intel_dp->psr_dpcd,
			 sizeof(intel_dp->psr_dpcd));

	if (!intel_dp->psr_dpcd[0])
		return;
	drm_dbg_kms(&dev_priv->drm, "eDP panel supports PSR version %x\n",
		    intel_dp->psr_dpcd[0]);

	if (drm_dp_has_quirk(&intel_dp->desc, DP_DPCD_QUIRK_NO_PSR)) {
		drm_dbg_kms(&dev_priv->drm,
			    "PSR support not currently available for this panel\n");
		return;
	}

	if (!(intel_dp->edp_dpcd[1] & DP_EDP_SET_POWER_CAP)) {
		drm_dbg_kms(&dev_priv->drm,
			    "Panel lacks power state control, PSR cannot be enabled\n");
		return;
	}

	intel_dp->psr.sink_support = true;
	intel_dp->psr.sink_sync_latency =
		intel_dp_get_sink_sync_latency(intel_dp);

	if (DISPLAY_VER(dev_priv) >= 9 &&
	    (intel_dp->psr_dpcd[0] == DP_PSR2_WITH_Y_COORD_IS_SUPPORTED)) {
		bool y_req = intel_dp->psr_dpcd[1] &
			     DP_PSR2_SU_Y_COORDINATE_REQUIRED;
		bool alpm = intel_dp_get_alpm_status(intel_dp);

		/*
		 * All panels that supports PSR version 03h (PSR2 +
		 * Y-coordinate) can handle Y-coordinates in VSC but we are
		 * only sure that it is going to be used when required by the
		 * panel. This way panel is capable to do selective update
		 * without a aux frame sync.
		 *
		 * To support PSR version 02h and PSR version 03h without
		 * Y-coordinate requirement panels we would need to enable
		 * GTC first.
		 */
		intel_dp->psr.sink_psr2_support = y_req && alpm;
		drm_dbg_kms(&dev_priv->drm, "PSR2 %ssupported\n",
			    intel_dp->psr.sink_psr2_support ? "" : "not ");

		if (intel_dp->psr.sink_psr2_support) {
			intel_dp->psr.colorimetry_support =
				intel_dp_get_colorimetry_status(intel_dp);
			intel_dp_get_su_granularity(intel_dp);
		}
	}
}

static void intel_psr_enable_sink(struct intel_dp *intel_dp)
{
	struct drm_i915_private *dev_priv = dp_to_i915(intel_dp);
	u8 dpcd_val = DP_PSR_ENABLE;

	/* Enable ALPM at sink for psr2 */
	if (intel_dp->psr.psr2_enabled) {
		drm_dp_dpcd_writeb(&intel_dp->aux, DP_RECEIVER_ALPM_CONFIG,
				   DP_ALPM_ENABLE |
				   DP_ALPM_LOCK_ERROR_IRQ_HPD_ENABLE);

		dpcd_val |= DP_PSR_ENABLE_PSR2 | DP_PSR_IRQ_HPD_WITH_CRC_ERRORS;
	} else {
		if (intel_dp->psr.link_standby)
			dpcd_val |= DP_PSR_MAIN_LINK_ACTIVE;

		if (DISPLAY_VER(dev_priv) >= 8)
			dpcd_val |= DP_PSR_CRC_VERIFICATION;
	}

	if (intel_dp->psr.req_psr2_sdp_prior_scanline)
		dpcd_val |= DP_PSR_SU_REGION_SCANLINE_CAPTURE;

	drm_dp_dpcd_writeb(&intel_dp->aux, DP_PSR_EN_CFG, dpcd_val);

	drm_dp_dpcd_writeb(&intel_dp->aux, DP_SET_POWER, DP_SET_POWER_D0);
}

static u32 intel_psr1_get_tp_time(struct intel_dp *intel_dp)
{
	struct intel_connector *connector = intel_dp->attached_connector;
	struct drm_i915_private *dev_priv = dp_to_i915(intel_dp);
	u32 val = 0;

	if (DISPLAY_VER(dev_priv) >= 11)
		val |= EDP_PSR_TP4_TIME_0US;

	if (dev_priv->params.psr_safest_params) {
		val |= EDP_PSR_TP1_TIME_2500us;
		val |= EDP_PSR_TP2_TP3_TIME_2500us;
		goto check_tp3_sel;
	}

	if (connector->panel.vbt.psr.tp1_wakeup_time_us == 0)
		val |= EDP_PSR_TP1_TIME_0us;
	else if (connector->panel.vbt.psr.tp1_wakeup_time_us <= 100)
		val |= EDP_PSR_TP1_TIME_100us;
	else if (connector->panel.vbt.psr.tp1_wakeup_time_us <= 500)
		val |= EDP_PSR_TP1_TIME_500us;
	else
		val |= EDP_PSR_TP1_TIME_2500us;

	if (connector->panel.vbt.psr.tp2_tp3_wakeup_time_us == 0)
		val |= EDP_PSR_TP2_TP3_TIME_0us;
	else if (connector->panel.vbt.psr.tp2_tp3_wakeup_time_us <= 100)
		val |= EDP_PSR_TP2_TP3_TIME_100us;
	else if (connector->panel.vbt.psr.tp2_tp3_wakeup_time_us <= 500)
		val |= EDP_PSR_TP2_TP3_TIME_500us;
	else
		val |= EDP_PSR_TP2_TP3_TIME_2500us;

check_tp3_sel:
	if (intel_dp_source_supports_tps3(dev_priv) &&
	    drm_dp_tps3_supported(intel_dp->dpcd))
		val |= EDP_PSR_TP1_TP3_SEL;
	else
		val |= EDP_PSR_TP1_TP2_SEL;

	return val;
}

static u8 psr_compute_idle_frames(struct intel_dp *intel_dp)
{
	struct intel_connector *connector = intel_dp->attached_connector;
	struct drm_i915_private *dev_priv = dp_to_i915(intel_dp);
	int idle_frames;

	/* Let's use 6 as the minimum to cover all known cases including the
	 * off-by-one issue that HW has in some cases.
	 */
	idle_frames = max(6, connector->panel.vbt.psr.idle_frames);
	idle_frames = max(idle_frames, intel_dp->psr.sink_sync_latency + 1);

	if (drm_WARN_ON(&dev_priv->drm, idle_frames > 0xf))
		idle_frames = 0xf;

	return idle_frames;
}

static void hsw_activate_psr1(struct intel_dp *intel_dp)
{
	struct drm_i915_private *dev_priv = dp_to_i915(intel_dp);
	u32 max_sleep_time = 0x1f;
	u32 val = EDP_PSR_ENABLE;

	val |= psr_compute_idle_frames(intel_dp) << EDP_PSR_IDLE_FRAME_SHIFT;

	val |= max_sleep_time << EDP_PSR_MAX_SLEEP_TIME_SHIFT;
	if (IS_HASWELL(dev_priv))
		val |= EDP_PSR_MIN_LINK_ENTRY_TIME_8_LINES;

	if (intel_dp->psr.link_standby)
		val |= EDP_PSR_LINK_STANDBY;

	val |= intel_psr1_get_tp_time(intel_dp);

	if (DISPLAY_VER(dev_priv) >= 8)
		val |= EDP_PSR_CRC_ENABLE;

	val |= (intel_de_read(dev_priv, EDP_PSR_CTL(intel_dp->psr.transcoder)) &
		EDP_PSR_RESTORE_PSR_ACTIVE_CTX_MASK);
	intel_de_write(dev_priv, EDP_PSR_CTL(intel_dp->psr.transcoder), val);
}

static u32 intel_psr2_get_tp_time(struct intel_dp *intel_dp)
{
	struct intel_connector *connector = intel_dp->attached_connector;
	struct drm_i915_private *dev_priv = dp_to_i915(intel_dp);
	u32 val = 0;

	if (dev_priv->params.psr_safest_params)
		return EDP_PSR2_TP2_TIME_2500us;

	if (connector->panel.vbt.psr.psr2_tp2_tp3_wakeup_time_us >= 0 &&
	    connector->panel.vbt.psr.psr2_tp2_tp3_wakeup_time_us <= 50)
		val |= EDP_PSR2_TP2_TIME_50us;
	else if (connector->panel.vbt.psr.psr2_tp2_tp3_wakeup_time_us <= 100)
		val |= EDP_PSR2_TP2_TIME_100us;
	else if (connector->panel.vbt.psr.psr2_tp2_tp3_wakeup_time_us <= 500)
		val |= EDP_PSR2_TP2_TIME_500us;
	else
		val |= EDP_PSR2_TP2_TIME_2500us;

	return val;
}

static void hsw_activate_psr2(struct intel_dp *intel_dp)
{
	struct drm_i915_private *dev_priv = dp_to_i915(intel_dp);
	u32 val = EDP_PSR2_ENABLE;

	val |= psr_compute_idle_frames(intel_dp) << EDP_PSR2_IDLE_FRAME_SHIFT;

	if (DISPLAY_VER(dev_priv) <= 13 && !IS_ALDERLAKE_P(dev_priv))
		val |= EDP_SU_TRACK_ENABLE;

	if (DISPLAY_VER(dev_priv) >= 10 && DISPLAY_VER(dev_priv) <= 12)
		val |= EDP_Y_COORDINATE_ENABLE;

	val |= EDP_PSR2_FRAME_BEFORE_SU(max_t(u8, intel_dp->psr.sink_sync_latency + 1, 2));
	val |= intel_psr2_get_tp_time(intel_dp);

	if (DISPLAY_VER(dev_priv) >= 12) {
		if (intel_dp->psr.io_wake_lines < 9 &&
		    intel_dp->psr.fast_wake_lines < 9)
			val |= TGL_EDP_PSR2_BLOCK_COUNT_NUM_2;
		else
			val |= TGL_EDP_PSR2_BLOCK_COUNT_NUM_3;
	}

	/* Wa_22012278275:adl-p */
	if (IS_ADLP_DISPLAY_STEP(dev_priv, STEP_A0, STEP_E0)) {
		static const u8 map[] = {
			2, /* 5 lines */
			1, /* 6 lines */
			0, /* 7 lines */
			3, /* 8 lines */
			6, /* 9 lines */
			5, /* 10 lines */
			4, /* 11 lines */
			7, /* 12 lines */
		};
		/*
		 * Still using the default IO_BUFFER_WAKE and FAST_WAKE, see
		 * comments bellow for more information
		 */
		u32 tmp;

		tmp = map[intel_dp->psr.io_wake_lines - TGL_EDP_PSR2_IO_BUFFER_WAKE_MIN_LINES];
		tmp = tmp << TGL_EDP_PSR2_IO_BUFFER_WAKE_SHIFT;
		val |= tmp;

		tmp = map[intel_dp->psr.fast_wake_lines - TGL_EDP_PSR2_FAST_WAKE_MIN_LINES];
		tmp = tmp << TGL_EDP_PSR2_FAST_WAKE_MIN_SHIFT;
		val |= tmp;
	} else if (DISPLAY_VER(dev_priv) >= 12) {
<<<<<<< HEAD
		/*
		 * TODO: 7 lines of IO_BUFFER_WAKE and FAST_WAKE are default
		 * values from BSpec. In order to setting an optimal power
		 * consumption, lower than 4k resolution mode needs to decrease
		 * IO_BUFFER_WAKE and FAST_WAKE. And higher than 4K resolution
		 * mode needs to increase IO_BUFFER_WAKE and FAST_WAKE.
		 */
		val |= TGL_EDP_PSR2_BLOCK_COUNT_NUM_2;
		val |= TGL_EDP_PSR2_IO_BUFFER_WAKE(7);
		val |= TGL_EDP_PSR2_FAST_WAKE(7);
=======
		val |= TGL_EDP_PSR2_IO_BUFFER_WAKE(intel_dp->psr.io_wake_lines);
		val |= TGL_EDP_PSR2_FAST_WAKE(intel_dp->psr.fast_wake_lines);
>>>>>>> 11547239
	} else if (DISPLAY_VER(dev_priv) >= 9) {
		val |= EDP_PSR2_IO_BUFFER_WAKE(intel_dp->psr.io_wake_lines);
		val |= EDP_PSR2_FAST_WAKE(intel_dp->psr.fast_wake_lines);
	}

	if (intel_dp->psr.req_psr2_sdp_prior_scanline)
		val |= EDP_PSR2_SU_SDP_SCANLINE;

	if (intel_dp->psr.psr2_sel_fetch_enabled) {
		u32 tmp;

		/* Wa_1408330847 */
		if (IS_TGL_DISPLAY_STEP(dev_priv, STEP_A0, STEP_B0))
			intel_de_rmw(dev_priv, CHICKEN_PAR1_1,
				     DIS_RAM_BYPASS_PSR2_MAN_TRACK,
				     DIS_RAM_BYPASS_PSR2_MAN_TRACK);

		tmp = intel_de_read(dev_priv, PSR2_MAN_TRK_CTL(intel_dp->psr.transcoder));
		drm_WARN_ON(&dev_priv->drm, !(tmp & PSR2_MAN_TRK_CTL_ENABLE));
	} else if (HAS_PSR2_SEL_FETCH(dev_priv)) {
		intel_de_write(dev_priv,
			       PSR2_MAN_TRK_CTL(intel_dp->psr.transcoder), 0);
	}

	/*
	 * PSR2 HW is incorrectly using EDP_PSR_TP1_TP3_SEL and BSpec is
	 * recommending keep this bit unset while PSR2 is enabled.
	 */
	intel_de_write(dev_priv, EDP_PSR_CTL(intel_dp->psr.transcoder), 0);

	intel_de_write(dev_priv, EDP_PSR2_CTL(intel_dp->psr.transcoder), val);
}

static bool
transcoder_has_psr2(struct drm_i915_private *dev_priv, enum transcoder trans)
{
	if (IS_ALDERLAKE_P(dev_priv) || DISPLAY_VER(dev_priv) >= 14)
		return trans == TRANSCODER_A || trans == TRANSCODER_B;
	else if (DISPLAY_VER(dev_priv) >= 12)
		return trans == TRANSCODER_A;
	else
		return trans == TRANSCODER_EDP;
}

static u32 intel_get_frame_time_us(const struct intel_crtc_state *cstate)
{
	if (!cstate || !cstate->hw.active)
		return 0;

	return DIV_ROUND_UP(1000 * 1000,
			    drm_mode_vrefresh(&cstate->hw.adjusted_mode));
}

static void psr2_program_idle_frames(struct intel_dp *intel_dp,
				     u32 idle_frames)
{
	struct drm_i915_private *dev_priv = dp_to_i915(intel_dp);
	u32 val;

	idle_frames <<=  EDP_PSR2_IDLE_FRAME_SHIFT;
	val = intel_de_read(dev_priv, EDP_PSR2_CTL(intel_dp->psr.transcoder));
	val &= ~EDP_PSR2_IDLE_FRAME_MASK;
	val |= idle_frames;
	intel_de_write(dev_priv, EDP_PSR2_CTL(intel_dp->psr.transcoder), val);
}

static void tgl_psr2_enable_dc3co(struct intel_dp *intel_dp)
{
	struct drm_i915_private *dev_priv = dp_to_i915(intel_dp);

	psr2_program_idle_frames(intel_dp, 0);
	intel_display_power_set_target_dc_state(dev_priv, DC_STATE_EN_DC3CO);
}

static void tgl_psr2_disable_dc3co(struct intel_dp *intel_dp)
{
	struct drm_i915_private *dev_priv = dp_to_i915(intel_dp);

	intel_display_power_set_target_dc_state(dev_priv, DC_STATE_EN_UPTO_DC6);
	psr2_program_idle_frames(intel_dp, psr_compute_idle_frames(intel_dp));
}

static void tgl_dc3co_disable_work(struct work_struct *work)
{
	struct intel_dp *intel_dp =
		container_of(work, typeof(*intel_dp), psr.dc3co_work.work);

	mutex_lock(&intel_dp->psr.lock);
	/* If delayed work is pending, it is not idle */
	if (delayed_work_pending(&intel_dp->psr.dc3co_work))
		goto unlock;

	tgl_psr2_disable_dc3co(intel_dp);
unlock:
	mutex_unlock(&intel_dp->psr.lock);
}

static void tgl_disallow_dc3co_on_psr2_exit(struct intel_dp *intel_dp)
{
	if (!intel_dp->psr.dc3co_exitline)
		return;

	cancel_delayed_work(&intel_dp->psr.dc3co_work);
	/* Before PSR2 exit disallow dc3co*/
	tgl_psr2_disable_dc3co(intel_dp);
}

static bool
dc3co_is_pipe_port_compatible(struct intel_dp *intel_dp,
			      struct intel_crtc_state *crtc_state)
{
	struct intel_digital_port *dig_port = dp_to_dig_port(intel_dp);
	enum pipe pipe = to_intel_crtc(crtc_state->uapi.crtc)->pipe;
	struct drm_i915_private *dev_priv = dp_to_i915(intel_dp);
	enum port port = dig_port->base.port;

	if (IS_ALDERLAKE_P(dev_priv) || DISPLAY_VER(dev_priv) >= 14)
		return pipe <= PIPE_B && port <= PORT_B;
	else
		return pipe == PIPE_A && port == PORT_A;
}

static void
tgl_dc3co_exitline_compute_config(struct intel_dp *intel_dp,
				  struct intel_crtc_state *crtc_state)
{
	const u32 crtc_vdisplay = crtc_state->uapi.adjusted_mode.crtc_vdisplay;
	struct drm_i915_private *dev_priv = dp_to_i915(intel_dp);
	u32 exit_scanlines;

	/*
	 * FIXME: Due to the changed sequence of activating/deactivating DC3CO,
	 * disable DC3CO until the changed dc3co activating/deactivating sequence
	 * is applied. B.Specs:49196
	 */
	return;

	/*
	 * DMC's DC3CO exit mechanism has an issue with Selective Fecth
	 * TODO: when the issue is addressed, this restriction should be removed.
	 */
	if (crtc_state->enable_psr2_sel_fetch)
		return;

	if (!(dev_priv->display.dmc.allowed_dc_mask & DC_STATE_EN_DC3CO))
		return;

	if (!dc3co_is_pipe_port_compatible(intel_dp, crtc_state))
		return;

	/* Wa_16011303918:adl-p */
	if (IS_ADLP_DISPLAY_STEP(dev_priv, STEP_A0, STEP_B0))
		return;

	/*
	 * DC3CO Exit time 200us B.Spec 49196
	 * PSR2 transcoder Early Exit scanlines = ROUNDUP(200 / line time) + 1
	 */
	exit_scanlines =
		intel_usecs_to_scanlines(&crtc_state->uapi.adjusted_mode, 200) + 1;

	if (drm_WARN_ON(&dev_priv->drm, exit_scanlines > crtc_vdisplay))
		return;

	crtc_state->dc3co_exitline = crtc_vdisplay - exit_scanlines;
}

static bool intel_psr2_sel_fetch_config_valid(struct intel_dp *intel_dp,
					      struct intel_crtc_state *crtc_state)
{
	struct drm_i915_private *dev_priv = dp_to_i915(intel_dp);

	if (!dev_priv->params.enable_psr2_sel_fetch &&
	    intel_dp->psr.debug != I915_PSR_DEBUG_ENABLE_SEL_FETCH) {
		drm_dbg_kms(&dev_priv->drm,
			    "PSR2 sel fetch not enabled, disabled by parameter\n");
		return false;
	}

	if (crtc_state->uapi.async_flip) {
		drm_dbg_kms(&dev_priv->drm,
			    "PSR2 sel fetch not enabled, async flip enabled\n");
		return false;
	}

	/* Wa_14010254185 Wa_14010103792 */
	if (IS_TGL_DISPLAY_STEP(dev_priv, STEP_A0, STEP_C0)) {
		drm_dbg_kms(&dev_priv->drm,
			    "PSR2 sel fetch not enabled, missing the implementation of WAs\n");
		return false;
	}

	return crtc_state->enable_psr2_sel_fetch = true;
}

static bool psr2_granularity_check(struct intel_dp *intel_dp,
				   struct intel_crtc_state *crtc_state)
{
	struct drm_i915_private *dev_priv = dp_to_i915(intel_dp);
	const int crtc_hdisplay = crtc_state->hw.adjusted_mode.crtc_hdisplay;
	const int crtc_vdisplay = crtc_state->hw.adjusted_mode.crtc_vdisplay;
	u16 y_granularity = 0;

	/* PSR2 HW only send full lines so we only need to validate the width */
	if (crtc_hdisplay % intel_dp->psr.su_w_granularity)
		return false;

	if (crtc_vdisplay % intel_dp->psr.su_y_granularity)
		return false;

	/* HW tracking is only aligned to 4 lines */
	if (!crtc_state->enable_psr2_sel_fetch)
		return intel_dp->psr.su_y_granularity == 4;

	/*
	 * adl_p and display 14+ platforms has 1 line granularity.
	 * For other platforms with SW tracking we can adjust the y coordinates
	 * to match sink requirement if multiple of 4.
	 */
	if (IS_ALDERLAKE_P(dev_priv) || DISPLAY_VER(dev_priv) >= 14)
		y_granularity = intel_dp->psr.su_y_granularity;
	else if (intel_dp->psr.su_y_granularity <= 2)
		y_granularity = 4;
	else if ((intel_dp->psr.su_y_granularity % 4) == 0)
		y_granularity = intel_dp->psr.su_y_granularity;

	if (y_granularity == 0 || crtc_vdisplay % y_granularity)
		return false;

	crtc_state->su_y_granularity = y_granularity;
	return true;
}

static bool _compute_psr2_sdp_prior_scanline_indication(struct intel_dp *intel_dp,
							struct intel_crtc_state *crtc_state)
{
	const struct drm_display_mode *adjusted_mode = &crtc_state->uapi.adjusted_mode;
	struct drm_i915_private *dev_priv = dp_to_i915(intel_dp);
	u32 hblank_total, hblank_ns, req_ns;

	hblank_total = adjusted_mode->crtc_hblank_end - adjusted_mode->crtc_hblank_start;
	hblank_ns = div_u64(1000000ULL * hblank_total, adjusted_mode->crtc_clock);

	/* From spec: (72 / number of lanes) * 1000 / symbol clock frequency MHz */
	req_ns = (72 / crtc_state->lane_count) * 1000 / (crtc_state->port_clock / 1000);

	if ((hblank_ns - req_ns) > 100)
		return true;

	if (DISPLAY_VER(dev_priv) < 13 || intel_dp->edp_dpcd[0] < DP_EDP_14b)
		return false;

	crtc_state->req_psr2_sdp_prior_scanline = true;
	return true;
}

static bool _compute_psr2_wake_times(struct intel_dp *intel_dp,
				     struct intel_crtc_state *crtc_state)
{
	struct drm_i915_private *i915 = dp_to_i915(intel_dp);
	int io_wake_lines, io_wake_time, fast_wake_lines, fast_wake_time;
	u8 max_wake_lines;

	if (DISPLAY_VER(i915) >= 12) {
		io_wake_time = 42;
		/*
		 * According to Bspec it's 42us, but based on testing
		 * it is not enough -> use 45 us.
		 */
		fast_wake_time = 45;
		max_wake_lines = 12;
	} else {
		io_wake_time = 50;
		fast_wake_time = 32;
		max_wake_lines = 8;
	}

	io_wake_lines = intel_usecs_to_scanlines(
		&crtc_state->uapi.adjusted_mode, io_wake_time);
	fast_wake_lines = intel_usecs_to_scanlines(
		&crtc_state->uapi.adjusted_mode, fast_wake_time);

	if (io_wake_lines > max_wake_lines ||
	    fast_wake_lines > max_wake_lines)
		return false;

	if (i915->params.psr_safest_params)
		io_wake_lines = fast_wake_lines = max_wake_lines;

	/* According to Bspec lower limit should be set as 7 lines. */
	intel_dp->psr.io_wake_lines = max(io_wake_lines, 7);
	intel_dp->psr.fast_wake_lines = max(fast_wake_lines, 7);

	return true;
}

static bool intel_psr2_config_valid(struct intel_dp *intel_dp,
				    struct intel_crtc_state *crtc_state)
{
	struct drm_i915_private *dev_priv = dp_to_i915(intel_dp);
	int crtc_hdisplay = crtc_state->hw.adjusted_mode.crtc_hdisplay;
	int crtc_vdisplay = crtc_state->hw.adjusted_mode.crtc_vdisplay;
	int psr_max_h = 0, psr_max_v = 0, max_bpp = 0;

	if (!intel_dp->psr.sink_psr2_support)
		return false;

	/* JSL and EHL only supports eDP 1.3 */
	if (IS_JSL_EHL(dev_priv)) {
		drm_dbg_kms(&dev_priv->drm, "PSR2 not supported by phy\n");
		return false;
	}

	/* Wa_16011181250 */
	if (IS_ROCKETLAKE(dev_priv) || IS_ALDERLAKE_S(dev_priv) ||
	    IS_DG2(dev_priv)) {
		drm_dbg_kms(&dev_priv->drm, "PSR2 is defeatured for this platform\n");
		return false;
	}

	if (IS_ADLP_DISPLAY_STEP(dev_priv, STEP_A0, STEP_B0)) {
		drm_dbg_kms(&dev_priv->drm, "PSR2 not completely functional in this stepping\n");
		return false;
	}

	if (!transcoder_has_psr2(dev_priv, crtc_state->cpu_transcoder)) {
		drm_dbg_kms(&dev_priv->drm,
			    "PSR2 not supported in transcoder %s\n",
			    transcoder_name(crtc_state->cpu_transcoder));
		return false;
	}

	if (!psr2_global_enabled(intel_dp)) {
		drm_dbg_kms(&dev_priv->drm, "PSR2 disabled by flag\n");
		return false;
	}

	/*
	 * DSC and PSR2 cannot be enabled simultaneously. If a requested
	 * resolution requires DSC to be enabled, priority is given to DSC
	 * over PSR2.
	 */
	if (crtc_state->dsc.compression_enable &&
	    (DISPLAY_VER(dev_priv) <= 13 && !IS_ALDERLAKE_P(dev_priv))) {
		drm_dbg_kms(&dev_priv->drm,
			    "PSR2 cannot be enabled since DSC is enabled\n");
		return false;
	}

	if (crtc_state->crc_enabled) {
		drm_dbg_kms(&dev_priv->drm,
			    "PSR2 not enabled because it would inhibit pipe CRC calculation\n");
		return false;
	}

	if (DISPLAY_VER(dev_priv) >= 12) {
		psr_max_h = 5120;
		psr_max_v = 3200;
		max_bpp = 30;
	} else if (DISPLAY_VER(dev_priv) >= 10) {
		psr_max_h = 4096;
		psr_max_v = 2304;
		max_bpp = 24;
	} else if (DISPLAY_VER(dev_priv) == 9) {
		psr_max_h = 3640;
		psr_max_v = 2304;
		max_bpp = 24;
	}

	if (crtc_state->pipe_bpp > max_bpp) {
		drm_dbg_kms(&dev_priv->drm,
			    "PSR2 not enabled, pipe bpp %d > max supported %d\n",
			    crtc_state->pipe_bpp, max_bpp);
		return false;
	}

	/* Wa_16011303918:adl-p */
	if (crtc_state->vrr.enable &&
	    IS_ADLP_DISPLAY_STEP(dev_priv, STEP_A0, STEP_B0)) {
		drm_dbg_kms(&dev_priv->drm,
			    "PSR2 not enabled, not compatible with HW stepping + VRR\n");
		return false;
	}

	if (!_compute_psr2_sdp_prior_scanline_indication(intel_dp, crtc_state)) {
		drm_dbg_kms(&dev_priv->drm,
			    "PSR2 not enabled, PSR2 SDP indication do not fit in hblank\n");
		return false;
	}

	if (!_compute_psr2_wake_times(intel_dp, crtc_state)) {
		drm_dbg_kms(&dev_priv->drm,
			    "PSR2 not enabled, Unable to use long enough wake times\n");
		return false;
	}

	if (HAS_PSR2_SEL_FETCH(dev_priv)) {
		if (!intel_psr2_sel_fetch_config_valid(intel_dp, crtc_state) &&
		    !HAS_PSR_HW_TRACKING(dev_priv)) {
			drm_dbg_kms(&dev_priv->drm,
				    "PSR2 not enabled, selective fetch not valid and no HW tracking available\n");
			return false;
		}
	}

	/* Wa_2209313811 */
	if (!crtc_state->enable_psr2_sel_fetch &&
	    IS_TGL_DISPLAY_STEP(dev_priv, STEP_A0, STEP_C0)) {
		drm_dbg_kms(&dev_priv->drm, "PSR2 HW tracking is not supported this Display stepping\n");
		goto unsupported;
	}

	if (!psr2_granularity_check(intel_dp, crtc_state)) {
		drm_dbg_kms(&dev_priv->drm, "PSR2 not enabled, SU granularity not compatible\n");
		goto unsupported;
	}

	if (!crtc_state->enable_psr2_sel_fetch &&
	    (crtc_hdisplay > psr_max_h || crtc_vdisplay > psr_max_v)) {
		drm_dbg_kms(&dev_priv->drm,
			    "PSR2 not enabled, resolution %dx%d > max supported %dx%d\n",
			    crtc_hdisplay, crtc_vdisplay,
			    psr_max_h, psr_max_v);
		goto unsupported;
	}

	tgl_dc3co_exitline_compute_config(intel_dp, crtc_state);
	return true;

unsupported:
	crtc_state->enable_psr2_sel_fetch = false;
	return false;
}

void intel_psr_compute_config(struct intel_dp *intel_dp,
			      struct intel_crtc_state *crtc_state,
			      struct drm_connector_state *conn_state)
{
	struct drm_i915_private *dev_priv = dp_to_i915(intel_dp);
	const struct drm_display_mode *adjusted_mode =
		&crtc_state->hw.adjusted_mode;
	int psr_setup_time;

	/*
	 * Current PSR panels don't work reliably with VRR enabled
	 * So if VRR is enabled, do not enable PSR.
	 */
	if (crtc_state->vrr.enable)
		return;

	if (!CAN_PSR(intel_dp))
		return;

	if (!psr_global_enabled(intel_dp)) {
		drm_dbg_kms(&dev_priv->drm, "PSR disabled by flag\n");
		return;
	}

	if (intel_dp->psr.sink_not_reliable) {
		drm_dbg_kms(&dev_priv->drm,
			    "PSR sink implementation is not reliable\n");
		return;
	}

	if (adjusted_mode->flags & DRM_MODE_FLAG_INTERLACE) {
		drm_dbg_kms(&dev_priv->drm,
			    "PSR condition failed: Interlaced mode enabled\n");
		return;
	}

	psr_setup_time = drm_dp_psr_setup_time(intel_dp->psr_dpcd);
	if (psr_setup_time < 0) {
		drm_dbg_kms(&dev_priv->drm,
			    "PSR condition failed: Invalid PSR setup time (0x%02x)\n",
			    intel_dp->psr_dpcd[1]);
		return;
	}

	if (intel_usecs_to_scanlines(adjusted_mode, psr_setup_time) >
	    adjusted_mode->crtc_vtotal - adjusted_mode->crtc_vdisplay - 1) {
		drm_dbg_kms(&dev_priv->drm,
			    "PSR condition failed: PSR setup time (%d us) too long\n",
			    psr_setup_time);
		return;
	}

	crtc_state->has_psr = true;
	crtc_state->has_psr2 = intel_psr2_config_valid(intel_dp, crtc_state);

	crtc_state->infoframes.enable |= intel_hdmi_infoframe_enable(DP_SDP_VSC);
	intel_dp_compute_psr_vsc_sdp(intel_dp, crtc_state, conn_state,
				     &crtc_state->psr_vsc);
}

void intel_psr_get_config(struct intel_encoder *encoder,
			  struct intel_crtc_state *pipe_config)
{
	struct drm_i915_private *dev_priv = to_i915(encoder->base.dev);
	struct intel_digital_port *dig_port = enc_to_dig_port(encoder);
	struct intel_dp *intel_dp;
	u32 val;

	if (!dig_port)
		return;

	intel_dp = &dig_port->dp;
	if (!CAN_PSR(intel_dp))
		return;

	mutex_lock(&intel_dp->psr.lock);
	if (!intel_dp->psr.enabled)
		goto unlock;

	/*
	 * Not possible to read EDP_PSR/PSR2_CTL registers as it is
	 * enabled/disabled because of frontbuffer tracking and others.
	 */
	pipe_config->has_psr = true;
	pipe_config->has_psr2 = intel_dp->psr.psr2_enabled;
	pipe_config->infoframes.enable |= intel_hdmi_infoframe_enable(DP_SDP_VSC);

	if (!intel_dp->psr.psr2_enabled)
		goto unlock;

	if (HAS_PSR2_SEL_FETCH(dev_priv)) {
		val = intel_de_read(dev_priv, PSR2_MAN_TRK_CTL(intel_dp->psr.transcoder));
		if (val & PSR2_MAN_TRK_CTL_ENABLE)
			pipe_config->enable_psr2_sel_fetch = true;
	}

	if (DISPLAY_VER(dev_priv) >= 12) {
		val = intel_de_read(dev_priv, EXITLINE(intel_dp->psr.transcoder));
		val &= EXITLINE_MASK;
		pipe_config->dc3co_exitline = val;
	}
unlock:
	mutex_unlock(&intel_dp->psr.lock);
}

static void intel_psr_activate(struct intel_dp *intel_dp)
{
	struct drm_i915_private *dev_priv = dp_to_i915(intel_dp);
	enum transcoder transcoder = intel_dp->psr.transcoder;

	if (transcoder_has_psr2(dev_priv, transcoder))
		drm_WARN_ON(&dev_priv->drm,
			    intel_de_read(dev_priv, EDP_PSR2_CTL(transcoder)) & EDP_PSR2_ENABLE);

	drm_WARN_ON(&dev_priv->drm,
		    intel_de_read(dev_priv, EDP_PSR_CTL(transcoder)) & EDP_PSR_ENABLE);
	drm_WARN_ON(&dev_priv->drm, intel_dp->psr.active);
	lockdep_assert_held(&intel_dp->psr.lock);

	/* psr1 and psr2 are mutually exclusive.*/
	if (intel_dp->psr.psr2_enabled)
		hsw_activate_psr2(intel_dp);
	else
		hsw_activate_psr1(intel_dp);

	intel_dp->psr.active = true;
}

static u32 wa_16013835468_bit_get(struct intel_dp *intel_dp)
{
	switch (intel_dp->psr.pipe) {
	case PIPE_A:
		return LATENCY_REPORTING_REMOVED_PIPE_A;
	case PIPE_B:
		return LATENCY_REPORTING_REMOVED_PIPE_B;
	case PIPE_C:
		return LATENCY_REPORTING_REMOVED_PIPE_C;
	default:
		MISSING_CASE(intel_dp->psr.pipe);
		return 0;
	}
}

static void intel_psr_enable_source(struct intel_dp *intel_dp,
				    const struct intel_crtc_state *crtc_state)
{
	struct drm_i915_private *dev_priv = dp_to_i915(intel_dp);
	enum transcoder cpu_transcoder = intel_dp->psr.transcoder;
	u32 mask;

	/*
	 * Per Spec: Avoid continuous PSR exit by masking MEMUP and HPD also
	 * mask LPSP to avoid dependency on other drivers that might block
	 * runtime_pm besides preventing  other hw tracking issues now we
	 * can rely on frontbuffer tracking.
	 */
	mask = EDP_PSR_DEBUG_MASK_MEMUP |
	       EDP_PSR_DEBUG_MASK_HPD |
	       EDP_PSR_DEBUG_MASK_LPSP |
	       EDP_PSR_DEBUG_MASK_MAX_SLEEP;

	if (DISPLAY_VER(dev_priv) < 11)
		mask |= EDP_PSR_DEBUG_MASK_DISP_REG_WRITE;

	intel_de_write(dev_priv, EDP_PSR_DEBUG(intel_dp->psr.transcoder),
		       mask);

	psr_irq_control(intel_dp);

	if (intel_dp->psr.dc3co_exitline) {
		u32 val;

		/*
		 * TODO: if future platforms supports DC3CO in more than one
		 * transcoder, EXITLINE will need to be unset when disabling PSR
		 */
		val = intel_de_read(dev_priv, EXITLINE(cpu_transcoder));
		val &= ~EXITLINE_MASK;
		val |= intel_dp->psr.dc3co_exitline << EXITLINE_SHIFT;
		val |= EXITLINE_ENABLE;
		intel_de_write(dev_priv, EXITLINE(cpu_transcoder), val);
	}

	if (HAS_PSR_HW_TRACKING(dev_priv) && HAS_PSR2_SEL_FETCH(dev_priv))
		intel_de_rmw(dev_priv, CHICKEN_PAR1_1, IGNORE_PSR2_HW_TRACKING,
			     intel_dp->psr.psr2_sel_fetch_enabled ?
			     IGNORE_PSR2_HW_TRACKING : 0);

	if (intel_dp->psr.psr2_enabled) {
		if (DISPLAY_VER(dev_priv) == 9)
			intel_de_rmw(dev_priv, CHICKEN_TRANS(cpu_transcoder), 0,
				     PSR2_VSC_ENABLE_PROG_HEADER |
				     PSR2_ADD_VERTICAL_LINE_COUNT);

		/*
		 * Wa_16014451276:adlp
		 * All supported adlp panels have 1-based X granularity, this may
		 * cause issues if non-supported panels are used.
		 */
		if (IS_ALDERLAKE_P(dev_priv))
			intel_de_rmw(dev_priv, CHICKEN_TRANS(cpu_transcoder), 0,
				     ADLP_1_BASED_X_GRANULARITY);

		/* Wa_16011168373:adl-p */
		if (IS_ADLP_DISPLAY_STEP(dev_priv, STEP_A0, STEP_B0))
			intel_de_rmw(dev_priv,
				     TRANS_SET_CONTEXT_LATENCY(intel_dp->psr.transcoder),
				     TRANS_SET_CONTEXT_LATENCY_MASK,
				     TRANS_SET_CONTEXT_LATENCY_VALUE(1));

		/* Wa_16012604467:adlp */
		if (IS_ALDERLAKE_P(dev_priv))
			intel_de_rmw(dev_priv, CLKGATE_DIS_MISC, 0,
				     CLKGATE_DIS_MISC_DMASC_GATING_DIS);

		/* Wa_16013835468:tgl[b0+], dg1 */
		if (IS_TGL_DISPLAY_STEP(dev_priv, STEP_B0, STEP_FOREVER) ||
		    IS_DG1(dev_priv)) {
			u16 vtotal, vblank;

			vtotal = crtc_state->uapi.adjusted_mode.crtc_vtotal -
				 crtc_state->uapi.adjusted_mode.crtc_vdisplay;
			vblank = crtc_state->uapi.adjusted_mode.crtc_vblank_end -
				 crtc_state->uapi.adjusted_mode.crtc_vblank_start;
			if (vblank > vtotal)
				intel_de_rmw(dev_priv, GEN8_CHICKEN_DCPR_1, 0,
					     wa_16013835468_bit_get(intel_dp));
		}
	}
}

static bool psr_interrupt_error_check(struct intel_dp *intel_dp)
{
	struct drm_i915_private *dev_priv = dp_to_i915(intel_dp);
	u32 val;

	/*
	 * If a PSR error happened and the driver is reloaded, the EDP_PSR_IIR
	 * will still keep the error set even after the reset done in the
	 * irq_preinstall and irq_uninstall hooks.
	 * And enabling in this situation cause the screen to freeze in the
	 * first time that PSR HW tries to activate so lets keep PSR disabled
	 * to avoid any rendering problems.
	 */
	if (DISPLAY_VER(dev_priv) >= 12) {
		val = intel_de_read(dev_priv,
				    TRANS_PSR_IIR(intel_dp->psr.transcoder));
		val &= EDP_PSR_ERROR(0);
	} else {
		val = intel_de_read(dev_priv, EDP_PSR_IIR);
		val &= EDP_PSR_ERROR(intel_dp->psr.transcoder);
	}
	if (val) {
		intel_dp->psr.sink_not_reliable = true;
		drm_dbg_kms(&dev_priv->drm,
			    "PSR interruption error set, not enabling PSR\n");
		return false;
	}

	return true;
}

static void intel_psr_enable_locked(struct intel_dp *intel_dp,
				    const struct intel_crtc_state *crtc_state)
{
	struct intel_digital_port *dig_port = dp_to_dig_port(intel_dp);
	struct drm_i915_private *dev_priv = dp_to_i915(intel_dp);
	enum phy phy = intel_port_to_phy(dev_priv, dig_port->base.port);
	struct intel_encoder *encoder = &dig_port->base;
	u32 val;

	drm_WARN_ON(&dev_priv->drm, intel_dp->psr.enabled);

	intel_dp->psr.psr2_enabled = crtc_state->has_psr2;
	intel_dp->psr.busy_frontbuffer_bits = 0;
	intel_dp->psr.pipe = to_intel_crtc(crtc_state->uapi.crtc)->pipe;
	intel_dp->psr.transcoder = crtc_state->cpu_transcoder;
	/* DC5/DC6 requires at least 6 idle frames */
	val = usecs_to_jiffies(intel_get_frame_time_us(crtc_state) * 6);
	intel_dp->psr.dc3co_exit_delay = val;
	intel_dp->psr.dc3co_exitline = crtc_state->dc3co_exitline;
	intel_dp->psr.psr2_sel_fetch_enabled = crtc_state->enable_psr2_sel_fetch;
	intel_dp->psr.psr2_sel_fetch_cff_enabled = false;
	intel_dp->psr.req_psr2_sdp_prior_scanline =
		crtc_state->req_psr2_sdp_prior_scanline;

	if (!psr_interrupt_error_check(intel_dp))
		return;

	drm_dbg_kms(&dev_priv->drm, "Enabling PSR%s\n",
		    intel_dp->psr.psr2_enabled ? "2" : "1");
	intel_write_dp_vsc_sdp(encoder, crtc_state, &crtc_state->psr_vsc);
	intel_snps_phy_update_psr_power_state(dev_priv, phy, true);
	intel_psr_enable_sink(intel_dp);
	intel_psr_enable_source(intel_dp, crtc_state);
	intel_dp->psr.enabled = true;
	intel_dp->psr.paused = false;

	intel_psr_activate(intel_dp);
}

static void intel_psr_exit(struct intel_dp *intel_dp)
{
	struct drm_i915_private *dev_priv = dp_to_i915(intel_dp);
	u32 val;

	if (!intel_dp->psr.active) {
		if (transcoder_has_psr2(dev_priv, intel_dp->psr.transcoder)) {
			val = intel_de_read(dev_priv,
					    EDP_PSR2_CTL(intel_dp->psr.transcoder));
			drm_WARN_ON(&dev_priv->drm, val & EDP_PSR2_ENABLE);
		}

		val = intel_de_read(dev_priv,
				    EDP_PSR_CTL(intel_dp->psr.transcoder));
		drm_WARN_ON(&dev_priv->drm, val & EDP_PSR_ENABLE);

		return;
	}

	if (intel_dp->psr.psr2_enabled) {
		tgl_disallow_dc3co_on_psr2_exit(intel_dp);
		val = intel_de_read(dev_priv,
				    EDP_PSR2_CTL(intel_dp->psr.transcoder));
		drm_WARN_ON(&dev_priv->drm, !(val & EDP_PSR2_ENABLE));
		val &= ~EDP_PSR2_ENABLE;
		intel_de_write(dev_priv,
			       EDP_PSR2_CTL(intel_dp->psr.transcoder), val);
	} else {
		val = intel_de_read(dev_priv,
				    EDP_PSR_CTL(intel_dp->psr.transcoder));
		drm_WARN_ON(&dev_priv->drm, !(val & EDP_PSR_ENABLE));
		val &= ~EDP_PSR_ENABLE;
		intel_de_write(dev_priv,
			       EDP_PSR_CTL(intel_dp->psr.transcoder), val);
	}
	intel_dp->psr.active = false;
}

static void intel_psr_wait_exit_locked(struct intel_dp *intel_dp)
{
	struct drm_i915_private *dev_priv = dp_to_i915(intel_dp);
	i915_reg_t psr_status;
	u32 psr_status_mask;

	if (intel_dp->psr.psr2_enabled) {
		psr_status = EDP_PSR2_STATUS(intel_dp->psr.transcoder);
		psr_status_mask = EDP_PSR2_STATUS_STATE_MASK;
	} else {
		psr_status = EDP_PSR_STATUS(intel_dp->psr.transcoder);
		psr_status_mask = EDP_PSR_STATUS_STATE_MASK;
	}

	/* Wait till PSR is idle */
	if (intel_de_wait_for_clear(dev_priv, psr_status,
				    psr_status_mask, 2000))
		drm_err(&dev_priv->drm, "Timed out waiting PSR idle state\n");
}

static void intel_psr_disable_locked(struct intel_dp *intel_dp)
{
	struct drm_i915_private *dev_priv = dp_to_i915(intel_dp);
	enum phy phy = intel_port_to_phy(dev_priv,
					 dp_to_dig_port(intel_dp)->base.port);

	lockdep_assert_held(&intel_dp->psr.lock);

	if (!intel_dp->psr.enabled)
		return;

	drm_dbg_kms(&dev_priv->drm, "Disabling PSR%s\n",
		    intel_dp->psr.psr2_enabled ? "2" : "1");

	intel_psr_exit(intel_dp);
	intel_psr_wait_exit_locked(intel_dp);

	/* Wa_1408330847 */
	if (intel_dp->psr.psr2_sel_fetch_enabled &&
	    IS_TGL_DISPLAY_STEP(dev_priv, STEP_A0, STEP_B0))
		intel_de_rmw(dev_priv, CHICKEN_PAR1_1,
			     DIS_RAM_BYPASS_PSR2_MAN_TRACK, 0);

	if (intel_dp->psr.psr2_enabled) {
		/* Wa_16011168373:adl-p */
		if (IS_ADLP_DISPLAY_STEP(dev_priv, STEP_A0, STEP_B0))
			intel_de_rmw(dev_priv,
				     TRANS_SET_CONTEXT_LATENCY(intel_dp->psr.transcoder),
				     TRANS_SET_CONTEXT_LATENCY_MASK, 0);

		/* Wa_16012604467:adlp */
		if (IS_ALDERLAKE_P(dev_priv))
			intel_de_rmw(dev_priv, CLKGATE_DIS_MISC,
				     CLKGATE_DIS_MISC_DMASC_GATING_DIS, 0);

		/* Wa_16013835468:tgl[b0+], dg1 */
		if (IS_TGL_DISPLAY_STEP(dev_priv, STEP_B0, STEP_FOREVER) ||
		    IS_DG1(dev_priv))
			intel_de_rmw(dev_priv, GEN8_CHICKEN_DCPR_1,
				     wa_16013835468_bit_get(intel_dp), 0);
	}

	intel_snps_phy_update_psr_power_state(dev_priv, phy, false);

	/* Disable PSR on Sink */
	drm_dp_dpcd_writeb(&intel_dp->aux, DP_PSR_EN_CFG, 0);

	if (intel_dp->psr.psr2_enabled)
		drm_dp_dpcd_writeb(&intel_dp->aux, DP_RECEIVER_ALPM_CONFIG, 0);

	intel_dp->psr.enabled = false;
	intel_dp->psr.psr2_enabled = false;
	intel_dp->psr.psr2_sel_fetch_enabled = false;
	intel_dp->psr.psr2_sel_fetch_cff_enabled = false;
}

/**
 * intel_psr_disable - Disable PSR
 * @intel_dp: Intel DP
 * @old_crtc_state: old CRTC state
 *
 * This function needs to be called before disabling pipe.
 */
void intel_psr_disable(struct intel_dp *intel_dp,
		       const struct intel_crtc_state *old_crtc_state)
{
	struct drm_i915_private *dev_priv = dp_to_i915(intel_dp);

	if (!old_crtc_state->has_psr)
		return;

	if (drm_WARN_ON(&dev_priv->drm, !CAN_PSR(intel_dp)))
		return;

	mutex_lock(&intel_dp->psr.lock);

	intel_psr_disable_locked(intel_dp);

	mutex_unlock(&intel_dp->psr.lock);
	cancel_work_sync(&intel_dp->psr.work);
	cancel_delayed_work_sync(&intel_dp->psr.dc3co_work);
}

/**
 * intel_psr_pause - Pause PSR
 * @intel_dp: Intel DP
 *
 * This function need to be called after enabling psr.
 */
void intel_psr_pause(struct intel_dp *intel_dp)
{
	struct drm_i915_private *dev_priv = dp_to_i915(intel_dp);
	struct intel_psr *psr = &intel_dp->psr;

	if (!CAN_PSR(intel_dp))
		return;

	mutex_lock(&psr->lock);

	if (!psr->enabled) {
		mutex_unlock(&psr->lock);
		return;
	}

	/* If we ever hit this, we will need to add refcount to pause/resume */
	drm_WARN_ON(&dev_priv->drm, psr->paused);

	intel_psr_exit(intel_dp);
	intel_psr_wait_exit_locked(intel_dp);
	psr->paused = true;

	mutex_unlock(&psr->lock);

	cancel_work_sync(&psr->work);
	cancel_delayed_work_sync(&psr->dc3co_work);
}

/**
 * intel_psr_resume - Resume PSR
 * @intel_dp: Intel DP
 *
 * This function need to be called after pausing psr.
 */
void intel_psr_resume(struct intel_dp *intel_dp)
{
	struct intel_psr *psr = &intel_dp->psr;

	if (!CAN_PSR(intel_dp))
		return;

	mutex_lock(&psr->lock);

	if (!psr->paused)
		goto unlock;

	psr->paused = false;
	intel_psr_activate(intel_dp);

unlock:
	mutex_unlock(&psr->lock);
}

static u32 man_trk_ctl_enable_bit_get(struct drm_i915_private *dev_priv)
{
	return IS_ALDERLAKE_P(dev_priv) || DISPLAY_VER(dev_priv) >= 14 ? 0 :
		PSR2_MAN_TRK_CTL_ENABLE;
}

static u32 man_trk_ctl_single_full_frame_bit_get(struct drm_i915_private *dev_priv)
{
	return IS_ALDERLAKE_P(dev_priv) || DISPLAY_VER(dev_priv) >= 14 ?
	       ADLP_PSR2_MAN_TRK_CTL_SF_SINGLE_FULL_FRAME :
	       PSR2_MAN_TRK_CTL_SF_SINGLE_FULL_FRAME;
}

static u32 man_trk_ctl_partial_frame_bit_get(struct drm_i915_private *dev_priv)
{
	return IS_ALDERLAKE_P(dev_priv) || DISPLAY_VER(dev_priv) >= 14 ?
	       ADLP_PSR2_MAN_TRK_CTL_SF_PARTIAL_FRAME_UPDATE :
	       PSR2_MAN_TRK_CTL_SF_PARTIAL_FRAME_UPDATE;
}

static u32 man_trk_ctl_continuos_full_frame(struct drm_i915_private *dev_priv)
{
	return IS_ALDERLAKE_P(dev_priv) || DISPLAY_VER(dev_priv) >= 14 ?
	       ADLP_PSR2_MAN_TRK_CTL_SF_CONTINUOS_FULL_FRAME :
	       PSR2_MAN_TRK_CTL_SF_CONTINUOS_FULL_FRAME;
}

static void psr_force_hw_tracking_exit(struct intel_dp *intel_dp)
{
	struct drm_i915_private *dev_priv = dp_to_i915(intel_dp);

	if (intel_dp->psr.psr2_sel_fetch_enabled)
		intel_de_write(dev_priv,
			       PSR2_MAN_TRK_CTL(intel_dp->psr.transcoder),
			       man_trk_ctl_enable_bit_get(dev_priv) |
			       man_trk_ctl_partial_frame_bit_get(dev_priv) |
			       man_trk_ctl_single_full_frame_bit_get(dev_priv));

	/*
	 * Display WA #0884: skl+
	 * This documented WA for bxt can be safely applied
	 * broadly so we can force HW tracking to exit PSR
	 * instead of disabling and re-enabling.
	 * Workaround tells us to write 0 to CUR_SURFLIVE_A,
	 * but it makes more sense write to the current active
	 * pipe.
	 *
	 * This workaround do not exist for platforms with display 10 or newer
	 * but testing proved that it works for up display 13, for newer
	 * than that testing will be needed.
	 */
	intel_de_write(dev_priv, CURSURFLIVE(intel_dp->psr.pipe), 0);
}

void intel_psr2_disable_plane_sel_fetch(struct intel_plane *plane,
					const struct intel_crtc_state *crtc_state)
{
	struct drm_i915_private *dev_priv = to_i915(plane->base.dev);
	enum pipe pipe = plane->pipe;

	if (!crtc_state->enable_psr2_sel_fetch)
		return;

	intel_de_write_fw(dev_priv, PLANE_SEL_FETCH_CTL(pipe, plane->id), 0);
}

void intel_psr2_program_plane_sel_fetch(struct intel_plane *plane,
					const struct intel_crtc_state *crtc_state,
					const struct intel_plane_state *plane_state,
					int color_plane)
{
	struct drm_i915_private *dev_priv = to_i915(plane->base.dev);
	enum pipe pipe = plane->pipe;
	const struct drm_rect *clip;
	u32 val;
	int x, y;

	if (!crtc_state->enable_psr2_sel_fetch)
		return;

	if (plane->id == PLANE_CURSOR) {
		intel_de_write_fw(dev_priv, PLANE_SEL_FETCH_CTL(pipe, plane->id),
				  plane_state->ctl);
		return;
	}

	clip = &plane_state->psr2_sel_fetch_area;

	val = (clip->y1 + plane_state->uapi.dst.y1) << 16;
	val |= plane_state->uapi.dst.x1;
	intel_de_write_fw(dev_priv, PLANE_SEL_FETCH_POS(pipe, plane->id), val);

	x = plane_state->view.color_plane[color_plane].x;

	/*
	 * From Bspec: UV surface Start Y Position = half of Y plane Y
	 * start position.
	 */
	if (!color_plane)
		y = plane_state->view.color_plane[color_plane].y + clip->y1;
	else
		y = plane_state->view.color_plane[color_plane].y + clip->y1 / 2;

	val = y << 16 | x;

	intel_de_write_fw(dev_priv, PLANE_SEL_FETCH_OFFSET(pipe, plane->id),
			  val);

	/* Sizes are 0 based */
	val = (drm_rect_height(clip) - 1) << 16;
	val |= (drm_rect_width(&plane_state->uapi.src) >> 16) - 1;
	intel_de_write_fw(dev_priv, PLANE_SEL_FETCH_SIZE(pipe, plane->id), val);

	intel_de_write_fw(dev_priv, PLANE_SEL_FETCH_CTL(pipe, plane->id),
			  PLANE_SEL_FETCH_CTL_ENABLE);
}

void intel_psr2_program_trans_man_trk_ctl(const struct intel_crtc_state *crtc_state)
{
	struct drm_i915_private *dev_priv = to_i915(crtc_state->uapi.crtc->dev);
	struct intel_encoder *encoder;

	if (!crtc_state->enable_psr2_sel_fetch)
		return;

	for_each_intel_encoder_mask_with_psr(&dev_priv->drm, encoder,
					     crtc_state->uapi.encoder_mask) {
		struct intel_dp *intel_dp = enc_to_intel_dp(encoder);

		lockdep_assert_held(&intel_dp->psr.lock);
		if (intel_dp->psr.psr2_sel_fetch_cff_enabled)
			return;
		break;
	}

	intel_de_write(dev_priv, PSR2_MAN_TRK_CTL(crtc_state->cpu_transcoder),
		       crtc_state->psr2_man_track_ctl);
}

static void psr2_man_trk_ctl_calc(struct intel_crtc_state *crtc_state,
				  struct drm_rect *clip, bool full_update)
{
	struct intel_crtc *crtc = to_intel_crtc(crtc_state->uapi.crtc);
	struct drm_i915_private *dev_priv = to_i915(crtc->base.dev);
	u32 val = man_trk_ctl_enable_bit_get(dev_priv);

	/* SF partial frame enable has to be set even on full update */
	val |= man_trk_ctl_partial_frame_bit_get(dev_priv);

	if (full_update) {
		/*
		 * Not applying Wa_14014971508:adlp as we do not support the
		 * feature that requires this workaround.
		 */
		val |= man_trk_ctl_single_full_frame_bit_get(dev_priv);
		goto exit;
	}

	if (clip->y1 == -1)
		goto exit;

	if (IS_ALDERLAKE_P(dev_priv) || DISPLAY_VER(dev_priv) >= 14) {
		val |= ADLP_PSR2_MAN_TRK_CTL_SU_REGION_START_ADDR(clip->y1);
		val |= ADLP_PSR2_MAN_TRK_CTL_SU_REGION_END_ADDR(clip->y2 - 1);
	} else {
		drm_WARN_ON(crtc_state->uapi.crtc->dev, clip->y1 % 4 || clip->y2 % 4);

		val |= PSR2_MAN_TRK_CTL_SU_REGION_START_ADDR(clip->y1 / 4 + 1);
		val |= PSR2_MAN_TRK_CTL_SU_REGION_END_ADDR(clip->y2 / 4 + 1);
	}
exit:
	crtc_state->psr2_man_track_ctl = val;
}

static void clip_area_update(struct drm_rect *overlap_damage_area,
			     struct drm_rect *damage_area,
			     struct drm_rect *pipe_src)
{
	if (!drm_rect_intersect(damage_area, pipe_src))
		return;

	if (overlap_damage_area->y1 == -1) {
		overlap_damage_area->y1 = damage_area->y1;
		overlap_damage_area->y2 = damage_area->y2;
		return;
	}

	if (damage_area->y1 < overlap_damage_area->y1)
		overlap_damage_area->y1 = damage_area->y1;

	if (damage_area->y2 > overlap_damage_area->y2)
		overlap_damage_area->y2 = damage_area->y2;
}

static void intel_psr2_sel_fetch_pipe_alignment(const struct intel_crtc_state *crtc_state,
						struct drm_rect *pipe_clip)
{
	struct drm_i915_private *dev_priv = to_i915(crtc_state->uapi.crtc->dev);
	const struct drm_dsc_config *vdsc_cfg = &crtc_state->dsc.config;
	u16 y_alignment;

	/* ADLP aligns the SU region to vdsc slice height in case dsc is enabled */
	if (crtc_state->dsc.compression_enable &&
	    (IS_ALDERLAKE_P(dev_priv) || DISPLAY_VER(dev_priv) >= 14))
		y_alignment = vdsc_cfg->slice_height;
	else
		y_alignment = crtc_state->su_y_granularity;

	pipe_clip->y1 -= pipe_clip->y1 % y_alignment;
	if (pipe_clip->y2 % y_alignment)
		pipe_clip->y2 = ((pipe_clip->y2 / y_alignment) + 1) * y_alignment;
}

/*
 * TODO: Not clear how to handle planes with negative position,
 * also planes are not updated if they have a negative X
 * position so for now doing a full update in this cases
 *
 * Plane scaling and rotation is not supported by selective fetch and both
 * properties can change without a modeset, so need to be check at every
 * atomic commit.
 */
static bool psr2_sel_fetch_plane_state_supported(const struct intel_plane_state *plane_state)
{
	if (plane_state->uapi.dst.y1 < 0 ||
	    plane_state->uapi.dst.x1 < 0 ||
	    plane_state->scaler_id >= 0 ||
	    plane_state->uapi.rotation != DRM_MODE_ROTATE_0)
		return false;

	return true;
}

/*
 * Check for pipe properties that is not supported by selective fetch.
 *
 * TODO: pipe scaling causes a modeset but skl_update_scaler_crtc() is executed
 * after intel_psr_compute_config(), so for now keeping PSR2 selective fetch
 * enabled and going to the full update path.
 */
static bool psr2_sel_fetch_pipe_state_supported(const struct intel_crtc_state *crtc_state)
{
	if (crtc_state->scaler_state.scaler_id >= 0)
		return false;

	return true;
}

/*
 * FIXME: Not sure why but when moving the cursor fast it causes some artifacts
 * of the cursor to be left in the cursor path, adding some pixels above the
 * cursor to the damaged area fixes the issue.
 */
static void cursor_area_workaround(const struct intel_plane_state *new_plane_state,
				   struct drm_rect *damaged_area,
				   struct drm_rect *pipe_clip)
{
	const struct intel_plane *plane = to_intel_plane(new_plane_state->uapi.plane);
	int height;

	if (plane->id != PLANE_CURSOR)
		return;

	height = drm_rect_height(&new_plane_state->uapi.dst) / 2;
	damaged_area->y1 -=  height;
	damaged_area->y1 = max(damaged_area->y1, 0);

	clip_area_update(pipe_clip, damaged_area);
}

/*
 * TODO: Not clear how to handle planes with negative position,
 * also planes are not updated if they have a negative X
 * position so for now doing a full update in this cases
 *
 * Plane scaling and rotation is not supported by selective fetch and both
 * properties can change without a modeset, so need to be check at every
 * atomic commit.
 */
static bool psr2_sel_fetch_plane_state_supported(const struct intel_plane_state *plane_state)
{
	if (plane_state->uapi.dst.y1 < 0 ||
	    plane_state->uapi.dst.x1 < 0 ||
	    plane_state->scaler_id >= 0 ||
	    plane_state->uapi.rotation != DRM_MODE_ROTATE_0)
		return false;

	return true;
}

/*
 * Check for pipe properties that is not supported by selective fetch.
 *
 * TODO: pipe scaling causes a modeset but skl_update_scaler_crtc() is executed
 * after intel_psr_compute_config(), so for now keeping PSR2 selective fetch
 * enabled and going to the full update path.
 */
static bool psr2_sel_fetch_pipe_state_supported(const struct intel_crtc_state *crtc_state)
{
	if (crtc_state->scaler_state.scaler_id >= 0)
		return false;

	return true;
}

int intel_psr2_sel_fetch_update(struct intel_atomic_state *state,
				struct intel_crtc *crtc)
{
	struct drm_i915_private *dev_priv = to_i915(state->base.dev);
	struct intel_crtc_state *crtc_state = intel_atomic_get_new_crtc_state(state, crtc);
	struct drm_rect pipe_clip = { .x1 = 0, .y1 = -1, .x2 = INT_MAX, .y2 = -1 };
	struct intel_plane_state *new_plane_state, *old_plane_state;
	struct intel_plane *plane;
	bool full_update = false;
	int i, ret;

	if (!crtc_state->enable_psr2_sel_fetch)
		return 0;

	if (!psr2_sel_fetch_pipe_state_supported(crtc_state)) {
		full_update = true;
		goto skip_sel_fetch_set_loop;
	}

	/*
	 * Calculate minimal selective fetch area of each plane and calculate
	 * the pipe damaged area.
	 * In the next loop the plane selective fetch area will actually be set
	 * using whole pipe damaged area.
	 */
	for_each_oldnew_intel_plane_in_state(state, plane, old_plane_state,
					     new_plane_state, i) {
<<<<<<< HEAD
		struct drm_rect src, damaged_area = { .x1 = 0, .y1 = -1,
						      .x2 = INT_MAX };
=======
		struct drm_rect src, damaged_area = { .y1 = -1 };
>>>>>>> 11547239
		struct drm_atomic_helper_damage_iter iter;
		struct drm_rect clip;

		if (new_plane_state->uapi.crtc != crtc_state->uapi.crtc)
			continue;

		if (!new_plane_state->uapi.visible &&
		    !old_plane_state->uapi.visible)
			continue;

		if (!psr2_sel_fetch_plane_state_supported(new_plane_state)) {
			full_update = true;
			break;
		}

		/*
		 * If visibility or plane moved, mark the whole plane area as
		 * damaged as it needs to be complete redraw in the new and old
		 * position.
		 */
		if (new_plane_state->uapi.visible != old_plane_state->uapi.visible ||
		    !drm_rect_equals(&new_plane_state->uapi.dst,
				     &old_plane_state->uapi.dst)) {
			if (old_plane_state->uapi.visible) {
				damaged_area.y1 = old_plane_state->uapi.dst.y1;
				damaged_area.y2 = old_plane_state->uapi.dst.y2;
				clip_area_update(&pipe_clip, &damaged_area,
						 &crtc_state->pipe_src);
			}

			if (new_plane_state->uapi.visible) {
				damaged_area.y1 = new_plane_state->uapi.dst.y1;
				damaged_area.y2 = new_plane_state->uapi.dst.y2;
				clip_area_update(&pipe_clip, &damaged_area,
						 &crtc_state->pipe_src);
			}

			cursor_area_workaround(new_plane_state, &damaged_area,
					       &pipe_clip);
			continue;
		} else if (new_plane_state->uapi.alpha != old_plane_state->uapi.alpha) {
			/* If alpha changed mark the whole plane area as damaged */
			damaged_area.y1 = new_plane_state->uapi.dst.y1;
			damaged_area.y2 = new_plane_state->uapi.dst.y2;
			clip_area_update(&pipe_clip, &damaged_area,
					 &crtc_state->pipe_src);
			continue;
		}

		drm_rect_fp_to_int(&src, &new_plane_state->uapi.src);

		drm_atomic_helper_damage_iter_init(&iter,
						   &old_plane_state->uapi,
						   &new_plane_state->uapi);
		drm_atomic_for_each_plane_damage(&iter, &clip) {
			if (drm_rect_intersect(&clip, &src))
				clip_area_update(&damaged_area, &clip,
						 &crtc_state->pipe_src);
		}

		if (damaged_area.y1 == -1)
			continue;

		damaged_area.y1 += new_plane_state->uapi.dst.y1 - src.y1;
		damaged_area.y2 += new_plane_state->uapi.dst.y1 - src.y1;
		clip_area_update(&pipe_clip, &damaged_area, &crtc_state->pipe_src);
	}

	/*
	 * TODO: For now we are just using full update in case
	 * selective fetch area calculation fails. To optimize this we
	 * should identify cases where this happens and fix the area
	 * calculation for those.
	 */
	if (pipe_clip.y1 == -1) {
		drm_info_once(&dev_priv->drm,
			      "Selective fetch area calculation failed in pipe %c\n",
			      pipe_name(crtc->pipe));
		full_update = true;
	}

	if (full_update)
		goto skip_sel_fetch_set_loop;

	ret = drm_atomic_add_affected_planes(&state->base, &crtc->base);
	if (ret)
		return ret;

	intel_psr2_sel_fetch_pipe_alignment(crtc_state, &pipe_clip);

	/*
	 * Now that we have the pipe damaged area check if it intersect with
	 * every plane, if it does set the plane selective fetch area.
	 */
	for_each_oldnew_intel_plane_in_state(state, plane, old_plane_state,
					     new_plane_state, i) {
		struct drm_rect *sel_fetch_area, inter;
		struct intel_plane *linked = new_plane_state->planar_linked_plane;

		if (new_plane_state->uapi.crtc != crtc_state->uapi.crtc ||
		    !new_plane_state->uapi.visible)
			continue;

		inter = pipe_clip;
		if (!drm_rect_intersect(&inter, &new_plane_state->uapi.dst))
			continue;

		if (!psr2_sel_fetch_plane_state_supported(new_plane_state)) {
			full_update = true;
			break;
		}

		sel_fetch_area = &new_plane_state->psr2_sel_fetch_area;
		sel_fetch_area->y1 = inter.y1 - new_plane_state->uapi.dst.y1;
		sel_fetch_area->y2 = inter.y2 - new_plane_state->uapi.dst.y1;
		crtc_state->update_planes |= BIT(plane->id);

		/*
		 * Sel_fetch_area is calculated for UV plane. Use
		 * same area for Y plane as well.
		 */
		if (linked) {
			struct intel_plane_state *linked_new_plane_state;
			struct drm_rect *linked_sel_fetch_area;

			linked_new_plane_state = intel_atomic_get_plane_state(state, linked);
			if (IS_ERR(linked_new_plane_state))
				return PTR_ERR(linked_new_plane_state);

			linked_sel_fetch_area = &linked_new_plane_state->psr2_sel_fetch_area;
			linked_sel_fetch_area->y1 = sel_fetch_area->y1;
			linked_sel_fetch_area->y2 = sel_fetch_area->y2;
			crtc_state->update_planes |= BIT(linked->id);
		}
	}

skip_sel_fetch_set_loop:
	psr2_man_trk_ctl_calc(crtc_state, &pipe_clip, full_update);
	return 0;
}

void intel_psr_pre_plane_update(struct intel_atomic_state *state,
				struct intel_crtc *crtc)
{
	struct drm_i915_private *i915 = to_i915(state->base.dev);
	const struct intel_crtc_state *old_crtc_state =
		intel_atomic_get_old_crtc_state(state, crtc);
	const struct intel_crtc_state *new_crtc_state =
		intel_atomic_get_new_crtc_state(state, crtc);
	struct intel_encoder *encoder;

	if (!HAS_PSR(i915))
		return;

	for_each_intel_encoder_mask_with_psr(state->base.dev, encoder,
					     old_crtc_state->uapi.encoder_mask) {
		struct intel_dp *intel_dp = enc_to_intel_dp(encoder);
		struct intel_psr *psr = &intel_dp->psr;
		bool needs_to_disable = false;

		mutex_lock(&psr->lock);

		/*
		 * Reasons to disable:
		 * - PSR disabled in new state
		 * - All planes will go inactive
		 * - Changing between PSR versions
		 */
		needs_to_disable |= intel_crtc_needs_modeset(new_crtc_state);
		needs_to_disable |= !new_crtc_state->has_psr;
		needs_to_disable |= !new_crtc_state->active_planes;
		needs_to_disable |= new_crtc_state->has_psr2 != psr->psr2_enabled;

		if (psr->enabled && needs_to_disable)
			intel_psr_disable_locked(intel_dp);

		mutex_unlock(&psr->lock);
	}
}

static void _intel_psr_post_plane_update(const struct intel_atomic_state *state,
					 const struct intel_crtc_state *crtc_state)
{
	struct drm_i915_private *dev_priv = to_i915(state->base.dev);
	struct intel_encoder *encoder;

	if (!crtc_state->has_psr)
		return;

	for_each_intel_encoder_mask_with_psr(state->base.dev, encoder,
					     crtc_state->uapi.encoder_mask) {
		struct intel_dp *intel_dp = enc_to_intel_dp(encoder);
		struct intel_psr *psr = &intel_dp->psr;

		mutex_lock(&psr->lock);

		if (psr->sink_not_reliable)
			goto exit;

		drm_WARN_ON(&dev_priv->drm, psr->enabled && !crtc_state->active_planes);

		/* Only enable if there is active planes */
		if (!psr->enabled && crtc_state->active_planes)
			intel_psr_enable_locked(intel_dp, crtc_state);

		/* Force a PSR exit when enabling CRC to avoid CRC timeouts */
		if (crtc_state->crc_enabled && psr->enabled)
			psr_force_hw_tracking_exit(intel_dp);

exit:
		mutex_unlock(&psr->lock);
	}
}

void intel_psr_post_plane_update(const struct intel_atomic_state *state)
{
	struct drm_i915_private *dev_priv = to_i915(state->base.dev);
	struct intel_crtc_state *crtc_state;
	struct intel_crtc *crtc;
	int i;

	if (!HAS_PSR(dev_priv))
		return;

	for_each_new_intel_crtc_in_state(state, crtc, crtc_state, i)
		_intel_psr_post_plane_update(state, crtc_state);
}

static int _psr2_ready_for_pipe_update_locked(struct intel_dp *intel_dp)
{
	struct drm_i915_private *dev_priv = dp_to_i915(intel_dp);

	/*
	 * Any state lower than EDP_PSR2_STATUS_STATE_DEEP_SLEEP is enough.
	 * As all higher states has bit 4 of PSR2 state set we can just wait for
	 * EDP_PSR2_STATUS_STATE_DEEP_SLEEP to be cleared.
	 */
	return intel_de_wait_for_clear(dev_priv,
				       EDP_PSR2_STATUS(intel_dp->psr.transcoder),
				       EDP_PSR2_STATUS_STATE_DEEP_SLEEP, 50);
}

static int _psr1_ready_for_pipe_update_locked(struct intel_dp *intel_dp)
{
	struct drm_i915_private *dev_priv = dp_to_i915(intel_dp);

	/*
	 * From bspec: Panel Self Refresh (BDW+)
	 * Max. time for PSR to idle = Inverse of the refresh rate + 6 ms of
	 * exit training time + 1.5 ms of aux channel handshake. 50 ms is
	 * defensive enough to cover everything.
	 */
	return intel_de_wait_for_clear(dev_priv,
				       EDP_PSR_STATUS(intel_dp->psr.transcoder),
				       EDP_PSR_STATUS_STATE_MASK, 50);
}

/**
 * intel_psr_wait_for_idle_locked - wait for PSR be ready for a pipe update
 * @new_crtc_state: new CRTC state
 *
 * This function is expected to be called from pipe_update_start() where it is
 * not expected to race with PSR enable or disable.
 */
void intel_psr_wait_for_idle_locked(const struct intel_crtc_state *new_crtc_state)
{
	struct drm_i915_private *dev_priv = to_i915(new_crtc_state->uapi.crtc->dev);
	struct intel_encoder *encoder;

	if (!new_crtc_state->has_psr)
		return;

	for_each_intel_encoder_mask_with_psr(&dev_priv->drm, encoder,
					     new_crtc_state->uapi.encoder_mask) {
		struct intel_dp *intel_dp = enc_to_intel_dp(encoder);
		int ret;

		lockdep_assert_held(&intel_dp->psr.lock);

		if (!intel_dp->psr.enabled)
			continue;

		if (intel_dp->psr.psr2_enabled)
			ret = _psr2_ready_for_pipe_update_locked(intel_dp);
		else
			ret = _psr1_ready_for_pipe_update_locked(intel_dp);

		if (ret)
			drm_err(&dev_priv->drm, "PSR wait timed out, atomic update may fail\n");
	}
}

static bool __psr_wait_for_idle_locked(struct intel_dp *intel_dp)
{
	struct drm_i915_private *dev_priv = dp_to_i915(intel_dp);
	i915_reg_t reg;
	u32 mask;
	int err;

	if (!intel_dp->psr.enabled)
		return false;

	if (intel_dp->psr.psr2_enabled) {
		reg = EDP_PSR2_STATUS(intel_dp->psr.transcoder);
		mask = EDP_PSR2_STATUS_STATE_MASK;
	} else {
		reg = EDP_PSR_STATUS(intel_dp->psr.transcoder);
		mask = EDP_PSR_STATUS_STATE_MASK;
	}

	mutex_unlock(&intel_dp->psr.lock);

	err = intel_de_wait_for_clear(dev_priv, reg, mask, 50);
	if (err)
		drm_err(&dev_priv->drm,
			"Timed out waiting for PSR Idle for re-enable\n");

	/* After the unlocked wait, verify that PSR is still wanted! */
	mutex_lock(&intel_dp->psr.lock);
	return err == 0 && intel_dp->psr.enabled;
}

static int intel_psr_fastset_force(struct drm_i915_private *dev_priv)
{
	struct drm_connector_list_iter conn_iter;
	struct drm_modeset_acquire_ctx ctx;
	struct drm_atomic_state *state;
	struct drm_connector *conn;
	int err = 0;

	state = drm_atomic_state_alloc(&dev_priv->drm);
	if (!state)
		return -ENOMEM;

	drm_modeset_acquire_init(&ctx, DRM_MODESET_ACQUIRE_INTERRUPTIBLE);
	state->acquire_ctx = &ctx;

retry:

	drm_connector_list_iter_begin(&dev_priv->drm, &conn_iter);
	drm_for_each_connector_iter(conn, &conn_iter) {
		struct drm_connector_state *conn_state;
		struct drm_crtc_state *crtc_state;

		if (conn->connector_type != DRM_MODE_CONNECTOR_eDP)
			continue;

		conn_state = drm_atomic_get_connector_state(state, conn);
		if (IS_ERR(conn_state)) {
			err = PTR_ERR(conn_state);
			break;
		}

		if (!conn_state->crtc)
			continue;

		crtc_state = drm_atomic_get_crtc_state(state, conn_state->crtc);
		if (IS_ERR(crtc_state)) {
			err = PTR_ERR(crtc_state);
			break;
		}

		/* Mark mode as changed to trigger a pipe->update() */
		crtc_state->mode_changed = true;
	}
	drm_connector_list_iter_end(&conn_iter);

	if (err == 0)
		err = drm_atomic_commit(state);

	if (err == -EDEADLK) {
		drm_atomic_state_clear(state);
		err = drm_modeset_backoff(&ctx);
		if (!err)
			goto retry;
	}

	drm_modeset_drop_locks(&ctx);
	drm_modeset_acquire_fini(&ctx);
	drm_atomic_state_put(state);

	return err;
}

int intel_psr_debug_set(struct intel_dp *intel_dp, u64 val)
{
	struct drm_i915_private *dev_priv = dp_to_i915(intel_dp);
	const u32 mode = val & I915_PSR_DEBUG_MODE_MASK;
	u32 old_mode;
	int ret;

	if (val & ~(I915_PSR_DEBUG_IRQ | I915_PSR_DEBUG_MODE_MASK) ||
	    mode > I915_PSR_DEBUG_ENABLE_SEL_FETCH) {
		drm_dbg_kms(&dev_priv->drm, "Invalid debug mask %llx\n", val);
		return -EINVAL;
	}

	ret = mutex_lock_interruptible(&intel_dp->psr.lock);
	if (ret)
		return ret;

	old_mode = intel_dp->psr.debug & I915_PSR_DEBUG_MODE_MASK;
	intel_dp->psr.debug = val;

	/*
	 * Do it right away if it's already enabled, otherwise it will be done
	 * when enabling the source.
	 */
	if (intel_dp->psr.enabled)
		psr_irq_control(intel_dp);

	mutex_unlock(&intel_dp->psr.lock);

	if (old_mode != mode)
		ret = intel_psr_fastset_force(dev_priv);

	return ret;
}

static void intel_psr_handle_irq(struct intel_dp *intel_dp)
{
	struct intel_psr *psr = &intel_dp->psr;

	intel_psr_disable_locked(intel_dp);
	psr->sink_not_reliable = true;
	/* let's make sure that sink is awaken */
	drm_dp_dpcd_writeb(&intel_dp->aux, DP_SET_POWER, DP_SET_POWER_D0);
}

static void intel_psr_work(struct work_struct *work)
{
	struct intel_dp *intel_dp =
		container_of(work, typeof(*intel_dp), psr.work);

	mutex_lock(&intel_dp->psr.lock);

	if (!intel_dp->psr.enabled)
		goto unlock;

	if (READ_ONCE(intel_dp->psr.irq_aux_error))
		intel_psr_handle_irq(intel_dp);

	/*
	 * We have to make sure PSR is ready for re-enable
	 * otherwise it keeps disabled until next full enable/disable cycle.
	 * PSR might take some time to get fully disabled
	 * and be ready for re-enable.
	 */
	if (!__psr_wait_for_idle_locked(intel_dp))
		goto unlock;

	/*
	 * The delayed work can race with an invalidate hence we need to
	 * recheck. Since psr_flush first clears this and then reschedules we
	 * won't ever miss a flush when bailing out here.
	 */
	if (intel_dp->psr.busy_frontbuffer_bits || intel_dp->psr.active)
		goto unlock;

	intel_psr_activate(intel_dp);
unlock:
	mutex_unlock(&intel_dp->psr.lock);
}

static void _psr_invalidate_handle(struct intel_dp *intel_dp)
{
	struct drm_i915_private *dev_priv = dp_to_i915(intel_dp);

	if (intel_dp->psr.psr2_sel_fetch_enabled) {
		u32 val;

		if (intel_dp->psr.psr2_sel_fetch_cff_enabled) {
			/* Send one update otherwise lag is observed in screen */
			intel_de_write(dev_priv, CURSURFLIVE(intel_dp->psr.pipe), 0);
			return;
		}

		val = man_trk_ctl_enable_bit_get(dev_priv) |
		      man_trk_ctl_partial_frame_bit_get(dev_priv) |
		      man_trk_ctl_continuos_full_frame(dev_priv);
		intel_de_write(dev_priv, PSR2_MAN_TRK_CTL(intel_dp->psr.transcoder), val);
		intel_de_write(dev_priv, CURSURFLIVE(intel_dp->psr.pipe), 0);
		intel_dp->psr.psr2_sel_fetch_cff_enabled = true;
	} else {
		intel_psr_exit(intel_dp);
	}
}

/**
 * intel_psr_invalidate - Invalidate PSR
 * @dev_priv: i915 device
 * @frontbuffer_bits: frontbuffer plane tracking bits
 * @origin: which operation caused the invalidate
 *
 * Since the hardware frontbuffer tracking has gaps we need to integrate
 * with the software frontbuffer tracking. This function gets called every
 * time frontbuffer rendering starts and a buffer gets dirtied. PSR must be
 * disabled if the frontbuffer mask contains a buffer relevant to PSR.
 *
 * Dirty frontbuffers relevant to PSR are tracked in busy_frontbuffer_bits."
 */
void intel_psr_invalidate(struct drm_i915_private *dev_priv,
			  unsigned frontbuffer_bits, enum fb_op_origin origin)
{
	struct intel_encoder *encoder;

	if (origin == ORIGIN_FLIP)
		return;

	for_each_intel_encoder_with_psr(&dev_priv->drm, encoder) {
		unsigned int pipe_frontbuffer_bits = frontbuffer_bits;
		struct intel_dp *intel_dp = enc_to_intel_dp(encoder);

		mutex_lock(&intel_dp->psr.lock);
		if (!intel_dp->psr.enabled) {
			mutex_unlock(&intel_dp->psr.lock);
			continue;
		}

		pipe_frontbuffer_bits &=
			INTEL_FRONTBUFFER_ALL_MASK(intel_dp->psr.pipe);
		intel_dp->psr.busy_frontbuffer_bits |= pipe_frontbuffer_bits;

		if (pipe_frontbuffer_bits)
			_psr_invalidate_handle(intel_dp);

		mutex_unlock(&intel_dp->psr.lock);
	}
}
/*
 * When we will be completely rely on PSR2 S/W tracking in future,
 * intel_psr_flush() will invalidate and flush the PSR for ORIGIN_FLIP
 * event also therefore tgl_dc3co_flush_locked() require to be changed
 * accordingly in future.
 */
static void
tgl_dc3co_flush_locked(struct intel_dp *intel_dp, unsigned int frontbuffer_bits,
		       enum fb_op_origin origin)
{
	if (!intel_dp->psr.dc3co_exitline || !intel_dp->psr.psr2_enabled ||
	    !intel_dp->psr.active)
		return;

	/*
	 * At every frontbuffer flush flip event modified delay of delayed work,
	 * when delayed work schedules that means display has been idle.
	 */
	if (!(frontbuffer_bits &
	    INTEL_FRONTBUFFER_ALL_MASK(intel_dp->psr.pipe)))
		return;

	tgl_psr2_enable_dc3co(intel_dp);
	mod_delayed_work(system_wq, &intel_dp->psr.dc3co_work,
			 intel_dp->psr.dc3co_exit_delay);
}

static void _psr_flush_handle(struct intel_dp *intel_dp)
{
	struct drm_i915_private *dev_priv = dp_to_i915(intel_dp);

	if (intel_dp->psr.psr2_sel_fetch_enabled) {
		if (intel_dp->psr.psr2_sel_fetch_cff_enabled) {
			/* can we turn CFF off? */
			if (intel_dp->psr.busy_frontbuffer_bits == 0) {
				u32 val = man_trk_ctl_enable_bit_get(dev_priv) |
					  man_trk_ctl_partial_frame_bit_get(dev_priv) |
					  man_trk_ctl_single_full_frame_bit_get(dev_priv);

				/*
				 * turn continuous full frame off and do a single
				 * full frame
				 */
				intel_de_write(dev_priv, PSR2_MAN_TRK_CTL(intel_dp->psr.transcoder),
					       val);
				intel_de_write(dev_priv, CURSURFLIVE(intel_dp->psr.pipe), 0);
				intel_dp->psr.psr2_sel_fetch_cff_enabled = false;
			}
		} else {
			/*
			 * continuous full frame is disabled, only a single full
			 * frame is required
			 */
			psr_force_hw_tracking_exit(intel_dp);
		}
	} else {
		psr_force_hw_tracking_exit(intel_dp);

		if (!intel_dp->psr.active && !intel_dp->psr.busy_frontbuffer_bits)
			schedule_work(&intel_dp->psr.work);
	}
}

/**
 * intel_psr_flush - Flush PSR
 * @dev_priv: i915 device
 * @frontbuffer_bits: frontbuffer plane tracking bits
 * @origin: which operation caused the flush
 *
 * Since the hardware frontbuffer tracking has gaps we need to integrate
 * with the software frontbuffer tracking. This function gets called every
 * time frontbuffer rendering has completed and flushed out to memory. PSR
 * can be enabled again if no other frontbuffer relevant to PSR is dirty.
 *
 * Dirty frontbuffers relevant to PSR are tracked in busy_frontbuffer_bits.
 */
void intel_psr_flush(struct drm_i915_private *dev_priv,
		     unsigned frontbuffer_bits, enum fb_op_origin origin)
{
	struct intel_encoder *encoder;

	for_each_intel_encoder_with_psr(&dev_priv->drm, encoder) {
		unsigned int pipe_frontbuffer_bits = frontbuffer_bits;
		struct intel_dp *intel_dp = enc_to_intel_dp(encoder);

		mutex_lock(&intel_dp->psr.lock);
		if (!intel_dp->psr.enabled) {
			mutex_unlock(&intel_dp->psr.lock);
			continue;
		}

		pipe_frontbuffer_bits &=
			INTEL_FRONTBUFFER_ALL_MASK(intel_dp->psr.pipe);
		intel_dp->psr.busy_frontbuffer_bits &= ~pipe_frontbuffer_bits;

		/*
		 * If the PSR is paused by an explicit intel_psr_paused() call,
		 * we have to ensure that the PSR is not activated until
		 * intel_psr_resume() is called.
		 */
		if (intel_dp->psr.paused)
			goto unlock;

		if (origin == ORIGIN_FLIP ||
		    (origin == ORIGIN_CURSOR_UPDATE &&
		     !intel_dp->psr.psr2_sel_fetch_enabled)) {
			tgl_dc3co_flush_locked(intel_dp, frontbuffer_bits, origin);
			goto unlock;
		}

		if (pipe_frontbuffer_bits == 0)
			goto unlock;

		/* By definition flush = invalidate + flush */
		_psr_flush_handle(intel_dp);
unlock:
		mutex_unlock(&intel_dp->psr.lock);
	}
}

/**
 * intel_psr_init - Init basic PSR work and mutex.
 * @intel_dp: Intel DP
 *
 * This function is called after the initializing connector.
 * (the initializing of connector treats the handling of connector capabilities)
 * And it initializes basic PSR stuff for each DP Encoder.
 */
void intel_psr_init(struct intel_dp *intel_dp)
{
	struct intel_connector *connector = intel_dp->attached_connector;
	struct intel_digital_port *dig_port = dp_to_dig_port(intel_dp);
	struct drm_i915_private *dev_priv = dp_to_i915(intel_dp);

	if (!HAS_PSR(dev_priv))
		return;

	/*
	 * HSW spec explicitly says PSR is tied to port A.
	 * BDW+ platforms have a instance of PSR registers per transcoder but
	 * BDW, GEN9 and GEN11 are not validated by HW team in other transcoder
	 * than eDP one.
	 * For now it only supports one instance of PSR for BDW, GEN9 and GEN11.
	 * So lets keep it hardcoded to PORT_A for BDW, GEN9 and GEN11.
	 * But GEN12 supports a instance of PSR registers per transcoder.
	 */
	if (DISPLAY_VER(dev_priv) < 12 && dig_port->base.port != PORT_A) {
		drm_dbg_kms(&dev_priv->drm,
			    "PSR condition failed: Port not supported\n");
		return;
	}

	intel_dp->psr.source_support = true;

	/* Set link_standby x link_off defaults */
	if (DISPLAY_VER(dev_priv) < 12)
		/* For new platforms up to TGL let's respect VBT back again */
		intel_dp->psr.link_standby = connector->panel.vbt.psr.full_link;

	INIT_WORK(&intel_dp->psr.work, intel_psr_work);
	INIT_DELAYED_WORK(&intel_dp->psr.dc3co_work, tgl_dc3co_disable_work);
	mutex_init(&intel_dp->psr.lock);
}

static int psr_get_status_and_error_status(struct intel_dp *intel_dp,
					   u8 *status, u8 *error_status)
{
	struct drm_dp_aux *aux = &intel_dp->aux;
	int ret;

	ret = drm_dp_dpcd_readb(aux, DP_PSR_STATUS, status);
	if (ret != 1)
		return ret;

	ret = drm_dp_dpcd_readb(aux, DP_PSR_ERROR_STATUS, error_status);
	if (ret != 1)
		return ret;

	*status = *status & DP_PSR_SINK_STATE_MASK;

	return 0;
}

static void psr_alpm_check(struct intel_dp *intel_dp)
{
	struct drm_i915_private *dev_priv = dp_to_i915(intel_dp);
	struct drm_dp_aux *aux = &intel_dp->aux;
	struct intel_psr *psr = &intel_dp->psr;
	u8 val;
	int r;

	if (!psr->psr2_enabled)
		return;

	r = drm_dp_dpcd_readb(aux, DP_RECEIVER_ALPM_STATUS, &val);
	if (r != 1) {
		drm_err(&dev_priv->drm, "Error reading ALPM status\n");
		return;
	}

	if (val & DP_ALPM_LOCK_TIMEOUT_ERROR) {
		intel_psr_disable_locked(intel_dp);
		psr->sink_not_reliable = true;
		drm_dbg_kms(&dev_priv->drm,
			    "ALPM lock timeout error, disabling PSR\n");

		/* Clearing error */
		drm_dp_dpcd_writeb(aux, DP_RECEIVER_ALPM_STATUS, val);
	}
}

static void psr_capability_changed_check(struct intel_dp *intel_dp)
{
	struct drm_i915_private *dev_priv = dp_to_i915(intel_dp);
	struct intel_psr *psr = &intel_dp->psr;
	u8 val;
	int r;

	r = drm_dp_dpcd_readb(&intel_dp->aux, DP_PSR_ESI, &val);
	if (r != 1) {
		drm_err(&dev_priv->drm, "Error reading DP_PSR_ESI\n");
		return;
	}

	if (val & DP_PSR_CAPS_CHANGE) {
		intel_psr_disable_locked(intel_dp);
		psr->sink_not_reliable = true;
		drm_dbg_kms(&dev_priv->drm,
			    "Sink PSR capability changed, disabling PSR\n");

		/* Clearing it */
		drm_dp_dpcd_writeb(&intel_dp->aux, DP_PSR_ESI, val);
	}
}

void intel_psr_short_pulse(struct intel_dp *intel_dp)
{
	struct drm_i915_private *dev_priv = dp_to_i915(intel_dp);
	struct intel_psr *psr = &intel_dp->psr;
	u8 status, error_status;
	const u8 errors = DP_PSR_RFB_STORAGE_ERROR |
			  DP_PSR_VSC_SDP_UNCORRECTABLE_ERROR |
			  DP_PSR_LINK_CRC_ERROR;

	if (!CAN_PSR(intel_dp))
		return;

	mutex_lock(&psr->lock);

	if (!psr->enabled)
		goto exit;

	if (psr_get_status_and_error_status(intel_dp, &status, &error_status)) {
		drm_err(&dev_priv->drm,
			"Error reading PSR status or error status\n");
		goto exit;
	}

	if (status == DP_PSR_SINK_INTERNAL_ERROR || (error_status & errors)) {
		intel_psr_disable_locked(intel_dp);
		psr->sink_not_reliable = true;
	}

	if (status == DP_PSR_SINK_INTERNAL_ERROR && !error_status)
		drm_dbg_kms(&dev_priv->drm,
			    "PSR sink internal error, disabling PSR\n");
	if (error_status & DP_PSR_RFB_STORAGE_ERROR)
		drm_dbg_kms(&dev_priv->drm,
			    "PSR RFB storage error, disabling PSR\n");
	if (error_status & DP_PSR_VSC_SDP_UNCORRECTABLE_ERROR)
		drm_dbg_kms(&dev_priv->drm,
			    "PSR VSC SDP uncorrectable error, disabling PSR\n");
	if (error_status & DP_PSR_LINK_CRC_ERROR)
		drm_dbg_kms(&dev_priv->drm,
			    "PSR Link CRC error, disabling PSR\n");

	if (error_status & ~errors)
		drm_err(&dev_priv->drm,
			"PSR_ERROR_STATUS unhandled errors %x\n",
			error_status & ~errors);
	/* clear status register */
	drm_dp_dpcd_writeb(&intel_dp->aux, DP_PSR_ERROR_STATUS, error_status);

	psr_alpm_check(intel_dp);
	psr_capability_changed_check(intel_dp);

exit:
	mutex_unlock(&psr->lock);
}

bool intel_psr_enabled(struct intel_dp *intel_dp)
{
	bool ret;

	if (!CAN_PSR(intel_dp))
		return false;

	mutex_lock(&intel_dp->psr.lock);
	ret = intel_dp->psr.enabled;
	mutex_unlock(&intel_dp->psr.lock);

	return ret;
}

/**
 * intel_psr_lock - grab PSR lock
 * @crtc_state: the crtc state
 *
 * This is initially meant to be used by around CRTC update, when
 * vblank sensitive registers are updated and we need grab the lock
 * before it to avoid vblank evasion.
 */
void intel_psr_lock(const struct intel_crtc_state *crtc_state)
{
	struct drm_i915_private *i915 = to_i915(crtc_state->uapi.crtc->dev);
	struct intel_encoder *encoder;

	if (!crtc_state->has_psr)
		return;

	for_each_intel_encoder_mask_with_psr(&i915->drm, encoder,
					     crtc_state->uapi.encoder_mask) {
		struct intel_dp *intel_dp = enc_to_intel_dp(encoder);

		mutex_lock(&intel_dp->psr.lock);
		break;
	}
}

/**
 * intel_psr_unlock - release PSR lock
 * @crtc_state: the crtc state
 *
 * Release the PSR lock that was held during pipe update.
 */
void intel_psr_unlock(const struct intel_crtc_state *crtc_state)
{
	struct drm_i915_private *i915 = to_i915(crtc_state->uapi.crtc->dev);
	struct intel_encoder *encoder;

	if (!crtc_state->has_psr)
		return;

	for_each_intel_encoder_mask_with_psr(&i915->drm, encoder,
					     crtc_state->uapi.encoder_mask) {
		struct intel_dp *intel_dp = enc_to_intel_dp(encoder);

		mutex_unlock(&intel_dp->psr.lock);
		break;
	}
}<|MERGE_RESOLUTION|>--- conflicted
+++ resolved
@@ -559,21 +559,8 @@
 		tmp = tmp << TGL_EDP_PSR2_FAST_WAKE_MIN_SHIFT;
 		val |= tmp;
 	} else if (DISPLAY_VER(dev_priv) >= 12) {
-<<<<<<< HEAD
-		/*
-		 * TODO: 7 lines of IO_BUFFER_WAKE and FAST_WAKE are default
-		 * values from BSpec. In order to setting an optimal power
-		 * consumption, lower than 4k resolution mode needs to decrease
-		 * IO_BUFFER_WAKE and FAST_WAKE. And higher than 4K resolution
-		 * mode needs to increase IO_BUFFER_WAKE and FAST_WAKE.
-		 */
-		val |= TGL_EDP_PSR2_BLOCK_COUNT_NUM_2;
-		val |= TGL_EDP_PSR2_IO_BUFFER_WAKE(7);
-		val |= TGL_EDP_PSR2_FAST_WAKE(7);
-=======
 		val |= TGL_EDP_PSR2_IO_BUFFER_WAKE(intel_dp->psr.io_wake_lines);
 		val |= TGL_EDP_PSR2_FAST_WAKE(intel_dp->psr.fast_wake_lines);
->>>>>>> 11547239
 	} else if (DISPLAY_VER(dev_priv) >= 9) {
 		val |= EDP_PSR2_IO_BUFFER_WAKE(intel_dp->psr.io_wake_lines);
 		val |= EDP_PSR2_FAST_WAKE(intel_dp->psr.fast_wake_lines);
@@ -1757,63 +1744,6 @@
 	return true;
 }
 
-/*
- * FIXME: Not sure why but when moving the cursor fast it causes some artifacts
- * of the cursor to be left in the cursor path, adding some pixels above the
- * cursor to the damaged area fixes the issue.
- */
-static void cursor_area_workaround(const struct intel_plane_state *new_plane_state,
-				   struct drm_rect *damaged_area,
-				   struct drm_rect *pipe_clip)
-{
-	const struct intel_plane *plane = to_intel_plane(new_plane_state->uapi.plane);
-	int height;
-
-	if (plane->id != PLANE_CURSOR)
-		return;
-
-	height = drm_rect_height(&new_plane_state->uapi.dst) / 2;
-	damaged_area->y1 -=  height;
-	damaged_area->y1 = max(damaged_area->y1, 0);
-
-	clip_area_update(pipe_clip, damaged_area);
-}
-
-/*
- * TODO: Not clear how to handle planes with negative position,
- * also planes are not updated if they have a negative X
- * position so for now doing a full update in this cases
- *
- * Plane scaling and rotation is not supported by selective fetch and both
- * properties can change without a modeset, so need to be check at every
- * atomic commit.
- */
-static bool psr2_sel_fetch_plane_state_supported(const struct intel_plane_state *plane_state)
-{
-	if (plane_state->uapi.dst.y1 < 0 ||
-	    plane_state->uapi.dst.x1 < 0 ||
-	    plane_state->scaler_id >= 0 ||
-	    plane_state->uapi.rotation != DRM_MODE_ROTATE_0)
-		return false;
-
-	return true;
-}
-
-/*
- * Check for pipe properties that is not supported by selective fetch.
- *
- * TODO: pipe scaling causes a modeset but skl_update_scaler_crtc() is executed
- * after intel_psr_compute_config(), so for now keeping PSR2 selective fetch
- * enabled and going to the full update path.
- */
-static bool psr2_sel_fetch_pipe_state_supported(const struct intel_crtc_state *crtc_state)
-{
-	if (crtc_state->scaler_state.scaler_id >= 0)
-		return false;
-
-	return true;
-}
-
 int intel_psr2_sel_fetch_update(struct intel_atomic_state *state,
 				struct intel_crtc *crtc)
 {
@@ -1841,12 +1771,8 @@
 	 */
 	for_each_oldnew_intel_plane_in_state(state, plane, old_plane_state,
 					     new_plane_state, i) {
-<<<<<<< HEAD
 		struct drm_rect src, damaged_area = { .x1 = 0, .y1 = -1,
 						      .x2 = INT_MAX };
-=======
-		struct drm_rect src, damaged_area = { .y1 = -1 };
->>>>>>> 11547239
 		struct drm_atomic_helper_damage_iter iter;
 		struct drm_rect clip;
 
@@ -1883,9 +1809,6 @@
 				clip_area_update(&pipe_clip, &damaged_area,
 						 &crtc_state->pipe_src);
 			}
-
-			cursor_area_workaround(new_plane_state, &damaged_area,
-					       &pipe_clip);
 			continue;
 		} else if (new_plane_state->uapi.alpha != old_plane_state->uapi.alpha) {
 			/* If alpha changed mark the whole plane area as damaged */
