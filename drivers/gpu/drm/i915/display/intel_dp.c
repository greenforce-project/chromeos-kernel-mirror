/*
 * Copyright © 2008 Intel Corporation
 *
 * Permission is hereby granted, free of charge, to any person obtaining a
 * copy of this software and associated documentation files (the "Software"),
 * to deal in the Software without restriction, including without limitation
 * the rights to use, copy, modify, merge, publish, distribute, sublicense,
 * and/or sell copies of the Software, and to permit persons to whom the
 * Software is furnished to do so, subject to the following conditions:
 *
 * The above copyright notice and this permission notice (including the next
 * paragraph) shall be included in all copies or substantial portions of the
 * Software.
 *
 * THE SOFTWARE IS PROVIDED "AS IS", WITHOUT WARRANTY OF ANY KIND, EXPRESS OR
 * IMPLIED, INCLUDING BUT NOT LIMITED TO THE WARRANTIES OF MERCHANTABILITY,
 * FITNESS FOR A PARTICULAR PURPOSE AND NONINFRINGEMENT.  IN NO EVENT SHALL
 * THE AUTHORS OR COPYRIGHT HOLDERS BE LIABLE FOR ANY CLAIM, DAMAGES OR OTHER
 * LIABILITY, WHETHER IN AN ACTION OF CONTRACT, TORT OR OTHERWISE, ARISING
 * FROM, OUT OF OR IN CONNECTION WITH THE SOFTWARE OR THE USE OR OTHER DEALINGS
 * IN THE SOFTWARE.
 *
 * Authors:
 *    Keith Packard <keithp@keithp.com>
 *
 */

#include <linux/export.h>
#include <linux/i2c.h>
#include <linux/notifier.h>
#include <linux/slab.h>
#include <linux/types.h>

#include <asm/byteorder.h>

#include <drm/drm_atomic_helper.h>
#include <drm/drm_crtc.h>
#include <drm/drm_dp_helper.h>
#include <drm/drm_edid.h>
#include <drm/drm_probe_helper.h>

#include "g4x_dp.h"
#include "i915_debugfs.h"
#include "i915_drv.h"
#include "intel_atomic.h"
#include "intel_audio.h"
#include "intel_connector.h"
#include "intel_ddi.h"
#include "intel_display_types.h"
#include "intel_dp.h"
#include "intel_dp_aux.h"
#include "intel_dp_link_training.h"
#include "intel_dp_mst.h"
#include "intel_dpll.h"
#include "intel_dpio_phy.h"
#include "intel_fifo_underrun.h"
#include "intel_hdcp.h"
#include "intel_hdmi.h"
#include "intel_hotplug.h"
#include "intel_lspcon.h"
#include "intel_lvds.h"
#include "intel_panel.h"
#include "intel_pps.h"
#include "intel_psr.h"
#include "intel_sideband.h"
#include "intel_tc.h"
#include "intel_vdsc.h"
#include "intel_vrr.h"

#define DP_DPRX_ESI_LEN 14

/* DP DSC throughput values used for slice count calculations KPixels/s */
#define DP_DSC_PEAK_PIXEL_RATE			2720000
#define DP_DSC_MAX_ENC_THROUGHPUT_0		340000
#define DP_DSC_MAX_ENC_THROUGHPUT_1		400000

/* DP DSC FEC Overhead factor = 1/(0.972261) */
#define DP_DSC_FEC_OVERHEAD_FACTOR		972261

/* Compliance test status bits  */
#define INTEL_DP_RESOLUTION_SHIFT_MASK	0
#define INTEL_DP_RESOLUTION_PREFERRED	(1 << INTEL_DP_RESOLUTION_SHIFT_MASK)
#define INTEL_DP_RESOLUTION_STANDARD	(2 << INTEL_DP_RESOLUTION_SHIFT_MASK)
#define INTEL_DP_RESOLUTION_FAILSAFE	(3 << INTEL_DP_RESOLUTION_SHIFT_MASK)


/* Constants for DP DSC configurations */
static const u8 valid_dsc_bpp[] = {6, 8, 10, 12, 15};

/* With Single pipe configuration, HW is capable of supporting maximum
 * of 4 slices per line.
 */
static const u8 valid_dsc_slicecount[] = {1, 2, 4};

/**
 * intel_dp_is_edp - is the given port attached to an eDP panel (either CPU or PCH)
 * @intel_dp: DP struct
 *
 * If a CPU or PCH DP output is attached to an eDP panel, this function
 * will return true, and false otherwise.
 */
bool intel_dp_is_edp(struct intel_dp *intel_dp)
{
	struct intel_digital_port *dig_port = dp_to_dig_port(intel_dp);

	return dig_port->base.type == INTEL_OUTPUT_EDP;
}

static void intel_dp_unset_edid(struct intel_dp *intel_dp);

/* update sink rates from dpcd */
static void intel_dp_set_sink_rates(struct intel_dp *intel_dp)
{
	static const int dp_rates[] = {
		162000, 270000, 540000, 810000
	};
	int i, max_rate;
	int max_lttpr_rate;

	if (drm_dp_has_quirk(&intel_dp->desc, DP_DPCD_QUIRK_CAN_DO_MAX_LINK_RATE_3_24_GBPS)) {
		/* Needed, e.g., for Apple MBP 2017, 15 inch eDP Retina panel */
		static const int quirk_rates[] = { 162000, 270000, 324000 };

		memcpy(intel_dp->sink_rates, quirk_rates, sizeof(quirk_rates));
		intel_dp->num_sink_rates = ARRAY_SIZE(quirk_rates);

		return;
	}

	max_rate = drm_dp_bw_code_to_link_rate(intel_dp->dpcd[DP_MAX_LINK_RATE]);
	max_lttpr_rate = drm_dp_lttpr_max_link_rate(intel_dp->lttpr_common_caps);
	if (max_lttpr_rate)
		max_rate = min(max_rate, max_lttpr_rate);

	for (i = 0; i < ARRAY_SIZE(dp_rates); i++) {
		if (dp_rates[i] > max_rate)
			break;
		intel_dp->sink_rates[i] = dp_rates[i];
	}

	intel_dp->num_sink_rates = i;
}

/* Get length of rates array potentially limited by max_rate. */
static int intel_dp_rate_limit_len(const int *rates, int len, int max_rate)
{
	int i;

	/* Limit results by potentially reduced max rate */
	for (i = 0; i < len; i++) {
		if (rates[len - i - 1] <= max_rate)
			return len - i;
	}

	return 0;
}

/* Get length of common rates array potentially limited by max_rate. */
static int intel_dp_common_len_rate_limit(const struct intel_dp *intel_dp,
					  int max_rate)
{
	return intel_dp_rate_limit_len(intel_dp->common_rates,
				       intel_dp->num_common_rates, max_rate);
}

/* Theoretical max between source and sink */
static int intel_dp_max_common_rate(struct intel_dp *intel_dp)
{
	return intel_dp->common_rates[intel_dp->num_common_rates - 1];
}

/* Theoretical max between source and sink */
static int intel_dp_max_common_lane_count(struct intel_dp *intel_dp)
{
	struct intel_digital_port *dig_port = dp_to_dig_port(intel_dp);
	int source_max = dig_port->max_lanes;
	int sink_max = drm_dp_max_lane_count(intel_dp->dpcd);
	int fia_max = intel_tc_port_fia_max_lane_count(dig_port);
	int lttpr_max = drm_dp_lttpr_max_lane_count(intel_dp->lttpr_common_caps);

	if (lttpr_max)
		sink_max = min(sink_max, lttpr_max);

	return min3(source_max, sink_max, fia_max);
}

int intel_dp_max_lane_count(struct intel_dp *intel_dp)
{
	return intel_dp->max_link_lane_count;
}

int
intel_dp_link_required(int pixel_clock, int bpp)
{
	/* pixel_clock is in kHz, divide bpp by 8 for bit to Byte conversion */
	return DIV_ROUND_UP(pixel_clock * bpp, 8);
}

int
intel_dp_max_data_rate(int max_link_clock, int max_lanes)
{
	/* max_link_clock is the link symbol clock (LS_Clk) in kHz and not the
	 * link rate that is generally expressed in Gbps. Since, 8 bits of data
	 * is transmitted every LS_Clk per lane, there is no need to account for
	 * the channel encoding that is done in the PHY layer here.
	 */

	return max_link_clock * max_lanes;
}

bool intel_dp_can_bigjoiner(struct intel_dp *intel_dp)
{
	struct intel_digital_port *intel_dig_port = dp_to_dig_port(intel_dp);
	struct intel_encoder *encoder = &intel_dig_port->base;
	struct drm_i915_private *dev_priv = to_i915(encoder->base.dev);

	return DISPLAY_VER(dev_priv) >= 12 ||
		(DISPLAY_VER(dev_priv) == 11 &&
		 encoder->port != PORT_A);
}

static int cnl_max_source_rate(struct intel_dp *intel_dp)
{
	struct intel_digital_port *dig_port = dp_to_dig_port(intel_dp);
	struct drm_i915_private *dev_priv = to_i915(dig_port->base.base.dev);
	enum port port = dig_port->base.port;

	u32 voltage = intel_de_read(dev_priv, CNL_PORT_COMP_DW3) & VOLTAGE_INFO_MASK;

	/* Low voltage SKUs are limited to max of 5.4G */
	if (voltage == VOLTAGE_INFO_0_85V)
		return 540000;

	/* For this SKU 8.1G is supported in all ports */
	if (IS_CNL_WITH_PORT_F(dev_priv))
		return 810000;

	/* For other SKUs, max rate on ports A and D is 5.4G */
	if (port == PORT_A || port == PORT_D)
		return 540000;

	return 810000;
}

static int icl_max_source_rate(struct intel_dp *intel_dp)
{
	struct intel_digital_port *dig_port = dp_to_dig_port(intel_dp);
	struct drm_i915_private *dev_priv = to_i915(dig_port->base.base.dev);
	enum phy phy = intel_port_to_phy(dev_priv, dig_port->base.port);

	if (intel_phy_is_combo(dev_priv, phy) &&
	    !intel_dp_is_edp(intel_dp))
		return 540000;

	return 810000;
}

static int ehl_max_source_rate(struct intel_dp *intel_dp)
{
	if (intel_dp_is_edp(intel_dp))
		return 540000;

	return 810000;
}

static void
intel_dp_set_source_rates(struct intel_dp *intel_dp)
{
	/* The values must be in increasing order */
	static const int cnl_rates[] = {
		162000, 216000, 270000, 324000, 432000, 540000, 648000, 810000
	};
	static const int bxt_rates[] = {
		162000, 216000, 243000, 270000, 324000, 432000, 540000
	};
	static const int skl_rates[] = {
		162000, 216000, 270000, 324000, 432000, 540000
	};
	static const int hsw_rates[] = {
		162000, 270000, 540000
	};
	static const int g4x_rates[] = {
		162000, 270000
	};
	struct intel_digital_port *dig_port = dp_to_dig_port(intel_dp);
	struct intel_encoder *encoder = &dig_port->base;
	struct drm_i915_private *dev_priv = to_i915(dig_port->base.base.dev);
	const int *source_rates;
	int size, max_rate = 0, vbt_max_rate;

	/* This should only be done once */
	drm_WARN_ON(&dev_priv->drm,
		    intel_dp->source_rates || intel_dp->num_source_rates);

	if (DISPLAY_VER(dev_priv) >= 11 || IS_CANNONLAKE(dev_priv)) {
		source_rates = cnl_rates;
		size = ARRAY_SIZE(cnl_rates);
		if (DISPLAY_VER(dev_priv) == 10)
			max_rate = cnl_max_source_rate(intel_dp);
		else if (IS_JSL_EHL(dev_priv))
			max_rate = ehl_max_source_rate(intel_dp);
		else
			max_rate = icl_max_source_rate(intel_dp);
	} else if (IS_GEMINILAKE(dev_priv) || IS_BROXTON(dev_priv)) {
		source_rates = bxt_rates;
		size = ARRAY_SIZE(bxt_rates);
<<<<<<< HEAD
	} else if (IS_DISPLAY_VER(dev_priv, 9)) {
=======
	} else if (DISPLAY_VER(dev_priv) == 9) {
>>>>>>> 425390c5
		source_rates = skl_rates;
		size = ARRAY_SIZE(skl_rates);
	} else if ((IS_HASWELL(dev_priv) && !IS_HSW_ULX(dev_priv)) ||
		   IS_BROADWELL(dev_priv)) {
		source_rates = hsw_rates;
		size = ARRAY_SIZE(hsw_rates);
	} else {
		source_rates = g4x_rates;
		size = ARRAY_SIZE(g4x_rates);
	}

	vbt_max_rate = intel_bios_dp_max_link_rate(encoder);
	if (max_rate && vbt_max_rate)
		max_rate = min(max_rate, vbt_max_rate);
	else if (vbt_max_rate)
		max_rate = vbt_max_rate;

	if (max_rate)
		size = intel_dp_rate_limit_len(source_rates, size, max_rate);

	intel_dp->source_rates = source_rates;
	intel_dp->num_source_rates = size;
}

static int intersect_rates(const int *source_rates, int source_len,
			   const int *sink_rates, int sink_len,
			   int *common_rates)
{
	int i = 0, j = 0, k = 0;

	while (i < source_len && j < sink_len) {
		if (source_rates[i] == sink_rates[j]) {
			if (WARN_ON(k >= DP_MAX_SUPPORTED_RATES))
				return k;
			common_rates[k] = source_rates[i];
			++k;
			++i;
			++j;
		} else if (source_rates[i] < sink_rates[j]) {
			++i;
		} else {
			++j;
		}
	}
	return k;
}

/* return index of rate in rates array, or -1 if not found */
static int intel_dp_rate_index(const int *rates, int len, int rate)
{
	int i;

	for (i = 0; i < len; i++)
		if (rate == rates[i])
			return i;

	return -1;
}

static void intel_dp_set_common_rates(struct intel_dp *intel_dp)
{
	struct drm_i915_private *i915 = dp_to_i915(intel_dp);

	drm_WARN_ON(&i915->drm,
		    !intel_dp->num_source_rates || !intel_dp->num_sink_rates);

	intel_dp->num_common_rates = intersect_rates(intel_dp->source_rates,
						     intel_dp->num_source_rates,
						     intel_dp->sink_rates,
						     intel_dp->num_sink_rates,
						     intel_dp->common_rates);

	/* Paranoia, there should always be something in common. */
	if (drm_WARN_ON(&i915->drm, intel_dp->num_common_rates == 0)) {
		intel_dp->common_rates[0] = 162000;
		intel_dp->num_common_rates = 1;
	}
}

static bool intel_dp_link_params_valid(struct intel_dp *intel_dp, int link_rate,
				       u8 lane_count)
{
	/*
	 * FIXME: we need to synchronize the current link parameters with
	 * hardware readout. Currently fast link training doesn't work on
	 * boot-up.
	 */
	if (link_rate == 0 ||
	    link_rate > intel_dp->max_link_rate)
		return false;

	if (lane_count == 0 ||
	    lane_count > intel_dp_max_lane_count(intel_dp))
		return false;

	return true;
}

static bool intel_dp_can_link_train_fallback_for_edp(struct intel_dp *intel_dp,
						     int link_rate,
						     u8 lane_count)
{
	const struct drm_display_mode *fixed_mode =
		intel_dp->attached_connector->panel.fixed_mode;
	int mode_rate, max_rate;

	mode_rate = intel_dp_link_required(fixed_mode->clock, 18);
	max_rate = intel_dp_max_data_rate(link_rate, lane_count);
	if (mode_rate > max_rate)
		return false;

	return true;
}

int intel_dp_get_link_train_fallback_values(struct intel_dp *intel_dp,
					    int link_rate, u8 lane_count)
{
	struct drm_i915_private *i915 = dp_to_i915(intel_dp);
	int index;

	/*
	 * TODO: Enable fallback on MST links once MST link compute can handle
	 * the fallback params.
	 */
	if (intel_dp->is_mst) {
		drm_err(&i915->drm, "Link Training Unsuccessful\n");
		return -1;
	}

	if (intel_dp_is_edp(intel_dp) && !intel_dp->use_max_params) {
		drm_dbg_kms(&i915->drm,
			    "Retrying Link training for eDP with max parameters\n");
		intel_dp->use_max_params = true;
		return 0;
	}

	index = intel_dp_rate_index(intel_dp->common_rates,
				    intel_dp->num_common_rates,
				    link_rate);
	if (index > 0) {
		if (intel_dp_is_edp(intel_dp) &&
		    !intel_dp_can_link_train_fallback_for_edp(intel_dp,
							      intel_dp->common_rates[index - 1],
							      lane_count)) {
			drm_dbg_kms(&i915->drm,
				    "Retrying Link training for eDP with same parameters\n");
			return 0;
		}
		intel_dp->max_link_rate = intel_dp->common_rates[index - 1];
		intel_dp->max_link_lane_count = lane_count;
	} else if (lane_count > 1) {
		if (intel_dp_is_edp(intel_dp) &&
		    !intel_dp_can_link_train_fallback_for_edp(intel_dp,
							      intel_dp_max_common_rate(intel_dp),
							      lane_count >> 1)) {
			drm_dbg_kms(&i915->drm,
				    "Retrying Link training for eDP with same parameters\n");
			return 0;
		}
		intel_dp->max_link_rate = intel_dp_max_common_rate(intel_dp);
		intel_dp->max_link_lane_count = lane_count >> 1;
	} else {
		drm_err(&i915->drm, "Link Training Unsuccessful\n");
		return -1;
	}

	return 0;
}

u32 intel_dp_mode_to_fec_clock(u32 mode_clock)
{
	return div_u64(mul_u32_u32(mode_clock, 1000000U),
		       DP_DSC_FEC_OVERHEAD_FACTOR);
}

static int
small_joiner_ram_size_bits(struct drm_i915_private *i915)
{
	if (DISPLAY_VER(i915) >= 11)
		return 7680 * 8;
	else
		return 6144 * 8;
}

static u16 intel_dp_dsc_get_output_bpp(struct drm_i915_private *i915,
				       u32 link_clock, u32 lane_count,
				       u32 mode_clock, u32 mode_hdisplay,
				       bool bigjoiner)
{
	u32 bits_per_pixel, max_bpp_small_joiner_ram;
	int i;

	/*
	 * Available Link Bandwidth(Kbits/sec) = (NumberOfLanes)*
	 * (LinkSymbolClock)* 8 * (TimeSlotsPerMTP)
	 * for SST -> TimeSlotsPerMTP is 1,
	 * for MST -> TimeSlotsPerMTP has to be calculated
	 */
	bits_per_pixel = (link_clock * lane_count * 8) /
			 intel_dp_mode_to_fec_clock(mode_clock);
	drm_dbg_kms(&i915->drm, "Max link bpp: %u\n", bits_per_pixel);

	/* Small Joiner Check: output bpp <= joiner RAM (bits) / Horiz. width */
	max_bpp_small_joiner_ram = small_joiner_ram_size_bits(i915) /
		mode_hdisplay;

	if (bigjoiner)
		max_bpp_small_joiner_ram *= 2;

	drm_dbg_kms(&i915->drm, "Max small joiner bpp: %u\n",
		    max_bpp_small_joiner_ram);

	/*
	 * Greatest allowed DSC BPP = MIN (output BPP from available Link BW
	 * check, output bpp from small joiner RAM check)
	 */
	bits_per_pixel = min(bits_per_pixel, max_bpp_small_joiner_ram);

	if (bigjoiner) {
		u32 max_bpp_bigjoiner =
			i915->max_cdclk_freq * 48 /
			intel_dp_mode_to_fec_clock(mode_clock);

		DRM_DEBUG_KMS("Max big joiner bpp: %u\n", max_bpp_bigjoiner);
		bits_per_pixel = min(bits_per_pixel, max_bpp_bigjoiner);
	}

	/* Error out if the max bpp is less than smallest allowed valid bpp */
	if (bits_per_pixel < valid_dsc_bpp[0]) {
		drm_dbg_kms(&i915->drm, "Unsupported BPP %u, min %u\n",
			    bits_per_pixel, valid_dsc_bpp[0]);
		return 0;
	}

	/* Find the nearest match in the array of known BPPs from VESA */
	for (i = 0; i < ARRAY_SIZE(valid_dsc_bpp) - 1; i++) {
		if (bits_per_pixel < valid_dsc_bpp[i + 1])
			break;
	}
	bits_per_pixel = valid_dsc_bpp[i];

	/*
	 * Compressed BPP in U6.4 format so multiply by 16, for Gen 11,
	 * fractional part is 0
	 */
	return bits_per_pixel << 4;
}

static u8 intel_dp_dsc_get_slice_count(struct intel_dp *intel_dp,
				       int mode_clock, int mode_hdisplay,
				       bool bigjoiner)
{
	struct drm_i915_private *i915 = dp_to_i915(intel_dp);
	u8 min_slice_count, i;
	int max_slice_width;

	if (mode_clock <= DP_DSC_PEAK_PIXEL_RATE)
		min_slice_count = DIV_ROUND_UP(mode_clock,
					       DP_DSC_MAX_ENC_THROUGHPUT_0);
	else
		min_slice_count = DIV_ROUND_UP(mode_clock,
					       DP_DSC_MAX_ENC_THROUGHPUT_1);

	max_slice_width = drm_dp_dsc_sink_max_slice_width(intel_dp->dsc_dpcd);
	if (max_slice_width < DP_DSC_MIN_SLICE_WIDTH_VALUE) {
		drm_dbg_kms(&i915->drm,
			    "Unsupported slice width %d by DP DSC Sink device\n",
			    max_slice_width);
		return 0;
	}
	/* Also take into account max slice width */
	min_slice_count = max_t(u8, min_slice_count,
				DIV_ROUND_UP(mode_hdisplay,
					     max_slice_width));

	/* Find the closest match to the valid slice count values */
	for (i = 0; i < ARRAY_SIZE(valid_dsc_slicecount); i++) {
		u8 test_slice_count = valid_dsc_slicecount[i] << bigjoiner;

		if (test_slice_count >
		    drm_dp_dsc_sink_max_slice_count(intel_dp->dsc_dpcd, false))
			break;

		/* big joiner needs small joiner to be enabled */
		if (bigjoiner && test_slice_count < 4)
			continue;

		if (min_slice_count <= test_slice_count)
			return test_slice_count;
	}

	drm_dbg_kms(&i915->drm, "Unsupported Slice Count %d\n",
		    min_slice_count);
	return 0;
}

static enum intel_output_format
intel_dp_output_format(struct drm_connector *connector,
		       const struct drm_display_mode *mode)
{
	struct intel_dp *intel_dp = intel_attached_dp(to_intel_connector(connector));
	const struct drm_display_info *info = &connector->display_info;

	if (!connector->ycbcr_420_allowed ||
	    !drm_mode_is_420_only(info, mode))
		return INTEL_OUTPUT_FORMAT_RGB;

	if (intel_dp->dfp.rgb_to_ycbcr &&
	    intel_dp->dfp.ycbcr_444_to_420)
		return INTEL_OUTPUT_FORMAT_RGB;

	if (intel_dp->dfp.ycbcr_444_to_420)
		return INTEL_OUTPUT_FORMAT_YCBCR444;
	else
		return INTEL_OUTPUT_FORMAT_YCBCR420;
}

int intel_dp_min_bpp(enum intel_output_format output_format)
{
	if (output_format == INTEL_OUTPUT_FORMAT_RGB)
		return 6 * 3;
	else
		return 8 * 3;
}

static int intel_dp_output_bpp(enum intel_output_format output_format, int bpp)
{
	/*
	 * bpp value was assumed to RGB format. And YCbCr 4:2:0 output
	 * format of the number of bytes per pixel will be half the number
	 * of bytes of RGB pixel.
	 */
	if (output_format == INTEL_OUTPUT_FORMAT_YCBCR420)
		bpp /= 2;

	return bpp;
}

static int
intel_dp_mode_min_output_bpp(struct drm_connector *connector,
			     const struct drm_display_mode *mode)
{
	enum intel_output_format output_format =
		intel_dp_output_format(connector, mode);

	return intel_dp_output_bpp(output_format, intel_dp_min_bpp(output_format));
}

static bool intel_dp_hdisplay_bad(struct drm_i915_private *dev_priv,
				  int hdisplay)
{
	/*
	 * Older platforms don't like hdisplay==4096 with DP.
	 *
	 * On ILK/SNB/IVB the pipe seems to be somewhat running (scanline
	 * and frame counter increment), but we don't get vblank interrupts,
	 * and the pipe underruns immediately. The link also doesn't seem
	 * to get trained properly.
	 *
	 * On CHV the vblank interrupts don't seem to disappear but
	 * otherwise the symptoms are similar.
	 *
	 * TODO: confirm the behaviour on HSW+
	 */
	return hdisplay == 4096 && !HAS_DDI(dev_priv);
}

static enum drm_mode_status
intel_dp_mode_valid_downstream(struct intel_connector *connector,
			       const struct drm_display_mode *mode,
			       int target_clock)
{
	struct intel_dp *intel_dp = intel_attached_dp(connector);
	const struct drm_display_info *info = &connector->base.display_info;
	int tmds_clock;

	/* If PCON supports FRL MODE, check FRL bandwidth constraints */
	if (intel_dp->dfp.pcon_max_frl_bw) {
		int target_bw;
		int max_frl_bw;
		int bpp = intel_dp_mode_min_output_bpp(&connector->base, mode);

		target_bw = bpp * target_clock;

		max_frl_bw = intel_dp->dfp.pcon_max_frl_bw;

		/* converting bw from Gbps to Kbps*/
		max_frl_bw = max_frl_bw * 1000000;

		if (target_bw > max_frl_bw)
			return MODE_CLOCK_HIGH;

		return MODE_OK;
	}

	if (intel_dp->dfp.max_dotclock &&
	    target_clock > intel_dp->dfp.max_dotclock)
		return MODE_CLOCK_HIGH;

	/* Assume 8bpc for the DP++/HDMI/DVI TMDS clock check */
	tmds_clock = target_clock;
	if (drm_mode_is_420_only(info, mode))
		tmds_clock /= 2;

	if (intel_dp->dfp.min_tmds_clock &&
	    tmds_clock < intel_dp->dfp.min_tmds_clock)
		return MODE_CLOCK_LOW;
	if (intel_dp->dfp.max_tmds_clock &&
	    tmds_clock > intel_dp->dfp.max_tmds_clock)
		return MODE_CLOCK_HIGH;

	return MODE_OK;
}

static enum drm_mode_status
intel_dp_mode_valid(struct drm_connector *connector,
		    struct drm_display_mode *mode)
{
	struct intel_dp *intel_dp = intel_attached_dp(to_intel_connector(connector));
	struct intel_connector *intel_connector = to_intel_connector(connector);
	struct drm_display_mode *fixed_mode = intel_connector->panel.fixed_mode;
	struct drm_i915_private *dev_priv = to_i915(connector->dev);
	int target_clock = mode->clock;
	int max_rate, mode_rate, max_lanes, max_link_clock;
	int max_dotclk = dev_priv->max_dotclk_freq;
	u16 dsc_max_output_bpp = 0;
	u8 dsc_slice_count = 0;
	enum drm_mode_status status;
	bool dsc = false, bigjoiner = false;

	if (mode->flags & DRM_MODE_FLAG_DBLSCAN)
		return MODE_NO_DBLESCAN;

	if (mode->flags & DRM_MODE_FLAG_DBLCLK)
		return MODE_H_ILLEGAL;

	if (intel_dp_is_edp(intel_dp) && fixed_mode) {
		if (mode->hdisplay != fixed_mode->hdisplay)
			return MODE_PANEL;

		if (mode->vdisplay != fixed_mode->vdisplay)
			return MODE_PANEL;

		target_clock = fixed_mode->clock;
	}

	if (mode->clock < 10000)
		return MODE_CLOCK_LOW;

	if ((target_clock > max_dotclk || mode->hdisplay > 5120) &&
	    intel_dp_can_bigjoiner(intel_dp)) {
		bigjoiner = true;
		max_dotclk *= 2;
	}
	if (target_clock > max_dotclk)
		return MODE_CLOCK_HIGH;

	max_link_clock = intel_dp_max_link_rate(intel_dp);
	max_lanes = intel_dp_max_lane_count(intel_dp);

	max_rate = intel_dp_max_data_rate(max_link_clock, max_lanes);
	mode_rate = intel_dp_link_required(target_clock,
					   intel_dp_mode_min_output_bpp(connector, mode));

	if (intel_dp_hdisplay_bad(dev_priv, mode->hdisplay))
		return MODE_H_ILLEGAL;

	/*
	 * Output bpp is stored in 6.4 format so right shift by 4 to get the
	 * integer value since we support only integer values of bpp.
	 */
	if (DISPLAY_VER(dev_priv) >= 10 &&
	    drm_dp_sink_supports_dsc(intel_dp->dsc_dpcd)) {
		if (intel_dp_is_edp(intel_dp)) {
			dsc_max_output_bpp =
				drm_edp_dsc_sink_output_bpp(intel_dp->dsc_dpcd) >> 4;
			dsc_slice_count =
				drm_dp_dsc_sink_max_slice_count(intel_dp->dsc_dpcd,
								true);
		} else if (drm_dp_sink_supports_fec(intel_dp->fec_capable)) {
			dsc_max_output_bpp =
				intel_dp_dsc_get_output_bpp(dev_priv,
							    max_link_clock,
							    max_lanes,
							    target_clock,
							    mode->hdisplay,
							    bigjoiner) >> 4;
			dsc_slice_count =
				intel_dp_dsc_get_slice_count(intel_dp,
							     target_clock,
							     mode->hdisplay,
							     bigjoiner);
		}

		dsc = dsc_max_output_bpp && dsc_slice_count;
	}

	/* big joiner configuration needs DSC */
	if (bigjoiner && !dsc)
		return MODE_CLOCK_HIGH;

	if (mode_rate > max_rate && !dsc)
		return MODE_CLOCK_HIGH;

	status = intel_dp_mode_valid_downstream(intel_connector,
						mode, target_clock);
	if (status != MODE_OK)
		return status;

	return intel_mode_valid_max_plane_size(dev_priv, mode, bigjoiner);
}

bool intel_dp_source_supports_hbr2(struct intel_dp *intel_dp)
{
	int max_rate = intel_dp->source_rates[intel_dp->num_source_rates - 1];

	return max_rate >= 540000;
}

bool intel_dp_source_supports_hbr3(struct intel_dp *intel_dp)
{
	int max_rate = intel_dp->source_rates[intel_dp->num_source_rates - 1];

	return max_rate >= 810000;
}

static void snprintf_int_array(char *str, size_t len,
			       const int *array, int nelem)
{
	int i;

	str[0] = '\0';

	for (i = 0; i < nelem; i++) {
		int r = snprintf(str, len, "%s%d", i ? ", " : "", array[i]);
		if (r >= len)
			return;
		str += r;
		len -= r;
	}
}

static void intel_dp_print_rates(struct intel_dp *intel_dp)
{
	struct drm_i915_private *i915 = dp_to_i915(intel_dp);
	char str[128]; /* FIXME: too big for stack? */

	if (!drm_debug_enabled(DRM_UT_KMS))
		return;

	snprintf_int_array(str, sizeof(str),
			   intel_dp->source_rates, intel_dp->num_source_rates);
	drm_dbg_kms(&i915->drm, "source rates: %s\n", str);

	snprintf_int_array(str, sizeof(str),
			   intel_dp->sink_rates, intel_dp->num_sink_rates);
	drm_dbg_kms(&i915->drm, "sink rates: %s\n", str);

	snprintf_int_array(str, sizeof(str),
			   intel_dp->common_rates, intel_dp->num_common_rates);
	drm_dbg_kms(&i915->drm, "common rates: %s\n", str);
}

int
intel_dp_max_link_rate(struct intel_dp *intel_dp)
{
	struct drm_i915_private *i915 = dp_to_i915(intel_dp);
	int len;

	len = intel_dp_common_len_rate_limit(intel_dp, intel_dp->max_link_rate);
	if (drm_WARN_ON(&i915->drm, len <= 0))
		return 162000;

	return intel_dp->common_rates[len - 1];
}

int intel_dp_rate_select(struct intel_dp *intel_dp, int rate)
{
	struct drm_i915_private *i915 = dp_to_i915(intel_dp);
	int i = intel_dp_rate_index(intel_dp->sink_rates,
				    intel_dp->num_sink_rates, rate);

	if (drm_WARN_ON(&i915->drm, i < 0))
		i = 0;

	return i;
}

void intel_dp_compute_rate(struct intel_dp *intel_dp, int port_clock,
			   u8 *link_bw, u8 *rate_select)
{
	/* eDP 1.4 rate select method. */
	if (intel_dp->use_rate_select) {
		*link_bw = 0;
		*rate_select =
			intel_dp_rate_select(intel_dp, port_clock);
	} else {
		*link_bw = drm_dp_link_rate_to_bw_code(port_clock);
		*rate_select = 0;
	}
}

static bool intel_dp_source_supports_fec(struct intel_dp *intel_dp,
					 const struct intel_crtc_state *pipe_config)
{
	struct drm_i915_private *dev_priv = dp_to_i915(intel_dp);

	/* On TGL, FEC is supported on all Pipes */
	if (DISPLAY_VER(dev_priv) >= 12)
		return true;

	if (DISPLAY_VER(dev_priv) == 11 && pipe_config->cpu_transcoder != TRANSCODER_A)
		return true;

	return false;
}

static bool intel_dp_supports_fec(struct intel_dp *intel_dp,
				  const struct intel_crtc_state *pipe_config)
{
	return intel_dp_source_supports_fec(intel_dp, pipe_config) &&
		drm_dp_sink_supports_fec(intel_dp->fec_capable);
}

static bool intel_dp_supports_dsc(struct intel_dp *intel_dp,
				  const struct intel_crtc_state *crtc_state)
{
	if (intel_crtc_has_type(crtc_state, INTEL_OUTPUT_DP) && !crtc_state->fec_enable)
		return false;

	return intel_dsc_source_support(crtc_state) &&
		drm_dp_sink_supports_dsc(intel_dp->dsc_dpcd);
}

static bool intel_dp_hdmi_ycbcr420(struct intel_dp *intel_dp,
				   const struct intel_crtc_state *crtc_state)
{
	return crtc_state->output_format == INTEL_OUTPUT_FORMAT_YCBCR420 ||
		(crtc_state->output_format == INTEL_OUTPUT_FORMAT_YCBCR444 &&
		 intel_dp->dfp.ycbcr_444_to_420);
}

static int intel_dp_hdmi_tmds_clock(struct intel_dp *intel_dp,
				    const struct intel_crtc_state *crtc_state, int bpc)
{
	int clock = crtc_state->hw.adjusted_mode.crtc_clock * bpc / 8;

	if (intel_dp_hdmi_ycbcr420(intel_dp, crtc_state))
		clock /= 2;

	return clock;
}

static bool intel_dp_hdmi_tmds_clock_valid(struct intel_dp *intel_dp,
					   const struct intel_crtc_state *crtc_state, int bpc)
{
	int tmds_clock = intel_dp_hdmi_tmds_clock(intel_dp, crtc_state, bpc);

	if (intel_dp->dfp.min_tmds_clock &&
	    tmds_clock < intel_dp->dfp.min_tmds_clock)
		return false;

	if (intel_dp->dfp.max_tmds_clock &&
	    tmds_clock > intel_dp->dfp.max_tmds_clock)
		return false;

	return true;
}

static bool intel_dp_hdmi_deep_color_possible(struct intel_dp *intel_dp,
					      const struct intel_crtc_state *crtc_state,
					      int bpc)
{

	return intel_hdmi_deep_color_possible(crtc_state, bpc,
					      intel_dp->has_hdmi_sink,
					      intel_dp_hdmi_ycbcr420(intel_dp, crtc_state)) &&
		intel_dp_hdmi_tmds_clock_valid(intel_dp, crtc_state, bpc);
}

static int intel_dp_max_bpp(struct intel_dp *intel_dp,
			    const struct intel_crtc_state *crtc_state)
{
	struct drm_i915_private *dev_priv = dp_to_i915(intel_dp);
	struct intel_connector *intel_connector = intel_dp->attached_connector;
	int bpp, bpc;

	bpc = crtc_state->pipe_bpp / 3;

	if (intel_dp->dfp.max_bpc)
		bpc = min_t(int, bpc, intel_dp->dfp.max_bpc);

	if (intel_dp->dfp.min_tmds_clock) {
		for (; bpc >= 10; bpc -= 2) {
			if (intel_dp_hdmi_deep_color_possible(intel_dp, crtc_state, bpc))
				break;
		}
	}

	bpp = bpc * 3;
	if (intel_dp_is_edp(intel_dp)) {
		/* Get bpp from vbt only for panels that dont have bpp in edid */
		if (intel_connector->base.display_info.bpc == 0 &&
		    dev_priv->vbt.edp.bpp && dev_priv->vbt.edp.bpp < bpp) {
			drm_dbg_kms(&dev_priv->drm,
				    "clamping bpp for eDP panel to BIOS-provided %i\n",
				    dev_priv->vbt.edp.bpp);
			bpp = dev_priv->vbt.edp.bpp;
		}
	}

	return bpp;
}

/* Adjust link config limits based on compliance test requests. */
void
intel_dp_adjust_compliance_config(struct intel_dp *intel_dp,
				  struct intel_crtc_state *pipe_config,
				  struct link_config_limits *limits)
{
	struct drm_i915_private *i915 = dp_to_i915(intel_dp);

	/* For DP Compliance we override the computed bpp for the pipe */
	if (intel_dp->compliance.test_data.bpc != 0) {
		int bpp = 3 * intel_dp->compliance.test_data.bpc;

		limits->min_bpp = limits->max_bpp = bpp;
		pipe_config->dither_force_disable = bpp == 6 * 3;

		drm_dbg_kms(&i915->drm, "Setting pipe_bpp to %d\n", bpp);
	}

	/* Use values requested by Compliance Test Request */
	if (intel_dp->compliance.test_type == DP_TEST_LINK_TRAINING) {
		int index;

		/* Validate the compliance test data since max values
		 * might have changed due to link train fallback.
		 */
		if (intel_dp_link_params_valid(intel_dp, intel_dp->compliance.test_link_rate,
					       intel_dp->compliance.test_lane_count)) {
			index = intel_dp_rate_index(intel_dp->common_rates,
						    intel_dp->num_common_rates,
						    intel_dp->compliance.test_link_rate);
			if (index >= 0)
				limits->min_clock = limits->max_clock = index;
			limits->min_lane_count = limits->max_lane_count =
				intel_dp->compliance.test_lane_count;
		}
	}
}

/* Optimize link config in order: max bpp, min clock, min lanes */
static int
intel_dp_compute_link_config_wide(struct intel_dp *intel_dp,
				  struct intel_crtc_state *pipe_config,
				  const struct link_config_limits *limits)
{
	struct drm_display_mode *adjusted_mode = &pipe_config->hw.adjusted_mode;
	int bpp, clock, lane_count;
	int mode_rate, link_clock, link_avail;

	for (bpp = limits->max_bpp; bpp >= limits->min_bpp; bpp -= 2 * 3) {
		int output_bpp = intel_dp_output_bpp(pipe_config->output_format, bpp);

		mode_rate = intel_dp_link_required(adjusted_mode->crtc_clock,
						   output_bpp);

		for (clock = limits->min_clock; clock <= limits->max_clock; clock++) {
			for (lane_count = limits->min_lane_count;
			     lane_count <= limits->max_lane_count;
			     lane_count <<= 1) {
				link_clock = intel_dp->common_rates[clock];
				link_avail = intel_dp_max_data_rate(link_clock,
								    lane_count);

				if (mode_rate <= link_avail) {
					pipe_config->lane_count = lane_count;
					pipe_config->pipe_bpp = bpp;
					pipe_config->port_clock = link_clock;

					return 0;
				}
			}
		}
	}

	return -EINVAL;
}

/* Optimize link config in order: max bpp, min lanes, min clock */
static int
intel_dp_compute_link_config_fast(struct intel_dp *intel_dp,
				  struct intel_crtc_state *pipe_config,
				  const struct link_config_limits *limits)
{
	const struct drm_display_mode *adjusted_mode = &pipe_config->hw.adjusted_mode;
	int bpp, clock, lane_count;
	int mode_rate, link_clock, link_avail;

	for (bpp = limits->max_bpp; bpp >= limits->min_bpp; bpp -= 2 * 3) {
		int output_bpp = intel_dp_output_bpp(pipe_config->output_format, bpp);

		mode_rate = intel_dp_link_required(adjusted_mode->crtc_clock,
						   output_bpp);

		for (lane_count = limits->min_lane_count;
		     lane_count <= limits->max_lane_count;
		     lane_count <<= 1) {
			for (clock = limits->min_clock; clock <= limits->max_clock; clock++) {
				link_clock = intel_dp->common_rates[clock];
				link_avail = intel_dp_max_data_rate(link_clock,
								    lane_count);

				if (mode_rate <= link_avail) {
					pipe_config->lane_count = lane_count;
					pipe_config->pipe_bpp = bpp;
					pipe_config->port_clock = link_clock;

					return 0;
				}
			}
		}
	}

	return -EINVAL;
}

static int intel_dp_dsc_compute_bpp(struct intel_dp *intel_dp, u8 dsc_max_bpc)
{
	int i, num_bpc;
	u8 dsc_bpc[3] = {0};

	num_bpc = drm_dp_dsc_sink_supported_input_bpcs(intel_dp->dsc_dpcd,
						       dsc_bpc);
	for (i = 0; i < num_bpc; i++) {
		if (dsc_max_bpc >= dsc_bpc[i])
			return dsc_bpc[i] * 3;
	}

	return 0;
}

#define DSC_SUPPORTED_VERSION_MIN		1

static int intel_dp_dsc_compute_params(struct intel_encoder *encoder,
				       struct intel_crtc_state *crtc_state)
{
	struct drm_i915_private *i915 = to_i915(encoder->base.dev);
	struct intel_dp *intel_dp = enc_to_intel_dp(encoder);
	struct drm_dsc_config *vdsc_cfg = &crtc_state->dsc.config;
	u8 line_buf_depth;
	int ret;

	/*
	 * RC_MODEL_SIZE is currently a constant across all configurations.
	 *
	 * FIXME: Look into using sink defined DPCD DP_DSC_RC_BUF_BLK_SIZE and
	 * DP_DSC_RC_BUF_SIZE for this.
	 */
	vdsc_cfg->rc_model_size = DSC_RC_MODEL_SIZE_CONST;

	ret = intel_dsc_compute_params(encoder, crtc_state);
	if (ret)
		return ret;

	/*
	 * Slice Height of 8 works for all currently available panels. So start
	 * with that if pic_height is an integral multiple of 8. Eventually add
	 * logic to try multiple slice heights.
	 */
	if (vdsc_cfg->pic_height % 8 == 0)
		vdsc_cfg->slice_height = 8;
	else if (vdsc_cfg->pic_height % 4 == 0)
		vdsc_cfg->slice_height = 4;
	else
		vdsc_cfg->slice_height = 2;

	vdsc_cfg->dsc_version_major =
		(intel_dp->dsc_dpcd[DP_DSC_REV - DP_DSC_SUPPORT] &
		 DP_DSC_MAJOR_MASK) >> DP_DSC_MAJOR_SHIFT;
	vdsc_cfg->dsc_version_minor =
		min(DSC_SUPPORTED_VERSION_MIN,
		    (intel_dp->dsc_dpcd[DP_DSC_REV - DP_DSC_SUPPORT] &
		     DP_DSC_MINOR_MASK) >> DP_DSC_MINOR_SHIFT);

	vdsc_cfg->convert_rgb = intel_dp->dsc_dpcd[DP_DSC_DEC_COLOR_FORMAT_CAP - DP_DSC_SUPPORT] &
		DP_DSC_RGB;

	line_buf_depth = drm_dp_dsc_sink_line_buf_depth(intel_dp->dsc_dpcd);
	if (!line_buf_depth) {
		drm_dbg_kms(&i915->drm,
			    "DSC Sink Line Buffer Depth invalid\n");
		return -EINVAL;
	}

	if (vdsc_cfg->dsc_version_minor == 2)
		vdsc_cfg->line_buf_depth = (line_buf_depth == DSC_1_2_MAX_LINEBUF_DEPTH_BITS) ?
			DSC_1_2_MAX_LINEBUF_DEPTH_VAL : line_buf_depth;
	else
		vdsc_cfg->line_buf_depth = (line_buf_depth > DSC_1_1_MAX_LINEBUF_DEPTH_BITS) ?
			DSC_1_1_MAX_LINEBUF_DEPTH_BITS : line_buf_depth;

	vdsc_cfg->block_pred_enable =
		intel_dp->dsc_dpcd[DP_DSC_BLK_PREDICTION_SUPPORT - DP_DSC_SUPPORT] &
		DP_DSC_BLK_PREDICTION_IS_SUPPORTED;

	return drm_dsc_compute_rc_parameters(vdsc_cfg);
}

static int intel_dp_dsc_compute_config(struct intel_dp *intel_dp,
				       struct intel_crtc_state *pipe_config,
				       struct drm_connector_state *conn_state,
				       struct link_config_limits *limits)
{
	struct intel_digital_port *dig_port = dp_to_dig_port(intel_dp);
	struct drm_i915_private *dev_priv = to_i915(dig_port->base.base.dev);
	const struct drm_display_mode *adjusted_mode =
		&pipe_config->hw.adjusted_mode;
	u8 dsc_max_bpc;
	int pipe_bpp;
	int ret;

	pipe_config->fec_enable = !intel_dp_is_edp(intel_dp) &&
		intel_dp_supports_fec(intel_dp, pipe_config);

	if (!intel_dp_supports_dsc(intel_dp, pipe_config))
		return -EINVAL;

	/* Max DSC Input BPC for ICL is 10 and for TGL+ is 12 */
	if (DISPLAY_VER(dev_priv) >= 12)
		dsc_max_bpc = min_t(u8, 12, conn_state->max_requested_bpc);
	else
		dsc_max_bpc = min_t(u8, 10,
				    conn_state->max_requested_bpc);

	pipe_bpp = intel_dp_dsc_compute_bpp(intel_dp, dsc_max_bpc);

	/* Min Input BPC for ICL+ is 8 */
	if (pipe_bpp < 8 * 3) {
		drm_dbg_kms(&dev_priv->drm,
			    "No DSC support for less than 8bpc\n");
		return -EINVAL;
	}

	/*
	 * For now enable DSC for max bpp, max link rate, max lane count.
	 * Optimize this later for the minimum possible link rate/lane count
	 * with DSC enabled for the requested mode.
	 */
	pipe_config->pipe_bpp = pipe_bpp;
	pipe_config->port_clock = intel_dp->common_rates[limits->max_clock];
	pipe_config->lane_count = limits->max_lane_count;

	if (intel_dp_is_edp(intel_dp)) {
		pipe_config->dsc.compressed_bpp =
			min_t(u16, drm_edp_dsc_sink_output_bpp(intel_dp->dsc_dpcd) >> 4,
			      pipe_config->pipe_bpp);
		pipe_config->dsc.slice_count =
			drm_dp_dsc_sink_max_slice_count(intel_dp->dsc_dpcd,
							true);
	} else {
		u16 dsc_max_output_bpp;
		u8 dsc_dp_slice_count;

		dsc_max_output_bpp =
			intel_dp_dsc_get_output_bpp(dev_priv,
						    pipe_config->port_clock,
						    pipe_config->lane_count,
						    adjusted_mode->crtc_clock,
						    adjusted_mode->crtc_hdisplay,
						    pipe_config->bigjoiner);
		dsc_dp_slice_count =
			intel_dp_dsc_get_slice_count(intel_dp,
						     adjusted_mode->crtc_clock,
						     adjusted_mode->crtc_hdisplay,
						     pipe_config->bigjoiner);
		if (!dsc_max_output_bpp || !dsc_dp_slice_count) {
			drm_dbg_kms(&dev_priv->drm,
				    "Compressed BPP/Slice Count not supported\n");
			return -EINVAL;
		}
		pipe_config->dsc.compressed_bpp = min_t(u16,
							       dsc_max_output_bpp >> 4,
							       pipe_config->pipe_bpp);
		pipe_config->dsc.slice_count = dsc_dp_slice_count;
	}
	/*
	 * VDSC engine operates at 1 Pixel per clock, so if peak pixel rate
	 * is greater than the maximum Cdclock and if slice count is even
	 * then we need to use 2 VDSC instances.
	 */
	if (adjusted_mode->crtc_clock > dev_priv->max_cdclk_freq ||
	    pipe_config->bigjoiner) {
		if (pipe_config->dsc.slice_count < 2) {
			drm_dbg_kms(&dev_priv->drm,
				    "Cannot split stream to use 2 VDSC instances\n");
			return -EINVAL;
		}

		pipe_config->dsc.dsc_split = true;
	}

	ret = intel_dp_dsc_compute_params(&dig_port->base, pipe_config);
	if (ret < 0) {
		drm_dbg_kms(&dev_priv->drm,
			    "Cannot compute valid DSC parameters for Input Bpp = %d "
			    "Compressed BPP = %d\n",
			    pipe_config->pipe_bpp,
			    pipe_config->dsc.compressed_bpp);
		return ret;
	}

	pipe_config->dsc.compression_enable = true;
	drm_dbg_kms(&dev_priv->drm, "DP DSC computed with Input Bpp = %d "
		    "Compressed Bpp = %d Slice Count = %d\n",
		    pipe_config->pipe_bpp,
		    pipe_config->dsc.compressed_bpp,
		    pipe_config->dsc.slice_count);

	return 0;
}

static int
intel_dp_compute_link_config(struct intel_encoder *encoder,
			     struct intel_crtc_state *pipe_config,
			     struct drm_connector_state *conn_state)
{
	struct drm_i915_private *i915 = to_i915(encoder->base.dev);
	const struct drm_display_mode *adjusted_mode =
		&pipe_config->hw.adjusted_mode;
	struct intel_dp *intel_dp = enc_to_intel_dp(encoder);
	struct link_config_limits limits;
	int common_len;
	int ret;

	common_len = intel_dp_common_len_rate_limit(intel_dp,
						    intel_dp->max_link_rate);

	/* No common link rates between source and sink */
	drm_WARN_ON(encoder->base.dev, common_len <= 0);

	limits.min_clock = 0;
	limits.max_clock = common_len - 1;

	limits.min_lane_count = 1;
	limits.max_lane_count = intel_dp_max_lane_count(intel_dp);

	limits.min_bpp = intel_dp_min_bpp(pipe_config->output_format);
	limits.max_bpp = intel_dp_max_bpp(intel_dp, pipe_config);

	if (intel_dp->use_max_params) {
		/*
		 * Use the maximum clock and number of lanes the eDP panel
		 * advertizes being capable of in case the initial fast
		 * optimal params failed us. The panels are generally
		 * designed to support only a single clock and lane
		 * configuration, and typically on older panels these
		 * values correspond to the native resolution of the panel.
		 */
		limits.min_lane_count = limits.max_lane_count;
		limits.min_clock = limits.max_clock;
	}

	intel_dp_adjust_compliance_config(intel_dp, pipe_config, &limits);

	drm_dbg_kms(&i915->drm, "DP link computation with max lane count %i "
		    "max rate %d max bpp %d pixel clock %iKHz\n",
		    limits.max_lane_count,
		    intel_dp->common_rates[limits.max_clock],
		    limits.max_bpp, adjusted_mode->crtc_clock);

	if ((adjusted_mode->crtc_clock > i915->max_dotclk_freq ||
	     adjusted_mode->crtc_hdisplay > 5120) &&
	    intel_dp_can_bigjoiner(intel_dp))
		pipe_config->bigjoiner = true;

	if (intel_dp_is_edp(intel_dp))
		/*
		 * Optimize for fast and narrow. eDP 1.3 section 3.3 and eDP 1.4
		 * section A.1: "It is recommended that the minimum number of
		 * lanes be used, using the minimum link rate allowed for that
		 * lane configuration."
		 *
		 * Note that we fall back to the max clock and lane count for eDP
		 * panels that fail with the fast optimal settings (see
		 * intel_dp->use_max_params), in which case the fast vs. wide
		 * choice doesn't matter.
		 */
		ret = intel_dp_compute_link_config_fast(intel_dp, pipe_config, &limits);
	else
		/* Optimize for slow and wide. */
		ret = intel_dp_compute_link_config_wide(intel_dp, pipe_config, &limits);

	/* enable compression if the mode doesn't fit available BW */
	drm_dbg_kms(&i915->drm, "Force DSC en = %d\n", intel_dp->force_dsc_en);
	if (ret || intel_dp->force_dsc_en || pipe_config->bigjoiner) {
		ret = intel_dp_dsc_compute_config(intel_dp, pipe_config,
						  conn_state, &limits);
		if (ret < 0)
			return ret;
	}

	if (pipe_config->dsc.compression_enable) {
		drm_dbg_kms(&i915->drm,
			    "DP lane count %d clock %d Input bpp %d Compressed bpp %d\n",
			    pipe_config->lane_count, pipe_config->port_clock,
			    pipe_config->pipe_bpp,
			    pipe_config->dsc.compressed_bpp);

		drm_dbg_kms(&i915->drm,
			    "DP link rate required %i available %i\n",
			    intel_dp_link_required(adjusted_mode->crtc_clock,
						   pipe_config->dsc.compressed_bpp),
			    intel_dp_max_data_rate(pipe_config->port_clock,
						   pipe_config->lane_count));
	} else {
		drm_dbg_kms(&i915->drm, "DP lane count %d clock %d bpp %d\n",
			    pipe_config->lane_count, pipe_config->port_clock,
			    pipe_config->pipe_bpp);

		drm_dbg_kms(&i915->drm,
			    "DP link rate required %i available %i\n",
			    intel_dp_link_required(adjusted_mode->crtc_clock,
						   pipe_config->pipe_bpp),
			    intel_dp_max_data_rate(pipe_config->port_clock,
						   pipe_config->lane_count));
	}
	return 0;
}

bool intel_dp_limited_color_range(const struct intel_crtc_state *crtc_state,
				  const struct drm_connector_state *conn_state)
{
	const struct intel_digital_connector_state *intel_conn_state =
		to_intel_digital_connector_state(conn_state);
	const struct drm_display_mode *adjusted_mode =
		&crtc_state->hw.adjusted_mode;

	/*
	 * Our YCbCr output is always limited range.
	 * crtc_state->limited_color_range only applies to RGB,
	 * and it must never be set for YCbCr or we risk setting
	 * some conflicting bits in PIPECONF which will mess up
	 * the colors on the monitor.
	 */
	if (crtc_state->output_format != INTEL_OUTPUT_FORMAT_RGB)
		return false;

	if (intel_conn_state->broadcast_rgb == INTEL_BROADCAST_RGB_AUTO) {
		/*
		 * See:
		 * CEA-861-E - 5.1 Default Encoding Parameters
		 * VESA DisplayPort Ver.1.2a - 5.1.1.1 Video Colorimetry
		 */
		return crtc_state->pipe_bpp != 18 &&
			drm_default_rgb_quant_range(adjusted_mode) ==
			HDMI_QUANTIZATION_RANGE_LIMITED;
	} else {
		return intel_conn_state->broadcast_rgb ==
			INTEL_BROADCAST_RGB_LIMITED;
	}
}

static bool intel_dp_port_has_audio(struct drm_i915_private *dev_priv,
				    enum port port)
{
	if (IS_G4X(dev_priv))
		return false;
	if (DISPLAY_VER(dev_priv) < 12 && port == PORT_A)
		return false;

	return true;
}

static void intel_dp_compute_vsc_colorimetry(const struct intel_crtc_state *crtc_state,
					     const struct drm_connector_state *conn_state,
					     struct drm_dp_vsc_sdp *vsc)
{
	struct intel_crtc *crtc = to_intel_crtc(crtc_state->uapi.crtc);
	struct drm_i915_private *dev_priv = to_i915(crtc->base.dev);

	/*
	 * Prepare VSC Header for SU as per DP 1.4 spec, Table 2-118
	 * VSC SDP supporting 3D stereo, PSR2, and Pixel Encoding/
	 * Colorimetry Format indication.
	 */
	vsc->revision = 0x5;
	vsc->length = 0x13;

	/* DP 1.4a spec, Table 2-120 */
	switch (crtc_state->output_format) {
	case INTEL_OUTPUT_FORMAT_YCBCR444:
		vsc->pixelformat = DP_PIXELFORMAT_YUV444;
		break;
	case INTEL_OUTPUT_FORMAT_YCBCR420:
		vsc->pixelformat = DP_PIXELFORMAT_YUV420;
		break;
	case INTEL_OUTPUT_FORMAT_RGB:
	default:
		vsc->pixelformat = DP_PIXELFORMAT_RGB;
	}

	switch (conn_state->colorspace) {
	case DRM_MODE_COLORIMETRY_BT709_YCC:
		vsc->colorimetry = DP_COLORIMETRY_BT709_YCC;
		break;
	case DRM_MODE_COLORIMETRY_XVYCC_601:
		vsc->colorimetry = DP_COLORIMETRY_XVYCC_601;
		break;
	case DRM_MODE_COLORIMETRY_XVYCC_709:
		vsc->colorimetry = DP_COLORIMETRY_XVYCC_709;
		break;
	case DRM_MODE_COLORIMETRY_SYCC_601:
		vsc->colorimetry = DP_COLORIMETRY_SYCC_601;
		break;
	case DRM_MODE_COLORIMETRY_OPYCC_601:
		vsc->colorimetry = DP_COLORIMETRY_OPYCC_601;
		break;
	case DRM_MODE_COLORIMETRY_BT2020_CYCC:
		vsc->colorimetry = DP_COLORIMETRY_BT2020_CYCC;
		break;
	case DRM_MODE_COLORIMETRY_BT2020_RGB:
		vsc->colorimetry = DP_COLORIMETRY_BT2020_RGB;
		break;
	case DRM_MODE_COLORIMETRY_BT2020_YCC:
		vsc->colorimetry = DP_COLORIMETRY_BT2020_YCC;
		break;
	case DRM_MODE_COLORIMETRY_DCI_P3_RGB_D65:
	case DRM_MODE_COLORIMETRY_DCI_P3_RGB_THEATER:
		vsc->colorimetry = DP_COLORIMETRY_DCI_P3_RGB;
		break;
	default:
		/*
		 * RGB->YCBCR color conversion uses the BT.709
		 * color space.
		 */
		if (crtc_state->output_format == INTEL_OUTPUT_FORMAT_YCBCR420)
			vsc->colorimetry = DP_COLORIMETRY_BT709_YCC;
		else
			vsc->colorimetry = DP_COLORIMETRY_DEFAULT;
		break;
	}

	vsc->bpc = crtc_state->pipe_bpp / 3;

	/* only RGB pixelformat supports 6 bpc */
	drm_WARN_ON(&dev_priv->drm,
		    vsc->bpc == 6 && vsc->pixelformat != DP_PIXELFORMAT_RGB);

	/* all YCbCr are always limited range */
	vsc->dynamic_range = DP_DYNAMIC_RANGE_CTA;
	vsc->content_type = DP_CONTENT_TYPE_NOT_DEFINED;
}

static void intel_dp_compute_vsc_sdp(struct intel_dp *intel_dp,
				     struct intel_crtc_state *crtc_state,
				     const struct drm_connector_state *conn_state)
{
	struct drm_dp_vsc_sdp *vsc = &crtc_state->infoframes.vsc;

	/* When a crtc state has PSR, VSC SDP will be handled by PSR routine */
	if (crtc_state->has_psr)
		return;

	if (!intel_dp_needs_vsc_sdp(crtc_state, conn_state))
		return;

	crtc_state->infoframes.enable |= intel_hdmi_infoframe_enable(DP_SDP_VSC);
	vsc->sdp_type = DP_SDP_VSC;
	intel_dp_compute_vsc_colorimetry(crtc_state, conn_state,
					 &crtc_state->infoframes.vsc);
}

void intel_dp_compute_psr_vsc_sdp(struct intel_dp *intel_dp,
				  const struct intel_crtc_state *crtc_state,
				  const struct drm_connector_state *conn_state,
				  struct drm_dp_vsc_sdp *vsc)
{
	vsc->sdp_type = DP_SDP_VSC;

	if (intel_dp->psr.psr2_enabled) {
		if (intel_dp->psr.colorimetry_support &&
		    intel_dp_needs_vsc_sdp(crtc_state, conn_state)) {
			/* [PSR2, +Colorimetry] */
			intel_dp_compute_vsc_colorimetry(crtc_state, conn_state,
							 vsc);
		} else {
			/*
			 * [PSR2, -Colorimetry]
			 * Prepare VSC Header for SU as per eDP 1.4 spec, Table 6-11
			 * 3D stereo + PSR/PSR2 + Y-coordinate.
			 */
			vsc->revision = 0x4;
			vsc->length = 0xe;
		}
	} else {
		/*
		 * [PSR1]
		 * Prepare VSC Header for SU as per DP 1.4 spec, Table 2-118
		 * VSC SDP supporting 3D stereo + PSR (applies to eDP v1.3 or
		 * higher).
		 */
		vsc->revision = 0x2;
		vsc->length = 0x8;
	}
}

static void
intel_dp_compute_hdr_metadata_infoframe_sdp(struct intel_dp *intel_dp,
					    struct intel_crtc_state *crtc_state,
					    const struct drm_connector_state *conn_state)
{
	int ret;
	struct drm_i915_private *dev_priv = dp_to_i915(intel_dp);
	struct hdmi_drm_infoframe *drm_infoframe = &crtc_state->infoframes.drm.drm;

	if (!conn_state->hdr_output_metadata)
		return;

	ret = drm_hdmi_infoframe_set_hdr_metadata(drm_infoframe, conn_state);

	if (ret) {
		drm_dbg_kms(&dev_priv->drm, "couldn't set HDR metadata in infoframe\n");
		return;
	}

	crtc_state->infoframes.enable |=
		intel_hdmi_infoframe_enable(HDMI_PACKET_TYPE_GAMUT_METADATA);
}

static void
intel_dp_drrs_compute_config(struct intel_dp *intel_dp,
			     struct intel_crtc_state *pipe_config,
			     int output_bpp, bool constant_n)
{
	struct intel_connector *intel_connector = intel_dp->attached_connector;
	struct drm_i915_private *dev_priv = dp_to_i915(intel_dp);
	int pixel_clock;

	if (pipe_config->vrr.enable)
		return;

	/*
	 * DRRS and PSR can't be enable together, so giving preference to PSR
	 * as it allows more power-savings by complete shutting down display,
	 * so to guarantee this, intel_dp_drrs_compute_config() must be called
	 * after intel_psr_compute_config().
	 */
	if (pipe_config->has_psr)
		return;

	if (!intel_connector->panel.downclock_mode ||
	    dev_priv->drrs.type != SEAMLESS_DRRS_SUPPORT)
		return;

	pipe_config->has_drrs = true;

	pixel_clock = intel_connector->panel.downclock_mode->clock;
	if (pipe_config->splitter.enable)
		pixel_clock /= pipe_config->splitter.link_count;

	intel_link_compute_m_n(output_bpp, pipe_config->lane_count, pixel_clock,
			       pipe_config->port_clock, &pipe_config->dp_m2_n2,
			       constant_n, pipe_config->fec_enable);

	/* FIXME: abstract this better */
	if (pipe_config->splitter.enable)
		pipe_config->dp_m2_n2.gmch_m *= pipe_config->splitter.link_count;
}

int
intel_dp_compute_config(struct intel_encoder *encoder,
			struct intel_crtc_state *pipe_config,
			struct drm_connector_state *conn_state)
{
	struct drm_i915_private *dev_priv = to_i915(encoder->base.dev);
	struct drm_display_mode *adjusted_mode = &pipe_config->hw.adjusted_mode;
	struct intel_dp *intel_dp = enc_to_intel_dp(encoder);
	enum port port = encoder->port;
	struct intel_connector *intel_connector = intel_dp->attached_connector;
	struct intel_digital_connector_state *intel_conn_state =
		to_intel_digital_connector_state(conn_state);
	bool constant_n = drm_dp_has_quirk(&intel_dp->desc, DP_DPCD_QUIRK_CONSTANT_N);
	int ret = 0, output_bpp;

	if (HAS_PCH_SPLIT(dev_priv) && !HAS_DDI(dev_priv) && port != PORT_A)
		pipe_config->has_pch_encoder = true;

	pipe_config->output_format = intel_dp_output_format(&intel_connector->base,
							    adjusted_mode);

	if (pipe_config->output_format == INTEL_OUTPUT_FORMAT_YCBCR420) {
		ret = intel_pch_panel_fitting(pipe_config, conn_state);
		if (ret)
			return ret;
	}

	if (!intel_dp_port_has_audio(dev_priv, port))
		pipe_config->has_audio = false;
	else if (intel_conn_state->force_audio == HDMI_AUDIO_AUTO)
		pipe_config->has_audio = intel_dp->has_audio;
	else
		pipe_config->has_audio = intel_conn_state->force_audio == HDMI_AUDIO_ON;

	if (intel_dp_is_edp(intel_dp) && intel_connector->panel.fixed_mode) {
		intel_fixed_panel_mode(intel_connector->panel.fixed_mode,
				       adjusted_mode);

		if (HAS_GMCH(dev_priv))
			ret = intel_gmch_panel_fitting(pipe_config, conn_state);
		else
			ret = intel_pch_panel_fitting(pipe_config, conn_state);
		if (ret)
			return ret;
	}

	if (adjusted_mode->flags & DRM_MODE_FLAG_DBLSCAN)
		return -EINVAL;

	if (HAS_GMCH(dev_priv) &&
	    adjusted_mode->flags & DRM_MODE_FLAG_INTERLACE)
		return -EINVAL;

	if (adjusted_mode->flags & DRM_MODE_FLAG_DBLCLK)
		return -EINVAL;

	if (intel_dp_hdisplay_bad(dev_priv, adjusted_mode->crtc_hdisplay))
		return -EINVAL;

	ret = intel_dp_compute_link_config(encoder, pipe_config, conn_state);
	if (ret < 0)
		return ret;

	pipe_config->limited_color_range =
		intel_dp_limited_color_range(pipe_config, conn_state);

	if (pipe_config->dsc.compression_enable)
		output_bpp = pipe_config->dsc.compressed_bpp;
	else
		output_bpp = intel_dp_output_bpp(pipe_config->output_format,
						 pipe_config->pipe_bpp);

	if (intel_dp->mso_link_count) {
		int n = intel_dp->mso_link_count;
		int overlap = intel_dp->mso_pixel_overlap;

		pipe_config->splitter.enable = true;
		pipe_config->splitter.link_count = n;
		pipe_config->splitter.pixel_overlap = overlap;

		drm_dbg_kms(&dev_priv->drm, "MSO link count %d, pixel overlap %d\n",
			    n, overlap);

		adjusted_mode->crtc_hdisplay = adjusted_mode->crtc_hdisplay / n + overlap;
		adjusted_mode->crtc_hblank_start = adjusted_mode->crtc_hblank_start / n + overlap;
		adjusted_mode->crtc_hblank_end = adjusted_mode->crtc_hblank_end / n + overlap;
		adjusted_mode->crtc_hsync_start = adjusted_mode->crtc_hsync_start / n + overlap;
		adjusted_mode->crtc_hsync_end = adjusted_mode->crtc_hsync_end / n + overlap;
		adjusted_mode->crtc_htotal = adjusted_mode->crtc_htotal / n + overlap;
		adjusted_mode->crtc_clock /= n;
	}

	intel_link_compute_m_n(output_bpp,
			       pipe_config->lane_count,
			       adjusted_mode->crtc_clock,
			       pipe_config->port_clock,
			       &pipe_config->dp_m_n,
			       constant_n, pipe_config->fec_enable);

	/* FIXME: abstract this better */
	if (pipe_config->splitter.enable)
		pipe_config->dp_m_n.gmch_m *= pipe_config->splitter.link_count;

	if (!HAS_DDI(dev_priv))
		g4x_dp_set_clock(encoder, pipe_config);

	intel_vrr_compute_config(pipe_config, conn_state);
	intel_psr_compute_config(intel_dp, pipe_config);
	intel_dp_drrs_compute_config(intel_dp, pipe_config, output_bpp,
				     constant_n);
	intel_dp_compute_vsc_sdp(intel_dp, pipe_config, conn_state);
	intel_dp_compute_hdr_metadata_infoframe_sdp(intel_dp, pipe_config, conn_state);

	return 0;
}

void intel_dp_set_link_params(struct intel_dp *intel_dp,
			      int link_rate, int lane_count)
{
	intel_dp->link_trained = false;
	intel_dp->link_rate = link_rate;
	intel_dp->lane_count = lane_count;
}

/* Enable backlight PWM and backlight PP control. */
void intel_edp_backlight_on(const struct intel_crtc_state *crtc_state,
			    const struct drm_connector_state *conn_state)
{
	struct intel_dp *intel_dp = enc_to_intel_dp(to_intel_encoder(conn_state->best_encoder));
	struct drm_i915_private *i915 = dp_to_i915(intel_dp);

	if (!intel_dp_is_edp(intel_dp))
		return;

	drm_dbg_kms(&i915->drm, "\n");

	intel_panel_enable_backlight(crtc_state, conn_state);
	intel_pps_backlight_on(intel_dp);
}

/* Disable backlight PP control and backlight PWM. */
void intel_edp_backlight_off(const struct drm_connector_state *old_conn_state)
{
	struct intel_dp *intel_dp = enc_to_intel_dp(to_intel_encoder(old_conn_state->best_encoder));
	struct drm_i915_private *i915 = dp_to_i915(intel_dp);

	if (!intel_dp_is_edp(intel_dp))
		return;

	drm_dbg_kms(&i915->drm, "\n");

	intel_pps_backlight_off(intel_dp);
	intel_panel_disable_backlight(old_conn_state);
}

static bool downstream_hpd_needs_d0(struct intel_dp *intel_dp)
{
	/*
	 * DPCD 1.2+ should support BRANCH_DEVICE_CTRL, and thus
	 * be capable of signalling downstream hpd with a long pulse.
	 * Whether or not that means D3 is safe to use is not clear,
	 * but let's assume so until proven otherwise.
	 *
	 * FIXME should really check all downstream ports...
	 */
	return intel_dp->dpcd[DP_DPCD_REV] == 0x11 &&
		drm_dp_is_branch(intel_dp->dpcd) &&
		intel_dp->downstream_ports[0] & DP_DS_PORT_HPD;
}

void intel_dp_sink_set_decompression_state(struct intel_dp *intel_dp,
					   const struct intel_crtc_state *crtc_state,
					   bool enable)
{
	struct drm_i915_private *i915 = dp_to_i915(intel_dp);
	int ret;

	if (!crtc_state->dsc.compression_enable)
		return;

	ret = drm_dp_dpcd_writeb(&intel_dp->aux, DP_DSC_ENABLE,
				 enable ? DP_DECOMPRESSION_EN : 0);
	if (ret < 0)
		drm_dbg_kms(&i915->drm,
			    "Failed to %s sink decompression state\n",
			    enable ? "enable" : "disable");
}

static void
intel_edp_init_source_oui(struct intel_dp *intel_dp, bool careful)
{
	struct drm_i915_private *i915 = dp_to_i915(intel_dp);
	u8 oui[] = { 0x00, 0xaa, 0x01 };
	u8 buf[3] = { 0 };

	/*
	 * During driver init, we want to be careful and avoid changing the source OUI if it's
	 * already set to what we want, so as to avoid clearing any state by accident
	 */
	if (careful) {
		if (drm_dp_dpcd_read(&intel_dp->aux, DP_SOURCE_OUI, buf, sizeof(buf)) < 0)
			drm_err(&i915->drm, "Failed to read source OUI\n");

		if (memcmp(oui, buf, sizeof(oui)) == 0)
			return;
	}

	if (drm_dp_dpcd_write(&intel_dp->aux, DP_SOURCE_OUI, oui, sizeof(oui)) < 0)
		drm_err(&i915->drm, "Failed to write source OUI\n");
}

/* If the device supports it, try to set the power state appropriately */
void intel_dp_set_power(struct intel_dp *intel_dp, u8 mode)
{
	struct intel_encoder *encoder = &dp_to_dig_port(intel_dp)->base;
	struct drm_i915_private *i915 = to_i915(encoder->base.dev);
	int ret, i;

	/* Should have a valid DPCD by this point */
	if (intel_dp->dpcd[DP_DPCD_REV] < 0x11)
		return;

	if (mode != DP_SET_POWER_D0) {
		if (downstream_hpd_needs_d0(intel_dp))
			return;

		ret = drm_dp_dpcd_writeb(&intel_dp->aux, DP_SET_POWER, mode);
	} else {
		struct intel_lspcon *lspcon = dp_to_lspcon(intel_dp);

		lspcon_resume(dp_to_dig_port(intel_dp));

		/* Write the source OUI as early as possible */
		if (intel_dp_is_edp(intel_dp))
			intel_edp_init_source_oui(intel_dp, false);

		/*
		 * When turning on, we need to retry for 1ms to give the sink
		 * time to wake up.
		 */
		for (i = 0; i < 3; i++) {
			ret = drm_dp_dpcd_writeb(&intel_dp->aux, DP_SET_POWER, mode);
			if (ret == 1)
				break;
			msleep(1);
		}

		if (ret == 1 && lspcon->active)
			lspcon_wait_pcon_mode(lspcon);
	}

	if (ret != 1)
		drm_dbg_kms(&i915->drm, "[ENCODER:%d:%s] Set power to %s failed\n",
			    encoder->base.base.id, encoder->base.name,
			    mode == DP_SET_POWER_D0 ? "D0" : "D3");
}

static bool
intel_dp_get_dpcd(struct intel_dp *intel_dp);

/**
 * intel_dp_sync_state - sync the encoder state during init/resume
 * @encoder: intel encoder to sync
 * @crtc_state: state for the CRTC connected to the encoder
 *
 * Sync any state stored in the encoder wrt. HW state during driver init
 * and system resume.
 */
void intel_dp_sync_state(struct intel_encoder *encoder,
			 const struct intel_crtc_state *crtc_state)
{
	struct intel_dp *intel_dp = enc_to_intel_dp(encoder);

	/*
	 * Don't clobber DPCD if it's been already read out during output
	 * setup (eDP) or detect.
	 */
	if (intel_dp->dpcd[DP_DPCD_REV] == 0)
		intel_dp_get_dpcd(intel_dp);

	intel_dp->max_link_lane_count = intel_dp_max_common_lane_count(intel_dp);
	intel_dp->max_link_rate = intel_dp_max_common_rate(intel_dp);
}

bool intel_dp_initial_fastset_check(struct intel_encoder *encoder,
				    struct intel_crtc_state *crtc_state)
{
	struct drm_i915_private *i915 = to_i915(encoder->base.dev);
	struct intel_dp *intel_dp = enc_to_intel_dp(encoder);

	/*
	 * If BIOS has set an unsupported or non-standard link rate for some
	 * reason force an encoder recompute and full modeset.
	 */
	if (intel_dp_rate_index(intel_dp->source_rates, intel_dp->num_source_rates,
				crtc_state->port_clock) < 0) {
		drm_dbg_kms(&i915->drm, "Forcing full modeset due to unsupported link rate\n");
		crtc_state->uapi.connectors_changed = true;
		return false;
	}

	/*
	 * FIXME hack to force full modeset when DSC is being used.
	 *
	 * As long as we do not have full state readout and config comparison
	 * of crtc_state->dsc, we have no way to ensure reliable fastset.
	 * Remove once we have readout for DSC.
	 */
	if (crtc_state->dsc.compression_enable) {
		drm_dbg_kms(&i915->drm, "Forcing full modeset due to DSC being enabled\n");
		crtc_state->uapi.mode_changed = true;
		return false;
	}

	if (CAN_PSR(intel_dp)) {
		drm_dbg_kms(&i915->drm, "Forcing full modeset to compute PSR state\n");
		crtc_state->uapi.mode_changed = true;
		return false;
	}

	return true;
}

static void intel_dp_get_pcon_dsc_cap(struct intel_dp *intel_dp)
{
	struct drm_i915_private *i915 = dp_to_i915(intel_dp);

	/* Clear the cached register set to avoid using stale values */

	memset(intel_dp->pcon_dsc_dpcd, 0, sizeof(intel_dp->pcon_dsc_dpcd));

	if (drm_dp_dpcd_read(&intel_dp->aux, DP_PCON_DSC_ENCODER,
			     intel_dp->pcon_dsc_dpcd,
			     sizeof(intel_dp->pcon_dsc_dpcd)) < 0)
		drm_err(&i915->drm, "Failed to read DPCD register 0x%x\n",
			DP_PCON_DSC_ENCODER);

	drm_dbg_kms(&i915->drm, "PCON ENCODER DSC DPCD: %*ph\n",
		    (int)sizeof(intel_dp->pcon_dsc_dpcd), intel_dp->pcon_dsc_dpcd);
}

static int intel_dp_pcon_get_frl_mask(u8 frl_bw_mask)
{
	int bw_gbps[] = {9, 18, 24, 32, 40, 48};
	int i;

	for (i = ARRAY_SIZE(bw_gbps) - 1; i >= 0; i--) {
		if (frl_bw_mask & (1 << i))
			return bw_gbps[i];
	}
	return 0;
}

static int intel_dp_pcon_set_frl_mask(int max_frl)
{
	switch (max_frl) {
	case 48:
		return DP_PCON_FRL_BW_MASK_48GBPS;
	case 40:
		return DP_PCON_FRL_BW_MASK_40GBPS;
	case 32:
		return DP_PCON_FRL_BW_MASK_32GBPS;
	case 24:
		return DP_PCON_FRL_BW_MASK_24GBPS;
	case 18:
		return DP_PCON_FRL_BW_MASK_18GBPS;
	case 9:
		return DP_PCON_FRL_BW_MASK_9GBPS;
	}

	return 0;
}

static int intel_dp_hdmi_sink_max_frl(struct intel_dp *intel_dp)
{
	struct intel_connector *intel_connector = intel_dp->attached_connector;
	struct drm_connector *connector = &intel_connector->base;
	int max_frl_rate;
	int max_lanes, rate_per_lane;
	int max_dsc_lanes, dsc_rate_per_lane;

	max_lanes = connector->display_info.hdmi.max_lanes;
	rate_per_lane = connector->display_info.hdmi.max_frl_rate_per_lane;
	max_frl_rate = max_lanes * rate_per_lane;

	if (connector->display_info.hdmi.dsc_cap.v_1p2) {
		max_dsc_lanes = connector->display_info.hdmi.dsc_cap.max_lanes;
		dsc_rate_per_lane = connector->display_info.hdmi.dsc_cap.max_frl_rate_per_lane;
		if (max_dsc_lanes && dsc_rate_per_lane)
			max_frl_rate = min(max_frl_rate, max_dsc_lanes * dsc_rate_per_lane);
	}

	return max_frl_rate;
}

static int intel_dp_pcon_start_frl_training(struct intel_dp *intel_dp)
{
#define TIMEOUT_FRL_READY_MS 500
#define TIMEOUT_HDMI_LINK_ACTIVE_MS 1000

	struct drm_i915_private *i915 = dp_to_i915(intel_dp);
	int max_frl_bw, max_pcon_frl_bw, max_edid_frl_bw, ret;
	u8 max_frl_bw_mask = 0, frl_trained_mask;
	bool is_active;

	ret = drm_dp_pcon_reset_frl_config(&intel_dp->aux);
	if (ret < 0)
		return ret;

	max_pcon_frl_bw = intel_dp->dfp.pcon_max_frl_bw;
	drm_dbg(&i915->drm, "PCON max rate = %d Gbps\n", max_pcon_frl_bw);

	max_edid_frl_bw = intel_dp_hdmi_sink_max_frl(intel_dp);
	drm_dbg(&i915->drm, "Sink max rate from EDID = %d Gbps\n", max_edid_frl_bw);

	max_frl_bw = min(max_edid_frl_bw, max_pcon_frl_bw);

	if (max_frl_bw <= 0)
		return -EINVAL;

	ret = drm_dp_pcon_frl_prepare(&intel_dp->aux, false);
	if (ret < 0)
		return ret;
	/* Wait for PCON to be FRL Ready */
	wait_for(is_active = drm_dp_pcon_is_frl_ready(&intel_dp->aux) == true, TIMEOUT_FRL_READY_MS);

	if (!is_active)
		return -ETIMEDOUT;

	max_frl_bw_mask = intel_dp_pcon_set_frl_mask(max_frl_bw);
	ret = drm_dp_pcon_frl_configure_1(&intel_dp->aux, max_frl_bw,
					  DP_PCON_ENABLE_SEQUENTIAL_LINK);
	if (ret < 0)
		return ret;
	ret = drm_dp_pcon_frl_configure_2(&intel_dp->aux, max_frl_bw_mask,
					  DP_PCON_FRL_LINK_TRAIN_NORMAL);
	if (ret < 0)
		return ret;
	ret = drm_dp_pcon_frl_enable(&intel_dp->aux);
	if (ret < 0)
		return ret;
	/*
	 * Wait for FRL to be completed
	 * Check if the HDMI Link is up and active.
	 */
	wait_for(is_active = drm_dp_pcon_hdmi_link_active(&intel_dp->aux) == true, TIMEOUT_HDMI_LINK_ACTIVE_MS);

	if (!is_active)
		return -ETIMEDOUT;

	/* Verify HDMI Link configuration shows FRL Mode */
	if (drm_dp_pcon_hdmi_link_mode(&intel_dp->aux, &frl_trained_mask) !=
	    DP_PCON_HDMI_MODE_FRL) {
		drm_dbg(&i915->drm, "HDMI couldn't be trained in FRL Mode\n");
		return -EINVAL;
	}
	drm_dbg(&i915->drm, "MAX_FRL_MASK = %u, FRL_TRAINED_MASK = %u\n", max_frl_bw_mask, frl_trained_mask);

	intel_dp->frl.trained_rate_gbps = intel_dp_pcon_get_frl_mask(frl_trained_mask);
	intel_dp->frl.is_trained = true;
	drm_dbg(&i915->drm, "FRL trained with : %d Gbps\n", intel_dp->frl.trained_rate_gbps);

	return 0;
}

static bool intel_dp_is_hdmi_2_1_sink(struct intel_dp *intel_dp)
{
	if (drm_dp_is_branch(intel_dp->dpcd) &&
	    intel_dp->has_hdmi_sink &&
	    intel_dp_hdmi_sink_max_frl(intel_dp) > 0)
		return true;

	return false;
}

void intel_dp_check_frl_training(struct intel_dp *intel_dp)
{
	struct drm_i915_private *dev_priv = dp_to_i915(intel_dp);

	/*
	 * Always go for FRL training if:
	 * -PCON supports SRC_CTL_MODE (VESA DP2.0-HDMI2.1 PCON Spec Draft-1 Sec-7)
	 * -sink is HDMI2.1
	 */
	if (!(intel_dp->dpcd[2] & DP_PCON_SOURCE_CTL_MODE) ||
	    !intel_dp_is_hdmi_2_1_sink(intel_dp) ||
	    intel_dp->frl.is_trained)
		return;

	if (intel_dp_pcon_start_frl_training(intel_dp) < 0) {
		int ret, mode;

		drm_dbg(&dev_priv->drm, "Couldn't set FRL mode, continuing with TMDS mode\n");
		ret = drm_dp_pcon_reset_frl_config(&intel_dp->aux);
		mode = drm_dp_pcon_hdmi_link_mode(&intel_dp->aux, NULL);

		if (ret < 0 || mode != DP_PCON_HDMI_MODE_TMDS)
			drm_dbg(&dev_priv->drm, "Issue with PCON, cannot set TMDS mode\n");
	} else {
		drm_dbg(&dev_priv->drm, "FRL training Completed\n");
	}
}

static int
intel_dp_pcon_dsc_enc_slice_height(const struct intel_crtc_state *crtc_state)
{
	int vactive = crtc_state->hw.adjusted_mode.vdisplay;

	return intel_hdmi_dsc_get_slice_height(vactive);
}

static int
intel_dp_pcon_dsc_enc_slices(struct intel_dp *intel_dp,
			     const struct intel_crtc_state *crtc_state)
{
	struct intel_connector *intel_connector = intel_dp->attached_connector;
	struct drm_connector *connector = &intel_connector->base;
	int hdmi_throughput = connector->display_info.hdmi.dsc_cap.clk_per_slice;
	int hdmi_max_slices = connector->display_info.hdmi.dsc_cap.max_slices;
	int pcon_max_slices = drm_dp_pcon_dsc_max_slices(intel_dp->pcon_dsc_dpcd);
	int pcon_max_slice_width = drm_dp_pcon_dsc_max_slice_width(intel_dp->pcon_dsc_dpcd);

	return intel_hdmi_dsc_get_num_slices(crtc_state, pcon_max_slices,
					     pcon_max_slice_width,
					     hdmi_max_slices, hdmi_throughput);
}

static int
intel_dp_pcon_dsc_enc_bpp(struct intel_dp *intel_dp,
			  const struct intel_crtc_state *crtc_state,
			  int num_slices, int slice_width)
{
	struct intel_connector *intel_connector = intel_dp->attached_connector;
	struct drm_connector *connector = &intel_connector->base;
	int output_format = crtc_state->output_format;
	bool hdmi_all_bpp = connector->display_info.hdmi.dsc_cap.all_bpp;
	int pcon_fractional_bpp = drm_dp_pcon_dsc_bpp_incr(intel_dp->pcon_dsc_dpcd);
	int hdmi_max_chunk_bytes =
		connector->display_info.hdmi.dsc_cap.total_chunk_kbytes * 1024;

	return intel_hdmi_dsc_get_bpp(pcon_fractional_bpp, slice_width,
				      num_slices, output_format, hdmi_all_bpp,
				      hdmi_max_chunk_bytes);
}

void
intel_dp_pcon_dsc_configure(struct intel_dp *intel_dp,
			    const struct intel_crtc_state *crtc_state)
{
	u8 pps_param[6];
	int slice_height;
	int slice_width;
	int num_slices;
	int bits_per_pixel;
	int ret;
	struct intel_connector *intel_connector = intel_dp->attached_connector;
	struct drm_i915_private *i915 = dp_to_i915(intel_dp);
	struct drm_connector *connector;
	bool hdmi_is_dsc_1_2;

	if (!intel_dp_is_hdmi_2_1_sink(intel_dp))
		return;

	if (!intel_connector)
		return;
	connector = &intel_connector->base;
	hdmi_is_dsc_1_2 = connector->display_info.hdmi.dsc_cap.v_1p2;

	if (!drm_dp_pcon_enc_is_dsc_1_2(intel_dp->pcon_dsc_dpcd) ||
	    !hdmi_is_dsc_1_2)
		return;

	slice_height = intel_dp_pcon_dsc_enc_slice_height(crtc_state);
	if (!slice_height)
		return;

	num_slices = intel_dp_pcon_dsc_enc_slices(intel_dp, crtc_state);
	if (!num_slices)
		return;

	slice_width = DIV_ROUND_UP(crtc_state->hw.adjusted_mode.hdisplay,
				   num_slices);

	bits_per_pixel = intel_dp_pcon_dsc_enc_bpp(intel_dp, crtc_state,
						   num_slices, slice_width);
	if (!bits_per_pixel)
		return;

	pps_param[0] = slice_height & 0xFF;
	pps_param[1] = slice_height >> 8;
	pps_param[2] = slice_width & 0xFF;
	pps_param[3] = slice_width >> 8;
	pps_param[4] = bits_per_pixel & 0xFF;
	pps_param[5] = (bits_per_pixel >> 8) & 0x3;

	ret = drm_dp_pcon_pps_override_param(&intel_dp->aux, pps_param);
	if (ret < 0)
		drm_dbg_kms(&i915->drm, "Failed to set pcon DSC\n");
}

void intel_dp_configure_protocol_converter(struct intel_dp *intel_dp,
					   const struct intel_crtc_state *crtc_state)
{
	struct drm_i915_private *i915 = dp_to_i915(intel_dp);
	u8 tmp;

	if (intel_dp->dpcd[DP_DPCD_REV] < 0x13)
		return;

	if (!drm_dp_is_branch(intel_dp->dpcd))
		return;

	tmp = intel_dp->has_hdmi_sink ?
		DP_HDMI_DVI_OUTPUT_CONFIG : 0;

	if (drm_dp_dpcd_writeb(&intel_dp->aux,
			       DP_PROTOCOL_CONVERTER_CONTROL_0, tmp) != 1)
		drm_dbg_kms(&i915->drm, "Failed to set protocol converter HDMI mode to %s\n",
			    enableddisabled(intel_dp->has_hdmi_sink));

	tmp = crtc_state->output_format == INTEL_OUTPUT_FORMAT_YCBCR444 &&
		intel_dp->dfp.ycbcr_444_to_420 ? DP_CONVERSION_TO_YCBCR420_ENABLE : 0;

	if (drm_dp_dpcd_writeb(&intel_dp->aux,
			       DP_PROTOCOL_CONVERTER_CONTROL_1, tmp) != 1)
		drm_dbg_kms(&i915->drm,
			    "Failed to set protocol converter YCbCr 4:2:0 conversion mode to %s\n",
			    enableddisabled(intel_dp->dfp.ycbcr_444_to_420));

	tmp = 0;
	if (intel_dp->dfp.rgb_to_ycbcr) {
		bool bt2020, bt709;

		/*
		 * FIXME: Currently if userspace selects BT2020 or BT709, but PCON supports only
		 * RGB->YCbCr for BT601 colorspace, we go ahead with BT601, as default.
		 *
		 */
		tmp = DP_CONVERSION_BT601_RGB_YCBCR_ENABLE;

		bt2020 = drm_dp_downstream_rgb_to_ycbcr_conversion(intel_dp->dpcd,
								   intel_dp->downstream_ports,
								   DP_DS_HDMI_BT2020_RGB_YCBCR_CONV);
		bt709 = drm_dp_downstream_rgb_to_ycbcr_conversion(intel_dp->dpcd,
								  intel_dp->downstream_ports,
								  DP_DS_HDMI_BT709_RGB_YCBCR_CONV);
		switch (crtc_state->infoframes.vsc.colorimetry) {
		case DP_COLORIMETRY_BT2020_RGB:
		case DP_COLORIMETRY_BT2020_YCC:
			if (bt2020)
				tmp = DP_CONVERSION_BT2020_RGB_YCBCR_ENABLE;
			break;
		case DP_COLORIMETRY_BT709_YCC:
		case DP_COLORIMETRY_XVYCC_709:
			if (bt709)
				tmp = DP_CONVERSION_BT709_RGB_YCBCR_ENABLE;
			break;
		default:
			break;
		}
	}

	if (drm_dp_pcon_convert_rgb_to_ycbcr(&intel_dp->aux, tmp) < 0)
		drm_dbg_kms(&i915->drm,
			   "Failed to set protocol converter RGB->YCbCr conversion mode to %s\n",
			   enableddisabled(tmp ? true : false));
}


bool intel_dp_get_colorimetry_status(struct intel_dp *intel_dp)
{
	u8 dprx = 0;

	if (drm_dp_dpcd_readb(&intel_dp->aux, DP_DPRX_FEATURE_ENUMERATION_LIST,
			      &dprx) != 1)
		return false;
	return dprx & DP_VSC_SDP_EXT_FOR_COLORIMETRY_SUPPORTED;
}

static void intel_dp_get_dsc_sink_cap(struct intel_dp *intel_dp)
{
	struct drm_i915_private *i915 = dp_to_i915(intel_dp);

	/*
	 * Clear the cached register set to avoid using stale values
	 * for the sinks that do not support DSC.
	 */
	memset(intel_dp->dsc_dpcd, 0, sizeof(intel_dp->dsc_dpcd));

	/* Clear fec_capable to avoid using stale values */
	intel_dp->fec_capable = 0;

	/* Cache the DSC DPCD if eDP or DP rev >= 1.4 */
	if (intel_dp->dpcd[DP_DPCD_REV] >= 0x14 ||
	    intel_dp->edp_dpcd[0] >= DP_EDP_14) {
		if (drm_dp_dpcd_read(&intel_dp->aux, DP_DSC_SUPPORT,
				     intel_dp->dsc_dpcd,
				     sizeof(intel_dp->dsc_dpcd)) < 0)
			drm_err(&i915->drm,
				"Failed to read DPCD register 0x%x\n",
				DP_DSC_SUPPORT);

		drm_dbg_kms(&i915->drm, "DSC DPCD: %*ph\n",
			    (int)sizeof(intel_dp->dsc_dpcd),
			    intel_dp->dsc_dpcd);

		/* FEC is supported only on DP 1.4 */
		if (!intel_dp_is_edp(intel_dp) &&
		    drm_dp_dpcd_readb(&intel_dp->aux, DP_FEC_CAPABILITY,
				      &intel_dp->fec_capable) < 0)
			drm_err(&i915->drm,
				"Failed to read FEC DPCD register\n");

		drm_dbg_kms(&i915->drm, "FEC CAPABILITY: %x\n",
			    intel_dp->fec_capable);
	}
}

static void intel_edp_mso_mode_fixup(struct intel_connector *connector,
				     struct drm_display_mode *mode)
{
	struct intel_dp *intel_dp = intel_attached_dp(connector);
	struct drm_i915_private *i915 = to_i915(connector->base.dev);
	int n = intel_dp->mso_link_count;
	int overlap = intel_dp->mso_pixel_overlap;

	if (!mode || !n)
		return;

	mode->hdisplay = (mode->hdisplay - overlap) * n;
	mode->hsync_start = (mode->hsync_start - overlap) * n;
	mode->hsync_end = (mode->hsync_end - overlap) * n;
	mode->htotal = (mode->htotal - overlap) * n;
	mode->clock *= n;

	drm_mode_set_name(mode);

	drm_dbg_kms(&i915->drm,
		    "[CONNECTOR:%d:%s] using generated MSO mode: ",
		    connector->base.base.id, connector->base.name);
	drm_mode_debug_printmodeline(mode);
}

static void intel_edp_mso_init(struct intel_dp *intel_dp)
{
	struct drm_i915_private *i915 = dp_to_i915(intel_dp);
	u8 mso;

	if (intel_dp->edp_dpcd[0] < DP_EDP_14)
		return;

	if (drm_dp_dpcd_readb(&intel_dp->aux, DP_EDP_MSO_LINK_CAPABILITIES, &mso) != 1) {
		drm_err(&i915->drm, "Failed to read MSO cap\n");
		return;
	}

	/* Valid configurations are SST or MSO 2x1, 2x2, 4x1 */
	mso &= DP_EDP_MSO_NUMBER_OF_LINKS_MASK;
	if (mso % 2 || mso > drm_dp_max_lane_count(intel_dp->dpcd)) {
		drm_err(&i915->drm, "Invalid MSO link count cap %u\n", mso);
		mso = 0;
	}

	if (mso) {
		drm_dbg_kms(&i915->drm, "Sink MSO %ux%u configuration\n",
			    mso, drm_dp_max_lane_count(intel_dp->dpcd) / mso);
		if (!HAS_MSO(i915)) {
			drm_err(&i915->drm, "No source MSO support, disabling\n");
			mso = 0;
		}
	}

	intel_dp->mso_link_count = mso;
	intel_dp->mso_pixel_overlap = 0; /* FIXME: read from DisplayID v2.0 */
}

static bool
intel_edp_init_dpcd(struct intel_dp *intel_dp)
{
	struct drm_i915_private *dev_priv =
		to_i915(dp_to_dig_port(intel_dp)->base.base.dev);

	/* this function is meant to be called only once */
	drm_WARN_ON(&dev_priv->drm, intel_dp->dpcd[DP_DPCD_REV] != 0);

	if (drm_dp_read_dpcd_caps(&intel_dp->aux, intel_dp->dpcd) != 0)
		return false;

	drm_dp_read_desc(&intel_dp->aux, &intel_dp->desc,
			 drm_dp_is_branch(intel_dp->dpcd));

	/*
	 * Read the eDP display control registers.
	 *
	 * Do this independent of DP_DPCD_DISPLAY_CONTROL_CAPABLE bit in
	 * DP_EDP_CONFIGURATION_CAP, because some buggy displays do not have it
	 * set, but require eDP 1.4+ detection (e.g. for supported link rates
	 * method). The display control registers should read zero if they're
	 * not supported anyway.
	 */
	if (drm_dp_dpcd_read(&intel_dp->aux, DP_EDP_DPCD_REV,
			     intel_dp->edp_dpcd, sizeof(intel_dp->edp_dpcd)) ==
			     sizeof(intel_dp->edp_dpcd))
		drm_dbg_kms(&dev_priv->drm, "eDP DPCD: %*ph\n",
			    (int)sizeof(intel_dp->edp_dpcd),
			    intel_dp->edp_dpcd);

	/*
	 * This has to be called after intel_dp->edp_dpcd is filled, PSR checks
	 * for SET_POWER_CAPABLE bit in intel_dp->edp_dpcd[1]
	 */
	intel_psr_init_dpcd(intel_dp);

	/* Read the eDP 1.4+ supported link rates. */
	if (intel_dp->edp_dpcd[0] >= DP_EDP_14) {
		__le16 sink_rates[DP_MAX_SUPPORTED_RATES];
		int i;

		drm_dp_dpcd_read(&intel_dp->aux, DP_SUPPORTED_LINK_RATES,
				sink_rates, sizeof(sink_rates));

		for (i = 0; i < ARRAY_SIZE(sink_rates); i++) {
			int val = le16_to_cpu(sink_rates[i]);

			if (val == 0)
				break;

			/* Value read multiplied by 200kHz gives the per-lane
			 * link rate in kHz. The source rates are, however,
			 * stored in terms of LS_Clk kHz. The full conversion
			 * back to symbols is
			 * (val * 200kHz)*(8/10 ch. encoding)*(1/8 bit to Byte)
			 */
			intel_dp->sink_rates[i] = (val * 200) / 10;
		}
		intel_dp->num_sink_rates = i;
	}

	/*
	 * Use DP_LINK_RATE_SET if DP_SUPPORTED_LINK_RATES are available,
	 * default to DP_MAX_LINK_RATE and DP_LINK_BW_SET otherwise.
	 */
	if (intel_dp->num_sink_rates)
		intel_dp->use_rate_select = true;
	else
		intel_dp_set_sink_rates(intel_dp);

	intel_dp_set_common_rates(intel_dp);

	/* Read the eDP DSC DPCD registers */
	if (DISPLAY_VER(dev_priv) >= 10)
		intel_dp_get_dsc_sink_cap(intel_dp);

	/*
	 * If needed, program our source OUI so we can make various Intel-specific AUX services
	 * available (such as HDR backlight controls)
	 */
	intel_edp_init_source_oui(intel_dp, true);

	intel_edp_mso_init(intel_dp);

	return true;
}

static bool
intel_dp_has_sink_count(struct intel_dp *intel_dp)
{
	if (!intel_dp->attached_connector)
		return false;

	return drm_dp_read_sink_count_cap(&intel_dp->attached_connector->base,
					  intel_dp->dpcd,
					  &intel_dp->desc);
}

static bool
intel_dp_get_dpcd(struct intel_dp *intel_dp)
{
	int ret;

	if (intel_dp_init_lttpr_and_dprx_caps(intel_dp) < 0)
		return false;

	/*
	 * Don't clobber cached eDP rates. Also skip re-reading
	 * the OUI/ID since we know it won't change.
	 */
	if (!intel_dp_is_edp(intel_dp)) {
		drm_dp_read_desc(&intel_dp->aux, &intel_dp->desc,
				 drm_dp_is_branch(intel_dp->dpcd));

		intel_dp_set_sink_rates(intel_dp);
		intel_dp_set_common_rates(intel_dp);
	}

	if (intel_dp_has_sink_count(intel_dp)) {
		ret = drm_dp_read_sink_count(&intel_dp->aux);
		if (ret < 0)
			return false;

		/*
		 * Sink count can change between short pulse hpd hence
		 * a member variable in intel_dp will track any changes
		 * between short pulse interrupts.
		 */
		intel_dp->sink_count = ret;

		/*
		 * SINK_COUNT == 0 and DOWNSTREAM_PORT_PRESENT == 1 implies that
		 * a dongle is present but no display. Unless we require to know
		 * if a dongle is present or not, we don't need to update
		 * downstream port information. So, an early return here saves
		 * time from performing other operations which are not required.
		 */
		if (!intel_dp->sink_count)
			return false;
	}

	return drm_dp_read_downstream_info(&intel_dp->aux, intel_dp->dpcd,
					   intel_dp->downstream_ports) == 0;
}

static bool
intel_dp_can_mst(struct intel_dp *intel_dp)
{
	struct drm_i915_private *i915 = dp_to_i915(intel_dp);

	return i915->params.enable_dp_mst &&
		intel_dp->can_mst &&
		drm_dp_read_mst_cap(&intel_dp->aux, intel_dp->dpcd);
}

static void
intel_dp_configure_mst(struct intel_dp *intel_dp)
{
	struct drm_i915_private *i915 = dp_to_i915(intel_dp);
	struct intel_encoder *encoder =
		&dp_to_dig_port(intel_dp)->base;
	bool sink_can_mst = drm_dp_read_mst_cap(&intel_dp->aux, intel_dp->dpcd);

	drm_dbg_kms(&i915->drm,
		    "[ENCODER:%d:%s] MST support: port: %s, sink: %s, modparam: %s\n",
		    encoder->base.base.id, encoder->base.name,
		    yesno(intel_dp->can_mst), yesno(sink_can_mst),
		    yesno(i915->params.enable_dp_mst));

	if (!intel_dp->can_mst)
		return;

	intel_dp->is_mst = sink_can_mst &&
		i915->params.enable_dp_mst;

	drm_dp_mst_topology_mgr_set_mst(&intel_dp->mst_mgr,
					intel_dp->is_mst);
}

static bool
intel_dp_get_sink_irq_esi(struct intel_dp *intel_dp, u8 *sink_irq_vector)
{
	return drm_dp_dpcd_read(&intel_dp->aux, DP_SINK_COUNT_ESI,
				sink_irq_vector, DP_DPRX_ESI_LEN) ==
		DP_DPRX_ESI_LEN;
}

bool
intel_dp_needs_vsc_sdp(const struct intel_crtc_state *crtc_state,
		       const struct drm_connector_state *conn_state)
{
	/*
	 * As per DP 1.4a spec section 2.2.4.3 [MSA Field for Indication
	 * of Color Encoding Format and Content Color Gamut], in order to
	 * sending YCBCR 420 or HDR BT.2020 signals we should use DP VSC SDP.
	 */
	if (crtc_state->output_format == INTEL_OUTPUT_FORMAT_YCBCR420)
		return true;

	switch (conn_state->colorspace) {
	case DRM_MODE_COLORIMETRY_SYCC_601:
	case DRM_MODE_COLORIMETRY_OPYCC_601:
	case DRM_MODE_COLORIMETRY_BT2020_YCC:
	case DRM_MODE_COLORIMETRY_BT2020_RGB:
	case DRM_MODE_COLORIMETRY_BT2020_CYCC:
		return true;
	default:
		break;
	}

	return false;
}

static ssize_t intel_dp_vsc_sdp_pack(const struct drm_dp_vsc_sdp *vsc,
				     struct dp_sdp *sdp, size_t size)
{
	size_t length = sizeof(struct dp_sdp);

	if (size < length)
		return -ENOSPC;

	memset(sdp, 0, size);

	/*
	 * Prepare VSC Header for SU as per DP 1.4a spec, Table 2-119
	 * VSC SDP Header Bytes
	 */
	sdp->sdp_header.HB0 = 0; /* Secondary-Data Packet ID = 0 */
	sdp->sdp_header.HB1 = vsc->sdp_type; /* Secondary-data Packet Type */
	sdp->sdp_header.HB2 = vsc->revision; /* Revision Number */
	sdp->sdp_header.HB3 = vsc->length; /* Number of Valid Data Bytes */

	/*
	 * Only revision 0x5 supports Pixel Encoding/Colorimetry Format as
	 * per DP 1.4a spec.
	 */
	if (vsc->revision != 0x5)
		goto out;

	/* VSC SDP Payload for DB16 through DB18 */
	/* Pixel Encoding and Colorimetry Formats  */
	sdp->db[16] = (vsc->pixelformat & 0xf) << 4; /* DB16[7:4] */
	sdp->db[16] |= vsc->colorimetry & 0xf; /* DB16[3:0] */

	switch (vsc->bpc) {
	case 6:
		/* 6bpc: 0x0 */
		break;
	case 8:
		sdp->db[17] = 0x1; /* DB17[3:0] */
		break;
	case 10:
		sdp->db[17] = 0x2;
		break;
	case 12:
		sdp->db[17] = 0x3;
		break;
	case 16:
		sdp->db[17] = 0x4;
		break;
	default:
		MISSING_CASE(vsc->bpc);
		break;
	}
	/* Dynamic Range and Component Bit Depth */
	if (vsc->dynamic_range == DP_DYNAMIC_RANGE_CTA)
		sdp->db[17] |= 0x80;  /* DB17[7] */

	/* Content Type */
	sdp->db[18] = vsc->content_type & 0x7;

out:
	return length;
}

static ssize_t
intel_dp_hdr_metadata_infoframe_sdp_pack(const struct hdmi_drm_infoframe *drm_infoframe,
					 struct dp_sdp *sdp,
					 size_t size)
{
	size_t length = sizeof(struct dp_sdp);
	const int infoframe_size = HDMI_INFOFRAME_HEADER_SIZE + HDMI_DRM_INFOFRAME_SIZE;
	unsigned char buf[HDMI_INFOFRAME_HEADER_SIZE + HDMI_DRM_INFOFRAME_SIZE];
	ssize_t len;

	if (size < length)
		return -ENOSPC;

	memset(sdp, 0, size);

	len = hdmi_drm_infoframe_pack_only(drm_infoframe, buf, sizeof(buf));
	if (len < 0) {
		DRM_DEBUG_KMS("buffer size is smaller than hdr metadata infoframe\n");
		return -ENOSPC;
	}

	if (len != infoframe_size) {
		DRM_DEBUG_KMS("wrong static hdr metadata size\n");
		return -ENOSPC;
	}

	/*
	 * Set up the infoframe sdp packet for HDR static metadata.
	 * Prepare VSC Header for SU as per DP 1.4a spec,
	 * Table 2-100 and Table 2-101
	 */

	/* Secondary-Data Packet ID, 00h for non-Audio INFOFRAME */
	sdp->sdp_header.HB0 = 0;
	/*
	 * Packet Type 80h + Non-audio INFOFRAME Type value
	 * HDMI_INFOFRAME_TYPE_DRM: 0x87
	 * - 80h + Non-audio INFOFRAME Type value
	 * - InfoFrame Type: 0x07
	 *    [CTA-861-G Table-42 Dynamic Range and Mastering InfoFrame]
	 */
	sdp->sdp_header.HB1 = drm_infoframe->type;
	/*
	 * Least Significant Eight Bits of (Data Byte Count – 1)
	 * infoframe_size - 1
	 */
	sdp->sdp_header.HB2 = 0x1D;
	/* INFOFRAME SDP Version Number */
	sdp->sdp_header.HB3 = (0x13 << 2);
	/* CTA Header Byte 2 (INFOFRAME Version Number) */
	sdp->db[0] = drm_infoframe->version;
	/* CTA Header Byte 3 (Length of INFOFRAME): HDMI_DRM_INFOFRAME_SIZE */
	sdp->db[1] = drm_infoframe->length;
	/*
	 * Copy HDMI_DRM_INFOFRAME_SIZE size from a buffer after
	 * HDMI_INFOFRAME_HEADER_SIZE
	 */
	BUILD_BUG_ON(sizeof(sdp->db) < HDMI_DRM_INFOFRAME_SIZE + 2);
	memcpy(&sdp->db[2], &buf[HDMI_INFOFRAME_HEADER_SIZE],
	       HDMI_DRM_INFOFRAME_SIZE);

	/*
	 * Size of DP infoframe sdp packet for HDR static metadata consists of
	 * - DP SDP Header(struct dp_sdp_header): 4 bytes
	 * - Two Data Blocks: 2 bytes
	 *    CTA Header Byte2 (INFOFRAME Version Number)
	 *    CTA Header Byte3 (Length of INFOFRAME)
	 * - HDMI_DRM_INFOFRAME_SIZE: 26 bytes
	 *
	 * Prior to GEN11's GMP register size is identical to DP HDR static metadata
	 * infoframe size. But GEN11+ has larger than that size, write_infoframe
	 * will pad rest of the size.
	 */
	return sizeof(struct dp_sdp_header) + 2 + HDMI_DRM_INFOFRAME_SIZE;
}

static void intel_write_dp_sdp(struct intel_encoder *encoder,
			       const struct intel_crtc_state *crtc_state,
			       unsigned int type)
{
	struct intel_digital_port *dig_port = enc_to_dig_port(encoder);
	struct drm_i915_private *dev_priv = to_i915(encoder->base.dev);
	struct dp_sdp sdp = {};
	ssize_t len;

	if ((crtc_state->infoframes.enable &
	     intel_hdmi_infoframe_enable(type)) == 0)
		return;

	switch (type) {
	case DP_SDP_VSC:
		len = intel_dp_vsc_sdp_pack(&crtc_state->infoframes.vsc, &sdp,
					    sizeof(sdp));
		break;
	case HDMI_PACKET_TYPE_GAMUT_METADATA:
		len = intel_dp_hdr_metadata_infoframe_sdp_pack(&crtc_state->infoframes.drm.drm,
							       &sdp, sizeof(sdp));
		break;
	default:
		MISSING_CASE(type);
		return;
	}

	if (drm_WARN_ON(&dev_priv->drm, len < 0))
		return;

	dig_port->write_infoframe(encoder, crtc_state, type, &sdp, len);
}

void intel_write_dp_vsc_sdp(struct intel_encoder *encoder,
			    const struct intel_crtc_state *crtc_state,
			    struct drm_dp_vsc_sdp *vsc)
{
	struct intel_digital_port *dig_port = enc_to_dig_port(encoder);
	struct drm_i915_private *dev_priv = to_i915(encoder->base.dev);
	struct dp_sdp sdp = {};
	ssize_t len;

	len = intel_dp_vsc_sdp_pack(vsc, &sdp, sizeof(sdp));

	if (drm_WARN_ON(&dev_priv->drm, len < 0))
		return;

	dig_port->write_infoframe(encoder, crtc_state, DP_SDP_VSC,
					&sdp, len);
}

void intel_dp_set_infoframes(struct intel_encoder *encoder,
			     bool enable,
			     const struct intel_crtc_state *crtc_state,
			     const struct drm_connector_state *conn_state)
{
	struct drm_i915_private *dev_priv = to_i915(encoder->base.dev);
	struct intel_dp *intel_dp = enc_to_intel_dp(encoder);
	i915_reg_t reg = HSW_TVIDEO_DIP_CTL(crtc_state->cpu_transcoder);
	u32 dip_enable = VIDEO_DIP_ENABLE_AVI_HSW | VIDEO_DIP_ENABLE_GCP_HSW |
			 VIDEO_DIP_ENABLE_VS_HSW | VIDEO_DIP_ENABLE_GMP_HSW |
			 VIDEO_DIP_ENABLE_SPD_HSW | VIDEO_DIP_ENABLE_DRM_GLK;
	u32 val = intel_de_read(dev_priv, reg);

	/* TODO: Add DSC case (DIP_ENABLE_PPS) */
	/* When PSR is enabled, this routine doesn't disable VSC DIP */
	if (intel_psr_enabled(intel_dp))
		val &= ~dip_enable;
	else
		val &= ~(dip_enable | VIDEO_DIP_ENABLE_VSC_HSW);

	if (!enable) {
		intel_de_write(dev_priv, reg, val);
		intel_de_posting_read(dev_priv, reg);
		return;
	}

	intel_de_write(dev_priv, reg, val);
	intel_de_posting_read(dev_priv, reg);

	/* When PSR is enabled, VSC SDP is handled by PSR routine */
	if (!intel_psr_enabled(intel_dp))
		intel_write_dp_sdp(encoder, crtc_state, DP_SDP_VSC);

	intel_write_dp_sdp(encoder, crtc_state, HDMI_PACKET_TYPE_GAMUT_METADATA);
}

static int intel_dp_vsc_sdp_unpack(struct drm_dp_vsc_sdp *vsc,
				   const void *buffer, size_t size)
{
	const struct dp_sdp *sdp = buffer;

	if (size < sizeof(struct dp_sdp))
		return -EINVAL;

	memset(vsc, 0, size);

	if (sdp->sdp_header.HB0 != 0)
		return -EINVAL;

	if (sdp->sdp_header.HB1 != DP_SDP_VSC)
		return -EINVAL;

	vsc->sdp_type = sdp->sdp_header.HB1;
	vsc->revision = sdp->sdp_header.HB2;
	vsc->length = sdp->sdp_header.HB3;

	if ((sdp->sdp_header.HB2 == 0x2 && sdp->sdp_header.HB3 == 0x8) ||
	    (sdp->sdp_header.HB2 == 0x4 && sdp->sdp_header.HB3 == 0xe)) {
		/*
		 * - HB2 = 0x2, HB3 = 0x8
		 *   VSC SDP supporting 3D stereo + PSR
		 * - HB2 = 0x4, HB3 = 0xe
		 *   VSC SDP supporting 3D stereo + PSR2 with Y-coordinate of
		 *   first scan line of the SU region (applies to eDP v1.4b
		 *   and higher).
		 */
		return 0;
	} else if (sdp->sdp_header.HB2 == 0x5 && sdp->sdp_header.HB3 == 0x13) {
		/*
		 * - HB2 = 0x5, HB3 = 0x13
		 *   VSC SDP supporting 3D stereo + PSR2 + Pixel Encoding/Colorimetry
		 *   Format.
		 */
		vsc->pixelformat = (sdp->db[16] >> 4) & 0xf;
		vsc->colorimetry = sdp->db[16] & 0xf;
		vsc->dynamic_range = (sdp->db[17] >> 7) & 0x1;

		switch (sdp->db[17] & 0x7) {
		case 0x0:
			vsc->bpc = 6;
			break;
		case 0x1:
			vsc->bpc = 8;
			break;
		case 0x2:
			vsc->bpc = 10;
			break;
		case 0x3:
			vsc->bpc = 12;
			break;
		case 0x4:
			vsc->bpc = 16;
			break;
		default:
			MISSING_CASE(sdp->db[17] & 0x7);
			return -EINVAL;
		}

		vsc->content_type = sdp->db[18] & 0x7;
	} else {
		return -EINVAL;
	}

	return 0;
}

static int
intel_dp_hdr_metadata_infoframe_sdp_unpack(struct hdmi_drm_infoframe *drm_infoframe,
					   const void *buffer, size_t size)
{
	int ret;

	const struct dp_sdp *sdp = buffer;

	if (size < sizeof(struct dp_sdp))
		return -EINVAL;

	if (sdp->sdp_header.HB0 != 0)
		return -EINVAL;

	if (sdp->sdp_header.HB1 != HDMI_INFOFRAME_TYPE_DRM)
		return -EINVAL;

	/*
	 * Least Significant Eight Bits of (Data Byte Count – 1)
	 * 1Dh (i.e., Data Byte Count = 30 bytes).
	 */
	if (sdp->sdp_header.HB2 != 0x1D)
		return -EINVAL;

	/* Most Significant Two Bits of (Data Byte Count – 1), Clear to 00b. */
	if ((sdp->sdp_header.HB3 & 0x3) != 0)
		return -EINVAL;

	/* INFOFRAME SDP Version Number */
	if (((sdp->sdp_header.HB3 >> 2) & 0x3f) != 0x13)
		return -EINVAL;

	/* CTA Header Byte 2 (INFOFRAME Version Number) */
	if (sdp->db[0] != 1)
		return -EINVAL;

	/* CTA Header Byte 3 (Length of INFOFRAME): HDMI_DRM_INFOFRAME_SIZE */
	if (sdp->db[1] != HDMI_DRM_INFOFRAME_SIZE)
		return -EINVAL;

	ret = hdmi_drm_infoframe_unpack_only(drm_infoframe, &sdp->db[2],
					     HDMI_DRM_INFOFRAME_SIZE);

	return ret;
}

static void intel_read_dp_vsc_sdp(struct intel_encoder *encoder,
				  struct intel_crtc_state *crtc_state,
				  struct drm_dp_vsc_sdp *vsc)
{
	struct intel_digital_port *dig_port = enc_to_dig_port(encoder);
	struct intel_dp *intel_dp = enc_to_intel_dp(encoder);
	struct drm_i915_private *dev_priv = to_i915(encoder->base.dev);
	unsigned int type = DP_SDP_VSC;
	struct dp_sdp sdp = {};
	int ret;

	/* When PSR is enabled, VSC SDP is handled by PSR routine */
	if (intel_psr_enabled(intel_dp))
		return;

	if ((crtc_state->infoframes.enable &
	     intel_hdmi_infoframe_enable(type)) == 0)
		return;

	dig_port->read_infoframe(encoder, crtc_state, type, &sdp, sizeof(sdp));

	ret = intel_dp_vsc_sdp_unpack(vsc, &sdp, sizeof(sdp));

	if (ret)
		drm_dbg_kms(&dev_priv->drm, "Failed to unpack DP VSC SDP\n");
}

static void intel_read_dp_hdr_metadata_infoframe_sdp(struct intel_encoder *encoder,
						     struct intel_crtc_state *crtc_state,
						     struct hdmi_drm_infoframe *drm_infoframe)
{
	struct intel_digital_port *dig_port = enc_to_dig_port(encoder);
	struct drm_i915_private *dev_priv = to_i915(encoder->base.dev);
	unsigned int type = HDMI_PACKET_TYPE_GAMUT_METADATA;
	struct dp_sdp sdp = {};
	int ret;

	if ((crtc_state->infoframes.enable &
	    intel_hdmi_infoframe_enable(type)) == 0)
		return;

	dig_port->read_infoframe(encoder, crtc_state, type, &sdp,
				 sizeof(sdp));

	ret = intel_dp_hdr_metadata_infoframe_sdp_unpack(drm_infoframe, &sdp,
							 sizeof(sdp));

	if (ret)
		drm_dbg_kms(&dev_priv->drm,
			    "Failed to unpack DP HDR Metadata Infoframe SDP\n");
}

void intel_read_dp_sdp(struct intel_encoder *encoder,
		       struct intel_crtc_state *crtc_state,
		       unsigned int type)
{
	if (encoder->type != INTEL_OUTPUT_DDI)
		return;

	switch (type) {
	case DP_SDP_VSC:
		intel_read_dp_vsc_sdp(encoder, crtc_state,
				      &crtc_state->infoframes.vsc);
		break;
	case HDMI_PACKET_TYPE_GAMUT_METADATA:
		intel_read_dp_hdr_metadata_infoframe_sdp(encoder, crtc_state,
							 &crtc_state->infoframes.drm.drm);
		break;
	default:
		MISSING_CASE(type);
		break;
	}
}

static u8 intel_dp_autotest_link_training(struct intel_dp *intel_dp)
{
	struct drm_i915_private *i915 = dp_to_i915(intel_dp);
	int status = 0;
	int test_link_rate;
	u8 test_lane_count, test_link_bw;
	/* (DP CTS 1.2)
	 * 4.3.1.11
	 */
	/* Read the TEST_LANE_COUNT and TEST_LINK_RTAE fields (DP CTS 3.1.4) */
	status = drm_dp_dpcd_readb(&intel_dp->aux, DP_TEST_LANE_COUNT,
				   &test_lane_count);

	if (status <= 0) {
		drm_dbg_kms(&i915->drm, "Lane count read failed\n");
		return DP_TEST_NAK;
	}
	test_lane_count &= DP_MAX_LANE_COUNT_MASK;

	status = drm_dp_dpcd_readb(&intel_dp->aux, DP_TEST_LINK_RATE,
				   &test_link_bw);
	if (status <= 0) {
		drm_dbg_kms(&i915->drm, "Link Rate read failed\n");
		return DP_TEST_NAK;
	}
	test_link_rate = drm_dp_bw_code_to_link_rate(test_link_bw);

	/* Validate the requested link rate and lane count */
	if (!intel_dp_link_params_valid(intel_dp, test_link_rate,
					test_lane_count))
		return DP_TEST_NAK;

	intel_dp->compliance.test_lane_count = test_lane_count;
	intel_dp->compliance.test_link_rate = test_link_rate;

	return DP_TEST_ACK;
}

static u8 intel_dp_autotest_video_pattern(struct intel_dp *intel_dp)
{
	struct drm_i915_private *i915 = dp_to_i915(intel_dp);
	u8 test_pattern;
	u8 test_misc;
	__be16 h_width, v_height;
	int status = 0;

	/* Read the TEST_PATTERN (DP CTS 3.1.5) */
	status = drm_dp_dpcd_readb(&intel_dp->aux, DP_TEST_PATTERN,
				   &test_pattern);
	if (status <= 0) {
		drm_dbg_kms(&i915->drm, "Test pattern read failed\n");
		return DP_TEST_NAK;
	}
	if (test_pattern != DP_COLOR_RAMP)
		return DP_TEST_NAK;

	status = drm_dp_dpcd_read(&intel_dp->aux, DP_TEST_H_WIDTH_HI,
				  &h_width, 2);
	if (status <= 0) {
		drm_dbg_kms(&i915->drm, "H Width read failed\n");
		return DP_TEST_NAK;
	}

	status = drm_dp_dpcd_read(&intel_dp->aux, DP_TEST_V_HEIGHT_HI,
				  &v_height, 2);
	if (status <= 0) {
		drm_dbg_kms(&i915->drm, "V Height read failed\n");
		return DP_TEST_NAK;
	}

	status = drm_dp_dpcd_readb(&intel_dp->aux, DP_TEST_MISC0,
				   &test_misc);
	if (status <= 0) {
		drm_dbg_kms(&i915->drm, "TEST MISC read failed\n");
		return DP_TEST_NAK;
	}
	if ((test_misc & DP_TEST_COLOR_FORMAT_MASK) != DP_COLOR_FORMAT_RGB)
		return DP_TEST_NAK;
	if (test_misc & DP_TEST_DYNAMIC_RANGE_CEA)
		return DP_TEST_NAK;
	switch (test_misc & DP_TEST_BIT_DEPTH_MASK) {
	case DP_TEST_BIT_DEPTH_6:
		intel_dp->compliance.test_data.bpc = 6;
		break;
	case DP_TEST_BIT_DEPTH_8:
		intel_dp->compliance.test_data.bpc = 8;
		break;
	default:
		return DP_TEST_NAK;
	}

	intel_dp->compliance.test_data.video_pattern = test_pattern;
	intel_dp->compliance.test_data.hdisplay = be16_to_cpu(h_width);
	intel_dp->compliance.test_data.vdisplay = be16_to_cpu(v_height);
	/* Set test active flag here so userspace doesn't interrupt things */
	intel_dp->compliance.test_active = true;

	return DP_TEST_ACK;
}

static u8 intel_dp_autotest_edid(struct intel_dp *intel_dp)
{
	struct drm_i915_private *i915 = dp_to_i915(intel_dp);
	u8 test_result = DP_TEST_ACK;
	struct intel_connector *intel_connector = intel_dp->attached_connector;
	struct drm_connector *connector = &intel_connector->base;

	if (intel_connector->detect_edid == NULL ||
	    connector->edid_corrupt ||
	    intel_dp->aux.i2c_defer_count > 6) {
		/* Check EDID read for NACKs, DEFERs and corruption
		 * (DP CTS 1.2 Core r1.1)
		 *    4.2.2.4 : Failed EDID read, I2C_NAK
		 *    4.2.2.5 : Failed EDID read, I2C_DEFER
		 *    4.2.2.6 : EDID corruption detected
		 * Use failsafe mode for all cases
		 */
		if (intel_dp->aux.i2c_nack_count > 0 ||
			intel_dp->aux.i2c_defer_count > 0)
			drm_dbg_kms(&i915->drm,
				    "EDID read had %d NACKs, %d DEFERs\n",
				    intel_dp->aux.i2c_nack_count,
				    intel_dp->aux.i2c_defer_count);
		intel_dp->compliance.test_data.edid = INTEL_DP_RESOLUTION_FAILSAFE;
	} else {
		struct edid *block = intel_connector->detect_edid;

		/* We have to write the checksum
		 * of the last block read
		 */
		block += intel_connector->detect_edid->extensions;

		if (drm_dp_dpcd_writeb(&intel_dp->aux, DP_TEST_EDID_CHECKSUM,
				       block->checksum) <= 0)
			drm_dbg_kms(&i915->drm,
				    "Failed to write EDID checksum\n");

		test_result = DP_TEST_ACK | DP_TEST_EDID_CHECKSUM_WRITE;
		intel_dp->compliance.test_data.edid = INTEL_DP_RESOLUTION_PREFERRED;
	}

	/* Set test active flag here so userspace doesn't interrupt things */
	intel_dp->compliance.test_active = true;

	return test_result;
}

static void intel_dp_phy_pattern_update(struct intel_dp *intel_dp,
					const struct intel_crtc_state *crtc_state)
{
	struct drm_i915_private *dev_priv =
			to_i915(dp_to_dig_port(intel_dp)->base.base.dev);
	struct drm_dp_phy_test_params *data =
			&intel_dp->compliance.test_data.phytest;
	struct intel_crtc *crtc = to_intel_crtc(crtc_state->uapi.crtc);
	enum pipe pipe = crtc->pipe;
	u32 pattern_val;

	switch (data->phy_pattern) {
	case DP_PHY_TEST_PATTERN_NONE:
		DRM_DEBUG_KMS("Disable Phy Test Pattern\n");
		intel_de_write(dev_priv, DDI_DP_COMP_CTL(pipe), 0x0);
		break;
	case DP_PHY_TEST_PATTERN_D10_2:
		DRM_DEBUG_KMS("Set D10.2 Phy Test Pattern\n");
		intel_de_write(dev_priv, DDI_DP_COMP_CTL(pipe),
			       DDI_DP_COMP_CTL_ENABLE | DDI_DP_COMP_CTL_D10_2);
		break;
	case DP_PHY_TEST_PATTERN_ERROR_COUNT:
		DRM_DEBUG_KMS("Set Error Count Phy Test Pattern\n");
		intel_de_write(dev_priv, DDI_DP_COMP_CTL(pipe),
			       DDI_DP_COMP_CTL_ENABLE |
			       DDI_DP_COMP_CTL_SCRAMBLED_0);
		break;
	case DP_PHY_TEST_PATTERN_PRBS7:
		DRM_DEBUG_KMS("Set PRBS7 Phy Test Pattern\n");
		intel_de_write(dev_priv, DDI_DP_COMP_CTL(pipe),
			       DDI_DP_COMP_CTL_ENABLE | DDI_DP_COMP_CTL_PRBS7);
		break;
	case DP_PHY_TEST_PATTERN_80BIT_CUSTOM:
		/*
		 * FIXME: Ideally pattern should come from DPCD 0x250. As
		 * current firmware of DPR-100 could not set it, so hardcoding
		 * now for complaince test.
		 */
		DRM_DEBUG_KMS("Set 80Bit Custom Phy Test Pattern 0x3e0f83e0 0x0f83e0f8 0x0000f83e\n");
		pattern_val = 0x3e0f83e0;
		intel_de_write(dev_priv, DDI_DP_COMP_PAT(pipe, 0), pattern_val);
		pattern_val = 0x0f83e0f8;
		intel_de_write(dev_priv, DDI_DP_COMP_PAT(pipe, 1), pattern_val);
		pattern_val = 0x0000f83e;
		intel_de_write(dev_priv, DDI_DP_COMP_PAT(pipe, 2), pattern_val);
		intel_de_write(dev_priv, DDI_DP_COMP_CTL(pipe),
			       DDI_DP_COMP_CTL_ENABLE |
			       DDI_DP_COMP_CTL_CUSTOM80);
		break;
	case DP_PHY_TEST_PATTERN_CP2520:
		/*
		 * FIXME: Ideally pattern should come from DPCD 0x24A. As
		 * current firmware of DPR-100 could not set it, so hardcoding
		 * now for complaince test.
		 */
		DRM_DEBUG_KMS("Set HBR2 compliance Phy Test Pattern\n");
		pattern_val = 0xFB;
		intel_de_write(dev_priv, DDI_DP_COMP_CTL(pipe),
			       DDI_DP_COMP_CTL_ENABLE | DDI_DP_COMP_CTL_HBR2 |
			       pattern_val);
		break;
	default:
		WARN(1, "Invalid Phy Test Pattern\n");
	}
}

static void
intel_dp_autotest_phy_ddi_disable(struct intel_dp *intel_dp,
				  const struct intel_crtc_state *crtc_state)
{
	struct intel_digital_port *dig_port = dp_to_dig_port(intel_dp);
	struct drm_device *dev = dig_port->base.base.dev;
	struct drm_i915_private *dev_priv = to_i915(dev);
	struct intel_crtc *crtc = to_intel_crtc(dig_port->base.base.crtc);
	enum pipe pipe = crtc->pipe;
	u32 trans_ddi_func_ctl_value, trans_conf_value, dp_tp_ctl_value;

	trans_ddi_func_ctl_value = intel_de_read(dev_priv,
						 TRANS_DDI_FUNC_CTL(pipe));
	trans_conf_value = intel_de_read(dev_priv, PIPECONF(pipe));
	dp_tp_ctl_value = intel_de_read(dev_priv, TGL_DP_TP_CTL(pipe));

	trans_ddi_func_ctl_value &= ~(TRANS_DDI_FUNC_ENABLE |
				      TGL_TRANS_DDI_PORT_MASK);
	trans_conf_value &= ~PIPECONF_ENABLE;
	dp_tp_ctl_value &= ~DP_TP_CTL_ENABLE;

	intel_de_write(dev_priv, PIPECONF(pipe), trans_conf_value);
	intel_de_write(dev_priv, TRANS_DDI_FUNC_CTL(pipe),
		       trans_ddi_func_ctl_value);
	intel_de_write(dev_priv, TGL_DP_TP_CTL(pipe), dp_tp_ctl_value);
}

static void
intel_dp_autotest_phy_ddi_enable(struct intel_dp *intel_dp,
				 const struct intel_crtc_state *crtc_state)
{
	struct intel_digital_port *dig_port = dp_to_dig_port(intel_dp);
	struct drm_device *dev = dig_port->base.base.dev;
	struct drm_i915_private *dev_priv = to_i915(dev);
	enum port port = dig_port->base.port;
	struct intel_crtc *crtc = to_intel_crtc(dig_port->base.base.crtc);
	enum pipe pipe = crtc->pipe;
	u32 trans_ddi_func_ctl_value, trans_conf_value, dp_tp_ctl_value;

	trans_ddi_func_ctl_value = intel_de_read(dev_priv,
						 TRANS_DDI_FUNC_CTL(pipe));
	trans_conf_value = intel_de_read(dev_priv, PIPECONF(pipe));
	dp_tp_ctl_value = intel_de_read(dev_priv, TGL_DP_TP_CTL(pipe));

	trans_ddi_func_ctl_value |= TRANS_DDI_FUNC_ENABLE |
				    TGL_TRANS_DDI_SELECT_PORT(port);
	trans_conf_value |= PIPECONF_ENABLE;
	dp_tp_ctl_value |= DP_TP_CTL_ENABLE;

	intel_de_write(dev_priv, PIPECONF(pipe), trans_conf_value);
	intel_de_write(dev_priv, TGL_DP_TP_CTL(pipe), dp_tp_ctl_value);
	intel_de_write(dev_priv, TRANS_DDI_FUNC_CTL(pipe),
		       trans_ddi_func_ctl_value);
}

static void intel_dp_process_phy_request(struct intel_dp *intel_dp,
					 const struct intel_crtc_state *crtc_state)
{
	struct drm_dp_phy_test_params *data =
		&intel_dp->compliance.test_data.phytest;
	u8 link_status[DP_LINK_STATUS_SIZE];

	if (drm_dp_dpcd_read_phy_link_status(&intel_dp->aux, DP_PHY_DPRX,
					     link_status) < 0) {
		DRM_DEBUG_KMS("failed to get link status\n");
		return;
	}

	/* retrieve vswing & pre-emphasis setting */
	intel_dp_get_adjust_train(intel_dp, crtc_state, DP_PHY_DPRX,
				  link_status);

	intel_dp_autotest_phy_ddi_disable(intel_dp, crtc_state);

	intel_dp_set_signal_levels(intel_dp, crtc_state, DP_PHY_DPRX);

	intel_dp_phy_pattern_update(intel_dp, crtc_state);

	intel_dp_autotest_phy_ddi_enable(intel_dp, crtc_state);

	drm_dp_set_phy_test_pattern(&intel_dp->aux, data,
				    link_status[DP_DPCD_REV]);
}

static u8 intel_dp_autotest_phy_pattern(struct intel_dp *intel_dp)
{
	struct drm_dp_phy_test_params *data =
		&intel_dp->compliance.test_data.phytest;

	if (drm_dp_get_phy_test_pattern(&intel_dp->aux, data)) {
		DRM_DEBUG_KMS("DP Phy Test pattern AUX read failure\n");
		return DP_TEST_NAK;
	}

	/* Set test active flag here so userspace doesn't interrupt things */
	intel_dp->compliance.test_active = true;

	return DP_TEST_ACK;
}

static void intel_dp_handle_test_request(struct intel_dp *intel_dp)
{
	struct drm_i915_private *i915 = dp_to_i915(intel_dp);
	u8 response = DP_TEST_NAK;
	u8 request = 0;
	int status;

	status = drm_dp_dpcd_readb(&intel_dp->aux, DP_TEST_REQUEST, &request);
	if (status <= 0) {
		drm_dbg_kms(&i915->drm,
			    "Could not read test request from sink\n");
		goto update_status;
	}

	switch (request) {
	case DP_TEST_LINK_TRAINING:
		drm_dbg_kms(&i915->drm, "LINK_TRAINING test requested\n");
		response = intel_dp_autotest_link_training(intel_dp);
		break;
	case DP_TEST_LINK_VIDEO_PATTERN:
		drm_dbg_kms(&i915->drm, "TEST_PATTERN test requested\n");
		response = intel_dp_autotest_video_pattern(intel_dp);
		break;
	case DP_TEST_LINK_EDID_READ:
		drm_dbg_kms(&i915->drm, "EDID test requested\n");
		response = intel_dp_autotest_edid(intel_dp);
		break;
	case DP_TEST_LINK_PHY_TEST_PATTERN:
		drm_dbg_kms(&i915->drm, "PHY_PATTERN test requested\n");
		response = intel_dp_autotest_phy_pattern(intel_dp);
		break;
	default:
		drm_dbg_kms(&i915->drm, "Invalid test request '%02x'\n",
			    request);
		break;
	}

	if (response & DP_TEST_ACK)
		intel_dp->compliance.test_type = request;

update_status:
	status = drm_dp_dpcd_writeb(&intel_dp->aux, DP_TEST_RESPONSE, response);
	if (status <= 0)
		drm_dbg_kms(&i915->drm,
			    "Could not write test response to sink\n");
}

static void
intel_dp_mst_hpd_irq(struct intel_dp *intel_dp, u8 *esi, bool *handled)
{
		drm_dp_mst_hpd_irq(&intel_dp->mst_mgr, esi, handled);

		if (esi[1] & DP_CP_IRQ) {
			intel_hdcp_handle_cp_irq(intel_dp->attached_connector);
			*handled = true;
		}
}

/**
 * intel_dp_check_mst_status - service any pending MST interrupts, check link status
 * @intel_dp: Intel DP struct
 *
 * Read any pending MST interrupts, call MST core to handle these and ack the
 * interrupts. Check if the main and AUX link state is ok.
 *
 * Returns:
 * - %true if pending interrupts were serviced (or no interrupts were
 *   pending) w/o detecting an error condition.
 * - %false if an error condition - like AUX failure or a loss of link - is
 *   detected, which needs servicing from the hotplug work.
 */
static bool
intel_dp_check_mst_status(struct intel_dp *intel_dp)
{
	struct drm_i915_private *i915 = dp_to_i915(intel_dp);
	bool link_ok = true;

	drm_WARN_ON_ONCE(&i915->drm, intel_dp->active_mst_links < 0);

	for (;;) {
		u8 esi[DP_DPRX_ESI_LEN] = {};
		bool handled;
		int retry;

		if (!intel_dp_get_sink_irq_esi(intel_dp, esi)) {
			drm_dbg_kms(&i915->drm,
				    "failed to get ESI - device may have failed\n");
			link_ok = false;

			break;
		}

		/* check link status - esi[10] = 0x200c */
		if (intel_dp->active_mst_links > 0 && link_ok &&
		    !drm_dp_channel_eq_ok(&esi[10], intel_dp->lane_count)) {
			drm_dbg_kms(&i915->drm,
				    "channel EQ not ok, retraining\n");
			link_ok = false;
		}

		drm_dbg_kms(&i915->drm, "got esi %3ph\n", esi);

		intel_dp_mst_hpd_irq(intel_dp, esi, &handled);

		if (!handled)
			break;

		for (retry = 0; retry < 3; retry++) {
			int wret;

			wret = drm_dp_dpcd_write(&intel_dp->aux,
						 DP_SINK_COUNT_ESI+1,
						 &esi[1], 3);
			if (wret == 3)
				break;
		}
	}

	return link_ok;
}

static void
intel_dp_handle_hdmi_link_status_change(struct intel_dp *intel_dp)
{
	bool is_active;
	u8 buf = 0;

	is_active = drm_dp_pcon_hdmi_link_active(&intel_dp->aux);
	if (intel_dp->frl.is_trained && !is_active) {
		if (drm_dp_dpcd_readb(&intel_dp->aux, DP_PCON_HDMI_LINK_CONFIG_1, &buf) < 0)
			return;

		buf &=  ~DP_PCON_ENABLE_HDMI_LINK;
		if (drm_dp_dpcd_writeb(&intel_dp->aux, DP_PCON_HDMI_LINK_CONFIG_1, buf) < 0)
			return;

		drm_dp_pcon_hdmi_frl_link_error_count(&intel_dp->aux, &intel_dp->attached_connector->base);

		/* Restart FRL training or fall back to TMDS mode */
		intel_dp_check_frl_training(intel_dp);
	}
}

static bool
intel_dp_needs_link_retrain(struct intel_dp *intel_dp)
{
	u8 link_status[DP_LINK_STATUS_SIZE];

	if (!intel_dp->link_trained)
		return false;

	/*
	 * While PSR source HW is enabled, it will control main-link sending
	 * frames, enabling and disabling it so trying to do a retrain will fail
	 * as the link would or not be on or it could mix training patterns
	 * and frame data at the same time causing retrain to fail.
	 * Also when exiting PSR, HW will retrain the link anyways fixing
	 * any link status error.
	 */
	if (intel_psr_enabled(intel_dp))
		return false;

	if (drm_dp_dpcd_read_phy_link_status(&intel_dp->aux, DP_PHY_DPRX,
					     link_status) < 0)
		return false;

	/*
	 * Validate the cached values of intel_dp->link_rate and
	 * intel_dp->lane_count before attempting to retrain.
	 *
	 * FIXME would be nice to user the crtc state here, but since
	 * we need to call this from the short HPD handler that seems
	 * a bit hard.
	 */
	if (!intel_dp_link_params_valid(intel_dp, intel_dp->link_rate,
					intel_dp->lane_count))
		return false;

	/* Retrain if Channel EQ or CR not ok */
	return !drm_dp_channel_eq_ok(link_status, intel_dp->lane_count);
}

static bool intel_dp_has_connector(struct intel_dp *intel_dp,
				   const struct drm_connector_state *conn_state)
{
	struct drm_i915_private *i915 = dp_to_i915(intel_dp);
	struct intel_encoder *encoder;
	enum pipe pipe;

	if (!conn_state->best_encoder)
		return false;

	/* SST */
	encoder = &dp_to_dig_port(intel_dp)->base;
	if (conn_state->best_encoder == &encoder->base)
		return true;

	/* MST */
	for_each_pipe(i915, pipe) {
		encoder = &intel_dp->mst_encoders[pipe]->base;
		if (conn_state->best_encoder == &encoder->base)
			return true;
	}

	return false;
}

static int intel_dp_prep_link_retrain(struct intel_dp *intel_dp,
				      struct drm_modeset_acquire_ctx *ctx,
				      u32 *crtc_mask)
{
	struct drm_i915_private *i915 = dp_to_i915(intel_dp);
	struct drm_connector_list_iter conn_iter;
	struct intel_connector *connector;
	int ret = 0;

	*crtc_mask = 0;

	if (!intel_dp_needs_link_retrain(intel_dp))
		return 0;

	drm_connector_list_iter_begin(&i915->drm, &conn_iter);
	for_each_intel_connector_iter(connector, &conn_iter) {
		struct drm_connector_state *conn_state =
			connector->base.state;
		struct intel_crtc_state *crtc_state;
		struct intel_crtc *crtc;

		if (!intel_dp_has_connector(intel_dp, conn_state))
			continue;

		crtc = to_intel_crtc(conn_state->crtc);
		if (!crtc)
			continue;

		ret = drm_modeset_lock(&crtc->base.mutex, ctx);
		if (ret)
			break;

		crtc_state = to_intel_crtc_state(crtc->base.state);

		drm_WARN_ON(&i915->drm, !intel_crtc_has_dp_encoder(crtc_state));

		if (!crtc_state->hw.active)
			continue;

		if (conn_state->commit &&
		    !try_wait_for_completion(&conn_state->commit->hw_done))
			continue;

		*crtc_mask |= drm_crtc_mask(&crtc->base);
	}
	drm_connector_list_iter_end(&conn_iter);

	if (!intel_dp_needs_link_retrain(intel_dp))
		*crtc_mask = 0;

	return ret;
}

static bool intel_dp_is_connected(struct intel_dp *intel_dp)
{
	struct intel_connector *connector = intel_dp->attached_connector;

	return connector->base.status == connector_status_connected ||
		intel_dp->is_mst;
}

int intel_dp_retrain_link(struct intel_encoder *encoder,
			  struct drm_modeset_acquire_ctx *ctx)
{
	struct drm_i915_private *dev_priv = to_i915(encoder->base.dev);
	struct intel_dp *intel_dp = enc_to_intel_dp(encoder);
	struct intel_crtc *crtc;
	u32 crtc_mask;
	int ret;

	if (!intel_dp_is_connected(intel_dp))
		return 0;

	ret = drm_modeset_lock(&dev_priv->drm.mode_config.connection_mutex,
			       ctx);
	if (ret)
		return ret;

	ret = intel_dp_prep_link_retrain(intel_dp, ctx, &crtc_mask);
	if (ret)
		return ret;

	if (crtc_mask == 0)
		return 0;

	drm_dbg_kms(&dev_priv->drm, "[ENCODER:%d:%s] retraining link\n",
		    encoder->base.base.id, encoder->base.name);

	for_each_intel_crtc_mask(&dev_priv->drm, crtc, crtc_mask) {
		const struct intel_crtc_state *crtc_state =
			to_intel_crtc_state(crtc->base.state);

		/* Suppress underruns caused by re-training */
		intel_set_cpu_fifo_underrun_reporting(dev_priv, crtc->pipe, false);
		if (crtc_state->has_pch_encoder)
			intel_set_pch_fifo_underrun_reporting(dev_priv,
							      intel_crtc_pch_transcoder(crtc), false);
	}

	for_each_intel_crtc_mask(&dev_priv->drm, crtc, crtc_mask) {
		const struct intel_crtc_state *crtc_state =
			to_intel_crtc_state(crtc->base.state);

		/* retrain on the MST master transcoder */
		if (DISPLAY_VER(dev_priv) >= 12 &&
		    intel_crtc_has_type(crtc_state, INTEL_OUTPUT_DP_MST) &&
		    !intel_dp_mst_is_master_trans(crtc_state))
			continue;

		intel_dp_check_frl_training(intel_dp);
		intel_dp_pcon_dsc_configure(intel_dp, crtc_state);
		intel_dp_start_link_train(intel_dp, crtc_state);
		intel_dp_stop_link_train(intel_dp, crtc_state);
		break;
	}

	for_each_intel_crtc_mask(&dev_priv->drm, crtc, crtc_mask) {
		const struct intel_crtc_state *crtc_state =
			to_intel_crtc_state(crtc->base.state);

		/* Keep underrun reporting disabled until things are stable */
		intel_wait_for_vblank(dev_priv, crtc->pipe);

		intel_set_cpu_fifo_underrun_reporting(dev_priv, crtc->pipe, true);
		if (crtc_state->has_pch_encoder)
			intel_set_pch_fifo_underrun_reporting(dev_priv,
							      intel_crtc_pch_transcoder(crtc), true);
	}

	return 0;
}

static int intel_dp_prep_phy_test(struct intel_dp *intel_dp,
				  struct drm_modeset_acquire_ctx *ctx,
				  u32 *crtc_mask)
{
	struct drm_i915_private *i915 = dp_to_i915(intel_dp);
	struct drm_connector_list_iter conn_iter;
	struct intel_connector *connector;
	int ret = 0;

	*crtc_mask = 0;

	drm_connector_list_iter_begin(&i915->drm, &conn_iter);
	for_each_intel_connector_iter(connector, &conn_iter) {
		struct drm_connector_state *conn_state =
			connector->base.state;
		struct intel_crtc_state *crtc_state;
		struct intel_crtc *crtc;

		if (!intel_dp_has_connector(intel_dp, conn_state))
			continue;

		crtc = to_intel_crtc(conn_state->crtc);
		if (!crtc)
			continue;

		ret = drm_modeset_lock(&crtc->base.mutex, ctx);
		if (ret)
			break;

		crtc_state = to_intel_crtc_state(crtc->base.state);

		drm_WARN_ON(&i915->drm, !intel_crtc_has_dp_encoder(crtc_state));

		if (!crtc_state->hw.active)
			continue;

		if (conn_state->commit &&
		    !try_wait_for_completion(&conn_state->commit->hw_done))
			continue;

		*crtc_mask |= drm_crtc_mask(&crtc->base);
	}
	drm_connector_list_iter_end(&conn_iter);

	return ret;
}

static int intel_dp_do_phy_test(struct intel_encoder *encoder,
				struct drm_modeset_acquire_ctx *ctx)
{
	struct drm_i915_private *dev_priv = to_i915(encoder->base.dev);
	struct intel_dp *intel_dp = enc_to_intel_dp(encoder);
	struct intel_crtc *crtc;
	u32 crtc_mask;
	int ret;

	ret = drm_modeset_lock(&dev_priv->drm.mode_config.connection_mutex,
			       ctx);
	if (ret)
		return ret;

	ret = intel_dp_prep_phy_test(intel_dp, ctx, &crtc_mask);
	if (ret)
		return ret;

	if (crtc_mask == 0)
		return 0;

	drm_dbg_kms(&dev_priv->drm, "[ENCODER:%d:%s] PHY test\n",
		    encoder->base.base.id, encoder->base.name);

	for_each_intel_crtc_mask(&dev_priv->drm, crtc, crtc_mask) {
		const struct intel_crtc_state *crtc_state =
			to_intel_crtc_state(crtc->base.state);

		/* test on the MST master transcoder */
		if (DISPLAY_VER(dev_priv) >= 12 &&
		    intel_crtc_has_type(crtc_state, INTEL_OUTPUT_DP_MST) &&
		    !intel_dp_mst_is_master_trans(crtc_state))
			continue;

		intel_dp_process_phy_request(intel_dp, crtc_state);
		break;
	}

	return 0;
}

void intel_dp_phy_test(struct intel_encoder *encoder)
{
	struct drm_modeset_acquire_ctx ctx;
	int ret;

	drm_modeset_acquire_init(&ctx, 0);

	for (;;) {
		ret = intel_dp_do_phy_test(encoder, &ctx);

		if (ret == -EDEADLK) {
			drm_modeset_backoff(&ctx);
			continue;
		}

		break;
	}

	drm_modeset_drop_locks(&ctx);
	drm_modeset_acquire_fini(&ctx);
	drm_WARN(encoder->base.dev, ret,
		 "Acquiring modeset locks failed with %i\n", ret);
}

static void intel_dp_check_device_service_irq(struct intel_dp *intel_dp)
{
	struct drm_i915_private *i915 = dp_to_i915(intel_dp);
	u8 val;

	if (intel_dp->dpcd[DP_DPCD_REV] < 0x11)
		return;

	if (drm_dp_dpcd_readb(&intel_dp->aux,
			      DP_DEVICE_SERVICE_IRQ_VECTOR, &val) != 1 || !val)
		return;

	drm_dp_dpcd_writeb(&intel_dp->aux, DP_DEVICE_SERVICE_IRQ_VECTOR, val);

	if (val & DP_AUTOMATED_TEST_REQUEST)
		intel_dp_handle_test_request(intel_dp);

	if (val & DP_CP_IRQ)
		intel_hdcp_handle_cp_irq(intel_dp->attached_connector);

	if (val & DP_SINK_SPECIFIC_IRQ)
		drm_dbg_kms(&i915->drm, "Sink specific irq unhandled\n");
}

static void intel_dp_check_link_service_irq(struct intel_dp *intel_dp)
{
	struct drm_i915_private *i915 = dp_to_i915(intel_dp);
	u8 val;

	if (intel_dp->dpcd[DP_DPCD_REV] < 0x11)
		return;

	if (drm_dp_dpcd_readb(&intel_dp->aux,
			      DP_LINK_SERVICE_IRQ_VECTOR_ESI0, &val) != 1 || !val) {
		drm_dbg_kms(&i915->drm, "Error in reading link service irq vector\n");
		return;
	}

	if (drm_dp_dpcd_writeb(&intel_dp->aux,
			       DP_LINK_SERVICE_IRQ_VECTOR_ESI0, val) != 1) {
		drm_dbg_kms(&i915->drm, "Error in writing link service irq vector\n");
		return;
	}

	if (val & HDMI_LINK_STATUS_CHANGED)
		intel_dp_handle_hdmi_link_status_change(intel_dp);
}

/*
 * According to DP spec
 * 5.1.2:
 *  1. Read DPCD
 *  2. Configure link according to Receiver Capabilities
 *  3. Use Link Training from 2.5.3.3 and 3.5.1.3
 *  4. Check link status on receipt of hot-plug interrupt
 *
 * intel_dp_short_pulse -  handles short pulse interrupts
 * when full detection is not required.
 * Returns %true if short pulse is handled and full detection
 * is NOT required and %false otherwise.
 */
static bool
intel_dp_short_pulse(struct intel_dp *intel_dp)
{
	struct drm_i915_private *dev_priv = dp_to_i915(intel_dp);
	u8 old_sink_count = intel_dp->sink_count;
	bool ret;

	/*
	 * Clearing compliance test variables to allow capturing
	 * of values for next automated test request.
	 */
	memset(&intel_dp->compliance, 0, sizeof(intel_dp->compliance));

	/*
	 * Now read the DPCD to see if it's actually running
	 * If the current value of sink count doesn't match with
	 * the value that was stored earlier or dpcd read failed
	 * we need to do full detection
	 */
	ret = intel_dp_get_dpcd(intel_dp);

	if ((old_sink_count != intel_dp->sink_count) || !ret) {
		/* No need to proceed if we are going to do full detect */
		return false;
	}

	intel_dp_check_device_service_irq(intel_dp);
	intel_dp_check_link_service_irq(intel_dp);

	/* Handle CEC interrupts, if any */
	drm_dp_cec_irq(&intel_dp->aux);

	/* defer to the hotplug work for link retraining if needed */
	if (intel_dp_needs_link_retrain(intel_dp))
		return false;

	intel_psr_short_pulse(intel_dp);

	switch (intel_dp->compliance.test_type) {
	case DP_TEST_LINK_TRAINING:
		drm_dbg_kms(&dev_priv->drm,
			    "Link Training Compliance Test requested\n");
		/* Send a Hotplug Uevent to userspace to start modeset */
		drm_kms_helper_hotplug_event(&dev_priv->drm);
		break;
	case DP_TEST_LINK_PHY_TEST_PATTERN:
		drm_dbg_kms(&dev_priv->drm,
			    "PHY test pattern Compliance Test requested\n");
		/*
		 * Schedule long hpd to do the test
		 *
		 * FIXME get rid of the ad-hoc phy test modeset code
		 * and properly incorporate it into the normal modeset.
		 */
		return false;
	}

	return true;
}

/* XXX this is probably wrong for multiple downstream ports */
static enum drm_connector_status
intel_dp_detect_dpcd(struct intel_dp *intel_dp)
{
	struct drm_i915_private *i915 = dp_to_i915(intel_dp);
	struct intel_digital_port *dig_port = dp_to_dig_port(intel_dp);
	u8 *dpcd = intel_dp->dpcd;
	u8 type;

	if (drm_WARN_ON(&i915->drm, intel_dp_is_edp(intel_dp)))
		return connector_status_connected;

	lspcon_resume(dig_port);

	if (!intel_dp_get_dpcd(intel_dp))
		return connector_status_disconnected;

	/* if there's no downstream port, we're done */
	if (!drm_dp_is_branch(dpcd))
		return connector_status_connected;

	/* If we're HPD-aware, SINK_COUNT changes dynamically */
	if (intel_dp_has_sink_count(intel_dp) &&
	    intel_dp->downstream_ports[0] & DP_DS_PORT_HPD) {
		return intel_dp->sink_count ?
		connector_status_connected : connector_status_disconnected;
	}

	if (intel_dp_can_mst(intel_dp))
		return connector_status_connected;

	/* If no HPD, poke DDC gently */
	if (drm_probe_ddc(&intel_dp->aux.ddc))
		return connector_status_connected;

	/* Well we tried, say unknown for unreliable port types */
	if (intel_dp->dpcd[DP_DPCD_REV] >= 0x11) {
		type = intel_dp->downstream_ports[0] & DP_DS_PORT_TYPE_MASK;
		if (type == DP_DS_PORT_TYPE_VGA ||
		    type == DP_DS_PORT_TYPE_NON_EDID)
			return connector_status_unknown;
	} else {
		type = intel_dp->dpcd[DP_DOWNSTREAMPORT_PRESENT] &
			DP_DWN_STRM_PORT_TYPE_MASK;
		if (type == DP_DWN_STRM_PORT_TYPE_ANALOG ||
		    type == DP_DWN_STRM_PORT_TYPE_OTHER)
			return connector_status_unknown;
	}

	/* Anything else is out of spec, warn and ignore */
	drm_dbg_kms(&i915->drm, "Broken DP branch device, ignoring\n");
	return connector_status_disconnected;
}

static enum drm_connector_status
edp_detect(struct intel_dp *intel_dp)
{
	return connector_status_connected;
}

/*
 * intel_digital_port_connected - is the specified port connected?
 * @encoder: intel_encoder
 *
 * In cases where there's a connector physically connected but it can't be used
 * by our hardware we also return false, since the rest of the driver should
 * pretty much treat the port as disconnected. This is relevant for type-C
 * (starting on ICL) where there's ownership involved.
 *
 * Return %true if port is connected, %false otherwise.
 */
bool intel_digital_port_connected(struct intel_encoder *encoder)
{
	struct drm_i915_private *dev_priv = to_i915(encoder->base.dev);
	struct intel_digital_port *dig_port = enc_to_dig_port(encoder);
	bool is_connected = false;
	intel_wakeref_t wakeref;

	with_intel_display_power(dev_priv, POWER_DOMAIN_DISPLAY_CORE, wakeref)
		is_connected = dig_port->connected(encoder);

	return is_connected;
}

static struct edid *
intel_dp_get_edid(struct intel_dp *intel_dp)
{
	struct intel_connector *intel_connector = intel_dp->attached_connector;

	/* use cached edid if we have one */
	if (intel_connector->edid) {
		/* invalid edid */
		if (IS_ERR(intel_connector->edid))
			return NULL;

		return drm_edid_duplicate(intel_connector->edid);
	} else
		return drm_get_edid(&intel_connector->base,
				    &intel_dp->aux.ddc);
}

static void
intel_dp_update_dfp(struct intel_dp *intel_dp,
		    const struct edid *edid)
{
	struct drm_i915_private *i915 = dp_to_i915(intel_dp);
	struct intel_connector *connector = intel_dp->attached_connector;

	intel_dp->dfp.max_bpc =
		drm_dp_downstream_max_bpc(intel_dp->dpcd,
					  intel_dp->downstream_ports, edid);

	intel_dp->dfp.max_dotclock =
		drm_dp_downstream_max_dotclock(intel_dp->dpcd,
					       intel_dp->downstream_ports);

	intel_dp->dfp.min_tmds_clock =
		drm_dp_downstream_min_tmds_clock(intel_dp->dpcd,
						 intel_dp->downstream_ports,
						 edid);
	intel_dp->dfp.max_tmds_clock =
		drm_dp_downstream_max_tmds_clock(intel_dp->dpcd,
						 intel_dp->downstream_ports,
						 edid);

	intel_dp->dfp.pcon_max_frl_bw =
		drm_dp_get_pcon_max_frl_bw(intel_dp->dpcd,
					   intel_dp->downstream_ports);

	drm_dbg_kms(&i915->drm,
		    "[CONNECTOR:%d:%s] DFP max bpc %d, max dotclock %d, TMDS clock %d-%d, PCON Max FRL BW %dGbps\n",
		    connector->base.base.id, connector->base.name,
		    intel_dp->dfp.max_bpc,
		    intel_dp->dfp.max_dotclock,
		    intel_dp->dfp.min_tmds_clock,
		    intel_dp->dfp.max_tmds_clock,
		    intel_dp->dfp.pcon_max_frl_bw);

	intel_dp_get_pcon_dsc_cap(intel_dp);
}

static void
intel_dp_update_420(struct intel_dp *intel_dp)
{
	struct drm_i915_private *i915 = dp_to_i915(intel_dp);
	struct intel_connector *connector = intel_dp->attached_connector;
	bool is_branch, ycbcr_420_passthrough, ycbcr_444_to_420, rgb_to_ycbcr;

	/* No YCbCr output support on gmch platforms */
	if (HAS_GMCH(i915))
		return;

	/*
	 * ILK doesn't seem capable of DP YCbCr output. The
	 * displayed image is severly corrupted. SNB+ is fine.
	 */
	if (IS_IRONLAKE(i915))
		return;

	is_branch = drm_dp_is_branch(intel_dp->dpcd);
	ycbcr_420_passthrough =
		drm_dp_downstream_420_passthrough(intel_dp->dpcd,
						  intel_dp->downstream_ports);
	/* on-board LSPCON always assumed to support 4:4:4->4:2:0 conversion */
	ycbcr_444_to_420 =
		dp_to_dig_port(intel_dp)->lspcon.active ||
		drm_dp_downstream_444_to_420_conversion(intel_dp->dpcd,
							intel_dp->downstream_ports);
	rgb_to_ycbcr = drm_dp_downstream_rgb_to_ycbcr_conversion(intel_dp->dpcd,
								 intel_dp->downstream_ports,
								 DP_DS_HDMI_BT601_RGB_YCBCR_CONV |
								 DP_DS_HDMI_BT709_RGB_YCBCR_CONV |
								 DP_DS_HDMI_BT2020_RGB_YCBCR_CONV);

	if (DISPLAY_VER(i915) >= 11) {
		/* Let PCON convert from RGB->YCbCr if possible */
		if (is_branch && rgb_to_ycbcr && ycbcr_444_to_420) {
			intel_dp->dfp.rgb_to_ycbcr = true;
			intel_dp->dfp.ycbcr_444_to_420 = true;
			connector->base.ycbcr_420_allowed = true;
		} else {
		/* Prefer 4:2:0 passthrough over 4:4:4->4:2:0 conversion */
			intel_dp->dfp.ycbcr_444_to_420 =
				ycbcr_444_to_420 && !ycbcr_420_passthrough;

			connector->base.ycbcr_420_allowed =
				!is_branch || ycbcr_444_to_420 || ycbcr_420_passthrough;
		}
	} else {
		/* 4:4:4->4:2:0 conversion is the only way */
		intel_dp->dfp.ycbcr_444_to_420 = ycbcr_444_to_420;

		connector->base.ycbcr_420_allowed = ycbcr_444_to_420;
	}

	drm_dbg_kms(&i915->drm,
		    "[CONNECTOR:%d:%s] RGB->YcbCr conversion? %s, YCbCr 4:2:0 allowed? %s, YCbCr 4:4:4->4:2:0 conversion? %s\n",
		    connector->base.base.id, connector->base.name,
		    yesno(intel_dp->dfp.rgb_to_ycbcr),
		    yesno(connector->base.ycbcr_420_allowed),
		    yesno(intel_dp->dfp.ycbcr_444_to_420));
}

static void
intel_dp_set_edid(struct intel_dp *intel_dp)
{
	struct intel_connector *connector = intel_dp->attached_connector;
	struct edid *edid;

	intel_dp_unset_edid(intel_dp);
	edid = intel_dp_get_edid(intel_dp);
	connector->detect_edid = edid;

	intel_dp_update_dfp(intel_dp, edid);
	intel_dp_update_420(intel_dp);

	if (edid && edid->input & DRM_EDID_INPUT_DIGITAL) {
		intel_dp->has_hdmi_sink = drm_detect_hdmi_monitor(edid);
		intel_dp->has_audio = drm_detect_monitor_audio(edid);
	}

	drm_dp_cec_set_edid(&intel_dp->aux, edid);
}

static void
intel_dp_unset_edid(struct intel_dp *intel_dp)
{
	struct intel_connector *connector = intel_dp->attached_connector;

	drm_dp_cec_unset_edid(&intel_dp->aux);
	kfree(connector->detect_edid);
	connector->detect_edid = NULL;

	intel_dp->has_hdmi_sink = false;
	intel_dp->has_audio = false;

	intel_dp->dfp.max_bpc = 0;
	intel_dp->dfp.max_dotclock = 0;
	intel_dp->dfp.min_tmds_clock = 0;
	intel_dp->dfp.max_tmds_clock = 0;

	intel_dp->dfp.pcon_max_frl_bw = 0;

	intel_dp->dfp.ycbcr_444_to_420 = false;
	connector->base.ycbcr_420_allowed = false;
}

static int
intel_dp_detect(struct drm_connector *connector,
		struct drm_modeset_acquire_ctx *ctx,
		bool force)
{
	struct drm_i915_private *dev_priv = to_i915(connector->dev);
	struct intel_dp *intel_dp = intel_attached_dp(to_intel_connector(connector));
	struct intel_digital_port *dig_port = dp_to_dig_port(intel_dp);
	struct intel_encoder *encoder = &dig_port->base;
	enum drm_connector_status status;

	drm_dbg_kms(&dev_priv->drm, "[CONNECTOR:%d:%s]\n",
		    connector->base.id, connector->name);
	drm_WARN_ON(&dev_priv->drm,
		    !drm_modeset_is_locked(&dev_priv->drm.mode_config.connection_mutex));

	if (!INTEL_DISPLAY_ENABLED(dev_priv))
		return connector_status_disconnected;

	/* Can't disconnect eDP */
	if (intel_dp_is_edp(intel_dp))
		status = edp_detect(intel_dp);
	else if (intel_digital_port_connected(encoder))
		status = intel_dp_detect_dpcd(intel_dp);
	else
		status = connector_status_disconnected;

	if (status == connector_status_disconnected) {
		memset(&intel_dp->compliance, 0, sizeof(intel_dp->compliance));
		memset(intel_dp->dsc_dpcd, 0, sizeof(intel_dp->dsc_dpcd));

		if (intel_dp->is_mst) {
			drm_dbg_kms(&dev_priv->drm,
				    "MST device may have disappeared %d vs %d\n",
				    intel_dp->is_mst,
				    intel_dp->mst_mgr.mst_state);
			intel_dp->is_mst = false;
			drm_dp_mst_topology_mgr_set_mst(&intel_dp->mst_mgr,
							intel_dp->is_mst);
		}

		goto out;
	}

	/* Read DP Sink DSC Cap DPCD regs for DP v1.4 */
	if (DISPLAY_VER(dev_priv) >= 11)
		intel_dp_get_dsc_sink_cap(intel_dp);

	intel_dp_configure_mst(intel_dp);

	/*
	 * TODO: Reset link params when switching to MST mode, until MST
	 * supports link training fallback params.
	 */
	if (intel_dp->reset_link_params || intel_dp->is_mst) {
		/* Initial max link lane count */
		intel_dp->max_link_lane_count = intel_dp_max_common_lane_count(intel_dp);

		/* Initial max link rate */
		intel_dp->max_link_rate = intel_dp_max_common_rate(intel_dp);

		intel_dp->reset_link_params = false;
	}

	intel_dp_print_rates(intel_dp);

	if (intel_dp->is_mst) {
		/*
		 * If we are in MST mode then this connector
		 * won't appear connected or have anything
		 * with EDID on it
		 */
		status = connector_status_disconnected;
		goto out;
	}

	/*
	 * Some external monitors do not signal loss of link synchronization
	 * with an IRQ_HPD, so force a link status check.
	 */
	if (!intel_dp_is_edp(intel_dp)) {
		int ret;

		ret = intel_dp_retrain_link(encoder, ctx);
		if (ret)
			return ret;
	}

	/*
	 * Clearing NACK and defer counts to get their exact values
	 * while reading EDID which are required by Compliance tests
	 * 4.2.2.4 and 4.2.2.5
	 */
	intel_dp->aux.i2c_nack_count = 0;
	intel_dp->aux.i2c_defer_count = 0;

	intel_dp_set_edid(intel_dp);
	if (intel_dp_is_edp(intel_dp) ||
	    to_intel_connector(connector)->detect_edid)
		status = connector_status_connected;

	intel_dp_check_device_service_irq(intel_dp);

out:
	if (status != connector_status_connected && !intel_dp->is_mst)
		intel_dp_unset_edid(intel_dp);

	/*
	 * Make sure the refs for power wells enabled during detect are
	 * dropped to avoid a new detect cycle triggered by HPD polling.
	 */
	intel_display_power_flush_work(dev_priv);

	if (!intel_dp_is_edp(intel_dp))
		drm_dp_set_subconnector_property(connector,
						 status,
						 intel_dp->dpcd,
						 intel_dp->downstream_ports);
	return status;
}

static void
intel_dp_force(struct drm_connector *connector)
{
	struct intel_dp *intel_dp = intel_attached_dp(to_intel_connector(connector));
	struct intel_digital_port *dig_port = dp_to_dig_port(intel_dp);
	struct intel_encoder *intel_encoder = &dig_port->base;
	struct drm_i915_private *dev_priv = to_i915(intel_encoder->base.dev);
	enum intel_display_power_domain aux_domain =
		intel_aux_power_domain(dig_port);
	intel_wakeref_t wakeref;

	drm_dbg_kms(&dev_priv->drm, "[CONNECTOR:%d:%s]\n",
		    connector->base.id, connector->name);
	intel_dp_unset_edid(intel_dp);

	if (connector->status != connector_status_connected)
		return;

	wakeref = intel_display_power_get(dev_priv, aux_domain);

	intel_dp_set_edid(intel_dp);

	intel_display_power_put(dev_priv, aux_domain, wakeref);
}

static int intel_dp_get_modes(struct drm_connector *connector)
{
	struct intel_connector *intel_connector = to_intel_connector(connector);
	struct edid *edid;
	int num_modes = 0;

	edid = intel_connector->detect_edid;
	if (edid) {
		num_modes = intel_connector_update_modes(connector, edid);

		if (intel_vrr_is_capable(connector))
			drm_connector_set_vrr_capable_property(connector,
							       true);
	}

	/* Also add fixed mode, which may or may not be present in EDID */
	if (intel_dp_is_edp(intel_attached_dp(intel_connector)) &&
	    intel_connector->panel.fixed_mode) {
		struct drm_display_mode *mode;

		mode = drm_mode_duplicate(connector->dev,
					  intel_connector->panel.fixed_mode);
		if (mode) {
			drm_mode_probed_add(connector, mode);
			num_modes++;
		}
	}

	if (num_modes)
		return num_modes;

	if (!edid) {
		struct intel_dp *intel_dp = intel_attached_dp(intel_connector);
		struct drm_display_mode *mode;

		mode = drm_dp_downstream_mode(connector->dev,
					      intel_dp->dpcd,
					      intel_dp->downstream_ports);
		if (mode) {
			drm_mode_probed_add(connector, mode);
			num_modes++;
		}
	}

	return num_modes;
}

static int
intel_dp_connector_register(struct drm_connector *connector)
{
	struct drm_i915_private *i915 = to_i915(connector->dev);
	struct intel_dp *intel_dp = intel_attached_dp(to_intel_connector(connector));
	struct intel_digital_port *dig_port = dp_to_dig_port(intel_dp);
	struct intel_lspcon *lspcon = &dig_port->lspcon;
	int ret;

	ret = intel_connector_register(connector);
	if (ret)
		return ret;

	drm_dbg_kms(&i915->drm, "registering %s bus for %s\n",
		    intel_dp->aux.name, connector->kdev->kobj.name);

	intel_dp->aux.dev = connector->kdev;
	ret = drm_dp_aux_register(&intel_dp->aux);
	if (!ret)
		drm_dp_cec_register_connector(&intel_dp->aux, connector);

	if (!intel_bios_is_lspcon_present(i915, dig_port->base.port))
		return ret;

	/*
	 * ToDo: Clean this up to handle lspcon init and resume more
	 * efficiently and streamlined.
	 */
	if (lspcon_init(dig_port)) {
		lspcon_detect_hdr_capability(lspcon);
		if (lspcon->hdr_supported)
			drm_object_attach_property(&connector->base,
						   connector->dev->mode_config.hdr_output_metadata_property,
						   0);
	}

	return ret;
}

static void
intel_dp_connector_unregister(struct drm_connector *connector)
{
	struct intel_dp *intel_dp = intel_attached_dp(to_intel_connector(connector));

	drm_dp_cec_unregister_connector(&intel_dp->aux);
	drm_dp_aux_unregister(&intel_dp->aux);
	intel_connector_unregister(connector);
}

void intel_dp_encoder_flush_work(struct drm_encoder *encoder)
{
	struct intel_digital_port *dig_port = enc_to_dig_port(to_intel_encoder(encoder));
	struct intel_dp *intel_dp = &dig_port->dp;

	intel_dp_mst_encoder_cleanup(dig_port);

	intel_pps_vdd_off_sync(intel_dp);

	intel_dp_aux_fini(intel_dp);
}

void intel_dp_encoder_suspend(struct intel_encoder *intel_encoder)
{
	struct intel_dp *intel_dp = enc_to_intel_dp(intel_encoder);

	intel_pps_vdd_off_sync(intel_dp);
}

void intel_dp_encoder_shutdown(struct intel_encoder *intel_encoder)
{
	struct intel_dp *intel_dp = enc_to_intel_dp(intel_encoder);

	intel_pps_wait_power_cycle(intel_dp);
}

static int intel_modeset_tile_group(struct intel_atomic_state *state,
				    int tile_group_id)
{
	struct drm_i915_private *dev_priv = to_i915(state->base.dev);
	struct drm_connector_list_iter conn_iter;
	struct drm_connector *connector;
	int ret = 0;

	drm_connector_list_iter_begin(&dev_priv->drm, &conn_iter);
	drm_for_each_connector_iter(connector, &conn_iter) {
		struct drm_connector_state *conn_state;
		struct intel_crtc_state *crtc_state;
		struct intel_crtc *crtc;

		if (!connector->has_tile ||
		    connector->tile_group->id != tile_group_id)
			continue;

		conn_state = drm_atomic_get_connector_state(&state->base,
							    connector);
		if (IS_ERR(conn_state)) {
			ret = PTR_ERR(conn_state);
			break;
		}

		crtc = to_intel_crtc(conn_state->crtc);

		if (!crtc)
			continue;

		crtc_state = intel_atomic_get_new_crtc_state(state, crtc);
		crtc_state->uapi.mode_changed = true;

		ret = drm_atomic_add_affected_planes(&state->base, &crtc->base);
		if (ret)
			break;
	}
	drm_connector_list_iter_end(&conn_iter);

	return ret;
}

static int intel_modeset_affected_transcoders(struct intel_atomic_state *state, u8 transcoders)
{
	struct drm_i915_private *dev_priv = to_i915(state->base.dev);
	struct intel_crtc *crtc;

	if (transcoders == 0)
		return 0;

	for_each_intel_crtc(&dev_priv->drm, crtc) {
		struct intel_crtc_state *crtc_state;
		int ret;

		crtc_state = intel_atomic_get_crtc_state(&state->base, crtc);
		if (IS_ERR(crtc_state))
			return PTR_ERR(crtc_state);

		if (!crtc_state->hw.enable)
			continue;

		if (!(transcoders & BIT(crtc_state->cpu_transcoder)))
			continue;

		crtc_state->uapi.mode_changed = true;

		ret = drm_atomic_add_affected_connectors(&state->base, &crtc->base);
		if (ret)
			return ret;

		ret = drm_atomic_add_affected_planes(&state->base, &crtc->base);
		if (ret)
			return ret;

		transcoders &= ~BIT(crtc_state->cpu_transcoder);
	}

	drm_WARN_ON(&dev_priv->drm, transcoders != 0);

	return 0;
}

static int intel_modeset_synced_crtcs(struct intel_atomic_state *state,
				      struct drm_connector *connector)
{
	const struct drm_connector_state *old_conn_state =
		drm_atomic_get_old_connector_state(&state->base, connector);
	const struct intel_crtc_state *old_crtc_state;
	struct intel_crtc *crtc;
	u8 transcoders;

	crtc = to_intel_crtc(old_conn_state->crtc);
	if (!crtc)
		return 0;

	old_crtc_state = intel_atomic_get_old_crtc_state(state, crtc);

	if (!old_crtc_state->hw.active)
		return 0;

	transcoders = old_crtc_state->sync_mode_slaves_mask;
	if (old_crtc_state->master_transcoder != INVALID_TRANSCODER)
		transcoders |= BIT(old_crtc_state->master_transcoder);

	return intel_modeset_affected_transcoders(state,
						  transcoders);
}

static int intel_dp_connector_atomic_check(struct drm_connector *conn,
					   struct drm_atomic_state *_state)
{
	struct drm_i915_private *dev_priv = to_i915(conn->dev);
	struct intel_atomic_state *state = to_intel_atomic_state(_state);
	int ret;

	ret = intel_digital_connector_atomic_check(conn, &state->base);
	if (ret)
		return ret;

	/*
	 * We don't enable port sync on BDW due to missing w/as and
	 * due to not having adjusted the modeset sequence appropriately.
	 */
	if (DISPLAY_VER(dev_priv) < 9)
		return 0;

	if (!intel_connector_needs_modeset(state, conn))
		return 0;

	if (conn->has_tile) {
		ret = intel_modeset_tile_group(state, conn->tile_group->id);
		if (ret)
			return ret;
	}

	return intel_modeset_synced_crtcs(state, conn);
}

static const struct drm_connector_funcs intel_dp_connector_funcs = {
	.force = intel_dp_force,
	.fill_modes = drm_helper_probe_single_connector_modes,
	.atomic_get_property = intel_digital_connector_atomic_get_property,
	.atomic_set_property = intel_digital_connector_atomic_set_property,
	.late_register = intel_dp_connector_register,
	.early_unregister = intel_dp_connector_unregister,
	.destroy = intel_connector_destroy,
	.atomic_destroy_state = drm_atomic_helper_connector_destroy_state,
	.atomic_duplicate_state = intel_digital_connector_duplicate_state,
};

static const struct drm_connector_helper_funcs intel_dp_connector_helper_funcs = {
	.detect_ctx = intel_dp_detect,
	.get_modes = intel_dp_get_modes,
	.mode_valid = intel_dp_mode_valid,
	.atomic_check = intel_dp_connector_atomic_check,
};

enum irqreturn
intel_dp_hpd_pulse(struct intel_digital_port *dig_port, bool long_hpd)
{
	struct drm_i915_private *i915 = to_i915(dig_port->base.base.dev);
	struct intel_dp *intel_dp = &dig_port->dp;

	if (dig_port->base.type == INTEL_OUTPUT_EDP &&
	    (long_hpd || !intel_pps_have_power(intel_dp))) {
		/*
		 * vdd off can generate a long/short pulse on eDP which
		 * would require vdd on to handle it, and thus we
		 * would end up in an endless cycle of
		 * "vdd off -> long/short hpd -> vdd on -> detect -> vdd off -> ..."
		 */
		drm_dbg_kms(&i915->drm,
			    "ignoring %s hpd on eDP [ENCODER:%d:%s]\n",
			    long_hpd ? "long" : "short",
			    dig_port->base.base.base.id,
			    dig_port->base.base.name);
		return IRQ_HANDLED;
	}

	drm_dbg_kms(&i915->drm, "got hpd irq on [ENCODER:%d:%s] - %s\n",
		    dig_port->base.base.base.id,
		    dig_port->base.base.name,
		    long_hpd ? "long" : "short");

	if (long_hpd) {
		intel_dp->reset_link_params = true;
		return IRQ_NONE;
	}

	if (intel_dp->is_mst) {
		if (!intel_dp_check_mst_status(intel_dp))
			return IRQ_NONE;
	} else if (!intel_dp_short_pulse(intel_dp)) {
		return IRQ_NONE;
	}

	return IRQ_HANDLED;
}

/* check the VBT to see whether the eDP is on another port */
bool intel_dp_is_port_edp(struct drm_i915_private *dev_priv, enum port port)
{
	/*
	 * eDP not supported on g4x. so bail out early just
	 * for a bit extra safety in case the VBT is bonkers.
	 */
	if (DISPLAY_VER(dev_priv) < 5)
		return false;

	if (DISPLAY_VER(dev_priv) < 9 && port == PORT_A)
		return true;

	return intel_bios_is_port_edp(dev_priv, port);
}

static void
intel_dp_add_properties(struct intel_dp *intel_dp, struct drm_connector *connector)
{
	struct drm_i915_private *dev_priv = to_i915(connector->dev);
	enum port port = dp_to_dig_port(intel_dp)->base.port;

	if (!intel_dp_is_edp(intel_dp))
		drm_connector_attach_dp_subconnector_property(connector);

	if (!IS_G4X(dev_priv) && port != PORT_A)
		intel_attach_force_audio_property(connector);

	intel_attach_broadcast_rgb_property(connector);
	if (HAS_GMCH(dev_priv))
		drm_connector_attach_max_bpc_property(connector, 6, 10);
	else if (DISPLAY_VER(dev_priv) >= 5)
		drm_connector_attach_max_bpc_property(connector, 6, 12);

	/* Register HDMI colorspace for case of lspcon */
	if (intel_bios_is_lspcon_present(dev_priv, port)) {
		drm_connector_attach_content_type_property(connector);
		intel_attach_hdmi_colorspace_property(connector);
	} else {
		intel_attach_dp_colorspace_property(connector);
	}

	if (IS_GEMINILAKE(dev_priv) || DISPLAY_VER(dev_priv) >= 11)
		drm_object_attach_property(&connector->base,
					   connector->dev->mode_config.hdr_output_metadata_property,
					   0);

	if (intel_dp_is_edp(intel_dp)) {
		u32 allowed_scalers;

		allowed_scalers = BIT(DRM_MODE_SCALE_ASPECT) | BIT(DRM_MODE_SCALE_FULLSCREEN);
		if (!HAS_GMCH(dev_priv))
			allowed_scalers |= BIT(DRM_MODE_SCALE_CENTER);

		drm_connector_attach_scaling_mode_property(connector, allowed_scalers);

		connector->state->scaling_mode = DRM_MODE_SCALE_ASPECT;

	}

	if (HAS_VRR(dev_priv))
		drm_connector_attach_vrr_capable_property(connector);
}

/**
 * intel_dp_set_drrs_state - program registers for RR switch to take effect
 * @dev_priv: i915 device
 * @crtc_state: a pointer to the active intel_crtc_state
 * @refresh_rate: RR to be programmed
 *
 * This function gets called when refresh rate (RR) has to be changed from
 * one frequency to another. Switches can be between high and low RR
 * supported by the panel or to any other RR based on media playback (in
 * this case, RR value needs to be passed from user space).
 *
 * The caller of this function needs to take a lock on dev_priv->drrs.
 */
static void intel_dp_set_drrs_state(struct drm_i915_private *dev_priv,
				    const struct intel_crtc_state *crtc_state,
				    int refresh_rate)
{
	struct intel_dp *intel_dp = dev_priv->drrs.dp;
	struct intel_crtc *intel_crtc = to_intel_crtc(crtc_state->uapi.crtc);
	enum drrs_refresh_rate_type index = DRRS_HIGH_RR;

	if (refresh_rate <= 0) {
		drm_dbg_kms(&dev_priv->drm,
			    "Refresh rate should be positive non-zero.\n");
		return;
	}

	if (intel_dp == NULL) {
		drm_dbg_kms(&dev_priv->drm, "DRRS not supported.\n");
		return;
	}

	if (!intel_crtc) {
		drm_dbg_kms(&dev_priv->drm,
			    "DRRS: intel_crtc not initialized\n");
		return;
	}

	if (dev_priv->drrs.type < SEAMLESS_DRRS_SUPPORT) {
		drm_dbg_kms(&dev_priv->drm, "Only Seamless DRRS supported.\n");
		return;
	}

	if (drm_mode_vrefresh(intel_dp->attached_connector->panel.downclock_mode) ==
			refresh_rate)
		index = DRRS_LOW_RR;

	if (index == dev_priv->drrs.refresh_rate_type) {
		drm_dbg_kms(&dev_priv->drm,
			    "DRRS requested for previously set RR...ignoring\n");
		return;
	}

	if (!crtc_state->hw.active) {
		drm_dbg_kms(&dev_priv->drm,
			    "eDP encoder disabled. CRTC not Active\n");
		return;
	}

	if (DISPLAY_VER(dev_priv) >= 8 && !IS_CHERRYVIEW(dev_priv)) {
		switch (index) {
		case DRRS_HIGH_RR:
			intel_dp_set_m_n(crtc_state, M1_N1);
			break;
		case DRRS_LOW_RR:
			intel_dp_set_m_n(crtc_state, M2_N2);
			break;
		case DRRS_MAX_RR:
		default:
			drm_err(&dev_priv->drm,
				"Unsupported refreshrate type\n");
		}
	} else if (DISPLAY_VER(dev_priv) > 6) {
		i915_reg_t reg = PIPECONF(crtc_state->cpu_transcoder);
		u32 val;

		val = intel_de_read(dev_priv, reg);
		if (index > DRRS_HIGH_RR) {
			if (IS_VALLEYVIEW(dev_priv) || IS_CHERRYVIEW(dev_priv))
				val |= PIPECONF_EDP_RR_MODE_SWITCH_VLV;
			else
				val |= PIPECONF_EDP_RR_MODE_SWITCH;
		} else {
			if (IS_VALLEYVIEW(dev_priv) || IS_CHERRYVIEW(dev_priv))
				val &= ~PIPECONF_EDP_RR_MODE_SWITCH_VLV;
			else
				val &= ~PIPECONF_EDP_RR_MODE_SWITCH;
		}
		intel_de_write(dev_priv, reg, val);
	}

	dev_priv->drrs.refresh_rate_type = index;

	drm_dbg_kms(&dev_priv->drm, "eDP Refresh Rate set to : %dHz\n",
		    refresh_rate);
}

static void
intel_edp_drrs_enable_locked(struct intel_dp *intel_dp)
{
	struct drm_i915_private *dev_priv = dp_to_i915(intel_dp);

	dev_priv->drrs.busy_frontbuffer_bits = 0;
	dev_priv->drrs.dp = intel_dp;
}

/**
 * intel_edp_drrs_enable - init drrs struct if supported
 * @intel_dp: DP struct
 * @crtc_state: A pointer to the active crtc state.
 *
 * Initializes frontbuffer_bits and drrs.dp
 */
void intel_edp_drrs_enable(struct intel_dp *intel_dp,
			   const struct intel_crtc_state *crtc_state)
{
	struct drm_i915_private *dev_priv = dp_to_i915(intel_dp);

	if (!crtc_state->has_drrs)
		return;

	drm_dbg_kms(&dev_priv->drm, "Enabling DRRS\n");

	mutex_lock(&dev_priv->drrs.mutex);

	if (dev_priv->drrs.dp) {
		drm_warn(&dev_priv->drm, "DRRS already enabled\n");
		goto unlock;
	}

	intel_edp_drrs_enable_locked(intel_dp);

unlock:
	mutex_unlock(&dev_priv->drrs.mutex);
}

static void
intel_edp_drrs_disable_locked(struct intel_dp *intel_dp,
			      const struct intel_crtc_state *crtc_state)
{
	struct drm_i915_private *dev_priv = dp_to_i915(intel_dp);

	if (dev_priv->drrs.refresh_rate_type == DRRS_LOW_RR) {
		int refresh;

		refresh = drm_mode_vrefresh(intel_dp->attached_connector->panel.fixed_mode);
		intel_dp_set_drrs_state(dev_priv, crtc_state, refresh);
	}

	dev_priv->drrs.dp = NULL;
}

/**
 * intel_edp_drrs_disable - Disable DRRS
 * @intel_dp: DP struct
 * @old_crtc_state: Pointer to old crtc_state.
 *
 */
void intel_edp_drrs_disable(struct intel_dp *intel_dp,
			    const struct intel_crtc_state *old_crtc_state)
{
	struct drm_i915_private *dev_priv = dp_to_i915(intel_dp);

	if (!old_crtc_state->has_drrs)
		return;

	mutex_lock(&dev_priv->drrs.mutex);
	if (!dev_priv->drrs.dp) {
		mutex_unlock(&dev_priv->drrs.mutex);
		return;
	}

	intel_edp_drrs_disable_locked(intel_dp, old_crtc_state);
	mutex_unlock(&dev_priv->drrs.mutex);

	cancel_delayed_work_sync(&dev_priv->drrs.work);
}

/**
 * intel_edp_drrs_update - Update DRRS state
 * @intel_dp: Intel DP
 * @crtc_state: new CRTC state
 *
 * This function will update DRRS states, disabling or enabling DRRS when
 * executing fastsets. For full modeset, intel_edp_drrs_disable() and
 * intel_edp_drrs_enable() should be called instead.
 */
void
intel_edp_drrs_update(struct intel_dp *intel_dp,
		      const struct intel_crtc_state *crtc_state)
{
	struct drm_i915_private *dev_priv = dp_to_i915(intel_dp);

	if (dev_priv->drrs.type != SEAMLESS_DRRS_SUPPORT)
		return;

	mutex_lock(&dev_priv->drrs.mutex);

	/* New state matches current one? */
	if (crtc_state->has_drrs == !!dev_priv->drrs.dp)
		goto unlock;

	if (crtc_state->has_drrs)
		intel_edp_drrs_enable_locked(intel_dp);
	else
		intel_edp_drrs_disable_locked(intel_dp, crtc_state);

unlock:
	mutex_unlock(&dev_priv->drrs.mutex);
}

static void intel_edp_drrs_downclock_work(struct work_struct *work)
{
	struct drm_i915_private *dev_priv =
		container_of(work, typeof(*dev_priv), drrs.work.work);
	struct intel_dp *intel_dp;

	mutex_lock(&dev_priv->drrs.mutex);

	intel_dp = dev_priv->drrs.dp;

	if (!intel_dp)
		goto unlock;

	/*
	 * The delayed work can race with an invalidate hence we need to
	 * recheck.
	 */

	if (dev_priv->drrs.busy_frontbuffer_bits)
		goto unlock;

	if (dev_priv->drrs.refresh_rate_type != DRRS_LOW_RR) {
		struct drm_crtc *crtc = dp_to_dig_port(intel_dp)->base.base.crtc;

		intel_dp_set_drrs_state(dev_priv, to_intel_crtc(crtc)->config,
			drm_mode_vrefresh(intel_dp->attached_connector->panel.downclock_mode));
	}

unlock:
	mutex_unlock(&dev_priv->drrs.mutex);
}

/**
 * intel_edp_drrs_invalidate - Disable Idleness DRRS
 * @dev_priv: i915 device
 * @frontbuffer_bits: frontbuffer plane tracking bits
 *
 * This function gets called everytime rendering on the given planes start.
 * Hence DRRS needs to be Upclocked, i.e. (LOW_RR -> HIGH_RR).
 *
 * Dirty frontbuffers relevant to DRRS are tracked in busy_frontbuffer_bits.
 */
void intel_edp_drrs_invalidate(struct drm_i915_private *dev_priv,
			       unsigned int frontbuffer_bits)
{
	struct intel_dp *intel_dp;
	struct drm_crtc *crtc;
	enum pipe pipe;

	if (dev_priv->drrs.type == DRRS_NOT_SUPPORTED)
		return;

	cancel_delayed_work(&dev_priv->drrs.work);

	mutex_lock(&dev_priv->drrs.mutex);

	intel_dp = dev_priv->drrs.dp;
	if (!intel_dp) {
		mutex_unlock(&dev_priv->drrs.mutex);
		return;
	}

	crtc = dp_to_dig_port(intel_dp)->base.base.crtc;
	pipe = to_intel_crtc(crtc)->pipe;

	frontbuffer_bits &= INTEL_FRONTBUFFER_ALL_MASK(pipe);
	dev_priv->drrs.busy_frontbuffer_bits |= frontbuffer_bits;

	/* invalidate means busy screen hence upclock */
	if (frontbuffer_bits && dev_priv->drrs.refresh_rate_type == DRRS_LOW_RR)
		intel_dp_set_drrs_state(dev_priv, to_intel_crtc(crtc)->config,
					drm_mode_vrefresh(intel_dp->attached_connector->panel.fixed_mode));

	mutex_unlock(&dev_priv->drrs.mutex);
}

/**
 * intel_edp_drrs_flush - Restart Idleness DRRS
 * @dev_priv: i915 device
 * @frontbuffer_bits: frontbuffer plane tracking bits
 *
 * This function gets called every time rendering on the given planes has
 * completed or flip on a crtc is completed. So DRRS should be upclocked
 * (LOW_RR -> HIGH_RR). And also Idleness detection should be started again,
 * if no other planes are dirty.
 *
 * Dirty frontbuffers relevant to DRRS are tracked in busy_frontbuffer_bits.
 */
void intel_edp_drrs_flush(struct drm_i915_private *dev_priv,
			  unsigned int frontbuffer_bits)
{
	struct intel_dp *intel_dp;
	struct drm_crtc *crtc;
	enum pipe pipe;

	if (dev_priv->drrs.type == DRRS_NOT_SUPPORTED)
		return;

	cancel_delayed_work(&dev_priv->drrs.work);

	mutex_lock(&dev_priv->drrs.mutex);

	intel_dp = dev_priv->drrs.dp;
	if (!intel_dp) {
		mutex_unlock(&dev_priv->drrs.mutex);
		return;
	}

	crtc = dp_to_dig_port(intel_dp)->base.base.crtc;
	pipe = to_intel_crtc(crtc)->pipe;

	frontbuffer_bits &= INTEL_FRONTBUFFER_ALL_MASK(pipe);
	dev_priv->drrs.busy_frontbuffer_bits &= ~frontbuffer_bits;

	/* flush means busy screen hence upclock */
	if (frontbuffer_bits && dev_priv->drrs.refresh_rate_type == DRRS_LOW_RR)
		intel_dp_set_drrs_state(dev_priv, to_intel_crtc(crtc)->config,
					drm_mode_vrefresh(intel_dp->attached_connector->panel.fixed_mode));

	/*
	 * flush also means no more activity hence schedule downclock, if all
	 * other fbs are quiescent too
	 */
	if (!dev_priv->drrs.busy_frontbuffer_bits)
		schedule_delayed_work(&dev_priv->drrs.work,
				msecs_to_jiffies(1000));
	mutex_unlock(&dev_priv->drrs.mutex);
}

/**
 * DOC: Display Refresh Rate Switching (DRRS)
 *
 * Display Refresh Rate Switching (DRRS) is a power conservation feature
 * which enables swtching between low and high refresh rates,
 * dynamically, based on the usage scenario. This feature is applicable
 * for internal panels.
 *
 * Indication that the panel supports DRRS is given by the panel EDID, which
 * would list multiple refresh rates for one resolution.
 *
 * DRRS is of 2 types - static and seamless.
 * Static DRRS involves changing refresh rate (RR) by doing a full modeset
 * (may appear as a blink on screen) and is used in dock-undock scenario.
 * Seamless DRRS involves changing RR without any visual effect to the user
 * and can be used during normal system usage. This is done by programming
 * certain registers.
 *
 * Support for static/seamless DRRS may be indicated in the VBT based on
 * inputs from the panel spec.
 *
 * DRRS saves power by switching to low RR based on usage scenarios.
 *
 * The implementation is based on frontbuffer tracking implementation.  When
 * there is a disturbance on the screen triggered by user activity or a periodic
 * system activity, DRRS is disabled (RR is changed to high RR).  When there is
 * no movement on screen, after a timeout of 1 second, a switch to low RR is
 * made.
 *
 * For integration with frontbuffer tracking code, intel_edp_drrs_invalidate()
 * and intel_edp_drrs_flush() are called.
 *
 * DRRS can be further extended to support other internal panels and also
 * the scenario of video playback wherein RR is set based on the rate
 * requested by userspace.
 */

/**
 * intel_dp_drrs_init - Init basic DRRS work and mutex.
 * @connector: eDP connector
 * @fixed_mode: preferred mode of panel
 *
 * This function is  called only once at driver load to initialize basic
 * DRRS stuff.
 *
 * Returns:
 * Downclock mode if panel supports it, else return NULL.
 * DRRS support is determined by the presence of downclock mode (apart
 * from VBT setting).
 */
static struct drm_display_mode *
intel_dp_drrs_init(struct intel_connector *connector,
		   struct drm_display_mode *fixed_mode)
{
	struct drm_i915_private *dev_priv = to_i915(connector->base.dev);
	struct drm_display_mode *downclock_mode = NULL;

	INIT_DELAYED_WORK(&dev_priv->drrs.work, intel_edp_drrs_downclock_work);
	mutex_init(&dev_priv->drrs.mutex);

	if (DISPLAY_VER(dev_priv) <= 6) {
		drm_dbg_kms(&dev_priv->drm,
			    "DRRS supported for Gen7 and above\n");
		return NULL;
	}

	if (dev_priv->vbt.drrs_type != SEAMLESS_DRRS_SUPPORT) {
		drm_dbg_kms(&dev_priv->drm, "VBT doesn't support DRRS\n");
		return NULL;
	}

	downclock_mode = intel_panel_edid_downclock_mode(connector, fixed_mode);
	if (!downclock_mode) {
		drm_dbg_kms(&dev_priv->drm,
			    "Downclock mode is not found. DRRS not supported\n");
		return NULL;
	}

	dev_priv->drrs.type = dev_priv->vbt.drrs_type;

	dev_priv->drrs.refresh_rate_type = DRRS_HIGH_RR;
	drm_dbg_kms(&dev_priv->drm,
		    "seamless DRRS supported for eDP panel.\n");
	return downclock_mode;
}

static bool intel_edp_init_connector(struct intel_dp *intel_dp,
				     struct intel_connector *intel_connector)
{
	struct drm_i915_private *dev_priv = dp_to_i915(intel_dp);
	struct drm_device *dev = &dev_priv->drm;
	struct drm_connector *connector = &intel_connector->base;
	struct drm_display_mode *fixed_mode = NULL;
	struct drm_display_mode *downclock_mode = NULL;
	bool has_dpcd;
	enum pipe pipe = INVALID_PIPE;
	struct edid *edid;

	if (!intel_dp_is_edp(intel_dp))
		return true;

	/*
	 * On IBX/CPT we may get here with LVDS already registered. Since the
	 * driver uses the only internal power sequencer available for both
	 * eDP and LVDS bail out early in this case to prevent interfering
	 * with an already powered-on LVDS power sequencer.
	 */
	if (intel_get_lvds_encoder(dev_priv)) {
		drm_WARN_ON(dev,
			    !(HAS_PCH_IBX(dev_priv) || HAS_PCH_CPT(dev_priv)));
		drm_info(&dev_priv->drm,
			 "LVDS was detected, not registering eDP\n");

		return false;
	}

	intel_pps_init(intel_dp);

	/* Cache DPCD and EDID for edp. */
	has_dpcd = intel_edp_init_dpcd(intel_dp);

	if (!has_dpcd) {
		/* if this fails, presume the device is a ghost */
		drm_info(&dev_priv->drm,
			 "failed to retrieve link info, disabling eDP\n");
		goto out_vdd_off;
	}

	mutex_lock(&dev->mode_config.mutex);
	edid = drm_get_edid(connector, &intel_dp->aux.ddc);
	if (edid) {
		if (drm_add_edid_modes(connector, edid)) {
			drm_connector_update_edid_property(connector, edid);
		} else {
			kfree(edid);
			edid = ERR_PTR(-EINVAL);
		}
	} else {
		edid = ERR_PTR(-ENOENT);
	}
	intel_connector->edid = edid;

	fixed_mode = intel_panel_edid_fixed_mode(intel_connector);
	if (fixed_mode)
		downclock_mode = intel_dp_drrs_init(intel_connector, fixed_mode);

	/* multiply the mode clock and horizontal timings for MSO */
	intel_edp_mso_mode_fixup(intel_connector, fixed_mode);
	intel_edp_mso_mode_fixup(intel_connector, downclock_mode);

	/* fallback to VBT if available for eDP */
	if (!fixed_mode)
		fixed_mode = intel_panel_vbt_fixed_mode(intel_connector);
	mutex_unlock(&dev->mode_config.mutex);

	if (IS_VALLEYVIEW(dev_priv) || IS_CHERRYVIEW(dev_priv)) {
		/*
		 * Figure out the current pipe for the initial backlight setup.
		 * If the current pipe isn't valid, try the PPS pipe, and if that
		 * fails just assume pipe A.
		 */
		pipe = vlv_active_pipe(intel_dp);

		if (pipe != PIPE_A && pipe != PIPE_B)
			pipe = intel_dp->pps.pps_pipe;

		if (pipe != PIPE_A && pipe != PIPE_B)
			pipe = PIPE_A;

		drm_dbg_kms(&dev_priv->drm,
			    "using pipe %c for initial backlight setup\n",
			    pipe_name(pipe));
	}

	intel_panel_init(&intel_connector->panel, fixed_mode, downclock_mode);
	intel_connector->panel.backlight.power = intel_pps_backlight_power;
	intel_panel_setup_backlight(connector, pipe);

	if (fixed_mode) {
		drm_connector_set_panel_orientation_with_quirk(connector,
				dev_priv->vbt.orientation,
				fixed_mode->hdisplay, fixed_mode->vdisplay);
	}

	return true;

out_vdd_off:
	intel_pps_vdd_off_sync(intel_dp);

	return false;
}

static void intel_dp_modeset_retry_work_fn(struct work_struct *work)
{
	struct intel_connector *intel_connector;
	struct drm_connector *connector;

	intel_connector = container_of(work, typeof(*intel_connector),
				       modeset_retry_work);
	connector = &intel_connector->base;
	DRM_DEBUG_KMS("[CONNECTOR:%d:%s]\n", connector->base.id,
		      connector->name);

	/* Grab the locks before changing connector property*/
	mutex_lock(&connector->dev->mode_config.mutex);
	/* Set connector link status to BAD and send a Uevent to notify
	 * userspace to do a modeset.
	 */
	drm_connector_set_link_status_property(connector,
					       DRM_MODE_LINK_STATUS_BAD);
	mutex_unlock(&connector->dev->mode_config.mutex);
	/* Send Hotplug uevent so userspace can reprobe */
	drm_kms_helper_hotplug_event(connector->dev);
}

bool
intel_dp_init_connector(struct intel_digital_port *dig_port,
			struct intel_connector *intel_connector)
{
	struct drm_connector *connector = &intel_connector->base;
	struct intel_dp *intel_dp = &dig_port->dp;
	struct intel_encoder *intel_encoder = &dig_port->base;
	struct drm_device *dev = intel_encoder->base.dev;
	struct drm_i915_private *dev_priv = to_i915(dev);
	enum port port = intel_encoder->port;
	enum phy phy = intel_port_to_phy(dev_priv, port);
	int type;

	/* Initialize the work for modeset in case of link train failure */
	INIT_WORK(&intel_connector->modeset_retry_work,
		  intel_dp_modeset_retry_work_fn);

	if (drm_WARN(dev, dig_port->max_lanes < 1,
		     "Not enough lanes (%d) for DP on [ENCODER:%d:%s]\n",
		     dig_port->max_lanes, intel_encoder->base.base.id,
		     intel_encoder->base.name))
		return false;

	intel_dp_set_source_rates(intel_dp);

	intel_dp->reset_link_params = true;
	intel_dp->pps.pps_pipe = INVALID_PIPE;
	intel_dp->pps.active_pipe = INVALID_PIPE;

	/* Preserve the current hw state. */
	intel_dp->DP = intel_de_read(dev_priv, intel_dp->output_reg);
	intel_dp->attached_connector = intel_connector;

	if (intel_dp_is_port_edp(dev_priv, port)) {
		/*
		 * Currently we don't support eDP on TypeC ports, although in
		 * theory it could work on TypeC legacy ports.
		 */
		drm_WARN_ON(dev, intel_phy_is_tc(dev_priv, phy));
		type = DRM_MODE_CONNECTOR_eDP;
	} else {
		type = DRM_MODE_CONNECTOR_DisplayPort;
	}

	if (IS_VALLEYVIEW(dev_priv) || IS_CHERRYVIEW(dev_priv))
		intel_dp->pps.active_pipe = vlv_active_pipe(intel_dp);

	/*
	 * For eDP we always set the encoder type to INTEL_OUTPUT_EDP, but
	 * for DP the encoder type can be set by the caller to
	 * INTEL_OUTPUT_UNKNOWN for DDI, so don't rewrite it.
	 */
	if (type == DRM_MODE_CONNECTOR_eDP)
		intel_encoder->type = INTEL_OUTPUT_EDP;

	/* eDP only on port B and/or C on vlv/chv */
	if (drm_WARN_ON(dev, (IS_VALLEYVIEW(dev_priv) ||
			      IS_CHERRYVIEW(dev_priv)) &&
			intel_dp_is_edp(intel_dp) &&
			port != PORT_B && port != PORT_C))
		return false;

	drm_dbg_kms(&dev_priv->drm,
		    "Adding %s connector on [ENCODER:%d:%s]\n",
		    type == DRM_MODE_CONNECTOR_eDP ? "eDP" : "DP",
		    intel_encoder->base.base.id, intel_encoder->base.name);

	drm_connector_init(dev, connector, &intel_dp_connector_funcs, type);
	drm_connector_helper_add(connector, &intel_dp_connector_helper_funcs);

	if (!HAS_GMCH(dev_priv))
		connector->interlace_allowed = true;
	connector->doublescan_allowed = 0;

	intel_connector->polled = DRM_CONNECTOR_POLL_HPD;

	intel_dp_aux_init(intel_dp);

	intel_connector_attach_encoder(intel_connector, intel_encoder);

	if (HAS_DDI(dev_priv))
		intel_connector->get_hw_state = intel_ddi_connector_get_hw_state;
	else
		intel_connector->get_hw_state = intel_connector_get_hw_state;

	/* init MST on ports that can support it */
	intel_dp_mst_encoder_init(dig_port,
				  intel_connector->base.base.id);

	if (!intel_edp_init_connector(intel_dp, intel_connector)) {
		intel_dp_aux_fini(intel_dp);
		intel_dp_mst_encoder_cleanup(dig_port);
		goto fail;
	}

	intel_dp_add_properties(intel_dp, connector);

	if (is_hdcp_supported(dev_priv, port) && !intel_dp_is_edp(intel_dp)) {
		int ret = intel_dp_init_hdcp(dig_port, intel_connector);
		if (ret)
			drm_dbg_kms(&dev_priv->drm,
				    "HDCP init failed, skipping.\n");
	}

	/* For G4X desktop chip, PEG_BAND_GAP_DATA 3:0 must first be written
	 * 0xd.  Failure to do so will result in spurious interrupts being
	 * generated on the port when a cable is not attached.
	 */
	if (IS_G45(dev_priv)) {
		u32 temp = intel_de_read(dev_priv, PEG_BAND_GAP_DATA);
		intel_de_write(dev_priv, PEG_BAND_GAP_DATA,
			       (temp & ~0xf) | 0xd);
	}

	intel_dp->frl.is_trained = false;
	intel_dp->frl.trained_rate_gbps = 0;

	intel_psr_init(intel_dp);

	return true;

fail:
	drm_connector_cleanup(connector);

	return false;
}

void intel_dp_mst_suspend(struct drm_i915_private *dev_priv)
{
	struct intel_encoder *encoder;

	if (!HAS_DISPLAY(dev_priv))
		return;

	for_each_intel_encoder(&dev_priv->drm, encoder) {
		struct intel_dp *intel_dp;

		if (encoder->type != INTEL_OUTPUT_DDI)
			continue;

		intel_dp = enc_to_intel_dp(encoder);

		if (!intel_dp->can_mst)
			continue;

		if (intel_dp->is_mst)
			drm_dp_mst_topology_mgr_suspend(&intel_dp->mst_mgr);
	}
}

void intel_dp_mst_resume(struct drm_i915_private *dev_priv)
{
	struct intel_encoder *encoder;

	if (!HAS_DISPLAY(dev_priv))
		return;

	for_each_intel_encoder(&dev_priv->drm, encoder) {
		struct intel_dp *intel_dp;
		int ret;

		if (encoder->type != INTEL_OUTPUT_DDI)
			continue;

		intel_dp = enc_to_intel_dp(encoder);

		if (!intel_dp->can_mst)
			continue;

		ret = drm_dp_mst_topology_mgr_resume(&intel_dp->mst_mgr,
						     true);
		if (ret) {
			intel_dp->is_mst = false;
			drm_dp_mst_topology_mgr_set_mst(&intel_dp->mst_mgr,
							false);
		}
	}
}<|MERGE_RESOLUTION|>--- conflicted
+++ resolved
@@ -304,11 +304,7 @@
 	} else if (IS_GEMINILAKE(dev_priv) || IS_BROXTON(dev_priv)) {
 		source_rates = bxt_rates;
 		size = ARRAY_SIZE(bxt_rates);
-<<<<<<< HEAD
-	} else if (IS_DISPLAY_VER(dev_priv, 9)) {
-=======
 	} else if (DISPLAY_VER(dev_priv) == 9) {
->>>>>>> 425390c5
 		source_rates = skl_rates;
 		size = ARRAY_SIZE(skl_rates);
 	} else if ((IS_HASWELL(dev_priv) && !IS_HSW_ULX(dev_priv)) ||
