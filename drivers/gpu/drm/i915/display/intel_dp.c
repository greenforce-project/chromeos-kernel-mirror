/*
 * Copyright © 2008 Intel Corporation
 *
 * Permission is hereby granted, free of charge, to any person obtaining a
 * copy of this software and associated documentation files (the "Software"),
 * to deal in the Software without restriction, including without limitation
 * the rights to use, copy, modify, merge, publish, distribute, sublicense,
 * and/or sell copies of the Software, and to permit persons to whom the
 * Software is furnished to do so, subject to the following conditions:
 *
 * The above copyright notice and this permission notice (including the next
 * paragraph) shall be included in all copies or substantial portions of the
 * Software.
 *
 * THE SOFTWARE IS PROVIDED "AS IS", WITHOUT WARRANTY OF ANY KIND, EXPRESS OR
 * IMPLIED, INCLUDING BUT NOT LIMITED TO THE WARRANTIES OF MERCHANTABILITY,
 * FITNESS FOR A PARTICULAR PURPOSE AND NONINFRINGEMENT.  IN NO EVENT SHALL
 * THE AUTHORS OR COPYRIGHT HOLDERS BE LIABLE FOR ANY CLAIM, DAMAGES OR OTHER
 * LIABILITY, WHETHER IN AN ACTION OF CONTRACT, TORT OR OTHERWISE, ARISING
 * FROM, OUT OF OR IN CONNECTION WITH THE SOFTWARE OR THE USE OR OTHER DEALINGS
 * IN THE SOFTWARE.
 *
 * Authors:
 *    Keith Packard <keithp@keithp.com>
 *
 */

#include <linux/export.h>
#include <linux/i2c.h>
#include <linux/notifier.h>
#include <linux/slab.h>
#include <linux/timekeeping.h>
#include <linux/types.h>

#include <asm/byteorder.h>

#include <drm/drm_atomic_helper.h>
#include <drm/drm_crtc.h>
#include <drm/drm_dp_helper.h>
#include <drm/drm_edid.h>
#include <drm/drm_probe_helper.h>

#include "g4x_dp.h"
#include "i915_debugfs.h"
#include "i915_drv.h"
#include "intel_atomic.h"
#include "intel_audio.h"
#include "intel_backlight.h"
#include "intel_connector.h"
#include "intel_crtc.h"
#include "intel_ddi.h"
#include "intel_de.h"
#include "intel_display_types.h"
#include "intel_dp.h"
#include "intel_dp_aux.h"
#include "intel_dp_hdcp.h"
#include "intel_dp_link_training.h"
#include "intel_dp_mst.h"
#include "intel_dpio_phy.h"
#include "intel_dpll.h"
#include "intel_fifo_underrun.h"
#include "intel_hdcp.h"
#include "intel_hdmi.h"
#include "intel_hotplug.h"
#include "intel_lspcon.h"
#include "intel_lvds.h"
#include "intel_panel.h"
#include "intel_pch_display.h"
#include "intel_pps.h"
#include "intel_psr.h"
#include "intel_tc.h"
#include "intel_vdsc.h"
#include "intel_vrr.h"

#define DP_DPRX_ESI_LEN 14

/* DP DSC throughput values used for slice count calculations KPixels/s */
#define DP_DSC_PEAK_PIXEL_RATE			2720000
#define DP_DSC_MAX_ENC_THROUGHPUT_0		340000
#define DP_DSC_MAX_ENC_THROUGHPUT_1		400000

/* DP DSC FEC Overhead factor = 1/(0.972261) */
#define DP_DSC_FEC_OVERHEAD_FACTOR		972261

/* Compliance test status bits  */
#define INTEL_DP_RESOLUTION_SHIFT_MASK	0
#define INTEL_DP_RESOLUTION_PREFERRED	(1 << INTEL_DP_RESOLUTION_SHIFT_MASK)
#define INTEL_DP_RESOLUTION_STANDARD	(2 << INTEL_DP_RESOLUTION_SHIFT_MASK)
#define INTEL_DP_RESOLUTION_FAILSAFE	(3 << INTEL_DP_RESOLUTION_SHIFT_MASK)


/* Constants for DP DSC configurations */
static const u8 valid_dsc_bpp[] = {6, 8, 10, 12, 15};

/* With Single pipe configuration, HW is capable of supporting maximum
 * of 4 slices per line.
 */
static const u8 valid_dsc_slicecount[] = {1, 2, 4};

/**
 * intel_dp_is_edp - is the given port attached to an eDP panel (either CPU or PCH)
 * @intel_dp: DP struct
 *
 * If a CPU or PCH DP output is attached to an eDP panel, this function
 * will return true, and false otherwise.
 */
bool intel_dp_is_edp(struct intel_dp *intel_dp)
{
	struct intel_digital_port *dig_port = dp_to_dig_port(intel_dp);

	return dig_port->base.type == INTEL_OUTPUT_EDP;
}

static void intel_dp_unset_edid(struct intel_dp *intel_dp);
static int intel_dp_dsc_compute_bpp(struct intel_dp *intel_dp, u8 dsc_max_bpc);

/* Is link rate UHBR and thus 128b/132b? */
bool intel_dp_is_uhbr(const struct intel_crtc_state *crtc_state)
{
	return crtc_state->port_clock >= 1000000;
}

static void intel_dp_set_default_sink_rates(struct intel_dp *intel_dp)
{
	intel_dp->sink_rates[0] = 162000;
	intel_dp->num_sink_rates = 1;
}

/* update sink rates from dpcd */
static void intel_dp_set_sink_rates(struct intel_dp *intel_dp)
{
	static const int dp_rates[] = {
		162000, 270000, 540000, 810000
	};
	int i, max_rate;
	int max_lttpr_rate;

	if (drm_dp_has_quirk(&intel_dp->desc, DP_DPCD_QUIRK_CAN_DO_MAX_LINK_RATE_3_24_GBPS)) {
		/* Needed, e.g., for Apple MBP 2017, 15 inch eDP Retina panel */
		static const int quirk_rates[] = { 162000, 270000, 324000 };

		memcpy(intel_dp->sink_rates, quirk_rates, sizeof(quirk_rates));
		intel_dp->num_sink_rates = ARRAY_SIZE(quirk_rates);

		return;
	}

	max_rate = drm_dp_bw_code_to_link_rate(intel_dp->dpcd[DP_MAX_LINK_RATE]);
	max_lttpr_rate = drm_dp_lttpr_max_link_rate(intel_dp->lttpr_common_caps);
	if (max_lttpr_rate)
		max_rate = min(max_rate, max_lttpr_rate);

	for (i = 0; i < ARRAY_SIZE(dp_rates); i++) {
		if (dp_rates[i] > max_rate)
			break;
		intel_dp->sink_rates[i] = dp_rates[i];
	}

	/*
	 * Sink rates for 128b/132b. If set, sink should support all 8b/10b
	 * rates and 10 Gbps.
	 */
	if (intel_dp->dpcd[DP_MAIN_LINK_CHANNEL_CODING] & DP_CAP_ANSI_128B132B) {
		u8 uhbr_rates = 0;

		BUILD_BUG_ON(ARRAY_SIZE(intel_dp->sink_rates) < ARRAY_SIZE(dp_rates) + 3);

		drm_dp_dpcd_readb(&intel_dp->aux,
				  DP_128B132B_SUPPORTED_LINK_RATES, &uhbr_rates);

		if (uhbr_rates & DP_UHBR10)
			intel_dp->sink_rates[i++] = 1000000;
		if (uhbr_rates & DP_UHBR13_5)
			intel_dp->sink_rates[i++] = 1350000;
		if (uhbr_rates & DP_UHBR20)
			intel_dp->sink_rates[i++] = 2000000;
	}

	intel_dp->num_sink_rates = i;
}

/* Get length of rates array potentially limited by max_rate. */
static int intel_dp_rate_limit_len(const int *rates, int len, int max_rate)
{
	int i;

	/* Limit results by potentially reduced max rate */
	for (i = 0; i < len; i++) {
		if (rates[len - i - 1] <= max_rate)
			return len - i;
	}

	return 0;
}

/* Get length of common rates array potentially limited by max_rate. */
static int intel_dp_common_len_rate_limit(const struct intel_dp *intel_dp,
					  int max_rate)
{
	return intel_dp_rate_limit_len(intel_dp->common_rates,
				       intel_dp->num_common_rates, max_rate);
}

/* Theoretical max between source and sink */
static int intel_dp_max_common_rate(struct intel_dp *intel_dp)
{
	return intel_dp->common_rates[intel_dp->num_common_rates - 1];
}

/* Theoretical max between source and sink */
static int intel_dp_max_common_lane_count(struct intel_dp *intel_dp)
{
	struct intel_digital_port *dig_port = dp_to_dig_port(intel_dp);
	int source_max = dig_port->max_lanes;
	int sink_max = drm_dp_max_lane_count(intel_dp->dpcd);
	int fia_max = intel_tc_port_fia_max_lane_count(dig_port);
	int lttpr_max = drm_dp_lttpr_max_lane_count(intel_dp->lttpr_common_caps);

	if (lttpr_max)
		sink_max = min(sink_max, lttpr_max);

	return min3(source_max, sink_max, fia_max);
}

int intel_dp_max_lane_count(struct intel_dp *intel_dp)
{
	return intel_dp->max_link_lane_count;
}

int
intel_dp_link_required(int pixel_clock, int bpp)
{
	/* pixel_clock is in kHz, divide bpp by 8 for bit to Byte conversion */
	return DIV_ROUND_UP(pixel_clock * bpp, 8);
}

int
intel_dp_max_data_rate(int max_link_clock, int max_lanes)
{
	/* max_link_clock is the link symbol clock (LS_Clk) in kHz and not the
	 * link rate that is generally expressed in Gbps. Since, 8 bits of data
	 * is transmitted every LS_Clk per lane, there is no need to account for
	 * the channel encoding that is done in the PHY layer here.
	 */

	return max_link_clock * max_lanes;
}

bool intel_dp_can_bigjoiner(struct intel_dp *intel_dp)
{
	struct intel_digital_port *intel_dig_port = dp_to_dig_port(intel_dp);
	struct intel_encoder *encoder = &intel_dig_port->base;
	struct drm_i915_private *dev_priv = to_i915(encoder->base.dev);

	return DISPLAY_VER(dev_priv) >= 12 ||
		(DISPLAY_VER(dev_priv) == 11 &&
		 encoder->port != PORT_A);
}

static int dg2_max_source_rate(struct intel_dp *intel_dp)
{
	return intel_dp_is_edp(intel_dp) ? 810000 : 1350000;
}

static int icl_max_source_rate(struct intel_dp *intel_dp)
{
	struct intel_digital_port *dig_port = dp_to_dig_port(intel_dp);
	struct drm_i915_private *dev_priv = to_i915(dig_port->base.base.dev);
	enum phy phy = intel_port_to_phy(dev_priv, dig_port->base.port);

	if (intel_phy_is_combo(dev_priv, phy) && !intel_dp_is_edp(intel_dp))
		return 540000;

	return 810000;
}

static int ehl_max_source_rate(struct intel_dp *intel_dp)
{
	if (intel_dp_is_edp(intel_dp))
		return 540000;

	return 810000;
}

static int vbt_max_link_rate(struct intel_dp *intel_dp)
{
	struct intel_encoder *encoder = &dp_to_dig_port(intel_dp)->base;
	int max_rate;

	max_rate = intel_bios_dp_max_link_rate(encoder);

	if (intel_dp_is_edp(intel_dp)) {
		struct intel_connector *connector = intel_dp->attached_connector;
		int edp_max_rate = connector->panel.vbt.edp.max_link_rate;

		if (max_rate && edp_max_rate)
			max_rate = min(max_rate, edp_max_rate);
		else if (edp_max_rate)
			max_rate = edp_max_rate;
	}

	return max_rate;
}

static void
intel_dp_set_source_rates(struct intel_dp *intel_dp)
{
	/* The values must be in increasing order */
	static const int icl_rates[] = {
		162000, 216000, 270000, 324000, 432000, 540000, 648000, 810000,
		1000000, 1350000,
	};
	static const int bxt_rates[] = {
		162000, 216000, 243000, 270000, 324000, 432000, 540000
	};
	static const int skl_rates[] = {
		162000, 216000, 270000, 324000, 432000, 540000
	};
	static const int hsw_rates[] = {
		162000, 270000, 540000
	};
	static const int g4x_rates[] = {
		162000, 270000
	};
	struct intel_digital_port *dig_port = dp_to_dig_port(intel_dp);
	struct drm_i915_private *dev_priv = to_i915(dig_port->base.base.dev);
	const int *source_rates;
	int size, max_rate = 0, vbt_max_rate;

	/* This should only be done once */
	drm_WARN_ON(&dev_priv->drm,
		    intel_dp->source_rates || intel_dp->num_source_rates);

	if (DISPLAY_VER(dev_priv) >= 11) {
		source_rates = icl_rates;
		size = ARRAY_SIZE(icl_rates);
		if (IS_DG2(dev_priv))
			max_rate = dg2_max_source_rate(intel_dp);
		else if (IS_ALDERLAKE_P(dev_priv) || IS_ALDERLAKE_S(dev_priv) ||
			 IS_DG1(dev_priv) || IS_ROCKETLAKE(dev_priv))
			max_rate = 810000;
		else if (IS_JSL_EHL(dev_priv))
			max_rate = ehl_max_source_rate(intel_dp);
		else
			max_rate = icl_max_source_rate(intel_dp);
	} else if (IS_GEMINILAKE(dev_priv) || IS_BROXTON(dev_priv)) {
		source_rates = bxt_rates;
		size = ARRAY_SIZE(bxt_rates);
	} else if (DISPLAY_VER(dev_priv) == 9) {
		source_rates = skl_rates;
		size = ARRAY_SIZE(skl_rates);
	} else if ((IS_HASWELL(dev_priv) && !IS_HSW_ULX(dev_priv)) ||
		   IS_BROADWELL(dev_priv)) {
		source_rates = hsw_rates;
		size = ARRAY_SIZE(hsw_rates);
	} else {
		source_rates = g4x_rates;
		size = ARRAY_SIZE(g4x_rates);
	}

	vbt_max_rate = vbt_max_link_rate(intel_dp);
	if (max_rate && vbt_max_rate)
		max_rate = min(max_rate, vbt_max_rate);
	else if (vbt_max_rate)
		max_rate = vbt_max_rate;

	if (max_rate)
		size = intel_dp_rate_limit_len(source_rates, size, max_rate);

	intel_dp->source_rates = source_rates;
	intel_dp->num_source_rates = size;
}

static int intersect_rates(const int *source_rates, int source_len,
			   const int *sink_rates, int sink_len,
			   int *common_rates)
{
	int i = 0, j = 0, k = 0;

	while (i < source_len && j < sink_len) {
		if (source_rates[i] == sink_rates[j]) {
			if (WARN_ON(k >= DP_MAX_SUPPORTED_RATES))
				return k;
			common_rates[k] = source_rates[i];
			++k;
			++i;
			++j;
		} else if (source_rates[i] < sink_rates[j]) {
			++i;
		} else {
			++j;
		}
	}
	return k;
}

/* return index of rate in rates array, or -1 if not found */
static int intel_dp_rate_index(const int *rates, int len, int rate)
{
	int i;

	for (i = 0; i < len; i++)
		if (rate == rates[i])
			return i;

	return -1;
}

static void intel_dp_set_common_rates(struct intel_dp *intel_dp)
{
	struct drm_i915_private *i915 = dp_to_i915(intel_dp);

	drm_WARN_ON(&i915->drm,
		    !intel_dp->num_source_rates || !intel_dp->num_sink_rates);

	intel_dp->num_common_rates = intersect_rates(intel_dp->source_rates,
						     intel_dp->num_source_rates,
						     intel_dp->sink_rates,
						     intel_dp->num_sink_rates,
						     intel_dp->common_rates);

	/* Paranoia, there should always be something in common. */
	if (drm_WARN_ON(&i915->drm, intel_dp->num_common_rates == 0)) {
		intel_dp->common_rates[0] = 162000;
		intel_dp->num_common_rates = 1;
	}
}

static bool intel_dp_link_params_valid(struct intel_dp *intel_dp, int link_rate,
				       u8 lane_count)
{
	/*
	 * FIXME: we need to synchronize the current link parameters with
	 * hardware readout. Currently fast link training doesn't work on
	 * boot-up.
	 */
	if (link_rate == 0 ||
	    link_rate > intel_dp->max_link_rate)
		return false;

	if (lane_count == 0 ||
	    lane_count > intel_dp_max_lane_count(intel_dp))
		return false;

	return true;
}

static bool intel_dp_can_link_train_fallback_for_edp(struct intel_dp *intel_dp,
						     int link_rate,
						     u8 lane_count)
{
	/* FIXME figure out what we actually want here */
	const struct drm_display_mode *fixed_mode =
		intel_panel_preferred_fixed_mode(intel_dp->attached_connector);
	int mode_rate, max_rate;

	mode_rate = intel_dp_link_required(fixed_mode->clock, 18);
	max_rate = intel_dp_max_data_rate(link_rate, lane_count);
	if (mode_rate > max_rate)
		return false;

	return true;
}

int intel_dp_get_link_train_fallback_values(struct intel_dp *intel_dp,
					    int link_rate, u8 lane_count)
{
	struct drm_i915_private *i915 = dp_to_i915(intel_dp);
	int index;

	/*
	 * TODO: Enable fallback on MST links once MST link compute can handle
	 * the fallback params.
	 */
	if (intel_dp->is_mst) {
		drm_err(&i915->drm, "Link Training Unsuccessful\n");
		return -1;
	}

	if (intel_dp_is_edp(intel_dp) && !intel_dp->use_max_params) {
		drm_dbg_kms(&i915->drm,
			    "Retrying Link training for eDP with max parameters\n");
		intel_dp->use_max_params = true;
		return 0;
	}

	index = intel_dp_rate_index(intel_dp->common_rates,
				    intel_dp->num_common_rates,
				    link_rate);
	if (index > 0) {
		if (intel_dp_is_edp(intel_dp) &&
		    !intel_dp_can_link_train_fallback_for_edp(intel_dp,
							      intel_dp->common_rates[index - 1],
							      lane_count)) {
			drm_dbg_kms(&i915->drm,
				    "Retrying Link training for eDP with same parameters\n");
			return 0;
		}
		intel_dp->max_link_rate = intel_dp->common_rates[index - 1];
		intel_dp->max_link_lane_count = lane_count;
	} else if (lane_count > 1) {
		if (intel_dp_is_edp(intel_dp) &&
		    !intel_dp_can_link_train_fallback_for_edp(intel_dp,
							      intel_dp_max_common_rate(intel_dp),
							      lane_count >> 1)) {
			drm_dbg_kms(&i915->drm,
				    "Retrying Link training for eDP with same parameters\n");
			return 0;
		}
		intel_dp->max_link_rate = intel_dp_max_common_rate(intel_dp);
		intel_dp->max_link_lane_count = lane_count >> 1;
	} else {
		drm_err(&i915->drm, "Link Training Unsuccessful\n");
		return -1;
	}

	return 0;
}

u32 intel_dp_mode_to_fec_clock(u32 mode_clock)
{
	return div_u64(mul_u32_u32(mode_clock, 1000000U),
		       DP_DSC_FEC_OVERHEAD_FACTOR);
}

static int
small_joiner_ram_size_bits(struct drm_i915_private *i915)
{
	if (DISPLAY_VER(i915) >= 11)
		return 7680 * 8;
	else
		return 6144 * 8;
}

static u16 intel_dp_dsc_get_output_bpp(struct drm_i915_private *i915,
				       u32 link_clock, u32 lane_count,
				       u32 mode_clock, u32 mode_hdisplay,
				       bool bigjoiner,
				       u32 pipe_bpp)
{
	u32 bits_per_pixel, max_bpp_small_joiner_ram;
	int i;

	/*
	 * Available Link Bandwidth(Kbits/sec) = (NumberOfLanes)*
	 * (LinkSymbolClock)* 8 * (TimeSlotsPerMTP)
	 * for SST -> TimeSlotsPerMTP is 1,
	 * for MST -> TimeSlotsPerMTP has to be calculated
	 */
	bits_per_pixel = (link_clock * lane_count * 8) /
			 intel_dp_mode_to_fec_clock(mode_clock);
	drm_dbg_kms(&i915->drm, "Max link bpp: %u\n", bits_per_pixel);

	/* Small Joiner Check: output bpp <= joiner RAM (bits) / Horiz. width */
	max_bpp_small_joiner_ram = small_joiner_ram_size_bits(i915) /
		mode_hdisplay;

	if (bigjoiner)
		max_bpp_small_joiner_ram *= 2;

	drm_dbg_kms(&i915->drm, "Max small joiner bpp: %u\n",
		    max_bpp_small_joiner_ram);

	/*
	 * Greatest allowed DSC BPP = MIN (output BPP from available Link BW
	 * check, output bpp from small joiner RAM check)
	 */
	bits_per_pixel = min(bits_per_pixel, max_bpp_small_joiner_ram);

	if (bigjoiner) {
		u32 max_bpp_bigjoiner =
			i915->max_cdclk_freq * 48 /
			intel_dp_mode_to_fec_clock(mode_clock);

		DRM_DEBUG_KMS("Max big joiner bpp: %u\n", max_bpp_bigjoiner);
		bits_per_pixel = min(bits_per_pixel, max_bpp_bigjoiner);
	}

	/* Error out if the max bpp is less than smallest allowed valid bpp */
	if (bits_per_pixel < valid_dsc_bpp[0]) {
		drm_dbg_kms(&i915->drm, "Unsupported BPP %u, min %u\n",
			    bits_per_pixel, valid_dsc_bpp[0]);
		return 0;
	}

	/* From XE_LPD onwards we support from bpc upto uncompressed bpp-1 BPPs */
	if (DISPLAY_VER(i915) >= 13) {
		bits_per_pixel = min(bits_per_pixel, pipe_bpp - 1);
	} else {
		/* Find the nearest match in the array of known BPPs from VESA */
		for (i = 0; i < ARRAY_SIZE(valid_dsc_bpp) - 1; i++) {
			if (bits_per_pixel < valid_dsc_bpp[i + 1])
				break;
		}
		bits_per_pixel = valid_dsc_bpp[i];
	}

	/*
	 * Compressed BPP in U6.4 format so multiply by 16, for Gen 11,
	 * fractional part is 0
	 */
	return bits_per_pixel << 4;
}

static u8 intel_dp_dsc_get_slice_count(struct intel_dp *intel_dp,
				       int mode_clock, int mode_hdisplay,
				       bool bigjoiner)
{
	struct drm_i915_private *i915 = dp_to_i915(intel_dp);
	u8 min_slice_count, i;
	int max_slice_width;

	if (mode_clock <= DP_DSC_PEAK_PIXEL_RATE)
		min_slice_count = DIV_ROUND_UP(mode_clock,
					       DP_DSC_MAX_ENC_THROUGHPUT_0);
	else
		min_slice_count = DIV_ROUND_UP(mode_clock,
					       DP_DSC_MAX_ENC_THROUGHPUT_1);

	max_slice_width = drm_dp_dsc_sink_max_slice_width(intel_dp->dsc_dpcd);
	if (max_slice_width < DP_DSC_MIN_SLICE_WIDTH_VALUE) {
		drm_dbg_kms(&i915->drm,
			    "Unsupported slice width %d by DP DSC Sink device\n",
			    max_slice_width);
		return 0;
	}
	/* Also take into account max slice width */
	min_slice_count = max_t(u8, min_slice_count,
				DIV_ROUND_UP(mode_hdisplay,
					     max_slice_width));

	/* Find the closest match to the valid slice count values */
	for (i = 0; i < ARRAY_SIZE(valid_dsc_slicecount); i++) {
		u8 test_slice_count = valid_dsc_slicecount[i] << bigjoiner;

		if (test_slice_count >
		    drm_dp_dsc_sink_max_slice_count(intel_dp->dsc_dpcd, false))
			break;

		/* big joiner needs small joiner to be enabled */
		if (bigjoiner && test_slice_count < 4)
			continue;

		if (min_slice_count <= test_slice_count)
			return test_slice_count;
	}

	drm_dbg_kms(&i915->drm, "Unsupported Slice Count %d\n",
		    min_slice_count);
	return 0;
}

static enum intel_output_format
intel_dp_output_format(struct intel_connector *connector,
		       bool ycbcr_420_output)
{
	struct intel_dp *intel_dp = intel_attached_dp(connector);

	if (!connector->base.ycbcr_420_allowed || !ycbcr_420_output)
		return INTEL_OUTPUT_FORMAT_RGB;

	if (intel_dp->dfp.rgb_to_ycbcr &&
	    intel_dp->dfp.ycbcr_444_to_420)
		return INTEL_OUTPUT_FORMAT_RGB;

	if (intel_dp->dfp.ycbcr_444_to_420)
		return INTEL_OUTPUT_FORMAT_YCBCR444;
	else
		return INTEL_OUTPUT_FORMAT_YCBCR420;
}

int intel_dp_min_bpp(enum intel_output_format output_format)
{
	if (output_format == INTEL_OUTPUT_FORMAT_RGB)
		return 6 * 3;
	else
		return 8 * 3;
}

static int intel_dp_output_bpp(enum intel_output_format output_format, int bpp)
{
	/*
	 * bpp value was assumed to RGB format. And YCbCr 4:2:0 output
	 * format of the number of bytes per pixel will be half the number
	 * of bytes of RGB pixel.
	 */
	if (output_format == INTEL_OUTPUT_FORMAT_YCBCR420)
		bpp /= 2;

	return bpp;
}

static int
intel_dp_mode_min_output_bpp(struct intel_connector *connector,
			     const struct drm_display_mode *mode)
{
	const struct drm_display_info *info = &connector->base.display_info;
	enum intel_output_format output_format =
		intel_dp_output_format(connector, drm_mode_is_420_only(info, mode));

	return intel_dp_output_bpp(output_format, intel_dp_min_bpp(output_format));
}

static bool intel_dp_hdisplay_bad(struct drm_i915_private *dev_priv,
				  int hdisplay)
{
	/*
	 * Older platforms don't like hdisplay==4096 with DP.
	 *
	 * On ILK/SNB/IVB the pipe seems to be somewhat running (scanline
	 * and frame counter increment), but we don't get vblank interrupts,
	 * and the pipe underruns immediately. The link also doesn't seem
	 * to get trained properly.
	 *
	 * On CHV the vblank interrupts don't seem to disappear but
	 * otherwise the symptoms are similar.
	 *
	 * TODO: confirm the behaviour on HSW+
	 */
	return hdisplay == 4096 && !HAS_DDI(dev_priv);
}

static int intel_dp_max_tmds_clock(struct intel_dp *intel_dp)
{
	struct intel_connector *connector = intel_dp->attached_connector;
	const struct drm_display_info *info = &connector->base.display_info;
	int max_tmds_clock = intel_dp->dfp.max_tmds_clock;

	/* Only consider the sink's max TMDS clock if we know this is a HDMI DFP */
	if (max_tmds_clock && info->max_tmds_clock)
		max_tmds_clock = min(max_tmds_clock, info->max_tmds_clock);

	return max_tmds_clock;
}

static enum drm_mode_status
intel_dp_tmds_clock_valid(struct intel_dp *intel_dp,
			  int clock, int bpc, bool ycbcr420_output,
			  bool respect_downstream_limits)
{
	int tmds_clock, min_tmds_clock, max_tmds_clock;

	if (!respect_downstream_limits)
		return MODE_OK;

	tmds_clock = intel_hdmi_tmds_clock(clock, bpc, ycbcr420_output);

	min_tmds_clock = intel_dp->dfp.min_tmds_clock;
	max_tmds_clock = intel_dp_max_tmds_clock(intel_dp);

	if (min_tmds_clock && tmds_clock < min_tmds_clock)
		return MODE_CLOCK_LOW;

	if (max_tmds_clock && tmds_clock > max_tmds_clock)
		return MODE_CLOCK_HIGH;

	return MODE_OK;
}

static enum drm_mode_status
intel_dp_mode_valid_downstream(struct intel_connector *connector,
			       const struct drm_display_mode *mode,
			       int target_clock)
{
	struct intel_dp *intel_dp = intel_attached_dp(connector);
	const struct drm_display_info *info = &connector->base.display_info;
	enum drm_mode_status status;
	bool ycbcr_420_only;

	/* If PCON supports FRL MODE, check FRL bandwidth constraints */
	if (intel_dp->dfp.pcon_max_frl_bw) {
		int target_bw;
		int max_frl_bw;
		int bpp = intel_dp_mode_min_output_bpp(connector, mode);

		target_bw = bpp * target_clock;

		max_frl_bw = intel_dp->dfp.pcon_max_frl_bw;

		/* converting bw from Gbps to Kbps*/
		max_frl_bw = max_frl_bw * 1000000;

		if (target_bw > max_frl_bw)
			return MODE_CLOCK_HIGH;

		return MODE_OK;
	}

	if (intel_dp->dfp.max_dotclock &&
	    target_clock > intel_dp->dfp.max_dotclock)
		return MODE_CLOCK_HIGH;

	ycbcr_420_only = drm_mode_is_420_only(info, mode);

	/* Assume 8bpc for the DP++/HDMI/DVI TMDS clock check */
	status = intel_dp_tmds_clock_valid(intel_dp, target_clock,
					   8, ycbcr_420_only, true);

	if (status != MODE_OK) {
		if (ycbcr_420_only ||
		    !connector->base.ycbcr_420_allowed ||
		    !drm_mode_is_420_also(info, mode))
			return status;

		status = intel_dp_tmds_clock_valid(intel_dp, target_clock,
						   8, true, true);
		if (status != MODE_OK)
			return status;
	}

	return MODE_OK;
}

static bool intel_dp_need_bigjoiner(struct intel_dp *intel_dp,
				    int hdisplay, int clock)
{
	struct drm_i915_private *i915 = dp_to_i915(intel_dp);

	if (!intel_dp_can_bigjoiner(intel_dp))
		return false;

	return clock > i915->max_dotclk_freq || hdisplay > 5120;
}

static enum drm_mode_status
intel_dp_mode_valid(struct drm_connector *_connector,
		    struct drm_display_mode *mode)
{
	struct intel_connector *connector = to_intel_connector(_connector);
	struct intel_dp *intel_dp = intel_attached_dp(connector);
	struct drm_i915_private *dev_priv = to_i915(connector->base.dev);
	const struct drm_display_mode *fixed_mode;
	int target_clock = mode->clock;
	int max_rate, mode_rate, max_lanes, max_link_clock;
	int max_dotclk = dev_priv->max_dotclk_freq;
	u16 dsc_max_output_bpp = 0;
	u8 dsc_slice_count = 0;
	enum drm_mode_status status;
	bool dsc = false, bigjoiner = false;

	if (mode->flags & DRM_MODE_FLAG_DBLSCAN)
		return MODE_NO_DBLESCAN;

	if (mode->flags & DRM_MODE_FLAG_DBLCLK)
		return MODE_H_ILLEGAL;

	fixed_mode = intel_panel_fixed_mode(connector, mode);
	if (intel_dp_is_edp(intel_dp) && fixed_mode) {
		status = intel_panel_mode_valid(connector, mode);
		if (status != MODE_OK)
			return status;

		target_clock = fixed_mode->clock;
	}

	if (mode->clock < 10000)
		return MODE_CLOCK_LOW;

	if (intel_dp_need_bigjoiner(intel_dp, mode->hdisplay, target_clock)) {
		bigjoiner = true;
		max_dotclk *= 2;
	}
	if (target_clock > max_dotclk)
		return MODE_CLOCK_HIGH;

	max_link_clock = intel_dp_max_link_rate(intel_dp);
	max_lanes = intel_dp_max_lane_count(intel_dp);

	max_rate = intel_dp_max_data_rate(max_link_clock, max_lanes);
	mode_rate = intel_dp_link_required(target_clock,
					   intel_dp_mode_min_output_bpp(connector, mode));

	if (intel_dp_hdisplay_bad(dev_priv, mode->hdisplay))
		return MODE_H_ILLEGAL;

	/*
	 * Output bpp is stored in 6.4 format so right shift by 4 to get the
	 * integer value since we support only integer values of bpp.
	 */
	if (DISPLAY_VER(dev_priv) >= 10 &&
	    drm_dp_sink_supports_dsc(intel_dp->dsc_dpcd)) {
		/*
		 * TBD pass the connector BPC,
		 * for now U8_MAX so that max BPC on that platform would be picked
		 */
		int pipe_bpp = intel_dp_dsc_compute_bpp(intel_dp, U8_MAX);

		if (intel_dp_is_edp(intel_dp)) {
			dsc_max_output_bpp =
				drm_edp_dsc_sink_output_bpp(intel_dp->dsc_dpcd) >> 4;
			dsc_slice_count =
				drm_dp_dsc_sink_max_slice_count(intel_dp->dsc_dpcd,
								true);
		} else if (drm_dp_sink_supports_fec(intel_dp->fec_capable)) {
			dsc_max_output_bpp =
				intel_dp_dsc_get_output_bpp(dev_priv,
							    max_link_clock,
							    max_lanes,
							    target_clock,
							    mode->hdisplay,
							    bigjoiner,
							    pipe_bpp) >> 4;
			dsc_slice_count =
				intel_dp_dsc_get_slice_count(intel_dp,
							     target_clock,
							     mode->hdisplay,
							     bigjoiner);
		}

		dsc = dsc_max_output_bpp && dsc_slice_count;
	}

	/*
	 * Big joiner configuration needs DSC for TGL which is not true for
	 * XE_LPD where uncompressed joiner is supported.
	 */
	if (DISPLAY_VER(dev_priv) < 13 && bigjoiner && !dsc)
		return MODE_CLOCK_HIGH;

	if (mode_rate > max_rate && !dsc)
		return MODE_CLOCK_HIGH;

	status = intel_dp_mode_valid_downstream(connector, mode, target_clock);
	if (status != MODE_OK)
		return status;

	return intel_mode_valid_max_plane_size(dev_priv, mode, bigjoiner);
}

bool intel_dp_source_supports_hbr2(struct intel_dp *intel_dp)
{
	int max_rate = intel_dp->source_rates[intel_dp->num_source_rates - 1];

	return max_rate >= 540000;
}

bool intel_dp_source_supports_hbr3(struct intel_dp *intel_dp)
{
	int max_rate = intel_dp->source_rates[intel_dp->num_source_rates - 1];

	return max_rate >= 810000;
}

static void snprintf_int_array(char *str, size_t len,
			       const int *array, int nelem)
{
	int i;

	str[0] = '\0';

	for (i = 0; i < nelem; i++) {
		int r = snprintf(str, len, "%s%d", i ? ", " : "", array[i]);
		if (r >= len)
			return;
		str += r;
		len -= r;
	}
}

static void intel_dp_print_rates(struct intel_dp *intel_dp)
{
	struct drm_i915_private *i915 = dp_to_i915(intel_dp);
	char str[128]; /* FIXME: too big for stack? */

	if (!drm_debug_enabled(DRM_UT_KMS))
		return;

	snprintf_int_array(str, sizeof(str),
			   intel_dp->source_rates, intel_dp->num_source_rates);
	drm_dbg_kms(&i915->drm, "source rates: %s\n", str);

	snprintf_int_array(str, sizeof(str),
			   intel_dp->sink_rates, intel_dp->num_sink_rates);
	drm_dbg_kms(&i915->drm, "sink rates: %s\n", str);

	snprintf_int_array(str, sizeof(str),
			   intel_dp->common_rates, intel_dp->num_common_rates);
	drm_dbg_kms(&i915->drm, "common rates: %s\n", str);
}

int
intel_dp_max_link_rate(struct intel_dp *intel_dp)
{
	struct drm_i915_private *i915 = dp_to_i915(intel_dp);
	int len;

	len = intel_dp_common_len_rate_limit(intel_dp, intel_dp->max_link_rate);
	if (drm_WARN_ON(&i915->drm, len <= 0))
		return 162000;

	return intel_dp->common_rates[len - 1];
}

int intel_dp_rate_select(struct intel_dp *intel_dp, int rate)
{
	struct drm_i915_private *i915 = dp_to_i915(intel_dp);
	int i = intel_dp_rate_index(intel_dp->sink_rates,
				    intel_dp->num_sink_rates, rate);

	if (drm_WARN_ON(&i915->drm, i < 0))
		i = 0;

	return i;
}

void intel_dp_compute_rate(struct intel_dp *intel_dp, int port_clock,
			   u8 *link_bw, u8 *rate_select)
{
	/* eDP 1.4 rate select method. */
	if (intel_dp->use_rate_select) {
		*link_bw = 0;
		*rate_select =
			intel_dp_rate_select(intel_dp, port_clock);
	} else {
		*link_bw = drm_dp_link_rate_to_bw_code(port_clock);
		*rate_select = 0;
	}
}

static bool intel_dp_source_supports_fec(struct intel_dp *intel_dp,
					 const struct intel_crtc_state *pipe_config)
{
	struct drm_i915_private *dev_priv = dp_to_i915(intel_dp);

	/* On TGL, FEC is supported on all Pipes */
	if (DISPLAY_VER(dev_priv) >= 12)
		return true;

	if (DISPLAY_VER(dev_priv) == 11 && pipe_config->cpu_transcoder != TRANSCODER_A)
		return true;

	return false;
}

static bool intel_dp_supports_fec(struct intel_dp *intel_dp,
				  const struct intel_crtc_state *pipe_config)
{
	return intel_dp_source_supports_fec(intel_dp, pipe_config) &&
		drm_dp_sink_supports_fec(intel_dp->fec_capable);
}

static bool intel_dp_supports_dsc(struct intel_dp *intel_dp,
				  const struct intel_crtc_state *crtc_state)
{
	if (intel_crtc_has_type(crtc_state, INTEL_OUTPUT_DP) && !crtc_state->fec_enable)
		return false;

	return intel_dsc_source_support(crtc_state) &&
		drm_dp_sink_supports_dsc(intel_dp->dsc_dpcd);
}

static bool intel_dp_is_ycbcr420(struct intel_dp *intel_dp,
				 const struct intel_crtc_state *crtc_state)
{
	return crtc_state->output_format == INTEL_OUTPUT_FORMAT_YCBCR420 ||
		(crtc_state->output_format == INTEL_OUTPUT_FORMAT_YCBCR444 &&
		 intel_dp->dfp.ycbcr_444_to_420);
}

static int intel_dp_hdmi_compute_bpc(struct intel_dp *intel_dp,
				     const struct intel_crtc_state *crtc_state,
				     int bpc, bool respect_downstream_limits)
{
	bool ycbcr420_output = intel_dp_is_ycbcr420(intel_dp, crtc_state);
	int clock = crtc_state->hw.adjusted_mode.crtc_clock;

	/*
	 * Current bpc could already be below 8bpc due to
	 * FDI bandwidth constraints or other limits.
	 * HDMI minimum is 8bpc however.
	 */
	bpc = max(bpc, 8);

	/*
	 * We will never exceed downstream TMDS clock limits while
	 * attempting deep color. If the user insists on forcing an
	 * out of spec mode they will have to be satisfied with 8bpc.
	 */
	if (!respect_downstream_limits)
		bpc = 8;

	for (; bpc >= 8; bpc -= 2) {
		if (intel_hdmi_bpc_possible(crtc_state, bpc,
					    intel_dp->has_hdmi_sink, ycbcr420_output) &&
		    intel_dp_tmds_clock_valid(intel_dp, clock, bpc, ycbcr420_output,
					      respect_downstream_limits) == MODE_OK)
			return bpc;
	}

	return -EINVAL;
}

static int intel_dp_max_bpp(struct intel_dp *intel_dp,
			    const struct intel_crtc_state *crtc_state,
			    bool respect_downstream_limits)
{
	struct drm_i915_private *dev_priv = dp_to_i915(intel_dp);
	struct intel_connector *intel_connector = intel_dp->attached_connector;
	int bpp, bpc;

	bpc = crtc_state->pipe_bpp / 3;

	if (intel_dp->dfp.max_bpc)
		bpc = min_t(int, bpc, intel_dp->dfp.max_bpc);

	if (intel_dp->dfp.min_tmds_clock) {
		int max_hdmi_bpc;

		max_hdmi_bpc = intel_dp_hdmi_compute_bpc(intel_dp, crtc_state, bpc,
							 respect_downstream_limits);
		if (max_hdmi_bpc < 0)
			return 0;

		bpc = min(bpc, max_hdmi_bpc);
	}

	bpp = bpc * 3;
	if (intel_dp_is_edp(intel_dp)) {
		/* Get bpp from vbt only for panels that dont have bpp in edid */
		if (intel_connector->base.display_info.bpc == 0 &&
		    intel_connector->panel.vbt.edp.bpp &&
		    intel_connector->panel.vbt.edp.bpp < bpp) {
			drm_dbg_kms(&dev_priv->drm,
				    "clamping bpp for eDP panel to BIOS-provided %i\n",
				    intel_connector->panel.vbt.edp.bpp);
			bpp = intel_connector->panel.vbt.edp.bpp;
		}
	}

	return bpp;
}

/* Adjust link config limits based on compliance test requests. */
void
intel_dp_adjust_compliance_config(struct intel_dp *intel_dp,
				  struct intel_crtc_state *pipe_config,
				  struct link_config_limits *limits)
{
	struct drm_i915_private *i915 = dp_to_i915(intel_dp);

	/* For DP Compliance we override the computed bpp for the pipe */
	if (intel_dp->compliance.test_data.bpc != 0) {
		int bpp = 3 * intel_dp->compliance.test_data.bpc;

		limits->min_bpp = limits->max_bpp = bpp;
		pipe_config->dither_force_disable = bpp == 6 * 3;

		drm_dbg_kms(&i915->drm, "Setting pipe_bpp to %d\n", bpp);
	}

	/* Use values requested by Compliance Test Request */
	if (intel_dp->compliance.test_type == DP_TEST_LINK_TRAINING) {
		int index;

		/* Validate the compliance test data since max values
		 * might have changed due to link train fallback.
		 */
		if (intel_dp_link_params_valid(intel_dp, intel_dp->compliance.test_link_rate,
					       intel_dp->compliance.test_lane_count)) {
			index = intel_dp_rate_index(intel_dp->common_rates,
						    intel_dp->num_common_rates,
						    intel_dp->compliance.test_link_rate);
			if (index >= 0)
				limits->min_rate = limits->max_rate =
					intel_dp->compliance.test_link_rate;
			limits->min_lane_count = limits->max_lane_count =
				intel_dp->compliance.test_lane_count;
		}
	}
}

static bool has_seamless_m_n(struct intel_connector *connector)
{
	struct drm_i915_private *i915 = to_i915(connector->base.dev);

	/*
	 * Seamless M/N reprogramming only implemented
	 * for BDW+ double buffered M/N registers so far.
	 */
	return HAS_DOUBLE_BUFFERED_M_N(i915) &&
		intel_panel_drrs_type(connector) == DRRS_TYPE_SEAMLESS;
}

static int intel_dp_mode_clock(const struct intel_crtc_state *crtc_state,
			       const struct drm_connector_state *conn_state)
{
	struct intel_connector *connector = to_intel_connector(conn_state->connector);
	const struct drm_display_mode *adjusted_mode = &crtc_state->hw.adjusted_mode;

	/* FIXME a bit of a mess wrt clock vs. crtc_clock */
	if (has_seamless_m_n(connector))
		return intel_panel_highest_mode(connector, adjusted_mode)->clock;
	else
		return adjusted_mode->crtc_clock;
}

/* Optimize link config in order: max bpp, min clock, min lanes */
static int
intel_dp_compute_link_config_wide(struct intel_dp *intel_dp,
				  struct intel_crtc_state *pipe_config,
				  const struct drm_connector_state *conn_state,
				  const struct link_config_limits *limits)
{
	int bpp, i, lane_count, clock = intel_dp_mode_clock(pipe_config, conn_state);
	int mode_rate, link_rate, link_avail;

	for (bpp = limits->max_bpp; bpp >= limits->min_bpp; bpp -= 2 * 3) {
		int output_bpp = intel_dp_output_bpp(pipe_config->output_format, bpp);

		mode_rate = intel_dp_link_required(clock, output_bpp);

		for (i = 0; i < intel_dp->num_common_rates; i++) {
			link_rate = intel_dp->common_rates[i];
			if (link_rate < limits->min_rate ||
			    link_rate > limits->max_rate)
				continue;

			for (lane_count = limits->min_lane_count;
			     lane_count <= limits->max_lane_count;
			     lane_count <<= 1) {
				link_avail = intel_dp_max_data_rate(link_rate,
								    lane_count);

				if (mode_rate <= link_avail) {
					pipe_config->lane_count = lane_count;
					pipe_config->pipe_bpp = bpp;
					pipe_config->port_clock = link_rate;

					return 0;
				}
			}
		}
	}

	return -EINVAL;
}

static int intel_dp_dsc_compute_bpp(struct intel_dp *intel_dp, u8 max_req_bpc)
{
	struct drm_i915_private *i915 = dp_to_i915(intel_dp);
	int i, num_bpc;
	u8 dsc_bpc[3] = {0};
	u8 dsc_max_bpc;

	/* Max DSC Input BPC for ICL is 10 and for TGL+ is 12 */
	if (DISPLAY_VER(i915) >= 12)
		dsc_max_bpc = min_t(u8, 12, max_req_bpc);
	else
		dsc_max_bpc = min_t(u8, 10, max_req_bpc);

	num_bpc = drm_dp_dsc_sink_supported_input_bpcs(intel_dp->dsc_dpcd,
						       dsc_bpc);
	for (i = 0; i < num_bpc; i++) {
		if (dsc_max_bpc >= dsc_bpc[i])
			return dsc_bpc[i] * 3;
	}

	return 0;
}

#define DSC_SUPPORTED_VERSION_MIN		1

static int intel_dp_dsc_compute_params(struct intel_encoder *encoder,
				       struct intel_crtc_state *crtc_state)
{
	struct drm_i915_private *i915 = to_i915(encoder->base.dev);
	struct intel_dp *intel_dp = enc_to_intel_dp(encoder);
	struct drm_dsc_config *vdsc_cfg = &crtc_state->dsc.config;
	u8 line_buf_depth;
	int ret;

	/*
	 * RC_MODEL_SIZE is currently a constant across all configurations.
	 *
	 * FIXME: Look into using sink defined DPCD DP_DSC_RC_BUF_BLK_SIZE and
	 * DP_DSC_RC_BUF_SIZE for this.
	 */
	vdsc_cfg->rc_model_size = DSC_RC_MODEL_SIZE_CONST;

	/*
	 * Slice Height of 8 works for all currently available panels. So start
	 * with that if pic_height is an integral multiple of 8. Eventually add
	 * logic to try multiple slice heights.
	 */
	if (vdsc_cfg->pic_height % 8 == 0)
		vdsc_cfg->slice_height = 8;
	else if (vdsc_cfg->pic_height % 4 == 0)
		vdsc_cfg->slice_height = 4;
	else
		vdsc_cfg->slice_height = 2;

	ret = intel_dsc_compute_params(crtc_state);
	if (ret)
		return ret;

	vdsc_cfg->dsc_version_major =
		(intel_dp->dsc_dpcd[DP_DSC_REV - DP_DSC_SUPPORT] &
		 DP_DSC_MAJOR_MASK) >> DP_DSC_MAJOR_SHIFT;
	vdsc_cfg->dsc_version_minor =
		min(DSC_SUPPORTED_VERSION_MIN,
		    (intel_dp->dsc_dpcd[DP_DSC_REV - DP_DSC_SUPPORT] &
		     DP_DSC_MINOR_MASK) >> DP_DSC_MINOR_SHIFT);

	vdsc_cfg->convert_rgb = intel_dp->dsc_dpcd[DP_DSC_DEC_COLOR_FORMAT_CAP - DP_DSC_SUPPORT] &
		DP_DSC_RGB;

	line_buf_depth = drm_dp_dsc_sink_line_buf_depth(intel_dp->dsc_dpcd);
	if (!line_buf_depth) {
		drm_dbg_kms(&i915->drm,
			    "DSC Sink Line Buffer Depth invalid\n");
		return -EINVAL;
	}

	if (vdsc_cfg->dsc_version_minor == 2)
		vdsc_cfg->line_buf_depth = (line_buf_depth == DSC_1_2_MAX_LINEBUF_DEPTH_BITS) ?
			DSC_1_2_MAX_LINEBUF_DEPTH_VAL : line_buf_depth;
	else
		vdsc_cfg->line_buf_depth = (line_buf_depth > DSC_1_1_MAX_LINEBUF_DEPTH_BITS) ?
			DSC_1_1_MAX_LINEBUF_DEPTH_BITS : line_buf_depth;

	vdsc_cfg->block_pred_enable =
		intel_dp->dsc_dpcd[DP_DSC_BLK_PREDICTION_SUPPORT - DP_DSC_SUPPORT] &
		DP_DSC_BLK_PREDICTION_IS_SUPPORTED;

	return drm_dsc_compute_rc_parameters(vdsc_cfg);
}

static int intel_dp_dsc_compute_config(struct intel_dp *intel_dp,
				       struct intel_crtc_state *pipe_config,
				       struct drm_connector_state *conn_state,
				       struct link_config_limits *limits)
{
	struct intel_digital_port *dig_port = dp_to_dig_port(intel_dp);
	struct drm_i915_private *dev_priv = to_i915(dig_port->base.base.dev);
	const struct drm_display_mode *adjusted_mode =
		&pipe_config->hw.adjusted_mode;
	int pipe_bpp;
	int ret;

	pipe_config->fec_enable = !intel_dp_is_edp(intel_dp) &&
		intel_dp_supports_fec(intel_dp, pipe_config);

	if (!intel_dp_supports_dsc(intel_dp, pipe_config))
		return -EINVAL;

	pipe_bpp = intel_dp_dsc_compute_bpp(intel_dp, conn_state->max_requested_bpc);

	/* Min Input BPC for ICL+ is 8 */
	if (pipe_bpp < 8 * 3) {
		drm_dbg_kms(&dev_priv->drm,
			    "No DSC support for less than 8bpc\n");
		return -EINVAL;
	}

	/*
	 * For now enable DSC for max bpp, max link rate, max lane count.
	 * Optimize this later for the minimum possible link rate/lane count
	 * with DSC enabled for the requested mode.
	 */
	pipe_config->pipe_bpp = pipe_bpp;
	pipe_config->port_clock = limits->max_rate;
	pipe_config->lane_count = limits->max_lane_count;

	if (intel_dp_is_edp(intel_dp)) {
		pipe_config->dsc.compressed_bpp =
			min_t(u16, drm_edp_dsc_sink_output_bpp(intel_dp->dsc_dpcd) >> 4,
			      pipe_config->pipe_bpp);
		pipe_config->dsc.slice_count =
			drm_dp_dsc_sink_max_slice_count(intel_dp->dsc_dpcd,
							true);
	} else {
		u16 dsc_max_output_bpp;
		u8 dsc_dp_slice_count;

		dsc_max_output_bpp =
			intel_dp_dsc_get_output_bpp(dev_priv,
						    pipe_config->port_clock,
						    pipe_config->lane_count,
						    adjusted_mode->crtc_clock,
						    adjusted_mode->crtc_hdisplay,
						    pipe_config->bigjoiner_pipes,
						    pipe_bpp);
		dsc_dp_slice_count =
			intel_dp_dsc_get_slice_count(intel_dp,
						     adjusted_mode->crtc_clock,
						     adjusted_mode->crtc_hdisplay,
						     pipe_config->bigjoiner_pipes);
		if (!dsc_max_output_bpp || !dsc_dp_slice_count) {
			drm_dbg_kms(&dev_priv->drm,
				    "Compressed BPP/Slice Count not supported\n");
			return -EINVAL;
		}
		pipe_config->dsc.compressed_bpp = min_t(u16,
							       dsc_max_output_bpp >> 4,
							       pipe_config->pipe_bpp);
		pipe_config->dsc.slice_count = dsc_dp_slice_count;
	}

	/* As of today we support DSC for only RGB */
	if (intel_dp->force_dsc_bpp) {
		if (intel_dp->force_dsc_bpp >= 8 &&
		    intel_dp->force_dsc_bpp < pipe_bpp) {
			drm_dbg_kms(&dev_priv->drm,
				    "DSC BPP forced to %d",
				    intel_dp->force_dsc_bpp);
			pipe_config->dsc.compressed_bpp =
						intel_dp->force_dsc_bpp;
		} else {
			drm_dbg_kms(&dev_priv->drm,
				    "Invalid DSC BPP %d",
				    intel_dp->force_dsc_bpp);
		}
	}

	/*
	 * VDSC engine operates at 1 Pixel per clock, so if peak pixel rate
	 * is greater than the maximum Cdclock and if slice count is even
	 * then we need to use 2 VDSC instances.
	 */
	if (adjusted_mode->crtc_clock > dev_priv->max_cdclk_freq ||
	    pipe_config->bigjoiner_pipes) {
		if (pipe_config->dsc.slice_count < 2) {
			drm_dbg_kms(&dev_priv->drm,
				    "Cannot split stream to use 2 VDSC instances\n");
			return -EINVAL;
		}

		pipe_config->dsc.dsc_split = true;
	}

	ret = intel_dp_dsc_compute_params(&dig_port->base, pipe_config);
	if (ret < 0) {
		drm_dbg_kms(&dev_priv->drm,
			    "Cannot compute valid DSC parameters for Input Bpp = %d "
			    "Compressed BPP = %d\n",
			    pipe_config->pipe_bpp,
			    pipe_config->dsc.compressed_bpp);
		return ret;
	}

	pipe_config->dsc.compression_enable = true;
	drm_dbg_kms(&dev_priv->drm, "DP DSC computed with Input Bpp = %d "
		    "Compressed Bpp = %d Slice Count = %d\n",
		    pipe_config->pipe_bpp,
		    pipe_config->dsc.compressed_bpp,
		    pipe_config->dsc.slice_count);

	return 0;
}

static int
intel_dp_compute_link_config(struct intel_encoder *encoder,
			     struct intel_crtc_state *pipe_config,
			     struct drm_connector_state *conn_state,
			     bool respect_downstream_limits)
{
	struct drm_i915_private *i915 = to_i915(encoder->base.dev);
	struct intel_crtc *crtc = to_intel_crtc(pipe_config->uapi.crtc);
	const struct drm_display_mode *adjusted_mode =
		&pipe_config->hw.adjusted_mode;
	struct intel_dp *intel_dp = enc_to_intel_dp(encoder);
	struct link_config_limits limits;
	int common_len;
	int ret;

	common_len = intel_dp_common_len_rate_limit(intel_dp,
						    intel_dp->max_link_rate);

	/* No common link rates between source and sink */
	drm_WARN_ON(encoder->base.dev, common_len <= 0);

	limits.min_rate = intel_dp->common_rates[0];
	limits.max_rate = intel_dp->common_rates[common_len - 1];

	limits.min_lane_count = 1;
	limits.max_lane_count = intel_dp_max_lane_count(intel_dp);

	limits.min_bpp = intel_dp_min_bpp(pipe_config->output_format);
	limits.max_bpp = intel_dp_max_bpp(intel_dp, pipe_config, respect_downstream_limits);

	if (intel_dp->use_max_params) {
		/*
		 * Use the maximum clock and number of lanes the eDP panel
		 * advertizes being capable of in case the initial fast
		 * optimal params failed us. The panels are generally
		 * designed to support only a single clock and lane
		 * configuration, and typically on older panels these
		 * values correspond to the native resolution of the panel.
		 */
		limits.min_lane_count = limits.max_lane_count;
		limits.min_rate = limits.max_rate;
	}

	intel_dp_adjust_compliance_config(intel_dp, pipe_config, &limits);

	drm_dbg_kms(&i915->drm, "DP link computation with max lane count %i "
		    "max rate %d max bpp %d pixel clock %iKHz\n",
		    limits.max_lane_count, limits.max_rate,
		    limits.max_bpp, adjusted_mode->crtc_clock);

	if (intel_dp_need_bigjoiner(intel_dp, adjusted_mode->crtc_hdisplay,
				    adjusted_mode->crtc_clock))
		pipe_config->bigjoiner_pipes = GENMASK(crtc->pipe + 1, crtc->pipe);

	/*
	 * Optimize for slow and wide for everything, because there are some
	 * eDP 1.3 and 1.4 panels don't work well with fast and narrow.
	 */
	ret = intel_dp_compute_link_config_wide(intel_dp, pipe_config, conn_state, &limits);

	/*
	 * Pipe joiner needs compression upto display12 due to BW limitation. DG2
	 * onwards pipe joiner can be enabled without compression.
	 */
	drm_dbg_kms(&i915->drm, "Force DSC en = %d\n", intel_dp->force_dsc_en);
	if (ret || intel_dp->force_dsc_en ||
	    (DISPLAY_VER(i915) < 13 && pipe_config->bigjoiner_pipes)) {
		ret = intel_dp_dsc_compute_config(intel_dp, pipe_config,
						  conn_state, &limits);
		if (ret < 0)
			return ret;
	}

	if (pipe_config->dsc.compression_enable) {
		drm_dbg_kms(&i915->drm,
			    "DP lane count %d clock %d Input bpp %d Compressed bpp %d\n",
			    pipe_config->lane_count, pipe_config->port_clock,
			    pipe_config->pipe_bpp,
			    pipe_config->dsc.compressed_bpp);

		drm_dbg_kms(&i915->drm,
			    "DP link rate required %i available %i\n",
			    intel_dp_link_required(adjusted_mode->crtc_clock,
						   pipe_config->dsc.compressed_bpp),
			    intel_dp_max_data_rate(pipe_config->port_clock,
						   pipe_config->lane_count));
	} else {
		drm_dbg_kms(&i915->drm, "DP lane count %d clock %d bpp %d\n",
			    pipe_config->lane_count, pipe_config->port_clock,
			    pipe_config->pipe_bpp);

		drm_dbg_kms(&i915->drm,
			    "DP link rate required %i available %i\n",
			    intel_dp_link_required(adjusted_mode->crtc_clock,
						   pipe_config->pipe_bpp),
			    intel_dp_max_data_rate(pipe_config->port_clock,
						   pipe_config->lane_count));
	}
	return 0;
}

bool intel_dp_limited_color_range(const struct intel_crtc_state *crtc_state,
				  const struct drm_connector_state *conn_state)
{
	const struct intel_digital_connector_state *intel_conn_state =
		to_intel_digital_connector_state(conn_state);
	const struct drm_display_mode *adjusted_mode =
		&crtc_state->hw.adjusted_mode;

	/*
	 * Our YCbCr output is always limited range.
	 * crtc_state->limited_color_range only applies to RGB,
	 * and it must never be set for YCbCr or we risk setting
	 * some conflicting bits in PIPECONF which will mess up
	 * the colors on the monitor.
	 */
	if (crtc_state->output_format != INTEL_OUTPUT_FORMAT_RGB)
		return false;

	if (intel_conn_state->broadcast_rgb == INTEL_BROADCAST_RGB_AUTO) {
		/*
		 * See:
		 * CEA-861-E - 5.1 Default Encoding Parameters
		 * VESA DisplayPort Ver.1.2a - 5.1.1.1 Video Colorimetry
		 */
		return crtc_state->pipe_bpp != 18 &&
			drm_default_rgb_quant_range(adjusted_mode) ==
			HDMI_QUANTIZATION_RANGE_LIMITED;
	} else {
		return intel_conn_state->broadcast_rgb ==
			INTEL_BROADCAST_RGB_LIMITED;
	}
}

static bool intel_dp_port_has_audio(struct drm_i915_private *dev_priv,
				    enum port port)
{
	if (IS_G4X(dev_priv))
		return false;
	if (DISPLAY_VER(dev_priv) < 12 && port == PORT_A)
		return false;

	return true;
}

static void intel_dp_compute_vsc_colorimetry(const struct intel_crtc_state *crtc_state,
					     const struct drm_connector_state *conn_state,
					     struct drm_dp_vsc_sdp *vsc)
{
	struct intel_crtc *crtc = to_intel_crtc(crtc_state->uapi.crtc);
	struct drm_i915_private *dev_priv = to_i915(crtc->base.dev);

	/*
	 * Prepare VSC Header for SU as per DP 1.4 spec, Table 2-118
	 * VSC SDP supporting 3D stereo, PSR2, and Pixel Encoding/
	 * Colorimetry Format indication.
	 */
	vsc->revision = 0x5;
	vsc->length = 0x13;

	/* DP 1.4a spec, Table 2-120 */
	switch (crtc_state->output_format) {
	case INTEL_OUTPUT_FORMAT_YCBCR444:
		vsc->pixelformat = DP_PIXELFORMAT_YUV444;
		break;
	case INTEL_OUTPUT_FORMAT_YCBCR420:
		vsc->pixelformat = DP_PIXELFORMAT_YUV420;
		break;
	case INTEL_OUTPUT_FORMAT_RGB:
	default:
		vsc->pixelformat = DP_PIXELFORMAT_RGB;
	}

	switch (conn_state->colorspace) {
	case DRM_MODE_COLORIMETRY_BT709_YCC:
		vsc->colorimetry = DP_COLORIMETRY_BT709_YCC;
		break;
	case DRM_MODE_COLORIMETRY_XVYCC_601:
		vsc->colorimetry = DP_COLORIMETRY_XVYCC_601;
		break;
	case DRM_MODE_COLORIMETRY_XVYCC_709:
		vsc->colorimetry = DP_COLORIMETRY_XVYCC_709;
		break;
	case DRM_MODE_COLORIMETRY_SYCC_601:
		vsc->colorimetry = DP_COLORIMETRY_SYCC_601;
		break;
	case DRM_MODE_COLORIMETRY_OPYCC_601:
		vsc->colorimetry = DP_COLORIMETRY_OPYCC_601;
		break;
	case DRM_MODE_COLORIMETRY_BT2020_CYCC:
		vsc->colorimetry = DP_COLORIMETRY_BT2020_CYCC;
		break;
	case DRM_MODE_COLORIMETRY_BT2020_RGB:
		vsc->colorimetry = DP_COLORIMETRY_BT2020_RGB;
		break;
	case DRM_MODE_COLORIMETRY_BT2020_YCC:
		vsc->colorimetry = DP_COLORIMETRY_BT2020_YCC;
		break;
	case DRM_MODE_COLORIMETRY_DCI_P3_RGB_D65:
	case DRM_MODE_COLORIMETRY_DCI_P3_RGB_THEATER:
		vsc->colorimetry = DP_COLORIMETRY_DCI_P3_RGB;
		break;
	default:
		/*
		 * RGB->YCBCR color conversion uses the BT.709
		 * color space.
		 */
		if (crtc_state->output_format == INTEL_OUTPUT_FORMAT_YCBCR420)
			vsc->colorimetry = DP_COLORIMETRY_BT709_YCC;
		else
			vsc->colorimetry = DP_COLORIMETRY_DEFAULT;
		break;
	}

	vsc->bpc = crtc_state->pipe_bpp / 3;

	/* only RGB pixelformat supports 6 bpc */
	drm_WARN_ON(&dev_priv->drm,
		    vsc->bpc == 6 && vsc->pixelformat != DP_PIXELFORMAT_RGB);

	/* all YCbCr are always limited range */
	vsc->dynamic_range = DP_DYNAMIC_RANGE_CTA;
	vsc->content_type = DP_CONTENT_TYPE_NOT_DEFINED;
}

static void intel_dp_compute_vsc_sdp(struct intel_dp *intel_dp,
				     struct intel_crtc_state *crtc_state,
				     const struct drm_connector_state *conn_state)
{
	struct drm_dp_vsc_sdp *vsc = &crtc_state->infoframes.vsc;

	/* When a crtc state has PSR, VSC SDP will be handled by PSR routine */
	if (crtc_state->has_psr)
		return;

	if (!intel_dp_needs_vsc_sdp(crtc_state, conn_state))
		return;

	crtc_state->infoframes.enable |= intel_hdmi_infoframe_enable(DP_SDP_VSC);
	vsc->sdp_type = DP_SDP_VSC;
	intel_dp_compute_vsc_colorimetry(crtc_state, conn_state,
					 &crtc_state->infoframes.vsc);
}

void intel_dp_compute_psr_vsc_sdp(struct intel_dp *intel_dp,
				  const struct intel_crtc_state *crtc_state,
				  const struct drm_connector_state *conn_state,
				  struct drm_dp_vsc_sdp *vsc)
{
	vsc->sdp_type = DP_SDP_VSC;

	if (crtc_state->has_psr2) {
		if (intel_dp->psr.colorimetry_support &&
		    intel_dp_needs_vsc_sdp(crtc_state, conn_state)) {
			/* [PSR2, +Colorimetry] */
			intel_dp_compute_vsc_colorimetry(crtc_state, conn_state,
							 vsc);
		} else {
			/*
			 * [PSR2, -Colorimetry]
			 * Prepare VSC Header for SU as per eDP 1.4 spec, Table 6-11
			 * 3D stereo + PSR/PSR2 + Y-coordinate.
			 */
			vsc->revision = 0x4;
			vsc->length = 0xe;
		}
	} else {
		/*
		 * [PSR1]
		 * Prepare VSC Header for SU as per DP 1.4 spec, Table 2-118
		 * VSC SDP supporting 3D stereo + PSR (applies to eDP v1.3 or
		 * higher).
		 */
		vsc->revision = 0x2;
		vsc->length = 0x8;
	}
}

static void
intel_dp_compute_hdr_metadata_infoframe_sdp(struct intel_dp *intel_dp,
					    struct intel_crtc_state *crtc_state,
					    const struct drm_connector_state *conn_state)
{
	int ret;
	struct drm_i915_private *dev_priv = dp_to_i915(intel_dp);
	struct hdmi_drm_infoframe *drm_infoframe = &crtc_state->infoframes.drm.drm;

	if (!conn_state->hdr_output_metadata)
		return;

	ret = drm_hdmi_infoframe_set_hdr_metadata(drm_infoframe, conn_state);

	if (ret) {
		drm_dbg_kms(&dev_priv->drm, "couldn't set HDR metadata in infoframe\n");
		return;
	}

	crtc_state->infoframes.enable |=
		intel_hdmi_infoframe_enable(HDMI_PACKET_TYPE_GAMUT_METADATA);
}

static bool cpu_transcoder_has_drrs(struct drm_i915_private *i915,
				    enum transcoder cpu_transcoder)
{
	if (HAS_DOUBLE_BUFFERED_M_N(i915))
		return true;

	return intel_cpu_transcoder_has_m2_n2(i915, cpu_transcoder);
}

static bool can_enable_drrs(struct intel_connector *connector,
			    const struct intel_crtc_state *pipe_config,
			    const struct drm_display_mode *downclock_mode)
{
	struct drm_i915_private *i915 = to_i915(connector->base.dev);

	if (pipe_config->vrr.enable)
		return false;

	/*
	 * DRRS and PSR can't be enable together, so giving preference to PSR
	 * as it allows more power-savings by complete shutting down display,
	 * so to guarantee this, intel_drrs_compute_config() must be called
	 * after intel_psr_compute_config().
	 */
	if (pipe_config->has_psr)
		return false;

	/* FIXME missing FDI M2/N2 etc. */
	if (pipe_config->has_pch_encoder)
		return false;

	if (!cpu_transcoder_has_drrs(i915, pipe_config->cpu_transcoder))
		return false;

	return downclock_mode &&
		intel_panel_drrs_type(connector) == DRRS_TYPE_SEAMLESS;
}

static void
intel_dp_drrs_compute_config(struct intel_connector *connector,
			     struct intel_crtc_state *pipe_config,
			     int output_bpp)
{
	struct drm_i915_private *i915 = to_i915(connector->base.dev);
	const struct drm_display_mode *downclock_mode =
		intel_panel_downclock_mode(connector, &pipe_config->hw.adjusted_mode);
	int pixel_clock;

	if (has_seamless_m_n(connector))
		pipe_config->seamless_m_n = true;

	if (!can_enable_drrs(connector, pipe_config, downclock_mode)) {
		if (intel_cpu_transcoder_has_m2_n2(i915, pipe_config->cpu_transcoder))
			intel_zero_m_n(&pipe_config->dp_m2_n2);
		return;
	}

	if (IS_IRONLAKE(i915) || IS_SANDYBRIDGE(i915) || IS_IVYBRIDGE(i915))
		pipe_config->msa_timing_delay = connector->panel.vbt.edp.drrs_msa_timing_delay;

	pipe_config->has_drrs = true;

	pixel_clock = downclock_mode->clock;
	if (pipe_config->splitter.enable)
		pixel_clock /= pipe_config->splitter.link_count;

	intel_link_compute_m_n(output_bpp, pipe_config->lane_count, pixel_clock,
			       pipe_config->port_clock, &pipe_config->dp_m2_n2,
			       pipe_config->fec_enable);

	/* FIXME: abstract this better */
	if (pipe_config->splitter.enable)
		pipe_config->dp_m2_n2.data_m *= pipe_config->splitter.link_count;
}

static bool intel_dp_has_audio(struct intel_encoder *encoder,
			       const struct intel_crtc_state *crtc_state,
			       const struct drm_connector_state *conn_state)
{
	struct drm_i915_private *i915 = to_i915(encoder->base.dev);
	struct intel_dp *intel_dp = enc_to_intel_dp(encoder);
	const struct intel_digital_connector_state *intel_conn_state =
		to_intel_digital_connector_state(conn_state);

	if (!intel_dp_port_has_audio(i915, encoder->port))
		return false;

	if (intel_conn_state->force_audio == HDMI_AUDIO_AUTO)
		return intel_dp->has_audio;
	else
		return intel_conn_state->force_audio == HDMI_AUDIO_ON;
}

static int
intel_dp_compute_output_format(struct intel_encoder *encoder,
			       struct intel_crtc_state *crtc_state,
			       struct drm_connector_state *conn_state,
			       bool respect_downstream_limits)
{
	struct drm_i915_private *i915 = to_i915(encoder->base.dev);
	struct intel_dp *intel_dp = enc_to_intel_dp(encoder);
	struct intel_connector *connector = intel_dp->attached_connector;
	const struct drm_display_info *info = &connector->base.display_info;
	const struct drm_display_mode *adjusted_mode = &crtc_state->hw.adjusted_mode;
	bool ycbcr_420_only;
	int ret;

	ycbcr_420_only = drm_mode_is_420_only(info, adjusted_mode);

	crtc_state->output_format = intel_dp_output_format(connector, ycbcr_420_only);

	if (ycbcr_420_only && !intel_dp_is_ycbcr420(intel_dp, crtc_state)) {
		drm_dbg_kms(&i915->drm,
			    "YCbCr 4:2:0 mode but YCbCr 4:2:0 output not possible. Falling back to RGB.\n");
		crtc_state->output_format = INTEL_OUTPUT_FORMAT_RGB;
	}

	ret = intel_dp_compute_link_config(encoder, crtc_state, conn_state,
					   respect_downstream_limits);
	if (ret) {
		if (intel_dp_is_ycbcr420(intel_dp, crtc_state) ||
		    !connector->base.ycbcr_420_allowed ||
		    !drm_mode_is_420_also(info, adjusted_mode))
			return ret;

		crtc_state->output_format = intel_dp_output_format(connector, true);
		ret = intel_dp_compute_link_config(encoder, crtc_state, conn_state,
						   respect_downstream_limits);
	}

	return ret;
}

int
intel_dp_compute_config(struct intel_encoder *encoder,
			struct intel_crtc_state *pipe_config,
			struct drm_connector_state *conn_state)
{
	struct drm_i915_private *dev_priv = to_i915(encoder->base.dev);
	struct drm_display_mode *adjusted_mode = &pipe_config->hw.adjusted_mode;
	struct intel_dp *intel_dp = enc_to_intel_dp(encoder);
	const struct drm_display_mode *fixed_mode;
	struct intel_connector *connector = intel_dp->attached_connector;
	int ret = 0, output_bpp;

	if (HAS_PCH_SPLIT(dev_priv) && !HAS_DDI(dev_priv) && encoder->port != PORT_A)
		pipe_config->has_pch_encoder = true;

	pipe_config->has_audio = intel_dp_has_audio(encoder, pipe_config, conn_state);

	fixed_mode = intel_panel_fixed_mode(connector, adjusted_mode);
	if (intel_dp_is_edp(intel_dp) && fixed_mode) {
		ret = intel_panel_compute_config(connector, adjusted_mode);
		if (ret)
			return ret;
	}

	if (adjusted_mode->flags & DRM_MODE_FLAG_DBLSCAN)
		return -EINVAL;

	if (HAS_GMCH(dev_priv) &&
	    adjusted_mode->flags & DRM_MODE_FLAG_INTERLACE)
		return -EINVAL;

	if (adjusted_mode->flags & DRM_MODE_FLAG_DBLCLK)
		return -EINVAL;

	if (intel_dp_hdisplay_bad(dev_priv, adjusted_mode->crtc_hdisplay))
		return -EINVAL;

	/*
	 * Try to respect downstream TMDS clock limits first, if
	 * that fails assume the user might know something we don't.
	 */
	ret = intel_dp_compute_output_format(encoder, pipe_config, conn_state, true);
	if (ret)
		ret = intel_dp_compute_output_format(encoder, pipe_config, conn_state, false);
	if (ret)
		return ret;

	if ((intel_dp_is_edp(intel_dp) && fixed_mode) ||
	    pipe_config->output_format == INTEL_OUTPUT_FORMAT_YCBCR420) {
		ret = intel_panel_fitting(pipe_config, conn_state);
		if (ret)
			return ret;
	}

	pipe_config->limited_color_range =
		intel_dp_limited_color_range(pipe_config, conn_state);

	if (pipe_config->dsc.compression_enable)
		output_bpp = pipe_config->dsc.compressed_bpp;
	else
		output_bpp = intel_dp_output_bpp(pipe_config->output_format,
						 pipe_config->pipe_bpp);

	if (intel_dp->mso_link_count) {
		int n = intel_dp->mso_link_count;
		int overlap = intel_dp->mso_pixel_overlap;

		pipe_config->splitter.enable = true;
		pipe_config->splitter.link_count = n;
		pipe_config->splitter.pixel_overlap = overlap;

		drm_dbg_kms(&dev_priv->drm, "MSO link count %d, pixel overlap %d\n",
			    n, overlap);

		adjusted_mode->crtc_hdisplay = adjusted_mode->crtc_hdisplay / n + overlap;
		adjusted_mode->crtc_hblank_start = adjusted_mode->crtc_hblank_start / n + overlap;
		adjusted_mode->crtc_hblank_end = adjusted_mode->crtc_hblank_end / n + overlap;
		adjusted_mode->crtc_hsync_start = adjusted_mode->crtc_hsync_start / n + overlap;
		adjusted_mode->crtc_hsync_end = adjusted_mode->crtc_hsync_end / n + overlap;
		adjusted_mode->crtc_htotal = adjusted_mode->crtc_htotal / n + overlap;
		adjusted_mode->crtc_clock /= n;
	}

	intel_link_compute_m_n(output_bpp,
			       pipe_config->lane_count,
			       adjusted_mode->crtc_clock,
			       pipe_config->port_clock,
			       &pipe_config->dp_m_n,
			       pipe_config->fec_enable);

	/* FIXME: abstract this better */
	if (pipe_config->splitter.enable)
		pipe_config->dp_m_n.data_m *= pipe_config->splitter.link_count;

	if (!HAS_DDI(dev_priv))
		g4x_dp_set_clock(encoder, pipe_config);

	intel_vrr_compute_config(pipe_config, conn_state);
	intel_psr_compute_config(intel_dp, pipe_config, conn_state);
	intel_dp_drrs_compute_config(connector, pipe_config, output_bpp);
	intel_dp_compute_vsc_sdp(intel_dp, pipe_config, conn_state);
	intel_dp_compute_hdr_metadata_infoframe_sdp(intel_dp, pipe_config, conn_state);

	return 0;
}

void intel_dp_set_link_params(struct intel_dp *intel_dp,
			      int link_rate, int lane_count)
{
	intel_dp->link_trained = false;
	intel_dp->link_rate = link_rate;
	intel_dp->lane_count = lane_count;
}

/* Enable backlight PWM and backlight PP control. */
void intel_edp_backlight_on(const struct intel_crtc_state *crtc_state,
			    const struct drm_connector_state *conn_state)
{
	struct intel_dp *intel_dp = enc_to_intel_dp(to_intel_encoder(conn_state->best_encoder));
	struct drm_i915_private *i915 = dp_to_i915(intel_dp);

	if (!intel_dp_is_edp(intel_dp))
		return;

	drm_dbg_kms(&i915->drm, "\n");

	intel_backlight_enable(crtc_state, conn_state);
	intel_pps_backlight_on(intel_dp);
}

/* Disable backlight PP control and backlight PWM. */
void intel_edp_backlight_off(const struct drm_connector_state *old_conn_state)
{
	struct intel_dp *intel_dp = enc_to_intel_dp(to_intel_encoder(old_conn_state->best_encoder));
	struct drm_i915_private *i915 = dp_to_i915(intel_dp);

	if (!intel_dp_is_edp(intel_dp))
		return;

	drm_dbg_kms(&i915->drm, "\n");

	intel_pps_backlight_off(intel_dp);
	intel_backlight_disable(old_conn_state);
}

static bool downstream_hpd_needs_d0(struct intel_dp *intel_dp)
{
	/*
	 * DPCD 1.2+ should support BRANCH_DEVICE_CTRL, and thus
	 * be capable of signalling downstream hpd with a long pulse.
	 * Whether or not that means D3 is safe to use is not clear,
	 * but let's assume so until proven otherwise.
	 *
	 * FIXME should really check all downstream ports...
	 */
	return intel_dp->dpcd[DP_DPCD_REV] == 0x11 &&
		drm_dp_is_branch(intel_dp->dpcd) &&
		intel_dp->downstream_ports[0] & DP_DS_PORT_HPD;
}

void intel_dp_sink_set_decompression_state(struct intel_dp *intel_dp,
					   const struct intel_crtc_state *crtc_state,
					   bool enable)
{
	struct drm_i915_private *i915 = dp_to_i915(intel_dp);
	int ret;

	if (!crtc_state->dsc.compression_enable)
		return;

	ret = drm_dp_dpcd_writeb(&intel_dp->aux, DP_DSC_ENABLE,
				 enable ? DP_DECOMPRESSION_EN : 0);
	if (ret < 0)
		drm_dbg_kms(&i915->drm,
			    "Failed to %s sink decompression state\n",
			    enabledisable(enable));
}

static void
intel_edp_init_source_oui(struct intel_dp *intel_dp, bool careful)
{
	struct drm_i915_private *i915 = dp_to_i915(intel_dp);
	u8 oui[] = { 0x00, 0xaa, 0x01 };
	u8 buf[3] = { 0 };

	/*
	 * During driver init, we want to be careful and avoid changing the source OUI if it's
	 * already set to what we want, so as to avoid clearing any state by accident
	 */
	if (careful) {
		if (drm_dp_dpcd_read(&intel_dp->aux, DP_SOURCE_OUI, buf, sizeof(buf)) < 0)
			drm_err(&i915->drm, "Failed to read source OUI\n");

		if (memcmp(oui, buf, sizeof(oui)) == 0)
			return;
	}

	if (drm_dp_dpcd_write(&intel_dp->aux, DP_SOURCE_OUI, oui, sizeof(oui)) < 0)
		drm_err(&i915->drm, "Failed to write source OUI\n");

	intel_dp->last_oui_write = jiffies;
}

void intel_dp_wait_source_oui(struct intel_dp *intel_dp)
{
	struct drm_i915_private *i915 = dp_to_i915(intel_dp);

	drm_dbg_kms(&i915->drm, "Performing OUI wait\n");
	wait_remaining_ms_from_jiffies(intel_dp->last_oui_write, 30);
}

/* If the device supports it, try to set the power state appropriately */
void intel_dp_set_power(struct intel_dp *intel_dp, u8 mode)
{
	struct intel_encoder *encoder = &dp_to_dig_port(intel_dp)->base;
	struct drm_i915_private *i915 = to_i915(encoder->base.dev);
	int ret, i;

	/* Should have a valid DPCD by this point */
	if (intel_dp->dpcd[DP_DPCD_REV] < 0x11)
		return;

	if (mode != DP_SET_POWER_D0) {
		if (downstream_hpd_needs_d0(intel_dp))
			return;

		ret = drm_dp_dpcd_writeb(&intel_dp->aux, DP_SET_POWER, mode);
	} else {
		struct intel_lspcon *lspcon = dp_to_lspcon(intel_dp);

		lspcon_resume(dp_to_dig_port(intel_dp));

		/* Write the source OUI as early as possible */
		if (intel_dp_is_edp(intel_dp))
			intel_edp_init_source_oui(intel_dp, false);

		/*
		 * When turning on, we need to retry for 1ms to give the sink
		 * time to wake up.
		 */
		for (i = 0; i < 3; i++) {
			ret = drm_dp_dpcd_writeb(&intel_dp->aux, DP_SET_POWER, mode);
			if (ret == 1)
				break;
			msleep(1);
		}

		if (ret == 1 && lspcon->active)
			lspcon_wait_pcon_mode(lspcon);
	}

	if (ret != 1)
		drm_dbg_kms(&i915->drm, "[ENCODER:%d:%s] Set power to %s failed\n",
			    encoder->base.base.id, encoder->base.name,
			    mode == DP_SET_POWER_D0 ? "D0" : "D3");
}

static bool
intel_dp_get_dpcd(struct intel_dp *intel_dp);

/**
 * intel_dp_sync_state - sync the encoder state during init/resume
 * @encoder: intel encoder to sync
 * @crtc_state: state for the CRTC connected to the encoder
 *
 * Sync any state stored in the encoder wrt. HW state during driver init
 * and system resume.
 */
void intel_dp_sync_state(struct intel_encoder *encoder,
			 const struct intel_crtc_state *crtc_state)
{
	struct intel_dp *intel_dp = enc_to_intel_dp(encoder);

	if (!crtc_state)
		return;

	/*
	 * Don't clobber DPCD if it's been already read out during output
	 * setup (eDP) or detect.
	 */
	if (intel_dp->dpcd[DP_DPCD_REV] == 0)
		intel_dp_get_dpcd(intel_dp);

	intel_dp->max_link_lane_count = intel_dp_max_common_lane_count(intel_dp);
	intel_dp->max_link_rate = intel_dp_max_common_rate(intel_dp);
}

bool intel_dp_initial_fastset_check(struct intel_encoder *encoder,
				    struct intel_crtc_state *crtc_state)
{
	struct drm_i915_private *i915 = to_i915(encoder->base.dev);
	struct intel_dp *intel_dp = enc_to_intel_dp(encoder);
	bool fastset = true;

	/*
	 * If BIOS has set an unsupported or non-standard link rate for some
	 * reason force an encoder recompute and full modeset.
	 */
<<<<<<< HEAD
	if (intel_dp_rate_index(intel_dp->source_rates, intel_dp->num_source_rates,
				crtc_state->port_clock) < 0) {
		drm_dbg_kms(&i915->drm, "[ENCODER:%d:%s] Forcing full modeset due to unsupported link rate\n",
			    encoder->base.base.id, encoder->base.name);
		crtc_state->uapi.connectors_changed = true;
		fastset = false;
=======
	pipe_config->pipe_bpp = pipe_bpp;
	pipe_config->port_clock = intel_dp->common_rates[limits->max_clock];
	pipe_config->lane_count = limits->max_lane_count;

	if (intel_dp_is_edp(intel_dp)) {
		pipe_config->dsc.compressed_bpp =
			min_t(u16, drm_edp_dsc_sink_output_bpp(intel_dp->dsc_dpcd) >> 4,
			      pipe_config->pipe_bpp);
		pipe_config->dsc.slice_count =
			drm_dp_dsc_sink_max_slice_count(intel_dp->dsc_dpcd,
							true);
		if (!pipe_config->dsc.slice_count) {
			drm_dbg_kms(&dev_priv->drm, "Unsupported Slice Count %d\n",
				    pipe_config->dsc.slice_count);
			return -EINVAL;
		}
	} else {
		u16 dsc_max_output_bpp;
		u8 dsc_dp_slice_count;

		dsc_max_output_bpp =
			intel_dp_dsc_get_output_bpp(dev_priv,
						    pipe_config->port_clock,
						    pipe_config->lane_count,
						    adjusted_mode->crtc_clock,
						    adjusted_mode->crtc_hdisplay);
		dsc_dp_slice_count =
			intel_dp_dsc_get_slice_count(intel_dp,
						     adjusted_mode->crtc_clock,
						     adjusted_mode->crtc_hdisplay);
		if (!dsc_max_output_bpp || !dsc_dp_slice_count) {
			drm_dbg_kms(&dev_priv->drm,
				    "Compressed BPP/Slice Count not supported\n");
			return -EINVAL;
		}
		pipe_config->dsc.compressed_bpp = min_t(u16,
							       dsc_max_output_bpp >> 4,
							       pipe_config->pipe_bpp);
		pipe_config->dsc.slice_count = dsc_dp_slice_count;
>>>>>>> 272d4b8a
	}

	/*
	 * FIXME hack to force full modeset when DSC is being used.
	 *
	 * As long as we do not have full state readout and config comparison
	 * of crtc_state->dsc, we have no way to ensure reliable fastset.
	 * Remove once we have readout for DSC.
	 */
	if (crtc_state->dsc.compression_enable) {
		drm_dbg_kms(&i915->drm, "[ENCODER:%d:%s] Forcing full modeset due to DSC being enabled\n",
			    encoder->base.base.id, encoder->base.name);
		crtc_state->uapi.mode_changed = true;
		fastset = false;
	}

	if (CAN_PSR(intel_dp)) {
		drm_dbg_kms(&i915->drm, "[ENCODER:%d:%s] Forcing full modeset to compute PSR state\n",
			    encoder->base.base.id, encoder->base.name);
		crtc_state->uapi.mode_changed = true;
		fastset = false;
	}

	return fastset;
}

static void intel_dp_get_pcon_dsc_cap(struct intel_dp *intel_dp)
{
	struct drm_i915_private *i915 = dp_to_i915(intel_dp);

	/* Clear the cached register set to avoid using stale values */

	memset(intel_dp->pcon_dsc_dpcd, 0, sizeof(intel_dp->pcon_dsc_dpcd));

	if (drm_dp_dpcd_read(&intel_dp->aux, DP_PCON_DSC_ENCODER,
			     intel_dp->pcon_dsc_dpcd,
			     sizeof(intel_dp->pcon_dsc_dpcd)) < 0)
		drm_err(&i915->drm, "Failed to read DPCD register 0x%x\n",
			DP_PCON_DSC_ENCODER);

	drm_dbg_kms(&i915->drm, "PCON ENCODER DSC DPCD: %*ph\n",
		    (int)sizeof(intel_dp->pcon_dsc_dpcd), intel_dp->pcon_dsc_dpcd);
}

static int intel_dp_pcon_get_frl_mask(u8 frl_bw_mask)
{
	int bw_gbps[] = {9, 18, 24, 32, 40, 48};
	int i;

	for (i = ARRAY_SIZE(bw_gbps) - 1; i >= 0; i--) {
		if (frl_bw_mask & (1 << i))
			return bw_gbps[i];
	}
	return 0;
}

static int intel_dp_pcon_set_frl_mask(int max_frl)
{
	switch (max_frl) {
	case 48:
		return DP_PCON_FRL_BW_MASK_48GBPS;
	case 40:
		return DP_PCON_FRL_BW_MASK_40GBPS;
	case 32:
		return DP_PCON_FRL_BW_MASK_32GBPS;
	case 24:
		return DP_PCON_FRL_BW_MASK_24GBPS;
	case 18:
		return DP_PCON_FRL_BW_MASK_18GBPS;
	case 9:
		return DP_PCON_FRL_BW_MASK_9GBPS;
	}

	return 0;
}

static int intel_dp_hdmi_sink_max_frl(struct intel_dp *intel_dp)
{
	struct intel_connector *intel_connector = intel_dp->attached_connector;
	struct drm_connector *connector = &intel_connector->base;
	int max_frl_rate;
	int max_lanes, rate_per_lane;
	int max_dsc_lanes, dsc_rate_per_lane;

	max_lanes = connector->display_info.hdmi.max_lanes;
	rate_per_lane = connector->display_info.hdmi.max_frl_rate_per_lane;
	max_frl_rate = max_lanes * rate_per_lane;

	if (connector->display_info.hdmi.dsc_cap.v_1p2) {
		max_dsc_lanes = connector->display_info.hdmi.dsc_cap.max_lanes;
		dsc_rate_per_lane = connector->display_info.hdmi.dsc_cap.max_frl_rate_per_lane;
		if (max_dsc_lanes && dsc_rate_per_lane)
			max_frl_rate = min(max_frl_rate, max_dsc_lanes * dsc_rate_per_lane);
	}

	return max_frl_rate;
}

static int intel_dp_pcon_start_frl_training(struct intel_dp *intel_dp)
{
#define TIMEOUT_FRL_READY_MS 500
#define TIMEOUT_HDMI_LINK_ACTIVE_MS 1000

	struct drm_i915_private *i915 = dp_to_i915(intel_dp);
	int max_frl_bw, max_pcon_frl_bw, max_edid_frl_bw, ret;
	u8 max_frl_bw_mask = 0, frl_trained_mask;
	bool is_active;

	ret = drm_dp_pcon_reset_frl_config(&intel_dp->aux);
	if (ret < 0)
		return ret;

	max_pcon_frl_bw = intel_dp->dfp.pcon_max_frl_bw;
	drm_dbg(&i915->drm, "PCON max rate = %d Gbps\n", max_pcon_frl_bw);

	max_edid_frl_bw = intel_dp_hdmi_sink_max_frl(intel_dp);
	drm_dbg(&i915->drm, "Sink max rate from EDID = %d Gbps\n", max_edid_frl_bw);

	max_frl_bw = min(max_edid_frl_bw, max_pcon_frl_bw);

	if (max_frl_bw <= 0)
		return -EINVAL;

	ret = drm_dp_pcon_frl_prepare(&intel_dp->aux, false);
	if (ret < 0)
		return ret;
	/* Wait for PCON to be FRL Ready */
	wait_for(is_active = drm_dp_pcon_is_frl_ready(&intel_dp->aux) == true, TIMEOUT_FRL_READY_MS);

	if (!is_active)
		return -ETIMEDOUT;

	max_frl_bw_mask = intel_dp_pcon_set_frl_mask(max_frl_bw);
	ret = drm_dp_pcon_frl_configure_1(&intel_dp->aux, max_frl_bw,
					  DP_PCON_ENABLE_SEQUENTIAL_LINK);
	if (ret < 0)
		return ret;
	ret = drm_dp_pcon_frl_configure_2(&intel_dp->aux, max_frl_bw_mask,
					  DP_PCON_FRL_LINK_TRAIN_NORMAL);
	if (ret < 0)
		return ret;
	ret = drm_dp_pcon_frl_enable(&intel_dp->aux);
	if (ret < 0)
		return ret;
	/*
	 * Wait for FRL to be completed
	 * Check if the HDMI Link is up and active.
	 */
	wait_for(is_active = drm_dp_pcon_hdmi_link_active(&intel_dp->aux) == true, TIMEOUT_HDMI_LINK_ACTIVE_MS);

	if (!is_active)
		return -ETIMEDOUT;

	/* Verify HDMI Link configuration shows FRL Mode */
	if (drm_dp_pcon_hdmi_link_mode(&intel_dp->aux, &frl_trained_mask) !=
	    DP_PCON_HDMI_MODE_FRL) {
		drm_dbg(&i915->drm, "HDMI couldn't be trained in FRL Mode\n");
		return -EINVAL;
	}
	drm_dbg(&i915->drm, "MAX_FRL_MASK = %u, FRL_TRAINED_MASK = %u\n", max_frl_bw_mask, frl_trained_mask);

	intel_dp->frl.trained_rate_gbps = intel_dp_pcon_get_frl_mask(frl_trained_mask);
	intel_dp->frl.is_trained = true;
	drm_dbg(&i915->drm, "FRL trained with : %d Gbps\n", intel_dp->frl.trained_rate_gbps);

	return 0;
}

static bool intel_dp_is_hdmi_2_1_sink(struct intel_dp *intel_dp)
{
	if (drm_dp_is_branch(intel_dp->dpcd) &&
	    intel_dp->has_hdmi_sink &&
	    intel_dp_hdmi_sink_max_frl(intel_dp) > 0)
		return true;

	return false;
}

void intel_dp_check_frl_training(struct intel_dp *intel_dp)
{
	struct drm_i915_private *dev_priv = dp_to_i915(intel_dp);

	/*
	 * Always go for FRL training if:
	 * -PCON supports SRC_CTL_MODE (VESA DP2.0-HDMI2.1 PCON Spec Draft-1 Sec-7)
	 * -sink is HDMI2.1
	 */
	if (!(intel_dp->downstream_ports[2] & DP_PCON_SOURCE_CTL_MODE) ||
	    !intel_dp_is_hdmi_2_1_sink(intel_dp) ||
	    intel_dp->frl.is_trained)
		return;

	if (intel_dp_pcon_start_frl_training(intel_dp) < 0) {
		int ret, mode;

		drm_dbg(&dev_priv->drm, "Couldn't set FRL mode, continuing with TMDS mode\n");
		ret = drm_dp_pcon_reset_frl_config(&intel_dp->aux);
		mode = drm_dp_pcon_hdmi_link_mode(&intel_dp->aux, NULL);

		if (ret < 0 || mode != DP_PCON_HDMI_MODE_TMDS)
			drm_dbg(&dev_priv->drm, "Issue with PCON, cannot set TMDS mode\n");
	} else {
		drm_dbg(&dev_priv->drm, "FRL training Completed\n");
	}
}

static int
intel_dp_pcon_dsc_enc_slice_height(const struct intel_crtc_state *crtc_state)
{
	int vactive = crtc_state->hw.adjusted_mode.vdisplay;

	return intel_hdmi_dsc_get_slice_height(vactive);
}

static int
intel_dp_pcon_dsc_enc_slices(struct intel_dp *intel_dp,
			     const struct intel_crtc_state *crtc_state)
{
	struct intel_connector *intel_connector = intel_dp->attached_connector;
	struct drm_connector *connector = &intel_connector->base;
	int hdmi_throughput = connector->display_info.hdmi.dsc_cap.clk_per_slice;
	int hdmi_max_slices = connector->display_info.hdmi.dsc_cap.max_slices;
	int pcon_max_slices = drm_dp_pcon_dsc_max_slices(intel_dp->pcon_dsc_dpcd);
	int pcon_max_slice_width = drm_dp_pcon_dsc_max_slice_width(intel_dp->pcon_dsc_dpcd);

	return intel_hdmi_dsc_get_num_slices(crtc_state, pcon_max_slices,
					     pcon_max_slice_width,
					     hdmi_max_slices, hdmi_throughput);
}

static int
intel_dp_pcon_dsc_enc_bpp(struct intel_dp *intel_dp,
			  const struct intel_crtc_state *crtc_state,
			  int num_slices, int slice_width)
{
	struct intel_connector *intel_connector = intel_dp->attached_connector;
	struct drm_connector *connector = &intel_connector->base;
	int output_format = crtc_state->output_format;
	bool hdmi_all_bpp = connector->display_info.hdmi.dsc_cap.all_bpp;
	int pcon_fractional_bpp = drm_dp_pcon_dsc_bpp_incr(intel_dp->pcon_dsc_dpcd);
	int hdmi_max_chunk_bytes =
		connector->display_info.hdmi.dsc_cap.total_chunk_kbytes * 1024;

	return intel_hdmi_dsc_get_bpp(pcon_fractional_bpp, slice_width,
				      num_slices, output_format, hdmi_all_bpp,
				      hdmi_max_chunk_bytes);
}

void
intel_dp_pcon_dsc_configure(struct intel_dp *intel_dp,
			    const struct intel_crtc_state *crtc_state)
{
	u8 pps_param[6];
	int slice_height;
	int slice_width;
	int num_slices;
	int bits_per_pixel;
	int ret;
	struct intel_connector *intel_connector = intel_dp->attached_connector;
	struct drm_i915_private *i915 = dp_to_i915(intel_dp);
	struct drm_connector *connector;
	bool hdmi_is_dsc_1_2;

	if (!intel_dp_is_hdmi_2_1_sink(intel_dp))
		return;

	if (!intel_connector)
		return;
	connector = &intel_connector->base;
	hdmi_is_dsc_1_2 = connector->display_info.hdmi.dsc_cap.v_1p2;

	if (!drm_dp_pcon_enc_is_dsc_1_2(intel_dp->pcon_dsc_dpcd) ||
	    !hdmi_is_dsc_1_2)
		return;

	slice_height = intel_dp_pcon_dsc_enc_slice_height(crtc_state);
	if (!slice_height)
		return;

	num_slices = intel_dp_pcon_dsc_enc_slices(intel_dp, crtc_state);
	if (!num_slices)
		return;

	slice_width = DIV_ROUND_UP(crtc_state->hw.adjusted_mode.hdisplay,
				   num_slices);

	bits_per_pixel = intel_dp_pcon_dsc_enc_bpp(intel_dp, crtc_state,
						   num_slices, slice_width);
	if (!bits_per_pixel)
		return;

	pps_param[0] = slice_height & 0xFF;
	pps_param[1] = slice_height >> 8;
	pps_param[2] = slice_width & 0xFF;
	pps_param[3] = slice_width >> 8;
	pps_param[4] = bits_per_pixel & 0xFF;
	pps_param[5] = (bits_per_pixel >> 8) & 0x3;

	ret = drm_dp_pcon_pps_override_param(&intel_dp->aux, pps_param);
	if (ret < 0)
		drm_dbg_kms(&i915->drm, "Failed to set pcon DSC\n");
}

void intel_dp_configure_protocol_converter(struct intel_dp *intel_dp,
					   const struct intel_crtc_state *crtc_state)
{
	struct drm_i915_private *i915 = dp_to_i915(intel_dp);
	u8 tmp;

	if (intel_dp->dpcd[DP_DPCD_REV] < 0x13)
		return;

	if (!drm_dp_is_branch(intel_dp->dpcd))
		return;

	tmp = intel_dp->has_hdmi_sink ?
		DP_HDMI_DVI_OUTPUT_CONFIG : 0;

	if (drm_dp_dpcd_writeb(&intel_dp->aux,
			       DP_PROTOCOL_CONVERTER_CONTROL_0, tmp) != 1)
		drm_dbg_kms(&i915->drm, "Failed to %s protocol converter HDMI mode\n",
			    enabledisable(intel_dp->has_hdmi_sink));

	tmp = crtc_state->output_format == INTEL_OUTPUT_FORMAT_YCBCR444 &&
		intel_dp->dfp.ycbcr_444_to_420 ? DP_CONVERSION_TO_YCBCR420_ENABLE : 0;

	if (drm_dp_dpcd_writeb(&intel_dp->aux,
			       DP_PROTOCOL_CONVERTER_CONTROL_1, tmp) != 1)
		drm_dbg_kms(&i915->drm,
			    "Failed to %s protocol converter YCbCr 4:2:0 conversion mode\n",
			    enabledisable(intel_dp->dfp.ycbcr_444_to_420));

	tmp = intel_dp->dfp.rgb_to_ycbcr ?
		DP_CONVERSION_BT709_RGB_YCBCR_ENABLE : 0;

	if (drm_dp_pcon_convert_rgb_to_ycbcr(&intel_dp->aux, tmp) < 0)
		drm_dbg_kms(&i915->drm,
			   "Failed to %s protocol converter RGB->YCbCr conversion mode\n",
			   enabledisable(tmp));
}


bool intel_dp_get_colorimetry_status(struct intel_dp *intel_dp)
{
	u8 dprx = 0;

	if (drm_dp_dpcd_readb(&intel_dp->aux, DP_DPRX_FEATURE_ENUMERATION_LIST,
			      &dprx) != 1)
		return false;
	return dprx & DP_VSC_SDP_EXT_FOR_COLORIMETRY_SUPPORTED;
}

static void intel_dp_get_dsc_sink_cap(struct intel_dp *intel_dp)
{
	struct drm_i915_private *i915 = dp_to_i915(intel_dp);

	/*
	 * Clear the cached register set to avoid using stale values
	 * for the sinks that do not support DSC.
	 */
	memset(intel_dp->dsc_dpcd, 0, sizeof(intel_dp->dsc_dpcd));

	/* Clear fec_capable to avoid using stale values */
	intel_dp->fec_capable = 0;

	/* Cache the DSC DPCD if eDP or DP rev >= 1.4 */
	if (intel_dp->dpcd[DP_DPCD_REV] >= 0x14 ||
	    intel_dp->edp_dpcd[0] >= DP_EDP_14) {
		if (drm_dp_dpcd_read(&intel_dp->aux, DP_DSC_SUPPORT,
				     intel_dp->dsc_dpcd,
				     sizeof(intel_dp->dsc_dpcd)) < 0)
			drm_err(&i915->drm,
				"Failed to read DPCD register 0x%x\n",
				DP_DSC_SUPPORT);

		drm_dbg_kms(&i915->drm, "DSC DPCD: %*ph\n",
			    (int)sizeof(intel_dp->dsc_dpcd),
			    intel_dp->dsc_dpcd);

		/* FEC is supported only on DP 1.4 */
		if (!intel_dp_is_edp(intel_dp) &&
		    drm_dp_dpcd_readb(&intel_dp->aux, DP_FEC_CAPABILITY,
				      &intel_dp->fec_capable) < 0)
			drm_err(&i915->drm,
				"Failed to read FEC DPCD register\n");

		drm_dbg_kms(&i915->drm, "FEC CAPABILITY: %x\n",
			    intel_dp->fec_capable);
	}
}

static void intel_edp_mso_mode_fixup(struct intel_connector *connector,
				     struct drm_display_mode *mode)
{
	struct intel_dp *intel_dp = intel_attached_dp(connector);
	struct drm_i915_private *i915 = to_i915(connector->base.dev);
	int n = intel_dp->mso_link_count;
	int overlap = intel_dp->mso_pixel_overlap;

	if (!mode || !n)
		return;

	mode->hdisplay = (mode->hdisplay - overlap) * n;
	mode->hsync_start = (mode->hsync_start - overlap) * n;
	mode->hsync_end = (mode->hsync_end - overlap) * n;
	mode->htotal = (mode->htotal - overlap) * n;
	mode->clock *= n;

	drm_mode_set_name(mode);

	drm_dbg_kms(&i915->drm,
		    "[CONNECTOR:%d:%s] using generated MSO mode: " DRM_MODE_FMT "\n",
		    connector->base.base.id, connector->base.name,
		    DRM_MODE_ARG(mode));
}

void intel_edp_fixup_vbt_bpp(struct intel_encoder *encoder, int pipe_bpp)
{
	struct drm_i915_private *dev_priv = to_i915(encoder->base.dev);
	struct intel_dp *intel_dp = enc_to_intel_dp(encoder);
	struct intel_connector *connector = intel_dp->attached_connector;

	if (connector->panel.vbt.edp.bpp && pipe_bpp > connector->panel.vbt.edp.bpp) {
		/*
		 * This is a big fat ugly hack.
		 *
		 * Some machines in UEFI boot mode provide us a VBT that has 18
		 * bpp and 1.62 GHz link bandwidth for eDP, which for reasons
		 * unknown we fail to light up. Yet the same BIOS boots up with
		 * 24 bpp and 2.7 GHz link. Use the same bpp as the BIOS uses as
		 * max, not what it tells us to use.
		 *
		 * Note: This will still be broken if the eDP panel is not lit
		 * up by the BIOS, and thus we can't get the mode at module
		 * load.
		 */
		drm_dbg_kms(&dev_priv->drm,
			    "pipe has %d bpp for eDP panel, overriding BIOS-provided max %d bpp\n",
			    pipe_bpp, connector->panel.vbt.edp.bpp);
		connector->panel.vbt.edp.bpp = pipe_bpp;
	}
}

static void intel_edp_mso_init(struct intel_dp *intel_dp)
{
	struct drm_i915_private *i915 = dp_to_i915(intel_dp);
	struct intel_connector *connector = intel_dp->attached_connector;
	struct drm_display_info *info = &connector->base.display_info;
	u8 mso;

	if (intel_dp->edp_dpcd[0] < DP_EDP_14)
		return;

	if (drm_dp_dpcd_readb(&intel_dp->aux, DP_EDP_MSO_LINK_CAPABILITIES, &mso) != 1) {
		drm_err(&i915->drm, "Failed to read MSO cap\n");
		return;
	}

	/* Valid configurations are SST or MSO 2x1, 2x2, 4x1 */
	mso &= DP_EDP_MSO_NUMBER_OF_LINKS_MASK;
	if (mso % 2 || mso > drm_dp_max_lane_count(intel_dp->dpcd)) {
		drm_err(&i915->drm, "Invalid MSO link count cap %u\n", mso);
		mso = 0;
	}

	if (mso) {
		drm_dbg_kms(&i915->drm, "Sink MSO %ux%u configuration, pixel overlap %u\n",
			    mso, drm_dp_max_lane_count(intel_dp->dpcd) / mso,
			    info->mso_pixel_overlap);
		if (!HAS_MSO(i915)) {
			drm_err(&i915->drm, "No source MSO support, disabling\n");
			mso = 0;
		}
	}

	intel_dp->mso_link_count = mso;
	intel_dp->mso_pixel_overlap = mso ? info->mso_pixel_overlap : 0;
}

static bool
intel_edp_init_dpcd(struct intel_dp *intel_dp)
{
	struct drm_i915_private *dev_priv =
		to_i915(dp_to_dig_port(intel_dp)->base.base.dev);

	/* this function is meant to be called only once */
	drm_WARN_ON(&dev_priv->drm, intel_dp->dpcd[DP_DPCD_REV] != 0);

	if (drm_dp_read_dpcd_caps(&intel_dp->aux, intel_dp->dpcd) != 0)
		return false;

	drm_dp_read_desc(&intel_dp->aux, &intel_dp->desc,
			 drm_dp_is_branch(intel_dp->dpcd));

	/*
	 * Read the eDP display control registers.
	 *
	 * Do this independent of DP_DPCD_DISPLAY_CONTROL_CAPABLE bit in
	 * DP_EDP_CONFIGURATION_CAP, because some buggy displays do not have it
	 * set, but require eDP 1.4+ detection (e.g. for supported link rates
	 * method). The display control registers should read zero if they're
	 * not supported anyway.
	 */
	if (drm_dp_dpcd_read(&intel_dp->aux, DP_EDP_DPCD_REV,
			     intel_dp->edp_dpcd, sizeof(intel_dp->edp_dpcd)) ==
			     sizeof(intel_dp->edp_dpcd)) {
		drm_dbg_kms(&dev_priv->drm, "eDP DPCD: %*ph\n",
			    (int)sizeof(intel_dp->edp_dpcd),
			    intel_dp->edp_dpcd);

		intel_dp->use_max_params = intel_dp->edp_dpcd[0] < DP_EDP_14;
	}

	/*
	 * This has to be called after intel_dp->edp_dpcd is filled, PSR checks
	 * for SET_POWER_CAPABLE bit in intel_dp->edp_dpcd[1]
	 */
	intel_psr_init_dpcd(intel_dp);

	/* Clear the default sink rates */
	intel_dp->num_sink_rates = 0;

	/* Read the eDP 1.4+ supported link rates. */
	if (intel_dp->edp_dpcd[0] >= DP_EDP_14) {
		__le16 sink_rates[DP_MAX_SUPPORTED_RATES];
		int i;

		drm_dp_dpcd_read(&intel_dp->aux, DP_SUPPORTED_LINK_RATES,
				sink_rates, sizeof(sink_rates));

		for (i = 0; i < ARRAY_SIZE(sink_rates); i++) {
			int val = le16_to_cpu(sink_rates[i]);

			if (val == 0)
				break;

			/* Value read multiplied by 200kHz gives the per-lane
			 * link rate in kHz. The source rates are, however,
			 * stored in terms of LS_Clk kHz. The full conversion
			 * back to symbols is
			 * (val * 200kHz)*(8/10 ch. encoding)*(1/8 bit to Byte)
			 */
			intel_dp->sink_rates[i] = (val * 200) / 10;
		}
		intel_dp->num_sink_rates = i;
	}

	/*
	 * Use DP_LINK_RATE_SET if DP_SUPPORTED_LINK_RATES are available,
	 * default to DP_MAX_LINK_RATE and DP_LINK_BW_SET otherwise.
	 */
	if (intel_dp->num_sink_rates)
		intel_dp->use_rate_select = true;
	else
		intel_dp_set_sink_rates(intel_dp);

	intel_dp_set_common_rates(intel_dp);

	/* Read the eDP DSC DPCD registers */
	if (DISPLAY_VER(dev_priv) >= 10)
		intel_dp_get_dsc_sink_cap(intel_dp);

	/*
	 * If needed, program our source OUI so we can make various Intel-specific AUX services
	 * available (such as HDR backlight controls)
	 */
	intel_edp_init_source_oui(intel_dp, true);

	return true;
}

static bool
intel_dp_has_sink_count(struct intel_dp *intel_dp)
{
	if (!intel_dp->attached_connector)
		return false;

	return drm_dp_read_sink_count_cap(&intel_dp->attached_connector->base,
					  intel_dp->dpcd,
					  &intel_dp->desc);
}

static bool
intel_dp_get_dpcd(struct intel_dp *intel_dp)
{
	int ret;

	if (intel_dp_init_lttpr_and_dprx_caps(intel_dp) < 0)
		return false;

	/*
	 * Don't clobber cached eDP rates. Also skip re-reading
	 * the OUI/ID since we know it won't change.
	 */
	if (!intel_dp_is_edp(intel_dp)) {
		drm_dp_read_desc(&intel_dp->aux, &intel_dp->desc,
				 drm_dp_is_branch(intel_dp->dpcd));

		intel_dp_set_sink_rates(intel_dp);
		intel_dp_set_common_rates(intel_dp);
	}

	if (intel_dp_has_sink_count(intel_dp)) {
		ret = drm_dp_read_sink_count(&intel_dp->aux);
		if (ret < 0)
			return false;

		/*
		 * Sink count can change between short pulse hpd hence
		 * a member variable in intel_dp will track any changes
		 * between short pulse interrupts.
		 */
		intel_dp->sink_count = ret;

		/*
		 * SINK_COUNT == 0 and DOWNSTREAM_PORT_PRESENT == 1 implies that
		 * a dongle is present but no display. Unless we require to know
		 * if a dongle is present or not, we don't need to update
		 * downstream port information. So, an early return here saves
		 * time from performing other operations which are not required.
		 */
		if (!intel_dp->sink_count)
			return false;
	}

	return drm_dp_read_downstream_info(&intel_dp->aux, intel_dp->dpcd,
					   intel_dp->downstream_ports) == 0;
}

static bool
intel_dp_can_mst(struct intel_dp *intel_dp)
{
	struct drm_i915_private *i915 = dp_to_i915(intel_dp);

	return i915->params.enable_dp_mst &&
		intel_dp->can_mst &&
		drm_dp_read_mst_cap(&intel_dp->aux, intel_dp->dpcd);
}

static void
intel_dp_configure_mst(struct intel_dp *intel_dp)
{
	struct drm_i915_private *i915 = dp_to_i915(intel_dp);
	struct intel_encoder *encoder =
		&dp_to_dig_port(intel_dp)->base;
	bool sink_can_mst = drm_dp_read_mst_cap(&intel_dp->aux, intel_dp->dpcd);

	drm_dbg_kms(&i915->drm,
		    "[ENCODER:%d:%s] MST support: port: %s, sink: %s, modparam: %s\n",
		    encoder->base.base.id, encoder->base.name,
		    yesno(intel_dp->can_mst), yesno(sink_can_mst),
		    yesno(i915->params.enable_dp_mst));

	if (!intel_dp->can_mst)
		return;

	intel_dp->is_mst = sink_can_mst &&
		i915->params.enable_dp_mst;

	drm_dp_mst_topology_mgr_set_mst(&intel_dp->mst_mgr,
					intel_dp->is_mst);
}

static bool
intel_dp_get_sink_irq_esi(struct intel_dp *intel_dp, u8 *sink_irq_vector)
{
	return drm_dp_dpcd_read(&intel_dp->aux, DP_SINK_COUNT_ESI,
				sink_irq_vector, DP_DPRX_ESI_LEN) ==
		DP_DPRX_ESI_LEN;
}

bool
intel_dp_needs_vsc_sdp(const struct intel_crtc_state *crtc_state,
		       const struct drm_connector_state *conn_state)
{
	/*
	 * As per DP 1.4a spec section 2.2.4.3 [MSA Field for Indication
	 * of Color Encoding Format and Content Color Gamut], in order to
	 * sending YCBCR 420 or HDR BT.2020 signals we should use DP VSC SDP.
	 */
	if (crtc_state->output_format == INTEL_OUTPUT_FORMAT_YCBCR420)
		return true;

	switch (conn_state->colorspace) {
	case DRM_MODE_COLORIMETRY_SYCC_601:
	case DRM_MODE_COLORIMETRY_OPYCC_601:
	case DRM_MODE_COLORIMETRY_BT2020_YCC:
	case DRM_MODE_COLORIMETRY_BT2020_RGB:
	case DRM_MODE_COLORIMETRY_BT2020_CYCC:
		return true;
	default:
		break;
	}

	return false;
}

static ssize_t intel_dp_vsc_sdp_pack(const struct drm_dp_vsc_sdp *vsc,
				     struct dp_sdp *sdp, size_t size)
{
	size_t length = sizeof(struct dp_sdp);

	if (size < length)
		return -ENOSPC;

	memset(sdp, 0, size);

	/*
	 * Prepare VSC Header for SU as per DP 1.4a spec, Table 2-119
	 * VSC SDP Header Bytes
	 */
	sdp->sdp_header.HB0 = 0; /* Secondary-Data Packet ID = 0 */
	sdp->sdp_header.HB1 = vsc->sdp_type; /* Secondary-data Packet Type */
	sdp->sdp_header.HB2 = vsc->revision; /* Revision Number */
	sdp->sdp_header.HB3 = vsc->length; /* Number of Valid Data Bytes */

	/*
	 * Only revision 0x5 supports Pixel Encoding/Colorimetry Format as
	 * per DP 1.4a spec.
	 */
	if (vsc->revision != 0x5)
		goto out;

	/* VSC SDP Payload for DB16 through DB18 */
	/* Pixel Encoding and Colorimetry Formats  */
	sdp->db[16] = (vsc->pixelformat & 0xf) << 4; /* DB16[7:4] */
	sdp->db[16] |= vsc->colorimetry & 0xf; /* DB16[3:0] */

	switch (vsc->bpc) {
	case 6:
		/* 6bpc: 0x0 */
		break;
	case 8:
		sdp->db[17] = 0x1; /* DB17[3:0] */
		break;
	case 10:
		sdp->db[17] = 0x2;
		break;
	case 12:
		sdp->db[17] = 0x3;
		break;
	case 16:
		sdp->db[17] = 0x4;
		break;
	default:
		MISSING_CASE(vsc->bpc);
		break;
	}
	/* Dynamic Range and Component Bit Depth */
	if (vsc->dynamic_range == DP_DYNAMIC_RANGE_CTA)
		sdp->db[17] |= 0x80;  /* DB17[7] */

	/* Content Type */
	sdp->db[18] = vsc->content_type & 0x7;

out:
	return length;
}

static ssize_t
intel_dp_hdr_metadata_infoframe_sdp_pack(const struct hdmi_drm_infoframe *drm_infoframe,
					 struct dp_sdp *sdp,
					 size_t size)
{
	size_t length = sizeof(struct dp_sdp);
	const int infoframe_size = HDMI_INFOFRAME_HEADER_SIZE + HDMI_DRM_INFOFRAME_SIZE;
	unsigned char buf[HDMI_INFOFRAME_HEADER_SIZE + HDMI_DRM_INFOFRAME_SIZE];
	ssize_t len;

	if (size < length)
		return -ENOSPC;

	memset(sdp, 0, size);

	len = hdmi_drm_infoframe_pack_only(drm_infoframe, buf, sizeof(buf));
	if (len < 0) {
		DRM_DEBUG_KMS("buffer size is smaller than hdr metadata infoframe\n");
		return -ENOSPC;
	}

	if (len != infoframe_size) {
		DRM_DEBUG_KMS("wrong static hdr metadata size\n");
		return -ENOSPC;
	}

	/*
	 * Set up the infoframe sdp packet for HDR static metadata.
	 * Prepare VSC Header for SU as per DP 1.4a spec,
	 * Table 2-100 and Table 2-101
	 */

	/* Secondary-Data Packet ID, 00h for non-Audio INFOFRAME */
	sdp->sdp_header.HB0 = 0;
	/*
	 * Packet Type 80h + Non-audio INFOFRAME Type value
	 * HDMI_INFOFRAME_TYPE_DRM: 0x87
	 * - 80h + Non-audio INFOFRAME Type value
	 * - InfoFrame Type: 0x07
	 *    [CTA-861-G Table-42 Dynamic Range and Mastering InfoFrame]
	 */
	sdp->sdp_header.HB1 = drm_infoframe->type;
	/*
	 * Least Significant Eight Bits of (Data Byte Count – 1)
	 * infoframe_size - 1
	 */
	sdp->sdp_header.HB2 = 0x1D;
	/* INFOFRAME SDP Version Number */
	sdp->sdp_header.HB3 = (0x13 << 2);
	/* CTA Header Byte 2 (INFOFRAME Version Number) */
	sdp->db[0] = drm_infoframe->version;
	/* CTA Header Byte 3 (Length of INFOFRAME): HDMI_DRM_INFOFRAME_SIZE */
	sdp->db[1] = drm_infoframe->length;
	/*
	 * Copy HDMI_DRM_INFOFRAME_SIZE size from a buffer after
	 * HDMI_INFOFRAME_HEADER_SIZE
	 */
	BUILD_BUG_ON(sizeof(sdp->db) < HDMI_DRM_INFOFRAME_SIZE + 2);
	memcpy(&sdp->db[2], &buf[HDMI_INFOFRAME_HEADER_SIZE],
	       HDMI_DRM_INFOFRAME_SIZE);

	/*
	 * Size of DP infoframe sdp packet for HDR static metadata consists of
	 * - DP SDP Header(struct dp_sdp_header): 4 bytes
	 * - Two Data Blocks: 2 bytes
	 *    CTA Header Byte2 (INFOFRAME Version Number)
	 *    CTA Header Byte3 (Length of INFOFRAME)
	 * - HDMI_DRM_INFOFRAME_SIZE: 26 bytes
	 *
	 * Prior to GEN11's GMP register size is identical to DP HDR static metadata
	 * infoframe size. But GEN11+ has larger than that size, write_infoframe
	 * will pad rest of the size.
	 */
	return sizeof(struct dp_sdp_header) + 2 + HDMI_DRM_INFOFRAME_SIZE;
}

static void intel_write_dp_sdp(struct intel_encoder *encoder,
			       const struct intel_crtc_state *crtc_state,
			       unsigned int type)
{
	struct intel_digital_port *dig_port = enc_to_dig_port(encoder);
	struct drm_i915_private *dev_priv = to_i915(encoder->base.dev);
	struct dp_sdp sdp = {};
	ssize_t len;

	if ((crtc_state->infoframes.enable &
	     intel_hdmi_infoframe_enable(type)) == 0)
		return;

	switch (type) {
	case DP_SDP_VSC:
		len = intel_dp_vsc_sdp_pack(&crtc_state->infoframes.vsc, &sdp,
					    sizeof(sdp));
		break;
	case HDMI_PACKET_TYPE_GAMUT_METADATA:
		len = intel_dp_hdr_metadata_infoframe_sdp_pack(&crtc_state->infoframes.drm.drm,
							       &sdp, sizeof(sdp));
		break;
	default:
		MISSING_CASE(type);
		return;
	}

	if (drm_WARN_ON(&dev_priv->drm, len < 0))
		return;

	dig_port->write_infoframe(encoder, crtc_state, type, &sdp, len);
}

void intel_write_dp_vsc_sdp(struct intel_encoder *encoder,
			    const struct intel_crtc_state *crtc_state,
			    const struct drm_dp_vsc_sdp *vsc)
{
	struct intel_digital_port *dig_port = enc_to_dig_port(encoder);
	struct drm_i915_private *dev_priv = to_i915(encoder->base.dev);
	struct dp_sdp sdp = {};
	ssize_t len;

	len = intel_dp_vsc_sdp_pack(vsc, &sdp, sizeof(sdp));

	if (drm_WARN_ON(&dev_priv->drm, len < 0))
		return;

	dig_port->write_infoframe(encoder, crtc_state, DP_SDP_VSC,
					&sdp, len);
}

void intel_dp_set_infoframes(struct intel_encoder *encoder,
			     bool enable,
			     const struct intel_crtc_state *crtc_state,
			     const struct drm_connector_state *conn_state)
{
	struct drm_i915_private *dev_priv = to_i915(encoder->base.dev);
	i915_reg_t reg = HSW_TVIDEO_DIP_CTL(crtc_state->cpu_transcoder);
	u32 dip_enable = VIDEO_DIP_ENABLE_AVI_HSW | VIDEO_DIP_ENABLE_GCP_HSW |
			 VIDEO_DIP_ENABLE_VS_HSW | VIDEO_DIP_ENABLE_GMP_HSW |
			 VIDEO_DIP_ENABLE_SPD_HSW | VIDEO_DIP_ENABLE_DRM_GLK;
	u32 val = intel_de_read(dev_priv, reg) & ~dip_enable;

	/* TODO: Add DSC case (DIP_ENABLE_PPS) */
	/* When PSR is enabled, this routine doesn't disable VSC DIP */
	if (!crtc_state->has_psr)
		val &= ~VIDEO_DIP_ENABLE_VSC_HSW;

	intel_de_write(dev_priv, reg, val);
	intel_de_posting_read(dev_priv, reg);

	if (!enable)
		return;

	/* When PSR is enabled, VSC SDP is handled by PSR routine */
	if (!crtc_state->has_psr)
		intel_write_dp_sdp(encoder, crtc_state, DP_SDP_VSC);

	intel_write_dp_sdp(encoder, crtc_state, HDMI_PACKET_TYPE_GAMUT_METADATA);
}

static int intel_dp_vsc_sdp_unpack(struct drm_dp_vsc_sdp *vsc,
				   const void *buffer, size_t size)
{
	const struct dp_sdp *sdp = buffer;

	if (size < sizeof(struct dp_sdp))
		return -EINVAL;

	memset(vsc, 0, sizeof(*vsc));

	if (sdp->sdp_header.HB0 != 0)
		return -EINVAL;

	if (sdp->sdp_header.HB1 != DP_SDP_VSC)
		return -EINVAL;

	vsc->sdp_type = sdp->sdp_header.HB1;
	vsc->revision = sdp->sdp_header.HB2;
	vsc->length = sdp->sdp_header.HB3;

	if ((sdp->sdp_header.HB2 == 0x2 && sdp->sdp_header.HB3 == 0x8) ||
	    (sdp->sdp_header.HB2 == 0x4 && sdp->sdp_header.HB3 == 0xe)) {
		/*
		 * - HB2 = 0x2, HB3 = 0x8
		 *   VSC SDP supporting 3D stereo + PSR
		 * - HB2 = 0x4, HB3 = 0xe
		 *   VSC SDP supporting 3D stereo + PSR2 with Y-coordinate of
		 *   first scan line of the SU region (applies to eDP v1.4b
		 *   and higher).
		 */
		return 0;
	} else if (sdp->sdp_header.HB2 == 0x5 && sdp->sdp_header.HB3 == 0x13) {
		/*
		 * - HB2 = 0x5, HB3 = 0x13
		 *   VSC SDP supporting 3D stereo + PSR2 + Pixel Encoding/Colorimetry
		 *   Format.
		 */
		vsc->pixelformat = (sdp->db[16] >> 4) & 0xf;
		vsc->colorimetry = sdp->db[16] & 0xf;
		vsc->dynamic_range = (sdp->db[17] >> 7) & 0x1;

		switch (sdp->db[17] & 0x7) {
		case 0x0:
			vsc->bpc = 6;
			break;
		case 0x1:
			vsc->bpc = 8;
			break;
		case 0x2:
			vsc->bpc = 10;
			break;
		case 0x3:
			vsc->bpc = 12;
			break;
		case 0x4:
			vsc->bpc = 16;
			break;
		default:
			MISSING_CASE(sdp->db[17] & 0x7);
			return -EINVAL;
		}

		vsc->content_type = sdp->db[18] & 0x7;
	} else {
		return -EINVAL;
	}

	return 0;
}

static int
intel_dp_hdr_metadata_infoframe_sdp_unpack(struct hdmi_drm_infoframe *drm_infoframe,
					   const void *buffer, size_t size)
{
	int ret;

	const struct dp_sdp *sdp = buffer;

	if (size < sizeof(struct dp_sdp))
		return -EINVAL;

	if (sdp->sdp_header.HB0 != 0)
		return -EINVAL;

	if (sdp->sdp_header.HB1 != HDMI_INFOFRAME_TYPE_DRM)
		return -EINVAL;

	/*
	 * Least Significant Eight Bits of (Data Byte Count – 1)
	 * 1Dh (i.e., Data Byte Count = 30 bytes).
	 */
	if (sdp->sdp_header.HB2 != 0x1D)
		return -EINVAL;

	/* Most Significant Two Bits of (Data Byte Count – 1), Clear to 00b. */
	if ((sdp->sdp_header.HB3 & 0x3) != 0)
		return -EINVAL;

	/* INFOFRAME SDP Version Number */
	if (((sdp->sdp_header.HB3 >> 2) & 0x3f) != 0x13)
		return -EINVAL;

	/* CTA Header Byte 2 (INFOFRAME Version Number) */
	if (sdp->db[0] != 1)
		return -EINVAL;

	/* CTA Header Byte 3 (Length of INFOFRAME): HDMI_DRM_INFOFRAME_SIZE */
	if (sdp->db[1] != HDMI_DRM_INFOFRAME_SIZE)
		return -EINVAL;

	ret = hdmi_drm_infoframe_unpack_only(drm_infoframe, &sdp->db[2],
					     HDMI_DRM_INFOFRAME_SIZE);

	return ret;
}

static void intel_read_dp_vsc_sdp(struct intel_encoder *encoder,
				  struct intel_crtc_state *crtc_state,
				  struct drm_dp_vsc_sdp *vsc)
{
	struct intel_digital_port *dig_port = enc_to_dig_port(encoder);
	struct drm_i915_private *dev_priv = to_i915(encoder->base.dev);
	unsigned int type = DP_SDP_VSC;
	struct dp_sdp sdp = {};
	int ret;

	/* When PSR is enabled, VSC SDP is handled by PSR routine */
	if (crtc_state->has_psr)
		return;

	if ((crtc_state->infoframes.enable &
	     intel_hdmi_infoframe_enable(type)) == 0)
		return;

	dig_port->read_infoframe(encoder, crtc_state, type, &sdp, sizeof(sdp));

	ret = intel_dp_vsc_sdp_unpack(vsc, &sdp, sizeof(sdp));

	if (ret)
		drm_dbg_kms(&dev_priv->drm, "Failed to unpack DP VSC SDP\n");
}

static void intel_read_dp_hdr_metadata_infoframe_sdp(struct intel_encoder *encoder,
						     struct intel_crtc_state *crtc_state,
						     struct hdmi_drm_infoframe *drm_infoframe)
{
	struct intel_digital_port *dig_port = enc_to_dig_port(encoder);
	struct drm_i915_private *dev_priv = to_i915(encoder->base.dev);
	unsigned int type = HDMI_PACKET_TYPE_GAMUT_METADATA;
	struct dp_sdp sdp = {};
	int ret;

	if ((crtc_state->infoframes.enable &
	    intel_hdmi_infoframe_enable(type)) == 0)
		return;

	dig_port->read_infoframe(encoder, crtc_state, type, &sdp,
				 sizeof(sdp));

	ret = intel_dp_hdr_metadata_infoframe_sdp_unpack(drm_infoframe, &sdp,
							 sizeof(sdp));

	if (ret)
		drm_dbg_kms(&dev_priv->drm,
			    "Failed to unpack DP HDR Metadata Infoframe SDP\n");
}

void intel_read_dp_sdp(struct intel_encoder *encoder,
		       struct intel_crtc_state *crtc_state,
		       unsigned int type)
{
	switch (type) {
	case DP_SDP_VSC:
		intel_read_dp_vsc_sdp(encoder, crtc_state,
				      &crtc_state->infoframes.vsc);
		break;
	case HDMI_PACKET_TYPE_GAMUT_METADATA:
		intel_read_dp_hdr_metadata_infoframe_sdp(encoder, crtc_state,
							 &crtc_state->infoframes.drm.drm);
		break;
	default:
		MISSING_CASE(type);
		break;
	}
}

static u8 intel_dp_autotest_link_training(struct intel_dp *intel_dp)
{
	struct drm_i915_private *i915 = dp_to_i915(intel_dp);
	int status = 0;
	int test_link_rate;
	u8 test_lane_count, test_link_bw;
	/* (DP CTS 1.2)
	 * 4.3.1.11
	 */
	/* Read the TEST_LANE_COUNT and TEST_LINK_RTAE fields (DP CTS 3.1.4) */
	status = drm_dp_dpcd_readb(&intel_dp->aux, DP_TEST_LANE_COUNT,
				   &test_lane_count);

	if (status <= 0) {
		drm_dbg_kms(&i915->drm, "Lane count read failed\n");
		return DP_TEST_NAK;
	}
	test_lane_count &= DP_MAX_LANE_COUNT_MASK;

	status = drm_dp_dpcd_readb(&intel_dp->aux, DP_TEST_LINK_RATE,
				   &test_link_bw);
	if (status <= 0) {
		drm_dbg_kms(&i915->drm, "Link Rate read failed\n");
		return DP_TEST_NAK;
	}
	test_link_rate = drm_dp_bw_code_to_link_rate(test_link_bw);

	/* Validate the requested link rate and lane count */
	if (!intel_dp_link_params_valid(intel_dp, test_link_rate,
					test_lane_count))
		return DP_TEST_NAK;

	intel_dp->compliance.test_lane_count = test_lane_count;
	intel_dp->compliance.test_link_rate = test_link_rate;

	return DP_TEST_ACK;
}

static u8 intel_dp_autotest_video_pattern(struct intel_dp *intel_dp)
{
	struct drm_i915_private *i915 = dp_to_i915(intel_dp);
	u8 test_pattern;
	u8 test_misc;
	__be16 h_width, v_height;
	int status = 0;

	/* Read the TEST_PATTERN (DP CTS 3.1.5) */
	status = drm_dp_dpcd_readb(&intel_dp->aux, DP_TEST_PATTERN,
				   &test_pattern);
	if (status <= 0) {
		drm_dbg_kms(&i915->drm, "Test pattern read failed\n");
		return DP_TEST_NAK;
	}
	if (test_pattern != DP_COLOR_RAMP)
		return DP_TEST_NAK;

	status = drm_dp_dpcd_read(&intel_dp->aux, DP_TEST_H_WIDTH_HI,
				  &h_width, 2);
	if (status <= 0) {
		drm_dbg_kms(&i915->drm, "H Width read failed\n");
		return DP_TEST_NAK;
	}

	status = drm_dp_dpcd_read(&intel_dp->aux, DP_TEST_V_HEIGHT_HI,
				  &v_height, 2);
	if (status <= 0) {
		drm_dbg_kms(&i915->drm, "V Height read failed\n");
		return DP_TEST_NAK;
	}

	status = drm_dp_dpcd_readb(&intel_dp->aux, DP_TEST_MISC0,
				   &test_misc);
	if (status <= 0) {
		drm_dbg_kms(&i915->drm, "TEST MISC read failed\n");
		return DP_TEST_NAK;
	}
	if ((test_misc & DP_TEST_COLOR_FORMAT_MASK) != DP_COLOR_FORMAT_RGB)
		return DP_TEST_NAK;
	if (test_misc & DP_TEST_DYNAMIC_RANGE_CEA)
		return DP_TEST_NAK;
	switch (test_misc & DP_TEST_BIT_DEPTH_MASK) {
	case DP_TEST_BIT_DEPTH_6:
		intel_dp->compliance.test_data.bpc = 6;
		break;
	case DP_TEST_BIT_DEPTH_8:
		intel_dp->compliance.test_data.bpc = 8;
		break;
	default:
		return DP_TEST_NAK;
	}

	intel_dp->compliance.test_data.video_pattern = test_pattern;
	intel_dp->compliance.test_data.hdisplay = be16_to_cpu(h_width);
	intel_dp->compliance.test_data.vdisplay = be16_to_cpu(v_height);
	/* Set test active flag here so userspace doesn't interrupt things */
	intel_dp->compliance.test_active = true;

	return DP_TEST_ACK;
}

static u8 intel_dp_autotest_edid(struct intel_dp *intel_dp)
{
	struct drm_i915_private *i915 = dp_to_i915(intel_dp);
	u8 test_result = DP_TEST_ACK;
	struct intel_connector *intel_connector = intel_dp->attached_connector;
	struct drm_connector *connector = &intel_connector->base;

	if (intel_connector->detect_edid == NULL ||
	    connector->edid_corrupt ||
	    intel_dp->aux.i2c_defer_count > 6) {
		/* Check EDID read for NACKs, DEFERs and corruption
		 * (DP CTS 1.2 Core r1.1)
		 *    4.2.2.4 : Failed EDID read, I2C_NAK
		 *    4.2.2.5 : Failed EDID read, I2C_DEFER
		 *    4.2.2.6 : EDID corruption detected
		 * Use failsafe mode for all cases
		 */
		if (intel_dp->aux.i2c_nack_count > 0 ||
			intel_dp->aux.i2c_defer_count > 0)
			drm_dbg_kms(&i915->drm,
				    "EDID read had %d NACKs, %d DEFERs\n",
				    intel_dp->aux.i2c_nack_count,
				    intel_dp->aux.i2c_defer_count);
		intel_dp->compliance.test_data.edid = INTEL_DP_RESOLUTION_FAILSAFE;
	} else {
		struct edid *block = intel_connector->detect_edid;

		/* We have to write the checksum
		 * of the last block read
		 */
		block += intel_connector->detect_edid->extensions;

		if (drm_dp_dpcd_writeb(&intel_dp->aux, DP_TEST_EDID_CHECKSUM,
				       block->checksum) <= 0)
			drm_dbg_kms(&i915->drm,
				    "Failed to write EDID checksum\n");

		test_result = DP_TEST_ACK | DP_TEST_EDID_CHECKSUM_WRITE;
		intel_dp->compliance.test_data.edid = INTEL_DP_RESOLUTION_PREFERRED;
	}

	/* Set test active flag here so userspace doesn't interrupt things */
	intel_dp->compliance.test_active = true;

	return test_result;
}

static void intel_dp_phy_pattern_update(struct intel_dp *intel_dp,
					const struct intel_crtc_state *crtc_state)
{
	struct drm_i915_private *dev_priv =
			to_i915(dp_to_dig_port(intel_dp)->base.base.dev);
	struct drm_dp_phy_test_params *data =
			&intel_dp->compliance.test_data.phytest;
	struct intel_crtc *crtc = to_intel_crtc(crtc_state->uapi.crtc);
	enum pipe pipe = crtc->pipe;
	u32 pattern_val;

	switch (data->phy_pattern) {
	case DP_PHY_TEST_PATTERN_NONE:
		DRM_DEBUG_KMS("Disable Phy Test Pattern\n");
		intel_de_write(dev_priv, DDI_DP_COMP_CTL(pipe), 0x0);
		break;
	case DP_PHY_TEST_PATTERN_D10_2:
		DRM_DEBUG_KMS("Set D10.2 Phy Test Pattern\n");
		intel_de_write(dev_priv, DDI_DP_COMP_CTL(pipe),
			       DDI_DP_COMP_CTL_ENABLE | DDI_DP_COMP_CTL_D10_2);
		break;
	case DP_PHY_TEST_PATTERN_ERROR_COUNT:
		DRM_DEBUG_KMS("Set Error Count Phy Test Pattern\n");
		intel_de_write(dev_priv, DDI_DP_COMP_CTL(pipe),
			       DDI_DP_COMP_CTL_ENABLE |
			       DDI_DP_COMP_CTL_SCRAMBLED_0);
		break;
	case DP_PHY_TEST_PATTERN_PRBS7:
		DRM_DEBUG_KMS("Set PRBS7 Phy Test Pattern\n");
		intel_de_write(dev_priv, DDI_DP_COMP_CTL(pipe),
			       DDI_DP_COMP_CTL_ENABLE | DDI_DP_COMP_CTL_PRBS7);
		break;
	case DP_PHY_TEST_PATTERN_80BIT_CUSTOM:
		/*
		 * FIXME: Ideally pattern should come from DPCD 0x250. As
		 * current firmware of DPR-100 could not set it, so hardcoding
		 * now for complaince test.
		 */
		DRM_DEBUG_KMS("Set 80Bit Custom Phy Test Pattern 0x3e0f83e0 0x0f83e0f8 0x0000f83e\n");
		pattern_val = 0x3e0f83e0;
		intel_de_write(dev_priv, DDI_DP_COMP_PAT(pipe, 0), pattern_val);
		pattern_val = 0x0f83e0f8;
		intel_de_write(dev_priv, DDI_DP_COMP_PAT(pipe, 1), pattern_val);
		pattern_val = 0x0000f83e;
		intel_de_write(dev_priv, DDI_DP_COMP_PAT(pipe, 2), pattern_val);
		intel_de_write(dev_priv, DDI_DP_COMP_CTL(pipe),
			       DDI_DP_COMP_CTL_ENABLE |
			       DDI_DP_COMP_CTL_CUSTOM80);
		break;
	case DP_PHY_TEST_PATTERN_CP2520:
		/*
		 * FIXME: Ideally pattern should come from DPCD 0x24A. As
		 * current firmware of DPR-100 could not set it, so hardcoding
		 * now for complaince test.
		 */
		DRM_DEBUG_KMS("Set HBR2 compliance Phy Test Pattern\n");
		pattern_val = 0xFB;
		intel_de_write(dev_priv, DDI_DP_COMP_CTL(pipe),
			       DDI_DP_COMP_CTL_ENABLE | DDI_DP_COMP_CTL_HBR2 |
			       pattern_val);
		break;
	default:
		WARN(1, "Invalid Phy Test Pattern\n");
	}
}

static void
intel_dp_autotest_phy_ddi_disable(struct intel_dp *intel_dp,
				  const struct intel_crtc_state *crtc_state)
{
	struct intel_digital_port *dig_port = dp_to_dig_port(intel_dp);
	struct drm_device *dev = dig_port->base.base.dev;
	struct drm_i915_private *dev_priv = to_i915(dev);
	struct intel_crtc *crtc = to_intel_crtc(dig_port->base.base.crtc);
	enum pipe pipe = crtc->pipe;
	u32 trans_ddi_func_ctl_value, trans_conf_value, dp_tp_ctl_value;

	trans_ddi_func_ctl_value = intel_de_read(dev_priv,
						 TRANS_DDI_FUNC_CTL(pipe));
	trans_conf_value = intel_de_read(dev_priv, PIPECONF(pipe));
	dp_tp_ctl_value = intel_de_read(dev_priv, TGL_DP_TP_CTL(pipe));

	trans_ddi_func_ctl_value &= ~(TRANS_DDI_FUNC_ENABLE |
				      TGL_TRANS_DDI_PORT_MASK);
	trans_conf_value &= ~PIPECONF_ENABLE;
	dp_tp_ctl_value &= ~DP_TP_CTL_ENABLE;

	intel_de_write(dev_priv, PIPECONF(pipe), trans_conf_value);
	intel_de_write(dev_priv, TRANS_DDI_FUNC_CTL(pipe),
		       trans_ddi_func_ctl_value);
	intel_de_write(dev_priv, TGL_DP_TP_CTL(pipe), dp_tp_ctl_value);
}

static void
intel_dp_autotest_phy_ddi_enable(struct intel_dp *intel_dp,
				 const struct intel_crtc_state *crtc_state)
{
	struct intel_digital_port *dig_port = dp_to_dig_port(intel_dp);
	struct drm_device *dev = dig_port->base.base.dev;
	struct drm_i915_private *dev_priv = to_i915(dev);
	enum port port = dig_port->base.port;
	struct intel_crtc *crtc = to_intel_crtc(dig_port->base.base.crtc);
	enum pipe pipe = crtc->pipe;
	u32 trans_ddi_func_ctl_value, trans_conf_value, dp_tp_ctl_value;

	trans_ddi_func_ctl_value = intel_de_read(dev_priv,
						 TRANS_DDI_FUNC_CTL(pipe));
	trans_conf_value = intel_de_read(dev_priv, PIPECONF(pipe));
	dp_tp_ctl_value = intel_de_read(dev_priv, TGL_DP_TP_CTL(pipe));

	trans_ddi_func_ctl_value |= TRANS_DDI_FUNC_ENABLE |
				    TGL_TRANS_DDI_SELECT_PORT(port);
	trans_conf_value |= PIPECONF_ENABLE;
	dp_tp_ctl_value |= DP_TP_CTL_ENABLE;

	intel_de_write(dev_priv, PIPECONF(pipe), trans_conf_value);
	intel_de_write(dev_priv, TGL_DP_TP_CTL(pipe), dp_tp_ctl_value);
	intel_de_write(dev_priv, TRANS_DDI_FUNC_CTL(pipe),
		       trans_ddi_func_ctl_value);
}

static void intel_dp_process_phy_request(struct intel_dp *intel_dp,
					 const struct intel_crtc_state *crtc_state)
{
	struct drm_dp_phy_test_params *data =
		&intel_dp->compliance.test_data.phytest;
	u8 link_status[DP_LINK_STATUS_SIZE];

	if (drm_dp_dpcd_read_phy_link_status(&intel_dp->aux, DP_PHY_DPRX,
					     link_status) < 0) {
		DRM_DEBUG_KMS("failed to get link status\n");
		return;
	}

	/* retrieve vswing & pre-emphasis setting */
	intel_dp_get_adjust_train(intel_dp, crtc_state, DP_PHY_DPRX,
				  link_status);

	intel_dp_autotest_phy_ddi_disable(intel_dp, crtc_state);

	intel_dp_set_signal_levels(intel_dp, crtc_state, DP_PHY_DPRX);

	intel_dp_phy_pattern_update(intel_dp, crtc_state);

	intel_dp_autotest_phy_ddi_enable(intel_dp, crtc_state);

	drm_dp_dpcd_write(&intel_dp->aux, DP_TRAINING_LANE0_SET,
			  intel_dp->train_set, crtc_state->lane_count);

	drm_dp_set_phy_test_pattern(&intel_dp->aux, data,
				    link_status[DP_DPCD_REV]);
}

static u8 intel_dp_autotest_phy_pattern(struct intel_dp *intel_dp)
{
	struct drm_dp_phy_test_params *data =
		&intel_dp->compliance.test_data.phytest;

	if (drm_dp_get_phy_test_pattern(&intel_dp->aux, data)) {
		DRM_DEBUG_KMS("DP Phy Test pattern AUX read failure\n");
		return DP_TEST_NAK;
	}

	/* Set test active flag here so userspace doesn't interrupt things */
	intel_dp->compliance.test_active = true;

	return DP_TEST_ACK;
}

static void intel_dp_handle_test_request(struct intel_dp *intel_dp)
{
	struct drm_i915_private *i915 = dp_to_i915(intel_dp);
	u8 response = DP_TEST_NAK;
	u8 request = 0;
	int status;

	status = drm_dp_dpcd_readb(&intel_dp->aux, DP_TEST_REQUEST, &request);
	if (status <= 0) {
		drm_dbg_kms(&i915->drm,
			    "Could not read test request from sink\n");
		goto update_status;
	}

	switch (request) {
	case DP_TEST_LINK_TRAINING:
		drm_dbg_kms(&i915->drm, "LINK_TRAINING test requested\n");
		response = intel_dp_autotest_link_training(intel_dp);
		break;
	case DP_TEST_LINK_VIDEO_PATTERN:
		drm_dbg_kms(&i915->drm, "TEST_PATTERN test requested\n");
		response = intel_dp_autotest_video_pattern(intel_dp);
		break;
	case DP_TEST_LINK_EDID_READ:
		drm_dbg_kms(&i915->drm, "EDID test requested\n");
		response = intel_dp_autotest_edid(intel_dp);
		break;
	case DP_TEST_LINK_PHY_TEST_PATTERN:
		drm_dbg_kms(&i915->drm, "PHY_PATTERN test requested\n");
		response = intel_dp_autotest_phy_pattern(intel_dp);
		break;
	default:
		drm_dbg_kms(&i915->drm, "Invalid test request '%02x'\n",
			    request);
		break;
	}

	if (response & DP_TEST_ACK)
		intel_dp->compliance.test_type = request;

update_status:
	status = drm_dp_dpcd_writeb(&intel_dp->aux, DP_TEST_RESPONSE, response);
	if (status <= 0)
		drm_dbg_kms(&i915->drm,
			    "Could not write test response to sink\n");
}

static void
intel_dp_mst_hpd_irq(struct intel_dp *intel_dp, u8 *esi, bool *handled)
{
		drm_dp_mst_hpd_irq(&intel_dp->mst_mgr, esi, handled);

		if (esi[1] & DP_CP_IRQ) {
			intel_hdcp_handle_cp_irq(intel_dp->attached_connector);
			*handled = true;
		}
}

/**
 * intel_dp_check_mst_status - service any pending MST interrupts, check link status
 * @intel_dp: Intel DP struct
 *
 * Read any pending MST interrupts, call MST core to handle these and ack the
 * interrupts. Check if the main and AUX link state is ok.
 *
 * Returns:
 * - %true if pending interrupts were serviced (or no interrupts were
 *   pending) w/o detecting an error condition.
 * - %false if an error condition - like AUX failure or a loss of link - is
 *   detected, which needs servicing from the hotplug work.
 */
static bool
intel_dp_check_mst_status(struct intel_dp *intel_dp)
{
	struct drm_i915_private *i915 = dp_to_i915(intel_dp);
	bool link_ok = true;

	drm_WARN_ON_ONCE(&i915->drm, intel_dp->active_mst_links < 0);

	for (;;) {
		/*
		 * The +2 is because DP_DPRX_ESI_LEN is 14, but we then
		 * pass in "esi+10" to drm_dp_channel_eq_ok(), which
		 * takes a 6-byte array. So we actually need 16 bytes
		 * here.
		 *
		 * Somebody who knows what the limits actually are
		 * should check this, but for now this is at least
		 * harmless and avoids a valid compiler warning about
		 * using more of the array than we have allocated.
		 */
		u8 esi[DP_DPRX_ESI_LEN+2] = {};
		bool handled;
		int retry;

		if (!intel_dp_get_sink_irq_esi(intel_dp, esi)) {
			drm_dbg_kms(&i915->drm,
				    "failed to get ESI - device may have failed\n");
			link_ok = false;

			break;
		}

		/* check link status - esi[10] = 0x200c */
		if (intel_dp->active_mst_links > 0 && link_ok &&
		    !drm_dp_channel_eq_ok(&esi[10], intel_dp->lane_count)) {
			drm_dbg_kms(&i915->drm,
				    "channel EQ not ok, retraining\n");
			link_ok = false;
		}

		drm_dbg_kms(&i915->drm, "got esi %3ph\n", esi);

		intel_dp_mst_hpd_irq(intel_dp, esi, &handled);

		if (!handled)
			break;

		for (retry = 0; retry < 3; retry++) {
			int wret;

			wret = drm_dp_dpcd_write(&intel_dp->aux,
						 DP_SINK_COUNT_ESI+1,
						 &esi[1], 3);
			if (wret == 3)
				break;
		}
	}

	return link_ok;
}

static void
intel_dp_handle_hdmi_link_status_change(struct intel_dp *intel_dp)
{
	bool is_active;
	u8 buf = 0;

	is_active = drm_dp_pcon_hdmi_link_active(&intel_dp->aux);
	if (intel_dp->frl.is_trained && !is_active) {
		if (drm_dp_dpcd_readb(&intel_dp->aux, DP_PCON_HDMI_LINK_CONFIG_1, &buf) < 0)
			return;

		buf &=  ~DP_PCON_ENABLE_HDMI_LINK;
		if (drm_dp_dpcd_writeb(&intel_dp->aux, DP_PCON_HDMI_LINK_CONFIG_1, buf) < 0)
			return;

		drm_dp_pcon_hdmi_frl_link_error_count(&intel_dp->aux, &intel_dp->attached_connector->base);

		/* Restart FRL training or fall back to TMDS mode */
		intel_dp_check_frl_training(intel_dp);
	}
}

static bool
intel_dp_needs_link_retrain(struct intel_dp *intel_dp)
{
	u8 link_status[DP_LINK_STATUS_SIZE];

	if (!intel_dp->link_trained)
		return false;

	/*
	 * While PSR source HW is enabled, it will control main-link sending
	 * frames, enabling and disabling it so trying to do a retrain will fail
	 * as the link would or not be on or it could mix training patterns
	 * and frame data at the same time causing retrain to fail.
	 * Also when exiting PSR, HW will retrain the link anyways fixing
	 * any link status error.
	 */
	if (intel_psr_enabled(intel_dp))
		return false;

	if (drm_dp_dpcd_read_phy_link_status(&intel_dp->aux, DP_PHY_DPRX,
					     link_status) < 0)
		return false;

	/*
	 * Validate the cached values of intel_dp->link_rate and
	 * intel_dp->lane_count before attempting to retrain.
	 *
	 * FIXME would be nice to user the crtc state here, but since
	 * we need to call this from the short HPD handler that seems
	 * a bit hard.
	 */
	if (!intel_dp_link_params_valid(intel_dp, intel_dp->link_rate,
					intel_dp->lane_count))
		return false;

	/* Retrain if Channel EQ or CR not ok */
	return !drm_dp_channel_eq_ok(link_status, intel_dp->lane_count);
}

static bool intel_dp_has_connector(struct intel_dp *intel_dp,
				   const struct drm_connector_state *conn_state)
{
	struct drm_i915_private *i915 = dp_to_i915(intel_dp);
	struct intel_encoder *encoder;
	enum pipe pipe;

	if (!conn_state->best_encoder)
		return false;

	/* SST */
	encoder = &dp_to_dig_port(intel_dp)->base;
	if (conn_state->best_encoder == &encoder->base)
		return true;

	/* MST */
	for_each_pipe(i915, pipe) {
		encoder = &intel_dp->mst_encoders[pipe]->base;
		if (conn_state->best_encoder == &encoder->base)
			return true;
	}

	return false;
}

static int intel_dp_prep_link_retrain(struct intel_dp *intel_dp,
				      struct drm_modeset_acquire_ctx *ctx,
				      u8 *pipe_mask)
{
	struct drm_i915_private *i915 = dp_to_i915(intel_dp);
	struct drm_connector_list_iter conn_iter;
	struct intel_connector *connector;
	int ret = 0;

	*pipe_mask = 0;

	if (!intel_dp_needs_link_retrain(intel_dp))
		return 0;

	drm_connector_list_iter_begin(&i915->drm, &conn_iter);
	for_each_intel_connector_iter(connector, &conn_iter) {
		struct drm_connector_state *conn_state =
			connector->base.state;
		struct intel_crtc_state *crtc_state;
		struct intel_crtc *crtc;

		if (!intel_dp_has_connector(intel_dp, conn_state))
			continue;

		crtc = to_intel_crtc(conn_state->crtc);
		if (!crtc)
			continue;

		ret = drm_modeset_lock(&crtc->base.mutex, ctx);
		if (ret)
			break;

		crtc_state = to_intel_crtc_state(crtc->base.state);

		drm_WARN_ON(&i915->drm, !intel_crtc_has_dp_encoder(crtc_state));

		if (!crtc_state->hw.active)
			continue;

		if (conn_state->commit &&
		    !try_wait_for_completion(&conn_state->commit->hw_done))
			continue;

		*pipe_mask |= BIT(crtc->pipe);
	}
	drm_connector_list_iter_end(&conn_iter);

	if (!intel_dp_needs_link_retrain(intel_dp))
		*pipe_mask = 0;

	return ret;
}

static bool intel_dp_is_connected(struct intel_dp *intel_dp)
{
	struct intel_connector *connector = intel_dp->attached_connector;

	return connector->base.status == connector_status_connected ||
		intel_dp->is_mst;
}

int intel_dp_retrain_link(struct intel_encoder *encoder,
			  struct drm_modeset_acquire_ctx *ctx)
{
	struct drm_i915_private *dev_priv = to_i915(encoder->base.dev);
	struct intel_dp *intel_dp = enc_to_intel_dp(encoder);
	struct intel_crtc *crtc;
	u8 pipe_mask;
	int ret;

	if (!intel_dp_is_connected(intel_dp))
		return 0;

	ret = drm_modeset_lock(&dev_priv->drm.mode_config.connection_mutex,
			       ctx);
	if (ret)
		return ret;

	ret = intel_dp_prep_link_retrain(intel_dp, ctx, &pipe_mask);
	if (ret)
		return ret;

	if (pipe_mask == 0)
		return 0;

	drm_dbg_kms(&dev_priv->drm, "[ENCODER:%d:%s] retraining link\n",
		    encoder->base.base.id, encoder->base.name);

	for_each_intel_crtc_in_pipe_mask(&dev_priv->drm, crtc, pipe_mask) {
		const struct intel_crtc_state *crtc_state =
			to_intel_crtc_state(crtc->base.state);

		/* Suppress underruns caused by re-training */
		intel_set_cpu_fifo_underrun_reporting(dev_priv, crtc->pipe, false);
		if (crtc_state->has_pch_encoder)
			intel_set_pch_fifo_underrun_reporting(dev_priv,
							      intel_crtc_pch_transcoder(crtc), false);
	}

	for_each_intel_crtc_in_pipe_mask(&dev_priv->drm, crtc, pipe_mask) {
		const struct intel_crtc_state *crtc_state =
			to_intel_crtc_state(crtc->base.state);

		/* retrain on the MST master transcoder */
		if (DISPLAY_VER(dev_priv) >= 12 &&
		    intel_crtc_has_type(crtc_state, INTEL_OUTPUT_DP_MST) &&
		    !intel_dp_mst_is_master_trans(crtc_state))
			continue;

		intel_dp_check_frl_training(intel_dp);
		intel_dp_pcon_dsc_configure(intel_dp, crtc_state);
		intel_dp_start_link_train(intel_dp, crtc_state);
		intel_dp_stop_link_train(intel_dp, crtc_state);
		break;
	}

	for_each_intel_crtc_in_pipe_mask(&dev_priv->drm, crtc, pipe_mask) {
		const struct intel_crtc_state *crtc_state =
			to_intel_crtc_state(crtc->base.state);

		/* Keep underrun reporting disabled until things are stable */
		intel_crtc_wait_for_next_vblank(crtc);

		intel_set_cpu_fifo_underrun_reporting(dev_priv, crtc->pipe, true);
		if (crtc_state->has_pch_encoder)
			intel_set_pch_fifo_underrun_reporting(dev_priv,
							      intel_crtc_pch_transcoder(crtc), true);
	}

	return 0;
}

static int intel_dp_prep_phy_test(struct intel_dp *intel_dp,
				  struct drm_modeset_acquire_ctx *ctx,
				  u8 *pipe_mask)
{
	struct drm_i915_private *i915 = dp_to_i915(intel_dp);
	struct drm_connector_list_iter conn_iter;
	struct intel_connector *connector;
	int ret = 0;

	*pipe_mask = 0;

	drm_connector_list_iter_begin(&i915->drm, &conn_iter);
	for_each_intel_connector_iter(connector, &conn_iter) {
		struct drm_connector_state *conn_state =
			connector->base.state;
		struct intel_crtc_state *crtc_state;
		struct intel_crtc *crtc;

		if (!intel_dp_has_connector(intel_dp, conn_state))
			continue;

		crtc = to_intel_crtc(conn_state->crtc);
		if (!crtc)
			continue;

		ret = drm_modeset_lock(&crtc->base.mutex, ctx);
		if (ret)
			break;

		crtc_state = to_intel_crtc_state(crtc->base.state);

		drm_WARN_ON(&i915->drm, !intel_crtc_has_dp_encoder(crtc_state));

		if (!crtc_state->hw.active)
			continue;

		if (conn_state->commit &&
		    !try_wait_for_completion(&conn_state->commit->hw_done))
			continue;

		*pipe_mask |= BIT(crtc->pipe);
	}
	drm_connector_list_iter_end(&conn_iter);

	return ret;
}

static int intel_dp_do_phy_test(struct intel_encoder *encoder,
				struct drm_modeset_acquire_ctx *ctx)
{
	struct drm_i915_private *dev_priv = to_i915(encoder->base.dev);
	struct intel_dp *intel_dp = enc_to_intel_dp(encoder);
	struct intel_crtc *crtc;
	u8 pipe_mask;
	int ret;

	ret = drm_modeset_lock(&dev_priv->drm.mode_config.connection_mutex,
			       ctx);
	if (ret)
		return ret;

	ret = intel_dp_prep_phy_test(intel_dp, ctx, &pipe_mask);
	if (ret)
		return ret;

	if (pipe_mask == 0)
		return 0;

	drm_dbg_kms(&dev_priv->drm, "[ENCODER:%d:%s] PHY test\n",
		    encoder->base.base.id, encoder->base.name);

	for_each_intel_crtc_in_pipe_mask(&dev_priv->drm, crtc, pipe_mask) {
		const struct intel_crtc_state *crtc_state =
			to_intel_crtc_state(crtc->base.state);

		/* test on the MST master transcoder */
		if (DISPLAY_VER(dev_priv) >= 12 &&
		    intel_crtc_has_type(crtc_state, INTEL_OUTPUT_DP_MST) &&
		    !intel_dp_mst_is_master_trans(crtc_state))
			continue;

		intel_dp_process_phy_request(intel_dp, crtc_state);
		break;
	}

	return 0;
}

void intel_dp_phy_test(struct intel_encoder *encoder)
{
	struct drm_modeset_acquire_ctx ctx;
	int ret;

	drm_modeset_acquire_init(&ctx, 0);

	for (;;) {
		ret = intel_dp_do_phy_test(encoder, &ctx);

		if (ret == -EDEADLK) {
			drm_modeset_backoff(&ctx);
			continue;
		}

		break;
	}

	drm_modeset_drop_locks(&ctx);
	drm_modeset_acquire_fini(&ctx);
	drm_WARN(encoder->base.dev, ret,
		 "Acquiring modeset locks failed with %i\n", ret);
}

static void intel_dp_check_device_service_irq(struct intel_dp *intel_dp)
{
	struct drm_i915_private *i915 = dp_to_i915(intel_dp);
	u8 val;

	if (intel_dp->dpcd[DP_DPCD_REV] < 0x11)
		return;

	if (drm_dp_dpcd_readb(&intel_dp->aux,
			      DP_DEVICE_SERVICE_IRQ_VECTOR, &val) != 1 || !val)
		return;

	drm_dp_dpcd_writeb(&intel_dp->aux, DP_DEVICE_SERVICE_IRQ_VECTOR, val);

	if (val & DP_AUTOMATED_TEST_REQUEST)
		intel_dp_handle_test_request(intel_dp);

	if (val & DP_CP_IRQ)
		intel_hdcp_handle_cp_irq(intel_dp->attached_connector);

	if (val & DP_SINK_SPECIFIC_IRQ)
		drm_dbg_kms(&i915->drm, "Sink specific irq unhandled\n");
}

static void intel_dp_check_link_service_irq(struct intel_dp *intel_dp)
{
	u8 val;

	if (intel_dp->dpcd[DP_DPCD_REV] < 0x11)
		return;

	if (drm_dp_dpcd_readb(&intel_dp->aux,
			      DP_LINK_SERVICE_IRQ_VECTOR_ESI0, &val) != 1 || !val)
		return;

	if (drm_dp_dpcd_writeb(&intel_dp->aux,
			       DP_LINK_SERVICE_IRQ_VECTOR_ESI0, val) != 1)
		return;

	if (val & HDMI_LINK_STATUS_CHANGED)
		intel_dp_handle_hdmi_link_status_change(intel_dp);
}

/*
 * According to DP spec
 * 5.1.2:
 *  1. Read DPCD
 *  2. Configure link according to Receiver Capabilities
 *  3. Use Link Training from 2.5.3.3 and 3.5.1.3
 *  4. Check link status on receipt of hot-plug interrupt
 *
 * intel_dp_short_pulse -  handles short pulse interrupts
 * when full detection is not required.
 * Returns %true if short pulse is handled and full detection
 * is NOT required and %false otherwise.
 */
static bool
intel_dp_short_pulse(struct intel_dp *intel_dp)
{
	struct drm_i915_private *dev_priv = dp_to_i915(intel_dp);
	u8 old_sink_count = intel_dp->sink_count;
	bool ret;

	/*
	 * Clearing compliance test variables to allow capturing
	 * of values for next automated test request.
	 */
	memset(&intel_dp->compliance, 0, sizeof(intel_dp->compliance));

	/*
	 * Now read the DPCD to see if it's actually running
	 * If the current value of sink count doesn't match with
	 * the value that was stored earlier or dpcd read failed
	 * we need to do full detection
	 */
	ret = intel_dp_get_dpcd(intel_dp);

	if ((old_sink_count != intel_dp->sink_count) || !ret) {
		/* No need to proceed if we are going to do full detect */
		return false;
	}

	intel_dp_check_device_service_irq(intel_dp);
	intel_dp_check_link_service_irq(intel_dp);

	/* Handle CEC interrupts, if any */
	drm_dp_cec_irq(&intel_dp->aux);

	/* defer to the hotplug work for link retraining if needed */
	if (intel_dp_needs_link_retrain(intel_dp))
		return false;

	intel_psr_short_pulse(intel_dp);

	switch (intel_dp->compliance.test_type) {
	case DP_TEST_LINK_TRAINING:
		drm_dbg_kms(&dev_priv->drm,
			    "Link Training Compliance Test requested\n");
		/* Send a Hotplug Uevent to userspace to start modeset */
		drm_kms_helper_hotplug_event(&dev_priv->drm);
		break;
	case DP_TEST_LINK_PHY_TEST_PATTERN:
		drm_dbg_kms(&dev_priv->drm,
			    "PHY test pattern Compliance Test requested\n");
		/*
		 * Schedule long hpd to do the test
		 *
		 * FIXME get rid of the ad-hoc phy test modeset code
		 * and properly incorporate it into the normal modeset.
		 */
		return false;
	}

	return true;
}

/* XXX this is probably wrong for multiple downstream ports */
static enum drm_connector_status
intel_dp_detect_dpcd(struct intel_dp *intel_dp)
{
	struct drm_i915_private *i915 = dp_to_i915(intel_dp);
	struct intel_digital_port *dig_port = dp_to_dig_port(intel_dp);
	u8 *dpcd = intel_dp->dpcd;
	u8 type;

	if (drm_WARN_ON(&i915->drm, intel_dp_is_edp(intel_dp)))
		return connector_status_connected;

	lspcon_resume(dig_port);

	if (!intel_dp_get_dpcd(intel_dp))
		return connector_status_disconnected;

	/* if there's no downstream port, we're done */
	if (!drm_dp_is_branch(dpcd))
		return connector_status_connected;

	/* If we're HPD-aware, SINK_COUNT changes dynamically */
	if (intel_dp_has_sink_count(intel_dp) &&
	    intel_dp->downstream_ports[0] & DP_DS_PORT_HPD) {
		return intel_dp->sink_count ?
		connector_status_connected : connector_status_disconnected;
	}

	if (intel_dp_can_mst(intel_dp))
		return connector_status_connected;

	/* If no HPD, poke DDC gently */
	if (drm_probe_ddc(&intel_dp->aux.ddc))
		return connector_status_connected;

	/* Well we tried, say unknown for unreliable port types */
	if (intel_dp->dpcd[DP_DPCD_REV] >= 0x11) {
		type = intel_dp->downstream_ports[0] & DP_DS_PORT_TYPE_MASK;
		if (type == DP_DS_PORT_TYPE_VGA ||
		    type == DP_DS_PORT_TYPE_NON_EDID)
			return connector_status_unknown;
	} else {
		type = intel_dp->dpcd[DP_DOWNSTREAMPORT_PRESENT] &
			DP_DWN_STRM_PORT_TYPE_MASK;
		if (type == DP_DWN_STRM_PORT_TYPE_ANALOG ||
		    type == DP_DWN_STRM_PORT_TYPE_OTHER)
			return connector_status_unknown;
	}

	/* Anything else is out of spec, warn and ignore */
	drm_dbg_kms(&i915->drm, "Broken DP branch device, ignoring\n");
	return connector_status_disconnected;
}

static enum drm_connector_status
edp_detect(struct intel_dp *intel_dp)
{
	return connector_status_connected;
}

/*
 * intel_digital_port_connected - is the specified port connected?
 * @encoder: intel_encoder
 *
 * In cases where there's a connector physically connected but it can't be used
 * by our hardware we also return false, since the rest of the driver should
 * pretty much treat the port as disconnected. This is relevant for type-C
 * (starting on ICL) where there's ownership involved.
 *
 * Return %true if port is connected, %false otherwise.
 */
bool intel_digital_port_connected(struct intel_encoder *encoder)
{
	struct drm_i915_private *dev_priv = to_i915(encoder->base.dev);
	struct intel_digital_port *dig_port = enc_to_dig_port(encoder);
	bool is_connected = false;
	intel_wakeref_t wakeref;

	with_intel_display_power(dev_priv, POWER_DOMAIN_DISPLAY_CORE, wakeref)
		is_connected = dig_port->connected(encoder);

	return is_connected;
}

static struct edid *
intel_dp_get_edid(struct intel_dp *intel_dp)
{
	struct intel_connector *intel_connector = intel_dp->attached_connector;

	/* use cached edid if we have one */
	if (intel_connector->edid) {
		/* invalid edid */
		if (IS_ERR(intel_connector->edid))
			return NULL;

		return drm_edid_duplicate(intel_connector->edid);
	} else
		return drm_get_edid(&intel_connector->base,
				    &intel_dp->aux.ddc);
}

static void
intel_dp_update_dfp(struct intel_dp *intel_dp,
		    const struct edid *edid)
{
	struct drm_i915_private *i915 = dp_to_i915(intel_dp);
	struct intel_connector *connector = intel_dp->attached_connector;

	intel_dp->dfp.max_bpc =
		drm_dp_downstream_max_bpc(intel_dp->dpcd,
					  intel_dp->downstream_ports, edid);

	intel_dp->dfp.max_dotclock =
		drm_dp_downstream_max_dotclock(intel_dp->dpcd,
					       intel_dp->downstream_ports);

	intel_dp->dfp.min_tmds_clock =
		drm_dp_downstream_min_tmds_clock(intel_dp->dpcd,
						 intel_dp->downstream_ports,
						 edid);
	intel_dp->dfp.max_tmds_clock =
		drm_dp_downstream_max_tmds_clock(intel_dp->dpcd,
						 intel_dp->downstream_ports,
						 edid);

	intel_dp->dfp.pcon_max_frl_bw =
		drm_dp_get_pcon_max_frl_bw(intel_dp->dpcd,
					   intel_dp->downstream_ports);

	drm_dbg_kms(&i915->drm,
		    "[CONNECTOR:%d:%s] DFP max bpc %d, max dotclock %d, TMDS clock %d-%d, PCON Max FRL BW %dGbps\n",
		    connector->base.base.id, connector->base.name,
		    intel_dp->dfp.max_bpc,
		    intel_dp->dfp.max_dotclock,
		    intel_dp->dfp.min_tmds_clock,
		    intel_dp->dfp.max_tmds_clock,
		    intel_dp->dfp.pcon_max_frl_bw);

	intel_dp_get_pcon_dsc_cap(intel_dp);
}

static void
intel_dp_update_420(struct intel_dp *intel_dp)
{
	struct drm_i915_private *i915 = dp_to_i915(intel_dp);
	struct intel_connector *connector = intel_dp->attached_connector;
	bool is_branch, ycbcr_420_passthrough, ycbcr_444_to_420, rgb_to_ycbcr;

	/* No YCbCr output support on gmch platforms */
	if (HAS_GMCH(i915))
		return;

	/*
	 * ILK doesn't seem capable of DP YCbCr output. The
	 * displayed image is severly corrupted. SNB+ is fine.
	 */
	if (IS_IRONLAKE(i915))
		return;

	is_branch = drm_dp_is_branch(intel_dp->dpcd);
	ycbcr_420_passthrough =
		drm_dp_downstream_420_passthrough(intel_dp->dpcd,
						  intel_dp->downstream_ports);
	/* on-board LSPCON always assumed to support 4:4:4->4:2:0 conversion */
	ycbcr_444_to_420 =
		dp_to_dig_port(intel_dp)->lspcon.active ||
		drm_dp_downstream_444_to_420_conversion(intel_dp->dpcd,
							intel_dp->downstream_ports);
	rgb_to_ycbcr = drm_dp_downstream_rgb_to_ycbcr_conversion(intel_dp->dpcd,
								 intel_dp->downstream_ports,
								 DP_DS_HDMI_BT709_RGB_YCBCR_CONV);

	if (DISPLAY_VER(i915) >= 11) {
		/* Let PCON convert from RGB->YCbCr if possible */
		if (is_branch && rgb_to_ycbcr && ycbcr_444_to_420) {
			intel_dp->dfp.rgb_to_ycbcr = true;
			intel_dp->dfp.ycbcr_444_to_420 = true;
			connector->base.ycbcr_420_allowed = true;
		} else {
		/* Prefer 4:2:0 passthrough over 4:4:4->4:2:0 conversion */
			intel_dp->dfp.ycbcr_444_to_420 =
				ycbcr_444_to_420 && !ycbcr_420_passthrough;

			connector->base.ycbcr_420_allowed =
				!is_branch || ycbcr_444_to_420 || ycbcr_420_passthrough;
		}
	} else {
		/* 4:4:4->4:2:0 conversion is the only way */
		intel_dp->dfp.ycbcr_444_to_420 = ycbcr_444_to_420;

		connector->base.ycbcr_420_allowed = ycbcr_444_to_420;
	}

	drm_dbg_kms(&i915->drm,
		    "[CONNECTOR:%d:%s] RGB->YcbCr conversion? %s, YCbCr 4:2:0 allowed? %s, YCbCr 4:4:4->4:2:0 conversion? %s\n",
		    connector->base.base.id, connector->base.name,
		    yesno(intel_dp->dfp.rgb_to_ycbcr),
		    yesno(connector->base.ycbcr_420_allowed),
		    yesno(intel_dp->dfp.ycbcr_444_to_420));
}

static void
intel_dp_set_edid(struct intel_dp *intel_dp)
{
	struct drm_i915_private *i915 = dp_to_i915(intel_dp);
	struct intel_connector *connector = intel_dp->attached_connector;
	struct edid *edid;
	bool vrr_capable;

	intel_dp_unset_edid(intel_dp);
	edid = intel_dp_get_edid(intel_dp);
	connector->detect_edid = edid;

	vrr_capable = intel_vrr_is_capable(connector);
	drm_dbg_kms(&i915->drm, "[CONNECTOR:%d:%s] VRR capable: %s\n",
		    connector->base.base.id, connector->base.name, yesno(vrr_capable));
	drm_connector_set_vrr_capable_property(&connector->base, vrr_capable);

	intel_dp_update_dfp(intel_dp, edid);
	intel_dp_update_420(intel_dp);

	if (edid && edid->input & DRM_EDID_INPUT_DIGITAL) {
		intel_dp->has_hdmi_sink = drm_detect_hdmi_monitor(edid);
		intel_dp->has_audio = drm_detect_monitor_audio(edid);
	}

	drm_dp_cec_set_edid(&intel_dp->aux, edid);
}

static void
intel_dp_unset_edid(struct intel_dp *intel_dp)
{
	struct intel_connector *connector = intel_dp->attached_connector;

	drm_dp_cec_unset_edid(&intel_dp->aux);
	kfree(connector->detect_edid);
	connector->detect_edid = NULL;

	intel_dp->has_hdmi_sink = false;
	intel_dp->has_audio = false;

	intel_dp->dfp.max_bpc = 0;
	intel_dp->dfp.max_dotclock = 0;
	intel_dp->dfp.min_tmds_clock = 0;
	intel_dp->dfp.max_tmds_clock = 0;

	intel_dp->dfp.pcon_max_frl_bw = 0;

	intel_dp->dfp.ycbcr_444_to_420 = false;
	connector->base.ycbcr_420_allowed = false;

	drm_connector_set_vrr_capable_property(&connector->base,
					       false);
}

static int
intel_dp_detect(struct drm_connector *connector,
		struct drm_modeset_acquire_ctx *ctx,
		bool force)
{
	struct drm_i915_private *dev_priv = to_i915(connector->dev);
	struct intel_dp *intel_dp = intel_attached_dp(to_intel_connector(connector));
	struct intel_digital_port *dig_port = dp_to_dig_port(intel_dp);
	struct intel_encoder *encoder = &dig_port->base;
	enum drm_connector_status status;

	drm_dbg_kms(&dev_priv->drm, "[CONNECTOR:%d:%s]\n",
		    connector->base.id, connector->name);
	drm_WARN_ON(&dev_priv->drm,
		    !drm_modeset_is_locked(&dev_priv->drm.mode_config.connection_mutex));

	if (!INTEL_DISPLAY_ENABLED(dev_priv))
		return connector_status_disconnected;

	/* Can't disconnect eDP */
	if (intel_dp_is_edp(intel_dp))
		status = edp_detect(intel_dp);
	else if (intel_digital_port_connected(encoder))
		status = intel_dp_detect_dpcd(intel_dp);
	else
		status = connector_status_disconnected;

	if (status == connector_status_disconnected) {
		memset(&intel_dp->compliance, 0, sizeof(intel_dp->compliance));
		memset(intel_dp->dsc_dpcd, 0, sizeof(intel_dp->dsc_dpcd));

		if (intel_dp->is_mst) {
			drm_dbg_kms(&dev_priv->drm,
				    "MST device may have disappeared %d vs %d\n",
				    intel_dp->is_mst,
				    intel_dp->mst_mgr.mst_state);
			intel_dp->is_mst = false;
			drm_dp_mst_topology_mgr_set_mst(&intel_dp->mst_mgr,
							intel_dp->is_mst);
		}

		goto out;
	}

	/* Read DP Sink DSC Cap DPCD regs for DP v1.4 */
	if (DISPLAY_VER(dev_priv) >= 11)
		intel_dp_get_dsc_sink_cap(intel_dp);

	intel_dp_configure_mst(intel_dp);

	/*
	 * TODO: Reset link params when switching to MST mode, until MST
	 * supports link training fallback params.
	 */
	if (intel_dp->reset_link_params || intel_dp->is_mst) {
		/* Initial max link lane count */
		intel_dp->max_link_lane_count = intel_dp_max_common_lane_count(intel_dp);

		/* Initial max link rate */
		intel_dp->max_link_rate = intel_dp_max_common_rate(intel_dp);

		intel_dp->reset_link_params = false;
	}

	intel_dp_print_rates(intel_dp);

	if (intel_dp->is_mst) {
		/*
		 * If we are in MST mode then this connector
		 * won't appear connected or have anything
		 * with EDID on it
		 */
		status = connector_status_disconnected;
		goto out;
	}

	/*
	 * Some external monitors do not signal loss of link synchronization
	 * with an IRQ_HPD, so force a link status check.
	 */
	if (!intel_dp_is_edp(intel_dp)) {
		int ret;

		ret = intel_dp_retrain_link(encoder, ctx);
		if (ret)
			return ret;
	}

	/*
	 * Clearing NACK and defer counts to get their exact values
	 * while reading EDID which are required by Compliance tests
	 * 4.2.2.4 and 4.2.2.5
	 */
	intel_dp->aux.i2c_nack_count = 0;
	intel_dp->aux.i2c_defer_count = 0;

	intel_dp_set_edid(intel_dp);
	if (intel_dp_is_edp(intel_dp) ||
	    to_intel_connector(connector)->detect_edid)
		status = connector_status_connected;

	intel_dp_check_device_service_irq(intel_dp);

out:
	if (status != connector_status_connected && !intel_dp->is_mst)
		intel_dp_unset_edid(intel_dp);

	/*
	 * Make sure the refs for power wells enabled during detect are
	 * dropped to avoid a new detect cycle triggered by HPD polling.
	 */
	intel_display_power_flush_work(dev_priv);

	if (!intel_dp_is_edp(intel_dp))
		drm_dp_set_subconnector_property(connector,
						 status,
						 intel_dp->dpcd,
						 intel_dp->downstream_ports);
	return status;
}

static void
intel_dp_force(struct drm_connector *connector)
{
	struct intel_dp *intel_dp = intel_attached_dp(to_intel_connector(connector));
	struct intel_digital_port *dig_port = dp_to_dig_port(intel_dp);
	struct intel_encoder *intel_encoder = &dig_port->base;
	struct drm_i915_private *dev_priv = to_i915(intel_encoder->base.dev);
	enum intel_display_power_domain aux_domain =
		intel_aux_power_domain(dig_port);
	intel_wakeref_t wakeref;

	drm_dbg_kms(&dev_priv->drm, "[CONNECTOR:%d:%s]\n",
		    connector->base.id, connector->name);
	intel_dp_unset_edid(intel_dp);

	if (connector->status != connector_status_connected)
		return;

	wakeref = intel_display_power_get(dev_priv, aux_domain);

	intel_dp_set_edid(intel_dp);

	intel_display_power_put(dev_priv, aux_domain, wakeref);
}

static int intel_dp_get_modes(struct drm_connector *connector)
{
	struct intel_connector *intel_connector = to_intel_connector(connector);
	struct edid *edid;
	int num_modes = 0;

	edid = intel_connector->detect_edid;
	if (edid)
		num_modes = intel_connector_update_modes(connector, edid);

	/* Also add fixed mode, which may or may not be present in EDID */
	if (intel_dp_is_edp(intel_attached_dp(intel_connector)))
		num_modes += intel_panel_get_modes(intel_connector);

	if (num_modes)
		return num_modes;

	if (!edid) {
		struct intel_dp *intel_dp = intel_attached_dp(intel_connector);
		struct drm_display_mode *mode;

		mode = drm_dp_downstream_mode(connector->dev,
					      intel_dp->dpcd,
					      intel_dp->downstream_ports);
		if (mode) {
			drm_mode_probed_add(connector, mode);
			num_modes++;
		}
	}

	return num_modes;
}

static int
intel_dp_connector_register(struct drm_connector *connector)
{
	struct drm_i915_private *i915 = to_i915(connector->dev);
	struct intel_dp *intel_dp = intel_attached_dp(to_intel_connector(connector));
	struct intel_digital_port *dig_port = dp_to_dig_port(intel_dp);
	struct intel_lspcon *lspcon = &dig_port->lspcon;
	int ret;

	ret = intel_connector_register(connector);
	if (ret)
		return ret;

	drm_dbg_kms(&i915->drm, "registering %s bus for %s\n",
		    intel_dp->aux.name, connector->kdev->kobj.name);

	intel_dp->aux.dev = connector->kdev;
	ret = drm_dp_aux_register(&intel_dp->aux);
	if (!ret)
		drm_dp_cec_register_connector(&intel_dp->aux, connector);

	if (!intel_bios_is_lspcon_present(i915, dig_port->base.port))
		return ret;

	/*
	 * ToDo: Clean this up to handle lspcon init and resume more
	 * efficiently and streamlined.
	 */
	if (lspcon_init(dig_port)) {
		lspcon_detect_hdr_capability(lspcon);
		if (lspcon->hdr_supported)
			drm_object_attach_property(&connector->base,
						   connector->dev->mode_config.hdr_output_metadata_property,
						   0);
	}

	return ret;
}

static void
intel_dp_connector_unregister(struct drm_connector *connector)
{
	struct intel_dp *intel_dp = intel_attached_dp(to_intel_connector(connector));

	drm_dp_cec_unregister_connector(&intel_dp->aux);
	drm_dp_aux_unregister(&intel_dp->aux);
	intel_connector_unregister(connector);
}

void intel_dp_encoder_flush_work(struct drm_encoder *encoder)
{
	struct intel_digital_port *dig_port = enc_to_dig_port(to_intel_encoder(encoder));
	struct intel_dp *intel_dp = &dig_port->dp;

	intel_dp_mst_encoder_cleanup(dig_port);

	intel_pps_vdd_off_sync(intel_dp);

	/*
	 * Ensure power off delay is respected on module remove, so that we can
	 * reduce delays at driver probe. See pps_init_timestamps().
	 */
	intel_pps_wait_power_cycle(intel_dp);

	intel_dp_aux_fini(intel_dp);
}

void intel_dp_encoder_suspend(struct intel_encoder *intel_encoder)
{
	struct intel_dp *intel_dp = enc_to_intel_dp(intel_encoder);

	intel_pps_vdd_off_sync(intel_dp);
}

void intel_dp_encoder_shutdown(struct intel_encoder *intel_encoder)
{
	struct intel_dp *intel_dp = enc_to_intel_dp(intel_encoder);

	intel_pps_wait_power_cycle(intel_dp);
}

static int intel_modeset_tile_group(struct intel_atomic_state *state,
				    int tile_group_id)
{
	struct drm_i915_private *dev_priv = to_i915(state->base.dev);
	struct drm_connector_list_iter conn_iter;
	struct drm_connector *connector;
	int ret = 0;

	drm_connector_list_iter_begin(&dev_priv->drm, &conn_iter);
	drm_for_each_connector_iter(connector, &conn_iter) {
		struct drm_connector_state *conn_state;
		struct intel_crtc_state *crtc_state;
		struct intel_crtc *crtc;

		if (!connector->has_tile ||
		    connector->tile_group->id != tile_group_id)
			continue;

		conn_state = drm_atomic_get_connector_state(&state->base,
							    connector);
		if (IS_ERR(conn_state)) {
			ret = PTR_ERR(conn_state);
			break;
		}

		crtc = to_intel_crtc(conn_state->crtc);

		if (!crtc)
			continue;

		crtc_state = intel_atomic_get_new_crtc_state(state, crtc);
		crtc_state->uapi.mode_changed = true;

		ret = drm_atomic_add_affected_planes(&state->base, &crtc->base);
		if (ret)
			break;
	}
	drm_connector_list_iter_end(&conn_iter);

	return ret;
}

static int intel_modeset_affected_transcoders(struct intel_atomic_state *state, u8 transcoders)
{
	struct drm_i915_private *dev_priv = to_i915(state->base.dev);
	struct intel_crtc *crtc;

	if (transcoders == 0)
		return 0;

	for_each_intel_crtc(&dev_priv->drm, crtc) {
		struct intel_crtc_state *crtc_state;
		int ret;

		crtc_state = intel_atomic_get_crtc_state(&state->base, crtc);
		if (IS_ERR(crtc_state))
			return PTR_ERR(crtc_state);

		if (!crtc_state->hw.enable)
			continue;

		if (!(transcoders & BIT(crtc_state->cpu_transcoder)))
			continue;

		crtc_state->uapi.mode_changed = true;

		ret = drm_atomic_add_affected_connectors(&state->base, &crtc->base);
		if (ret)
			return ret;

		ret = drm_atomic_add_affected_planes(&state->base, &crtc->base);
		if (ret)
			return ret;

		transcoders &= ~BIT(crtc_state->cpu_transcoder);
	}

	drm_WARN_ON(&dev_priv->drm, transcoders != 0);

	return 0;
}

static int intel_modeset_synced_crtcs(struct intel_atomic_state *state,
				      struct drm_connector *connector)
{
	const struct drm_connector_state *old_conn_state =
		drm_atomic_get_old_connector_state(&state->base, connector);
	const struct intel_crtc_state *old_crtc_state;
	struct intel_crtc *crtc;
	u8 transcoders;

	crtc = to_intel_crtc(old_conn_state->crtc);
	if (!crtc)
		return 0;

	old_crtc_state = intel_atomic_get_old_crtc_state(state, crtc);

	if (!old_crtc_state->hw.active)
		return 0;

	transcoders = old_crtc_state->sync_mode_slaves_mask;
	if (old_crtc_state->master_transcoder != INVALID_TRANSCODER)
		transcoders |= BIT(old_crtc_state->master_transcoder);

	return intel_modeset_affected_transcoders(state,
						  transcoders);
}

static int intel_dp_connector_atomic_check(struct drm_connector *conn,
					   struct drm_atomic_state *_state)
{
	struct drm_i915_private *dev_priv = to_i915(conn->dev);
	struct intel_atomic_state *state = to_intel_atomic_state(_state);
	int ret;

	ret = intel_digital_connector_atomic_check(conn, &state->base);
	if (ret)
		return ret;

	/*
	 * We don't enable port sync on BDW due to missing w/as and
	 * due to not having adjusted the modeset sequence appropriately.
	 */
	if (DISPLAY_VER(dev_priv) < 9)
		return 0;

	if (!intel_connector_needs_modeset(state, conn))
		return 0;

	if (conn->has_tile) {
		ret = intel_modeset_tile_group(state, conn->tile_group->id);
		if (ret)
			return ret;
	}

	return intel_modeset_synced_crtcs(state, conn);
}

static void intel_dp_oob_hotplug_event(struct drm_connector *connector)
{
	struct intel_encoder *encoder = intel_attached_encoder(to_intel_connector(connector));
	struct drm_i915_private *i915 = to_i915(connector->dev);

	spin_lock_irq(&i915->irq_lock);
	i915->hotplug.event_bits |= BIT(encoder->hpd_pin);
	spin_unlock_irq(&i915->irq_lock);
	queue_delayed_work(system_wq, &i915->hotplug.hotplug_work, 0);
}

static const struct drm_connector_funcs intel_dp_connector_funcs = {
	.force = intel_dp_force,
	.fill_modes = drm_helper_probe_single_connector_modes,
	.atomic_get_property = intel_digital_connector_atomic_get_property,
	.atomic_set_property = intel_digital_connector_atomic_set_property,
	.late_register = intel_dp_connector_register,
	.early_unregister = intel_dp_connector_unregister,
	.destroy = intel_connector_destroy,
	.atomic_destroy_state = drm_atomic_helper_connector_destroy_state,
	.atomic_duplicate_state = intel_digital_connector_duplicate_state,
	.oob_hotplug_event = intel_dp_oob_hotplug_event,
};

static const struct drm_connector_helper_funcs intel_dp_connector_helper_funcs = {
	.detect_ctx = intel_dp_detect,
	.get_modes = intel_dp_get_modes,
	.mode_valid = intel_dp_mode_valid,
	.atomic_check = intel_dp_connector_atomic_check,
};

enum irqreturn
intel_dp_hpd_pulse(struct intel_digital_port *dig_port, bool long_hpd)
{
	struct drm_i915_private *i915 = to_i915(dig_port->base.base.dev);
	struct intel_dp *intel_dp = &dig_port->dp;

	if (dig_port->base.type == INTEL_OUTPUT_EDP &&
	    (long_hpd || !intel_pps_have_panel_power_or_vdd(intel_dp))) {
		/*
		 * vdd off can generate a long/short pulse on eDP which
		 * would require vdd on to handle it, and thus we
		 * would end up in an endless cycle of
		 * "vdd off -> long/short hpd -> vdd on -> detect -> vdd off -> ..."
		 */
		drm_dbg_kms(&i915->drm,
			    "ignoring %s hpd on eDP [ENCODER:%d:%s]\n",
			    long_hpd ? "long" : "short",
			    dig_port->base.base.base.id,
			    dig_port->base.base.name);
		return IRQ_HANDLED;
	}

	drm_dbg_kms(&i915->drm, "got hpd irq on [ENCODER:%d:%s] - %s\n",
		    dig_port->base.base.base.id,
		    dig_port->base.base.name,
		    long_hpd ? "long" : "short");

	if (long_hpd) {
		intel_dp->reset_link_params = true;
		return IRQ_NONE;
	}

	if (intel_dp->is_mst) {
		if (!intel_dp_check_mst_status(intel_dp))
			return IRQ_NONE;
	} else if (!intel_dp_short_pulse(intel_dp)) {
		return IRQ_NONE;
	}

	return IRQ_HANDLED;
}

/* check the VBT to see whether the eDP is on another port */
bool intel_dp_is_port_edp(struct drm_i915_private *dev_priv, enum port port)
{
	/*
	 * eDP not supported on g4x. so bail out early just
	 * for a bit extra safety in case the VBT is bonkers.
	 */
	if (DISPLAY_VER(dev_priv) < 5)
		return false;

	if (DISPLAY_VER(dev_priv) < 9 && port == PORT_A)
		return true;

	return intel_bios_is_port_edp(dev_priv, port);
}

static void
intel_dp_add_properties(struct intel_dp *intel_dp, struct drm_connector *connector)
{
	struct drm_i915_private *dev_priv = to_i915(connector->dev);
	enum port port = dp_to_dig_port(intel_dp)->base.port;

	if (!intel_dp_is_edp(intel_dp))
		drm_connector_attach_dp_subconnector_property(connector);

	if (!IS_G4X(dev_priv) && port != PORT_A)
		intel_attach_force_audio_property(connector);

	intel_attach_broadcast_rgb_property(connector);
	if (HAS_GMCH(dev_priv))
		drm_connector_attach_max_bpc_property(connector, 6, 10);
	else if (DISPLAY_VER(dev_priv) >= 5)
		drm_connector_attach_max_bpc_property(connector, 6, 12);

	/* Register HDMI colorspace for case of lspcon */
	if (intel_bios_is_lspcon_present(dev_priv, port)) {
		drm_connector_attach_content_type_property(connector);
		intel_attach_hdmi_colorspace_property(connector);
	} else {
		intel_attach_dp_colorspace_property(connector);
	}

	if (IS_GEMINILAKE(dev_priv) || DISPLAY_VER(dev_priv) >= 11)
		drm_object_attach_property(&connector->base,
					   connector->dev->mode_config.hdr_output_metadata_property,
					   0);

	if (intel_dp_is_edp(intel_dp)) {
		u32 allowed_scalers;

		allowed_scalers = BIT(DRM_MODE_SCALE_ASPECT) | BIT(DRM_MODE_SCALE_FULLSCREEN);
		if (!HAS_GMCH(dev_priv))
			allowed_scalers |= BIT(DRM_MODE_SCALE_CENTER);

		drm_connector_attach_scaling_mode_property(connector, allowed_scalers);

		connector->state->scaling_mode = DRM_MODE_SCALE_ASPECT;

	}

	if (HAS_VRR(dev_priv))
		drm_connector_attach_vrr_capable_property(connector);
}

static void
intel_edp_add_properties(struct intel_dp *intel_dp)
{
	struct intel_connector *connector = intel_dp->attached_connector;
	struct drm_i915_private *i915 = to_i915(connector->base.dev);
	const struct drm_display_mode *fixed_mode =
		intel_panel_preferred_fixed_mode(connector);

	if (!fixed_mode)
		return;

	drm_connector_init_panel_orientation_property(&connector->base);
	drm_connector_set_panel_orientation_with_quirk(&connector->base,
						       i915->vbt.orientation,
						       fixed_mode->hdisplay,
						       fixed_mode->vdisplay);
}

static bool intel_edp_init_connector(struct intel_dp *intel_dp,
				     struct intel_connector *intel_connector)
{
	struct drm_i915_private *dev_priv = dp_to_i915(intel_dp);
	struct drm_device *dev = &dev_priv->drm;
	struct drm_connector *connector = &intel_connector->base;
	struct drm_display_mode *fixed_mode;
	struct intel_encoder *encoder = &dp_to_dig_port(intel_dp)->base;
	bool has_dpcd;
	enum pipe pipe = INVALID_PIPE;
	struct edid *edid;

	if (!intel_dp_is_edp(intel_dp))
		return true;

	/*
	 * On IBX/CPT we may get here with LVDS already registered. Since the
	 * driver uses the only internal power sequencer available for both
	 * eDP and LVDS bail out early in this case to prevent interfering
	 * with an already powered-on LVDS power sequencer.
	 */
	if (intel_get_lvds_encoder(dev_priv)) {
		drm_WARN_ON(dev,
			    !(HAS_PCH_IBX(dev_priv) || HAS_PCH_CPT(dev_priv)));
		drm_info(&dev_priv->drm,
			 "LVDS was detected, not registering eDP\n");

		return false;
	}

	intel_pps_init(intel_dp);

	/* Cache DPCD and EDID for edp. */
	has_dpcd = intel_edp_init_dpcd(intel_dp);

	if (!has_dpcd) {
		/* if this fails, presume the device is a ghost */
		drm_info(&dev_priv->drm,
			 "failed to retrieve link info, disabling eDP\n");
		goto out_vdd_off;
	}

	mutex_lock(&dev->mode_config.mutex);
	edid = drm_get_edid(connector, &intel_dp->aux.ddc);
	if (!edid) {
		/* Fallback to EDID from ACPI OpRegion, if any */
		edid = intel_opregion_get_edid(intel_connector);
		if (edid)
			drm_dbg_kms(&dev_priv->drm,
				    "[CONNECTOR:%d:%s] Using OpRegion EDID\n",
				    connector->base.id, connector->name);
	}
	if (edid) {
		if (drm_add_edid_modes(connector, edid)) {
			drm_connector_update_edid_property(connector, edid);
		} else {
			kfree(edid);
			edid = ERR_PTR(-EINVAL);
		}
	} else {
		edid = ERR_PTR(-ENOENT);
	}
	intel_connector->edid = edid;

	intel_bios_init_panel(dev_priv, &intel_connector->panel,
			      encoder->devdata, IS_ERR(edid) ? NULL : edid);

	intel_panel_add_edid_fixed_modes(intel_connector,
					 intel_connector->panel.vbt.drrs_type != DRRS_TYPE_NONE,
					 intel_vrr_is_capable(intel_connector));

	/* MSO requires information from the EDID */
	intel_edp_mso_init(intel_dp);

	/* multiply the mode clock and horizontal timings for MSO */
	list_for_each_entry(fixed_mode, &intel_connector->panel.fixed_modes, head)
		intel_edp_mso_mode_fixup(intel_connector, fixed_mode);

	/* fallback to VBT if available for eDP */
	if (!intel_panel_preferred_fixed_mode(intel_connector))
		intel_panel_add_vbt_lfp_fixed_mode(intel_connector);

	mutex_unlock(&dev->mode_config.mutex);

	if (IS_VALLEYVIEW(dev_priv) || IS_CHERRYVIEW(dev_priv)) {
		/*
		 * Figure out the current pipe for the initial backlight setup.
		 * If the current pipe isn't valid, try the PPS pipe, and if that
		 * fails just assume pipe A.
		 */
		pipe = vlv_active_pipe(intel_dp);

		if (pipe != PIPE_A && pipe != PIPE_B)
			pipe = intel_dp->pps.pps_pipe;

		if (pipe != PIPE_A && pipe != PIPE_B)
			pipe = PIPE_A;

		drm_dbg_kms(&dev_priv->drm,
			    "using pipe %c for initial backlight setup\n",
			    pipe_name(pipe));
	}

	intel_panel_init(intel_connector);

	if (!(dev_priv->quirks & QUIRK_NO_PPS_BACKLIGHT_POWER_HOOK))
		intel_connector->panel.backlight.power = intel_pps_backlight_power;
	intel_backlight_setup(intel_connector, pipe);

	intel_edp_add_properties(intel_dp);

	intel_pps_init_late(intel_dp);

	return true;

out_vdd_off:
	intel_pps_vdd_off_sync(intel_dp);

	return false;
}

static void intel_dp_modeset_retry_work_fn(struct work_struct *work)
{
	struct intel_connector *intel_connector;
	struct drm_connector *connector;

	intel_connector = container_of(work, typeof(*intel_connector),
				       modeset_retry_work);
	connector = &intel_connector->base;
	DRM_DEBUG_KMS("[CONNECTOR:%d:%s]\n", connector->base.id,
		      connector->name);

	/* Grab the locks before changing connector property*/
	mutex_lock(&connector->dev->mode_config.mutex);
	/* Set connector link status to BAD and send a Uevent to notify
	 * userspace to do a modeset.
	 */
	drm_connector_set_link_status_property(connector,
					       DRM_MODE_LINK_STATUS_BAD);
	mutex_unlock(&connector->dev->mode_config.mutex);
	/* Send Hotplug uevent so userspace can reprobe */
	drm_kms_helper_hotplug_event(connector->dev);
}

bool
intel_dp_init_connector(struct intel_digital_port *dig_port,
			struct intel_connector *intel_connector)
{
	struct drm_connector *connector = &intel_connector->base;
	struct intel_dp *intel_dp = &dig_port->dp;
	struct intel_encoder *intel_encoder = &dig_port->base;
	struct drm_device *dev = intel_encoder->base.dev;
	struct drm_i915_private *dev_priv = to_i915(dev);
	enum port port = intel_encoder->port;
	enum phy phy = intel_port_to_phy(dev_priv, port);
	int type;

	/* Initialize the work for modeset in case of link train failure */
	INIT_WORK(&intel_connector->modeset_retry_work,
		  intel_dp_modeset_retry_work_fn);

	if (drm_WARN(dev, dig_port->max_lanes < 1,
		     "Not enough lanes (%d) for DP on [ENCODER:%d:%s]\n",
		     dig_port->max_lanes, intel_encoder->base.base.id,
		     intel_encoder->base.name))
		return false;

	intel_dp_set_source_rates(intel_dp);
	intel_dp_set_default_sink_rates(intel_dp);
	intel_dp_set_common_rates(intel_dp);

	intel_dp->reset_link_params = true;
	intel_dp->pps.pps_pipe = INVALID_PIPE;
	intel_dp->pps.active_pipe = INVALID_PIPE;

	/* Preserve the current hw state. */
	intel_dp->DP = intel_de_read(dev_priv, intel_dp->output_reg);
	intel_dp->attached_connector = intel_connector;

	if (intel_dp_is_port_edp(dev_priv, port)) {
		/*
		 * Currently we don't support eDP on TypeC ports, although in
		 * theory it could work on TypeC legacy ports.
		 */
		drm_WARN_ON(dev, intel_phy_is_tc(dev_priv, phy));
		type = DRM_MODE_CONNECTOR_eDP;
	} else {
		type = DRM_MODE_CONNECTOR_DisplayPort;
	}

	if (IS_VALLEYVIEW(dev_priv) || IS_CHERRYVIEW(dev_priv))
		intel_dp->pps.active_pipe = vlv_active_pipe(intel_dp);

	/*
	 * For eDP we always set the encoder type to INTEL_OUTPUT_EDP, but
	 * for DP the encoder type can be set by the caller to
	 * INTEL_OUTPUT_UNKNOWN for DDI, so don't rewrite it.
	 */
	if (type == DRM_MODE_CONNECTOR_eDP)
		intel_encoder->type = INTEL_OUTPUT_EDP;

	/* eDP only on port B and/or C on vlv/chv */
	if (drm_WARN_ON(dev, (IS_VALLEYVIEW(dev_priv) ||
			      IS_CHERRYVIEW(dev_priv)) &&
			intel_dp_is_edp(intel_dp) &&
			port != PORT_B && port != PORT_C))
		return false;

	drm_dbg_kms(&dev_priv->drm,
		    "Adding %s connector on [ENCODER:%d:%s]\n",
		    type == DRM_MODE_CONNECTOR_eDP ? "eDP" : "DP",
		    intel_encoder->base.base.id, intel_encoder->base.name);

	drm_connector_init(dev, connector, &intel_dp_connector_funcs, type);
	drm_connector_helper_add(connector, &intel_dp_connector_helper_funcs);

	if (!HAS_GMCH(dev_priv))
		connector->interlace_allowed = true;
	connector->doublescan_allowed = 0;

	intel_connector->polled = DRM_CONNECTOR_POLL_HPD;

	intel_dp_aux_init(intel_dp);

	intel_connector_attach_encoder(intel_connector, intel_encoder);

	if (HAS_DDI(dev_priv))
		intel_connector->get_hw_state = intel_ddi_connector_get_hw_state;
	else
		intel_connector->get_hw_state = intel_connector_get_hw_state;

	/* init MST on ports that can support it */
	intel_dp_mst_encoder_init(dig_port,
				  intel_connector->base.base.id);

	if (!intel_edp_init_connector(intel_dp, intel_connector)) {
		intel_dp_aux_fini(intel_dp);
		intel_dp_mst_encoder_cleanup(dig_port);
		goto fail;
	}

	intel_dp_add_properties(intel_dp, connector);

	if (is_hdcp_supported(dev_priv, port) && !intel_dp_is_edp(intel_dp)) {
		int ret = intel_dp_hdcp_init(dig_port, intel_connector);
		if (ret)
			drm_dbg_kms(&dev_priv->drm,
				    "HDCP init failed, skipping.\n");
	}

	/* For G4X desktop chip, PEG_BAND_GAP_DATA 3:0 must first be written
	 * 0xd.  Failure to do so will result in spurious interrupts being
	 * generated on the port when a cable is not attached.
	 */
	if (IS_G45(dev_priv)) {
		u32 temp = intel_de_read(dev_priv, PEG_BAND_GAP_DATA);
		intel_de_write(dev_priv, PEG_BAND_GAP_DATA,
			       (temp & ~0xf) | 0xd);
	}

	intel_dp->frl.is_trained = false;
	intel_dp->frl.trained_rate_gbps = 0;

	intel_psr_init(intel_dp);

	return true;

fail:
	drm_connector_cleanup(connector);

	return false;
}

void intel_dp_mst_suspend(struct drm_i915_private *dev_priv)
{
	struct intel_encoder *encoder;

	if (!HAS_DISPLAY(dev_priv))
		return;

	for_each_intel_encoder(&dev_priv->drm, encoder) {
		struct intel_dp *intel_dp;

		if (encoder->type != INTEL_OUTPUT_DDI)
			continue;

		intel_dp = enc_to_intel_dp(encoder);

		if (!intel_dp->can_mst)
			continue;

		if (intel_dp->is_mst)
			drm_dp_mst_topology_mgr_suspend(&intel_dp->mst_mgr);
	}
}

void intel_dp_mst_resume(struct drm_i915_private *dev_priv)
{
	struct intel_encoder *encoder;

	if (!HAS_DISPLAY(dev_priv))
		return;

	for_each_intel_encoder(&dev_priv->drm, encoder) {
		struct intel_dp *intel_dp;
		int ret;

		if (encoder->type != INTEL_OUTPUT_DDI)
			continue;

		intel_dp = enc_to_intel_dp(encoder);

		if (!intel_dp->can_mst)
			continue;

		ret = drm_dp_mst_topology_mgr_resume(&intel_dp->mst_mgr,
						     true);
		if (ret) {
			intel_dp->is_mst = false;
			drm_dp_mst_topology_mgr_set_mst(&intel_dp->mst_mgr,
							false);
		}
	}
}<|MERGE_RESOLUTION|>--- conflicted
+++ resolved
@@ -1368,6 +1368,11 @@
 		pipe_config->dsc.slice_count =
 			drm_dp_dsc_sink_max_slice_count(intel_dp->dsc_dpcd,
 							true);
+		if (!pipe_config->dsc.slice_count) {
+			drm_dbg_kms(&dev_priv->drm, "Unsupported Slice Count %d\n",
+				    pipe_config->dsc.slice_count);
+			return -EINVAL;
+		}
 	} else {
 		u16 dsc_max_output_bpp;
 		u8 dsc_dp_slice_count;
@@ -2180,54 +2185,12 @@
 	 * If BIOS has set an unsupported or non-standard link rate for some
 	 * reason force an encoder recompute and full modeset.
 	 */
-<<<<<<< HEAD
 	if (intel_dp_rate_index(intel_dp->source_rates, intel_dp->num_source_rates,
 				crtc_state->port_clock) < 0) {
 		drm_dbg_kms(&i915->drm, "[ENCODER:%d:%s] Forcing full modeset due to unsupported link rate\n",
 			    encoder->base.base.id, encoder->base.name);
 		crtc_state->uapi.connectors_changed = true;
 		fastset = false;
-=======
-	pipe_config->pipe_bpp = pipe_bpp;
-	pipe_config->port_clock = intel_dp->common_rates[limits->max_clock];
-	pipe_config->lane_count = limits->max_lane_count;
-
-	if (intel_dp_is_edp(intel_dp)) {
-		pipe_config->dsc.compressed_bpp =
-			min_t(u16, drm_edp_dsc_sink_output_bpp(intel_dp->dsc_dpcd) >> 4,
-			      pipe_config->pipe_bpp);
-		pipe_config->dsc.slice_count =
-			drm_dp_dsc_sink_max_slice_count(intel_dp->dsc_dpcd,
-							true);
-		if (!pipe_config->dsc.slice_count) {
-			drm_dbg_kms(&dev_priv->drm, "Unsupported Slice Count %d\n",
-				    pipe_config->dsc.slice_count);
-			return -EINVAL;
-		}
-	} else {
-		u16 dsc_max_output_bpp;
-		u8 dsc_dp_slice_count;
-
-		dsc_max_output_bpp =
-			intel_dp_dsc_get_output_bpp(dev_priv,
-						    pipe_config->port_clock,
-						    pipe_config->lane_count,
-						    adjusted_mode->crtc_clock,
-						    adjusted_mode->crtc_hdisplay);
-		dsc_dp_slice_count =
-			intel_dp_dsc_get_slice_count(intel_dp,
-						     adjusted_mode->crtc_clock,
-						     adjusted_mode->crtc_hdisplay);
-		if (!dsc_max_output_bpp || !dsc_dp_slice_count) {
-			drm_dbg_kms(&dev_priv->drm,
-				    "Compressed BPP/Slice Count not supported\n");
-			return -EINVAL;
-		}
-		pipe_config->dsc.compressed_bpp = min_t(u16,
-							       dsc_max_output_bpp >> 4,
-							       pipe_config->pipe_bpp);
-		pipe_config->dsc.slice_count = dsc_dp_slice_count;
->>>>>>> 272d4b8a
 	}
 
 	/*
