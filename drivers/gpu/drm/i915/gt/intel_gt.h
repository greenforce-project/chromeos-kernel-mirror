--- conflicted
+++ resolved
@@ -78,10 +78,8 @@
 void intel_gt_info_print(const struct intel_gt_info *info,
 			 struct drm_printer *p);
 
-<<<<<<< HEAD
 void intel_gt_watchdog_work(struct work_struct *work);
-=======
+
 void intel_gt_invalidate_tlbs(struct intel_gt *gt);
->>>>>>> 77656fde
 
 #endif /* __INTEL_GT_H__ */