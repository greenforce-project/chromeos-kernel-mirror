// SPDX-License-Identifier: GPL-2.0-only
/*
 * Copyright (c) 2017-2020, The Linux Foundation. All rights reserved.
 */

#include <linux/module.h>
#include <linux/slab.h>
#include <linux/uaccess.h>
#include <linux/debugfs.h>
#include <linux/component.h>
#include <linux/of_irq.h>
#include <linux/delay.h>
#include <drm/display/drm_dp_aux_bus.h>

#include "msm_drv.h"
#include "msm_kms.h"
#include "dp_hpd.h"
#include "dp_parser.h"
#include "dp_power.h"
#include "dp_catalog.h"
#include "dp_aux.h"
#include "dp_reg.h"
#include "dp_link.h"
#include "dp_panel.h"
#include "dp_ctrl.h"
#include "dp_display.h"
#include "dp_drm.h"
#include "dp_audio.h"
#include "dp_debug.h"

#define HPD_STRING_SIZE 30

enum {
	ISR_DISCONNECTED,
	ISR_CONNECT_PENDING,
	ISR_CONNECTED,
	ISR_HPD_REPLUG_COUNT,
	ISR_IRQ_HPD_PULSE_COUNT,
	ISR_HPD_LO_GLITH_COUNT,
};

/* event thread connection state */
enum {
	ST_DISCONNECTED,
	ST_MAINLINK_READY,
	ST_CONNECTED,
	ST_DISCONNECT_PENDING,
	ST_DISPLAY_OFF,
	ST_SUSPENDED,
};

enum {
	EV_NO_EVENT,
	/* hpd events */
	EV_HPD_INIT_SETUP,
	EV_HPD_PLUG_INT,
	EV_IRQ_HPD_INT,
	EV_HPD_UNPLUG_INT,
	EV_USER_NOTIFICATION,
};

#define EVENT_TIMEOUT	(HZ/10)	/* 100ms */
#define DP_EVENT_Q_MAX	8

#define DP_TIMEOUT_NONE		0

#define WAIT_FOR_RESUME_TIMEOUT_JIFFIES (HZ / 2)

struct dp_event {
	u32 event_id;
	u32 data;
	u32 delay;
};

struct dp_display_private {
	char *name;
	int irq;

	unsigned int id;

	/* state variables */
	bool core_initialized;
	bool phy_initialized;
	bool hpd_irq_on;
	bool audio_supported;

	struct drm_device *drm_dev;
	struct platform_device *pdev;
	struct dentry *root;

	struct dp_usbpd   *usbpd;
	struct dp_parser  *parser;
	struct dp_power   *power;
	struct dp_catalog *catalog;
	struct drm_dp_aux *aux;
	struct dp_link    *link;
	struct dp_panel   *panel;
	struct dp_ctrl    *ctrl;
	struct dp_debug   *debug;

	struct dp_usbpd_cb usbpd_cb;
	struct dp_display_mode dp_mode;
	struct msm_dp dp_display;

	/* wait for audio signaling */
	struct completion audio_comp;

	/* event related only access by event thread */
	struct mutex event_mutex;
	wait_queue_head_t event_q;
	u32 hpd_state;
	u32 event_pndx;
	u32 event_gndx;
	struct task_struct *ev_tsk;
	struct dp_event event_list[DP_EVENT_Q_MAX];
	spinlock_t event_lock;

	bool wide_bus_en;

	struct dp_audio *audio;
};

struct msm_dp_desc {
	phys_addr_t io_start;
	unsigned int connector_type;
	bool wide_bus_en;
};

struct msm_dp_config {
	const struct msm_dp_desc *descs;
	size_t num_descs;
};

static const struct msm_dp_config sc7180_dp_cfg = {
	.descs = (const struct msm_dp_desc[]) {
		[MSM_DP_CONTROLLER_0] = { .io_start = 0x0ae90000, .connector_type = DRM_MODE_CONNECTOR_DisplayPort },
	},
	.num_descs = 1,
};

static const struct msm_dp_config sc7280_dp_cfg = {
	.descs = (const struct msm_dp_desc[]) {
		[MSM_DP_CONTROLLER_0] =	{ .io_start = 0x0ae90000, .connector_type = DRM_MODE_CONNECTOR_DisplayPort, .wide_bus_en = true },
		[MSM_DP_CONTROLLER_1] =	{ .io_start = 0x0aea0000, .connector_type = DRM_MODE_CONNECTOR_eDP, .wide_bus_en = true },
	},
	.num_descs = 2,
};

static const struct msm_dp_config sc8180x_dp_cfg = {
	.descs = (const struct msm_dp_desc[]) {
		[MSM_DP_CONTROLLER_0] = { .io_start = 0x0ae90000, .connector_type = DRM_MODE_CONNECTOR_DisplayPort },
		[MSM_DP_CONTROLLER_1] = { .io_start = 0x0ae98000, .connector_type = DRM_MODE_CONNECTOR_DisplayPort },
		[MSM_DP_CONTROLLER_2] = { .io_start = 0x0ae9a000, .connector_type = DRM_MODE_CONNECTOR_eDP },
	},
	.num_descs = 3,
};

static const struct msm_dp_config sm8350_dp_cfg = {
	.descs = (const struct msm_dp_desc[]) {
		[MSM_DP_CONTROLLER_0] = { .io_start = 0x0ae90000, .connector_type = DRM_MODE_CONNECTOR_DisplayPort },
	},
	.num_descs = 1,
};

static const struct of_device_id dp_dt_match[] = {
	{ .compatible = "qcom,sc7180-dp", .data = &sc7180_dp_cfg },
	{ .compatible = "qcom,sc7280-dp", .data = &sc7280_dp_cfg },
	{ .compatible = "qcom,sc7280-edp", .data = &sc7280_dp_cfg },
	{ .compatible = "qcom,sc8180x-dp", .data = &sc8180x_dp_cfg },
	{ .compatible = "qcom,sc8180x-edp", .data = &sc8180x_dp_cfg },
	{ .compatible = "qcom,sm8350-dp", .data = &sm8350_dp_cfg },
	{}
};

static struct dp_display_private *dev_get_dp_display_private(struct device *dev)
{
	struct msm_dp *dp = dev_get_drvdata(dev);

	return container_of(dp, struct dp_display_private, dp_display);
}

static int dp_add_event(struct dp_display_private *dp_priv, u32 event,
						u32 data, u32 delay)
{
	unsigned long flag;
	struct dp_event *todo;
	int pndx;

	spin_lock_irqsave(&dp_priv->event_lock, flag);
	pndx = dp_priv->event_pndx + 1;
	pndx %= DP_EVENT_Q_MAX;
	if (pndx == dp_priv->event_gndx) {
		pr_err("event_q is full: pndx=%d gndx=%d\n",
			dp_priv->event_pndx, dp_priv->event_gndx);
		spin_unlock_irqrestore(&dp_priv->event_lock, flag);
		return -EPERM;
	}
	todo = &dp_priv->event_list[dp_priv->event_pndx++];
	dp_priv->event_pndx %= DP_EVENT_Q_MAX;
	todo->event_id = event;
	todo->data = data;
	todo->delay = delay;
	wake_up(&dp_priv->event_q);
	spin_unlock_irqrestore(&dp_priv->event_lock, flag);

	return 0;
}

static int dp_del_event(struct dp_display_private *dp_priv, u32 event)
{
	unsigned long flag;
	struct dp_event *todo;
	u32	gndx;

	spin_lock_irqsave(&dp_priv->event_lock, flag);
	if (dp_priv->event_pndx == dp_priv->event_gndx) {
		spin_unlock_irqrestore(&dp_priv->event_lock, flag);
		return -ENOENT;
	}

	gndx = dp_priv->event_gndx;
	while (dp_priv->event_pndx != gndx) {
		todo = &dp_priv->event_list[gndx];
		if (todo->event_id == event) {
			todo->event_id = EV_NO_EVENT;	/* deleted */
			todo->delay = 0;
		}
		gndx++;
		gndx %= DP_EVENT_Q_MAX;
	}
	spin_unlock_irqrestore(&dp_priv->event_lock, flag);

	return 0;
}

void dp_display_signal_audio_start(struct msm_dp *dp_display)
{
	struct dp_display_private *dp;

	dp = container_of(dp_display, struct dp_display_private, dp_display);

	reinit_completion(&dp->audio_comp);
}

void dp_display_signal_audio_complete(struct msm_dp *dp_display)
{
	struct dp_display_private *dp;

	dp = container_of(dp_display, struct dp_display_private, dp_display);

	complete_all(&dp->audio_comp);
}

static int dp_hpd_event_thread_start(struct dp_display_private *dp_priv);

static int dp_display_bind(struct device *dev, struct device *master,
			   void *data)
{
	int rc = 0;
	struct dp_display_private *dp = dev_get_dp_display_private(dev);
	struct msm_drm_private *priv = dev_get_drvdata(master);
	struct drm_device *drm = priv->dev;

	dp->dp_display.drm_dev = drm;
	priv->dp[dp->id] = &dp->dp_display;

	rc = dp->parser->parse(dp->parser);
	if (rc) {
		DRM_ERROR("device tree parsing failed\n");
		goto end;
	}


	dp->drm_dev = drm;
	dp->aux->drm_dev = drm;
	rc = dp_aux_register(dp->aux);
	if (rc) {
		DRM_ERROR("DRM DP AUX register failed\n");
		goto end;
	}

	rc = dp_power_client_init(dp->power);
	if (rc) {
		DRM_ERROR("Power client create failed\n");
		goto end;
	}

	rc = dp_register_audio_driver(dev, dp->audio);
	if (rc) {
		DRM_ERROR("Audio registration Dp failed\n");
		goto end;
	}

	rc = dp_hpd_event_thread_start(dp);
	if (rc) {
		DRM_ERROR("Event thread create failed\n");
		goto end;
	}

	return 0;
end:
	return rc;
}

static void dp_display_unbind(struct device *dev, struct device *master,
			      void *data)
{
	struct dp_display_private *dp = dev_get_dp_display_private(dev);
	struct msm_drm_private *priv = dev_get_drvdata(master);

	/* disable all HPD interrupts */
	if (dp->core_initialized)
		dp_catalog_hpd_config_intr(dp->catalog, DP_DP_HPD_INT_MASK, false);

	kthread_stop(dp->ev_tsk);

	/* disable all HPD interrupts */
	if (dp->core_initialized)
		dp_catalog_hpd_config_intr(dp->catalog, DP_DP_HPD_INT_MASK, false);

	kthread_stop(dp->ev_tsk);

	dp_power_client_deinit(dp->power);
	dp_aux_unregister(dp->aux);
	priv->dp[dp->id] = NULL;
}

static const struct component_ops dp_display_comp_ops = {
	.bind = dp_display_bind,
	.unbind = dp_display_unbind,
};

static bool dp_display_is_ds_bridge(struct dp_panel *panel)
{
	return (panel->dpcd[DP_DOWNSTREAMPORT_PRESENT] &
		DP_DWN_STRM_PORT_PRESENT);
}

static bool dp_display_is_sink_count_zero(struct dp_display_private *dp)
{
	drm_dbg_dp(dp->drm_dev, "present=%#x sink_count=%d\n",
			dp->panel->dpcd[DP_DOWNSTREAMPORT_PRESENT],
		dp->link->sink_count);
	return dp_display_is_ds_bridge(dp->panel) &&
		(dp->link->sink_count == 0);
}

static void dp_display_send_hpd_event(struct msm_dp *dp_display)
{
	struct dp_display_private *dp;
	struct drm_connector *connector;

	dp = container_of(dp_display, struct dp_display_private, dp_display);

	connector = dp->dp_display.connector;
	drm_helper_hpd_irq_event(connector->dev);
}


static int dp_display_send_hpd_notification(struct dp_display_private *dp,
					    bool hpd)
{
	if ((hpd && dp->dp_display.is_connected) ||
			(!hpd && !dp->dp_display.is_connected)) {
		drm_dbg_dp(dp->drm_dev, "HPD already %s\n",
				(hpd ? "on" : "off"));
		return 0;
	}

	/* reset video pattern flag on disconnect */
	if (!hpd)
		dp->panel->video_test = false;

	dp->dp_display.is_connected = hpd;

	drm_dbg_dp(dp->drm_dev, "type=%d hpd=%d\n",
			dp->dp_display.connector_type, hpd);
	dp_display_send_hpd_event(&dp->dp_display);

	return 0;
}

static int dp_display_process_hpd_high(struct dp_display_private *dp)
{
	int rc = 0;
	struct edid *edid;

	dp->panel->max_dp_lanes = dp->parser->max_dp_lanes;

	rc = dp_panel_read_sink_caps(dp->panel, dp->dp_display.connector);
	if (rc)
		goto end;

	dp_link_process_request(dp->link);

	edid = dp->panel->edid;

	dp->audio_supported = drm_detect_monitor_audio(edid);
	dp_panel_handle_sink_request(dp->panel);

	dp->dp_display.max_dp_lanes = dp->parser->max_dp_lanes;

	/*
	 * set sink to normal operation mode -- D0
	 * before dpcd read
	 */
	dp_link_psm_config(dp->link, &dp->panel->link_info, false);

	dp_link_reset_phy_params_vx_px(dp->link);
	rc = dp_ctrl_on_link(dp->ctrl);
	if (rc) {
		DRM_ERROR("failed to complete DP link training\n");
		goto end;
	}

	dp_add_event(dp, EV_USER_NOTIFICATION, true, 0);

end:
	return rc;
}

static void dp_display_host_phy_init(struct dp_display_private *dp)
{
<<<<<<< HEAD
	drm_dbg_dp(dp->drm_dev, "type=%d core_init=%d phy_init=%d\n",
		dp->dp_display.connector_type, dp->core_initialized,
		dp->phy_initialized);
=======
	DRM_DEBUG_DP("core_init=%d phy_init=%d\n",
			dp->core_initialized, dp->phy_initialized);
>>>>>>> 37238449

	if (!dp->phy_initialized) {
		dp_ctrl_phy_init(dp->ctrl);
		dp->phy_initialized = true;
	}
}

static void dp_display_host_phy_exit(struct dp_display_private *dp)
{
<<<<<<< HEAD
	drm_dbg_dp(dp->drm_dev, "type=%d core_init=%d phy_init=%d\n",
		dp->dp_display.connector_type, dp->core_initialized,
		dp->phy_initialized);
=======
	DRM_DEBUG_DP("core_init=%d phy_init=%d\n",
			dp->core_initialized, dp->phy_initialized);
>>>>>>> 37238449

	if (dp->phy_initialized) {
		dp_ctrl_phy_exit(dp->ctrl);
		dp->phy_initialized = false;
	}
}

static void dp_display_host_init(struct dp_display_private *dp)
{
<<<<<<< HEAD
	drm_dbg_dp(dp->drm_dev, "type=%d core_init=%d phy_init=%d\n",
		dp->dp_display.connector_type, dp->core_initialized,
		dp->phy_initialized);
=======
	DRM_DEBUG_DP("core_initialized=%d\n", dp->core_initialized);
>>>>>>> 37238449

	dp_power_init(dp->power, false);
	dp_ctrl_reset_irq_ctrl(dp->ctrl, true);
	dp_aux_init(dp->aux);
	dp->core_initialized = true;
}

static void dp_display_host_deinit(struct dp_display_private *dp)
{
<<<<<<< HEAD
	drm_dbg_dp(dp->drm_dev, "type=%d core_init=%d phy_init=%d\n",
		dp->dp_display.connector_type, dp->core_initialized,
		dp->phy_initialized);
=======
	DRM_DEBUG_DP("core_initialized=%d\n", dp->core_initialized);
>>>>>>> 37238449

	dp_ctrl_reset_irq_ctrl(dp->ctrl, false);
	dp_aux_deinit(dp->aux);
	dp_power_deinit(dp->power);
	dp->core_initialized = false;
}

static int dp_display_usbpd_configure_cb(struct device *dev)
{
	struct dp_display_private *dp = dev_get_dp_display_private(dev);

<<<<<<< HEAD
=======
	dp = container_of(g_dp_display,
			struct dp_display_private, dp_display);

>>>>>>> 37238449
	dp_display_host_phy_init(dp);

	return dp_display_process_hpd_high(dp);
}

static int dp_display_usbpd_disconnect_cb(struct device *dev)
{
	return 0;
}

static int dp_display_notify_disconnect(struct device *dev)
{
	struct dp_display_private *dp = dev_get_dp_display_private(dev);

	dp_add_event(dp, EV_USER_NOTIFICATION, false, 0);

	return 0;
}

static void dp_display_handle_video_request(struct dp_display_private *dp)
{
	if (dp->link->sink_request & DP_TEST_LINK_VIDEO_PATTERN) {
		dp->panel->video_test = true;
		dp_link_send_test_response(dp->link);
	}
}

static int dp_display_handle_port_ststus_changed(struct dp_display_private *dp)
{
	int rc = 0;

	if (dp_display_is_sink_count_zero(dp)) {
		drm_dbg_dp(dp->drm_dev, "sink count is zero, nothing to do\n");
		if (dp->hpd_state != ST_DISCONNECTED) {
			dp->hpd_state = ST_DISCONNECT_PENDING;
			dp_add_event(dp, EV_USER_NOTIFICATION, false, 0);
		}
	} else {
		if (dp->hpd_state == ST_DISCONNECTED) {
			dp->hpd_state = ST_MAINLINK_READY;
			rc = dp_display_process_hpd_high(dp);
			if (rc)
				dp->hpd_state = ST_DISCONNECTED;
		}
	}

	return rc;
}

static int dp_display_handle_irq_hpd(struct dp_display_private *dp)
{
	u32 sink_request = dp->link->sink_request;

	drm_dbg_dp(dp->drm_dev, "%d\n", sink_request);
	if (dp->hpd_state == ST_DISCONNECTED) {
		if (sink_request & DP_LINK_STATUS_UPDATED) {
			drm_dbg_dp(dp->drm_dev, "Disconnected sink_request: %d\n",
							sink_request);
			DRM_ERROR("Disconnected, no DP_LINK_STATUS_UPDATED\n");
			return -EINVAL;
		}
	}

	dp_ctrl_handle_sink_request(dp->ctrl);

	if (sink_request & DP_TEST_LINK_VIDEO_PATTERN)
		dp_display_handle_video_request(dp);

	return 0;
}

static int dp_display_usbpd_attention_cb(struct device *dev)
{
	int rc = 0;
	u32 sink_request;
	struct dp_display_private *dp = dev_get_dp_display_private(dev);

	/* check for any test request issued by sink */
	rc = dp_link_process_request(dp->link);
	if (!rc) {
		sink_request = dp->link->sink_request;
		drm_dbg_dp(dp->drm_dev, "hpd_state=%d sink_request=%d\n",
					dp->hpd_state, sink_request);
		if (sink_request & DS_PORT_STATUS_CHANGED)
			rc = dp_display_handle_port_ststus_changed(dp);
		else
			rc = dp_display_handle_irq_hpd(dp);
	}

	return rc;
}

static int dp_hpd_plug_handle(struct dp_display_private *dp, u32 data)
{
	struct dp_usbpd *hpd = dp->usbpd;
	u32 state;
	int ret;

	if (!hpd)
		return 0;

	mutex_lock(&dp->event_mutex);

	state =  dp->hpd_state;
	drm_dbg_dp(dp->drm_dev, "Before, type=%d hpd_state=%d\n",
			dp->dp_display.connector_type, state);

	if (state == ST_DISPLAY_OFF || state == ST_SUSPENDED) {
		mutex_unlock(&dp->event_mutex);
		return 0;
	}

	if (state == ST_MAINLINK_READY || state == ST_CONNECTED) {
		mutex_unlock(&dp->event_mutex);
		return 0;
	}

	if (state == ST_DISCONNECT_PENDING) {
		/* wait until ST_DISCONNECTED */
		dp_add_event(dp, EV_HPD_PLUG_INT, 0, 1); /* delay = 1 */
		mutex_unlock(&dp->event_mutex);
		return 0;
	}

<<<<<<< HEAD
=======
	dp->hpd_state = ST_CONNECT_PENDING;

>>>>>>> 37238449
	ret = dp_display_usbpd_configure_cb(&dp->pdev->dev);
	if (ret) {	/* link train failed */
		dp->hpd_state = ST_DISCONNECTED;
	} else {
		dp->hpd_state = ST_MAINLINK_READY;
	}

	/* enable HDP irq_hpd/replug interrupt */
	dp_catalog_hpd_config_intr(dp->catalog,
		DP_DP_IRQ_HPD_INT_MASK | DP_DP_HPD_REPLUG_INT_MASK, true);

	drm_dbg_dp(dp->drm_dev, "After, type=%d hpd_state=%d\n",
			dp->dp_display.connector_type, state);
	mutex_unlock(&dp->event_mutex);

	/* uevent will complete connection part */
	return 0;
};

static int dp_display_enable(struct dp_display_private *dp, u32 data);
static int dp_display_disable(struct dp_display_private *dp, u32 data);

static void dp_display_handle_plugged_change(struct msm_dp *dp_display,
		bool plugged)
{
	struct dp_display_private *dp;

	dp = container_of(dp_display,
			struct dp_display_private, dp_display);

	/* notify audio subsystem only if sink supports audio */
	if (dp_display->plugged_cb && dp_display->codec_dev &&
			dp->audio_supported)
		dp_display->plugged_cb(dp_display->codec_dev, plugged);
}

static int dp_hpd_unplug_handle(struct dp_display_private *dp, u32 data)
{
	struct dp_usbpd *hpd = dp->usbpd;
	u32 state;

	if (!hpd)
		return 0;

	mutex_lock(&dp->event_mutex);

	state = dp->hpd_state;

	drm_dbg_dp(dp->drm_dev, "Before, type=%d hpd_state=%d\n",
			dp->dp_display.connector_type, state);

	/* disable irq_hpd/replug interrupts */
	dp_catalog_hpd_config_intr(dp->catalog,
		DP_DP_IRQ_HPD_INT_MASK | DP_DP_HPD_REPLUG_INT_MASK, false);

	/* unplugged, no more irq_hpd handle */
	dp_del_event(dp, EV_IRQ_HPD_INT);

	if (state == ST_DISCONNECTED) {
		/* triggered by irq_hdp with sink_count = 0 */
		if (dp->link->sink_count == 0) {
			dp_display_host_phy_exit(dp);
		}
		dp_display_notify_disconnect(&dp->pdev->dev);
		mutex_unlock(&dp->event_mutex);
		return 0;
	} else if (state == ST_DISCONNECT_PENDING) {
		mutex_unlock(&dp->event_mutex);
		return 0;
	} else if (state == ST_MAINLINK_READY) {
		dp_ctrl_off_link(dp->ctrl);
		dp_display_host_phy_exit(dp);
		dp->hpd_state = ST_DISCONNECTED;
		dp_display_notify_disconnect(&dp->pdev->dev);
		mutex_unlock(&dp->event_mutex);
		return 0;
	}

	/* disable HPD plug interrupts */
	dp_catalog_hpd_config_intr(dp->catalog, DP_DP_HPD_PLUG_INT_MASK, false);

	/*
	 * We don't need separate work for disconnect as
	 * connect/attention interrupts are disabled
	 */
	dp_display_notify_disconnect(&dp->pdev->dev);

	if (state == ST_DISPLAY_OFF) {
		dp->hpd_state = ST_DISCONNECTED;
	} else {
		dp->hpd_state = ST_DISCONNECT_PENDING;
	}

	/* signal the disconnect event early to ensure proper teardown */
	dp_display_handle_plugged_change(&dp->dp_display, false);

	/* enable HDP plug interrupt to prepare for next plugin */
	if (!dp->dp_display.is_edp)
		dp_catalog_hpd_config_intr(dp->catalog, DP_DP_HPD_PLUG_INT_MASK, true);

	drm_dbg_dp(dp->drm_dev, "After, type=%d hpd_state=%d\n",
			dp->dp_display.connector_type, state);

	/* uevent will complete disconnection part */
	mutex_unlock(&dp->event_mutex);
	return 0;
}

static int dp_irq_hpd_handle(struct dp_display_private *dp, u32 data)
{
	u32 state;

	mutex_lock(&dp->event_mutex);

	/* irq_hpd can happen at either connected or disconnected state */
	state =  dp->hpd_state;
	drm_dbg_dp(dp->drm_dev, "Before, type=%d hpd_state=%d\n",
			dp->dp_display.connector_type, state);

	if (state == ST_DISPLAY_OFF || state == ST_SUSPENDED) {
		mutex_unlock(&dp->event_mutex);
		return 0;
	}

	if (state == ST_MAINLINK_READY || state == ST_DISCONNECT_PENDING) {
		/* wait until ST_CONNECTED */
		dp_add_event(dp, EV_IRQ_HPD_INT, 0, 1); /* delay = 1 */
		mutex_unlock(&dp->event_mutex);
		return 0;
	}

	dp_display_usbpd_attention_cb(&dp->pdev->dev);

<<<<<<< HEAD
	drm_dbg_dp(dp->drm_dev, "After, type=%d hpd_state=%d\n",
			dp->dp_display.connector_type, state);
=======
	dp_display_usbpd_attention_cb(&dp->pdev->dev);

	DRM_DEBUG_DP("hpd_state=%d\n", state);
>>>>>>> 37238449

	mutex_unlock(&dp->event_mutex);

	return 0;
}

static void dp_display_deinit_sub_modules(struct dp_display_private *dp)
{
	dp_debug_put(dp->debug);
	dp_audio_put(dp->audio);
	dp_panel_put(dp->panel);
	dp_aux_put(dp->aux);
}

static int dp_init_sub_modules(struct dp_display_private *dp)
{
	int rc = 0;
	struct device *dev = &dp->pdev->dev;
	struct dp_usbpd_cb *cb = &dp->usbpd_cb;
	struct dp_panel_in panel_in = {
		.dev = dev,
	};

	/* Callback APIs used for cable status change event */
	cb->configure  = dp_display_usbpd_configure_cb;
	cb->disconnect = dp_display_usbpd_disconnect_cb;
	cb->attention  = dp_display_usbpd_attention_cb;

	dp->usbpd = dp_hpd_get(dev, cb);
	if (IS_ERR(dp->usbpd)) {
		rc = PTR_ERR(dp->usbpd);
		DRM_ERROR("failed to initialize hpd, rc = %d\n", rc);
		dp->usbpd = NULL;
		goto error;
	}

	dp->parser = dp_parser_get(dp->pdev);
	if (IS_ERR(dp->parser)) {
		rc = PTR_ERR(dp->parser);
		DRM_ERROR("failed to initialize parser, rc = %d\n", rc);
		dp->parser = NULL;
		goto error;
	}

	dp->catalog = dp_catalog_get(dev, &dp->parser->io);
	if (IS_ERR(dp->catalog)) {
		rc = PTR_ERR(dp->catalog);
		DRM_ERROR("failed to initialize catalog, rc = %d\n", rc);
		dp->catalog = NULL;
		goto error;
	}

	dp->power = dp_power_get(dev, dp->parser);
	if (IS_ERR(dp->power)) {
		rc = PTR_ERR(dp->power);
		DRM_ERROR("failed to initialize power, rc = %d\n", rc);
		dp->power = NULL;
		goto error;
	}

	dp->aux = dp_aux_get(dev, dp->catalog, dp->dp_display.is_edp);
	if (IS_ERR(dp->aux)) {
		rc = PTR_ERR(dp->aux);
		DRM_ERROR("failed to initialize aux, rc = %d\n", rc);
		dp->aux = NULL;
		goto error;
	}

	dp->link = dp_link_get(dev, dp->aux);
	if (IS_ERR(dp->link)) {
		rc = PTR_ERR(dp->link);
		DRM_ERROR("failed to initialize link, rc = %d\n", rc);
		dp->link = NULL;
		goto error_link;
	}

	panel_in.aux = dp->aux;
	panel_in.catalog = dp->catalog;
	panel_in.link = dp->link;

	dp->panel = dp_panel_get(&panel_in);
	if (IS_ERR(dp->panel)) {
		rc = PTR_ERR(dp->panel);
		DRM_ERROR("failed to initialize panel, rc = %d\n", rc);
		dp->panel = NULL;
		goto error_link;
	}

	dp->ctrl = dp_ctrl_get(dev, dp->link, dp->panel, dp->aux,
			       dp->power, dp->catalog, dp->parser);
	if (IS_ERR(dp->ctrl)) {
		rc = PTR_ERR(dp->ctrl);
		DRM_ERROR("failed to initialize ctrl, rc = %d\n", rc);
		dp->ctrl = NULL;
		goto error_ctrl;
	}

	dp->audio = dp_audio_get(dp->pdev, dp->panel, dp->catalog);
	if (IS_ERR(dp->audio)) {
		rc = PTR_ERR(dp->audio);
		pr_err("failed to initialize audio, rc = %d\n", rc);
		dp->audio = NULL;
		goto error_ctrl;
	}

	/* populate wide_bus_en to differernt layers */
	dp->ctrl->wide_bus_en = dp->wide_bus_en;
	dp->catalog->wide_bus_en = dp->wide_bus_en;

	return rc;

error_ctrl:
	dp_panel_put(dp->panel);
error_link:
	dp_aux_put(dp->aux);
error:
	return rc;
}

static int dp_display_set_mode(struct msm_dp *dp_display,
			       struct dp_display_mode *mode)
{
	struct dp_display_private *dp;

	dp = container_of(dp_display, struct dp_display_private, dp_display);

	dp->panel->dp_mode.drm_mode = mode->drm_mode;
	dp->panel->dp_mode.bpp = mode->bpp;
	dp->panel->dp_mode.capabilities = mode->capabilities;
	dp_panel_init_panel_info(dp->panel);
	return 0;
}

static int dp_display_prepare(struct msm_dp *dp_display)
{
	return 0;
}

static int dp_display_enable(struct dp_display_private *dp, u32 data)
{
	int rc = 0;
	struct msm_dp *dp_display = &dp->dp_display;

	drm_dbg_dp(dp->drm_dev, "sink_count=%d\n", dp->link->sink_count);
	if (dp_display->power_on) {
		drm_dbg_dp(dp->drm_dev, "Link already setup, return\n");
		return 0;
	}

	rc = dp_ctrl_on_stream(dp->ctrl, data);
	if (!rc)
		dp_display->power_on = true;

	return rc;
}

static int dp_display_post_enable(struct msm_dp *dp_display)
{
	struct dp_display_private *dp;
	u32 rate;

	dp = container_of(dp_display, struct dp_display_private, dp_display);

	rate = dp->link->link_params.rate;

	if (dp->audio_supported) {
		dp->audio->bw_code = drm_dp_link_rate_to_bw_code(rate);
		dp->audio->lane_count = dp->link->link_params.num_lanes;
	}

	/* signal the connect event late to synchronize video and display */
	dp_display_handle_plugged_change(dp_display, true);
	return 0;
}

static int dp_display_disable(struct dp_display_private *dp, u32 data)
{
	struct msm_dp *dp_display = &dp->dp_display;

	if (!dp_display->power_on)
		return 0;

	/* wait only if audio was enabled */
	if (dp_display->audio_enabled) {
		/* signal the disconnect event */
		dp_display_handle_plugged_change(dp_display, false);
		if (!wait_for_completion_timeout(&dp->audio_comp,
				HZ * 5))
			DRM_ERROR("audio comp timeout\n");
	}

	dp_display->audio_enabled = false;

	if (dp->link->sink_count == 0) {
		/*
		 * irq_hpd with sink_count = 0
		 * hdmi unplugged out of dongle
		 */
		dp_ctrl_off_link_stream(dp->ctrl);
	} else {
		/*
		 * unplugged interrupt
		 * dongle unplugged out of DUT
		 */
		dp_ctrl_off(dp->ctrl);
		dp_display_host_phy_exit(dp);
	}

	dp_display->power_on = false;

	drm_dbg_dp(dp->drm_dev, "sink count: %d\n", dp->link->sink_count);
	return 0;
}

static int dp_display_unprepare(struct msm_dp *dp_display)
{
	return 0;
}

int dp_display_set_plugged_cb(struct msm_dp *dp_display,
		hdmi_codec_plugged_cb fn, struct device *codec_dev)
{
	bool plugged;

	dp_display->plugged_cb = fn;
	dp_display->codec_dev = codec_dev;
	plugged = dp_display->is_connected;
	dp_display_handle_plugged_change(dp_display, plugged);

	return 0;
}

/**
 * dp_bridge_mode_valid - callback to determine if specified mode is valid
 * @bridge: Pointer to drm bridge structure
 * @info: display info
 * @mode: Pointer to drm mode structure
 * Returns: Validity status for specified mode
 */
enum drm_mode_status dp_bridge_mode_valid(struct drm_bridge *bridge,
					  const struct drm_display_info *info,
					  const struct drm_display_mode *mode)
{
	const u32 num_components = 3, default_bpp = 24;
	struct dp_display_private *dp_display;
	struct dp_link_info *link_info;
	u32 mode_rate_khz = 0, supported_rate_khz = 0, mode_bpp = 0;
	struct msm_dp *dp;
	int mode_pclk_khz = mode->clock;

	dp = to_dp_bridge(bridge)->dp_display;

	if (!dp || !mode_pclk_khz || !dp->connector) {
		DRM_ERROR("invalid params\n");
		return -EINVAL;
	}

	/*
	 * The eDP controller currently does not have a reliable way of
	 * enabling panel power to read sink capabilities. So, we rely
	 * on the panel driver to populate only supported modes for now.
	 */
	if (dp->is_edp)
		return MODE_OK;

	if (mode->clock > DP_MAX_PIXEL_CLK_KHZ)
		return MODE_BAD;

	dp_display = container_of(dp, struct dp_display_private, dp_display);
	link_info = &dp_display->panel->link_info;

	mode_bpp = dp->connector->display_info.bpc * num_components;
	if (!mode_bpp)
		mode_bpp = default_bpp;

	mode_bpp = dp_panel_get_mode_bpp(dp_display->panel,
			mode_bpp, mode_pclk_khz);

	mode_rate_khz = mode_pclk_khz * mode_bpp;
	supported_rate_khz = link_info->num_lanes * link_info->rate * 8;

	if (mode_rate_khz > supported_rate_khz)
		return MODE_BAD;

	return MODE_OK;
}

int dp_display_get_modes(struct msm_dp *dp)
{
	struct dp_display_private *dp_display;

	if (!dp) {
		DRM_ERROR("invalid params\n");
		return 0;
	}

	dp_display = container_of(dp, struct dp_display_private, dp_display);

	return dp_panel_get_modes(dp_display->panel,
		dp->connector);
}

bool dp_display_check_video_test(struct msm_dp *dp)
{
	struct dp_display_private *dp_display;

	dp_display = container_of(dp, struct dp_display_private, dp_display);

	return dp_display->panel->video_test;
}

int dp_display_get_test_bpp(struct msm_dp *dp)
{
	struct dp_display_private *dp_display;

	if (!dp) {
		DRM_ERROR("invalid params\n");
		return 0;
	}

	dp_display = container_of(dp, struct dp_display_private, dp_display);

	return dp_link_bit_depth_to_bpp(
		dp_display->link->test_video.test_bit_depth);
}

void msm_dp_snapshot(struct msm_disp_state *disp_state, struct msm_dp *dp)
{
	struct dp_display_private *dp_display;

	dp_display = container_of(dp, struct dp_display_private, dp_display);

	/*
	 * if we are reading registers we need the link clocks to be on
	 * however till DP cable is connected this will not happen as we
	 * do not know the resolution to power up with. Hence check the
	 * power_on status before dumping DP registers to avoid crash due
	 * to unclocked access
	 */
	mutex_lock(&dp_display->event_mutex);

	if (!dp->power_on) {
		mutex_unlock(&dp_display->event_mutex);
		return;
	}

	dp_catalog_snapshot(dp_display->catalog, disp_state);

	mutex_unlock(&dp_display->event_mutex);
}

static void dp_display_config_hpd(struct dp_display_private *dp)
{

	dp_display_host_init(dp);
	dp_catalog_ctrl_hpd_config(dp->catalog);

	/* Enable plug and unplug interrupts only for external DisplayPort */
	if (!dp->dp_display.is_edp)
		dp_catalog_hpd_config_intr(dp->catalog,
				DP_DP_HPD_PLUG_INT_MASK |
				DP_DP_HPD_UNPLUG_INT_MASK,
				true);

	/* Enable interrupt first time
	 * we are leaving dp clocks on during disconnect
	 * and never disable interrupt
	 */
	enable_irq(dp->irq);
}

static int hpd_event_thread(void *data)
{
	struct dp_display_private *dp_priv;
	unsigned long flag;
	struct dp_event *todo;
	int timeout_mode = 0;

	dp_priv = (struct dp_display_private *)data;

	while (!kthread_should_stop()) {
		if (timeout_mode) {
			wait_event_timeout(dp_priv->event_q,
				(dp_priv->event_pndx == dp_priv->event_gndx) ||
					kthread_should_stop(), EVENT_TIMEOUT);
		} else {
			wait_event_interruptible(dp_priv->event_q,
				(dp_priv->event_pndx != dp_priv->event_gndx) ||
					kthread_should_stop());
		}

		if (kthread_should_stop())
			break;

		spin_lock_irqsave(&dp_priv->event_lock, flag);
		todo = &dp_priv->event_list[dp_priv->event_gndx];
		if (todo->delay) {
			struct dp_event *todo_next;

			dp_priv->event_gndx++;
			dp_priv->event_gndx %= DP_EVENT_Q_MAX;

			/* re enter delay event into q */
			todo_next = &dp_priv->event_list[dp_priv->event_pndx++];
			dp_priv->event_pndx %= DP_EVENT_Q_MAX;
			todo_next->event_id = todo->event_id;
			todo_next->data = todo->data;
			todo_next->delay = todo->delay - 1;

			/* clean up older event */
			todo->event_id = EV_NO_EVENT;
			todo->delay = 0;

			/* switch to timeout mode */
			timeout_mode = 1;
			spin_unlock_irqrestore(&dp_priv->event_lock, flag);
			continue;
		}

		/* timeout with no events in q */
		if (dp_priv->event_pndx == dp_priv->event_gndx) {
			spin_unlock_irqrestore(&dp_priv->event_lock, flag);
			continue;
		}

		dp_priv->event_gndx++;
		dp_priv->event_gndx %= DP_EVENT_Q_MAX;
		timeout_mode = 0;
		spin_unlock_irqrestore(&dp_priv->event_lock, flag);

		switch (todo->event_id) {
		case EV_HPD_INIT_SETUP:
			dp_display_config_hpd(dp_priv);
			break;
		case EV_HPD_PLUG_INT:
			dp_hpd_plug_handle(dp_priv, todo->data);
			break;
		case EV_HPD_UNPLUG_INT:
			dp_hpd_unplug_handle(dp_priv, todo->data);
			break;
		case EV_IRQ_HPD_INT:
			dp_irq_hpd_handle(dp_priv, todo->data);
			break;
		case EV_USER_NOTIFICATION:
			dp_display_send_hpd_notification(dp_priv,
						todo->data);
			break;
		default:
			break;
		}
	}

	return 0;
}

static int dp_hpd_event_thread_start(struct dp_display_private *dp_priv)
{
	/* set event q to empty */
	dp_priv->event_gndx = 0;
	dp_priv->event_pndx = 0;

	dp_priv->ev_tsk = kthread_run(hpd_event_thread, dp_priv, "dp_hpd_handler");
	if (IS_ERR(dp_priv->ev_tsk))
		return PTR_ERR(dp_priv->ev_tsk);

	return 0;
}

static irqreturn_t dp_display_irq_handler(int irq, void *dev_id)
{
	struct dp_display_private *dp = dev_id;
	irqreturn_t ret = IRQ_HANDLED;
	u32 hpd_isr_status;

	if (!dp) {
		DRM_ERROR("invalid data\n");
		return IRQ_NONE;
	}

	hpd_isr_status = dp_catalog_hpd_get_intr_status(dp->catalog);

	if (hpd_isr_status & 0x0F) {
		drm_dbg_dp(dp->drm_dev, "type=%d isr=0x%x\n",
			dp->dp_display.connector_type, hpd_isr_status);
		/* hpd related interrupts */
		if (hpd_isr_status & DP_DP_HPD_PLUG_INT_MASK)
			dp_add_event(dp, EV_HPD_PLUG_INT, 0, 0);

		if (hpd_isr_status & DP_DP_IRQ_HPD_INT_MASK) {
			dp_add_event(dp, EV_IRQ_HPD_INT, 0, 0);
		}

		if (hpd_isr_status & DP_DP_HPD_REPLUG_INT_MASK) {
			dp_add_event(dp, EV_HPD_UNPLUG_INT, 0, 0);
			dp_add_event(dp, EV_HPD_PLUG_INT, 0, 3);
		}

		if (hpd_isr_status & DP_DP_HPD_UNPLUG_INT_MASK)
			dp_add_event(dp, EV_HPD_UNPLUG_INT, 0, 0);
	}

	/* DP controller isr */
	dp_ctrl_isr(dp->ctrl);

	/* DP aux isr */
	dp_aux_isr(dp->aux);

	return ret;
}

int dp_display_request_irq(struct msm_dp *dp_display)
{
	int rc = 0;
	struct dp_display_private *dp;

	if (!dp_display) {
		DRM_ERROR("invalid input\n");
		return -EINVAL;
	}

	dp = container_of(dp_display, struct dp_display_private, dp_display);

	dp->irq = irq_of_parse_and_map(dp->pdev->dev.of_node, 0);
	if (!dp->irq) {
		DRM_ERROR("failed to get irq\n");
		return -EINVAL;
	}

	rc = devm_request_irq(&dp->pdev->dev, dp->irq,
			dp_display_irq_handler,
			IRQF_TRIGGER_HIGH, "dp_display_isr", dp);
	if (rc < 0) {
		DRM_ERROR("failed to request IRQ%u: %d\n",
				dp->irq, rc);
		return rc;
	}
	disable_irq(dp->irq);

	return 0;
}

static const struct msm_dp_desc *dp_display_get_desc(struct platform_device *pdev,
						     unsigned int *id)
{
	const struct msm_dp_config *cfg = of_device_get_match_data(&pdev->dev);
	struct resource *res;
	int i;

	res = platform_get_resource(pdev, IORESOURCE_MEM, 0);
	if (!res)
		return NULL;

	for (i = 0; i < cfg->num_descs; i++) {
		if (cfg->descs[i].io_start == res->start) {
			*id = i;
			return &cfg->descs[i];
		}
	}

	dev_err(&pdev->dev, "unknown displayport instance\n");
	return NULL;
}

static int dp_display_probe(struct platform_device *pdev)
{
	int rc = 0;
	struct dp_display_private *dp;
	const struct msm_dp_desc *desc;

	if (!pdev || !pdev->dev.of_node) {
		DRM_ERROR("pdev not found\n");
		return -ENODEV;
	}

	dp = devm_kzalloc(&pdev->dev, sizeof(*dp), GFP_KERNEL);
	if (!dp)
		return -ENOMEM;

	desc = dp_display_get_desc(pdev, &dp->id);
	if (!desc)
		return -EINVAL;

	dp->pdev = pdev;
	dp->name = "drm_dp";
	dp->dp_display.connector_type = desc->connector_type;
	dp->wide_bus_en = desc->wide_bus_en;
	dp->dp_display.is_edp =
		(dp->dp_display.connector_type == DRM_MODE_CONNECTOR_eDP);

	rc = dp_init_sub_modules(dp);
	if (rc) {
		DRM_ERROR("init sub module failed\n");
		return -EPROBE_DEFER;
	}

	/* setup event q */
	mutex_init(&dp->event_mutex);
	init_waitqueue_head(&dp->event_q);
	spin_lock_init(&dp->event_lock);

	/* Store DP audio handle inside DP display */
	dp->dp_display.dp_audio = dp->audio;

	init_completion(&dp->audio_comp);

	platform_set_drvdata(pdev, &dp->dp_display);

	rc = component_add(&pdev->dev, &dp_display_comp_ops);
	if (rc) {
		DRM_ERROR("component add failed, rc=%d\n", rc);
		dp_display_deinit_sub_modules(dp);
	}

	return rc;
}

static int dp_display_remove(struct platform_device *pdev)
{
	struct dp_display_private *dp = dev_get_dp_display_private(&pdev->dev);

	dp_display_deinit_sub_modules(dp);

	component_del(&pdev->dev, &dp_display_comp_ops);
	platform_set_drvdata(pdev, NULL);

	return 0;
}

static int dp_pm_resume(struct device *dev)
{
	struct platform_device *pdev = to_platform_device(dev);
	struct msm_dp *dp_display = platform_get_drvdata(pdev);
	struct dp_display_private *dp;
	int sink_count = 0;

	dp = container_of(dp_display, struct dp_display_private, dp_display);

	mutex_lock(&dp->event_mutex);

	drm_dbg_dp(dp->drm_dev,
		"Before, type=%d core_inited=%d phy_inited=%d power_on=%d\n",
		dp->dp_display.connector_type, dp->core_initialized,
		dp->phy_initialized, dp_display->power_on);

	/* start from disconnected state */
	dp->hpd_state = ST_DISCONNECTED;

	/* turn on dp ctrl/phy */
	dp_display_host_init(dp);

	dp_catalog_ctrl_hpd_config(dp->catalog);

<<<<<<< HEAD

	if (!dp->dp_display.is_edp)
		dp_catalog_hpd_config_intr(dp->catalog,
				DP_DP_HPD_PLUG_INT_MASK |
				DP_DP_HPD_UNPLUG_INT_MASK,
				true);
=======
>>>>>>> 37238449

	if (dp_catalog_link_is_connected(dp->catalog)) {
		/*
		 * set sink to normal operation mode -- D0
		 * before dpcd read
		 */
		dp_display_host_phy_init(dp);
		dp_link_psm_config(dp->link, &dp->panel->link_info, false);
		sink_count = drm_dp_read_sink_count(dp->aux);
		if (sink_count < 0)
			sink_count = 0;

		dp_display_host_phy_exit(dp);
	}

	dp->link->sink_count = sink_count;
	/*
	 * can not declared display is connected unless
	 * HDMI cable is plugged in and sink_count of
	 * dongle become 1
	 * also only signal audio when disconnected
	 */
	if (dp->link->sink_count) {
		dp->dp_display.is_connected = true;
	} else {
		dp->dp_display.is_connected = false;
		dp_display_handle_plugged_change(dp_display, false);
	}

	drm_dbg_dp(dp->drm_dev,
		"After, type=%d sink=%d conn=%d core_init=%d phy_init=%d power=%d\n",
		dp->dp_display.connector_type, dp->link->sink_count,
		dp->dp_display.is_connected, dp->core_initialized,
		dp->phy_initialized, dp_display->power_on);

	mutex_unlock(&dp->event_mutex);

	return 0;
}

static int dp_pm_suspend(struct device *dev)
{
	struct platform_device *pdev = to_platform_device(dev);
	struct msm_dp *dp_display = platform_get_drvdata(pdev);
	struct dp_display_private *dp;

	dp = container_of(dp_display, struct dp_display_private, dp_display);

	mutex_lock(&dp->event_mutex);

<<<<<<< HEAD
	drm_dbg_dp(dp->drm_dev,
		"Before, type=%d core_inited=%d  phy_inited=%d power_on=%d\n",
		dp->dp_display.connector_type, dp->core_initialized,
		dp->phy_initialized, dp_display->power_on);

	/* mainlink enabled */
	if (dp_power_clk_status(dp->power, DP_CTRL_PM))
		dp_ctrl_off_link_stream(dp->ctrl);

=======
	DRM_DEBUG_DP("Before, core_inited=%d power_on=%d\n",
			dp->core_initialized, dp_display->power_on);

	/* mainlink enabled */
	if (dp_power_clk_status(dp->power, DP_CTRL_PM))
		dp_ctrl_off_link_stream(dp->ctrl);

>>>>>>> 37238449
	dp_display_host_phy_exit(dp);

	/* host_init will be called at pm_resume */
	dp_display_host_deinit(dp);

	dp->hpd_state = ST_SUSPENDED;

	drm_dbg_dp(dp->drm_dev,
		"After, type=%d core_inited=%d phy_inited=%d power_on=%d\n",
		dp->dp_display.connector_type, dp->core_initialized,
		dp->phy_initialized, dp_display->power_on);

	mutex_unlock(&dp->event_mutex);

	return 0;
}

static int dp_pm_prepare(struct device *dev)
{
	return 0;
}

static void dp_pm_complete(struct device *dev)
{

}

static const struct dev_pm_ops dp_pm_ops = {
	.suspend = dp_pm_suspend,
	.resume =  dp_pm_resume,
	.prepare = dp_pm_prepare,
	.complete = dp_pm_complete,
};

static struct platform_driver dp_display_driver = {
	.probe  = dp_display_probe,
	.remove = dp_display_remove,
	.driver = {
		.name = "msm-dp-display",
		.of_match_table = dp_dt_match,
		.suppress_bind_attrs = true,
		.pm = &dp_pm_ops,
	},
};

int __init msm_dp_register(void)
{
	int ret;

	ret = platform_driver_register(&dp_display_driver);
	if (ret)
		DRM_ERROR("Dp display driver register failed");

	return ret;
}

void __exit msm_dp_unregister(void)
{
	platform_driver_unregister(&dp_display_driver);
}

void msm_dp_irq_postinstall(struct msm_dp *dp_display)
{
	struct dp_display_private *dp;

	if (!dp_display)
		return;

	dp = container_of(dp_display, struct dp_display_private, dp_display);

	if (!dp_display->is_edp)
		dp_add_event(dp, EV_HPD_INIT_SETUP, 0, 100);
}

bool msm_dp_wide_bus_available(const struct msm_dp *dp_display)
{
	struct dp_display_private *dp;

	dp = container_of(dp_display, struct dp_display_private, dp_display);

	return dp->wide_bus_en;
}

void msm_dp_debugfs_init(struct msm_dp *dp_display, struct drm_minor *minor)
{
	struct dp_display_private *dp;
	struct device *dev;
	int rc;

	dp = container_of(dp_display, struct dp_display_private, dp_display);
	dev = &dp->pdev->dev;

	dp->debug = dp_debug_get(dev, dp->panel, dp->usbpd,
					dp->link, dp->dp_display.connector,
					minor);
	if (IS_ERR(dp->debug)) {
		rc = PTR_ERR(dp->debug);
		DRM_ERROR("failed to initialize debug, rc = %d\n", rc);
		dp->debug = NULL;
	}
}

static int dp_display_get_next_bridge(struct msm_dp *dp)
{
	int rc;
	struct dp_display_private *dp_priv;
	struct device_node *aux_bus;
	struct device *dev;

	dp_priv = container_of(dp, struct dp_display_private, dp_display);
	dev = &dp_priv->pdev->dev;
	aux_bus = of_get_child_by_name(dev->of_node, "aux-bus");

	if (aux_bus && dp->is_edp) {
		dp_display_host_init(dp_priv);
		dp_catalog_ctrl_hpd_config(dp_priv->catalog);
		dp_display_host_phy_init(dp_priv);
		enable_irq(dp_priv->irq);

		/*
		 * The code below assumes that the panel will finish probing
		 * by the time devm_of_dp_aux_populate_ep_devices() returns.
		 * This isn't a great assumption since it will fail if the
		 * panel driver is probed asynchronously but is the best we
		 * can do without a bigger driver reorganization.
		 */
		rc = devm_of_dp_aux_populate_ep_devices(dp_priv->aux);
		of_node_put(aux_bus);
		if (rc)
			goto error;
	} else if (dp->is_edp) {
		DRM_ERROR("eDP aux_bus not found\n");
		return -ENODEV;
	}

	/*
	 * External bridges are mandatory for eDP interfaces: one has to
	 * provide at least an eDP panel (which gets wrapped into panel-bridge).
	 *
	 * For DisplayPort interfaces external bridges are optional, so
	 * silently ignore an error if one is not present (-ENODEV).
	 */
	rc = dp_parser_find_next_bridge(dp_priv->parser);
	if (!dp->is_edp && rc == -ENODEV)
		return 0;

	if (!rc) {
		dp->next_bridge = dp_priv->parser->next_bridge;
		return 0;
	}

error:
	if (dp->is_edp) {
		disable_irq(dp_priv->irq);
		dp_display_host_phy_exit(dp_priv);
		dp_display_host_deinit(dp_priv);
	}
	return rc;
}

int msm_dp_modeset_init(struct msm_dp *dp_display, struct drm_device *dev,
			struct drm_encoder *encoder)
{
	struct msm_drm_private *priv;
	struct dp_display_private *dp_priv;
	int ret;

	if (WARN_ON(!encoder) || WARN_ON(!dp_display) || WARN_ON(!dev))
		return -EINVAL;

	priv = dev->dev_private;
	dp_display->drm_dev = dev;

	dp_priv = container_of(dp_display, struct dp_display_private, dp_display);

	ret = dp_display_request_irq(dp_display);
	if (ret) {
		DRM_ERROR("request_irq failed, ret=%d\n", ret);
		return ret;
	}

	dp_display->encoder = encoder;

	ret = dp_display_get_next_bridge(dp_display);
	if (ret)
		return ret;

	dp_display->bridge = dp_bridge_init(dp_display, dev, encoder);
	if (IS_ERR(dp_display->bridge)) {
		ret = PTR_ERR(dp_display->bridge);
		DRM_DEV_ERROR(dev->dev,
			"failed to create dp bridge: %d\n", ret);
		dp_display->bridge = NULL;
		return ret;
	}

	priv->bridges[priv->num_bridges++] = dp_display->bridge;

	dp_display->connector = dp_drm_connector_init(dp_display);
	if (IS_ERR(dp_display->connector)) {
		ret = PTR_ERR(dp_display->connector);
		DRM_DEV_ERROR(dev->dev,
			"failed to create dp connector: %d\n", ret);
		dp_display->connector = NULL;
		return ret;
	}

	dp_priv->panel->connector = dp_display->connector;

	return 0;
}

void dp_bridge_enable(struct drm_bridge *drm_bridge)
{
	struct msm_dp_bridge *dp_bridge = to_dp_bridge(drm_bridge);
	struct msm_dp *dp = dp_bridge->dp_display;
	int rc = 0;
	struct dp_display_private *dp_display;
	u32 state;
	bool force_link_train = false;

	dp_display = container_of(dp, struct dp_display_private, dp_display);
	if (!dp_display->dp_mode.drm_mode.clock) {
		DRM_ERROR("invalid params\n");
		return;
	}

	if (dp->is_edp)
		dp_hpd_plug_handle(dp_display, 0);

	mutex_lock(&dp_display->event_mutex);

	state = dp_display->hpd_state;
	if (state != ST_DISPLAY_OFF && state != ST_MAINLINK_READY) {
		mutex_unlock(&dp_display->event_mutex);
		return;
	}

	rc = dp_display_set_mode(dp, &dp_display->dp_mode);
	if (rc) {
		DRM_ERROR("Failed to perform a mode set, rc=%d\n", rc);
		mutex_unlock(&dp_display->event_mutex);
		return;
	}

	rc = dp_display_prepare(dp);
	if (rc) {
		DRM_ERROR("DP display prepare failed, rc=%d\n", rc);
		mutex_unlock(&dp_display->event_mutex);
		return;
	}

	state =  dp_display->hpd_state;

<<<<<<< HEAD
	if (state == ST_DISPLAY_OFF)
		dp_display_host_phy_init(dp_display);
=======
	if (state == ST_DISPLAY_OFF) {
		dp_display_host_phy_init(dp_display);
		force_link_train = true;
	}
>>>>>>> 37238449

	dp_display_enable(dp_display, force_link_train);

	rc = dp_display_post_enable(dp);
	if (rc) {
		DRM_ERROR("DP display post enable failed, rc=%d\n", rc);
		dp_display_disable(dp_display, 0);
		dp_display_unprepare(dp);
	}

	/* completed connection */
	dp_display->hpd_state = ST_CONNECTED;

	drm_dbg_dp(dp->drm_dev, "type=%d Done\n", dp->connector_type);
	mutex_unlock(&dp_display->event_mutex);
}

void dp_bridge_disable(struct drm_bridge *drm_bridge)
{
	struct msm_dp_bridge *dp_bridge = to_dp_bridge(drm_bridge);
	struct msm_dp *dp = dp_bridge->dp_display;
	struct dp_display_private *dp_display;

	dp_display = container_of(dp, struct dp_display_private, dp_display);

	dp_ctrl_push_idle(dp_display->ctrl);
}

void dp_bridge_post_disable(struct drm_bridge *drm_bridge)
{
	struct msm_dp_bridge *dp_bridge = to_dp_bridge(drm_bridge);
	struct msm_dp *dp = dp_bridge->dp_display;
	int rc = 0;
	u32 state;
	struct dp_display_private *dp_display;

	dp_display = container_of(dp, struct dp_display_private, dp_display);

	if (dp->is_edp)
		dp_hpd_unplug_handle(dp_display, 0);

	mutex_lock(&dp_display->event_mutex);

	state = dp_display->hpd_state;
	if (state != ST_DISCONNECT_PENDING && state != ST_CONNECTED) {
		mutex_unlock(&dp_display->event_mutex);
		return;
	}

	dp_display_disable(dp_display, 0);

	rc = dp_display_unprepare(dp);
	if (rc)
		DRM_ERROR("DP display unprepare failed, rc=%d\n", rc);

	state =  dp_display->hpd_state;
	if (state == ST_DISCONNECT_PENDING) {
		/* completed disconnection */
		dp_display->hpd_state = ST_DISCONNECTED;
	} else {
		dp_display->hpd_state = ST_DISPLAY_OFF;
	}

	drm_dbg_dp(dp->drm_dev, "type=%d Done\n", dp->connector_type);
	mutex_unlock(&dp_display->event_mutex);
}

void dp_bridge_mode_set(struct drm_bridge *drm_bridge,
			const struct drm_display_mode *mode,
			const struct drm_display_mode *adjusted_mode)
{
	struct msm_dp_bridge *dp_bridge = to_dp_bridge(drm_bridge);
	struct msm_dp *dp = dp_bridge->dp_display;
	struct dp_display_private *dp_display;

	dp_display = container_of(dp, struct dp_display_private, dp_display);

	memset(&dp_display->dp_mode, 0x0, sizeof(struct dp_display_mode));

	if (dp_display_check_video_test(dp))
		dp_display->dp_mode.bpp = dp_display_get_test_bpp(dp);
	else /* Default num_components per pixel = 3 */
		dp_display->dp_mode.bpp = dp->connector->display_info.bpc * 3;

	if (!dp_display->dp_mode.bpp)
		dp_display->dp_mode.bpp = 24; /* Default bpp */

	drm_mode_copy(&dp_display->dp_mode.drm_mode, adjusted_mode);

	dp_display->dp_mode.v_active_low =
		!!(dp_display->dp_mode.drm_mode.flags & DRM_MODE_FLAG_NVSYNC);

	dp_display->dp_mode.h_active_low =
		!!(dp_display->dp_mode.drm_mode.flags & DRM_MODE_FLAG_NHSYNC);
}<|MERGE_RESOLUTION|>--- conflicted
+++ resolved
@@ -315,8 +315,7 @@
 	kthread_stop(dp->ev_tsk);
 
 	/* disable all HPD interrupts */
-	if (dp->core_initialized)
-		dp_catalog_hpd_config_intr(dp->catalog, DP_DP_HPD_INT_MASK, false);
+	dp_catalog_hpd_config_intr(dp->catalog, DP_DP_HPD_INT_MASK, false);
 
 	kthread_stop(dp->ev_tsk);
 
@@ -421,14 +420,9 @@
 
 static void dp_display_host_phy_init(struct dp_display_private *dp)
 {
-<<<<<<< HEAD
 	drm_dbg_dp(dp->drm_dev, "type=%d core_init=%d phy_init=%d\n",
 		dp->dp_display.connector_type, dp->core_initialized,
 		dp->phy_initialized);
-=======
-	DRM_DEBUG_DP("core_init=%d phy_init=%d\n",
-			dp->core_initialized, dp->phy_initialized);
->>>>>>> 37238449
 
 	if (!dp->phy_initialized) {
 		dp_ctrl_phy_init(dp->ctrl);
@@ -438,14 +432,9 @@
 
 static void dp_display_host_phy_exit(struct dp_display_private *dp)
 {
-<<<<<<< HEAD
 	drm_dbg_dp(dp->drm_dev, "type=%d core_init=%d phy_init=%d\n",
 		dp->dp_display.connector_type, dp->core_initialized,
 		dp->phy_initialized);
-=======
-	DRM_DEBUG_DP("core_init=%d phy_init=%d\n",
-			dp->core_initialized, dp->phy_initialized);
->>>>>>> 37238449
 
 	if (dp->phy_initialized) {
 		dp_ctrl_phy_exit(dp->ctrl);
@@ -455,13 +444,9 @@
 
 static void dp_display_host_init(struct dp_display_private *dp)
 {
-<<<<<<< HEAD
 	drm_dbg_dp(dp->drm_dev, "type=%d core_init=%d phy_init=%d\n",
 		dp->dp_display.connector_type, dp->core_initialized,
 		dp->phy_initialized);
-=======
-	DRM_DEBUG_DP("core_initialized=%d\n", dp->core_initialized);
->>>>>>> 37238449
 
 	dp_power_init(dp->power, false);
 	dp_ctrl_reset_irq_ctrl(dp->ctrl, true);
@@ -471,13 +456,9 @@
 
 static void dp_display_host_deinit(struct dp_display_private *dp)
 {
-<<<<<<< HEAD
 	drm_dbg_dp(dp->drm_dev, "type=%d core_init=%d phy_init=%d\n",
 		dp->dp_display.connector_type, dp->core_initialized,
 		dp->phy_initialized);
-=======
-	DRM_DEBUG_DP("core_initialized=%d\n", dp->core_initialized);
->>>>>>> 37238449
 
 	dp_ctrl_reset_irq_ctrl(dp->ctrl, false);
 	dp_aux_deinit(dp->aux);
@@ -489,12 +470,6 @@
 {
 	struct dp_display_private *dp = dev_get_dp_display_private(dev);
 
-<<<<<<< HEAD
-=======
-	dp = container_of(g_dp_display,
-			struct dp_display_private, dp_display);
-
->>>>>>> 37238449
 	dp_display_host_phy_init(dp);
 
 	return dp_display_process_hpd_high(dp);
@@ -619,11 +594,6 @@
 		return 0;
 	}
 
-<<<<<<< HEAD
-=======
-	dp->hpd_state = ST_CONNECT_PENDING;
-
->>>>>>> 37238449
 	ret = dp_display_usbpd_configure_cb(&dp->pdev->dev);
 	if (ret) {	/* link train failed */
 		dp->hpd_state = ST_DISCONNECTED;
@@ -757,14 +727,8 @@
 
 	dp_display_usbpd_attention_cb(&dp->pdev->dev);
 
-<<<<<<< HEAD
 	drm_dbg_dp(dp->drm_dev, "After, type=%d hpd_state=%d\n",
 			dp->dp_display.connector_type, state);
-=======
-	dp_display_usbpd_attention_cb(&dp->pdev->dev);
-
-	DRM_DEBUG_DP("hpd_state=%d\n", state);
->>>>>>> 37238449
 
 	mutex_unlock(&dp->event_mutex);
 
@@ -1417,15 +1381,12 @@
 
 	dp_catalog_ctrl_hpd_config(dp->catalog);
 
-<<<<<<< HEAD
 
 	if (!dp->dp_display.is_edp)
 		dp_catalog_hpd_config_intr(dp->catalog,
 				DP_DP_HPD_PLUG_INT_MASK |
 				DP_DP_HPD_UNPLUG_INT_MASK,
 				true);
-=======
->>>>>>> 37238449
 
 	if (dp_catalog_link_is_connected(dp->catalog)) {
 		/*
@@ -1476,7 +1437,6 @@
 
 	mutex_lock(&dp->event_mutex);
 
-<<<<<<< HEAD
 	drm_dbg_dp(dp->drm_dev,
 		"Before, type=%d core_inited=%d  phy_inited=%d power_on=%d\n",
 		dp->dp_display.connector_type, dp->core_initialized,
@@ -1486,15 +1446,6 @@
 	if (dp_power_clk_status(dp->power, DP_CTRL_PM))
 		dp_ctrl_off_link_stream(dp->ctrl);
 
-=======
-	DRM_DEBUG_DP("Before, core_inited=%d power_on=%d\n",
-			dp->core_initialized, dp_display->power_on);
-
-	/* mainlink enabled */
-	if (dp_power_clk_status(dp->power, DP_CTRL_PM))
-		dp_ctrl_off_link_stream(dp->ctrl);
-
->>>>>>> 37238449
 	dp_display_host_phy_exit(dp);
 
 	/* host_init will be called at pm_resume */
@@ -1749,15 +1700,10 @@
 
 	state =  dp_display->hpd_state;
 
-<<<<<<< HEAD
-	if (state == ST_DISPLAY_OFF)
-		dp_display_host_phy_init(dp_display);
-=======
 	if (state == ST_DISPLAY_OFF) {
 		dp_display_host_phy_init(dp_display);
 		force_link_train = true;
 	}
->>>>>>> 37238449
 
 	dp_display_enable(dp_display, force_link_train);
 
