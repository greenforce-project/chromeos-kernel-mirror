// SPDX-License-Identifier: GPL-2.0-only
/*
 * Copyright (c) 2017-2020, The Linux Foundation. All rights reserved.
 */

#include <linux/module.h>
#include <linux/slab.h>
#include <linux/uaccess.h>
#include <linux/debugfs.h>
#include <linux/component.h>
#include <linux/of_irq.h>
#include <linux/delay.h>
#include <drm/drm_panel.h>

#include "msm_drv.h"
#include "msm_kms.h"
#include "dp_hpd.h"
#include "dp_parser.h"
#include "dp_power.h"
#include "dp_catalog.h"
#include "dp_aux.h"
#include "dp_reg.h"
#include "dp_link.h"
#include "dp_panel.h"
#include "dp_ctrl.h"
#include "dp_display.h"
#include "dp_drm.h"
#include "dp_audio.h"
#include "dp_debug.h"

#define HPD_STRING_SIZE 30

enum {
	ISR_DISCONNECTED,
	ISR_CONNECT_PENDING,
	ISR_CONNECTED,
	ISR_HPD_REPLUG_COUNT,
	ISR_IRQ_HPD_PULSE_COUNT,
	ISR_HPD_LO_GLITH_COUNT,
};

/* event thread connection state */
enum {
	ST_DISCONNECTED,
	ST_CONNECT_PENDING,
	ST_CONNECTED,
	ST_DISCONNECT_PENDING,
	ST_DISPLAY_OFF,
	ST_SUSPENDED,
};

enum {
	EV_NO_EVENT,
	/* hpd events */
	EV_HPD_INIT_SETUP,
	EV_HPD_PLUG_INT,
	EV_IRQ_HPD_INT,
	EV_HPD_UNPLUG_INT,
	EV_USER_NOTIFICATION,
	EV_CONNECT_PENDING_TIMEOUT,
	EV_DISCONNECT_PENDING_TIMEOUT,
};

#define EVENT_TIMEOUT	(HZ/10)	/* 100ms */
#define DP_EVENT_Q_MAX	8

#define DP_TIMEOUT_5_SECOND	(5000/EVENT_TIMEOUT)
#define DP_TIMEOUT_NONE		0

#define WAIT_FOR_RESUME_TIMEOUT_JIFFIES (HZ / 2)

struct dp_event {
	u32 event_id;
	u32 data;
	u32 delay;
};

struct dp_display_private {
	char *name;
	int irq;

	unsigned int id;

	/* state variables */
	bool core_initialized;
	bool hpd_irq_on;
	bool audio_supported;

	struct platform_device *pdev;
	struct dentry *root;

	struct dp_usbpd   *usbpd;
	struct dp_parser  *parser;
	struct dp_power   *power;
	struct dp_catalog *catalog;
	struct drm_dp_aux *aux;
	struct dp_link    *link;
	struct dp_panel   *panel;
	struct dp_ctrl    *ctrl;
	struct dp_debug   *debug;

	struct dp_usbpd_cb usbpd_cb;
	struct dp_display_mode dp_mode;
	struct msm_dp dp_display;

	bool encoder_mode_set;

	/* wait for audio signaling */
	struct completion audio_comp;

	/* event related only access by event thread */
	struct mutex event_mutex;
	wait_queue_head_t event_q;
	u32 hpd_state;
	u32 event_pndx;
	u32 event_gndx;
	struct task_struct *ev_tsk;
	struct dp_event event_list[DP_EVENT_Q_MAX];
	spinlock_t event_lock;

	struct dp_audio *audio;
};

struct msm_dp_desc {
	phys_addr_t io_start;
	unsigned int connector_type;
};

struct msm_dp_config {
	const struct msm_dp_desc *descs;
	size_t num_descs;
};

static const struct msm_dp_config sc7180_dp_cfg = {
	.descs = (const struct msm_dp_desc[]) {
		[MSM_DP_CONTROLLER_0] = { .io_start = 0x0ae90000, .connector_type = DRM_MODE_CONNECTOR_DisplayPort },
	},
	.num_descs = 1,
};

static const struct of_device_id dp_dt_match[] = {
	{ .compatible = "qcom,sc7180-dp", .data = &sc7180_dp_cfg },
	{}
};

static struct dp_display_private *dev_get_dp_display_private(struct device *dev)
{
	struct msm_dp *dp = dev_get_drvdata(dev);

	return container_of(dp, struct dp_display_private, dp_display);
}

static int dp_add_event(struct dp_display_private *dp_priv, u32 event,
						u32 data, u32 delay)
{
	unsigned long flag;
	struct dp_event *todo;
	int pndx;

	spin_lock_irqsave(&dp_priv->event_lock, flag);
	pndx = dp_priv->event_pndx + 1;
	pndx %= DP_EVENT_Q_MAX;
	if (pndx == dp_priv->event_gndx) {
		pr_err("event_q is full: pndx=%d gndx=%d\n",
			dp_priv->event_pndx, dp_priv->event_gndx);
		spin_unlock_irqrestore(&dp_priv->event_lock, flag);
		return -EPERM;
	}
	todo = &dp_priv->event_list[dp_priv->event_pndx++];
	dp_priv->event_pndx %= DP_EVENT_Q_MAX;
	todo->event_id = event;
	todo->data = data;
	todo->delay = delay;
	wake_up(&dp_priv->event_q);
	spin_unlock_irqrestore(&dp_priv->event_lock, flag);

	return 0;
}

static int dp_del_event(struct dp_display_private *dp_priv, u32 event)
{
	unsigned long flag;
	struct dp_event *todo;
	u32	gndx;

	spin_lock_irqsave(&dp_priv->event_lock, flag);
	if (dp_priv->event_pndx == dp_priv->event_gndx) {
		spin_unlock_irqrestore(&dp_priv->event_lock, flag);
		return -ENOENT;
	}

	gndx = dp_priv->event_gndx;
	while (dp_priv->event_pndx != gndx) {
		todo = &dp_priv->event_list[gndx];
		if (todo->event_id == event) {
			todo->event_id = EV_NO_EVENT;	/* deleted */
			todo->delay = 0;
		}
		gndx++;
		gndx %= DP_EVENT_Q_MAX;
	}
	spin_unlock_irqrestore(&dp_priv->event_lock, flag);

	return 0;
}

void dp_display_signal_audio_start(struct msm_dp *dp_display)
{
	struct dp_display_private *dp;

	dp = container_of(dp_display, struct dp_display_private, dp_display);

	reinit_completion(&dp->audio_comp);
}

void dp_display_signal_audio_complete(struct msm_dp *dp_display)
{
	struct dp_display_private *dp;

	dp = container_of(dp_display, struct dp_display_private, dp_display);

	complete_all(&dp->audio_comp);
}

static int dp_hpd_event_thread_start(struct dp_display_private *dp_priv);

static int dp_display_bind(struct device *dev, struct device *master,
			   void *data)
{
	int rc = 0;
	struct dp_display_private *dp = dev_get_dp_display_private(dev);
	struct msm_drm_private *priv;
	struct drm_device *drm;

	drm = dev_get_drvdata(master);

	dp->dp_display.drm_dev = drm;
	priv = drm->dev_private;
	priv->dp[dp->id] = &dp->dp_display;

	rc = dp->parser->parse(dp->parser, dp->dp_display.connector_type);
	if (rc) {
		DRM_ERROR("device tree parsing failed\n");
		goto end;
	}

	dp->dp_display.panel_bridge = dp->parser->panel_bridge;

	dp->aux->drm_dev = drm;
	rc = dp_aux_register(dp->aux);
	if (rc) {
		DRM_ERROR("DRM DP AUX register failed\n");
		goto end;
	}

	rc = dp_power_client_init(dp->power);
	if (rc) {
		DRM_ERROR("Power client create failed\n");
		goto end;
	}

	rc = dp_register_audio_driver(dev, dp->audio);
	if (rc) {
		DRM_ERROR("Audio registration Dp failed\n");
		goto end;
	}

	rc = dp_hpd_event_thread_start(dp);
	if (rc) {
		DRM_ERROR("Event thread create failed\n");
		goto end;
	}

	return 0;
end:
	return rc;
}

static void dp_display_unbind(struct device *dev, struct device *master,
			      void *data)
{
	struct dp_display_private *dp = dev_get_dp_display_private(dev);
	struct drm_device *drm = dev_get_drvdata(master);
	struct msm_drm_private *priv = drm->dev_private;

	/* disable all HPD interrupts */
	if (dp->core_initialized)
		dp_catalog_hpd_config_intr(dp->catalog, DP_DP_HPD_INT_MASK, false);

	kthread_stop(dp->ev_tsk);

	dp_power_client_deinit(dp->power);
	dp_aux_unregister(dp->aux);
	priv->dp[dp->id] = NULL;
}

static const struct component_ops dp_display_comp_ops = {
	.bind = dp_display_bind,
	.unbind = dp_display_unbind,
};

static bool dp_display_is_ds_bridge(struct dp_panel *panel)
{
	return (panel->dpcd[DP_DOWNSTREAMPORT_PRESENT] &
		DP_DWN_STRM_PORT_PRESENT);
}

static bool dp_display_is_sink_count_zero(struct dp_display_private *dp)
{
	DRM_DEBUG_DP("present=%#x sink_count=%d\n", dp->panel->dpcd[DP_DOWNSTREAMPORT_PRESENT],
		dp->link->sink_count);
	return dp_display_is_ds_bridge(dp->panel) &&
		(dp->link->sink_count == 0);
}

static void dp_display_send_hpd_event(struct msm_dp *dp_display)
{
	struct dp_display_private *dp;
	struct drm_connector *connector;

	dp = container_of(dp_display, struct dp_display_private, dp_display);

	connector = dp->dp_display.connector;
	drm_helper_hpd_irq_event(connector->dev);
}


<<<<<<< HEAD
static int dp_display_send_hpd_notification(struct dp_display_private *dp,
					    bool hpd)
{
=======
static void dp_display_set_encoder_mode(struct dp_display_private *dp)
{
	struct msm_drm_private *priv = dp->dp_display.drm_dev->dev_private;
	struct msm_kms *kms = priv->kms;

	if (!dp->encoder_mode_set && dp->dp_display.encoder &&
				kms->funcs->set_encoder_mode) {
		kms->funcs->set_encoder_mode(kms,
				dp->dp_display.encoder, false);

		dp->encoder_mode_set = true;
	}
}

static int dp_display_send_hpd_notification(struct dp_display_private *dp,
					    bool hpd)
{
>>>>>>> deb587b1
	if ((hpd && dp->dp_display.is_connected) ||
			(!hpd && !dp->dp_display.is_connected)) {
		DRM_DEBUG_DP("HPD already %s\n", (hpd ? "on" : "off"));
		return 0;
	}

	/* reset video pattern flag on disconnect */
	if (!hpd)
		dp->panel->video_test = false;

	dp->dp_display.is_connected = hpd;

<<<<<<< HEAD
	DRM_DEBUG_DP("hpd=%d\n", hpd);
=======
>>>>>>> deb587b1
	dp_display_send_hpd_event(&dp->dp_display);

	return 0;
}

static int dp_display_process_hpd_high(struct dp_display_private *dp)
{
	int rc = 0;
	struct edid *edid;

	dp->panel->max_dp_lanes = dp->parser->max_dp_lanes;

	rc = dp_panel_read_sink_caps(dp->panel, dp->dp_display.connector);
	if (rc)
		goto end;

	dp_link_process_request(dp->link);

	edid = dp->panel->edid;

	dp->audio_supported = drm_detect_monitor_audio(edid);
	dp_panel_handle_sink_request(dp->panel);

	dp->dp_display.max_pclk_khz = DP_MAX_PIXEL_CLK_KHZ;
	dp->dp_display.max_dp_lanes = dp->parser->max_dp_lanes;

	/*
	 * set sink to normal operation mode -- D0
	 * before dpcd read
	 */
	dp_link_psm_config(dp->link, &dp->panel->link_info, false);

	dp_link_reset_phy_params_vx_px(dp->link);
	rc = dp_ctrl_on_link(dp->ctrl);
	if (rc) {
		DRM_ERROR("failed to complete DP link training\n");
		goto end;
	}

	dp_add_event(dp, EV_USER_NOTIFICATION, true, 0);

end:
	return rc;
}

static void dp_display_host_init(struct dp_display_private *dp, int reset)
{
	bool flip = false;

	DRM_DEBUG_DP("core_initialized=%d\n", dp->core_initialized);
	if (dp->core_initialized) {
		DRM_DEBUG_DP("DP core already initialized\n");
		return;
	}

	if (dp->usbpd->orientation == ORIENTATION_CC2)
		flip = true;

	dp_display_set_encoder_mode(dp);

	dp_power_init(dp->power, flip);
	dp_ctrl_host_init(dp->ctrl, flip, reset);
	dp_aux_init(dp->aux);
	dp->core_initialized = true;
}

static void dp_display_host_deinit(struct dp_display_private *dp)
{
	if (!dp->core_initialized) {
		DRM_DEBUG_DP("DP core not initialized\n");
		return;
	}

	dp_ctrl_host_deinit(dp->ctrl);
	dp_aux_deinit(dp->aux);
	dp_power_deinit(dp->power);

	dp->core_initialized = false;
}

static int dp_display_usbpd_configure_cb(struct device *dev)
{
	struct dp_display_private *dp = dev_get_dp_display_private(dev);

	dp_display_host_init(dp, false);

	return dp_display_process_hpd_high(dp);
}

static int dp_display_usbpd_disconnect_cb(struct device *dev)
{
	int rc = 0;
	struct dp_display_private *dp = dev_get_dp_display_private(dev);

	dp_add_event(dp, EV_USER_NOTIFICATION, false, 0);

	return rc;
}

static void dp_display_handle_video_request(struct dp_display_private *dp)
{
	if (dp->link->sink_request & DP_TEST_LINK_VIDEO_PATTERN) {
		dp->panel->video_test = true;
		dp_link_send_test_response(dp->link);
	}
}

static int dp_display_handle_port_ststus_changed(struct dp_display_private *dp)
{
	int rc = 0;

	if (dp_display_is_sink_count_zero(dp)) {
		DRM_DEBUG_DP("sink count is zero, nothing to do\n");
		if (dp->hpd_state != ST_DISCONNECTED) {
			dp->hpd_state = ST_DISCONNECT_PENDING;
			dp_add_event(dp, EV_USER_NOTIFICATION, false, 0);
<<<<<<< HEAD
		}
	} else {
		if (dp->hpd_state == ST_DISCONNECTED) {
			dp->hpd_state = ST_CONNECT_PENDING;
			rc = dp_display_process_hpd_high(dp);
			if (rc)
				dp->hpd_state = ST_DISCONNECTED;
		}
=======
		}
	} else {
		if (dp->hpd_state == ST_DISCONNECTED) {
			dp->hpd_state = ST_CONNECT_PENDING;
			rc = dp_display_process_hpd_high(dp);
			if (rc)
				dp->hpd_state = ST_DISCONNECTED;
		}
>>>>>>> deb587b1
	}

	return rc;
}

static int dp_display_handle_irq_hpd(struct dp_display_private *dp)
{
	u32 sink_request = dp->link->sink_request;

<<<<<<< HEAD
	DRM_DEBUG_DP("%d\n", sink_request);
	if (dp->hpd_state == ST_DISCONNECTED) {
		if (sink_request & DP_LINK_STATUS_UPDATED) {
			DRM_DEBUG_DP("Disconnected sink_request: %d\n", sink_request);
=======
	if (dp->hpd_state == ST_DISCONNECTED) {
		if (sink_request & DP_LINK_STATUS_UPDATED) {
>>>>>>> deb587b1
			DRM_ERROR("Disconnected, no DP_LINK_STATUS_UPDATED\n");
			return -EINVAL;
		}
	}

	dp_ctrl_handle_sink_request(dp->ctrl);

	if (sink_request & DP_TEST_LINK_VIDEO_PATTERN)
		dp_display_handle_video_request(dp);

	return 0;
}

static int dp_display_usbpd_attention_cb(struct device *dev)
{
	int rc = 0;
	u32 sink_request;
<<<<<<< HEAD
	struct dp_display_private *dp = dev_get_dp_display_private(dev);
=======
	struct dp_display_private *dp;
	struct dp_usbpd *hpd;

	if (!dev) {
		DRM_ERROR("invalid dev\n");
		return -EINVAL;
	}

	dp = container_of(g_dp_display,
			struct dp_display_private, dp_display);
	if (!dp) {
		DRM_ERROR("no driver data found\n");
		return -ENODEV;
	}
>>>>>>> deb587b1

	hpd = dp->usbpd;

	/* check for any test request issued by sink */
	rc = dp_link_process_request(dp->link);
	if (!rc) {
		sink_request = dp->link->sink_request;
<<<<<<< HEAD
		DRM_DEBUG_DP("hpd_state=%d sink_request=%d\n", dp->hpd_state, sink_request);
=======
>>>>>>> deb587b1
		if (sink_request & DS_PORT_STATUS_CHANGED)
			rc = dp_display_handle_port_ststus_changed(dp);
		else
			rc = dp_display_handle_irq_hpd(dp);
	}

	return rc;
}

static int dp_hpd_plug_handle(struct dp_display_private *dp, u32 data)
{
	struct dp_usbpd *hpd = dp->usbpd;
	u32 state;
	u32 tout = DP_TIMEOUT_5_SECOND;
	int ret;

	if (!hpd)
		return 0;

	mutex_lock(&dp->event_mutex);

	state =  dp->hpd_state;
<<<<<<< HEAD
	DRM_DEBUG_DP("hpd_state=%d\n", state);
=======
>>>>>>> deb587b1
	if (state == ST_DISPLAY_OFF || state == ST_SUSPENDED) {
		mutex_unlock(&dp->event_mutex);
		return 0;
	}

	if (state == ST_CONNECT_PENDING || state == ST_CONNECTED) {
		mutex_unlock(&dp->event_mutex);
		return 0;
	}

	if (state == ST_DISCONNECT_PENDING) {
		/* wait until ST_DISCONNECTED */
		dp_add_event(dp, EV_HPD_PLUG_INT, 0, 1); /* delay = 1 */
		mutex_unlock(&dp->event_mutex);
		return 0;
	}

	dp->hpd_state = ST_CONNECT_PENDING;

	hpd->hpd_high = 1;

	ret = dp_display_usbpd_configure_cb(&dp->pdev->dev);
	if (ret) {	/* link train failed */
		hpd->hpd_high = 0;
		dp->hpd_state = ST_DISCONNECTED;
<<<<<<< HEAD

		if (ret == -ECONNRESET) { /* cable unplugged */
			dp->core_initialized = false;
		}

	} else {
		/* start sentinel checking in case of missing uevent */
		dp_add_event(dp, EV_CONNECT_PENDING_TIMEOUT, 0, tout);
	}

	/* enable HDP irq_hpd/replug interrupt */
	dp_catalog_hpd_config_intr(dp->catalog,
		DP_DP_IRQ_HPD_INT_MASK | DP_DP_HPD_REPLUG_INT_MASK, true);
=======

		if (ret == -ECONNRESET) { /* cable unplugged */
			dp->core_initialized = false;
		}

	} else {
		/* start sentinel checking in case of missing uevent */
		dp_add_event(dp, EV_CONNECT_PENDING_TIMEOUT, 0, tout);
	}
>>>>>>> deb587b1

	mutex_unlock(&dp->event_mutex);

	/* uevent will complete connection part */
	return 0;
};

static int dp_display_enable(struct dp_display_private *dp, u32 data);
static int dp_display_disable(struct dp_display_private *dp, u32 data);

static int dp_connect_pending_timeout(struct dp_display_private *dp, u32 data)
{
	u32 state;

	mutex_lock(&dp->event_mutex);

	state = dp->hpd_state;
	if (state == ST_CONNECT_PENDING)
		dp->hpd_state = ST_CONNECTED;

	mutex_unlock(&dp->event_mutex);

	return 0;
}

static void dp_display_handle_plugged_change(struct msm_dp *dp_display,
		bool plugged)
{
	struct dp_display_private *dp;

	dp = container_of(dp_display,
			struct dp_display_private, dp_display);

	/* notify audio subsystem only if sink supports audio */
	if (dp_display->plugged_cb && dp_display->codec_dev &&
			dp->audio_supported)
		dp_display->plugged_cb(dp_display->codec_dev, plugged);
}

static int dp_hpd_unplug_handle(struct dp_display_private *dp, u32 data)
{
	struct dp_usbpd *hpd = dp->usbpd;
	u32 state;

	if (!hpd)
		return 0;

	mutex_lock(&dp->event_mutex);

	state = dp->hpd_state;
<<<<<<< HEAD

	/* disable irq_hpd/replug interrupts */
	dp_catalog_hpd_config_intr(dp->catalog,
		DP_DP_IRQ_HPD_INT_MASK | DP_DP_HPD_REPLUG_INT_MASK, false);

	/* unplugged, no more irq_hpd handle */
	dp_del_event(dp, EV_IRQ_HPD_INT);

	if (state == ST_DISCONNECTED) {
		/* triggered by irq_hdp with sink_count = 0 */
		if (dp->link->sink_count == 0) {
			dp_ctrl_off_phy(dp->ctrl);
			hpd->hpd_high = 0;
			dp->core_initialized = false;
		}
		mutex_unlock(&dp->event_mutex);
		return 0;
	}

	if (state == ST_DISCONNECT_PENDING) {
=======
	if (state == ST_DISCONNECT_PENDING || state == ST_DISCONNECTED) {
>>>>>>> deb587b1
		mutex_unlock(&dp->event_mutex);
		return 0;
	}

	if (state == ST_CONNECT_PENDING) {
		/* wait until CONNECTED */
		dp_add_event(dp, EV_HPD_UNPLUG_INT, 0, 1); /* delay = 1 */
		mutex_unlock(&dp->event_mutex);
		return 0;
	}

	dp->hpd_state = ST_DISCONNECT_PENDING;

	/* disable HPD plug interrupts */
	dp_catalog_hpd_config_intr(dp->catalog, DP_DP_HPD_PLUG_INT_MASK, false);

	hpd->hpd_high = 0;

	/*
	 * We don't need separate work for disconnect as
	 * connect/attention interrupts are disabled
	 */
	dp_display_usbpd_disconnect_cb(&dp->pdev->dev);

	/* start sentinel checking in case of missing uevent */
	dp_add_event(dp, EV_DISCONNECT_PENDING_TIMEOUT, 0, DP_TIMEOUT_5_SECOND);

	DRM_DEBUG_DP("hpd_state=%d\n", state);
	/* signal the disconnect event early to ensure proper teardown */
	dp_display_handle_plugged_change(&dp->dp_display, false);

	/* enable HDP plug interrupt to prepare for next plugin */
	dp_catalog_hpd_config_intr(dp->catalog, DP_DP_HPD_PLUG_INT_MASK, true);

	/* uevent will complete disconnection part */
	mutex_unlock(&dp->event_mutex);
	return 0;
}

static int dp_disconnect_pending_timeout(struct dp_display_private *dp, u32 data)
{
	u32 state;

	mutex_lock(&dp->event_mutex);

	state =  dp->hpd_state;
	if (state == ST_DISCONNECT_PENDING)
		dp->hpd_state = ST_DISCONNECTED;

	mutex_unlock(&dp->event_mutex);

	return 0;
}

static int dp_irq_hpd_handle(struct dp_display_private *dp, u32 data)
{
	u32 state;
	int ret;

	mutex_lock(&dp->event_mutex);

	/* irq_hpd can happen at either connected or disconnected state */
	state =  dp->hpd_state;
<<<<<<< HEAD
	if (state == ST_DISPLAY_OFF || state == ST_SUSPENDED) {
		mutex_unlock(&dp->event_mutex);
		return 0;
	}

	if (state == ST_CONNECT_PENDING) {
		/* wait until ST_CONNECTED */
		dp_add_event(dp, EV_IRQ_HPD_INT, 0, 1); /* delay = 1 */
		mutex_unlock(&dp->event_mutex);
		return 0;
	}

	if (state == ST_CONNECT_PENDING || state == ST_DISCONNECT_PENDING) {
		/* wait until ST_CONNECTED */
		dp_add_event(dp, EV_IRQ_HPD_INT, 0, 1); /* delay = 1 */
=======
	if (state == ST_DISPLAY_OFF) {
>>>>>>> deb587b1
		mutex_unlock(&dp->event_mutex);
		return 0;
	}

	ret = dp_display_usbpd_attention_cb(&dp->pdev->dev);
	if (ret == -ECONNRESET) { /* cable unplugged */
		dp->core_initialized = false;
	}
<<<<<<< HEAD
	DRM_DEBUG_DP("hpd_state=%d\n", state);
=======
>>>>>>> deb587b1

	mutex_unlock(&dp->event_mutex);

	return 0;
}

static void dp_display_deinit_sub_modules(struct dp_display_private *dp)
{
	dp_debug_put(dp->debug);
	dp_panel_put(dp->panel);
	dp_aux_put(dp->aux);
	dp_audio_put(dp->audio);
}

static int dp_init_sub_modules(struct dp_display_private *dp)
{
	int rc = 0;
	struct device *dev = &dp->pdev->dev;
	struct dp_usbpd_cb *cb = &dp->usbpd_cb;
	struct dp_panel_in panel_in = {
		.dev = dev,
	};

	/* Callback APIs used for cable status change event */
	cb->configure  = dp_display_usbpd_configure_cb;
	cb->disconnect = dp_display_usbpd_disconnect_cb;
	cb->attention  = dp_display_usbpd_attention_cb;

	dp->usbpd = dp_hpd_get(dev, cb);
	if (IS_ERR(dp->usbpd)) {
		rc = PTR_ERR(dp->usbpd);
		DRM_ERROR("failed to initialize hpd, rc = %d\n", rc);
		dp->usbpd = NULL;
		goto error;
	}

	dp->parser = dp_parser_get(dp->pdev);
	if (IS_ERR(dp->parser)) {
		rc = PTR_ERR(dp->parser);
		DRM_ERROR("failed to initialize parser, rc = %d\n", rc);
		dp->parser = NULL;
		goto error;
	}

	dp->catalog = dp_catalog_get(dev, &dp->parser->io);
	if (IS_ERR(dp->catalog)) {
		rc = PTR_ERR(dp->catalog);
		DRM_ERROR("failed to initialize catalog, rc = %d\n", rc);
		dp->catalog = NULL;
		goto error;
	}

	dp->power = dp_power_get(dev, dp->parser);
	if (IS_ERR(dp->power)) {
		rc = PTR_ERR(dp->power);
		DRM_ERROR("failed to initialize power, rc = %d\n", rc);
		dp->power = NULL;
		goto error;
	}

	dp->aux = dp_aux_get(dev, dp->catalog);
	if (IS_ERR(dp->aux)) {
		rc = PTR_ERR(dp->aux);
		DRM_ERROR("failed to initialize aux, rc = %d\n", rc);
		dp->aux = NULL;
		goto error;
	}

	dp->link = dp_link_get(dev, dp->aux);
	if (IS_ERR(dp->link)) {
		rc = PTR_ERR(dp->link);
		DRM_ERROR("failed to initialize link, rc = %d\n", rc);
		dp->link = NULL;
		goto error_link;
	}

	panel_in.aux = dp->aux;
	panel_in.catalog = dp->catalog;
	panel_in.link = dp->link;

	dp->panel = dp_panel_get(&panel_in);
	if (IS_ERR(dp->panel)) {
		rc = PTR_ERR(dp->panel);
		DRM_ERROR("failed to initialize panel, rc = %d\n", rc);
		dp->panel = NULL;
		goto error_link;
	}

	dp->ctrl = dp_ctrl_get(dev, dp->link, dp->panel, dp->aux,
			       dp->power, dp->catalog, dp->parser);
	if (IS_ERR(dp->ctrl)) {
		rc = PTR_ERR(dp->ctrl);
		DRM_ERROR("failed to initialize ctrl, rc = %d\n", rc);
		dp->ctrl = NULL;
		goto error_ctrl;
	}

	dp->audio = dp_audio_get(dp->pdev, dp->panel, dp->catalog);
	if (IS_ERR(dp->audio)) {
		rc = PTR_ERR(dp->audio);
		pr_err("failed to initialize audio, rc = %d\n", rc);
		dp->audio = NULL;
		goto error_ctrl;
	}

	return rc;

error_ctrl:
	dp_panel_put(dp->panel);
error_link:
	dp_aux_put(dp->aux);
error:
	return rc;
}

static int dp_display_set_mode(struct msm_dp *dp_display,
			       struct dp_display_mode *mode)
{
	struct dp_display_private *dp;

	dp = container_of(dp_display, struct dp_display_private, dp_display);

	dp->panel->dp_mode.drm_mode = mode->drm_mode;
	dp->panel->dp_mode.bpp = mode->bpp;
	dp->panel->dp_mode.capabilities = mode->capabilities;
	dp_panel_init_panel_info(dp->panel);
	return 0;
}

static int dp_display_prepare(struct msm_dp *dp_display)
{
	return 0;
}

static int dp_display_enable(struct dp_display_private *dp, u32 data)
{
	int rc = 0;
	struct msm_dp *dp_display = &dp->dp_display;

	DRM_DEBUG_DP("sink_count=%d\n", dp->link->sink_count);
	if (dp_display->power_on) {
		DRM_DEBUG_DP("Link already setup, return\n");
		return 0;
	}

	if (dp_display->power_on) {
		DRM_DEBUG_DP("Link already setup, return\n");
		return 0;
	}

	rc = dp_ctrl_on_stream(dp->ctrl);
	if (!rc)
		dp_display->power_on = true;

	return rc;
}

static int dp_display_post_enable(struct msm_dp *dp_display)
{
	struct dp_display_private *dp;
	u32 rate;

	dp = container_of(dp_display, struct dp_display_private, dp_display);

	rate = dp->link->link_params.rate;

	if (dp->audio_supported) {
		dp->audio->bw_code = drm_dp_link_rate_to_bw_code(rate);
		dp->audio->lane_count = dp->link->link_params.num_lanes;
	}

	/* signal the connect event late to synchronize video and display */
	dp_display_handle_plugged_change(dp_display, true);
	return 0;
}

static int dp_display_disable(struct dp_display_private *dp, u32 data)
{
	struct msm_dp *dp_display = &dp->dp_display;

	if (!dp_display->power_on)
		return 0;

	if (!dp_display->power_on)
		return 0;

	/* wait only if audio was enabled */
	if (dp_display->audio_enabled) {
		/* signal the disconnect event */
		dp_display_handle_plugged_change(dp_display, false);
		if (!wait_for_completion_timeout(&dp->audio_comp,
				HZ * 5))
			DRM_ERROR("audio comp timeout\n");
	}

	dp_display->audio_enabled = false;

	/* triggered by irq_hpd with sink_count = 0 */
	if (dp->link->sink_count == 0) {
		dp_ctrl_off_link_stream(dp->ctrl);
	} else {
		dp_ctrl_off(dp->ctrl);
		dp->core_initialized = false;
	}

	dp_display->power_on = false;

	DRM_DEBUG_DP("sink count: %d\n", dp->link->sink_count);
	return 0;
}

static int dp_display_unprepare(struct msm_dp *dp_display)
{
	return 0;
}

int dp_display_set_plugged_cb(struct msm_dp *dp_display,
		hdmi_codec_plugged_cb fn, struct device *codec_dev)
{
	bool plugged;

	dp_display->plugged_cb = fn;
	dp_display->codec_dev = codec_dev;
	plugged = dp_display->is_connected;
	dp_display_handle_plugged_change(dp_display, plugged);

	return 0;
}

int dp_display_validate_mode(struct msm_dp *dp, u32 mode_pclk_khz)
{
	const u32 num_components = 3, default_bpp = 24;
	struct dp_display_private *dp_display;
	struct dp_link_info *link_info;
	u32 mode_rate_khz = 0, supported_rate_khz = 0, mode_bpp = 0;

	if (!dp || !mode_pclk_khz || !dp->connector) {
		DRM_ERROR("invalid params\n");
		return -EINVAL;
	}

	dp_display = container_of(dp, struct dp_display_private, dp_display);
	link_info = &dp_display->panel->link_info;

	mode_bpp = dp->connector->display_info.bpc * num_components;
	if (!mode_bpp)
		mode_bpp = default_bpp;

	mode_bpp = dp_panel_get_mode_bpp(dp_display->panel,
			mode_bpp, mode_pclk_khz);

	mode_rate_khz = mode_pclk_khz * mode_bpp;
	supported_rate_khz = link_info->num_lanes * link_info->rate * 8;

	if (mode_rate_khz > supported_rate_khz)
		return MODE_BAD;

	return MODE_OK;
}

int dp_display_get_modes(struct msm_dp *dp,
				struct dp_display_mode *dp_mode)
{
	struct dp_display_private *dp_display;
	int ret = 0;

	if (!dp) {
		DRM_ERROR("invalid params\n");
		return 0;
	}

	dp_display = container_of(dp, struct dp_display_private, dp_display);

	ret = dp_panel_get_modes(dp_display->panel,
		dp->connector, dp_mode);
	if (dp_mode->drm_mode.clock)
		dp->max_pclk_khz = dp_mode->drm_mode.clock;
	return ret;
}

bool dp_display_check_video_test(struct msm_dp *dp)
{
	struct dp_display_private *dp_display;

	dp_display = container_of(dp, struct dp_display_private, dp_display);

	return dp_display->panel->video_test;
}

int dp_display_get_test_bpp(struct msm_dp *dp)
{
	struct dp_display_private *dp_display;

	if (!dp) {
		DRM_ERROR("invalid params\n");
		return 0;
	}

	dp_display = container_of(dp, struct dp_display_private, dp_display);

	return dp_link_bit_depth_to_bpp(
		dp_display->link->test_video.test_bit_depth);
}

void msm_dp_snapshot(struct msm_disp_state *disp_state, struct msm_dp *dp)
{
	struct dp_display_private *dp_display;

	dp_display = container_of(dp, struct dp_display_private, dp_display);

	/*
	 * if we are reading registers we need the link clocks to be on
	 * however till DP cable is connected this will not happen as we
	 * do not know the resolution to power up with. Hence check the
	 * power_on status before dumping DP registers to avoid crash due
	 * to unclocked access
	 */
	mutex_lock(&dp_display->event_mutex);

	if (!dp->power_on) {
		mutex_unlock(&dp_display->event_mutex);
		return;
	}

	dp_catalog_snapshot(dp_display->catalog, disp_state);

	mutex_unlock(&dp_display->event_mutex);
}

static void dp_display_config_hpd(struct dp_display_private *dp)
{

	dp_display_host_init(dp, true);
	dp_catalog_ctrl_hpd_config(dp->catalog);

	/* Enable interrupt first time
	 * we are leaving dp clocks on during disconnect
	 * and never disable interrupt
	 */
	enable_irq(dp->irq);
}

static int hpd_event_thread(void *data)
{
	struct dp_display_private *dp_priv;
	unsigned long flag;
	struct dp_event *todo;
	int timeout_mode = 0;

	dp_priv = (struct dp_display_private *)data;

	while (1) {
		if (timeout_mode) {
			wait_event_timeout(dp_priv->event_q,
				(dp_priv->event_pndx == dp_priv->event_gndx) ||
					kthread_should_stop(), EVENT_TIMEOUT);
		} else {
			wait_event_interruptible(dp_priv->event_q,
				(dp_priv->event_pndx != dp_priv->event_gndx) ||
					kthread_should_stop());
		}

		if (kthread_should_stop())
			break;

		spin_lock_irqsave(&dp_priv->event_lock, flag);
		todo = &dp_priv->event_list[dp_priv->event_gndx];
		if (todo->delay) {
			struct dp_event *todo_next;

			dp_priv->event_gndx++;
			dp_priv->event_gndx %= DP_EVENT_Q_MAX;

			/* re enter delay event into q */
			todo_next = &dp_priv->event_list[dp_priv->event_pndx++];
			dp_priv->event_pndx %= DP_EVENT_Q_MAX;
			todo_next->event_id = todo->event_id;
			todo_next->data = todo->data;
			todo_next->delay = todo->delay - 1;

			/* clean up older event */
			todo->event_id = EV_NO_EVENT;
			todo->delay = 0;

			/* switch to timeout mode */
			timeout_mode = 1;
			spin_unlock_irqrestore(&dp_priv->event_lock, flag);
			continue;
		}

		/* timeout with no events in q */
		if (dp_priv->event_pndx == dp_priv->event_gndx) {
			spin_unlock_irqrestore(&dp_priv->event_lock, flag);
			continue;
		}

		dp_priv->event_gndx++;
		dp_priv->event_gndx %= DP_EVENT_Q_MAX;
		timeout_mode = 0;
		spin_unlock_irqrestore(&dp_priv->event_lock, flag);

		switch (todo->event_id) {
		case EV_HPD_INIT_SETUP:
			dp_display_config_hpd(dp_priv);
			break;
		case EV_HPD_PLUG_INT:
			dp_hpd_plug_handle(dp_priv, todo->data);
			break;
		case EV_HPD_UNPLUG_INT:
			dp_hpd_unplug_handle(dp_priv, todo->data);
			break;
		case EV_IRQ_HPD_INT:
			dp_irq_hpd_handle(dp_priv, todo->data);
			break;
		case EV_USER_NOTIFICATION:
			dp_display_send_hpd_notification(dp_priv,
						todo->data);
			break;
		case EV_CONNECT_PENDING_TIMEOUT:
			dp_connect_pending_timeout(dp_priv,
						todo->data);
			break;
		case EV_DISCONNECT_PENDING_TIMEOUT:
			dp_disconnect_pending_timeout(dp_priv,
						todo->data);
			break;
		default:
			break;
		}
	}

	return 0;
}

static int dp_hpd_event_thread_start(struct dp_display_private *dp_priv)
{
	/* set event q to empty */
	dp_priv->event_gndx = 0;
	dp_priv->event_pndx = 0;

	dp_priv->ev_tsk = kthread_run(hpd_event_thread, dp_priv, "dp_hpd_handler");
	if (IS_ERR(dp_priv->ev_tsk))
		return PTR_ERR(dp_priv->ev_tsk);

	return 0;
}

static irqreturn_t dp_display_irq_handler(int irq, void *dev_id)
{
	struct dp_display_private *dp = dev_id;
	irqreturn_t ret = IRQ_HANDLED;
	u32 hpd_isr_status;

	if (!dp) {
		DRM_ERROR("invalid data\n");
		return IRQ_NONE;
	}

	hpd_isr_status = dp_catalog_hpd_get_intr_status(dp->catalog);

	DRM_DEBUG_DP("hpd isr status=%#x\n", hpd_isr_status);
	if (hpd_isr_status & 0x0F) {
		/* hpd related interrupts */
		if (hpd_isr_status & DP_DP_HPD_PLUG_INT_MASK)
			dp_add_event(dp, EV_HPD_PLUG_INT, 0, 0);

		if (hpd_isr_status & DP_DP_IRQ_HPD_INT_MASK) {
			/* stop sentinel connect pending checking */
			dp_del_event(dp, EV_CONNECT_PENDING_TIMEOUT);
			dp_add_event(dp, EV_IRQ_HPD_INT, 0, 0);
		}

		if (hpd_isr_status & DP_DP_HPD_REPLUG_INT_MASK) {
			dp_add_event(dp, EV_HPD_UNPLUG_INT, 0, 0);
			dp_add_event(dp, EV_HPD_PLUG_INT, 0, 3);
		}

		if (hpd_isr_status & DP_DP_HPD_UNPLUG_INT_MASK)
			dp_add_event(dp, EV_HPD_UNPLUG_INT, 0, 0);
	}

	/* DP controller isr */
	dp_ctrl_isr(dp->ctrl);

	/* DP aux isr */
	dp_aux_isr(dp->aux);

	return ret;
}

int dp_display_request_irq(struct msm_dp *dp_display)
{
	int rc = 0;
	struct dp_display_private *dp;

	if (!dp_display) {
		DRM_ERROR("invalid input\n");
		return -EINVAL;
	}

	dp = container_of(dp_display, struct dp_display_private, dp_display);

	dp->irq = irq_of_parse_and_map(dp->pdev->dev.of_node, 0);
	if (!dp->irq) {
		DRM_ERROR("failed to get irq\n");
		return -EINVAL;
	}

	rc = devm_request_irq(&dp->pdev->dev, dp->irq,
			dp_display_irq_handler,
			IRQF_TRIGGER_HIGH, "dp_display_isr", dp);
	if (rc < 0) {
		DRM_ERROR("failed to request IRQ%u: %d\n",
				dp->irq, rc);
		return rc;
	}
	disable_irq(dp->irq);

	return 0;
}

static const struct msm_dp_desc *dp_display_get_desc(struct platform_device *pdev,
						     unsigned int *id)
{
	const struct msm_dp_config *cfg = of_device_get_match_data(&pdev->dev);
	struct resource *res;
	int i;

	res = platform_get_resource(pdev, IORESOURCE_MEM, 0);
	if (!res)
		return NULL;

	for (i = 0; i < cfg->num_descs; i++) {
		if (cfg->descs[i].io_start == res->start) {
			*id = i;
			return &cfg->descs[i];
		}
	}

	dev_err(&pdev->dev, "unknown displayport instance\n");
	return NULL;
}

static int dp_display_probe(struct platform_device *pdev)
{
	int rc = 0;
	struct dp_display_private *dp;
	const struct msm_dp_desc *desc;

	if (!pdev || !pdev->dev.of_node) {
		DRM_ERROR("pdev not found\n");
		return -ENODEV;
	}

	dp = devm_kzalloc(&pdev->dev, sizeof(*dp), GFP_KERNEL);
	if (!dp)
		return -ENOMEM;

	desc = dp_display_get_desc(pdev, &dp->id);
	if (!desc)
		return -EINVAL;

	dp->pdev = pdev;
	dp->name = "drm_dp";
	dp->dp_display.connector_type = desc->connector_type;

	rc = dp_init_sub_modules(dp);
	if (rc) {
		DRM_ERROR("init sub module failed\n");
		return -EPROBE_DEFER;
	}

	/* setup event q */
	mutex_init(&dp->event_mutex);
	init_waitqueue_head(&dp->event_q);
	spin_lock_init(&dp->event_lock);

	/* Store DP audio handle inside DP display */
	dp->dp_display.dp_audio = dp->audio;

	init_completion(&dp->audio_comp);

	platform_set_drvdata(pdev, &dp->dp_display);

	rc = component_add(&pdev->dev, &dp_display_comp_ops);
	if (rc) {
		DRM_ERROR("component add failed, rc=%d\n", rc);
		dp_display_deinit_sub_modules(dp);
	}

	return rc;
}

static int dp_display_remove(struct platform_device *pdev)
{
	struct dp_display_private *dp = dev_get_dp_display_private(&pdev->dev);

	dp_display_deinit_sub_modules(dp);

	component_del(&pdev->dev, &dp_display_comp_ops);
	platform_set_drvdata(pdev, NULL);

	return 0;
}

static int dp_pm_resume(struct device *dev)
{
	struct platform_device *pdev = to_platform_device(dev);
	struct msm_dp *dp_display = platform_get_drvdata(pdev);
	struct dp_display_private *dp;
	int sink_count = 0;

	dp = container_of(dp_display, struct dp_display_private, dp_display);

	mutex_lock(&dp->event_mutex);

	DRM_DEBUG_DP("Before, core_inited=%d power_on=%d\n",
			dp->core_initialized, dp_display->power_on);

	/* start from disconnected state */
	dp->hpd_state = ST_DISCONNECTED;

	/* turn on dp ctrl/phy */
	dp_display_host_init(dp, true);

	dp_catalog_ctrl_hpd_config(dp->catalog);

<<<<<<< HEAD
	/*
	 * set sink to normal operation mode -- D0
	 * before dpcd read
	 */
	dp_link_psm_config(dp->link, &dp->panel->link_info, false);

	if (dp_catalog_link_is_connected(dp->catalog)) {
		sink_count = drm_dp_read_sink_count(dp->aux);
		if (sink_count < 0)
			sink_count = 0;
	}

	dp->link->sink_count = sink_count;
	/*
	 * can not declared display is connected unless
	 * HDMI cable is plugged in and sink_count of
	 * dongle become 1
	 * also only signal audio when disconnected
	 */
	if (dp->link->sink_count) {
=======
	status = dp_catalog_link_is_connected(dp->catalog);

	if (status)
>>>>>>> deb587b1
		dp->dp_display.is_connected = true;
	else
		dp->dp_display.is_connected = false;
<<<<<<< HEAD
		dp_display_handle_plugged_change(dp_display, false);
	}
=======
>>>>>>> deb587b1

	DRM_DEBUG_DP("After, sink_count=%d is_connected=%d core_inited=%d power_on=%d\n",
			dp->link->sink_count, dp->dp_display.is_connected,
			dp->core_initialized, dp_display->power_on);

	mutex_unlock(&dp->event_mutex);

	return 0;
}

static int dp_pm_suspend(struct device *dev)
{
	struct platform_device *pdev = to_platform_device(dev);
	struct msm_dp *dp_display = platform_get_drvdata(pdev);
	struct dp_display_private *dp;

	dp = container_of(dp_display, struct dp_display_private, dp_display);

	mutex_lock(&dp->event_mutex);

	DRM_DEBUG_DP("Before, core_inited=%d power_on=%d\n",
			dp->core_initialized, dp_display->power_on);

	if (dp->core_initialized == true) {
		/* mainlink enabled */
		if (dp_power_clk_status(dp->power, DP_CTRL_PM))
			dp_ctrl_off_link_stream(dp->ctrl);

		dp_display_host_deinit(dp);
	}

	dp->hpd_state = ST_SUSPENDED;

	/* host_init will be called at pm_resume */
	dp->core_initialized = false;

<<<<<<< HEAD
	DRM_DEBUG_DP("After, core_inited=%d power_on=%d\n",
			dp->core_initialized, dp_display->power_on);

=======
>>>>>>> deb587b1
	mutex_unlock(&dp->event_mutex);

	return 0;
}

static int dp_pm_prepare(struct device *dev)
{
	return 0;
}

static void dp_pm_complete(struct device *dev)
{

}

static const struct dev_pm_ops dp_pm_ops = {
	.suspend = dp_pm_suspend,
	.resume =  dp_pm_resume,
	.prepare = dp_pm_prepare,
	.complete = dp_pm_complete,
};

static struct platform_driver dp_display_driver = {
	.probe  = dp_display_probe,
	.remove = dp_display_remove,
	.driver = {
		.name = "msm-dp-display",
		.of_match_table = dp_dt_match,
		.suppress_bind_attrs = true,
		.pm = &dp_pm_ops,
	},
};

int __init msm_dp_register(void)
{
	int ret;

	ret = platform_driver_register(&dp_display_driver);
	if (ret)
		DRM_ERROR("Dp display driver register failed");

	return ret;
}

void __exit msm_dp_unregister(void)
{
	platform_driver_unregister(&dp_display_driver);
}

void msm_dp_irq_postinstall(struct msm_dp *dp_display)
{
	struct dp_display_private *dp;

	if (!dp_display)
		return;

	dp = container_of(dp_display, struct dp_display_private, dp_display);

	dp_add_event(dp, EV_HPD_INIT_SETUP, 0, 100);
}

void msm_dp_debugfs_init(struct msm_dp *dp_display, struct drm_minor *minor)
{
	struct dp_display_private *dp;
	struct device *dev;
	int rc;

	dp = container_of(dp_display, struct dp_display_private, dp_display);
	dev = &dp->pdev->dev;

	dp->debug = dp_debug_get(dev, dp->panel, dp->usbpd,
					dp->link, dp->dp_display.connector,
					minor);
	if (IS_ERR(dp->debug)) {
		rc = PTR_ERR(dp->debug);
		DRM_ERROR("failed to initialize debug, rc = %d\n", rc);
		dp->debug = NULL;
	}
}

int msm_dp_modeset_init(struct msm_dp *dp_display, struct drm_device *dev,
			struct drm_encoder *encoder)
{
	struct msm_drm_private *priv;
	struct dp_display_private *dp_priv;
	int ret;

	if (WARN_ON(!encoder) || WARN_ON(!dp_display) || WARN_ON(!dev))
		return -EINVAL;

	priv = dev->dev_private;
	dp_display->drm_dev = dev;

	dp_priv = container_of(dp_display, struct dp_display_private, dp_display);

	ret = dp_display_request_irq(dp_display);
	if (ret) {
		DRM_ERROR("request_irq failed, ret=%d\n", ret);
		return ret;
	}

	dp_display->encoder = encoder;

	dp_display->connector = dp_drm_connector_init(dp_display);
	if (IS_ERR(dp_display->connector)) {
		ret = PTR_ERR(dp_display->connector);
		DRM_DEV_ERROR(dev->dev,
			"failed to create dp connector: %d\n", ret);
		dp_display->connector = NULL;
		return ret;
	}

	dp_priv->panel->connector = dp_display->connector;

	priv->connectors[priv->num_connectors++] = dp_display->connector;
	return 0;
}

int msm_dp_display_enable(struct msm_dp *dp, struct drm_encoder *encoder)
{
	int rc = 0;
	struct dp_display_private *dp_display;
	u32 state;

	dp_display = container_of(dp, struct dp_display_private, dp_display);
	if (!dp_display->dp_mode.drm_mode.clock) {
		DRM_ERROR("invalid params\n");
		return -EINVAL;
	}

	mutex_lock(&dp_display->event_mutex);

	/* stop sentinel checking */
	dp_del_event(dp_display, EV_CONNECT_PENDING_TIMEOUT);

	rc = dp_display_set_mode(dp, &dp_display->dp_mode);
	if (rc) {
		DRM_ERROR("Failed to perform a mode set, rc=%d\n", rc);
		mutex_unlock(&dp_display->event_mutex);
		return rc;
	}

	rc = dp_display_prepare(dp);
	if (rc) {
		DRM_ERROR("DP display prepare failed, rc=%d\n", rc);
		mutex_unlock(&dp_display->event_mutex);
		return rc;
	}

	state =  dp_display->hpd_state;

	if (state == ST_DISPLAY_OFF)
<<<<<<< HEAD
		dp_display_host_init(dp_display, true);
=======
		dp_display_host_init(dp_display);
>>>>>>> deb587b1

	dp_display_enable(dp_display, 0);

	rc = dp_display_post_enable(dp);
	if (rc) {
		DRM_ERROR("DP display post enable failed, rc=%d\n", rc);
		dp_display_disable(dp_display, 0);
		dp_display_unprepare(dp);
	}

	/* manual kick off plug event to train link */
	if (state == ST_DISPLAY_OFF)
		dp_add_event(dp_display, EV_IRQ_HPD_INT, 0, 0);

	/* completed connection */
	dp_display->hpd_state = ST_CONNECTED;

	mutex_unlock(&dp_display->event_mutex);

	return rc;
}

int msm_dp_display_pre_disable(struct msm_dp *dp, struct drm_encoder *encoder)
{
	struct dp_display_private *dp_display;

	dp_display = container_of(dp, struct dp_display_private, dp_display);

	dp_ctrl_push_idle(dp_display->ctrl);

	return 0;
}

int msm_dp_display_disable(struct msm_dp *dp, struct drm_encoder *encoder)
{
	int rc = 0;
	u32 state;
	struct dp_display_private *dp_display;

	dp_display = container_of(dp, struct dp_display_private, dp_display);

	mutex_lock(&dp_display->event_mutex);

	/* stop sentinel checking */
	dp_del_event(dp_display, EV_DISCONNECT_PENDING_TIMEOUT);

	dp_display_disable(dp_display, 0);

	rc = dp_display_unprepare(dp);
	if (rc)
		DRM_ERROR("DP display unprepare failed, rc=%d\n", rc);

	state =  dp_display->hpd_state;
	if (state == ST_DISCONNECT_PENDING) {
		/* completed disconnection */
		dp_display->hpd_state = ST_DISCONNECTED;
	} else {
		dp_display->hpd_state = ST_DISPLAY_OFF;
	}

	mutex_unlock(&dp_display->event_mutex);
	return rc;
}

void msm_dp_display_mode_set(struct msm_dp *dp, struct drm_encoder *encoder,
				struct drm_display_mode *mode,
				struct drm_display_mode *adjusted_mode)
{
	struct dp_display_private *dp_display;

	dp_display = container_of(dp, struct dp_display_private, dp_display);

	memset(&dp_display->dp_mode, 0x0, sizeof(struct dp_display_mode));

	if (dp_display_check_video_test(dp))
		dp_display->dp_mode.bpp = dp_display_get_test_bpp(dp);
	else /* Default num_components per pixel = 3 */
		dp_display->dp_mode.bpp = dp->connector->display_info.bpc * 3;

	if (!dp_display->dp_mode.bpp)
		dp_display->dp_mode.bpp = 24; /* Default bpp */

	drm_mode_copy(&dp_display->dp_mode.drm_mode, adjusted_mode);

	dp_display->dp_mode.v_active_low =
		!!(dp_display->dp_mode.drm_mode.flags & DRM_MODE_FLAG_NVSYNC);

	dp_display->dp_mode.h_active_low =
		!!(dp_display->dp_mode.drm_mode.flags & DRM_MODE_FLAG_NHSYNC);
}<|MERGE_RESOLUTION|>--- conflicted
+++ resolved
@@ -103,8 +103,6 @@
 	struct dp_display_mode dp_mode;
 	struct msm_dp dp_display;
 
-	bool encoder_mode_set;
-
 	/* wait for audio signaling */
 	struct completion audio_comp;
 
@@ -325,29 +323,9 @@
 }
 
 
-<<<<<<< HEAD
 static int dp_display_send_hpd_notification(struct dp_display_private *dp,
 					    bool hpd)
 {
-=======
-static void dp_display_set_encoder_mode(struct dp_display_private *dp)
-{
-	struct msm_drm_private *priv = dp->dp_display.drm_dev->dev_private;
-	struct msm_kms *kms = priv->kms;
-
-	if (!dp->encoder_mode_set && dp->dp_display.encoder &&
-				kms->funcs->set_encoder_mode) {
-		kms->funcs->set_encoder_mode(kms,
-				dp->dp_display.encoder, false);
-
-		dp->encoder_mode_set = true;
-	}
-}
-
-static int dp_display_send_hpd_notification(struct dp_display_private *dp,
-					    bool hpd)
-{
->>>>>>> deb587b1
 	if ((hpd && dp->dp_display.is_connected) ||
 			(!hpd && !dp->dp_display.is_connected)) {
 		DRM_DEBUG_DP("HPD already %s\n", (hpd ? "on" : "off"));
@@ -360,10 +338,7 @@
 
 	dp->dp_display.is_connected = hpd;
 
-<<<<<<< HEAD
 	DRM_DEBUG_DP("hpd=%d\n", hpd);
-=======
->>>>>>> deb587b1
 	dp_display_send_hpd_event(&dp->dp_display);
 
 	return 0;
@@ -422,8 +397,6 @@
 	if (dp->usbpd->orientation == ORIENTATION_CC2)
 		flip = true;
 
-	dp_display_set_encoder_mode(dp);
-
 	dp_power_init(dp->power, flip);
 	dp_ctrl_host_init(dp->ctrl, flip, reset);
 	dp_aux_init(dp->aux);
@@ -480,7 +453,6 @@
 		if (dp->hpd_state != ST_DISCONNECTED) {
 			dp->hpd_state = ST_DISCONNECT_PENDING;
 			dp_add_event(dp, EV_USER_NOTIFICATION, false, 0);
-<<<<<<< HEAD
 		}
 	} else {
 		if (dp->hpd_state == ST_DISCONNECTED) {
@@ -489,16 +461,6 @@
 			if (rc)
 				dp->hpd_state = ST_DISCONNECTED;
 		}
-=======
-		}
-	} else {
-		if (dp->hpd_state == ST_DISCONNECTED) {
-			dp->hpd_state = ST_CONNECT_PENDING;
-			rc = dp_display_process_hpd_high(dp);
-			if (rc)
-				dp->hpd_state = ST_DISCONNECTED;
-		}
->>>>>>> deb587b1
 	}
 
 	return rc;
@@ -508,15 +470,10 @@
 {
 	u32 sink_request = dp->link->sink_request;
 
-<<<<<<< HEAD
 	DRM_DEBUG_DP("%d\n", sink_request);
 	if (dp->hpd_state == ST_DISCONNECTED) {
 		if (sink_request & DP_LINK_STATUS_UPDATED) {
 			DRM_DEBUG_DP("Disconnected sink_request: %d\n", sink_request);
-=======
-	if (dp->hpd_state == ST_DISCONNECTED) {
-		if (sink_request & DP_LINK_STATUS_UPDATED) {
->>>>>>> deb587b1
 			DRM_ERROR("Disconnected, no DP_LINK_STATUS_UPDATED\n");
 			return -EINVAL;
 		}
@@ -534,35 +491,13 @@
 {
 	int rc = 0;
 	u32 sink_request;
-<<<<<<< HEAD
 	struct dp_display_private *dp = dev_get_dp_display_private(dev);
-=======
-	struct dp_display_private *dp;
-	struct dp_usbpd *hpd;
-
-	if (!dev) {
-		DRM_ERROR("invalid dev\n");
-		return -EINVAL;
-	}
-
-	dp = container_of(g_dp_display,
-			struct dp_display_private, dp_display);
-	if (!dp) {
-		DRM_ERROR("no driver data found\n");
-		return -ENODEV;
-	}
->>>>>>> deb587b1
-
-	hpd = dp->usbpd;
 
 	/* check for any test request issued by sink */
 	rc = dp_link_process_request(dp->link);
 	if (!rc) {
 		sink_request = dp->link->sink_request;
-<<<<<<< HEAD
 		DRM_DEBUG_DP("hpd_state=%d sink_request=%d\n", dp->hpd_state, sink_request);
-=======
->>>>>>> deb587b1
 		if (sink_request & DS_PORT_STATUS_CHANGED)
 			rc = dp_display_handle_port_ststus_changed(dp);
 		else
@@ -585,10 +520,7 @@
 	mutex_lock(&dp->event_mutex);
 
 	state =  dp->hpd_state;
-<<<<<<< HEAD
 	DRM_DEBUG_DP("hpd_state=%d\n", state);
-=======
->>>>>>> deb587b1
 	if (state == ST_DISPLAY_OFF || state == ST_SUSPENDED) {
 		mutex_unlock(&dp->event_mutex);
 		return 0;
@@ -614,7 +546,6 @@
 	if (ret) {	/* link train failed */
 		hpd->hpd_high = 0;
 		dp->hpd_state = ST_DISCONNECTED;
-<<<<<<< HEAD
 
 		if (ret == -ECONNRESET) { /* cable unplugged */
 			dp->core_initialized = false;
@@ -628,17 +559,6 @@
 	/* enable HDP irq_hpd/replug interrupt */
 	dp_catalog_hpd_config_intr(dp->catalog,
 		DP_DP_IRQ_HPD_INT_MASK | DP_DP_HPD_REPLUG_INT_MASK, true);
-=======
-
-		if (ret == -ECONNRESET) { /* cable unplugged */
-			dp->core_initialized = false;
-		}
-
-	} else {
-		/* start sentinel checking in case of missing uevent */
-		dp_add_event(dp, EV_CONNECT_PENDING_TIMEOUT, 0, tout);
-	}
->>>>>>> deb587b1
 
 	mutex_unlock(&dp->event_mutex);
 
@@ -689,7 +609,6 @@
 	mutex_lock(&dp->event_mutex);
 
 	state = dp->hpd_state;
-<<<<<<< HEAD
 
 	/* disable irq_hpd/replug interrupts */
 	dp_catalog_hpd_config_intr(dp->catalog,
@@ -710,9 +629,6 @@
 	}
 
 	if (state == ST_DISCONNECT_PENDING) {
-=======
-	if (state == ST_DISCONNECT_PENDING || state == ST_DISCONNECTED) {
->>>>>>> deb587b1
 		mutex_unlock(&dp->event_mutex);
 		return 0;
 	}
@@ -776,7 +692,6 @@
 
 	/* irq_hpd can happen at either connected or disconnected state */
 	state =  dp->hpd_state;
-<<<<<<< HEAD
 	if (state == ST_DISPLAY_OFF || state == ST_SUSPENDED) {
 		mutex_unlock(&dp->event_mutex);
 		return 0;
@@ -792,9 +707,6 @@
 	if (state == ST_CONNECT_PENDING || state == ST_DISCONNECT_PENDING) {
 		/* wait until ST_CONNECTED */
 		dp_add_event(dp, EV_IRQ_HPD_INT, 0, 1); /* delay = 1 */
-=======
-	if (state == ST_DISPLAY_OFF) {
->>>>>>> deb587b1
 		mutex_unlock(&dp->event_mutex);
 		return 0;
 	}
@@ -803,10 +715,7 @@
 	if (ret == -ECONNRESET) { /* cable unplugged */
 		dp->core_initialized = false;
 	}
-<<<<<<< HEAD
 	DRM_DEBUG_DP("hpd_state=%d\n", state);
-=======
->>>>>>> deb587b1
 
 	mutex_unlock(&dp->event_mutex);
 
@@ -952,11 +861,6 @@
 		return 0;
 	}
 
-	if (dp_display->power_on) {
-		DRM_DEBUG_DP("Link already setup, return\n");
-		return 0;
-	}
-
 	rc = dp_ctrl_on_stream(dp->ctrl);
 	if (!rc)
 		dp_display->power_on = true;
@@ -986,9 +890,6 @@
 static int dp_display_disable(struct dp_display_private *dp, u32 data)
 {
 	struct msm_dp *dp_display = &dp->dp_display;
-
-	if (!dp_display->power_on)
-		return 0;
 
 	if (!dp_display->power_on)
 		return 0;
@@ -1434,7 +1335,6 @@
 
 	dp_catalog_ctrl_hpd_config(dp->catalog);
 
-<<<<<<< HEAD
 	/*
 	 * set sink to normal operation mode -- D0
 	 * before dpcd read
@@ -1455,19 +1355,11 @@
 	 * also only signal audio when disconnected
 	 */
 	if (dp->link->sink_count) {
-=======
-	status = dp_catalog_link_is_connected(dp->catalog);
-
-	if (status)
->>>>>>> deb587b1
 		dp->dp_display.is_connected = true;
-	else
+	} else {
 		dp->dp_display.is_connected = false;
-<<<<<<< HEAD
 		dp_display_handle_plugged_change(dp_display, false);
 	}
-=======
->>>>>>> deb587b1
 
 	DRM_DEBUG_DP("After, sink_count=%d is_connected=%d core_inited=%d power_on=%d\n",
 			dp->link->sink_count, dp->dp_display.is_connected,
@@ -1504,12 +1396,9 @@
 	/* host_init will be called at pm_resume */
 	dp->core_initialized = false;
 
-<<<<<<< HEAD
 	DRM_DEBUG_DP("After, core_inited=%d power_on=%d\n",
 			dp->core_initialized, dp_display->power_on);
 
-=======
->>>>>>> deb587b1
 	mutex_unlock(&dp->event_mutex);
 
 	return 0;
@@ -1662,11 +1551,7 @@
 	state =  dp_display->hpd_state;
 
 	if (state == ST_DISPLAY_OFF)
-<<<<<<< HEAD
 		dp_display_host_init(dp_display, true);
-=======
-		dp_display_host_init(dp_display);
->>>>>>> deb587b1
 
 	dp_display_enable(dp_display, 0);
 
