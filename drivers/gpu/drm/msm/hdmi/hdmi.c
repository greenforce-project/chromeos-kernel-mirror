--- conflicted
+++ resolved
@@ -252,11 +252,7 @@
 	if (hdmi->hpd_gpiod)
 		gpiod_set_consumer_name(hdmi->hpd_gpiod, "HDMI_HPD");
 
-<<<<<<< HEAD
-	pm_runtime_enable(&pdev->dev);
-=======
 	devm_pm_runtime_enable(&pdev->dev);
->>>>>>> 90ffbb72
 
 	hdmi->workq = alloc_ordered_workqueue("msm_hdmi", 0);
 
@@ -413,35 +409,6 @@
 		.hpd_freq      = hpd_clk_freq_8x74,
 };
 
-<<<<<<< HEAD
-=======
-static const char *hpd_reg_names_8084[] = {"hpd-gdsc", "hpd-5v", "hpd-5v-en"};
-
-static struct hdmi_platform_config hdmi_tx_8084_config = {
-		HDMI_CFG(pwr_reg, 8x74),
-		HDMI_CFG(hpd_reg, 8084),
-		HDMI_CFG(pwr_clk, 8x74),
-		HDMI_CFG(hpd_clk, 8x74),
-		.hpd_freq      = hpd_clk_freq_8x74,
-};
-
-static struct hdmi_platform_config hdmi_tx_8994_config = {
-		HDMI_CFG(pwr_reg, 8x74),
-		HDMI_CFG(hpd_reg, none),
-		HDMI_CFG(pwr_clk, 8x74),
-		HDMI_CFG(hpd_clk, 8x74),
-		.hpd_freq      = hpd_clk_freq_8x74,
-};
-
-static struct hdmi_platform_config hdmi_tx_8996_config = {
-		HDMI_CFG(pwr_reg, none),
-		HDMI_CFG(hpd_reg, none),
-		HDMI_CFG(pwr_clk, 8x74),
-		HDMI_CFG(hpd_clk, 8x74),
-		.hpd_freq      = hpd_clk_freq_8x74,
-};
-
->>>>>>> 90ffbb72
 /*
  * HDMI audio codec callbacks
  */
