// SPDX-License-Identifier: GPL-2.0-only
/*
 * Copyright (C) 2013-2014 Red Hat
 * Author: Rob Clark <robdclark@gmail.com>
 *
 * Copyright (c) 2014,2017 The Linux Foundation. All rights reserved.
 */

#include "adreno_gpu.h"

bool hang_debug = false;
MODULE_PARM_DESC(hang_debug, "Dump registers when hang is detected (can be slow!)");
module_param_named(hang_debug, hang_debug, bool, 0600);

bool snapshot_debugbus = false;
MODULE_PARM_DESC(snapshot_debugbus, "Include debugbus sections in GPU devcoredump (if not fused off)");
module_param_named(snapshot_debugbus, snapshot_debugbus, bool, 0600);

bool allow_vram_carveout = false;
MODULE_PARM_DESC(allow_vram_carveout, "Allow using VRAM Carveout, in place of IOMMU");
module_param_named(allow_vram_carveout, allow_vram_carveout, bool, 0600);

static const struct adreno_info gpulist[] = {
	{
		.rev   = ADRENO_REV(2, 0, 0, 0),
		.revn  = 200,
		.name  = "A200",
		.fw = {
			[ADRENO_FW_PM4] = "yamato_pm4.fw",
			[ADRENO_FW_PFP] = "yamato_pfp.fw",
		},
		.gmem  = SZ_256K,
		.inactive_period = DRM_MSM_INACTIVE_PERIOD,
		.init  = a2xx_gpu_init,
	}, { /* a200 on i.mx51 has only 128kib gmem */
		.rev   = ADRENO_REV(2, 0, 0, 1),
		.revn  = 201,
		.name  = "A200",
		.fw = {
			[ADRENO_FW_PM4] = "yamato_pm4.fw",
			[ADRENO_FW_PFP] = "yamato_pfp.fw",
		},
		.gmem  = SZ_128K,
		.inactive_period = DRM_MSM_INACTIVE_PERIOD,
		.init  = a2xx_gpu_init,
	}, {
		.rev   = ADRENO_REV(2, 2, 0, ANY_ID),
		.revn  = 220,
		.name  = "A220",
		.fw = {
			[ADRENO_FW_PM4] = "leia_pm4_470.fw",
			[ADRENO_FW_PFP] = "leia_pfp_470.fw",
		},
		.gmem  = SZ_512K,
		.inactive_period = DRM_MSM_INACTIVE_PERIOD,
		.init  = a2xx_gpu_init,
	}, {
		.rev   = ADRENO_REV(3, 0, 5, ANY_ID),
		.revn  = 305,
		.name  = "A305",
		.fw = {
			[ADRENO_FW_PM4] = "a300_pm4.fw",
			[ADRENO_FW_PFP] = "a300_pfp.fw",
		},
		.gmem  = SZ_256K,
		.inactive_period = DRM_MSM_INACTIVE_PERIOD,
		.init  = a3xx_gpu_init,
	}, {
		.rev   = ADRENO_REV(3, 0, 6, 0),
		.revn  = 307,        /* because a305c is revn==306 */
		.name  = "A306",
		.fw = {
			[ADRENO_FW_PM4] = "a300_pm4.fw",
			[ADRENO_FW_PFP] = "a300_pfp.fw",
		},
		.gmem  = SZ_128K,
		.inactive_period = DRM_MSM_INACTIVE_PERIOD,
		.init  = a3xx_gpu_init,
	}, {
		.rev   = ADRENO_REV(3, 2, ANY_ID, ANY_ID),
		.revn  = 320,
		.name  = "A320",
		.fw = {
			[ADRENO_FW_PM4] = "a300_pm4.fw",
			[ADRENO_FW_PFP] = "a300_pfp.fw",
		},
		.gmem  = SZ_512K,
		.inactive_period = DRM_MSM_INACTIVE_PERIOD,
		.init  = a3xx_gpu_init,
	}, {
		.rev   = ADRENO_REV(3, 3, 0, ANY_ID),
		.revn  = 330,
		.name  = "A330",
		.fw = {
			[ADRENO_FW_PM4] = "a330_pm4.fw",
			[ADRENO_FW_PFP] = "a330_pfp.fw",
		},
		.gmem  = SZ_1M,
		.inactive_period = DRM_MSM_INACTIVE_PERIOD,
		.init  = a3xx_gpu_init,
	}, {
		.rev   = ADRENO_REV(4, 0, 5, ANY_ID),
		.revn  = 405,
		.name  = "A405",
		.fw = {
			[ADRENO_FW_PM4] = "a420_pm4.fw",
			[ADRENO_FW_PFP] = "a420_pfp.fw",
		},
		.gmem  = SZ_256K,
		.inactive_period = DRM_MSM_INACTIVE_PERIOD,
		.init  = a4xx_gpu_init,
	}, {
		.rev   = ADRENO_REV(4, 2, 0, ANY_ID),
		.revn  = 420,
		.name  = "A420",
		.fw = {
			[ADRENO_FW_PM4] = "a420_pm4.fw",
			[ADRENO_FW_PFP] = "a420_pfp.fw",
		},
		.gmem  = (SZ_1M + SZ_512K),
		.inactive_period = DRM_MSM_INACTIVE_PERIOD,
		.init  = a4xx_gpu_init,
	}, {
		.rev   = ADRENO_REV(4, 3, 0, ANY_ID),
		.revn  = 430,
		.name  = "A430",
		.fw = {
			[ADRENO_FW_PM4] = "a420_pm4.fw",
			[ADRENO_FW_PFP] = "a420_pfp.fw",
		},
		.gmem  = (SZ_1M + SZ_512K),
		.inactive_period = DRM_MSM_INACTIVE_PERIOD,
		.init  = a4xx_gpu_init,
	}, {
		.rev   = ADRENO_REV(5, 0, 6, ANY_ID),
		.revn = 506,
		.name = "A506",
		.fw = {
			[ADRENO_FW_PM4] = "a530_pm4.fw",
			[ADRENO_FW_PFP] = "a530_pfp.fw",
		},
		.gmem = (SZ_128K + SZ_8K),
		/*
		 * Increase inactive period to 250 to avoid bouncing
		 * the GDSC which appears to make it grumpy
		 */
		.inactive_period = 250,
		.quirks = ADRENO_QUIRK_TWO_PASS_USE_WFI |
			  ADRENO_QUIRK_LMLOADKILL_DISABLE,
		.init = a5xx_gpu_init,
		.zapfw = "a506_zap.mdt",
	}, {
		.rev   = ADRENO_REV(5, 0, 8, ANY_ID),
		.revn = 508,
		.name = "A508",
		.fw = {
			[ADRENO_FW_PM4] = "a530_pm4.fw",
			[ADRENO_FW_PFP] = "a530_pfp.fw",
		},
		.gmem = (SZ_128K + SZ_8K),
		/*
		 * Increase inactive period to 250 to avoid bouncing
		 * the GDSC which appears to make it grumpy
		 */
		.inactive_period = 250,
		.quirks = ADRENO_QUIRK_LMLOADKILL_DISABLE,
		.init = a5xx_gpu_init,
		.zapfw = "a508_zap.mdt",
	}, {
		.rev   = ADRENO_REV(5, 0, 9, ANY_ID),
		.revn = 509,
		.name = "A509",
		.fw = {
			[ADRENO_FW_PM4] = "a530_pm4.fw",
			[ADRENO_FW_PFP] = "a530_pfp.fw",
		},
		.gmem = (SZ_256K + SZ_16K),
		/*
		 * Increase inactive period to 250 to avoid bouncing
		 * the GDSC which appears to make it grumpy
		 */
		.inactive_period = 250,
		.quirks = ADRENO_QUIRK_LMLOADKILL_DISABLE,
		.init = a5xx_gpu_init,
		/* Adreno 509 uses the same ZAP as 512 */
		.zapfw = "a512_zap.mdt",
	}, {
		.rev   = ADRENO_REV(5, 1, 0, ANY_ID),
		.revn = 510,
		.name = "A510",
		.fw = {
			[ADRENO_FW_PM4] = "a530_pm4.fw",
			[ADRENO_FW_PFP] = "a530_pfp.fw",
		},
		.gmem = SZ_256K,
		/*
		 * Increase inactive period to 250 to avoid bouncing
		 * the GDSC which appears to make it grumpy
		 */
		.inactive_period = 250,
		.init = a5xx_gpu_init,
	}, {
		.rev   = ADRENO_REV(5, 1, 2, ANY_ID),
		.revn = 512,
		.name = "A512",
		.fw = {
			[ADRENO_FW_PM4] = "a530_pm4.fw",
			[ADRENO_FW_PFP] = "a530_pfp.fw",
		},
		.gmem = (SZ_256K + SZ_16K),
		/*
		 * Increase inactive period to 250 to avoid bouncing
		 * the GDSC which appears to make it grumpy
		 */
		.inactive_period = 250,
		.quirks = ADRENO_QUIRK_LMLOADKILL_DISABLE,
		.init = a5xx_gpu_init,
		.zapfw = "a512_zap.mdt",
	}, {
		.rev = ADRENO_REV(5, 3, 0, 2),
		.revn = 530,
		.name = "A530",
		.fw = {
			[ADRENO_FW_PM4] = "a530_pm4.fw",
			[ADRENO_FW_PFP] = "a530_pfp.fw",
			[ADRENO_FW_GPMU] = "a530v3_gpmu.fw2",
		},
		.gmem = SZ_1M,
		/*
		 * Increase inactive period to 250 to avoid bouncing
		 * the GDSC which appears to make it grumpy
		 */
		.inactive_period = 250,
		.quirks = ADRENO_QUIRK_TWO_PASS_USE_WFI |
			ADRENO_QUIRK_FAULT_DETECT_MASK,
		.init = a5xx_gpu_init,
		.zapfw = "a530_zap.mdt",
	}, {
		.rev = ADRENO_REV(5, 4, 0, ANY_ID),
		.revn = 540,
		.name = "A540",
		.fw = {
			[ADRENO_FW_PM4] = "a530_pm4.fw",
			[ADRENO_FW_PFP] = "a530_pfp.fw",
			[ADRENO_FW_GPMU] = "a540_gpmu.fw2",
		},
		.gmem = SZ_1M,
		/*
		 * Increase inactive period to 250 to avoid bouncing
		 * the GDSC which appears to make it grumpy
		 */
		.inactive_period = 250,
		.quirks = ADRENO_QUIRK_LMLOADKILL_DISABLE,
		.init = a5xx_gpu_init,
		.zapfw = "a540_zap.mdt",
	}, {
		.rev = ADRENO_REV(6, 1, 8, ANY_ID),
		.revn = 618,
		.name = "A618",
		.fw = {
			[ADRENO_FW_SQE] = "a630_sqe.fw",
			[ADRENO_FW_GMU] = "a630_gmu.bin",
		},
		.gmem = SZ_512K,
		.inactive_period = DRM_MSM_INACTIVE_PERIOD,
		.init = a6xx_gpu_init,
	}, {
		.rev = ADRENO_REV(6, 1, 9, ANY_ID),
		.revn = 619,
		.name = "A619",
		.fw = {
			[ADRENO_FW_SQE] = "a630_sqe.fw",
			[ADRENO_FW_GMU] = "a619_gmu.bin",
		},
		.gmem = SZ_512K,
		.inactive_period = DRM_MSM_INACTIVE_PERIOD,
		.init = a6xx_gpu_init,
		.zapfw = "a615_zap.mdt",
		.hwcg = a615_hwcg,
	}, {
		.rev = ADRENO_REV(6, 3, 0, ANY_ID),
		.revn = 630,
		.name = "A630",
		.fw = {
			[ADRENO_FW_SQE] = "a630_sqe.fw",
			[ADRENO_FW_GMU] = "a630_gmu.bin",
		},
		.gmem = SZ_1M,
		.inactive_period = DRM_MSM_INACTIVE_PERIOD,
		.init = a6xx_gpu_init,
		.zapfw = "a630_zap.mdt",
		.hwcg = a630_hwcg,
	}, {
		.rev = ADRENO_REV(6, 4, 0, ANY_ID),
		.revn = 640,
		.name = "A640",
		.fw = {
			[ADRENO_FW_SQE] = "a630_sqe.fw",
			[ADRENO_FW_GMU] = "a640_gmu.bin",
		},
		.gmem = SZ_1M,
		.inactive_period = DRM_MSM_INACTIVE_PERIOD,
		.init = a6xx_gpu_init,
		.zapfw = "a640_zap.mdt",
		.hwcg = a640_hwcg,
	}, {
		.rev = ADRENO_REV(6, 5, 0, ANY_ID),
		.revn = 650,
		.name = "A650",
		.fw = {
			[ADRENO_FW_SQE] = "a650_sqe.fw",
			[ADRENO_FW_GMU] = "a650_gmu.bin",
		},
		.gmem = SZ_1M + SZ_128K,
		.inactive_period = DRM_MSM_INACTIVE_PERIOD,
		.init = a6xx_gpu_init,
		.zapfw = "a650_zap.mdt",
		.hwcg = a650_hwcg,
		.address_space_size = SZ_16G,
	}, {
		.rev = ADRENO_REV(6, 6, 0, ANY_ID),
		.revn = 660,
		.name = "A660",
		.fw = {
			[ADRENO_FW_SQE] = "a660_sqe.fw",
			[ADRENO_FW_GMU] = "a660_gmu.bin",
		},
		.gmem = SZ_1M + SZ_512K,
		.inactive_period = DRM_MSM_INACTIVE_PERIOD,
		.init = a6xx_gpu_init,
		.zapfw = "a660_zap.mdt",
		.hwcg = a660_hwcg,
		.address_space_size = SZ_16G,
	}, {
		.rev = ADRENO_REV(6, 3, 5, ANY_ID),
		.fw = {
			[ADRENO_FW_SQE] = "a660_sqe.fw",
			[ADRENO_FW_GMU] = "a660_gmu.bin",
		},
		.gmem = SZ_512K,
		.inactive_period = DRM_MSM_INACTIVE_PERIOD,
		.init = a6xx_gpu_init,
		.hwcg = a660_hwcg,
		.address_space_size = SZ_16G,
	}, {
		.rev = ADRENO_REV(6, 8, 0, ANY_ID),
		.revn = 680,
		.name = "A680",
		.fw = {
			[ADRENO_FW_SQE] = "a630_sqe.fw",
			[ADRENO_FW_GMU] = "a640_gmu.bin",
		},
		.gmem = SZ_2M,
		.inactive_period = DRM_MSM_INACTIVE_PERIOD,
		.init = a6xx_gpu_init,
		.zapfw = "a640_zap.mdt",
		.hwcg = a640_hwcg,
	},
};

MODULE_FIRMWARE("qcom/a300_pm4.fw");
MODULE_FIRMWARE("qcom/a300_pfp.fw");
MODULE_FIRMWARE("qcom/a330_pm4.fw");
MODULE_FIRMWARE("qcom/a330_pfp.fw");
MODULE_FIRMWARE("qcom/a420_pm4.fw");
MODULE_FIRMWARE("qcom/a420_pfp.fw");
MODULE_FIRMWARE("qcom/a530_pm4.fw");
MODULE_FIRMWARE("qcom/a530_pfp.fw");
MODULE_FIRMWARE("qcom/a530v3_gpmu.fw2");
MODULE_FIRMWARE("qcom/a530_zap.mdt");
MODULE_FIRMWARE("qcom/a530_zap.b00");
MODULE_FIRMWARE("qcom/a530_zap.b01");
MODULE_FIRMWARE("qcom/a530_zap.b02");
MODULE_FIRMWARE("qcom/a619_gmu.bin");
MODULE_FIRMWARE("qcom/a630_sqe.fw");
MODULE_FIRMWARE("qcom/a630_gmu.bin");
MODULE_FIRMWARE("qcom/a630_zap.mbn");

static inline bool _rev_match(uint8_t entry, uint8_t id)
{
	return (entry == ANY_ID) || (entry == id);
}

bool adreno_cmp_rev(struct adreno_rev rev1, struct adreno_rev rev2)
{

	return _rev_match(rev1.core, rev2.core) &&
		_rev_match(rev1.major, rev2.major) &&
		_rev_match(rev1.minor, rev2.minor) &&
		_rev_match(rev1.patchid, rev2.patchid);
}

const struct adreno_info *adreno_info(struct adreno_rev rev)
{
	int i;

	/* identify gpu: */
	for (i = 0; i < ARRAY_SIZE(gpulist); i++) {
		const struct adreno_info *info = &gpulist[i];
		if (adreno_cmp_rev(info->rev, rev))
			return info;
	}

	return NULL;
}

struct msm_gpu *adreno_load_gpu(struct drm_device *dev)
{
	struct msm_drm_private *priv = dev->dev_private;
	struct platform_device *pdev = priv->gpu_pdev;
	struct msm_gpu *gpu = NULL;
	struct adreno_gpu *adreno_gpu;
	int ret;

	if (pdev)
		gpu = dev_to_gpu(&pdev->dev);

	if (!gpu) {
		dev_err_once(dev->dev, "no GPU device was found\n");
		return NULL;
	}

	adreno_gpu = to_adreno_gpu(gpu);

	/*
	 * The number one reason for HW init to fail is if the firmware isn't
	 * loaded yet. Try that first and don't bother continuing on
	 * otherwise
	 */

	ret = adreno_load_fw(adreno_gpu);
	if (ret)
		return NULL;

	/*
	 * Now that we have firmware loaded, and are ready to begin
	 * booting the gpu, go ahead and enable runpm:
	 */
	pm_runtime_enable(&pdev->dev);
<<<<<<< HEAD

	/* Make sure pm runtime is active and reset any previous errors */
	pm_runtime_set_active(&pdev->dev);
=======
>>>>>>> 130ed6c0

	ret = pm_runtime_get_sync(&pdev->dev);
	if (ret < 0) {
		pm_runtime_put_noidle(&pdev->dev);
		DRM_DEV_ERROR(dev->dev, "Couldn't power up the GPU: %d\n", ret);
		goto err_disable_rpm;
	}

	mutex_lock(&gpu->lock);
	ret = msm_gpu_hw_init(gpu);
	mutex_unlock(&gpu->lock);
	if (ret) {
		DRM_DEV_ERROR(dev->dev, "gpu hw init failed: %d\n", ret);
		goto err_put_rpm;
	}

	pm_runtime_put_autosuspend(&pdev->dev);

#ifdef CONFIG_DEBUG_FS
	if (gpu->funcs->debugfs_init) {
		gpu->funcs->debugfs_init(gpu, dev->primary);
		gpu->funcs->debugfs_init(gpu, dev->render);
	}
#endif

	return gpu;

err_put_rpm:
	pm_runtime_put_sync_suspend(&pdev->dev);
err_disable_rpm:
	pm_runtime_disable(&pdev->dev);

	return NULL;
}

static int find_chipid(struct device *dev, struct adreno_rev *rev)
{
	struct device_node *node = dev->of_node;
	const char *compat;
	int ret;
	u32 chipid;

	/* first search the compat strings for qcom,adreno-XYZ.W: */
	ret = of_property_read_string_index(node, "compatible", 0, &compat);
	if (ret == 0) {
		unsigned int r, patch;

		if (sscanf(compat, "qcom,adreno-%u.%u", &r, &patch) == 2 ||
		    sscanf(compat, "amd,imageon-%u.%u", &r, &patch) == 2) {
			rev->core = r / 100;
			r %= 100;
			rev->major = r / 10;
			r %= 10;
			rev->minor = r;
			rev->patchid = patch;

			return 0;
		}
	}

	/* and if that fails, fall back to legacy "qcom,chipid" property: */
	ret = of_property_read_u32(node, "qcom,chipid", &chipid);
	if (ret) {
		DRM_DEV_ERROR(dev, "could not parse qcom,chipid: %d\n", ret);
		return ret;
	}

	rev->core = (chipid >> 24) & 0xff;
	rev->major = (chipid >> 16) & 0xff;
	rev->minor = (chipid >> 8) & 0xff;
	rev->patchid = (chipid & 0xff);

	dev_warn(dev, "Using legacy qcom,chipid binding!\n");
	dev_warn(dev, "Use compatible qcom,adreno-%u%u%u.%u instead.\n",
		rev->core, rev->major, rev->minor, rev->patchid);

	return 0;
}

static int adreno_bind(struct device *dev, struct device *master, void *data)
{
	static struct adreno_platform_config config = {};
	const struct adreno_info *info;
	struct msm_drm_private *priv = dev_get_drvdata(master);
	struct drm_device *drm = priv->dev;
	struct msm_gpu *gpu;
	int ret;

	ret = find_chipid(dev, &config.rev);
	if (ret)
		return ret;

	dev->platform_data = &config;
	priv->gpu_pdev = to_platform_device(dev);

	info = adreno_info(config.rev);

	if (!info) {
		dev_warn(drm->dev, "Unknown GPU revision: %u.%u.%u.%u\n",
			config.rev.core, config.rev.major,
			config.rev.minor, config.rev.patchid);
		return -ENXIO;
	}

	DBG("Found GPU: %u.%u.%u.%u", config.rev.core, config.rev.major,
		config.rev.minor, config.rev.patchid);

	priv->is_a2xx = config.rev.core == 2;
	priv->has_cached_coherent = config.rev.core >= 6;

	gpu = info->init(drm);
	if (IS_ERR(gpu)) {
		dev_warn(drm->dev, "failed to load adreno gpu\n");
		return PTR_ERR(gpu);
	}

	return 0;
}

static int adreno_system_suspend(struct device *dev);
static void adreno_unbind(struct device *dev, struct device *master,
		void *data)
{
	struct msm_drm_private *priv = dev_get_drvdata(master);
	struct msm_gpu *gpu = dev_to_gpu(dev);

	if (pm_runtime_enabled(dev))
		WARN_ON_ONCE(adreno_system_suspend(dev));
	gpu->funcs->destroy(gpu);

	priv->gpu_pdev = NULL;
}

static const struct component_ops a3xx_ops = {
		.bind   = adreno_bind,
		.unbind = adreno_unbind,
};

static void adreno_device_register_headless(void)
{
	/* on imx5, we don't have a top-level mdp/dpu node
	 * this creates a dummy node for the driver for that case
	 */
	struct platform_device_info dummy_info = {
		.parent = NULL,
		.name = "msm",
		.id = -1,
		.res = NULL,
		.num_res = 0,
		.data = NULL,
		.size_data = 0,
		.dma_mask = ~0,
	};
	platform_device_register_full(&dummy_info);
}

static int adreno_probe(struct platform_device *pdev)
{

	int ret;

	ret = component_add(&pdev->dev, &a3xx_ops);
	if (ret)
		return ret;

	if (of_device_is_compatible(pdev->dev.of_node, "amd,imageon"))
		adreno_device_register_headless();

	return 0;
}

static int adreno_remove(struct platform_device *pdev)
{
	component_del(&pdev->dev, &a3xx_ops);
	return 0;
}

static void adreno_shutdown(struct platform_device *pdev)
{
	WARN_ON_ONCE(adreno_system_suspend(&pdev->dev));
}

static const struct of_device_id dt_match[] = {
	{ .compatible = "qcom,adreno" },
	{ .compatible = "qcom,adreno-3xx" },
	/* for compatibility with imx5 gpu: */
	{ .compatible = "amd,imageon" },
	/* for backwards compat w/ downstream kgsl DT files: */
	{ .compatible = "qcom,kgsl-3d0" },
	{}
};

static int adreno_runtime_resume(struct device *dev)
{
	struct msm_gpu *gpu = dev_to_gpu(dev);

	return gpu->funcs->pm_resume(gpu);
}

static int adreno_runtime_suspend(struct device *dev)
{
	struct msm_gpu *gpu = dev_to_gpu(dev);

	/*
	 * We should be holding a runpm ref, which will prevent
	 * runtime suspend.  In the system suspend path, we've
	 * already waited for active jobs to complete.
	 */
	WARN_ON_ONCE(gpu->active_submits);

	return gpu->funcs->pm_suspend(gpu);
}

static void suspend_scheduler(struct msm_gpu *gpu)
{
	int i;

	/*
	 * Shut down the scheduler before we force suspend, so that
	 * suspend isn't racing with scheduler kthread feeding us
	 * more work.
	 *
	 * Note, we just want to park the thread, and let any jobs
	 * that are already on the hw queue complete normally, as
	 * opposed to the drm_sched_stop() path used for handling
	 * faulting/timed-out jobs.  We can't really cancel any jobs
	 * already on the hw queue without racing with the GPU.
	 */
	for (i = 0; i < gpu->nr_rings; i++) {
		struct drm_gpu_scheduler *sched = &gpu->rb[i]->sched;
		kthread_park(sched->thread);
	}
}

static void resume_scheduler(struct msm_gpu *gpu)
{
	int i;

	for (i = 0; i < gpu->nr_rings; i++) {
		struct drm_gpu_scheduler *sched = &gpu->rb[i]->sched;
		kthread_unpark(sched->thread);
	}
}

static int adreno_system_suspend(struct device *dev)
{
	struct msm_gpu *gpu = dev_to_gpu(dev);
	int remaining, ret;

	if (!gpu)
		return 0;

	suspend_scheduler(gpu);

	remaining = wait_event_timeout(gpu->retire_event,
				       gpu->active_submits == 0,
				       msecs_to_jiffies(1000));
	if (remaining == 0) {
		dev_err(dev, "Timeout waiting for GPU to suspend\n");
		ret = -EBUSY;
		goto out;
	}

	ret = pm_runtime_force_suspend(dev);
out:
	if (ret)
		resume_scheduler(gpu);

	return ret;
}

static int adreno_system_resume(struct device *dev)
{
	struct msm_gpu *gpu = dev_to_gpu(dev);

	if (!gpu)
		return 0;

	resume_scheduler(gpu);
	return pm_runtime_force_resume(dev);
}

static const struct dev_pm_ops adreno_pm_ops = {
	SYSTEM_SLEEP_PM_OPS(adreno_system_suspend, adreno_system_resume)
	RUNTIME_PM_OPS(adreno_runtime_suspend, adreno_runtime_resume, NULL)
};

static struct platform_driver adreno_driver = {
	.probe = adreno_probe,
	.remove = adreno_remove,
	.shutdown = adreno_shutdown,
	.driver = {
		.name = "adreno",
		.of_match_table = dt_match,
		.pm = &adreno_pm_ops,
	},
};

void __init adreno_register(void)
{
	platform_driver_register(&adreno_driver);
}

void __exit adreno_unregister(void)
{
	platform_driver_unregister(&adreno_driver);
}<|MERGE_RESOLUTION|>--- conflicted
+++ resolved
@@ -437,12 +437,6 @@
 	 * booting the gpu, go ahead and enable runpm:
 	 */
 	pm_runtime_enable(&pdev->dev);
-<<<<<<< HEAD
-
-	/* Make sure pm runtime is active and reset any previous errors */
-	pm_runtime_set_active(&pdev->dev);
-=======
->>>>>>> 130ed6c0
 
 	ret = pm_runtime_get_sync(&pdev->dev);
 	if (ret < 0) {
