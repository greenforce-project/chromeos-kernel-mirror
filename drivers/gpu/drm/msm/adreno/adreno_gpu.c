// SPDX-License-Identifier: GPL-2.0-only
/*
 * Copyright (C) 2013 Red Hat
 * Author: Rob Clark <robdclark@gmail.com>
 *
 * Copyright (c) 2014 The Linux Foundation. All rights reserved.
 */

#include <linux/ascii85.h>
#include <linux/interconnect.h>
#include <linux/qcom_scm.h>
#include <linux/kernel.h>
#include <linux/of_address.h>
#include <linux/pm_opp.h>
#include <linux/slab.h>
#include <linux/soc/qcom/mdt_loader.h>
#include <soc/qcom/ocmem.h>
#include "adreno_gpu.h"
#include "a6xx_gpu.h"
#include "msm_gem.h"
#include "msm_mmu.h"

static bool zap_available = true;

static int zap_shader_load_mdt(struct msm_gpu *gpu, const char *fwname,
		u32 pasid)
{
	struct device *dev = &gpu->pdev->dev;
	const struct firmware *fw;
	const char *signed_fwname = NULL;
	struct device_node *np, *mem_np;
	struct resource r;
	phys_addr_t mem_phys;
	ssize_t mem_size;
	void *mem_region = NULL;
	int ret;

	if (!IS_ENABLED(CONFIG_ARCH_QCOM)) {
		zap_available = false;
		return -EINVAL;
	}

	np = of_get_child_by_name(dev->of_node, "zap-shader");
	if (!np) {
		zap_available = false;
		return -ENODEV;
	}

	mem_np = of_parse_phandle(np, "memory-region", 0);
	of_node_put(np);
	if (!mem_np) {
		zap_available = false;
		return -EINVAL;
	}

	ret = of_address_to_resource(mem_np, 0, &r);
	of_node_put(mem_np);
	if (ret)
		return ret;

	mem_phys = r.start;

	/*
	 * Check for a firmware-name property.  This is the new scheme
	 * to handle firmware that may be signed with device specific
	 * keys, allowing us to have a different zap fw path for different
	 * devices.
	 *
	 * If the firmware-name property is found, we bypass the
	 * adreno_request_fw() mechanism, because we don't need to handle
	 * the /lib/firmware/qcom/... vs /lib/firmware/... case.
	 *
	 * If the firmware-name property is not found, for backwards
	 * compatibility we fall back to the fwname from the gpulist
	 * table.
	 */
	of_property_read_string_index(np, "firmware-name", 0, &signed_fwname);
	if (signed_fwname) {
		fwname = signed_fwname;
		ret = request_firmware_direct(&fw, fwname, gpu->dev->dev);
		if (ret)
			fw = ERR_PTR(ret);
	} else if (fwname) {
		/* Request the MDT file from the default location: */
		fw = adreno_request_fw(to_adreno_gpu(gpu), fwname);
	} else {
		/*
		 * For new targets, we require the firmware-name property,
		 * if a zap-shader is required, rather than falling back
		 * to a firmware name specified in gpulist.
		 *
		 * Because the firmware is signed with a (potentially)
		 * device specific key, having the name come from gpulist
		 * was a bad idea, and is only provided for backwards
		 * compatibility for older targets.
		 */
		return -ENODEV;
	}

	if (IS_ERR(fw)) {
		DRM_DEV_ERROR(dev, "Unable to load %s\n", fwname);
		return PTR_ERR(fw);
	}

	/* Figure out how much memory we need */
	mem_size = qcom_mdt_get_size(fw);
	if (mem_size < 0) {
		ret = mem_size;
		goto out;
	}

	if (mem_size > resource_size(&r)) {
		DRM_DEV_ERROR(dev,
			"memory region is too small to load the MDT\n");
		ret = -E2BIG;
		goto out;
	}

	/* Allocate memory for the firmware image */
	mem_region = memremap(mem_phys, mem_size,  MEMREMAP_WC);
	if (!mem_region) {
		ret = -ENOMEM;
		goto out;
	}

	/*
	 * Load the rest of the MDT
	 *
	 * Note that we could be dealing with two different paths, since
	 * with upstream linux-firmware it would be in a qcom/ subdir..
	 * adreno_request_fw() handles this, but qcom_mdt_load() does
	 * not.  But since we've already gotten through adreno_request_fw()
	 * we know which of the two cases it is:
	 */
	if (signed_fwname || (to_adreno_gpu(gpu)->fwloc == FW_LOCATION_LEGACY)) {
		ret = qcom_mdt_load(dev, fw, fwname, pasid,
				mem_region, mem_phys, mem_size, NULL);
	} else {
		char *newname;

		newname = kasprintf(GFP_KERNEL, "qcom/%s", fwname);

		ret = qcom_mdt_load(dev, fw, newname, pasid,
				mem_region, mem_phys, mem_size, NULL);
		kfree(newname);
	}
	if (ret)
		goto out;

	/* Send the image to the secure world */
	ret = qcom_scm_pas_auth_and_reset(pasid);

	/*
	 * If the scm call returns -EOPNOTSUPP we assume that this target
	 * doesn't need/support the zap shader so quietly fail
	 */
	if (ret == -EOPNOTSUPP)
		zap_available = false;
	else if (ret)
		DRM_DEV_ERROR(dev, "Unable to authorize the image\n");

out:
	if (mem_region)
		memunmap(mem_region);

	release_firmware(fw);

	return ret;
}

int adreno_zap_shader_load(struct msm_gpu *gpu, u32 pasid)
{
	struct adreno_gpu *adreno_gpu = to_adreno_gpu(gpu);
	struct platform_device *pdev = gpu->pdev;

	/* Short cut if we determine the zap shader isn't available/needed */
	if (!zap_available)
		return -ENODEV;

	/* We need SCM to be able to load the firmware */
	if (!qcom_scm_is_available()) {
		DRM_DEV_ERROR(&pdev->dev, "SCM is not available\n");
		return -EPROBE_DEFER;
	}

	return zap_shader_load_mdt(gpu, adreno_gpu->info->zapfw, pasid);
}

struct msm_gem_address_space *
adreno_iommu_create_address_space(struct msm_gpu *gpu,
		struct platform_device *pdev)
{
	struct adreno_gpu *adreno_gpu = to_adreno_gpu(gpu);
	struct iommu_domain *iommu;
	struct msm_mmu *mmu;
	struct msm_gem_address_space *aspace;
	u64 start, size;

	iommu = iommu_domain_alloc(&platform_bus_type);
	if (!iommu)
		return NULL;

	if (adreno_is_a6xx(adreno_gpu)) {
		struct a6xx_gpu *a6xx_gpu = to_a6xx_gpu(adreno_gpu);
		struct io_pgtable_domain_attr pgtbl_cfg;

		/*
		 * This allows GPU to set the bus attributes required to use system
		 * cache on behalf of the iommu page table walker.
		 */
		if (!IS_ERR_OR_NULL(a6xx_gpu->htw_llc_slice)) {
			pgtbl_cfg.quirks = IO_PGTABLE_QUIRK_ARM_OUTER_WBWA;
			iommu_domain_set_attr(iommu, DOMAIN_ATTR_IO_PGTABLE_CFG, &pgtbl_cfg);
		}
	}

	mmu = msm_iommu_new(&pdev->dev, iommu);
	if (IS_ERR(mmu)) {
		iommu_domain_free(iommu);
		return ERR_CAST(mmu);
	}

	/*
	 * Use the aperture start or SZ_16M, whichever is greater. This will
	 * ensure that we align with the allocated pagetable range while still
	 * allowing room in the lower 32 bits for GMEM and whatnot
	 */
	start = max_t(u64, SZ_16M, iommu->geometry.aperture_start);
	size = iommu->geometry.aperture_end - start + 1;

	aspace = msm_gem_address_space_create(mmu, "gpu",
		start & GENMASK_ULL(48, 0), size);

	if (IS_ERR(aspace) && !IS_ERR(mmu))
		mmu->funcs->destroy(mmu);

	return aspace;
}

int adreno_get_param(struct msm_gpu *gpu, struct msm_file_private *ctx,
		     uint32_t param, uint64_t *value)
{
	struct adreno_gpu *adreno_gpu = to_adreno_gpu(gpu);

	switch (param) {
	case MSM_PARAM_GPU_ID:
		*value = adreno_gpu->info->revn;
		return 0;
	case MSM_PARAM_GMEM_SIZE:
		*value = adreno_gpu->gmem;
		return 0;
	case MSM_PARAM_GMEM_BASE:
		*value = !adreno_is_a650(adreno_gpu) ? 0x100000 : 0;
		return 0;
	case MSM_PARAM_CHIP_ID:
		*value = adreno_gpu->rev.patchid |
				(adreno_gpu->rev.minor << 8) |
				(adreno_gpu->rev.major << 16) |
				(adreno_gpu->rev.core << 24);
		return 0;
	case MSM_PARAM_MAX_FREQ:
		*value = adreno_gpu->base.fast_rate;
		return 0;
	case MSM_PARAM_TIMESTAMP:
		if (adreno_gpu->funcs->get_timestamp) {
			int ret;

			pm_runtime_get_sync(&gpu->pdev->dev);
			ret = adreno_gpu->funcs->get_timestamp(gpu, value);
			pm_runtime_put_autosuspend(&gpu->pdev->dev);

			return ret;
		}
		return -EINVAL;
	case MSM_PARAM_NR_RINGS:
		*value = gpu->nr_rings;
		return 0;
	case MSM_PARAM_PP_PGTABLE:
		*value = 0;
		return 0;
	case MSM_PARAM_FAULTS:
		if (ctx->aspace)
			*value = gpu->global_faults + ctx->aspace->faults;
		else
			*value = gpu->global_faults;
		return 0;
	case MSM_PARAM_SUSPENDS:
		*value = gpu->suspend_count;
		return 0;
	default:
		DBG("%s: invalid param: %u", gpu->name, param);
		return -EINVAL;
	}
}

int adreno_set_param(struct msm_gpu *gpu, struct msm_file_private *ctx,
		     uint32_t param, uint64_t value)
{
	switch (param) {
	case MSM_PARAM_SYSPROF:
		if (!capable(CAP_SYS_ADMIN))
			return -EPERM;
		return msm_file_private_set_sysprof(ctx, gpu, value);
	default:
		DBG("%s: invalid param: %u", gpu->name, param);
		return -EINVAL;
	}
}

const struct firmware *
adreno_request_fw(struct adreno_gpu *adreno_gpu, const char *fwname)
{
	struct drm_device *drm = adreno_gpu->base.dev;
	const struct firmware *fw = NULL;
	char *newname;
	int ret;

	newname = kasprintf(GFP_KERNEL, "qcom/%s", fwname);
	if (!newname)
		return ERR_PTR(-ENOMEM);

	/*
	 * Try first to load from qcom/$fwfile using a direct load (to avoid
	 * a potential timeout waiting for usermode helper)
	 */
	if ((adreno_gpu->fwloc == FW_LOCATION_UNKNOWN) ||
	    (adreno_gpu->fwloc == FW_LOCATION_NEW)) {

		ret = request_firmware_direct(&fw, newname, drm->dev);
		if (!ret) {
			DRM_DEV_INFO(drm->dev, "loaded %s from new location\n",
				newname);
			adreno_gpu->fwloc = FW_LOCATION_NEW;
			goto out;
		} else if (adreno_gpu->fwloc != FW_LOCATION_UNKNOWN) {
			DRM_DEV_ERROR(drm->dev, "failed to load %s: %d\n",
				newname, ret);
			fw = ERR_PTR(ret);
			goto out;
		}
	}

	/*
	 * Then try the legacy location without qcom/ prefix
	 */
	if ((adreno_gpu->fwloc == FW_LOCATION_UNKNOWN) ||
	    (adreno_gpu->fwloc == FW_LOCATION_LEGACY)) {

		ret = request_firmware_direct(&fw, fwname, drm->dev);
		if (!ret) {
			DRM_DEV_INFO(drm->dev, "loaded %s from legacy location\n",
				newname);
			adreno_gpu->fwloc = FW_LOCATION_LEGACY;
			goto out;
		} else if (adreno_gpu->fwloc != FW_LOCATION_UNKNOWN) {
			DRM_DEV_ERROR(drm->dev, "failed to load %s: %d\n",
				fwname, ret);
			fw = ERR_PTR(ret);
			goto out;
		}
	}

	/*
	 * Finally fall back to request_firmware() for cases where the
	 * usermode helper is needed (I think mainly android)
	 */
	if ((adreno_gpu->fwloc == FW_LOCATION_UNKNOWN) ||
	    (adreno_gpu->fwloc == FW_LOCATION_HELPER)) {

		ret = request_firmware(&fw, newname, drm->dev);
		if (!ret) {
			DRM_DEV_INFO(drm->dev, "loaded %s with helper\n",
				newname);
			adreno_gpu->fwloc = FW_LOCATION_HELPER;
			goto out;
		} else if (adreno_gpu->fwloc != FW_LOCATION_UNKNOWN) {
			DRM_DEV_ERROR(drm->dev, "failed to load %s: %d\n",
				newname, ret);
			fw = ERR_PTR(ret);
			goto out;
		}
	}

	DRM_DEV_ERROR(drm->dev, "failed to load %s\n", fwname);
	fw = ERR_PTR(-ENOENT);
out:
	kfree(newname);
	return fw;
}

int adreno_load_fw(struct adreno_gpu *adreno_gpu)
{
	int i;

	for (i = 0; i < ARRAY_SIZE(adreno_gpu->info->fw); i++) {
		const struct firmware *fw;

		if (!adreno_gpu->info->fw[i])
			continue;

		/* Skip if the firmware has already been loaded */
		if (adreno_gpu->fw[i])
			continue;

		fw = adreno_request_fw(adreno_gpu, adreno_gpu->info->fw[i]);
		if (IS_ERR(fw))
			return PTR_ERR(fw);

		adreno_gpu->fw[i] = fw;
	}

	return 0;
}

struct drm_gem_object *adreno_fw_create_bo(struct msm_gpu *gpu,
		const struct firmware *fw, u64 *iova)
{
	struct drm_gem_object *bo;
	void *ptr;

	ptr = msm_gem_kernel_new(gpu->dev, fw->size - 4,
		MSM_BO_WC | MSM_BO_GPU_READONLY, gpu->aspace, &bo, iova);

	if (IS_ERR(ptr))
		return ERR_CAST(ptr);

	memcpy(ptr, &fw->data[4], fw->size - 4);

	msm_gem_put_vaddr(bo);

	return bo;
}

int adreno_hw_init(struct msm_gpu *gpu)
{
	struct adreno_gpu *adreno_gpu = to_adreno_gpu(gpu);
	int ret, i;

	VERB("%s", gpu->name);

	ret = adreno_load_fw(adreno_gpu);
	if (ret)
		return ret;

	for (i = 0; i < gpu->nr_rings; i++) {
		struct msm_ringbuffer *ring = gpu->rb[i];

		if (!ring)
			continue;

		ring->cur = ring->start;
		ring->next = ring->start;

		/* reset completed fence seqno: */
		ring->memptrs->fence = ring->fctx->completed_fence;
		ring->memptrs->rptr = 0;
	}

	return 0;
}

/* Use this helper to read rptr, since a430 doesn't update rptr in memory */
static uint32_t get_rptr(struct adreno_gpu *adreno_gpu,
		struct msm_ringbuffer *ring)
{
	struct msm_gpu *gpu = &adreno_gpu->base;

	return gpu->funcs->get_rptr(gpu, ring);
}

struct msm_ringbuffer *adreno_active_ring(struct msm_gpu *gpu)
{
	return gpu->rb[0];
}

void adreno_recover(struct msm_gpu *gpu)
{
	struct drm_device *dev = gpu->dev;
	int ret;

	// XXX pm-runtime??  we *need* the device to be off after this
	// so maybe continuing to call ->pm_suspend/resume() is better?

	gpu->funcs->pm_suspend(gpu);
	gpu->funcs->pm_resume(gpu);

	ret = msm_gpu_hw_init(gpu);
	if (ret) {
		DRM_DEV_ERROR(dev->dev, "gpu hw init failed: %d\n", ret);
		/* hmm, oh well? */
	}
}

void adreno_flush(struct msm_gpu *gpu, struct msm_ringbuffer *ring, u32 reg)
{
	uint32_t wptr;

	/* Copy the shadow to the actual register */
	ring->cur = ring->next;

	/*
	 * Mask wptr value that we calculate to fit in the HW range. This is
	 * to account for the possibility that the last command fit exactly into
	 * the ringbuffer and rb->next hasn't wrapped to zero yet
	 */
	wptr = get_wptr(ring);

	/* ensure writes to ringbuffer have hit system memory: */
	mb();

	gpu_write(gpu, reg, wptr);
}

bool adreno_idle(struct msm_gpu *gpu, struct msm_ringbuffer *ring)
{
	struct adreno_gpu *adreno_gpu = to_adreno_gpu(gpu);
	uint32_t wptr = get_wptr(ring);

	/* wait for CP to drain ringbuffer: */
	if (!spin_until(get_rptr(adreno_gpu, ring) == wptr))
		return true;

	/* TODO maybe we need to reset GPU here to recover from hang? */
	DRM_ERROR("%s: timeout waiting to drain ringbuffer %d rptr/wptr = %X/%X\n",
		gpu->name, ring->id, get_rptr(adreno_gpu, ring), wptr);

	return false;
}

int adreno_gpu_state_get(struct msm_gpu *gpu, struct msm_gpu_state *state)
{
	struct adreno_gpu *adreno_gpu = to_adreno_gpu(gpu);
	int i, count = 0;

	WARN_ON(!mutex_is_locked(&gpu->dev->struct_mutex));

	kref_init(&state->ref);

	ktime_get_real_ts64(&state->time);

	for (i = 0; i < gpu->nr_rings; i++) {
		int size = 0, j;

		state->ring[i].fence = gpu->rb[i]->memptrs->fence;
		state->ring[i].iova = gpu->rb[i]->iova;
		state->ring[i].seqno = gpu->rb[i]->seqno;
		state->ring[i].rptr = get_rptr(adreno_gpu, gpu->rb[i]);
		state->ring[i].wptr = get_wptr(gpu->rb[i]);

		/* Copy at least 'wptr' dwords of the data */
		size = state->ring[i].wptr;

		/* After wptr find the last non zero dword to save space */
		for (j = state->ring[i].wptr; j < MSM_GPU_RINGBUFFER_SZ >> 2; j++)
			if (gpu->rb[i]->start[j])
				size = j + 1;

		if (size) {
			state->ring[i].data = kvmalloc(size << 2, GFP_KERNEL);
			if (state->ring[i].data) {
				memcpy(state->ring[i].data, gpu->rb[i]->start, size << 2);
				state->ring[i].data_size = size << 2;
			}
		}
	}

	/* Some targets prefer to collect their own registers */
	if (!adreno_gpu->registers)
		return 0;

	/* Count the number of registers */
	for (i = 0; adreno_gpu->registers[i] != ~0; i += 2)
		count += adreno_gpu->registers[i + 1] -
			adreno_gpu->registers[i] + 1;

	state->registers = kcalloc(count * 2, sizeof(u32), GFP_KERNEL);
	if (state->registers) {
		int pos = 0;

		for (i = 0; adreno_gpu->registers[i] != ~0; i += 2) {
			u32 start = adreno_gpu->registers[i];
			u32 end   = adreno_gpu->registers[i + 1];
			u32 addr;

			for (addr = start; addr <= end; addr++) {
				state->registers[pos++] = addr;
				state->registers[pos++] = gpu_read(gpu, addr);
			}
		}

		state->nr_registers = count;
	}

	return 0;
}

void adreno_gpu_state_destroy(struct msm_gpu_state *state)
{
	int i;

	for (i = 0; i < ARRAY_SIZE(state->ring); i++)
		kvfree(state->ring[i].data);

	for (i = 0; state->bos && i < state->nr_bos; i++)
		kvfree(state->bos[i].data);

	kfree(state->bos);
	kfree(state->comm);
	kfree(state->cmd);
	kfree(state->registers);
}

static void adreno_gpu_state_kref_destroy(struct kref *kref)
{
	struct msm_gpu_state *state = container_of(kref,
		struct msm_gpu_state, ref);

	adreno_gpu_state_destroy(state);
	kfree(state);
}

int adreno_gpu_state_put(struct msm_gpu_state *state)
{
	if (IS_ERR_OR_NULL(state))
		return 1;

	return kref_put(&state->ref, adreno_gpu_state_kref_destroy);
}

#if defined(CONFIG_DEBUG_FS) || defined(CONFIG_DEV_COREDUMP)

static char *adreno_gpu_ascii85_encode(u32 *src, size_t len)
{
	void *buf;
	size_t buf_itr = 0, buffer_size;
	char out[ASCII85_BUFSZ];
	long l;
	int i;

	if (!src || !len)
		return NULL;

	l = ascii85_encode_len(len);

	/*
	 * Ascii85 outputs either a 5 byte string or a 1 byte string. So we
	 * account for the worst case of 5 bytes per dword plus the 1 for '\0'
	 */
	buffer_size = (l * 5) + 1;

	buf = kvmalloc(buffer_size, GFP_KERNEL);
	if (!buf)
		return NULL;

	for (i = 0; i < l; i++)
		buf_itr += scnprintf(buf + buf_itr, buffer_size - buf_itr, "%s",
				ascii85_encode(src[i], out));

	return buf;
}

/* len is expected to be in bytes */
void adreno_show_object(struct drm_printer *p, void **ptr, int len,
		bool *encoded)
{
	if (!*ptr || !len)
		return;

	if (!*encoded) {
		long datalen, i;
		u32 *buf = *ptr;

		/*
		 * Only dump the non-zero part of the buffer - rarely will
		 * any data completely fill the entire allocated size of
		 * the buffer.
		 */
		for (datalen = 0, i = 0; i < len >> 2; i++)
			if (buf[i])
				datalen = ((i + 1) << 2);

		/*
		 * If we reach here, then the originally captured binary buffer
		 * will be replaced with the ascii85 encoded string
		 */
		*ptr = adreno_gpu_ascii85_encode(buf, datalen);

		kvfree(buf);

		*encoded = true;
	}

	if (!*ptr)
		return;

	drm_puts(p, "    data: !!ascii85 |\n");
	drm_puts(p, "     ");

	drm_puts(p, *ptr);

	drm_puts(p, "\n");
}

void adreno_show(struct msm_gpu *gpu, struct msm_gpu_state *state,
		struct drm_printer *p)
{
	struct adreno_gpu *adreno_gpu = to_adreno_gpu(gpu);
	int i;

	if (IS_ERR_OR_NULL(state))
		return;

	drm_printf(p, "revision: %d (%d.%d.%d.%d)\n",
			adreno_gpu->info->revn, adreno_gpu->rev.core,
			adreno_gpu->rev.major, adreno_gpu->rev.minor,
			adreno_gpu->rev.patchid);
	/*
	 * If this is state collected due to iova fault, show fault related
	 * info
	 *
	 * TTBR0 would not be zero in this case, so this is a good way to
	 * distinguish
	 */
	if (state->fault_info.smmu_info.ttbr0) {
		const struct msm_gpu_fault_info *info = &state->fault_info;
		const struct adreno_smmu_fault_info *smmu_info = &info->smmu_info;

		drm_puts(p, "fault-info:\n");
		drm_printf(p, "  - far: %.16llx\n", smmu_info->far);
		drm_printf(p, "  - ttbr0: %.16llx\n", smmu_info->ttbr0);
		drm_printf(p, "  - contextidr: %.8x\n", smmu_info->contextidr);
		drm_printf(p, "  - fsr: %.8x\n", smmu_info->fsr);
		drm_printf(p, "  - fsynr0: %.8x\n", smmu_info->fsynr0);
		drm_printf(p, "  - fsynr1: %.8x\n", smmu_info->fsynr1);
		drm_printf(p, "  - cbfrsynra: %.8x\n", smmu_info->cbfrsynra);
		drm_printf(p, "  - iova: %.16lx\n", info->iova);
		drm_printf(p, "  - dir: %s\n", info->flags & IOMMU_FAULT_WRITE ? "WRITE" : "READ");
		drm_printf(p, "  - type: %s\n", info->type);
		drm_printf(p, "  - source: %s\n", info->block);

		/* Information extracted from what we think are the current
		 * pgtables.  Hopefully the TTBR0 matches what we've extracted
		 * from the SMMU registers in smmu_info!
		 */
		drm_puts(p, "pgtable-fault-info:\n");
		drm_printf(p, "  - ttbr0: %.16llx\n", (u64)info->pgtbl_ttbr0);
		drm_printf(p, "  - asid: %d\n", info->asid);
		drm_printf(p, "  - ptes: %.16llx %.16llx %.16llx %.16llx\n",
			   info->ptes[0], info->ptes[1], info->ptes[2], info->ptes[3]);
	}

	drm_printf(p, "rbbm-status: 0x%08x\n", state->rbbm_status);

	drm_puts(p, "ringbuffer:\n");

	for (i = 0; i < gpu->nr_rings; i++) {
		drm_printf(p, "  - id: %d\n", i);
		drm_printf(p, "    iova: 0x%016llx\n", state->ring[i].iova);
		drm_printf(p, "    last-fence: %d\n", state->ring[i].seqno);
		drm_printf(p, "    retired-fence: %d\n", state->ring[i].fence);
		drm_printf(p, "    rptr: %d\n", state->ring[i].rptr);
		drm_printf(p, "    wptr: %d\n", state->ring[i].wptr);
		drm_printf(p, "    size: %d\n", MSM_GPU_RINGBUFFER_SZ);

		adreno_show_object(p, &state->ring[i].data,
			state->ring[i].data_size, &state->ring[i].encoded);
	}

	if (state->bos) {
		drm_puts(p, "bos:\n");

		for (i = 0; i < state->nr_bos; i++) {
			drm_printf(p, "  - iova: 0x%016llx\n",
				state->bos[i].iova);
			drm_printf(p, "    size: %zd\n", state->bos[i].size);

			adreno_show_object(p, &state->bos[i].data,
				state->bos[i].size, &state->bos[i].encoded);
		}
	}

	if (state->nr_registers) {
		drm_puts(p, "registers:\n");

		for (i = 0; i < state->nr_registers; i++) {
			drm_printf(p, "  - { offset: 0x%04x, value: 0x%08x }\n",
				state->registers[i * 2] << 2,
				state->registers[(i * 2) + 1]);
		}
	}
}
#endif

/* Dump common gpu status and scratch registers on any hang, to make
 * the hangcheck logs more useful.  The scratch registers seem always
 * safe to read when GPU has hung (unlike some other regs, depending
 * on how the GPU hung), and they are useful to match up to cmdstream
 * dumps when debugging hangs:
 */
void adreno_dump_info(struct msm_gpu *gpu)
{
	struct adreno_gpu *adreno_gpu = to_adreno_gpu(gpu);
	int i;

	printk("revision: %d (%d.%d.%d.%d)\n",
			adreno_gpu->info->revn, adreno_gpu->rev.core,
			adreno_gpu->rev.major, adreno_gpu->rev.minor,
			adreno_gpu->rev.patchid);

	for (i = 0; i < gpu->nr_rings; i++) {
		struct msm_ringbuffer *ring = gpu->rb[i];

		printk("rb %d: fence:    %d/%d\n", i,
			ring->memptrs->fence,
			ring->seqno);

		printk("rptr:     %d\n", get_rptr(adreno_gpu, ring));
		printk("rb wptr:  %d\n", get_wptr(ring));
	}
}

/* would be nice to not have to duplicate the _show() stuff with printk(): */
void adreno_dump(struct msm_gpu *gpu)
{
	struct adreno_gpu *adreno_gpu = to_adreno_gpu(gpu);
	int i;

	if (!adreno_gpu->registers)
		return;

	/* dump these out in a form that can be parsed by demsm: */
	printk("IO:region %s 00000000 00020000\n", gpu->name);
	for (i = 0; adreno_gpu->registers[i] != ~0; i += 2) {
		uint32_t start = adreno_gpu->registers[i];
		uint32_t end   = adreno_gpu->registers[i+1];
		uint32_t addr;

		for (addr = start; addr <= end; addr++) {
			uint32_t val = gpu_read(gpu, addr);
			printk("IO:R %08x %08x\n", addr<<2, val);
		}
	}
}

static uint32_t ring_freewords(struct msm_ringbuffer *ring)
{
	struct adreno_gpu *adreno_gpu = to_adreno_gpu(ring->gpu);
	uint32_t size = MSM_GPU_RINGBUFFER_SZ >> 2;
	/* Use ring->next to calculate free size */
	uint32_t wptr = ring->next - ring->start;
	uint32_t rptr = get_rptr(adreno_gpu, ring);
	return (rptr + (size - 1) - wptr) % size;
}

void adreno_wait_ring(struct msm_ringbuffer *ring, uint32_t ndwords)
{
	if (spin_until(ring_freewords(ring) >= ndwords))
		DRM_DEV_ERROR(ring->gpu->dev->dev,
			"timeout waiting for space in ringbuffer %d\n",
			ring->id);
}

/* Get legacy powerlevels from qcom,gpu-pwrlevels and populate the opp table */
static int adreno_get_legacy_pwrlevels(struct device *dev)
{
	struct device_node *child, *node;
	int ret;

	node = of_get_compatible_child(dev->of_node, "qcom,gpu-pwrlevels");
	if (!node) {
		DRM_DEV_DEBUG(dev, "Could not find the GPU powerlevels\n");
		return -ENXIO;
	}

	for_each_child_of_node(node, child) {
		unsigned int val;

		ret = of_property_read_u32(child, "qcom,gpu-freq", &val);
		if (ret)
			continue;

		/*
		 * Skip the intentionally bogus clock value found at the bottom
		 * of most legacy frequency tables
		 */
		if (val != 27000000)
			dev_pm_opp_add(dev, val, 0);
	}

	of_node_put(node);

	return 0;
}

static void adreno_get_pwrlevels(struct device *dev,
		struct msm_gpu *gpu)
{
	unsigned long freq = ULONG_MAX;
	struct dev_pm_opp *opp;
	int ret;

	gpu->fast_rate = 0;

	/* You down with OPP? */
	if (!of_find_property(dev->of_node, "operating-points-v2", NULL))
		ret = adreno_get_legacy_pwrlevels(dev);
	else {
		ret = devm_pm_opp_of_add_table(dev);
		if (ret)
			DRM_DEV_ERROR(dev, "Unable to set the OPP table\n");
	}

	if (!ret) {
		/* Find the fastest defined rate */
		opp = dev_pm_opp_find_freq_floor(dev, &freq);
		if (!IS_ERR(opp)) {
			gpu->fast_rate = freq;
			dev_pm_opp_put(opp);
		}
	}

	if (!gpu->fast_rate) {
		dev_warn(dev,
			"Could not find a clock rate. Using a reasonable default\n");
		/* Pick a suitably safe clock speed for any target */
		gpu->fast_rate = 200000000;
	}

	DBG("fast_rate=%u, slow_rate=27000000", gpu->fast_rate);
}

int adreno_gpu_ocmem_init(struct device *dev, struct adreno_gpu *adreno_gpu,
			  struct adreno_ocmem *adreno_ocmem)
{
	struct ocmem_buf *ocmem_hdl;
	struct ocmem *ocmem;

	ocmem = of_get_ocmem(dev);
	if (IS_ERR(ocmem)) {
		if (PTR_ERR(ocmem) == -ENODEV) {
			/*
			 * Return success since either the ocmem property was
			 * not specified in device tree, or ocmem support is
			 * not compiled into the kernel.
			 */
			return 0;
		}

		return PTR_ERR(ocmem);
	}

	ocmem_hdl = ocmem_allocate(ocmem, OCMEM_GRAPHICS, adreno_gpu->gmem);
	if (IS_ERR(ocmem_hdl))
		return PTR_ERR(ocmem_hdl);

	adreno_ocmem->ocmem = ocmem;
	adreno_ocmem->base = ocmem_hdl->addr;
	adreno_ocmem->hdl = ocmem_hdl;
	adreno_gpu->gmem = ocmem_hdl->len;

	return 0;
}

void adreno_gpu_ocmem_cleanup(struct adreno_ocmem *adreno_ocmem)
{
	if (adreno_ocmem && adreno_ocmem->base)
		ocmem_free(adreno_ocmem->ocmem, OCMEM_GRAPHICS,
			   adreno_ocmem->hdl);
}

int adreno_gpu_init(struct drm_device *drm, struct platform_device *pdev,
		struct adreno_gpu *adreno_gpu,
		const struct adreno_gpu_funcs *funcs, int nr_rings)
{
	struct device *dev = &pdev->dev;
	struct adreno_platform_config *config = dev->platform_data;
	struct msm_gpu_config adreno_gpu_config  = { 0 };
	struct msm_gpu *gpu = &adreno_gpu->base;

	adreno_gpu->funcs = funcs;
	adreno_gpu->info = adreno_info(config->rev);
	adreno_gpu->gmem = adreno_gpu->info->gmem;
	adreno_gpu->revn = adreno_gpu->info->revn;
	adreno_gpu->rev = config->rev;

	adreno_gpu_config.ioname = "kgsl_3d0_reg_memory";

	adreno_gpu_config.nr_rings = nr_rings;

	adreno_get_pwrlevels(dev, gpu);

	pm_runtime_set_autosuspend_delay(dev,
		adreno_gpu->info->inactive_period);
<<<<<<< HEAD
	pm_runtime_use_autosuspend(dev);
=======
	pm_runtime_use_autosuspend(&pdev->dev);
>>>>>>> f53660ec

	return msm_gpu_init(drm, pdev, &adreno_gpu->base, &funcs->base,
			adreno_gpu->info->name, &adreno_gpu_config);
}

void adreno_gpu_cleanup(struct adreno_gpu *adreno_gpu)
{
	struct msm_gpu *gpu = &adreno_gpu->base;
<<<<<<< HEAD
	struct msm_drm_private *priv = gpu->dev->dev_private;
=======
	struct msm_drm_private *priv = gpu->dev ? gpu->dev->dev_private : NULL;
>>>>>>> f53660ec
	unsigned int i;

	for (i = 0; i < ARRAY_SIZE(adreno_gpu->info->fw); i++)
		release_firmware(adreno_gpu->fw[i]);

<<<<<<< HEAD
	pm_runtime_disable(&priv->gpu_pdev->dev);
=======
	if (priv && pm_runtime_enabled(&priv->gpu_pdev->dev))
		pm_runtime_disable(&priv->gpu_pdev->dev);

	icc_put(gpu->icc_path);
>>>>>>> f53660ec

	msm_gpu_cleanup(&adreno_gpu->base);

	icc_put(gpu->icc_path);
	icc_put(gpu->ocmem_icc_path);
}<|MERGE_RESOLUTION|>--- conflicted
+++ resolved
@@ -991,11 +991,7 @@
 
 	pm_runtime_set_autosuspend_delay(dev,
 		adreno_gpu->info->inactive_period);
-<<<<<<< HEAD
 	pm_runtime_use_autosuspend(dev);
-=======
-	pm_runtime_use_autosuspend(&pdev->dev);
->>>>>>> f53660ec
 
 	return msm_gpu_init(drm, pdev, &adreno_gpu->base, &funcs->base,
 			adreno_gpu->info->name, &adreno_gpu_config);
@@ -1004,24 +1000,14 @@
 void adreno_gpu_cleanup(struct adreno_gpu *adreno_gpu)
 {
 	struct msm_gpu *gpu = &adreno_gpu->base;
-<<<<<<< HEAD
-	struct msm_drm_private *priv = gpu->dev->dev_private;
-=======
 	struct msm_drm_private *priv = gpu->dev ? gpu->dev->dev_private : NULL;
->>>>>>> f53660ec
 	unsigned int i;
 
 	for (i = 0; i < ARRAY_SIZE(adreno_gpu->info->fw); i++)
 		release_firmware(adreno_gpu->fw[i]);
 
-<<<<<<< HEAD
-	pm_runtime_disable(&priv->gpu_pdev->dev);
-=======
 	if (priv && pm_runtime_enabled(&priv->gpu_pdev->dev))
 		pm_runtime_disable(&priv->gpu_pdev->dev);
-
-	icc_put(gpu->icc_path);
->>>>>>> f53660ec
 
 	msm_gpu_cleanup(&adreno_gpu->base);
 
