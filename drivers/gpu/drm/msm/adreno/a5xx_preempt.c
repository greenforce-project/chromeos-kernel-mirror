--- conflicted
+++ resolved
@@ -63,11 +63,7 @@
 		struct msm_ringbuffer *ring = gpu->rb[i];
 
 		spin_lock_irqsave(&ring->preempt_lock, flags);
-<<<<<<< HEAD
-		empty = (get_wptr(ring) == ring->memptrs->rptr);
-=======
 		empty = (get_wptr(ring) == gpu->funcs->get_rptr(gpu, ring));
->>>>>>> de26e1b2
 		spin_unlock_irqrestore(&ring->preempt_lock, flags);
 
 		if (!empty)
