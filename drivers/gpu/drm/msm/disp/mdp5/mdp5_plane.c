/*
 * Copyright (C) 2014-2015 The Linux Foundation. All rights reserved.
 * Copyright (C) 2013 Red Hat
 * Author: Rob Clark <robdclark@gmail.com>
 *
 * This program is free software; you can redistribute it and/or modify it
 * under the terms of the GNU General Public License version 2 as published by
 * the Free Software Foundation.
 *
 * This program is distributed in the hope that it will be useful, but WITHOUT
 * ANY WARRANTY; without even the implied warranty of MERCHANTABILITY or
 * FITNESS FOR A PARTICULAR PURPOSE.  See the GNU General Public License for
 * more details.
 *
 * You should have received a copy of the GNU General Public License along with
 * this program.  If not, see <http://www.gnu.org/licenses/>.
 */

#include <drm/drm_print.h>
#include "mdp5_kms.h"

struct mdp5_plane {
	struct drm_plane base;

	uint32_t nformats;
	uint32_t formats[32];
};
#define to_mdp5_plane(x) container_of(x, struct mdp5_plane, base)

static int mdp5_plane_mode_set(struct drm_plane *plane,
		struct drm_crtc *crtc, struct drm_framebuffer *fb,
		struct drm_rect *src, struct drm_rect *dest);

static struct mdp5_kms *get_kms(struct drm_plane *plane)
{
	struct msm_drm_private *priv = plane->dev->dev_private;
	return to_mdp5_kms(to_mdp_kms(priv->kms));
}

static bool plane_enabled(struct drm_plane_state *state)
{
	return state->visible;
}

static void mdp5_plane_destroy(struct drm_plane *plane)
{
	struct mdp5_plane *mdp5_plane = to_mdp5_plane(plane);

	drm_plane_cleanup(plane);

	kfree(mdp5_plane);
}

static void mdp5_plane_install_rotation_property(struct drm_device *dev,
		struct drm_plane *plane)
{
	drm_plane_create_rotation_property(plane,
					   DRM_MODE_ROTATE_0,
					   DRM_MODE_ROTATE_0 |
					   DRM_MODE_ROTATE_180 |
					   DRM_MODE_REFLECT_X |
					   DRM_MODE_REFLECT_Y);
}

/* helper to install properties which are common to planes and crtcs */
static void mdp5_plane_install_properties(struct drm_plane *plane,
		struct drm_mode_object *obj)
{
	struct drm_device *dev = plane->dev;
	struct msm_drm_private *dev_priv = dev->dev_private;
	struct drm_property *prop;

#define INSTALL_PROPERTY(name, NAME, init_val, fnc, ...) do { \
		prop = dev_priv->plane_property[PLANE_PROP_##NAME]; \
		if (!prop) { \
			prop = drm_property_##fnc(dev, 0, #name, \
				##__VA_ARGS__); \
			if (!prop) { \
				dev_warn(dev->dev, \
					"Create property %s failed\n", \
					#name); \
				return; \
			} \
			dev_priv->plane_property[PLANE_PROP_##NAME] = prop; \
		} \
		drm_object_attach_property(&plane->base, prop, init_val); \
	} while (0)

#define INSTALL_RANGE_PROPERTY(name, NAME, min, max, init_val) \
		INSTALL_PROPERTY(name, NAME, init_val, \
				create_range, min, max)

#define INSTALL_ENUM_PROPERTY(name, NAME, init_val) \
		INSTALL_PROPERTY(name, NAME, init_val, \
				create_enum, name##_prop_enum_list, \
				ARRAY_SIZE(name##_prop_enum_list))

	INSTALL_RANGE_PROPERTY(zpos, ZPOS, 1, 255, 1);

	mdp5_plane_install_rotation_property(dev, plane);

#undef INSTALL_RANGE_PROPERTY
#undef INSTALL_ENUM_PROPERTY
#undef INSTALL_PROPERTY
}

static int mdp5_plane_atomic_set_property(struct drm_plane *plane,
		struct drm_plane_state *state, struct drm_property *property,
		uint64_t val)
{
	struct drm_device *dev = plane->dev;
	struct mdp5_plane_state *pstate;
	struct msm_drm_private *dev_priv = dev->dev_private;
	int ret = 0;

	pstate = to_mdp5_plane_state(state);

#define SET_PROPERTY(name, NAME, type) do { \
		if (dev_priv->plane_property[PLANE_PROP_##NAME] == property) { \
			pstate->name = (type)val; \
			DBG("Set property %s %d", #name, (type)val); \
			goto done; \
		} \
	} while (0)

	SET_PROPERTY(zpos, ZPOS, uint8_t);

	DRM_DEV_ERROR(dev->dev, "Invalid property\n");
	ret = -EINVAL;
done:
	return ret;
#undef SET_PROPERTY
}

static int mdp5_plane_atomic_get_property(struct drm_plane *plane,
		const struct drm_plane_state *state,
		struct drm_property *property, uint64_t *val)
{
	struct drm_device *dev = plane->dev;
	struct mdp5_plane_state *pstate;
	struct msm_drm_private *dev_priv = dev->dev_private;
	int ret = 0;

	pstate = to_mdp5_plane_state(state);

#define GET_PROPERTY(name, NAME, type) do { \
		if (dev_priv->plane_property[PLANE_PROP_##NAME] == property) { \
			*val = pstate->name; \
			DBG("Get property %s %lld", #name, *val); \
			goto done; \
		} \
	} while (0)

	GET_PROPERTY(zpos, ZPOS, uint8_t);

	DRM_DEV_ERROR(dev->dev, "Invalid property\n");
	ret = -EINVAL;
done:
	return ret;
#undef SET_PROPERTY
}

static void
mdp5_plane_atomic_print_state(struct drm_printer *p,
		const struct drm_plane_state *state)
{
	struct mdp5_plane_state *pstate = to_mdp5_plane_state(state);
	struct mdp5_kms *mdp5_kms = get_kms(state->plane);

	drm_printf(p, "\thwpipe=%s\n", pstate->hwpipe ?
			pstate->hwpipe->name : "(null)");
	if (mdp5_kms->caps & MDP_CAP_SRC_SPLIT)
		drm_printf(p, "\tright-hwpipe=%s\n",
			   pstate->r_hwpipe ? pstate->r_hwpipe->name :
					      "(null)");
	drm_printf(p, "\tpremultiplied=%u\n", pstate->premultiplied);
	drm_printf(p, "\tzpos=%u\n", pstate->zpos);
	drm_printf(p, "\talpha=%u\n", pstate->alpha);
	drm_printf(p, "\tstage=%s\n", stage2name(pstate->stage));
}

static void mdp5_plane_reset(struct drm_plane *plane)
{
	struct mdp5_plane_state *mdp5_state;

	if (plane->state && plane->state->fb)
		drm_framebuffer_put(plane->state->fb);

	kfree(to_mdp5_plane_state(plane->state));
	plane->state = NULL;
	mdp5_state = kzalloc(sizeof(*mdp5_state), GFP_KERNEL);
	if (!mdp5_state)
		return;

	/* assign default blend parameters */
	mdp5_state->alpha = 255;
	mdp5_state->premultiplied = 0;

	if (plane->type == DRM_PLANE_TYPE_PRIMARY)
		mdp5_state->zpos = STAGE_BASE;
	else
		mdp5_state->zpos = STAGE0 + drm_plane_index(plane);

	mdp5_state->base.plane = plane;

	plane->state = &mdp5_state->base;
}

static struct drm_plane_state *
mdp5_plane_duplicate_state(struct drm_plane *plane)
{
	struct mdp5_plane_state *mdp5_state;

	if (WARN_ON(!plane->state))
		return NULL;

	mdp5_state = kmemdup(to_mdp5_plane_state(plane->state),
			sizeof(*mdp5_state), GFP_KERNEL);
	if (!mdp5_state)
		return NULL;

	__drm_atomic_helper_plane_duplicate_state(plane, &mdp5_state->base);

	return &mdp5_state->base;
}

static void mdp5_plane_destroy_state(struct drm_plane *plane,
		struct drm_plane_state *state)
{
	struct mdp5_plane_state *pstate = to_mdp5_plane_state(state);

<<<<<<< HEAD
	if (state->fb)
		drm_framebuffer_put(state->fb);
=======
	__drm_atomic_helper_plane_destroy_state(state);
>>>>>>> 78022554

	kfree(pstate);
}

static const struct drm_plane_funcs mdp5_plane_funcs = {
		.update_plane = drm_atomic_helper_update_plane,
		.disable_plane = drm_atomic_helper_disable_plane,
		.destroy = mdp5_plane_destroy,
		.atomic_set_property = mdp5_plane_atomic_set_property,
		.atomic_get_property = mdp5_plane_atomic_get_property,
		.reset = mdp5_plane_reset,
		.atomic_duplicate_state = mdp5_plane_duplicate_state,
		.atomic_destroy_state = mdp5_plane_destroy_state,
		.atomic_print_state = mdp5_plane_atomic_print_state,
};

static void mdp5_plane_cleanup_fb(struct drm_plane *plane,
				  struct drm_plane_state *old_state)
{
	struct mdp5_kms *mdp5_kms = get_kms(plane);
	struct msm_kms *kms = &mdp5_kms->base.base;
	struct drm_framebuffer *fb = old_state->fb;

	if (!fb)
		return;

	DBG("%s: cleanup: FB[%u]", plane->name, fb->base.id);
	msm_framebuffer_cleanup(fb, kms->aspace);
}

static int mdp5_plane_atomic_check_with_state(struct drm_crtc_state *crtc_state,
					      struct drm_plane_state *state)
{
	struct mdp5_plane_state *mdp5_state = to_mdp5_plane_state(state);
	struct drm_plane *plane = state->plane;
	struct drm_plane_state *old_state = plane->state;
	struct mdp5_cfg *config = mdp5_cfg_get_config(get_kms(plane)->cfg);
	bool new_hwpipe = false;
	bool need_right_hwpipe = false;
	uint32_t max_width, max_height;
	bool out_of_bounds = false;
	uint32_t caps = 0;
	int min_scale, max_scale;
	int ret;

	DBG("%s: check (%d -> %d)", plane->name,
			plane_enabled(old_state), plane_enabled(state));

	max_width = config->hw->lm.max_width << 16;
	max_height = config->hw->lm.max_height << 16;

	/* Make sure source dimensions are within bounds. */
	if (state->src_h > max_height)
		out_of_bounds = true;

	if (state->src_w > max_width) {
		/* If source split is supported, we can go up to 2x
		 * the max LM width, but we'd need to stage another
		 * hwpipe to the right LM. So, the drm_plane would
		 * consist of 2 hwpipes.
		 */
		if (config->hw->mdp.caps & MDP_CAP_SRC_SPLIT &&
		    (state->src_w <= 2 * max_width))
			need_right_hwpipe = true;
		else
			out_of_bounds = true;
	}

	if (out_of_bounds) {
		struct drm_rect src = drm_plane_state_src(state);
		DBG("Invalid source size "DRM_RECT_FP_FMT,
				DRM_RECT_FP_ARG(&src));
		return -ERANGE;
	}

	min_scale = FRAC_16_16(1, 8);
	max_scale = FRAC_16_16(8, 1);

	ret = drm_atomic_helper_check_plane_state(state, crtc_state,
						  min_scale, max_scale,
						  true, true);
	if (ret)
		return ret;

	if (plane_enabled(state)) {
		unsigned int rotation;
		const struct mdp_format *format;
		struct mdp5_kms *mdp5_kms = get_kms(plane);
		uint32_t blkcfg = 0;

		format = to_mdp_format(msm_framebuffer_format(state->fb));
		if (MDP_FORMAT_IS_YUV(format))
			caps |= MDP_PIPE_CAP_SCALE | MDP_PIPE_CAP_CSC;

		if (((state->src_w >> 16) != state->crtc_w) ||
				((state->src_h >> 16) != state->crtc_h))
			caps |= MDP_PIPE_CAP_SCALE;

		rotation = drm_rotation_simplify(state->rotation,
						 DRM_MODE_ROTATE_0 |
						 DRM_MODE_REFLECT_X |
						 DRM_MODE_REFLECT_Y);

		if (rotation & DRM_MODE_REFLECT_X)
			caps |= MDP_PIPE_CAP_HFLIP;

		if (rotation & DRM_MODE_REFLECT_Y)
			caps |= MDP_PIPE_CAP_VFLIP;

		if (plane->type == DRM_PLANE_TYPE_CURSOR)
			caps |= MDP_PIPE_CAP_CURSOR;

		/* (re)allocate hw pipe if we don't have one or caps-mismatch: */
		if (!mdp5_state->hwpipe || (caps & ~mdp5_state->hwpipe->caps))
			new_hwpipe = true;

		/*
		 * (re)allocte hw pipe if we're either requesting for 2 hw pipes
		 * or we're switching from 2 hw pipes to 1 hw pipe because the
		 * new src_w can be supported by 1 hw pipe itself.
		 */
		if ((need_right_hwpipe && !mdp5_state->r_hwpipe) ||
		    (!need_right_hwpipe && mdp5_state->r_hwpipe))
			new_hwpipe = true;

		if (mdp5_kms->smp) {
			const struct mdp_format *format =
				to_mdp_format(msm_framebuffer_format(state->fb));

			blkcfg = mdp5_smp_calculate(mdp5_kms->smp, format,
					state->src_w >> 16, false);

			if (mdp5_state->hwpipe && (mdp5_state->hwpipe->blkcfg != blkcfg))
				new_hwpipe = true;
		}

		/* (re)assign hwpipe if needed, otherwise keep old one: */
		if (new_hwpipe) {
			/* TODO maybe we want to re-assign hwpipe sometimes
			 * in cases when we no-longer need some caps to make
			 * it available for other planes?
			 */
			struct mdp5_hw_pipe *old_hwpipe = mdp5_state->hwpipe;
			struct mdp5_hw_pipe *old_right_hwpipe =
							  mdp5_state->r_hwpipe;
			struct mdp5_hw_pipe *new_hwpipe = NULL;
			struct mdp5_hw_pipe *new_right_hwpipe = NULL;

			ret = mdp5_pipe_assign(state->state, plane, caps,
					       blkcfg, &new_hwpipe,
					       need_right_hwpipe ?
					       &new_right_hwpipe : NULL);
			if (ret) {
				DBG("%s: failed to assign hwpipe(s)!",
				    plane->name);
				return ret;
			}

			mdp5_state->hwpipe = new_hwpipe;
			if (need_right_hwpipe)
				mdp5_state->r_hwpipe = new_right_hwpipe;
			else
				/*
				 * set it to NULL so that the driver knows we
				 * don't have a right hwpipe when committing a
				 * new state
				 */
				mdp5_state->r_hwpipe = NULL;


			ret = mdp5_pipe_release(state->state, old_hwpipe);
			if (ret)
				return ret;

			ret = mdp5_pipe_release(state->state, old_right_hwpipe);
			if (ret)
				return ret;

		}
	} else {
		ret = mdp5_pipe_release(state->state, mdp5_state->hwpipe);
		if (ret)
			return ret;

		ret = mdp5_pipe_release(state->state, mdp5_state->r_hwpipe);
		if (ret)
			return ret;

		mdp5_state->hwpipe = mdp5_state->r_hwpipe = NULL;
	}

	return 0;
}

static int mdp5_plane_atomic_check(struct drm_plane *plane,
				   struct drm_plane_state *state)
{
	struct drm_crtc *crtc;
	struct drm_crtc_state *crtc_state;

	crtc = state->crtc ? state->crtc : plane->state->crtc;
	if (!crtc)
		return 0;

	crtc_state = drm_atomic_get_existing_crtc_state(state->state, crtc);
	if (WARN_ON(!crtc_state))
		return -EINVAL;

	return mdp5_plane_atomic_check_with_state(crtc_state, state);
}

static void mdp5_plane_atomic_update(struct drm_plane *plane,
				     struct drm_plane_state *old_state)
{
	struct drm_plane_state *state = plane->state;

	DBG("%s: update", plane->name);

	if (plane_enabled(state)) {
		int ret;

		ret = mdp5_plane_mode_set(plane,
				state->crtc, state->fb,
				&state->src, &state->dst);
		/* atomic_check should have ensured that this doesn't fail */
		WARN_ON(ret < 0);
	}
}

static int mdp5_plane_atomic_async_check(struct drm_plane *plane,
					 struct drm_plane_state *state)
{
	struct mdp5_plane_state *mdp5_state = to_mdp5_plane_state(state);
	struct drm_crtc_state *crtc_state;
	int min_scale, max_scale;
	int ret;

	crtc_state = drm_atomic_get_existing_crtc_state(state->state,
							state->crtc);
	if (WARN_ON(!crtc_state))
		return -EINVAL;

	if (!crtc_state->active)
		return -EINVAL;

	mdp5_state = to_mdp5_plane_state(state);

	/* don't use fast path if we don't have a hwpipe allocated yet */
	if (!mdp5_state->hwpipe)
		return -EINVAL;

	/* only allow changing of position(crtc x/y or src x/y) in fast path */
	if (plane->state->crtc != state->crtc ||
	    plane->state->src_w != state->src_w ||
	    plane->state->src_h != state->src_h ||
	    plane->state->crtc_w != state->crtc_w ||
	    plane->state->crtc_h != state->crtc_h ||
	    !plane->state->fb ||
	    plane->state->fb != state->fb)
		return -EINVAL;

	min_scale = FRAC_16_16(1, 8);
	max_scale = FRAC_16_16(8, 1);

	ret = drm_atomic_helper_check_plane_state(state, crtc_state,
						  min_scale, max_scale,
						  true, true);
	if (ret)
		return ret;

	/*
	 * if the visibility of the plane changes (i.e, if the cursor is
	 * clipped out completely, we can't take the async path because
	 * we need to stage/unstage the plane from the Layer Mixer(s). We
	 * also assign/unassign the hwpipe(s) tied to the plane. We avoid
	 * taking the fast path for both these reasons.
	 */
	if (state->visible != plane->state->visible)
		return -EINVAL;

	return 0;
}

static void mdp5_plane_atomic_async_update(struct drm_plane *plane,
					   struct drm_plane_state *new_state)
{
	struct drm_framebuffer *old_fb = plane->state->fb;

	plane->state->src_x = new_state->src_x;
	plane->state->src_y = new_state->src_y;
	plane->state->crtc_x = new_state->crtc_x;
	plane->state->crtc_y = new_state->crtc_y;

	if (plane_enabled(new_state)) {
		struct mdp5_ctl *ctl;
		struct mdp5_pipeline *pipeline =
					mdp5_crtc_get_pipeline(new_state->crtc);
		int ret;

		ret = mdp5_plane_mode_set(plane, new_state->crtc, new_state->fb,
				&new_state->src, &new_state->dst);
		WARN_ON(ret < 0);

		ctl = mdp5_crtc_get_ctl(new_state->crtc);

		mdp5_ctl_commit(ctl, pipeline, mdp5_plane_get_flush(plane), true);
	}

	*to_mdp5_plane_state(plane->state) =
		*to_mdp5_plane_state(new_state);

	new_state->fb = old_fb;
}

static const struct drm_plane_helper_funcs mdp5_plane_helper_funcs = {
		.prepare_fb = msm_atomic_prepare_fb,
		.cleanup_fb = mdp5_plane_cleanup_fb,
		.atomic_check = mdp5_plane_atomic_check,
		.atomic_update = mdp5_plane_atomic_update,
		.atomic_async_check = mdp5_plane_atomic_async_check,
		.atomic_async_update = mdp5_plane_atomic_async_update,
};

static void set_scanout_locked(struct mdp5_kms *mdp5_kms,
			       enum mdp5_pipe pipe,
			       struct drm_framebuffer *fb)
{
	struct msm_kms *kms = &mdp5_kms->base.base;

	mdp5_write(mdp5_kms, REG_MDP5_PIPE_SRC_STRIDE_A(pipe),
			MDP5_PIPE_SRC_STRIDE_A_P0(fb->pitches[0]) |
			MDP5_PIPE_SRC_STRIDE_A_P1(fb->pitches[1]));

	mdp5_write(mdp5_kms, REG_MDP5_PIPE_SRC_STRIDE_B(pipe),
			MDP5_PIPE_SRC_STRIDE_B_P2(fb->pitches[2]) |
			MDP5_PIPE_SRC_STRIDE_B_P3(fb->pitches[3]));

	mdp5_write(mdp5_kms, REG_MDP5_PIPE_SRC0_ADDR(pipe),
			msm_framebuffer_iova(fb, kms->aspace, 0));
	mdp5_write(mdp5_kms, REG_MDP5_PIPE_SRC1_ADDR(pipe),
			msm_framebuffer_iova(fb, kms->aspace, 1));
	mdp5_write(mdp5_kms, REG_MDP5_PIPE_SRC2_ADDR(pipe),
			msm_framebuffer_iova(fb, kms->aspace, 2));
	mdp5_write(mdp5_kms, REG_MDP5_PIPE_SRC3_ADDR(pipe),
			msm_framebuffer_iova(fb, kms->aspace, 3));
}

/* Note: mdp5_plane->pipe_lock must be locked */
static void csc_disable(struct mdp5_kms *mdp5_kms, enum mdp5_pipe pipe)
{
	uint32_t value = mdp5_read(mdp5_kms, REG_MDP5_PIPE_OP_MODE(pipe)) &
			 ~MDP5_PIPE_OP_MODE_CSC_1_EN;

	mdp5_write(mdp5_kms, REG_MDP5_PIPE_OP_MODE(pipe), value);
}

/* Note: mdp5_plane->pipe_lock must be locked */
static void csc_enable(struct mdp5_kms *mdp5_kms, enum mdp5_pipe pipe,
		struct csc_cfg *csc)
{
	uint32_t  i, mode = 0; /* RGB, no CSC */
	uint32_t *matrix;

	if (unlikely(!csc))
		return;

	if ((csc->type == CSC_YUV2RGB) || (CSC_YUV2YUV == csc->type))
		mode |= MDP5_PIPE_OP_MODE_CSC_SRC_DATA_FORMAT(DATA_FORMAT_YUV);
	if ((csc->type == CSC_RGB2YUV) || (CSC_YUV2YUV == csc->type))
		mode |= MDP5_PIPE_OP_MODE_CSC_DST_DATA_FORMAT(DATA_FORMAT_YUV);
	mode |= MDP5_PIPE_OP_MODE_CSC_1_EN;
	mdp5_write(mdp5_kms, REG_MDP5_PIPE_OP_MODE(pipe), mode);

	matrix = csc->matrix;
	mdp5_write(mdp5_kms, REG_MDP5_PIPE_CSC_1_MATRIX_COEFF_0(pipe),
			MDP5_PIPE_CSC_1_MATRIX_COEFF_0_COEFF_11(matrix[0]) |
			MDP5_PIPE_CSC_1_MATRIX_COEFF_0_COEFF_12(matrix[1]));
	mdp5_write(mdp5_kms, REG_MDP5_PIPE_CSC_1_MATRIX_COEFF_1(pipe),
			MDP5_PIPE_CSC_1_MATRIX_COEFF_1_COEFF_13(matrix[2]) |
			MDP5_PIPE_CSC_1_MATRIX_COEFF_1_COEFF_21(matrix[3]));
	mdp5_write(mdp5_kms, REG_MDP5_PIPE_CSC_1_MATRIX_COEFF_2(pipe),
			MDP5_PIPE_CSC_1_MATRIX_COEFF_2_COEFF_22(matrix[4]) |
			MDP5_PIPE_CSC_1_MATRIX_COEFF_2_COEFF_23(matrix[5]));
	mdp5_write(mdp5_kms, REG_MDP5_PIPE_CSC_1_MATRIX_COEFF_3(pipe),
			MDP5_PIPE_CSC_1_MATRIX_COEFF_3_COEFF_31(matrix[6]) |
			MDP5_PIPE_CSC_1_MATRIX_COEFF_3_COEFF_32(matrix[7]));
	mdp5_write(mdp5_kms, REG_MDP5_PIPE_CSC_1_MATRIX_COEFF_4(pipe),
			MDP5_PIPE_CSC_1_MATRIX_COEFF_4_COEFF_33(matrix[8]));

	for (i = 0; i < ARRAY_SIZE(csc->pre_bias); i++) {
		uint32_t *pre_clamp = csc->pre_clamp;
		uint32_t *post_clamp = csc->post_clamp;

		mdp5_write(mdp5_kms, REG_MDP5_PIPE_CSC_1_PRE_CLAMP(pipe, i),
			MDP5_PIPE_CSC_1_PRE_CLAMP_REG_HIGH(pre_clamp[2*i+1]) |
			MDP5_PIPE_CSC_1_PRE_CLAMP_REG_LOW(pre_clamp[2*i]));

		mdp5_write(mdp5_kms, REG_MDP5_PIPE_CSC_1_POST_CLAMP(pipe, i),
			MDP5_PIPE_CSC_1_POST_CLAMP_REG_HIGH(post_clamp[2*i+1]) |
			MDP5_PIPE_CSC_1_POST_CLAMP_REG_LOW(post_clamp[2*i]));

		mdp5_write(mdp5_kms, REG_MDP5_PIPE_CSC_1_PRE_BIAS(pipe, i),
			MDP5_PIPE_CSC_1_PRE_BIAS_REG_VALUE(csc->pre_bias[i]));

		mdp5_write(mdp5_kms, REG_MDP5_PIPE_CSC_1_POST_BIAS(pipe, i),
			MDP5_PIPE_CSC_1_POST_BIAS_REG_VALUE(csc->post_bias[i]));
	}
}

#define PHASE_STEP_SHIFT	21
#define DOWN_SCALE_RATIO_MAX	32	/* 2^(26-21) */

static int calc_phase_step(uint32_t src, uint32_t dst, uint32_t *out_phase)
{
	uint32_t unit;

	if (src == 0 || dst == 0)
		return -EINVAL;

	/*
	 * PHASE_STEP_X/Y is coded on 26 bits (25:0),
	 * where 2^21 represents the unity "1" in fixed-point hardware design.
	 * This leaves 5 bits for the integer part (downscale case):
	 *	-> maximum downscale ratio = 0b1_1111 = 31
	 */
	if (src > (dst * DOWN_SCALE_RATIO_MAX))
		return -EOVERFLOW;

	unit = 1 << PHASE_STEP_SHIFT;
	*out_phase = mult_frac(unit, src, dst);

	return 0;
}

static int calc_scalex_steps(struct drm_plane *plane,
		uint32_t pixel_format, uint32_t src, uint32_t dest,
		uint32_t phasex_steps[COMP_MAX])
{
	struct mdp5_kms *mdp5_kms = get_kms(plane);
	struct device *dev = mdp5_kms->dev->dev;
	uint32_t phasex_step;
	unsigned int hsub;
	int ret;

	ret = calc_phase_step(src, dest, &phasex_step);
	if (ret) {
		DRM_DEV_ERROR(dev, "X scaling (%d->%d) failed: %d\n", src, dest, ret);
		return ret;
	}

	hsub = drm_format_horz_chroma_subsampling(pixel_format);

	phasex_steps[COMP_0]   = phasex_step;
	phasex_steps[COMP_3]   = phasex_step;
	phasex_steps[COMP_1_2] = phasex_step / hsub;

	return 0;
}

static int calc_scaley_steps(struct drm_plane *plane,
		uint32_t pixel_format, uint32_t src, uint32_t dest,
		uint32_t phasey_steps[COMP_MAX])
{
	struct mdp5_kms *mdp5_kms = get_kms(plane);
	struct device *dev = mdp5_kms->dev->dev;
	uint32_t phasey_step;
	unsigned int vsub;
	int ret;

	ret = calc_phase_step(src, dest, &phasey_step);
	if (ret) {
		DRM_DEV_ERROR(dev, "Y scaling (%d->%d) failed: %d\n", src, dest, ret);
		return ret;
	}

	vsub = drm_format_vert_chroma_subsampling(pixel_format);

	phasey_steps[COMP_0]   = phasey_step;
	phasey_steps[COMP_3]   = phasey_step;
	phasey_steps[COMP_1_2] = phasey_step / vsub;

	return 0;
}

static uint32_t get_scale_config(const struct mdp_format *format,
		uint32_t src, uint32_t dst, bool horz)
{
	bool scaling = format->is_yuv ? true : (src != dst);
	uint32_t sub, pix_fmt = format->base.pixel_format;
	uint32_t ya_filter, uv_filter;
	bool yuv = format->is_yuv;

	if (!scaling)
		return 0;

	if (yuv) {
		sub = horz ? drm_format_horz_chroma_subsampling(pix_fmt) :
			     drm_format_vert_chroma_subsampling(pix_fmt);
		uv_filter = ((src / sub) <= dst) ?
				   SCALE_FILTER_BIL : SCALE_FILTER_PCMN;
	}
	ya_filter = (src <= dst) ? SCALE_FILTER_BIL : SCALE_FILTER_PCMN;

	if (horz)
		return  MDP5_PIPE_SCALE_CONFIG_SCALEX_EN |
			MDP5_PIPE_SCALE_CONFIG_SCALEX_FILTER_COMP_0(ya_filter) |
			MDP5_PIPE_SCALE_CONFIG_SCALEX_FILTER_COMP_3(ya_filter) |
			COND(yuv, MDP5_PIPE_SCALE_CONFIG_SCALEX_FILTER_COMP_1_2(uv_filter));
	else
		return  MDP5_PIPE_SCALE_CONFIG_SCALEY_EN |
			MDP5_PIPE_SCALE_CONFIG_SCALEY_FILTER_COMP_0(ya_filter) |
			MDP5_PIPE_SCALE_CONFIG_SCALEY_FILTER_COMP_3(ya_filter) |
			COND(yuv, MDP5_PIPE_SCALE_CONFIG_SCALEY_FILTER_COMP_1_2(uv_filter));
}

static void calc_pixel_ext(const struct mdp_format *format,
		uint32_t src, uint32_t dst, uint32_t phase_step[2],
		int pix_ext_edge1[COMP_MAX], int pix_ext_edge2[COMP_MAX],
		bool horz)
{
	bool scaling = format->is_yuv ? true : (src != dst);
	int i;

	/*
	 * Note:
	 * We assume here that:
	 *     1. PCMN filter is used for downscale
	 *     2. bilinear filter is used for upscale
	 *     3. we are in a single pipe configuration
	 */

	for (i = 0; i < COMP_MAX; i++) {
		pix_ext_edge1[i] = 0;
		pix_ext_edge2[i] = scaling ? 1 : 0;
	}
}

static void mdp5_write_pixel_ext(struct mdp5_kms *mdp5_kms, enum mdp5_pipe pipe,
	const struct mdp_format *format,
	uint32_t src_w, int pe_left[COMP_MAX], int pe_right[COMP_MAX],
	uint32_t src_h, int pe_top[COMP_MAX], int pe_bottom[COMP_MAX])
{
	uint32_t pix_fmt = format->base.pixel_format;
	uint32_t lr, tb, req;
	int i;

	for (i = 0; i < COMP_MAX; i++) {
		uint32_t roi_w = src_w;
		uint32_t roi_h = src_h;

		if (format->is_yuv && i == COMP_1_2) {
			roi_w /= drm_format_horz_chroma_subsampling(pix_fmt);
			roi_h /= drm_format_vert_chroma_subsampling(pix_fmt);
		}

		lr  = (pe_left[i] >= 0) ?
			MDP5_PIPE_SW_PIX_EXT_LR_LEFT_RPT(pe_left[i]) :
			MDP5_PIPE_SW_PIX_EXT_LR_LEFT_OVF(pe_left[i]);

		lr |= (pe_right[i] >= 0) ?
			MDP5_PIPE_SW_PIX_EXT_LR_RIGHT_RPT(pe_right[i]) :
			MDP5_PIPE_SW_PIX_EXT_LR_RIGHT_OVF(pe_right[i]);

		tb  = (pe_top[i] >= 0) ?
			MDP5_PIPE_SW_PIX_EXT_TB_TOP_RPT(pe_top[i]) :
			MDP5_PIPE_SW_PIX_EXT_TB_TOP_OVF(pe_top[i]);

		tb |= (pe_bottom[i] >= 0) ?
			MDP5_PIPE_SW_PIX_EXT_TB_BOTTOM_RPT(pe_bottom[i]) :
			MDP5_PIPE_SW_PIX_EXT_TB_BOTTOM_OVF(pe_bottom[i]);

		req  = MDP5_PIPE_SW_PIX_EXT_REQ_PIXELS_LEFT_RIGHT(roi_w +
				pe_left[i] + pe_right[i]);

		req |= MDP5_PIPE_SW_PIX_EXT_REQ_PIXELS_TOP_BOTTOM(roi_h +
				pe_top[i] + pe_bottom[i]);

		mdp5_write(mdp5_kms, REG_MDP5_PIPE_SW_PIX_EXT_LR(pipe, i), lr);
		mdp5_write(mdp5_kms, REG_MDP5_PIPE_SW_PIX_EXT_TB(pipe, i), tb);
		mdp5_write(mdp5_kms, REG_MDP5_PIPE_SW_PIX_EXT_REQ_PIXELS(pipe, i), req);

		DBG("comp-%d (L/R): rpt=%d/%d, ovf=%d/%d, req=%d", i,
			FIELD(lr,  MDP5_PIPE_SW_PIX_EXT_LR_LEFT_RPT),
			FIELD(lr,  MDP5_PIPE_SW_PIX_EXT_LR_RIGHT_RPT),
			FIELD(lr,  MDP5_PIPE_SW_PIX_EXT_LR_LEFT_OVF),
			FIELD(lr,  MDP5_PIPE_SW_PIX_EXT_LR_RIGHT_OVF),
			FIELD(req, MDP5_PIPE_SW_PIX_EXT_REQ_PIXELS_LEFT_RIGHT));

		DBG("comp-%d (T/B): rpt=%d/%d, ovf=%d/%d, req=%d", i,
			FIELD(tb,  MDP5_PIPE_SW_PIX_EXT_TB_TOP_RPT),
			FIELD(tb,  MDP5_PIPE_SW_PIX_EXT_TB_BOTTOM_RPT),
			FIELD(tb,  MDP5_PIPE_SW_PIX_EXT_TB_TOP_OVF),
			FIELD(tb,  MDP5_PIPE_SW_PIX_EXT_TB_BOTTOM_OVF),
			FIELD(req, MDP5_PIPE_SW_PIX_EXT_REQ_PIXELS_TOP_BOTTOM));
	}
}

struct pixel_ext {
	int left[COMP_MAX];
	int right[COMP_MAX];
	int top[COMP_MAX];
	int bottom[COMP_MAX];
};

struct phase_step {
	u32 x[COMP_MAX];
	u32 y[COMP_MAX];
};

static void mdp5_hwpipe_mode_set(struct mdp5_kms *mdp5_kms,
				 struct mdp5_hw_pipe *hwpipe,
				 struct drm_framebuffer *fb,
				 struct phase_step *step,
				 struct pixel_ext *pe,
				 u32 scale_config, u32 hdecm, u32 vdecm,
				 bool hflip, bool vflip,
				 int crtc_x, int crtc_y,
				 unsigned int crtc_w, unsigned int crtc_h,
				 u32 src_img_w, u32 src_img_h,
				 u32 src_x, u32 src_y,
				 u32 src_w, u32 src_h)
{
	enum mdp5_pipe pipe = hwpipe->pipe;
	bool has_pe = hwpipe->caps & MDP_PIPE_CAP_SW_PIX_EXT;
	const struct mdp_format *format =
			to_mdp_format(msm_framebuffer_format(fb));

	mdp5_write(mdp5_kms, REG_MDP5_PIPE_SRC_IMG_SIZE(pipe),
			MDP5_PIPE_SRC_IMG_SIZE_WIDTH(src_img_w) |
			MDP5_PIPE_SRC_IMG_SIZE_HEIGHT(src_img_h));

	mdp5_write(mdp5_kms, REG_MDP5_PIPE_SRC_SIZE(pipe),
			MDP5_PIPE_SRC_SIZE_WIDTH(src_w) |
			MDP5_PIPE_SRC_SIZE_HEIGHT(src_h));

	mdp5_write(mdp5_kms, REG_MDP5_PIPE_SRC_XY(pipe),
			MDP5_PIPE_SRC_XY_X(src_x) |
			MDP5_PIPE_SRC_XY_Y(src_y));

	mdp5_write(mdp5_kms, REG_MDP5_PIPE_OUT_SIZE(pipe),
			MDP5_PIPE_OUT_SIZE_WIDTH(crtc_w) |
			MDP5_PIPE_OUT_SIZE_HEIGHT(crtc_h));

	mdp5_write(mdp5_kms, REG_MDP5_PIPE_OUT_XY(pipe),
			MDP5_PIPE_OUT_XY_X(crtc_x) |
			MDP5_PIPE_OUT_XY_Y(crtc_y));

	mdp5_write(mdp5_kms, REG_MDP5_PIPE_SRC_FORMAT(pipe),
			MDP5_PIPE_SRC_FORMAT_A_BPC(format->bpc_a) |
			MDP5_PIPE_SRC_FORMAT_R_BPC(format->bpc_r) |
			MDP5_PIPE_SRC_FORMAT_G_BPC(format->bpc_g) |
			MDP5_PIPE_SRC_FORMAT_B_BPC(format->bpc_b) |
			COND(format->alpha_enable, MDP5_PIPE_SRC_FORMAT_ALPHA_ENABLE) |
			MDP5_PIPE_SRC_FORMAT_CPP(format->cpp - 1) |
			MDP5_PIPE_SRC_FORMAT_UNPACK_COUNT(format->unpack_count - 1) |
			COND(format->unpack_tight, MDP5_PIPE_SRC_FORMAT_UNPACK_TIGHT) |
			MDP5_PIPE_SRC_FORMAT_FETCH_TYPE(format->fetch_type) |
			MDP5_PIPE_SRC_FORMAT_CHROMA_SAMP(format->chroma_sample));

	mdp5_write(mdp5_kms, REG_MDP5_PIPE_SRC_UNPACK(pipe),
			MDP5_PIPE_SRC_UNPACK_ELEM0(format->unpack[0]) |
			MDP5_PIPE_SRC_UNPACK_ELEM1(format->unpack[1]) |
			MDP5_PIPE_SRC_UNPACK_ELEM2(format->unpack[2]) |
			MDP5_PIPE_SRC_UNPACK_ELEM3(format->unpack[3]));

	mdp5_write(mdp5_kms, REG_MDP5_PIPE_SRC_OP_MODE(pipe),
			(hflip ? MDP5_PIPE_SRC_OP_MODE_FLIP_LR : 0) |
			(vflip ? MDP5_PIPE_SRC_OP_MODE_FLIP_UD : 0) |
			COND(has_pe, MDP5_PIPE_SRC_OP_MODE_SW_PIX_EXT_OVERRIDE) |
			MDP5_PIPE_SRC_OP_MODE_BWC(BWC_LOSSLESS));

	/* not using secure mode: */
	mdp5_write(mdp5_kms, REG_MDP5_PIPE_SRC_ADDR_SW_STATUS(pipe), 0);

	if (hwpipe->caps & MDP_PIPE_CAP_SW_PIX_EXT)
		mdp5_write_pixel_ext(mdp5_kms, pipe, format,
				src_w, pe->left, pe->right,
				src_h, pe->top, pe->bottom);

	if (hwpipe->caps & MDP_PIPE_CAP_SCALE) {
		mdp5_write(mdp5_kms, REG_MDP5_PIPE_SCALE_PHASE_STEP_X(pipe),
				step->x[COMP_0]);
		mdp5_write(mdp5_kms, REG_MDP5_PIPE_SCALE_PHASE_STEP_Y(pipe),
				step->y[COMP_0]);
		mdp5_write(mdp5_kms, REG_MDP5_PIPE_SCALE_CR_PHASE_STEP_X(pipe),
				step->x[COMP_1_2]);
		mdp5_write(mdp5_kms, REG_MDP5_PIPE_SCALE_CR_PHASE_STEP_Y(pipe),
				step->y[COMP_1_2]);
		mdp5_write(mdp5_kms, REG_MDP5_PIPE_DECIMATION(pipe),
				MDP5_PIPE_DECIMATION_VERT(vdecm) |
				MDP5_PIPE_DECIMATION_HORZ(hdecm));
		mdp5_write(mdp5_kms, REG_MDP5_PIPE_SCALE_CONFIG(pipe),
			   scale_config);
	}

	if (hwpipe->caps & MDP_PIPE_CAP_CSC) {
		if (MDP_FORMAT_IS_YUV(format))
			csc_enable(mdp5_kms, pipe,
					mdp_get_default_csc_cfg(CSC_YUV2RGB));
		else
			csc_disable(mdp5_kms, pipe);
	}

	set_scanout_locked(mdp5_kms, pipe, fb);
}

static int mdp5_plane_mode_set(struct drm_plane *plane,
		struct drm_crtc *crtc, struct drm_framebuffer *fb,
		struct drm_rect *src, struct drm_rect *dest)
{
	struct drm_plane_state *pstate = plane->state;
	struct mdp5_hw_pipe *hwpipe = to_mdp5_plane_state(pstate)->hwpipe;
	struct mdp5_kms *mdp5_kms = get_kms(plane);
	enum mdp5_pipe pipe = hwpipe->pipe;
	struct mdp5_hw_pipe *right_hwpipe;
	const struct mdp_format *format;
	uint32_t nplanes, config = 0;
	struct phase_step step = { { 0 } };
	struct pixel_ext pe = { { 0 } };
	uint32_t hdecm = 0, vdecm = 0;
	uint32_t pix_format;
	unsigned int rotation;
	bool vflip, hflip;
	int crtc_x, crtc_y;
	unsigned int crtc_w, crtc_h;
	uint32_t src_x, src_y;
	uint32_t src_w, src_h;
	uint32_t src_img_w, src_img_h;
	int ret;

	nplanes = fb->format->num_planes;

	/* bad formats should already be rejected: */
	if (WARN_ON(nplanes > pipe2nclients(pipe)))
		return -EINVAL;

	format = to_mdp_format(msm_framebuffer_format(fb));
	pix_format = format->base.pixel_format;

	src_x = src->x1;
	src_y = src->y1;
	src_w = drm_rect_width(src);
	src_h = drm_rect_height(src);

	crtc_x = dest->x1;
	crtc_y = dest->y1;
	crtc_w = drm_rect_width(dest);
	crtc_h = drm_rect_height(dest);

	/* src values are in Q16 fixed point, convert to integer: */
	src_x = src_x >> 16;
	src_y = src_y >> 16;
	src_w = src_w >> 16;
	src_h = src_h >> 16;

	src_img_w = min(fb->width, src_w);
	src_img_h = min(fb->height, src_h);

	DBG("%s: FB[%u] %u,%u,%u,%u -> CRTC[%u] %d,%d,%u,%u", plane->name,
			fb->base.id, src_x, src_y, src_w, src_h,
			crtc->base.id, crtc_x, crtc_y, crtc_w, crtc_h);

	right_hwpipe = to_mdp5_plane_state(pstate)->r_hwpipe;
	if (right_hwpipe) {
		/*
		 * if the plane comprises of 2 hw pipes, assume that the width
		 * is split equally across them. The only parameters that varies
		 * between the 2 pipes are src_x and crtc_x
		 */
		crtc_w /= 2;
		src_w /= 2;
		src_img_w /= 2;
	}

	ret = calc_scalex_steps(plane, pix_format, src_w, crtc_w, step.x);
	if (ret)
		return ret;

	ret = calc_scaley_steps(plane, pix_format, src_h, crtc_h, step.y);
	if (ret)
		return ret;

	if (hwpipe->caps & MDP_PIPE_CAP_SW_PIX_EXT) {
		calc_pixel_ext(format, src_w, crtc_w, step.x,
			       pe.left, pe.right, true);
		calc_pixel_ext(format, src_h, crtc_h, step.y,
			       pe.top, pe.bottom, false);
	}

	/* TODO calc hdecm, vdecm */

	/* SCALE is used to both scale and up-sample chroma components */
	config |= get_scale_config(format, src_w, crtc_w, true);
	config |= get_scale_config(format, src_h, crtc_h, false);
	DBG("scale config = %x", config);

	rotation = drm_rotation_simplify(pstate->rotation,
					 DRM_MODE_ROTATE_0 |
					 DRM_MODE_REFLECT_X |
					 DRM_MODE_REFLECT_Y);
	hflip = !!(rotation & DRM_MODE_REFLECT_X);
	vflip = !!(rotation & DRM_MODE_REFLECT_Y);

	mdp5_hwpipe_mode_set(mdp5_kms, hwpipe, fb, &step, &pe,
			     config, hdecm, vdecm, hflip, vflip,
			     crtc_x, crtc_y, crtc_w, crtc_h,
			     src_img_w, src_img_h,
			     src_x, src_y, src_w, src_h);
	if (right_hwpipe)
		mdp5_hwpipe_mode_set(mdp5_kms, right_hwpipe, fb, &step, &pe,
				     config, hdecm, vdecm, hflip, vflip,
				     crtc_x + crtc_w, crtc_y, crtc_w, crtc_h,
				     src_img_w, src_img_h,
				     src_x + src_w, src_y, src_w, src_h);

	return ret;
}

/*
 * Use this func and the one below only after the atomic state has been
 * successfully swapped
 */
enum mdp5_pipe mdp5_plane_pipe(struct drm_plane *plane)
{
	struct mdp5_plane_state *pstate = to_mdp5_plane_state(plane->state);

	if (WARN_ON(!pstate->hwpipe))
		return SSPP_NONE;

	return pstate->hwpipe->pipe;
}

enum mdp5_pipe mdp5_plane_right_pipe(struct drm_plane *plane)
{
	struct mdp5_plane_state *pstate = to_mdp5_plane_state(plane->state);

	if (!pstate->r_hwpipe)
		return SSPP_NONE;

	return pstate->r_hwpipe->pipe;
}

uint32_t mdp5_plane_get_flush(struct drm_plane *plane)
{
	struct mdp5_plane_state *pstate = to_mdp5_plane_state(plane->state);
	u32 mask;

	if (WARN_ON(!pstate->hwpipe))
		return 0;

	mask = pstate->hwpipe->flush_mask;

	if (pstate->r_hwpipe)
		mask |= pstate->r_hwpipe->flush_mask;

	return mask;
}

/* initialize plane */
struct drm_plane *mdp5_plane_init(struct drm_device *dev,
				  enum drm_plane_type type)
{
	struct drm_plane *plane = NULL;
	struct mdp5_plane *mdp5_plane;
	int ret;

	mdp5_plane = kzalloc(sizeof(*mdp5_plane), GFP_KERNEL);
	if (!mdp5_plane) {
		ret = -ENOMEM;
		goto fail;
	}

	plane = &mdp5_plane->base;

	mdp5_plane->nformats = mdp_get_formats(mdp5_plane->formats,
		ARRAY_SIZE(mdp5_plane->formats), false);

	ret = drm_universal_plane_init(dev, plane, 0xff, &mdp5_plane_funcs,
			mdp5_plane->formats, mdp5_plane->nformats,
			NULL, type, NULL);
	if (ret)
		goto fail;

	drm_plane_helper_add(plane, &mdp5_plane_helper_funcs);

	mdp5_plane_install_properties(plane, &plane->base);

	return plane;

fail:
	if (plane)
		mdp5_plane_destroy(plane);

	return ERR_PTR(ret);
}<|MERGE_RESOLUTION|>--- conflicted
+++ resolved
@@ -229,12 +229,7 @@
 {
 	struct mdp5_plane_state *pstate = to_mdp5_plane_state(state);
 
-<<<<<<< HEAD
-	if (state->fb)
-		drm_framebuffer_put(state->fb);
-=======
 	__drm_atomic_helper_plane_destroy_state(state);
->>>>>>> 78022554
 
 	kfree(pstate);
 }
