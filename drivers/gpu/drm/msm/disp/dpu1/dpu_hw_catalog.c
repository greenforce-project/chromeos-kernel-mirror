// SPDX-License-Identifier: GPL-2.0-only
/* Copyright (c) 2015-2018, The Linux Foundation. All rights reserved.
 * Copyright (c) 2022. Qualcomm Innovation Center, Inc. All rights reserved.
 */

#define pr_fmt(fmt)	"[drm:%s:%d] " fmt, __func__, __LINE__
#include <linux/slab.h>
#include <linux/of_address.h>
#include <linux/platform_device.h>
#include "dpu_hw_mdss.h"
#include "dpu_hw_interrupts.h"
#include "dpu_hw_catalog.h"
#include "dpu_kms.h"

#define VIG_BASE_MASK \
	(BIT(DPU_SSPP_SRC) | BIT(DPU_SSPP_QOS) |\
	BIT(DPU_SSPP_CDP) |\
	BIT(DPU_SSPP_TS_PREFILL) | BIT(DPU_SSPP_EXCL_RECT))

#define VIG_MASK \
	(VIG_BASE_MASK | \
	BIT(DPU_SSPP_CSC_10BIT))

#define VIG_MSM8998_MASK \
	(VIG_MASK | BIT(DPU_SSPP_SCALER_QSEED3))

#define VIG_SDM845_MASK \
	(VIG_MASK | BIT(DPU_SSPP_QOS_8LVL) | BIT(DPU_SSPP_SCALER_QSEED3))

#define VIG_SC7180_MASK \
	(VIG_MASK | BIT(DPU_SSPP_QOS_8LVL) | BIT(DPU_SSPP_SCALER_QSEED4))

#define VIG_QCM2290_MASK (VIG_BASE_MASK | BIT(DPU_SSPP_QOS_8LVL))

#define DMA_MSM8998_MASK \
	(BIT(DPU_SSPP_SRC) | BIT(DPU_SSPP_QOS) |\
	BIT(DPU_SSPP_TS_PREFILL) | BIT(DPU_SSPP_TS_PREFILL_REC1) |\
	BIT(DPU_SSPP_CDP) | BIT(DPU_SSPP_EXCL_RECT))

#define VIG_SC7280_MASK \
	(VIG_SC7180_MASK | BIT(DPU_SSPP_INLINE_ROTATION))

#define DMA_SDM845_MASK \
	(BIT(DPU_SSPP_SRC) | BIT(DPU_SSPP_QOS) | BIT(DPU_SSPP_QOS_8LVL) |\
	BIT(DPU_SSPP_TS_PREFILL) | BIT(DPU_SSPP_TS_PREFILL_REC1) |\
	BIT(DPU_SSPP_CDP) | BIT(DPU_SSPP_EXCL_RECT))

#define DMA_CURSOR_SDM845_MASK \
	(DMA_SDM845_MASK | BIT(DPU_SSPP_CURSOR))

#define DMA_CURSOR_MSM8998_MASK \
	(DMA_MSM8998_MASK | BIT(DPU_SSPP_CURSOR))

#define MIXER_MSM8998_MASK \
	(BIT(DPU_MIXER_SOURCESPLIT))

#define MIXER_SDM845_MASK \
	(BIT(DPU_MIXER_SOURCESPLIT) | BIT(DPU_DIM_LAYER) | BIT(DPU_MIXER_COMBINED_ALPHA))

#define MIXER_SC7180_MASK \
	(BIT(DPU_DIM_LAYER) | BIT(DPU_MIXER_COMBINED_ALPHA))

#define PINGPONG_SDM845_MASK BIT(DPU_PINGPONG_DITHER)

#define PINGPONG_SDM845_SPLIT_MASK \
	(PINGPONG_SDM845_MASK | BIT(DPU_PINGPONG_TE2))

#define CTL_SC7280_MASK \
	(BIT(DPU_CTL_ACTIVE_CFG) | \
	 BIT(DPU_CTL_FETCH_ACTIVE) | \
	 BIT(DPU_CTL_VM_CFG) | \
	 BIT(DPU_CTL_DSPP_SUB_BLOCK_FLUSH))

#define MERGE_3D_SM8150_MASK (0)

#define DSPP_MSM8998_MASK BIT(DPU_DSPP_PCC) | BIT(DPU_DSPP_GC)

#define DSPP_SC7180_MASK BIT(DPU_DSPP_PCC)

#define INTF_SDM845_MASK (0)

#define INTF_SC7180_MASK \
<<<<<<< HEAD
	(BIT(DPU_INTF_INPUT_CTRL) | BIT(DPU_INTF_TE) | BIT(DPU_INTF_STATUS_SUPPORTED))
=======
	(BIT(DPU_INTF_INPUT_CTRL) | \
	 BIT(DPU_INTF_TE) | \
	 BIT(DPU_INTF_STATUS_SUPPORTED) | \
	 BIT(DPU_DATA_HCTL_EN))
>>>>>>> a456e174

#define INTF_SC7280_MASK (INTF_SC7180_MASK)

#define IRQ_SDM845_MASK (BIT(MDP_SSPP_TOP0_INTR) | \
			 BIT(MDP_SSPP_TOP0_INTR2) | \
			 BIT(MDP_SSPP_TOP0_HIST_INTR) | \
			 BIT(MDP_INTF0_INTR) | \
			 BIT(MDP_INTF1_INTR) | \
			 BIT(MDP_INTF2_INTR) | \
			 BIT(MDP_INTF3_INTR) | \
			 BIT(MDP_INTF4_INTR) | \
			 BIT(MDP_AD4_0_INTR) | \
			 BIT(MDP_AD4_1_INTR))

#define IRQ_SC7180_MASK (BIT(MDP_SSPP_TOP0_INTR) | \
			 BIT(MDP_SSPP_TOP0_INTR2) | \
			 BIT(MDP_SSPP_TOP0_HIST_INTR) | \
			 BIT(MDP_INTF0_INTR) | \
			 BIT(MDP_INTF1_INTR))

#define IRQ_SC7280_MASK (BIT(MDP_SSPP_TOP0_INTR) | \
			 BIT(MDP_SSPP_TOP0_INTR2) | \
			 BIT(MDP_SSPP_TOP0_HIST_INTR) | \
			 BIT(MDP_INTF0_7xxx_INTR) | \
			 BIT(MDP_INTF1_7xxx_INTR) | \
			 BIT(MDP_INTF5_7xxx_INTR))

#define IRQ_SM8250_MASK (BIT(MDP_SSPP_TOP0_INTR) | \
			 BIT(MDP_SSPP_TOP0_INTR2) | \
			 BIT(MDP_SSPP_TOP0_HIST_INTR) | \
			 BIT(MDP_INTF0_INTR) | \
			 BIT(MDP_INTF1_INTR) | \
			 BIT(MDP_INTF2_INTR) | \
			 BIT(MDP_INTF3_INTR) | \
			 BIT(MDP_INTF4_INTR))

#define IRQ_SC8180X_MASK (BIT(MDP_SSPP_TOP0_INTR) | \
			  BIT(MDP_SSPP_TOP0_INTR2) | \
			  BIT(MDP_SSPP_TOP0_HIST_INTR) | \
			  BIT(MDP_INTF0_INTR) | \
			  BIT(MDP_INTF1_INTR) | \
			  BIT(MDP_INTF2_INTR) | \
			  BIT(MDP_INTF3_INTR) | \
			  BIT(MDP_INTF4_INTR) | \
			  BIT(MDP_INTF5_INTR) | \
			  BIT(MDP_AD4_0_INTR) | \
			  BIT(MDP_AD4_1_INTR))

#define WB_SM8250_MASK (BIT(DPU_WB_LINE_MODE) | \
			 BIT(DPU_WB_UBWC) | \
			 BIT(DPU_WB_YUV_CONFIG) | \
			 BIT(DPU_WB_PIPE_ALPHA) | \
			 BIT(DPU_WB_XY_ROI_OFFSET) | \
			 BIT(DPU_WB_QOS) | \
			 BIT(DPU_WB_QOS_8LVL) | \
			 BIT(DPU_WB_CDP) | \
			 BIT(DPU_WB_INPUT_CTRL))

#define DEFAULT_PIXEL_RAM_SIZE		(50 * 1024)
#define DEFAULT_DPU_LINE_WIDTH		2048
#define DEFAULT_DPU_OUTPUT_LINE_WIDTH	2560

#define MAX_HORZ_DECIMATION	4
#define MAX_VERT_DECIMATION	4

#define MAX_UPSCALE_RATIO	20
#define MAX_DOWNSCALE_RATIO	4
#define SSPP_UNITY_SCALE	1

#define STRCAT(X, Y) (X Y)

static const uint32_t plane_formats[] = {
	DRM_FORMAT_ARGB8888,
	DRM_FORMAT_ABGR8888,
	DRM_FORMAT_RGBA8888,
	DRM_FORMAT_BGRA8888,
	DRM_FORMAT_XRGB8888,
	DRM_FORMAT_RGBX8888,
	DRM_FORMAT_BGRX8888,
	DRM_FORMAT_XBGR8888,
	DRM_FORMAT_XRGB2101010,
	DRM_FORMAT_RGB888,
	DRM_FORMAT_BGR888,
	DRM_FORMAT_RGB565,
	DRM_FORMAT_BGR565,
	DRM_FORMAT_ARGB1555,
	DRM_FORMAT_ABGR1555,
	DRM_FORMAT_RGBA5551,
	DRM_FORMAT_BGRA5551,
	DRM_FORMAT_XRGB1555,
	DRM_FORMAT_XBGR1555,
	DRM_FORMAT_RGBX5551,
	DRM_FORMAT_BGRX5551,
	DRM_FORMAT_ARGB4444,
	DRM_FORMAT_ABGR4444,
	DRM_FORMAT_RGBA4444,
	DRM_FORMAT_BGRA4444,
	DRM_FORMAT_XRGB4444,
	DRM_FORMAT_XBGR4444,
	DRM_FORMAT_RGBX4444,
	DRM_FORMAT_BGRX4444,
};

static const uint32_t plane_formats_yuv[] = {
	DRM_FORMAT_ARGB8888,
	DRM_FORMAT_ABGR8888,
	DRM_FORMAT_RGBA8888,
	DRM_FORMAT_BGRX8888,
	DRM_FORMAT_BGRA8888,
	DRM_FORMAT_XRGB2101010,
	DRM_FORMAT_XRGB8888,
	DRM_FORMAT_XBGR8888,
	DRM_FORMAT_RGBX8888,
	DRM_FORMAT_RGB888,
	DRM_FORMAT_BGR888,
	DRM_FORMAT_RGB565,
	DRM_FORMAT_BGR565,
	DRM_FORMAT_ARGB1555,
	DRM_FORMAT_ABGR1555,
	DRM_FORMAT_RGBA5551,
	DRM_FORMAT_BGRA5551,
	DRM_FORMAT_XRGB1555,
	DRM_FORMAT_XBGR1555,
	DRM_FORMAT_RGBX5551,
	DRM_FORMAT_BGRX5551,
	DRM_FORMAT_ARGB4444,
	DRM_FORMAT_ABGR4444,
	DRM_FORMAT_RGBA4444,
	DRM_FORMAT_BGRA4444,
	DRM_FORMAT_XRGB4444,
	DRM_FORMAT_XBGR4444,
	DRM_FORMAT_RGBX4444,
	DRM_FORMAT_BGRX4444,

	DRM_FORMAT_P010,
	DRM_FORMAT_NV12,
	DRM_FORMAT_NV21,
	DRM_FORMAT_NV16,
	DRM_FORMAT_NV61,
	DRM_FORMAT_VYUY,
	DRM_FORMAT_UYVY,
	DRM_FORMAT_YUYV,
	DRM_FORMAT_YVYU,
	DRM_FORMAT_YUV420,
	DRM_FORMAT_YVU420,
};

static const u32 rotation_v2_formats[] = {
	DRM_FORMAT_NV12,
	/* TODO add formats after validation */
};

static const uint32_t wb2_formats[] = {
	DRM_FORMAT_RGB565,
	DRM_FORMAT_BGR565,
	DRM_FORMAT_RGB888,
	DRM_FORMAT_ARGB8888,
	DRM_FORMAT_RGBA8888,
	DRM_FORMAT_ABGR8888,
	DRM_FORMAT_XRGB8888,
	DRM_FORMAT_RGBX8888,
	DRM_FORMAT_XBGR8888,
	DRM_FORMAT_ARGB1555,
	DRM_FORMAT_RGBA5551,
	DRM_FORMAT_XRGB1555,
	DRM_FORMAT_RGBX5551,
	DRM_FORMAT_ARGB4444,
	DRM_FORMAT_RGBA4444,
	DRM_FORMAT_RGBX4444,
	DRM_FORMAT_XRGB4444,
	DRM_FORMAT_BGR565,
	DRM_FORMAT_BGR888,
	DRM_FORMAT_ABGR8888,
	DRM_FORMAT_BGRA8888,
	DRM_FORMAT_BGRX8888,
	DRM_FORMAT_XBGR8888,
	DRM_FORMAT_ABGR1555,
	DRM_FORMAT_BGRA5551,
	DRM_FORMAT_XBGR1555,
	DRM_FORMAT_BGRX5551,
	DRM_FORMAT_ABGR4444,
	DRM_FORMAT_BGRA4444,
	DRM_FORMAT_BGRX4444,
	DRM_FORMAT_XBGR4444,
};

/*************************************************************
 * DPU sub blocks config
 *************************************************************/
/* DPU top level caps */
static const struct dpu_caps msm8998_dpu_caps = {
	.max_mixer_width = DEFAULT_DPU_OUTPUT_LINE_WIDTH,
	.max_mixer_blendstages = 0x7,
	.qseed_type = DPU_SSPP_SCALER_QSEED3,
	.smart_dma_rev = DPU_SSPP_SMART_DMA_V1,
	.ubwc_version = DPU_HW_UBWC_VER_10,
	.has_src_split = true,
	.has_dim_layer = true,
	.has_idle_pc = true,
	.has_3d_merge = true,
	.max_linewidth = DEFAULT_DPU_OUTPUT_LINE_WIDTH,
	.pixel_ram_size = DEFAULT_PIXEL_RAM_SIZE,
	.max_hdeci_exp = MAX_HORZ_DECIMATION,
	.max_vdeci_exp = MAX_VERT_DECIMATION,
};

static const struct dpu_caps qcm2290_dpu_caps = {
	.max_mixer_width = DEFAULT_DPU_LINE_WIDTH,
	.max_mixer_blendstages = 0x4,
	.smart_dma_rev = DPU_SSPP_SMART_DMA_V2,
	.has_dim_layer = true,
	.has_idle_pc = true,
	.max_linewidth = 2160,
	.pixel_ram_size = DEFAULT_PIXEL_RAM_SIZE,
};

static const struct dpu_caps sdm845_dpu_caps = {
	.max_mixer_width = DEFAULT_DPU_OUTPUT_LINE_WIDTH,
	.max_mixer_blendstages = 0xb,
	.qseed_type = DPU_SSPP_SCALER_QSEED3,
	.smart_dma_rev = DPU_SSPP_SMART_DMA_V2,
	.ubwc_version = DPU_HW_UBWC_VER_20,
	.has_src_split = true,
	.has_dim_layer = true,
	.has_idle_pc = true,
	.has_3d_merge = true,
	.max_linewidth = DEFAULT_DPU_OUTPUT_LINE_WIDTH,
	.pixel_ram_size = DEFAULT_PIXEL_RAM_SIZE,
	.max_hdeci_exp = MAX_HORZ_DECIMATION,
	.max_vdeci_exp = MAX_VERT_DECIMATION,
};

static const struct dpu_caps sc7180_dpu_caps = {
	.max_mixer_width = DEFAULT_DPU_OUTPUT_LINE_WIDTH,
	.max_mixer_blendstages = 0x9,
	.qseed_type = DPU_SSPP_SCALER_QSEED4,
	.smart_dma_rev = DPU_SSPP_SMART_DMA_V2,
	.ubwc_version = DPU_HW_UBWC_VER_20,
	.has_dim_layer = true,
	.has_idle_pc = true,
	.max_linewidth = DEFAULT_DPU_OUTPUT_LINE_WIDTH,
	.pixel_ram_size = DEFAULT_PIXEL_RAM_SIZE,
};

static const struct dpu_caps sm6115_dpu_caps = {
	.max_mixer_width = DEFAULT_DPU_LINE_WIDTH,
	.max_mixer_blendstages = 0x4,
	.qseed_type = DPU_SSPP_SCALER_QSEED4,
	.smart_dma_rev = DPU_SSPP_SMART_DMA_V2, /* TODO: v2.5 */
	.ubwc_version = DPU_HW_UBWC_VER_20,
	.has_dim_layer = true,
	.has_idle_pc = true,
	.max_linewidth = 2160,
	.pixel_ram_size = DEFAULT_PIXEL_RAM_SIZE,
};

static const struct dpu_caps sm8150_dpu_caps = {
	.max_mixer_width = DEFAULT_DPU_OUTPUT_LINE_WIDTH,
	.max_mixer_blendstages = 0xb,
	.qseed_type = DPU_SSPP_SCALER_QSEED3,
	.smart_dma_rev = DPU_SSPP_SMART_DMA_V2, /* TODO: v2.5 */
	.ubwc_version = DPU_HW_UBWC_VER_30,
	.has_src_split = true,
	.has_dim_layer = true,
	.has_idle_pc = true,
	.has_3d_merge = true,
	.max_linewidth = 4096,
	.pixel_ram_size = DEFAULT_PIXEL_RAM_SIZE,
	.max_hdeci_exp = MAX_HORZ_DECIMATION,
	.max_vdeci_exp = MAX_VERT_DECIMATION,
};

static const struct dpu_caps sc8180x_dpu_caps = {
	.max_mixer_width = DEFAULT_DPU_OUTPUT_LINE_WIDTH,
	.max_mixer_blendstages = 0xb,
	.qseed_type = DPU_SSPP_SCALER_QSEED3,
	.smart_dma_rev = DPU_SSPP_SMART_DMA_V2, /* TODO: v2.5 */
	.ubwc_version = DPU_HW_UBWC_VER_30,
	.has_src_split = true,
	.has_dim_layer = true,
	.has_idle_pc = true,
	.has_3d_merge = true,
	.max_linewidth = 4096,
	.pixel_ram_size = DEFAULT_PIXEL_RAM_SIZE,
	.max_hdeci_exp = MAX_HORZ_DECIMATION,
	.max_vdeci_exp = MAX_VERT_DECIMATION,
};

static const struct dpu_caps sm8250_dpu_caps = {
	.max_mixer_width = DEFAULT_DPU_OUTPUT_LINE_WIDTH,
	.max_mixer_blendstages = 0xb,
	.qseed_type = DPU_SSPP_SCALER_QSEED4,
	.smart_dma_rev = DPU_SSPP_SMART_DMA_V2, /* TODO: v2.5 */
	.ubwc_version = DPU_HW_UBWC_VER_40,
	.has_src_split = true,
	.has_dim_layer = true,
	.has_idle_pc = true,
	.has_3d_merge = true,
	.max_linewidth = 4096,
	.pixel_ram_size = DEFAULT_PIXEL_RAM_SIZE,
};

static const struct dpu_caps sc7280_dpu_caps = {
	.max_mixer_width = DEFAULT_DPU_OUTPUT_LINE_WIDTH,
	.max_mixer_blendstages = 0x7,
	.qseed_type = DPU_SSPP_SCALER_QSEED4,
	.smart_dma_rev = DPU_SSPP_SMART_DMA_V2,
	.ubwc_version = DPU_HW_UBWC_VER_30,
	.has_dim_layer = true,
	.has_idle_pc = true,
	.max_linewidth = 2400,
	.pixel_ram_size = DEFAULT_PIXEL_RAM_SIZE,
};

static const struct dpu_mdp_cfg msm8998_mdp[] = {
	{
	.name = "top_0", .id = MDP_TOP,
	.base = 0x0, .len = 0x458,
	.features = 0,
	.highest_bank_bit = 0x2,
	.clk_ctrls[DPU_CLK_CTRL_VIG0] = {
			.reg_off = 0x2AC, .bit_off = 0},
	.clk_ctrls[DPU_CLK_CTRL_VIG1] = {
			.reg_off = 0x2B4, .bit_off = 0},
	.clk_ctrls[DPU_CLK_CTRL_VIG2] = {
			.reg_off = 0x2BC, .bit_off = 0},
	.clk_ctrls[DPU_CLK_CTRL_VIG3] = {
			.reg_off = 0x2C4, .bit_off = 0},
	.clk_ctrls[DPU_CLK_CTRL_DMA0] = {
			.reg_off = 0x2AC, .bit_off = 8},
	.clk_ctrls[DPU_CLK_CTRL_DMA1] = {
			.reg_off = 0x2B4, .bit_off = 8},
	.clk_ctrls[DPU_CLK_CTRL_DMA2] = {
			.reg_off = 0x2C4, .bit_off = 8},
	.clk_ctrls[DPU_CLK_CTRL_DMA3] = {
			.reg_off = 0x2C4, .bit_off = 12},
	.clk_ctrls[DPU_CLK_CTRL_CURSOR0] = {
			.reg_off = 0x3A8, .bit_off = 15},
	.clk_ctrls[DPU_CLK_CTRL_CURSOR1] = {
			.reg_off = 0x3B0, .bit_off = 15},
	},
};

static const struct dpu_mdp_cfg sdm845_mdp[] = {
	{
	.name = "top_0", .id = MDP_TOP,
	.base = 0x0, .len = 0x45C,
	.features = BIT(DPU_MDP_AUDIO_SELECT),
	.highest_bank_bit = 0x2,
	.clk_ctrls[DPU_CLK_CTRL_VIG0] = {
			.reg_off = 0x2AC, .bit_off = 0},
	.clk_ctrls[DPU_CLK_CTRL_VIG1] = {
			.reg_off = 0x2B4, .bit_off = 0},
	.clk_ctrls[DPU_CLK_CTRL_VIG2] = {
			.reg_off = 0x2BC, .bit_off = 0},
	.clk_ctrls[DPU_CLK_CTRL_VIG3] = {
			.reg_off = 0x2C4, .bit_off = 0},
	.clk_ctrls[DPU_CLK_CTRL_DMA0] = {
			.reg_off = 0x2AC, .bit_off = 8},
	.clk_ctrls[DPU_CLK_CTRL_DMA1] = {
			.reg_off = 0x2B4, .bit_off = 8},
	.clk_ctrls[DPU_CLK_CTRL_CURSOR0] = {
			.reg_off = 0x2BC, .bit_off = 8},
	.clk_ctrls[DPU_CLK_CTRL_CURSOR1] = {
			.reg_off = 0x2C4, .bit_off = 8},
	},
};

static const struct dpu_mdp_cfg sc7180_mdp[] = {
	{
	.name = "top_0", .id = MDP_TOP,
	.base = 0x0, .len = 0x494,
	.features = 0,
	.highest_bank_bit = 0x3,
	.clk_ctrls[DPU_CLK_CTRL_VIG0] = {
		.reg_off = 0x2AC, .bit_off = 0},
	.clk_ctrls[DPU_CLK_CTRL_DMA0] = {
		.reg_off = 0x2AC, .bit_off = 8},
	.clk_ctrls[DPU_CLK_CTRL_CURSOR0] = {
		.reg_off = 0x2B4, .bit_off = 8},
	.clk_ctrls[DPU_CLK_CTRL_CURSOR1] = {
		.reg_off = 0x2C4, .bit_off = 8},
	.clk_ctrls[DPU_CLK_CTRL_WB2] = {
		.reg_off = 0x3B8, .bit_off = 24},
	},
};

static const struct dpu_mdp_cfg sc8180x_mdp[] = {
	{
	.name = "top_0", .id = MDP_TOP,
	.base = 0x0, .len = 0x45C,
	.features = 0,
	.highest_bank_bit = 0x3,
	.clk_ctrls[DPU_CLK_CTRL_VIG0] = {
			.reg_off = 0x2AC, .bit_off = 0},
	.clk_ctrls[DPU_CLK_CTRL_VIG1] = {
			.reg_off = 0x2B4, .bit_off = 0},
	.clk_ctrls[DPU_CLK_CTRL_VIG2] = {
			.reg_off = 0x2BC, .bit_off = 0},
	.clk_ctrls[DPU_CLK_CTRL_VIG3] = {
			.reg_off = 0x2C4, .bit_off = 0},
	.clk_ctrls[DPU_CLK_CTRL_DMA0] = {
			.reg_off = 0x2AC, .bit_off = 8},
	.clk_ctrls[DPU_CLK_CTRL_DMA1] = {
			.reg_off = 0x2B4, .bit_off = 8},
	.clk_ctrls[DPU_CLK_CTRL_CURSOR0] = {
			.reg_off = 0x2BC, .bit_off = 8},
	.clk_ctrls[DPU_CLK_CTRL_CURSOR1] = {
			.reg_off = 0x2C4, .bit_off = 8},
	},
};

static const struct dpu_mdp_cfg sm6115_mdp[] = {
	{
	.name = "top_0", .id = MDP_TOP,
	.base = 0x0, .len = 0x494,
	.features = 0,
	.highest_bank_bit = 0x1,
	.clk_ctrls[DPU_CLK_CTRL_VIG0] = {
		.reg_off = 0x2ac, .bit_off = 0},
	.clk_ctrls[DPU_CLK_CTRL_DMA0] = {
		.reg_off = 0x2ac, .bit_off = 8},
	},
};

static const struct dpu_mdp_cfg sm8250_mdp[] = {
	{
	.name = "top_0", .id = MDP_TOP,
	.base = 0x0, .len = 0x494,
	.features = 0,
	.highest_bank_bit = 0x3, /* TODO: 2 for LP_DDR4 */
	.clk_ctrls[DPU_CLK_CTRL_VIG0] = {
			.reg_off = 0x2AC, .bit_off = 0},
	.clk_ctrls[DPU_CLK_CTRL_VIG1] = {
			.reg_off = 0x2B4, .bit_off = 0},
	.clk_ctrls[DPU_CLK_CTRL_VIG2] = {
			.reg_off = 0x2BC, .bit_off = 0},
	.clk_ctrls[DPU_CLK_CTRL_VIG3] = {
			.reg_off = 0x2C4, .bit_off = 0},
	.clk_ctrls[DPU_CLK_CTRL_DMA0] = {
			.reg_off = 0x2AC, .bit_off = 8},
	.clk_ctrls[DPU_CLK_CTRL_DMA1] = {
			.reg_off = 0x2B4, .bit_off = 8},
	.clk_ctrls[DPU_CLK_CTRL_CURSOR0] = {
			.reg_off = 0x2BC, .bit_off = 8},
	.clk_ctrls[DPU_CLK_CTRL_CURSOR1] = {
			.reg_off = 0x2C4, .bit_off = 8},
	.clk_ctrls[DPU_CLK_CTRL_REG_DMA] = {
			.reg_off = 0x2BC, .bit_off = 20},
	.clk_ctrls[DPU_CLK_CTRL_WB2] = {
			.reg_off = 0x3B8, .bit_off = 24},
	},
};

static const struct dpu_mdp_cfg sc7280_mdp[] = {
	{
	.name = "top_0", .id = MDP_TOP,
	.base = 0x0, .len = 0x2014,
	.highest_bank_bit = 0x1,
	.clk_ctrls[DPU_CLK_CTRL_VIG0] = {
		.reg_off = 0x2AC, .bit_off = 0},
	.clk_ctrls[DPU_CLK_CTRL_DMA0] = {
		.reg_off = 0x2AC, .bit_off = 8},
	.clk_ctrls[DPU_CLK_CTRL_CURSOR0] = {
		.reg_off = 0x2B4, .bit_off = 8},
	.clk_ctrls[DPU_CLK_CTRL_CURSOR1] = {
		.reg_off = 0x2C4, .bit_off = 8},
	},
};

static const struct dpu_mdp_cfg qcm2290_mdp[] = {
	{
	.name = "top_0", .id = MDP_TOP,
	.base = 0x0, .len = 0x494,
	.features = 0,
	.highest_bank_bit = 0x2,
	.clk_ctrls[DPU_CLK_CTRL_VIG0] = {
		.reg_off = 0x2AC, .bit_off = 0},
	.clk_ctrls[DPU_CLK_CTRL_DMA0] = {
		.reg_off = 0x2AC, .bit_off = 8},
	},
};

/*************************************************************
 * CTL sub blocks config
 *************************************************************/
static const struct dpu_ctl_cfg msm8998_ctl[] = {
	{
	.name = "ctl_0", .id = CTL_0,
	.base = 0x1000, .len = 0x94,
	.features = BIT(DPU_CTL_SPLIT_DISPLAY),
	.intr_start = DPU_IRQ_IDX(MDP_SSPP_TOP0_INTR2, 9),
	},
	{
	.name = "ctl_1", .id = CTL_1,
	.base = 0x1200, .len = 0x94,
	.features = 0,
	.intr_start = DPU_IRQ_IDX(MDP_SSPP_TOP0_INTR2, 10),
	},
	{
	.name = "ctl_2", .id = CTL_2,
	.base = 0x1400, .len = 0x94,
	.features = BIT(DPU_CTL_SPLIT_DISPLAY),
	.intr_start = DPU_IRQ_IDX(MDP_SSPP_TOP0_INTR2, 11),
	},
	{
	.name = "ctl_3", .id = CTL_3,
	.base = 0x1600, .len = 0x94,
	.features = 0,
	.intr_start = DPU_IRQ_IDX(MDP_SSPP_TOP0_INTR2, 12),
	},
	{
	.name = "ctl_4", .id = CTL_4,
	.base = 0x1800, .len = 0x94,
	.features = 0,
	.intr_start = DPU_IRQ_IDX(MDP_SSPP_TOP0_INTR2, 13),
	},
};

static const struct dpu_ctl_cfg sdm845_ctl[] = {
	{
	.name = "ctl_0", .id = CTL_0,
	.base = 0x1000, .len = 0xE4,
	.features = BIT(DPU_CTL_SPLIT_DISPLAY),
	.intr_start = DPU_IRQ_IDX(MDP_SSPP_TOP0_INTR2, 9),
	},
	{
	.name = "ctl_1", .id = CTL_1,
	.base = 0x1200, .len = 0xE4,
	.features = BIT(DPU_CTL_SPLIT_DISPLAY),
	.intr_start = DPU_IRQ_IDX(MDP_SSPP_TOP0_INTR2, 10),
	},
	{
	.name = "ctl_2", .id = CTL_2,
	.base = 0x1400, .len = 0xE4,
	.features = 0,
	.intr_start = DPU_IRQ_IDX(MDP_SSPP_TOP0_INTR2, 11),
	},
	{
	.name = "ctl_3", .id = CTL_3,
	.base = 0x1600, .len = 0xE4,
	.features = 0,
	.intr_start = DPU_IRQ_IDX(MDP_SSPP_TOP0_INTR2, 12),
	},
	{
	.name = "ctl_4", .id = CTL_4,
	.base = 0x1800, .len = 0xE4,
	.features = 0,
	.intr_start = DPU_IRQ_IDX(MDP_SSPP_TOP0_INTR2, 13),
	},
};

static const struct dpu_ctl_cfg sc7180_ctl[] = {
	{
	.name = "ctl_0", .id = CTL_0,
	.base = 0x1000, .len = 0x1dc,
	.features = BIT(DPU_CTL_ACTIVE_CFG),
	.intr_start = DPU_IRQ_IDX(MDP_SSPP_TOP0_INTR2, 9),
	},
	{
	.name = "ctl_1", .id = CTL_1,
	.base = 0x1200, .len = 0x1dc,
	.features = BIT(DPU_CTL_ACTIVE_CFG),
	.intr_start = DPU_IRQ_IDX(MDP_SSPP_TOP0_INTR2, 10),
	},
	{
	.name = "ctl_2", .id = CTL_2,
	.base = 0x1400, .len = 0x1dc,
	.features = BIT(DPU_CTL_ACTIVE_CFG),
	.intr_start = DPU_IRQ_IDX(MDP_SSPP_TOP0_INTR2, 11),
	},
};

static const struct dpu_ctl_cfg sm8150_ctl[] = {
	{
	.name = "ctl_0", .id = CTL_0,
	.base = 0x1000, .len = 0x1e0,
	.features = BIT(DPU_CTL_ACTIVE_CFG) | BIT(DPU_CTL_SPLIT_DISPLAY),
	.intr_start = DPU_IRQ_IDX(MDP_SSPP_TOP0_INTR2, 9),
	},
	{
	.name = "ctl_1", .id = CTL_1,
	.base = 0x1200, .len = 0x1e0,
	.features = BIT(DPU_CTL_ACTIVE_CFG) | BIT(DPU_CTL_SPLIT_DISPLAY),
	.intr_start = DPU_IRQ_IDX(MDP_SSPP_TOP0_INTR2, 10),
	},
	{
	.name = "ctl_2", .id = CTL_2,
	.base = 0x1400, .len = 0x1e0,
	.features = BIT(DPU_CTL_ACTIVE_CFG),
	.intr_start = DPU_IRQ_IDX(MDP_SSPP_TOP0_INTR2, 11),
	},
	{
	.name = "ctl_3", .id = CTL_3,
	.base = 0x1600, .len = 0x1e0,
	.features = BIT(DPU_CTL_ACTIVE_CFG),
	.intr_start = DPU_IRQ_IDX(MDP_SSPP_TOP0_INTR2, 12),
	},
	{
	.name = "ctl_4", .id = CTL_4,
	.base = 0x1800, .len = 0x1e0,
	.features = BIT(DPU_CTL_ACTIVE_CFG),
	.intr_start = DPU_IRQ_IDX(MDP_SSPP_TOP0_INTR2, 13),
	},
	{
	.name = "ctl_5", .id = CTL_5,
	.base = 0x1a00, .len = 0x1e0,
	.features = BIT(DPU_CTL_ACTIVE_CFG),
	.intr_start = DPU_IRQ_IDX(MDP_SSPP_TOP0_INTR2, 23),
	},
};

static const struct dpu_ctl_cfg sc7280_ctl[] = {
	{
	.name = "ctl_0", .id = CTL_0,
	.base = 0x15000, .len = 0x1E8,
	.features = CTL_SC7280_MASK,
	.intr_start = DPU_IRQ_IDX(MDP_SSPP_TOP0_INTR2, 9),
	},
	{
	.name = "ctl_1", .id = CTL_1,
	.base = 0x16000, .len = 0x1E8,
	.features = CTL_SC7280_MASK,
	.intr_start = DPU_IRQ_IDX(MDP_SSPP_TOP0_INTR2, 10),
	},
	{
	.name = "ctl_2", .id = CTL_2,
	.base = 0x17000, .len = 0x1E8,
	.features = CTL_SC7280_MASK,
	.intr_start = DPU_IRQ_IDX(MDP_SSPP_TOP0_INTR2, 11),
	},
	{
	.name = "ctl_3", .id = CTL_3,
	.base = 0x18000, .len = 0x1E8,
	.features = CTL_SC7280_MASK,
	.intr_start = DPU_IRQ_IDX(MDP_SSPP_TOP0_INTR2, 12),
	},
};

static const struct dpu_ctl_cfg qcm2290_ctl[] = {
	{
	.name = "ctl_0", .id = CTL_0,
	.base = 0x1000, .len = 0x1dc,
	.features = BIT(DPU_CTL_ACTIVE_CFG),
	.intr_start = DPU_IRQ_IDX(MDP_SSPP_TOP0_INTR2, 9),
	},
};

/*************************************************************
 * SSPP sub blocks config
 *************************************************************/

/* SSPP common configuration */
#define _VIG_SBLK(num, sdma_pri, qseed_ver) \
	{ \
	.maxdwnscale = MAX_DOWNSCALE_RATIO, \
	.maxupscale = MAX_UPSCALE_RATIO, \
	.smart_dma_priority = sdma_pri, \
	.src_blk = {.name = STRCAT("sspp_src_", num), \
		.id = DPU_SSPP_SRC, .base = 0x00, .len = 0x150,}, \
	.scaler_blk = {.name = STRCAT("sspp_scaler", num), \
		.id = qseed_ver, \
		.base = 0xa00, .len = 0xa0,}, \
	.csc_blk = {.name = STRCAT("sspp_csc", num), \
		.id = DPU_SSPP_CSC_10BIT, \
		.base = 0x1a00, .len = 0x100,}, \
	.format_list = plane_formats_yuv, \
	.num_formats = ARRAY_SIZE(plane_formats_yuv), \
	.virt_format_list = plane_formats, \
	.virt_num_formats = ARRAY_SIZE(plane_formats), \
	.rotation_cfg = NULL, \
	}

#define _VIG_SBLK_ROT(num, sdma_pri, qseed_ver, rot_cfg) \
	{ \
	.maxdwnscale = MAX_DOWNSCALE_RATIO, \
	.maxupscale = MAX_UPSCALE_RATIO, \
	.smart_dma_priority = sdma_pri, \
	.src_blk = {.name = STRCAT("sspp_src_", num), \
		.id = DPU_SSPP_SRC, .base = 0x00, .len = 0x150,}, \
	.scaler_blk = {.name = STRCAT("sspp_scaler", num), \
		.id = qseed_ver, \
		.base = 0xa00, .len = 0xa0,}, \
	.csc_blk = {.name = STRCAT("sspp_csc", num), \
		.id = DPU_SSPP_CSC_10BIT, \
		.base = 0x1a00, .len = 0x100,}, \
	.format_list = plane_formats_yuv, \
	.num_formats = ARRAY_SIZE(plane_formats_yuv), \
	.virt_format_list = plane_formats, \
	.virt_num_formats = ARRAY_SIZE(plane_formats), \
	.rotation_cfg = rot_cfg, \
	}

#define _DMA_SBLK(num, sdma_pri) \
	{ \
	.maxdwnscale = SSPP_UNITY_SCALE, \
	.maxupscale = SSPP_UNITY_SCALE, \
	.smart_dma_priority = sdma_pri, \
	.src_blk = {.name = STRCAT("sspp_src_", num), \
		.id = DPU_SSPP_SRC, .base = 0x00, .len = 0x150,}, \
	.format_list = plane_formats, \
	.num_formats = ARRAY_SIZE(plane_formats), \
	.virt_format_list = plane_formats, \
	.virt_num_formats = ARRAY_SIZE(plane_formats), \
	}

static const struct dpu_sspp_sub_blks msm8998_vig_sblk_0 =
				_VIG_SBLK("0", 0, DPU_SSPP_SCALER_QSEED3);
static const struct dpu_sspp_sub_blks msm8998_vig_sblk_1 =
				_VIG_SBLK("1", 0, DPU_SSPP_SCALER_QSEED3);
static const struct dpu_sspp_sub_blks msm8998_vig_sblk_2 =
				_VIG_SBLK("2", 0, DPU_SSPP_SCALER_QSEED3);
static const struct dpu_sspp_sub_blks msm8998_vig_sblk_3 =
				_VIG_SBLK("3", 0, DPU_SSPP_SCALER_QSEED3);

static const struct dpu_rotation_cfg dpu_rot_sc7280_cfg_v2 = {
	.rot_maxheight = 1088,
	.rot_num_formats = ARRAY_SIZE(rotation_v2_formats),
	.rot_format_list = rotation_v2_formats,
};

static const struct dpu_sspp_sub_blks sdm845_vig_sblk_0 =
				_VIG_SBLK("0", 5, DPU_SSPP_SCALER_QSEED3);
static const struct dpu_sspp_sub_blks sdm845_vig_sblk_1 =
				_VIG_SBLK("1", 6, DPU_SSPP_SCALER_QSEED3);
static const struct dpu_sspp_sub_blks sdm845_vig_sblk_2 =
				_VIG_SBLK("2", 7, DPU_SSPP_SCALER_QSEED3);
static const struct dpu_sspp_sub_blks sdm845_vig_sblk_3 =
				_VIG_SBLK("3", 8, DPU_SSPP_SCALER_QSEED3);

static const struct dpu_sspp_sub_blks sdm845_dma_sblk_0 = _DMA_SBLK("8", 1);
static const struct dpu_sspp_sub_blks sdm845_dma_sblk_1 = _DMA_SBLK("9", 2);
static const struct dpu_sspp_sub_blks sdm845_dma_sblk_2 = _DMA_SBLK("10", 3);
static const struct dpu_sspp_sub_blks sdm845_dma_sblk_3 = _DMA_SBLK("11", 4);

#define SSPP_BLK(_name, _id, _base, _features, \
		_sblk, _xinid, _type, _clkctrl) \
	{ \
	.name = _name, .id = _id, \
	.base = _base, .len = 0x1c8, \
	.features = _features, \
	.sblk = &_sblk, \
	.xin_id = _xinid, \
	.type = _type, \
	.clk_ctrl = _clkctrl \
	}

static const struct dpu_sspp_cfg msm8998_sspp[] = {
	SSPP_BLK("sspp_0", SSPP_VIG0, 0x4000, VIG_MSM8998_MASK,
		msm8998_vig_sblk_0, 0,  SSPP_TYPE_VIG, DPU_CLK_CTRL_VIG0),
	SSPP_BLK("sspp_1", SSPP_VIG1, 0x6000, VIG_MSM8998_MASK,
		msm8998_vig_sblk_1, 4,  SSPP_TYPE_VIG, DPU_CLK_CTRL_VIG1),
	SSPP_BLK("sspp_2", SSPP_VIG2, 0x8000, VIG_MSM8998_MASK,
		msm8998_vig_sblk_2, 8, SSPP_TYPE_VIG, DPU_CLK_CTRL_VIG2),
	SSPP_BLK("sspp_3", SSPP_VIG3, 0xa000, VIG_MSM8998_MASK,
		msm8998_vig_sblk_3, 12,  SSPP_TYPE_VIG, DPU_CLK_CTRL_VIG3),
	SSPP_BLK("sspp_8", SSPP_DMA0, 0x24000,  DMA_MSM8998_MASK,
		sdm845_dma_sblk_0, 1, SSPP_TYPE_DMA, DPU_CLK_CTRL_DMA0),
	SSPP_BLK("sspp_9", SSPP_DMA1, 0x26000,  DMA_MSM8998_MASK,
		sdm845_dma_sblk_1, 5, SSPP_TYPE_DMA, DPU_CLK_CTRL_DMA1),
	SSPP_BLK("sspp_10", SSPP_DMA2, 0x28000,  DMA_CURSOR_MSM8998_MASK,
		sdm845_dma_sblk_2, 9, SSPP_TYPE_DMA, DPU_CLK_CTRL_DMA2),
	SSPP_BLK("sspp_11", SSPP_DMA3, 0x2a000,  DMA_CURSOR_MSM8998_MASK,
		sdm845_dma_sblk_3, 13, SSPP_TYPE_DMA, DPU_CLK_CTRL_DMA3),
};

static const struct dpu_sspp_cfg sdm845_sspp[] = {
	SSPP_BLK("sspp_0", SSPP_VIG0, 0x4000, VIG_SDM845_MASK,
		sdm845_vig_sblk_0, 0,  SSPP_TYPE_VIG, DPU_CLK_CTRL_VIG0),
	SSPP_BLK("sspp_1", SSPP_VIG1, 0x6000, VIG_SDM845_MASK,
		sdm845_vig_sblk_1, 4,  SSPP_TYPE_VIG, DPU_CLK_CTRL_VIG1),
	SSPP_BLK("sspp_2", SSPP_VIG2, 0x8000, VIG_SDM845_MASK,
		sdm845_vig_sblk_2, 8, SSPP_TYPE_VIG, DPU_CLK_CTRL_VIG2),
	SSPP_BLK("sspp_3", SSPP_VIG3, 0xa000, VIG_SDM845_MASK,
		sdm845_vig_sblk_3, 12,  SSPP_TYPE_VIG, DPU_CLK_CTRL_VIG3),
	SSPP_BLK("sspp_8", SSPP_DMA0, 0x24000,  DMA_SDM845_MASK,
		sdm845_dma_sblk_0, 1, SSPP_TYPE_DMA, DPU_CLK_CTRL_DMA0),
	SSPP_BLK("sspp_9", SSPP_DMA1, 0x26000,  DMA_SDM845_MASK,
		sdm845_dma_sblk_1, 5, SSPP_TYPE_DMA, DPU_CLK_CTRL_DMA1),
	SSPP_BLK("sspp_10", SSPP_DMA2, 0x28000,  DMA_CURSOR_SDM845_MASK,
		sdm845_dma_sblk_2, 9, SSPP_TYPE_DMA, DPU_CLK_CTRL_CURSOR0),
	SSPP_BLK("sspp_11", SSPP_DMA3, 0x2a000,  DMA_CURSOR_SDM845_MASK,
		sdm845_dma_sblk_3, 13, SSPP_TYPE_DMA, DPU_CLK_CTRL_CURSOR1),
};

static const struct dpu_sspp_sub_blks sc7180_vig_sblk_0 =
				_VIG_SBLK("0", 4, DPU_SSPP_SCALER_QSEED4);

static const struct dpu_sspp_sub_blks sc7280_vig_sblk_0 =
			_VIG_SBLK_ROT("0", 4, DPU_SSPP_SCALER_QSEED4, &dpu_rot_sc7280_cfg_v2);

static const struct dpu_sspp_cfg sc7180_sspp[] = {
	SSPP_BLK("sspp_0", SSPP_VIG0, 0x4000, VIG_SC7180_MASK,
		sc7180_vig_sblk_0, 0,  SSPP_TYPE_VIG, DPU_CLK_CTRL_VIG0),
	SSPP_BLK("sspp_8", SSPP_DMA0, 0x24000,  DMA_SDM845_MASK,
		sdm845_dma_sblk_0, 1, SSPP_TYPE_DMA, DPU_CLK_CTRL_DMA0),
	SSPP_BLK("sspp_9", SSPP_DMA1, 0x26000,  DMA_CURSOR_SDM845_MASK,
		sdm845_dma_sblk_1, 5, SSPP_TYPE_DMA, DPU_CLK_CTRL_CURSOR0),
	SSPP_BLK("sspp_10", SSPP_DMA2, 0x28000,  DMA_CURSOR_SDM845_MASK,
		sdm845_dma_sblk_2, 9, SSPP_TYPE_DMA, DPU_CLK_CTRL_CURSOR1),
};

static const struct dpu_sspp_sub_blks sm6115_vig_sblk_0 =
				_VIG_SBLK("0", 2, DPU_SSPP_SCALER_QSEED4);

static const struct dpu_sspp_cfg sm6115_sspp[] = {
	SSPP_BLK("sspp_0", SSPP_VIG0, 0x4000, VIG_SC7180_MASK,
		sm6115_vig_sblk_0, 0, SSPP_TYPE_VIG, DPU_CLK_CTRL_VIG0),
	SSPP_BLK("sspp_8", SSPP_DMA0, 0x24000,  DMA_SDM845_MASK,
		sdm845_dma_sblk_0, 1, SSPP_TYPE_DMA, DPU_CLK_CTRL_DMA0),
};

static const struct dpu_sspp_sub_blks sm8250_vig_sblk_0 =
				_VIG_SBLK("0", 5, DPU_SSPP_SCALER_QSEED4);
static const struct dpu_sspp_sub_blks sm8250_vig_sblk_1 =
				_VIG_SBLK("1", 6, DPU_SSPP_SCALER_QSEED4);
static const struct dpu_sspp_sub_blks sm8250_vig_sblk_2 =
				_VIG_SBLK("2", 7, DPU_SSPP_SCALER_QSEED4);
static const struct dpu_sspp_sub_blks sm8250_vig_sblk_3 =
				_VIG_SBLK("3", 8, DPU_SSPP_SCALER_QSEED4);

static const struct dpu_sspp_cfg sm8250_sspp[] = {
	SSPP_BLK("sspp_0", SSPP_VIG0, 0x4000, VIG_SC7180_MASK,
		sm8250_vig_sblk_0, 0,  SSPP_TYPE_VIG, DPU_CLK_CTRL_VIG0),
	SSPP_BLK("sspp_1", SSPP_VIG1, 0x6000, VIG_SC7180_MASK,
		sm8250_vig_sblk_1, 4,  SSPP_TYPE_VIG, DPU_CLK_CTRL_VIG1),
	SSPP_BLK("sspp_2", SSPP_VIG2, 0x8000, VIG_SC7180_MASK,
		sm8250_vig_sblk_2, 8, SSPP_TYPE_VIG, DPU_CLK_CTRL_VIG2),
	SSPP_BLK("sspp_3", SSPP_VIG3, 0xa000, VIG_SC7180_MASK,
		sm8250_vig_sblk_3, 12,  SSPP_TYPE_VIG, DPU_CLK_CTRL_VIG3),
	SSPP_BLK("sspp_8", SSPP_DMA0, 0x24000,  DMA_SDM845_MASK,
		sdm845_dma_sblk_0, 1, SSPP_TYPE_DMA, DPU_CLK_CTRL_DMA0),
	SSPP_BLK("sspp_9", SSPP_DMA1, 0x26000,  DMA_SDM845_MASK,
		sdm845_dma_sblk_1, 5, SSPP_TYPE_DMA, DPU_CLK_CTRL_DMA1),
	SSPP_BLK("sspp_10", SSPP_DMA2, 0x28000,  DMA_CURSOR_SDM845_MASK,
		sdm845_dma_sblk_2, 9, SSPP_TYPE_DMA, DPU_CLK_CTRL_CURSOR0),
	SSPP_BLK("sspp_11", SSPP_DMA3, 0x2a000,  DMA_CURSOR_SDM845_MASK,
		sdm845_dma_sblk_3, 13, SSPP_TYPE_DMA, DPU_CLK_CTRL_CURSOR1),
};

static const struct dpu_sspp_cfg sc7280_sspp[] = {
	SSPP_BLK("sspp_0", SSPP_VIG0, 0x4000, VIG_SC7280_MASK,
		sc7280_vig_sblk_0, 0,  SSPP_TYPE_VIG, DPU_CLK_CTRL_VIG0),
	SSPP_BLK("sspp_8", SSPP_DMA0, 0x24000,  DMA_SDM845_MASK,
		sdm845_dma_sblk_0, 1, SSPP_TYPE_DMA, DPU_CLK_CTRL_DMA0),
	SSPP_BLK("sspp_9", SSPP_DMA1, 0x26000,  DMA_CURSOR_SDM845_MASK,
		sdm845_dma_sblk_1, 5, SSPP_TYPE_DMA, DPU_CLK_CTRL_CURSOR0),
	SSPP_BLK("sspp_10", SSPP_DMA2, 0x28000,  DMA_CURSOR_SDM845_MASK,
		sdm845_dma_sblk_2, 9, SSPP_TYPE_DMA, DPU_CLK_CTRL_CURSOR1),
};


#define _VIG_SBLK_NOSCALE(num, sdma_pri) \
	{ \
	.maxdwnscale = SSPP_UNITY_SCALE, \
	.maxupscale = SSPP_UNITY_SCALE, \
	.smart_dma_priority = sdma_pri, \
	.src_blk = {.name = STRCAT("sspp_src_", num), \
		.id = DPU_SSPP_SRC, .base = 0x00, .len = 0x150,}, \
	.format_list = plane_formats_yuv, \
	.num_formats = ARRAY_SIZE(plane_formats_yuv), \
	.virt_format_list = plane_formats, \
	.virt_num_formats = ARRAY_SIZE(plane_formats), \
	}

static const struct dpu_sspp_sub_blks qcm2290_vig_sblk_0 = _VIG_SBLK_NOSCALE("0", 2);
static const struct dpu_sspp_sub_blks qcm2290_dma_sblk_0 = _DMA_SBLK("8", 1);

static const struct dpu_sspp_cfg qcm2290_sspp[] = {
	SSPP_BLK("sspp_0", SSPP_VIG0, 0x4000, VIG_QCM2290_MASK,
		 qcm2290_vig_sblk_0, 0, SSPP_TYPE_VIG, DPU_CLK_CTRL_VIG0),
	SSPP_BLK("sspp_8", SSPP_DMA0, 0x24000,  DMA_SDM845_MASK,
		 qcm2290_dma_sblk_0, 1, SSPP_TYPE_DMA, DPU_CLK_CTRL_DMA0),
};

/*************************************************************
 * MIXER sub blocks config
 *************************************************************/

#define LM_BLK(_name, _id, _base, _fmask, _sblk, _pp, _lmpair, _dspp) \
	{ \
	.name = _name, .id = _id, \
	.base = _base, .len = 0x320, \
	.features = _fmask, \
	.sblk = _sblk, \
	.pingpong = _pp, \
	.lm_pair_mask = (1 << _lmpair), \
	.dspp = _dspp \
	}

/* MSM8998 */

static const struct dpu_lm_sub_blks msm8998_lm_sblk = {
	.maxwidth = DEFAULT_DPU_OUTPUT_LINE_WIDTH,
	.maxblendstages = 7, /* excluding base layer */
	.blendstage_base = { /* offsets relative to mixer base */
		0x20, 0x50, 0x80, 0xb0, 0x230,
		0x260, 0x290
	},
};

static const struct dpu_lm_cfg msm8998_lm[] = {
	LM_BLK("lm_0", LM_0, 0x44000, MIXER_MSM8998_MASK,
		&msm8998_lm_sblk, PINGPONG_0, LM_2, DSPP_0),
	LM_BLK("lm_1", LM_1, 0x45000, MIXER_MSM8998_MASK,
		&msm8998_lm_sblk, PINGPONG_1, LM_5, DSPP_1),
	LM_BLK("lm_2", LM_2, 0x46000, MIXER_MSM8998_MASK,
		&msm8998_lm_sblk, PINGPONG_2, LM_0, 0),
	LM_BLK("lm_3", LM_3, 0x47000, MIXER_MSM8998_MASK,
		&msm8998_lm_sblk, PINGPONG_MAX, 0, 0),
	LM_BLK("lm_4", LM_4, 0x48000, MIXER_MSM8998_MASK,
		&msm8998_lm_sblk, PINGPONG_MAX, 0, 0),
	LM_BLK("lm_5", LM_5, 0x49000, MIXER_MSM8998_MASK,
		&msm8998_lm_sblk, PINGPONG_3, LM_1, 0),
};

/* SDM845 */

static const struct dpu_lm_sub_blks sdm845_lm_sblk = {
	.maxwidth = DEFAULT_DPU_OUTPUT_LINE_WIDTH,
	.maxblendstages = 11, /* excluding base layer */
	.blendstage_base = { /* offsets relative to mixer base */
		0x20, 0x38, 0x50, 0x68, 0x80, 0x98,
		0xb0, 0xc8, 0xe0, 0xf8, 0x110
	},
};

static const struct dpu_lm_cfg sdm845_lm[] = {
	LM_BLK("lm_0", LM_0, 0x44000, MIXER_SDM845_MASK,
		&sdm845_lm_sblk, PINGPONG_0, LM_1, 0),
	LM_BLK("lm_1", LM_1, 0x45000, MIXER_SDM845_MASK,
		&sdm845_lm_sblk, PINGPONG_1, LM_0, 0),
	LM_BLK("lm_2", LM_2, 0x46000, MIXER_SDM845_MASK,
		&sdm845_lm_sblk, PINGPONG_2, LM_5, 0),
	LM_BLK("lm_3", LM_3, 0x0, MIXER_SDM845_MASK,
		&sdm845_lm_sblk, PINGPONG_MAX, 0, 0),
	LM_BLK("lm_4", LM_4, 0x0, MIXER_SDM845_MASK,
		&sdm845_lm_sblk, PINGPONG_MAX, 0, 0),
	LM_BLK("lm_5", LM_5, 0x49000, MIXER_SDM845_MASK,
		&sdm845_lm_sblk, PINGPONG_3, LM_2, 0),
};

/* SC7180 */

static const struct dpu_lm_sub_blks sc7180_lm_sblk = {
	.maxwidth = DEFAULT_DPU_OUTPUT_LINE_WIDTH,
	.maxblendstages = 7, /* excluding base layer */
	.blendstage_base = { /* offsets relative to mixer base */
		0x20, 0x38, 0x50, 0x68, 0x80, 0x98, 0xb0
	},
};

static const struct dpu_lm_cfg sc7180_lm[] = {
	LM_BLK("lm_0", LM_0, 0x44000, MIXER_SC7180_MASK,
		&sc7180_lm_sblk, PINGPONG_0, LM_1, DSPP_0),
	LM_BLK("lm_1", LM_1, 0x45000, MIXER_SC7180_MASK,
		&sc7180_lm_sblk, PINGPONG_1, LM_0, 0),
};

/* SM8150 */

static const struct dpu_lm_cfg sm8150_lm[] = {
	LM_BLK("lm_0", LM_0, 0x44000, MIXER_SDM845_MASK,
		&sdm845_lm_sblk, PINGPONG_0, LM_1, DSPP_0),
	LM_BLK("lm_1", LM_1, 0x45000, MIXER_SDM845_MASK,
		&sdm845_lm_sblk, PINGPONG_1, LM_0, DSPP_1),
	LM_BLK("lm_2", LM_2, 0x46000, MIXER_SDM845_MASK,
		&sdm845_lm_sblk, PINGPONG_2, LM_3, 0),
	LM_BLK("lm_3", LM_3, 0x47000, MIXER_SDM845_MASK,
		&sdm845_lm_sblk, PINGPONG_3, LM_2, 0),
	LM_BLK("lm_4", LM_4, 0x48000, MIXER_SDM845_MASK,
		&sdm845_lm_sblk, PINGPONG_4, LM_5, 0),
	LM_BLK("lm_5", LM_5, 0x49000, MIXER_SDM845_MASK,
		&sdm845_lm_sblk, PINGPONG_5, LM_4, 0),
};

static const struct dpu_lm_cfg sc7280_lm[] = {
	LM_BLK("lm_0", LM_0, 0x44000, MIXER_SC7180_MASK,
		&sc7180_lm_sblk, PINGPONG_0, 0, DSPP_0),
	LM_BLK("lm_2", LM_2, 0x46000, MIXER_SC7180_MASK,
		&sc7180_lm_sblk, PINGPONG_2, LM_3, 0),
	LM_BLK("lm_3", LM_3, 0x47000, MIXER_SC7180_MASK,
		&sc7180_lm_sblk, PINGPONG_3, LM_2, 0),
};

/* QCM2290 */

static const struct dpu_lm_sub_blks qcm2290_lm_sblk = {
	.maxwidth = DEFAULT_DPU_LINE_WIDTH,
	.maxblendstages = 4, /* excluding base layer */
	.blendstage_base = { /* offsets relative to mixer base */
		0x20, 0x38, 0x50, 0x68
	},
};

static const struct dpu_lm_cfg qcm2290_lm[] = {
	LM_BLK("lm_0", LM_0, 0x44000, MIXER_SC7180_MASK,
		&qcm2290_lm_sblk, PINGPONG_0, 0, DSPP_0),
};

/*************************************************************
 * DSPP sub blocks config
 *************************************************************/
static const struct dpu_dspp_sub_blks msm8998_dspp_sblk = {
	.pcc = {.id = DPU_DSPP_PCC, .base = 0x1700,
		.len = 0x90, .version = 0x10007},
	.gc = { .id = DPU_DSPP_GC, .base = 0x17c0,
		.len = 0x90, .version = 0x10007},
};

static const struct dpu_dspp_sub_blks sc7180_dspp_sblk = {
	.pcc = {.id = DPU_DSPP_PCC, .base = 0x1700,
		.len = 0x90, .version = 0x10000},
};

static const struct dpu_dspp_sub_blks sm8150_dspp_sblk = {
	.pcc = {.id = DPU_DSPP_PCC, .base = 0x1700,
		.len = 0x90, .version = 0x40000},
};

#define DSPP_BLK(_name, _id, _base, _mask, _sblk) \
		{\
		.name = _name, .id = _id, \
		.base = _base, .len = 0x1800, \
		.features = _mask, \
		.sblk = _sblk \
		}

static const struct dpu_dspp_cfg msm8998_dspp[] = {
	DSPP_BLK("dspp_0", DSPP_0, 0x54000, DSPP_MSM8998_MASK,
		 &msm8998_dspp_sblk),
	DSPP_BLK("dspp_1", DSPP_1, 0x56000, DSPP_MSM8998_MASK,
		 &msm8998_dspp_sblk),
};

static const struct dpu_dspp_cfg sc7180_dspp[] = {
	DSPP_BLK("dspp_0", DSPP_0, 0x54000, DSPP_SC7180_MASK,
		 &sc7180_dspp_sblk),
};

static const struct dpu_dspp_cfg sm8150_dspp[] = {
	DSPP_BLK("dspp_0", DSPP_0, 0x54000, DSPP_SC7180_MASK,
		 &sm8150_dspp_sblk),
	DSPP_BLK("dspp_1", DSPP_1, 0x56000, DSPP_SC7180_MASK,
		 &sm8150_dspp_sblk),
	DSPP_BLK("dspp_2", DSPP_2, 0x58000, DSPP_SC7180_MASK,
		 &sm8150_dspp_sblk),
	DSPP_BLK("dspp_3", DSPP_3, 0x5a000, DSPP_SC7180_MASK,
		 &sm8150_dspp_sblk),
};

static const struct dpu_dspp_cfg qcm2290_dspp[] = {
	DSPP_BLK("dspp_0", DSPP_0, 0x54000, DSPP_SC7180_MASK,
		 &sm8150_dspp_sblk),
};

/*************************************************************
 * PINGPONG sub blocks config
 *************************************************************/
static const struct dpu_pingpong_sub_blks sdm845_pp_sblk_te = {
	.te2 = {.id = DPU_PINGPONG_TE2, .base = 0x2000, .len = 0x0,
		.version = 0x1},
	.dither = {.id = DPU_PINGPONG_DITHER, .base = 0x30e0,
		.len = 0x20, .version = 0x10000},
};

static const struct dpu_pingpong_sub_blks sdm845_pp_sblk = {
	.dither = {.id = DPU_PINGPONG_DITHER, .base = 0x30e0,
		.len = 0x20, .version = 0x10000},
};

static const struct dpu_pingpong_sub_blks sc7280_pp_sblk = {
	.dither = {.id = DPU_PINGPONG_DITHER, .base = 0xe0,
	.len = 0x20, .version = 0x20000},
};

#define PP_BLK_TE(_name, _id, _base, _merge_3d, _sblk, _done, _rdptr) \
	{\
	.name = _name, .id = _id, \
	.base = _base, .len = 0xd4, \
	.features = PINGPONG_SDM845_SPLIT_MASK, \
	.merge_3d = _merge_3d, \
	.sblk = &_sblk, \
	.intr_done = _done, \
	.intr_rdptr = _rdptr, \
	}
#define PP_BLK(_name, _id, _base, _merge_3d, _sblk, _done, _rdptr) \
	{\
	.name = _name, .id = _id, \
	.base = _base, .len = 0xd4, \
	.features = PINGPONG_SDM845_MASK, \
	.merge_3d = _merge_3d, \
	.sblk = &_sblk, \
	.intr_done = _done, \
	.intr_rdptr = _rdptr, \
	}

static const struct dpu_pingpong_cfg sdm845_pp[] = {
	PP_BLK_TE("pingpong_0", PINGPONG_0, 0x70000, 0, sdm845_pp_sblk_te,
			DPU_IRQ_IDX(MDP_SSPP_TOP0_INTR, 8),
			DPU_IRQ_IDX(MDP_SSPP_TOP0_INTR, 12)),
	PP_BLK_TE("pingpong_1", PINGPONG_1, 0x70800, 0, sdm845_pp_sblk_te,
			DPU_IRQ_IDX(MDP_SSPP_TOP0_INTR, 9),
			DPU_IRQ_IDX(MDP_SSPP_TOP0_INTR, 13)),
	PP_BLK("pingpong_2", PINGPONG_2, 0x71000, 0, sdm845_pp_sblk,
			DPU_IRQ_IDX(MDP_SSPP_TOP0_INTR, 10),
			DPU_IRQ_IDX(MDP_SSPP_TOP0_INTR, 14)),
	PP_BLK("pingpong_3", PINGPONG_3, 0x71800, 0, sdm845_pp_sblk,
			DPU_IRQ_IDX(MDP_SSPP_TOP0_INTR, 11),
			DPU_IRQ_IDX(MDP_SSPP_TOP0_INTR, 15)),
};

static struct dpu_pingpong_cfg sc7180_pp[] = {
	PP_BLK_TE("pingpong_0", PINGPONG_0, 0x70000, 0, sdm845_pp_sblk_te, -1, -1),
	PP_BLK_TE("pingpong_1", PINGPONG_1, 0x70800, 0, sdm845_pp_sblk_te, -1, -1),
};

static const struct dpu_pingpong_cfg sm8150_pp[] = {
	PP_BLK_TE("pingpong_0", PINGPONG_0, 0x70000, MERGE_3D_0, sdm845_pp_sblk_te,
			DPU_IRQ_IDX(MDP_SSPP_TOP0_INTR, 8),
			DPU_IRQ_IDX(MDP_SSPP_TOP0_INTR, 12)),
	PP_BLK_TE("pingpong_1", PINGPONG_1, 0x70800, MERGE_3D_0, sdm845_pp_sblk_te,
			DPU_IRQ_IDX(MDP_SSPP_TOP0_INTR, 9),
			DPU_IRQ_IDX(MDP_SSPP_TOP0_INTR, 13)),
	PP_BLK("pingpong_2", PINGPONG_2, 0x71000, MERGE_3D_1, sdm845_pp_sblk,
			DPU_IRQ_IDX(MDP_SSPP_TOP0_INTR, 10),
			DPU_IRQ_IDX(MDP_SSPP_TOP0_INTR, 14)),
	PP_BLK("pingpong_3", PINGPONG_3, 0x71800, MERGE_3D_1, sdm845_pp_sblk,
			DPU_IRQ_IDX(MDP_SSPP_TOP0_INTR, 11),
			DPU_IRQ_IDX(MDP_SSPP_TOP0_INTR, 15)),
	PP_BLK("pingpong_4", PINGPONG_4, 0x72000, MERGE_3D_2, sdm845_pp_sblk,
			DPU_IRQ_IDX(MDP_SSPP_TOP0_INTR2, 30),
			-1),
	PP_BLK("pingpong_5", PINGPONG_5, 0x72800, MERGE_3D_2, sdm845_pp_sblk,
			DPU_IRQ_IDX(MDP_SSPP_TOP0_INTR2, 31),
			-1),
};

static const struct dpu_pingpong_cfg sc7280_pp[] = {
	PP_BLK("pingpong_0", PINGPONG_0, 0x69000, 0, sc7280_pp_sblk, -1, -1),
	PP_BLK("pingpong_1", PINGPONG_1, 0x6a000, 0, sc7280_pp_sblk, -1, -1),
	PP_BLK("pingpong_2", PINGPONG_2, 0x6b000, 0, sc7280_pp_sblk, -1, -1),
	PP_BLK("pingpong_3", PINGPONG_3, 0x6c000, 0, sc7280_pp_sblk, -1, -1),
};

static struct dpu_pingpong_cfg qcm2290_pp[] = {
	PP_BLK("pingpong_0", PINGPONG_0, 0x70000, 0, sdm845_pp_sblk,
		DPU_IRQ_IDX(MDP_SSPP_TOP0_INTR, 8),
		DPU_IRQ_IDX(MDP_SSPP_TOP0_INTR, 12)),
};

/*************************************************************
 * MERGE_3D sub blocks config
 *************************************************************/
#define MERGE_3D_BLK(_name, _id, _base) \
	{\
	.name = _name, .id = _id, \
	.base = _base, .len = 0x8, \
	.features = MERGE_3D_SM8150_MASK, \
	.sblk = NULL \
	}

static const struct dpu_merge_3d_cfg sm8150_merge_3d[] = {
	MERGE_3D_BLK("merge_3d_0", MERGE_3D_0, 0x83000),
	MERGE_3D_BLK("merge_3d_1", MERGE_3D_1, 0x83100),
	MERGE_3D_BLK("merge_3d_2", MERGE_3D_2, 0x83200),
};

/*************************************************************
 * DSC sub blocks config
 *************************************************************/
#define DSC_BLK(_name, _id, _base) \
	{\
	.name = _name, .id = _id, \
	.base = _base, .len = 0x140, \
	.features = 0, \
	}

static struct dpu_dsc_cfg sdm845_dsc[] = {
	DSC_BLK("dsc_0", DSC_0, 0x80000),
	DSC_BLK("dsc_1", DSC_1, 0x80400),
	DSC_BLK("dsc_2", DSC_2, 0x80800),
	DSC_BLK("dsc_3", DSC_3, 0x80c00),
};

/*************************************************************
 * INTF sub blocks config
 *************************************************************/
#define INTF_BLK(_name, _id, _base, _type, _ctrl_id, _progfetch, _features, _reg, _underrun_bit, _vsync_bit) \
	{\
	.name = _name, .id = _id, \
	.base = _base, .len = 0x280, \
	.features = _features, \
	.type = _type, \
	.controller_id = _ctrl_id, \
	.prog_fetch_lines_worst_case = _progfetch, \
	.intr_underrun = DPU_IRQ_IDX(_reg, _underrun_bit), \
	.intr_vsync = DPU_IRQ_IDX(_reg, _vsync_bit), \
	}

static const struct dpu_intf_cfg msm8998_intf[] = {
	INTF_BLK("intf_0", INTF_0, 0x6A000, INTF_DP, 0, 25, INTF_SDM845_MASK, MDP_SSPP_TOP0_INTR, 24, 25),
	INTF_BLK("intf_1", INTF_1, 0x6A800, INTF_DSI, 0, 25, INTF_SDM845_MASK, MDP_SSPP_TOP0_INTR, 26, 27),
	INTF_BLK("intf_2", INTF_2, 0x6B000, INTF_DSI, 1, 25, INTF_SDM845_MASK, MDP_SSPP_TOP0_INTR, 28, 29),
	INTF_BLK("intf_3", INTF_3, 0x6B800, INTF_HDMI, 0, 25, INTF_SDM845_MASK, MDP_SSPP_TOP0_INTR, 30, 31),
};

static const struct dpu_intf_cfg sdm845_intf[] = {
	INTF_BLK("intf_0", INTF_0, 0x6A000, INTF_DP, 0, 24, INTF_SDM845_MASK, MDP_SSPP_TOP0_INTR, 24, 25),
	INTF_BLK("intf_1", INTF_1, 0x6A800, INTF_DSI, 0, 24, INTF_SDM845_MASK, MDP_SSPP_TOP0_INTR, 26, 27),
	INTF_BLK("intf_2", INTF_2, 0x6B000, INTF_DSI, 1, 24, INTF_SDM845_MASK, MDP_SSPP_TOP0_INTR, 28, 29),
	INTF_BLK("intf_3", INTF_3, 0x6B800, INTF_DP, 1, 24, INTF_SDM845_MASK, MDP_SSPP_TOP0_INTR, 30, 31),
};

static const struct dpu_intf_cfg sc7180_intf[] = {
	INTF_BLK("intf_0", INTF_0, 0x6A000, INTF_DP, MSM_DP_CONTROLLER_0, 24, INTF_SC7180_MASK, MDP_SSPP_TOP0_INTR, 24, 25),
	INTF_BLK("intf_1", INTF_1, 0x6A800, INTF_DSI, 0, 24, INTF_SC7180_MASK, MDP_SSPP_TOP0_INTR, 26, 27),
};

static const struct dpu_intf_cfg sm8150_intf[] = {
	INTF_BLK("intf_0", INTF_0, 0x6A000, INTF_DP, 0, 24, INTF_SC7180_MASK, MDP_SSPP_TOP0_INTR, 24, 25),
	INTF_BLK("intf_1", INTF_1, 0x6A800, INTF_DSI, 0, 24, INTF_SC7180_MASK, MDP_SSPP_TOP0_INTR, 26, 27),
	INTF_BLK("intf_2", INTF_2, 0x6B000, INTF_DSI, 1, 24, INTF_SC7180_MASK, MDP_SSPP_TOP0_INTR, 28, 29),
	INTF_BLK("intf_3", INTF_3, 0x6B800, INTF_DP, 1, 24, INTF_SC7180_MASK, MDP_SSPP_TOP0_INTR, 30, 31),
};

static const struct dpu_intf_cfg sc7280_intf[] = {
	INTF_BLK("intf_0", INTF_0, 0x34000, INTF_DP, MSM_DP_CONTROLLER_0, 24, INTF_SC7280_MASK, MDP_SSPP_TOP0_INTR, 24, 25),
	INTF_BLK("intf_1", INTF_1, 0x35000, INTF_DSI, 0, 24, INTF_SC7280_MASK, MDP_SSPP_TOP0_INTR, 26, 27),
	INTF_BLK("intf_5", INTF_5, 0x39000, INTF_DP, MSM_DP_CONTROLLER_1, 24, INTF_SC7280_MASK, MDP_SSPP_TOP0_INTR, 22, 23),
};

static const struct dpu_intf_cfg sc8180x_intf[] = {
	INTF_BLK("intf_0", INTF_0, 0x6A000, INTF_DP, MSM_DP_CONTROLLER_0, 24, INTF_SC7180_MASK, MDP_SSPP_TOP0_INTR, 24, 25),
	INTF_BLK("intf_1", INTF_1, 0x6A800, INTF_DSI, 0, 24, INTF_SC7180_MASK, MDP_SSPP_TOP0_INTR, 26, 27),
	INTF_BLK("intf_2", INTF_2, 0x6B000, INTF_DSI, 1, 24, INTF_SC7180_MASK, MDP_SSPP_TOP0_INTR, 28, 29),
	/* INTF_3 is for MST, wired to INTF_DP 0 and 1, use dummy index until this is supported */
	INTF_BLK("intf_3", INTF_3, 0x6B800, INTF_DP, 999, 24, INTF_SC7180_MASK, MDP_SSPP_TOP0_INTR, 30, 31),
	INTF_BLK("intf_4", INTF_4, 0x6C000, INTF_DP, MSM_DP_CONTROLLER_1, 24, INTF_SC7180_MASK, MDP_SSPP_TOP0_INTR, 20, 21),
	INTF_BLK("intf_5", INTF_5, 0x6C800, INTF_DP, MSM_DP_CONTROLLER_2, 24, INTF_SC7180_MASK, MDP_SSPP_TOP0_INTR, 22, 23),
};

static const struct dpu_intf_cfg qcm2290_intf[] = {
	INTF_BLK("intf_0", INTF_0, 0x00000, INTF_NONE, 0, 0, 0, 0, 0, 0),
	INTF_BLK("intf_1", INTF_1, 0x6A800, INTF_DSI, 0, 24, INTF_SC7180_MASK, MDP_SSPP_TOP0_INTR, 26, 27),
};

/*************************************************************
 * Writeback blocks config
 *************************************************************/
#define WB_BLK(_name, _id, _base, _features, _clk_ctrl, \
		__xin_id, vbif_id, _reg, _max_linewidth, _wb_done_bit) \
	{ \
	.name = _name, .id = _id, \
	.base = _base, .len = 0x2c8, \
	.features = _features, \
	.format_list = wb2_formats, \
	.num_formats = ARRAY_SIZE(wb2_formats), \
	.clk_ctrl = _clk_ctrl, \
	.xin_id = __xin_id, \
	.vbif_idx = vbif_id, \
	.maxlinewidth = _max_linewidth, \
	.intr_wb_done = DPU_IRQ_IDX(_reg, _wb_done_bit) \
	}

static const struct dpu_wb_cfg sm8250_wb[] = {
	WB_BLK("wb_2", WB_2, 0x65000, WB_SM8250_MASK, DPU_CLK_CTRL_WB2, 6,
			VBIF_RT, MDP_SSPP_TOP0_INTR, 4096, 4),
};

/*************************************************************
 * VBIF sub blocks config
 *************************************************************/
/* VBIF QOS remap */
static const u32 msm8998_rt_pri_lvl[] = {1, 2, 2, 2};
static const u32 msm8998_nrt_pri_lvl[] = {1, 1, 1, 1};
static const u32 sdm845_rt_pri_lvl[] = {3, 3, 4, 4, 5, 5, 6, 6};
static const u32 sdm845_nrt_pri_lvl[] = {3, 3, 3, 3, 3, 3, 3, 3};

static const struct dpu_vbif_dynamic_ot_cfg msm8998_ot_rdwr_cfg[] = {
	{
		.pps = 1088 * 1920 * 30,
		.ot_limit = 2,
	},
	{
		.pps = 1088 * 1920 * 60,
		.ot_limit = 6,
	},
	{
		.pps = 3840 * 2160 * 30,
		.ot_limit = 16,
	},
};

static const struct dpu_vbif_cfg msm8998_vbif[] = {
	{
	.name = "vbif_rt", .id = VBIF_RT,
	.base = 0, .len = 0x1040,
	.default_ot_rd_limit = 32,
	.default_ot_wr_limit = 32,
	.features = BIT(DPU_VBIF_QOS_REMAP) | BIT(DPU_VBIF_QOS_OTLIM),
	.xin_halt_timeout = 0x4000,
	.qos_rp_remap_size = 0x20,
	.dynamic_ot_rd_tbl = {
		.count = ARRAY_SIZE(msm8998_ot_rdwr_cfg),
		.cfg = msm8998_ot_rdwr_cfg,
		},
	.dynamic_ot_wr_tbl = {
		.count = ARRAY_SIZE(msm8998_ot_rdwr_cfg),
		.cfg = msm8998_ot_rdwr_cfg,
		},
	.qos_rt_tbl = {
		.npriority_lvl = ARRAY_SIZE(msm8998_rt_pri_lvl),
		.priority_lvl = msm8998_rt_pri_lvl,
		},
	.qos_nrt_tbl = {
		.npriority_lvl = ARRAY_SIZE(msm8998_nrt_pri_lvl),
		.priority_lvl = msm8998_nrt_pri_lvl,
		},
	.memtype_count = 14,
	.memtype = {2, 2, 2, 2, 2, 2, 2, 2, 2, 2, 2, 2, 2, 2},
	},
};

static const struct dpu_vbif_cfg sdm845_vbif[] = {
	{
	.name = "vbif_rt", .id = VBIF_RT,
	.base = 0, .len = 0x1040,
	.features = BIT(DPU_VBIF_QOS_REMAP),
	.xin_halt_timeout = 0x4000,
	.qos_rp_remap_size = 0x40,
	.qos_rt_tbl = {
		.npriority_lvl = ARRAY_SIZE(sdm845_rt_pri_lvl),
		.priority_lvl = sdm845_rt_pri_lvl,
		},
	.qos_nrt_tbl = {
		.npriority_lvl = ARRAY_SIZE(sdm845_nrt_pri_lvl),
		.priority_lvl = sdm845_nrt_pri_lvl,
		},
	.memtype_count = 14,
	.memtype = {3, 3, 3, 3, 3, 3, 3, 3, 3, 3, 3, 3, 3, 3},
	},
};

static const struct dpu_reg_dma_cfg sdm845_regdma = {
	.base = 0x0, .version = 0x1, .trigger_sel_off = 0x119c
};

static const struct dpu_reg_dma_cfg sm8150_regdma = {
	.base = 0x0, .version = 0x00010001, .trigger_sel_off = 0x119c
};

static const struct dpu_reg_dma_cfg sm8250_regdma = {
	.base = 0x0,
	.version = 0x00010002,
	.trigger_sel_off = 0x119c,
	.xin_id = 7,
	.clk_ctrl = DPU_CLK_CTRL_REG_DMA,
};

/*************************************************************
 * PERF data config
 *************************************************************/

/* SSPP QOS LUTs */
static const struct dpu_qos_lut_entry msm8998_qos_linear[] = {
	{.fl = 4,  .lut = 0x1b},
	{.fl = 5,  .lut = 0x5b},
	{.fl = 6,  .lut = 0x15b},
	{.fl = 7,  .lut = 0x55b},
	{.fl = 8,  .lut = 0x155b},
	{.fl = 9,  .lut = 0x555b},
	{.fl = 10, .lut = 0x1555b},
	{.fl = 11, .lut = 0x5555b},
	{.fl = 12, .lut = 0x15555b},
	{.fl = 13, .lut = 0x55555b},
	{.fl = 14, .lut = 0},
	{.fl = 1,  .lut = 0x1b},
	{.fl = 0,  .lut = 0}
};

static const struct dpu_qos_lut_entry sdm845_qos_linear[] = {
	{.fl = 4, .lut = 0x357},
	{.fl = 5, .lut = 0x3357},
	{.fl = 6, .lut = 0x23357},
	{.fl = 7, .lut = 0x223357},
	{.fl = 8, .lut = 0x2223357},
	{.fl = 9, .lut = 0x22223357},
	{.fl = 10, .lut = 0x222223357},
	{.fl = 11, .lut = 0x2222223357},
	{.fl = 12, .lut = 0x22222223357},
	{.fl = 13, .lut = 0x222222223357},
	{.fl = 14, .lut = 0x1222222223357},
	{.fl = 0, .lut = 0x11222222223357}
};

static const struct dpu_qos_lut_entry msm8998_qos_macrotile[] = {
	{.fl = 10, .lut = 0x1aaff},
	{.fl = 11, .lut = 0x5aaff},
	{.fl = 12, .lut = 0x15aaff},
	{.fl = 13, .lut = 0x55aaff},
	{.fl = 1,  .lut = 0x1aaff},
	{.fl = 0,  .lut = 0},
};

static const struct dpu_qos_lut_entry sc7180_qos_linear[] = {
	{.fl = 0, .lut = 0x0011222222335777},
};

static const struct dpu_qos_lut_entry sm8150_qos_linear[] = {
	{.fl = 0, .lut = 0x0011222222223357 },
};

static const struct dpu_qos_lut_entry sc8180x_qos_linear[] = {
	{.fl = 4, .lut = 0x0000000000000357 },
};

static const struct dpu_qos_lut_entry qcm2290_qos_linear[] = {
	{.fl = 0, .lut = 0x0011222222335777},
};

static const struct dpu_qos_lut_entry sdm845_qos_macrotile[] = {
	{.fl = 10, .lut = 0x344556677},
	{.fl = 11, .lut = 0x3344556677},
	{.fl = 12, .lut = 0x23344556677},
	{.fl = 13, .lut = 0x223344556677},
	{.fl = 14, .lut = 0x1223344556677},
	{.fl = 0, .lut = 0x112233344556677},
};

static const struct dpu_qos_lut_entry sc7180_qos_macrotile[] = {
	{.fl = 0, .lut = 0x0011223344556677},
};

static const struct dpu_qos_lut_entry sc8180x_qos_macrotile[] = {
	{.fl = 10, .lut = 0x0000000344556677},
};

static const struct dpu_qos_lut_entry msm8998_qos_nrt[] = {
	{.fl = 0, .lut = 0x0},
};

static const struct dpu_qos_lut_entry sdm845_qos_nrt[] = {
	{.fl = 0, .lut = 0x0},
};

static const struct dpu_qos_lut_entry sc7180_qos_nrt[] = {
	{.fl = 0, .lut = 0x0},
};

static const struct dpu_perf_cfg msm8998_perf_data = {
	.max_bw_low = 6700000,
	.max_bw_high = 6700000,
	.min_core_ib = 2400000,
	.min_llcc_ib = 800000,
	.min_dram_ib = 800000,
	.undersized_prefill_lines = 2,
	.xtra_prefill_lines = 2,
	.dest_scale_prefill_lines = 3,
	.macrotile_prefill_lines = 4,
	.yuv_nv12_prefill_lines = 8,
	.linear_prefill_lines = 1,
	.downscaling_prefill_lines = 1,
	.amortizable_threshold = 25,
	.min_prefill_lines = 25,
	.danger_lut_tbl = {0xf, 0xffff, 0x0},
	.safe_lut_tbl = {0xfffc, 0xff00, 0xffff},
	.qos_lut_tbl = {
		{.nentry = ARRAY_SIZE(msm8998_qos_linear),
		.entries = msm8998_qos_linear
		},
		{.nentry = ARRAY_SIZE(msm8998_qos_macrotile),
		.entries = msm8998_qos_macrotile
		},
		{.nentry = ARRAY_SIZE(msm8998_qos_nrt),
		.entries = msm8998_qos_nrt
		},
	},
	.cdp_cfg = {
		{.rd_enable = 1, .wr_enable = 1},
		{.rd_enable = 1, .wr_enable = 0}
	},
	.clk_inefficiency_factor = 200,
	.bw_inefficiency_factor = 120,
};

static const struct dpu_perf_cfg sdm845_perf_data = {
	.max_bw_low = 6800000,
	.max_bw_high = 6800000,
	.min_core_ib = 2400000,
	.min_llcc_ib = 800000,
	.min_dram_ib = 800000,
	.undersized_prefill_lines = 2,
	.xtra_prefill_lines = 2,
	.dest_scale_prefill_lines = 3,
	.macrotile_prefill_lines = 4,
	.yuv_nv12_prefill_lines = 8,
	.linear_prefill_lines = 1,
	.downscaling_prefill_lines = 1,
	.amortizable_threshold = 25,
	.min_prefill_lines = 24,
	.danger_lut_tbl = {0xf, 0xffff, 0x0},
	.safe_lut_tbl = {0xfff0, 0xf000, 0xffff},
	.qos_lut_tbl = {
		{.nentry = ARRAY_SIZE(sdm845_qos_linear),
		.entries = sdm845_qos_linear
		},
		{.nentry = ARRAY_SIZE(sdm845_qos_macrotile),
		.entries = sdm845_qos_macrotile
		},
		{.nentry = ARRAY_SIZE(sdm845_qos_nrt),
		.entries = sdm845_qos_nrt
		},
	},
	.cdp_cfg = {
		{.rd_enable = 1, .wr_enable = 1},
		{.rd_enable = 1, .wr_enable = 0}
	},
	.clk_inefficiency_factor = 105,
	.bw_inefficiency_factor = 120,
};

static const struct dpu_perf_cfg sc7180_perf_data = {
	.max_bw_low = 6800000,
	.max_bw_high = 6800000,
	.min_core_ib = 2400000,
	.min_llcc_ib = 800000,
	.min_dram_ib = 1600000,
	.min_prefill_lines = 24,
	.danger_lut_tbl = {0xff, 0xffff, 0x0},
	.safe_lut_tbl = {0xfff0, 0xff00, 0xffff},
	.qos_lut_tbl = {
		{.nentry = ARRAY_SIZE(sc7180_qos_linear),
		.entries = sc7180_qos_linear
		},
		{.nentry = ARRAY_SIZE(sc7180_qos_macrotile),
		.entries = sc7180_qos_macrotile
		},
		{.nentry = ARRAY_SIZE(sc7180_qos_nrt),
		.entries = sc7180_qos_nrt
		},
	},
	.cdp_cfg = {
		{.rd_enable = 1, .wr_enable = 1},
		{.rd_enable = 1, .wr_enable = 0}
	},
	.clk_inefficiency_factor = 105,
	.bw_inefficiency_factor = 120,
};

static const struct dpu_perf_cfg sm6115_perf_data = {
	.max_bw_low = 3100000,
	.max_bw_high = 4000000,
	.min_core_ib = 2400000,
	.min_llcc_ib = 800000,
	.min_dram_ib = 800000,
	.min_prefill_lines = 24,
	.danger_lut_tbl = {0xff, 0xffff, 0x0},
	.safe_lut_tbl = {0xfff0, 0xff00, 0xffff},
	.qos_lut_tbl = {
		{.nentry = ARRAY_SIZE(sc7180_qos_linear),
		.entries = sc7180_qos_linear
		},
		{.nentry = ARRAY_SIZE(sc7180_qos_macrotile),
		.entries = sc7180_qos_macrotile
		},
		{.nentry = ARRAY_SIZE(sc7180_qos_nrt),
		.entries = sc7180_qos_nrt
		},
		/* TODO: macrotile-qseed is different from macrotile */
	},
	.cdp_cfg = {
		{.rd_enable = 1, .wr_enable = 1},
		{.rd_enable = 1, .wr_enable = 0}
	},
	.clk_inefficiency_factor = 105,
	.bw_inefficiency_factor = 120,
};

static const struct dpu_perf_cfg sm8150_perf_data = {
	.max_bw_low = 12800000,
	.max_bw_high = 12800000,
	.min_core_ib = 2400000,
	.min_llcc_ib = 800000,
	.min_dram_ib = 800000,
	.min_prefill_lines = 24,
	.danger_lut_tbl = {0xf, 0xffff, 0x0},
	.safe_lut_tbl = {0xfff8, 0xf000, 0xffff},
	.qos_lut_tbl = {
		{.nentry = ARRAY_SIZE(sm8150_qos_linear),
		.entries = sm8150_qos_linear
		},
		{.nentry = ARRAY_SIZE(sc7180_qos_macrotile),
		.entries = sc7180_qos_macrotile
		},
		{.nentry = ARRAY_SIZE(sc7180_qos_nrt),
		.entries = sc7180_qos_nrt
		},
		/* TODO: macrotile-qseed is different from macrotile */
	},
	.cdp_cfg = {
		{.rd_enable = 1, .wr_enable = 1},
		{.rd_enable = 1, .wr_enable = 0}
	},
	.clk_inefficiency_factor = 105,
	.bw_inefficiency_factor = 120,
};

static const struct dpu_perf_cfg sc8180x_perf_data = {
	.max_bw_low = 9600000,
	.max_bw_high = 9600000,
	.min_core_ib = 2400000,
	.min_llcc_ib = 800000,
	.min_dram_ib = 800000,
	.danger_lut_tbl = {0xf, 0xffff, 0x0},
	.qos_lut_tbl = {
		{.nentry = ARRAY_SIZE(sc8180x_qos_linear),
		.entries = sc8180x_qos_linear
		},
		{.nentry = ARRAY_SIZE(sc8180x_qos_macrotile),
		.entries = sc8180x_qos_macrotile
		},
		{.nentry = ARRAY_SIZE(sc7180_qos_nrt),
		.entries = sc7180_qos_nrt
		},
		/* TODO: macrotile-qseed is different from macrotile */
	},
	.cdp_cfg = {
		{.rd_enable = 1, .wr_enable = 1},
		{.rd_enable = 1, .wr_enable = 0}
	},
	.clk_inefficiency_factor = 105,
	.bw_inefficiency_factor = 120,
};

static const struct dpu_perf_cfg sm8250_perf_data = {
	.max_bw_low = 13700000,
	.max_bw_high = 16600000,
	.min_core_ib = 4800000,
	.min_llcc_ib = 0,
	.min_dram_ib = 800000,
	.min_prefill_lines = 35,
	.danger_lut_tbl = {0xf, 0xffff, 0x0},
	.safe_lut_tbl = {0xfff0, 0xff00, 0xffff},
	.qos_lut_tbl = {
		{.nentry = ARRAY_SIZE(sc7180_qos_linear),
		.entries = sc7180_qos_linear
		},
		{.nentry = ARRAY_SIZE(sc7180_qos_macrotile),
		.entries = sc7180_qos_macrotile
		},
		{.nentry = ARRAY_SIZE(sc7180_qos_nrt),
		.entries = sc7180_qos_nrt
		},
		/* TODO: macrotile-qseed is different from macrotile */
	},
	.cdp_cfg = {
		{.rd_enable = 1, .wr_enable = 1},
		{.rd_enable = 1, .wr_enable = 0}
	},
	.clk_inefficiency_factor = 105,
	.bw_inefficiency_factor = 120,
};

static const struct dpu_perf_cfg sc7280_perf_data = {
	.max_bw_low = 4700000,
	.max_bw_high = 8800000,
	.min_core_ib = 2500000,
	.min_llcc_ib = 0,
	.min_dram_ib = 1600000,
	.min_prefill_lines = 24,
	.danger_lut_tbl = {0xffff, 0xffff, 0x0},
	.safe_lut_tbl = {0xff00, 0xff00, 0xffff},
	.qos_lut_tbl = {
		{.nentry = ARRAY_SIZE(sc7180_qos_macrotile),
		.entries = sc7180_qos_macrotile
		},
		{.nentry = ARRAY_SIZE(sc7180_qos_macrotile),
		.entries = sc7180_qos_macrotile
		},
		{.nentry = ARRAY_SIZE(sc7180_qos_nrt),
		.entries = sc7180_qos_nrt
		},
	},
	.cdp_cfg = {
		{.rd_enable = 1, .wr_enable = 1},
		{.rd_enable = 1, .wr_enable = 0}
	},
	.clk_inefficiency_factor = 105,
	.bw_inefficiency_factor = 120,
};

static const struct dpu_perf_cfg qcm2290_perf_data = {
	.max_bw_low = 2700000,
	.max_bw_high = 2700000,
	.min_core_ib = 1300000,
	.min_llcc_ib = 0,
	.min_dram_ib = 1600000,
	.min_prefill_lines = 24,
	.danger_lut_tbl = {0xff, 0x0, 0x0},
	.safe_lut_tbl = {0xfff0, 0x0, 0x0},
	.qos_lut_tbl = {
		{.nentry = ARRAY_SIZE(qcm2290_qos_linear),
		.entries = qcm2290_qos_linear
		},
	},
	.cdp_cfg = {
		{.rd_enable = 1, .wr_enable = 1},
		{.rd_enable = 1, .wr_enable = 0}
	},
	.clk_inefficiency_factor = 105,
	.bw_inefficiency_factor = 120,
};
/*************************************************************
 * Hardware catalog
 *************************************************************/

static const struct dpu_mdss_cfg msm8998_dpu_cfg = {
	.caps = &msm8998_dpu_caps,
	.mdp_count = ARRAY_SIZE(msm8998_mdp),
	.mdp = msm8998_mdp,
	.ctl_count = ARRAY_SIZE(msm8998_ctl),
	.ctl = msm8998_ctl,
	.sspp_count = ARRAY_SIZE(msm8998_sspp),
	.sspp = msm8998_sspp,
	.mixer_count = ARRAY_SIZE(msm8998_lm),
	.mixer = msm8998_lm,
	.dspp_count = ARRAY_SIZE(msm8998_dspp),
	.dspp = msm8998_dspp,
	.pingpong_count = ARRAY_SIZE(sdm845_pp),
	.pingpong = sdm845_pp,
	.intf_count = ARRAY_SIZE(msm8998_intf),
	.intf = msm8998_intf,
	.vbif_count = ARRAY_SIZE(msm8998_vbif),
	.vbif = msm8998_vbif,
	.reg_dma_count = 0,
	.perf = &msm8998_perf_data,
	.mdss_irqs = IRQ_SM8250_MASK,
};

static const struct dpu_mdss_cfg sdm845_dpu_cfg = {
	.caps = &sdm845_dpu_caps,
	.mdp_count = ARRAY_SIZE(sdm845_mdp),
	.mdp = sdm845_mdp,
	.ctl_count = ARRAY_SIZE(sdm845_ctl),
	.ctl = sdm845_ctl,
	.sspp_count = ARRAY_SIZE(sdm845_sspp),
	.sspp = sdm845_sspp,
	.mixer_count = ARRAY_SIZE(sdm845_lm),
	.mixer = sdm845_lm,
	.pingpong_count = ARRAY_SIZE(sdm845_pp),
	.pingpong = sdm845_pp,
	.dsc_count = ARRAY_SIZE(sdm845_dsc),
	.dsc = sdm845_dsc,
	.intf_count = ARRAY_SIZE(sdm845_intf),
	.intf = sdm845_intf,
	.vbif_count = ARRAY_SIZE(sdm845_vbif),
	.vbif = sdm845_vbif,
	.reg_dma_count = 1,
	.dma_cfg = &sdm845_regdma,
	.perf = &sdm845_perf_data,
	.mdss_irqs = IRQ_SDM845_MASK,
};

static const struct dpu_mdss_cfg sc7180_dpu_cfg = {
	.caps = &sc7180_dpu_caps,
	.mdp_count = ARRAY_SIZE(sc7180_mdp),
	.mdp = sc7180_mdp,
	.ctl_count = ARRAY_SIZE(sc7180_ctl),
	.ctl = sc7180_ctl,
	.sspp_count = ARRAY_SIZE(sc7180_sspp),
	.sspp = sc7180_sspp,
	.mixer_count = ARRAY_SIZE(sc7180_lm),
	.mixer = sc7180_lm,
	.dspp_count = ARRAY_SIZE(sc7180_dspp),
	.dspp = sc7180_dspp,
	.pingpong_count = ARRAY_SIZE(sc7180_pp),
	.pingpong = sc7180_pp,
	.intf_count = ARRAY_SIZE(sc7180_intf),
	.intf = sc7180_intf,
	.wb_count = ARRAY_SIZE(sm8250_wb),
	.wb = sm8250_wb,
	.vbif_count = ARRAY_SIZE(sdm845_vbif),
	.vbif = sdm845_vbif,
	.reg_dma_count = 1,
	.dma_cfg = &sdm845_regdma,
	.perf = &sc7180_perf_data,
	.mdss_irqs = IRQ_SC7180_MASK,
};

static const struct dpu_mdss_cfg sm6115_dpu_cfg = {
	.caps = &sm6115_dpu_caps,
	.mdp_count = ARRAY_SIZE(sm6115_mdp),
	.mdp = sm6115_mdp,
	.ctl_count = ARRAY_SIZE(qcm2290_ctl),
	.ctl = qcm2290_ctl,
	.sspp_count = ARRAY_SIZE(sm6115_sspp),
	.sspp = sm6115_sspp,
	.mixer_count = ARRAY_SIZE(qcm2290_lm),
	.mixer = qcm2290_lm,
	.dspp_count = ARRAY_SIZE(qcm2290_dspp),
	.dspp = qcm2290_dspp,
	.pingpong_count = ARRAY_SIZE(qcm2290_pp),
	.pingpong = qcm2290_pp,
	.intf_count = ARRAY_SIZE(qcm2290_intf),
	.intf = qcm2290_intf,
	.vbif_count = ARRAY_SIZE(sdm845_vbif),
	.vbif = sdm845_vbif,
	.perf = &sm6115_perf_data,
	.mdss_irqs = IRQ_SC7180_MASK,
};

static const struct dpu_mdss_cfg sm8150_dpu_cfg = {
	.caps = &sm8150_dpu_caps,
	.mdp_count = ARRAY_SIZE(sdm845_mdp),
	.mdp = sdm845_mdp,
	.ctl_count = ARRAY_SIZE(sm8150_ctl),
	.ctl = sm8150_ctl,
	.sspp_count = ARRAY_SIZE(sdm845_sspp),
	.sspp = sdm845_sspp,
	.mixer_count = ARRAY_SIZE(sm8150_lm),
	.mixer = sm8150_lm,
	.dspp_count = ARRAY_SIZE(sm8150_dspp),
	.dspp = sm8150_dspp,
	.pingpong_count = ARRAY_SIZE(sm8150_pp),
	.pingpong = sm8150_pp,
	.merge_3d_count = ARRAY_SIZE(sm8150_merge_3d),
	.merge_3d = sm8150_merge_3d,
	.intf_count = ARRAY_SIZE(sm8150_intf),
	.intf = sm8150_intf,
	.vbif_count = ARRAY_SIZE(sdm845_vbif),
	.vbif = sdm845_vbif,
	.reg_dma_count = 1,
	.dma_cfg = &sm8150_regdma,
	.perf = &sm8150_perf_data,
	.mdss_irqs = IRQ_SDM845_MASK,
};

static const struct dpu_mdss_cfg sc8180x_dpu_cfg = {
	.caps = &sc8180x_dpu_caps,
	.mdp_count = ARRAY_SIZE(sc8180x_mdp),
	.mdp = sc8180x_mdp,
	.ctl_count = ARRAY_SIZE(sm8150_ctl),
	.ctl = sm8150_ctl,
	.sspp_count = ARRAY_SIZE(sdm845_sspp),
	.sspp = sdm845_sspp,
	.mixer_count = ARRAY_SIZE(sm8150_lm),
	.mixer = sm8150_lm,
	.pingpong_count = ARRAY_SIZE(sm8150_pp),
	.pingpong = sm8150_pp,
	.merge_3d_count = ARRAY_SIZE(sm8150_merge_3d),
	.merge_3d = sm8150_merge_3d,
	.intf_count = ARRAY_SIZE(sc8180x_intf),
	.intf = sc8180x_intf,
	.vbif_count = ARRAY_SIZE(sdm845_vbif),
	.vbif = sdm845_vbif,
	.reg_dma_count = 1,
	.dma_cfg = &sm8150_regdma,
	.perf = &sc8180x_perf_data,
	.mdss_irqs = IRQ_SC8180X_MASK,
};

static const struct dpu_mdss_cfg sm8250_dpu_cfg = {
	.caps = &sm8250_dpu_caps,
	.mdp_count = ARRAY_SIZE(sm8250_mdp),
	.mdp = sm8250_mdp,
	.ctl_count = ARRAY_SIZE(sm8150_ctl),
	.ctl = sm8150_ctl,
	.sspp_count = ARRAY_SIZE(sm8250_sspp),
	.sspp = sm8250_sspp,
	.mixer_count = ARRAY_SIZE(sm8150_lm),
	.mixer = sm8150_lm,
	.dspp_count = ARRAY_SIZE(sm8150_dspp),
	.dspp = sm8150_dspp,
	.pingpong_count = ARRAY_SIZE(sm8150_pp),
	.pingpong = sm8150_pp,
	.merge_3d_count = ARRAY_SIZE(sm8150_merge_3d),
	.merge_3d = sm8150_merge_3d,
	.intf_count = ARRAY_SIZE(sm8150_intf),
	.intf = sm8150_intf,
	.vbif_count = ARRAY_SIZE(sdm845_vbif),
	.vbif = sdm845_vbif,
	.wb_count = ARRAY_SIZE(sm8250_wb),
	.wb = sm8250_wb,
	.reg_dma_count = 1,
	.dma_cfg = &sm8250_regdma,
	.perf = &sm8250_perf_data,
	.mdss_irqs = IRQ_SM8250_MASK,
};

static const struct dpu_mdss_cfg sc7280_dpu_cfg = {
	.caps = &sc7280_dpu_caps,
	.mdp_count = ARRAY_SIZE(sc7280_mdp),
	.mdp = sc7280_mdp,
	.ctl_count = ARRAY_SIZE(sc7280_ctl),
	.ctl = sc7280_ctl,
	.sspp_count = ARRAY_SIZE(sc7280_sspp),
	.sspp = sc7280_sspp,
	.dspp_count = ARRAY_SIZE(sc7180_dspp),
	.dspp = sc7180_dspp,
	.mixer_count = ARRAY_SIZE(sc7280_lm),
	.mixer = sc7280_lm,
	.pingpong_count = ARRAY_SIZE(sc7280_pp),
	.pingpong = sc7280_pp,
	.intf_count = ARRAY_SIZE(sc7280_intf),
	.intf = sc7280_intf,
	.vbif_count = ARRAY_SIZE(sdm845_vbif),
	.vbif = sdm845_vbif,
	.perf = &sc7280_perf_data,
	.mdss_irqs = IRQ_SC7280_MASK,
};

static const struct dpu_mdss_cfg qcm2290_dpu_cfg = {
	.caps = &qcm2290_dpu_caps,
	.mdp_count = ARRAY_SIZE(qcm2290_mdp),
	.mdp = qcm2290_mdp,
	.ctl_count = ARRAY_SIZE(qcm2290_ctl),
	.ctl = qcm2290_ctl,
	.sspp_count = ARRAY_SIZE(qcm2290_sspp),
	.sspp = qcm2290_sspp,
	.mixer_count = ARRAY_SIZE(qcm2290_lm),
	.mixer = qcm2290_lm,
	.dspp_count = ARRAY_SIZE(qcm2290_dspp),
	.dspp = qcm2290_dspp,
	.pingpong_count = ARRAY_SIZE(qcm2290_pp),
	.pingpong = qcm2290_pp,
	.intf_count = ARRAY_SIZE(qcm2290_intf),
	.intf = qcm2290_intf,
	.vbif_count = ARRAY_SIZE(sdm845_vbif),
	.vbif = sdm845_vbif,
	.perf = &qcm2290_perf_data,
	.mdss_irqs = IRQ_SC7180_MASK,
};

static const struct dpu_mdss_hw_cfg_handler cfg_handler[] = {
	{ .hw_rev = DPU_HW_VER_300, .dpu_cfg = &msm8998_dpu_cfg},
	{ .hw_rev = DPU_HW_VER_301, .dpu_cfg = &msm8998_dpu_cfg},
	{ .hw_rev = DPU_HW_VER_400, .dpu_cfg = &sdm845_dpu_cfg},
	{ .hw_rev = DPU_HW_VER_401, .dpu_cfg = &sdm845_dpu_cfg},
	{ .hw_rev = DPU_HW_VER_500, .dpu_cfg = &sm8150_dpu_cfg},
	{ .hw_rev = DPU_HW_VER_501, .dpu_cfg = &sm8150_dpu_cfg},
	{ .hw_rev = DPU_HW_VER_510, .dpu_cfg = &sc8180x_dpu_cfg},
	{ .hw_rev = DPU_HW_VER_600, .dpu_cfg = &sm8250_dpu_cfg},
	{ .hw_rev = DPU_HW_VER_620, .dpu_cfg = &sc7180_dpu_cfg},
	{ .hw_rev = DPU_HW_VER_630, .dpu_cfg = &sm6115_dpu_cfg},
	{ .hw_rev = DPU_HW_VER_650, .dpu_cfg = &qcm2290_dpu_cfg},
	{ .hw_rev = DPU_HW_VER_720, .dpu_cfg = &sc7280_dpu_cfg},
};

const struct dpu_mdss_cfg *dpu_hw_catalog_init(u32 hw_rev)
{
	int i;

	for (i = 0; i < ARRAY_SIZE(cfg_handler); i++) {
		if (cfg_handler[i].hw_rev == hw_rev)
			return cfg_handler[i].dpu_cfg;
	}

	DPU_ERROR("unsupported chipset id:%X\n", hw_rev);

	return ERR_PTR(-ENODEV);
}
<|MERGE_RESOLUTION|>--- conflicted
+++ resolved
@@ -80,14 +80,10 @@
 #define INTF_SDM845_MASK (0)
 
 #define INTF_SC7180_MASK \
-<<<<<<< HEAD
-	(BIT(DPU_INTF_INPUT_CTRL) | BIT(DPU_INTF_TE) | BIT(DPU_INTF_STATUS_SUPPORTED))
-=======
 	(BIT(DPU_INTF_INPUT_CTRL) | \
 	 BIT(DPU_INTF_TE) | \
 	 BIT(DPU_INTF_STATUS_SUPPORTED) | \
 	 BIT(DPU_DATA_HCTL_EN))
->>>>>>> a456e174
 
 #define INTF_SC7280_MASK (INTF_SC7180_MASK)
 
