--- conflicted
+++ resolved
@@ -36,22 +36,10 @@
  * DPU_DEBUG_DRIVER - macro for hardware driver logging
  * @fmt: Pointer to format string
  */
-<<<<<<< HEAD
 #define DPU_DEBUG_DRIVER(fmt, ...) DRM_DEBUG_DRIVER(fmt, ##__VA_ARGS__)
 
 #define DPU_ERROR(fmt, ...) DRM_ERROR(fmt, ##__VA_ARGS__)
-=======
-#define DPU_DEBUG_DRIVER(fmt, ...)                                         \
-	do {                                                               \
-		if (drm_debug_enabled(DRM_UT_DRIVER))                      \
-			DRM_ERROR(fmt, ##__VA_ARGS__); \
-		else                                                       \
-			pr_debug(fmt, ##__VA_ARGS__);                      \
-	} while (0)
-
-#define DPU_ERROR(fmt, ...) pr_err("[dpu error]" fmt, ##__VA_ARGS__)
 #define DPU_ERROR_RATELIMITED(fmt, ...) pr_err_ratelimited("[dpu error]" fmt, ##__VA_ARGS__)
->>>>>>> eb3e2991
 
 /**
  * ktime_compare_safe - compare two ktime structures
