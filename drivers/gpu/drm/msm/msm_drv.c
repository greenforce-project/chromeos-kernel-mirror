// SPDX-License-Identifier: GPL-2.0-only
/*
 * Copyright (c) 2016-2018, 2020-2021 The Linux Foundation. All rights reserved.
 * Copyright (C) 2013 Red Hat
 * Author: Rob Clark <robdclark@gmail.com>
 */

#include <linux/dma-mapping.h>
#include <linux/fault-inject.h>
#include <linux/kthread.h>
#include <linux/sched/mm.h>
#include <linux/uaccess.h>
#include <uapi/linux/sched/types.h>

#include <drm/drm_bridge.h>
#include <drm/drm_drv.h>
#include <drm/drm_file.h>
#include <drm/drm_ioctl.h>
#include <drm/drm_prime.h>
#include <drm/drm_of.h>
#include <drm/drm_vblank.h>

#include "disp/msm_disp_snapshot.h"
#include "msm_drv.h"
#include "msm_debugfs.h"
#include "msm_fence.h"
#include "msm_gem.h"
#include "msm_gpu.h"
#include "msm_kms.h"
#include "msm_mmu.h"
#include "adreno/adreno_gpu.h"

/*
 * MSM driver version:
 * - 1.0.0 - initial interface
 * - 1.1.0 - adds madvise, and support for submits with > 4 cmd buffers
 * - 1.2.0 - adds explicit fence support for submit ioctl
 * - 1.3.0 - adds GMEM_BASE + NR_RINGS params, SUBMITQUEUE_NEW +
 *           SUBMITQUEUE_CLOSE ioctls, and MSM_INFO_IOVA flag for
 *           MSM_GEM_INFO ioctl.
 * - 1.4.0 - softpin, MSM_RELOC_BO_DUMP, and GEM_INFO support to set/get
 *           GEM object's debug name
 * - 1.5.0 - Add SUBMITQUERY_QUERY ioctl
 * - 1.6.0 - Syncobj support
 * - 1.7.0 - Add MSM_PARAM_SUSPENDS to access suspend count
 * - 1.8.0 - Add MSM_BO_CACHED_COHERENT for supported GPUs (a6xx)
 * - 1.9.0 - Add MSM_SUBMIT_FENCE_SN_IN
 * - 1.10.0 - Add MSM_SUBMIT_BO_NO_IMPLICIT
 */
#define MSM_VERSION_MAJOR	1
#define MSM_VERSION_MINOR	10
#define MSM_VERSION_PATCHLEVEL	0

static void msm_deinit_vram(struct drm_device *ddev);

static const struct drm_mode_config_funcs mode_config_funcs = {
	.fb_create = msm_framebuffer_create,
	.output_poll_changed = drm_fb_helper_output_poll_changed,
	.atomic_check = msm_atomic_check,
	.atomic_commit = drm_atomic_helper_commit,
};

static const struct drm_mode_config_helper_funcs mode_config_helper_funcs = {
	.atomic_commit_tail = msm_atomic_commit_tail,
};

#ifdef CONFIG_DRM_FBDEV_EMULATION
static bool fbdev = true;
MODULE_PARM_DESC(fbdev, "Enable fbdev compat layer");
module_param(fbdev, bool, 0600);
#endif

static char *vram = "16m";
MODULE_PARM_DESC(vram, "Configure VRAM size (for devices without IOMMU/GPUMMU)");
module_param(vram, charp, 0);

bool dumpstate;
MODULE_PARM_DESC(dumpstate, "Dump KMS state on errors");
module_param(dumpstate, bool, 0600);

static bool modeset = true;
MODULE_PARM_DESC(modeset, "Use kernel modesetting [KMS] (1=on (default), 0=disable)");
module_param(modeset, bool, 0600);

#ifdef CONFIG_FAULT_INJECTION
DECLARE_FAULT_ATTR(fail_gem_alloc);
DECLARE_FAULT_ATTR(fail_gem_iova);
#endif

static irqreturn_t msm_irq(int irq, void *arg)
{
	struct drm_device *dev = arg;
	struct msm_drm_private *priv = dev->dev_private;
	struct msm_kms *kms = priv->kms;

	BUG_ON(!kms);

	return kms->funcs->irq(kms);
}

static void msm_irq_preinstall(struct drm_device *dev)
{
	struct msm_drm_private *priv = dev->dev_private;
	struct msm_kms *kms = priv->kms;

	BUG_ON(!kms);

	kms->funcs->irq_preinstall(kms);
}

static int msm_irq_postinstall(struct drm_device *dev)
{
	struct msm_drm_private *priv = dev->dev_private;
	struct msm_kms *kms = priv->kms;

	BUG_ON(!kms);

	if (kms->funcs->irq_postinstall)
		return kms->funcs->irq_postinstall(kms);

	return 0;
}

static int msm_irq_install(struct drm_device *dev, unsigned int irq)
{
	struct msm_drm_private *priv = dev->dev_private;
	struct msm_kms *kms = priv->kms;
	int ret;

	if (irq == IRQ_NOTCONNECTED)
		return -ENOTCONN;

	msm_irq_preinstall(dev);

	ret = request_irq(irq, msm_irq, 0, dev->driver->name, dev);
	if (ret)
		return ret;

	kms->irq_requested = true;

	ret = msm_irq_postinstall(dev);
	if (ret) {
		free_irq(irq, dev);
		return ret;
	}

	return 0;
}

static void msm_irq_uninstall(struct drm_device *dev)
{
	struct msm_drm_private *priv = dev->dev_private;
	struct msm_kms *kms = priv->kms;

	kms->funcs->irq_uninstall(kms);
	if (kms->irq_requested)
		free_irq(kms->irq, dev);
}

struct msm_vblank_work {
	struct work_struct work;
	int crtc_id;
	bool enable;
	struct msm_drm_private *priv;
};

static void vblank_ctrl_worker(struct work_struct *work)
{
	struct msm_vblank_work *vbl_work = container_of(work,
						struct msm_vblank_work, work);
	struct msm_drm_private *priv = vbl_work->priv;
	struct msm_kms *kms = priv->kms;

	if (vbl_work->enable)
		kms->funcs->enable_vblank(kms, priv->crtcs[vbl_work->crtc_id]);
	else
		kms->funcs->disable_vblank(kms,	priv->crtcs[vbl_work->crtc_id]);

	kfree(vbl_work);
}

static int vblank_ctrl_queue_work(struct msm_drm_private *priv,
					int crtc_id, bool enable)
{
	struct msm_vblank_work *vbl_work;

	vbl_work = kzalloc(sizeof(*vbl_work), GFP_ATOMIC);
	if (!vbl_work)
		return -ENOMEM;

	INIT_WORK(&vbl_work->work, vblank_ctrl_worker);

	vbl_work->crtc_id = crtc_id;
	vbl_work->enable = enable;
	vbl_work->priv = priv;

	queue_work(priv->wq, &vbl_work->work);

	return 0;
}

static int msm_drm_uninit(struct device *dev)
{
	struct platform_device *pdev = to_platform_device(dev);
	struct msm_drm_private *priv = platform_get_drvdata(pdev);
	struct drm_device *ddev = priv->dev;
	struct msm_kms *kms = priv->kms;
	int i;

	/*
	 * Shutdown the hw if we're far enough along where things might be on.
	 * If we run this too early, we'll end up panicking in any variety of
	 * places. Since we don't register the drm device until late in
	 * msm_drm_init, drm_dev->registered is used as an indicator that the
	 * shutdown will be successful.
	 */
	if (ddev->registered) {
		drm_dev_unregister(ddev);
		drm_atomic_helper_shutdown(ddev);
	}

	/* We must cancel and cleanup any pending vblank enable/disable
	 * work before msm_irq_uninstall() to avoid work re-enabling an
	 * irq after uninstall has disabled it.
	 */

	flush_workqueue(priv->wq);

	/* clean up event worker threads */
	for (i = 0; i < priv->num_crtcs; i++) {
		if (priv->event_thread[i].worker)
			kthread_destroy_worker(priv->event_thread[i].worker);
	}

	msm_gem_shrinker_cleanup(ddev);

	drm_kms_helper_poll_fini(ddev);

	msm_perf_debugfs_cleanup(priv);
	msm_rd_debugfs_cleanup(priv);

#ifdef CONFIG_DRM_FBDEV_EMULATION
	if (fbdev && priv->fbdev)
		msm_fbdev_free(ddev);
#endif

	if (kms)
		msm_disp_snapshot_destroy(ddev);

	drm_mode_config_cleanup(ddev);

	for (i = 0; i < priv->num_bridges; i++)
		drm_bridge_remove(priv->bridges[i]);
	priv->num_bridges = 0;

	if (kms) {
		pm_runtime_get_sync(dev);
		msm_irq_uninstall(ddev);
		pm_runtime_put_sync(dev);
	}

	if (kms && kms->funcs)
		kms->funcs->destroy(kms);

	msm_deinit_vram(ddev);

	component_unbind_all(dev, ddev);

	ddev->dev_private = NULL;
	drm_dev_put(ddev);

	destroy_workqueue(priv->wq);

	return 0;
}

#include <linux/of_address.h>

struct msm_gem_address_space *msm_kms_init_aspace(struct drm_device *dev)
{
	struct msm_gem_address_space *aspace;
	struct msm_mmu *mmu;
	struct device *mdp_dev = dev->dev;
	struct device *mdss_dev = mdp_dev->parent;
	struct device *iommu_dev;

	/*
	 * IOMMUs can be a part of MDSS device tree binding, or the
	 * MDP/DPU device.
	 */
	if (device_iommu_mapped(mdp_dev))
		iommu_dev = mdp_dev;
	else
		iommu_dev = mdss_dev;

	mmu = msm_iommu_new(iommu_dev, 0);
	if (IS_ERR(mmu))
		return ERR_CAST(mmu);

	if (!mmu) {
		drm_info(dev, "no IOMMU, fallback to phys contig buffers for scanout\n");
		return NULL;
	}

	aspace = msm_gem_address_space_create(mmu, "mdp_kms",
		0x1000, 0x100000000 - 0x1000);
	if (IS_ERR(aspace)) {
		dev_err(mdp_dev, "aspace create, error %pe\n", aspace);
		mmu->funcs->destroy(mmu);
	}

	return aspace;
}

bool msm_use_mmu(struct drm_device *dev)
{
	struct msm_drm_private *priv = dev->dev_private;

	/*
	 * a2xx comes with its own MMU
	 * On other platforms IOMMU can be declared specified either for the
	 * MDP/DPU device or for its parent, MDSS device.
	 */
	return priv->is_a2xx ||
		device_iommu_mapped(dev->dev) ||
		device_iommu_mapped(dev->dev->parent);
}

static int msm_init_vram(struct drm_device *dev)
{
	struct msm_drm_private *priv = dev->dev_private;
	struct device_node *node;
	unsigned long size = 0;
	int ret = 0;

	/* In the device-tree world, we could have a 'memory-region'
	 * phandle, which gives us a link to our "vram".  Allocating
	 * is all nicely abstracted behind the dma api, but we need
	 * to know the entire size to allocate it all in one go. There
	 * are two cases:
	 *  1) device with no IOMMU, in which case we need exclusive
	 *     access to a VRAM carveout big enough for all gpu
	 *     buffers
	 *  2) device with IOMMU, but where the bootloader puts up
	 *     a splash screen.  In this case, the VRAM carveout
	 *     need only be large enough for fbdev fb.  But we need
	 *     exclusive access to the buffer to avoid the kernel
	 *     using those pages for other purposes (which appears
	 *     as corruption on screen before we have a chance to
	 *     load and do initial modeset)
	 */

	node = of_parse_phandle(dev->dev->of_node, "memory-region", 0);
	if (node) {
		struct resource r;
		ret = of_address_to_resource(node, 0, &r);
		of_node_put(node);
		if (ret)
			return ret;
		size = r.end - r.start + 1;
		DRM_INFO("using VRAM carveout: %lx@%pa\n", size, &r.start);

		/* if we have no IOMMU, then we need to use carveout allocator.
		 * Grab the entire DMA chunk carved out in early startup in
		 * mach-msm:
		 */
	} else if (!msm_use_mmu(dev)) {
		DRM_INFO("using %s VRAM carveout\n", vram);
		size = memparse(vram, NULL);
	}

	if (size) {
		unsigned long attrs = 0;
		void *p;

		priv->vram.size = size;

		drm_mm_init(&priv->vram.mm, 0, (size >> PAGE_SHIFT) - 1);
		spin_lock_init(&priv->vram.lock);

		attrs |= DMA_ATTR_NO_KERNEL_MAPPING;
		attrs |= DMA_ATTR_WRITE_COMBINE;

		/* note that for no-kernel-mapping, the vaddr returned
		 * is bogus, but non-null if allocation succeeded:
		 */
		p = dma_alloc_attrs(dev->dev, size,
				&priv->vram.paddr, GFP_KERNEL, attrs);
		if (!p) {
			DRM_DEV_ERROR(dev->dev, "failed to allocate VRAM\n");
			priv->vram.paddr = 0;
			return -ENOMEM;
		}

		DRM_DEV_INFO(dev->dev, "VRAM: %08x->%08x\n",
				(uint32_t)priv->vram.paddr,
				(uint32_t)(priv->vram.paddr + size));
	}

	return ret;
}

static void msm_deinit_vram(struct drm_device *ddev)
{
	struct msm_drm_private *priv = ddev->dev_private;
	unsigned long attrs = DMA_ATTR_NO_KERNEL_MAPPING;

	if (!priv->vram.paddr)
		return;

	drm_mm_takedown(&priv->vram.mm);
	dma_free_attrs(ddev->dev, priv->vram.size, NULL, priv->vram.paddr,
			attrs);
}

static int msm_drm_init(struct device *dev, const struct drm_driver *drv)
{
	struct msm_drm_private *priv = dev_get_drvdata(dev);
	struct drm_device *ddev;
	struct msm_kms *kms;
	int ret, i;

	if (drm_firmware_drivers_only())
		return -ENODEV;

	ddev = drm_dev_alloc(drv, dev);
	if (IS_ERR(ddev)) {
		DRM_DEV_ERROR(dev, "failed to allocate drm_device\n");
		return PTR_ERR(ddev);
	}
	ddev->dev_private = priv;
	priv->dev = ddev;

	priv->wq = alloc_ordered_workqueue("msm", 0);
<<<<<<< HEAD
=======
	if (!priv->wq) {
		ret = -ENOMEM;
		goto err_put_dev;
	}
>>>>>>> fa74641f

	INIT_LIST_HEAD(&priv->objects);
	mutex_init(&priv->obj_lock);

	/*
	 * Initialize the LRUs:
	 */
	mutex_init(&priv->lru.lock);
	drm_gem_lru_init(&priv->lru.unbacked, &priv->lru.lock);
	drm_gem_lru_init(&priv->lru.pinned,   &priv->lru.lock);
	drm_gem_lru_init(&priv->lru.willneed, &priv->lru.lock);
	drm_gem_lru_init(&priv->lru.dontneed, &priv->lru.lock);

	/* Teach lockdep about lock ordering wrt. shrinker: */
	fs_reclaim_acquire(GFP_KERNEL);
	might_lock(&priv->lru.lock);
	fs_reclaim_release(GFP_KERNEL);

	drm_mode_config_init(ddev);

	ret = msm_init_vram(ddev);
	if (ret)
		goto err_cleanup_mode_config;

	/* Bind all our sub-components: */
	ret = component_bind_all(dev, ddev);
	if (ret)
		goto err_deinit_vram;

	dma_set_max_seg_size(dev, UINT_MAX);

	msm_gem_shrinker_init(ddev);

	if (priv->kms_init) {
		ret = priv->kms_init(ddev);
		if (ret) {
			DRM_DEV_ERROR(dev, "failed to load kms\n");
			priv->kms = NULL;
			goto err_msm_uninit;
		}
		kms = priv->kms;
	} else {
		/* valid only for the dummy headless case, where of_node=NULL */
		WARN_ON(dev->of_node);
		kms = NULL;
	}

	/* Enable normalization of plane zpos */
	ddev->mode_config.normalize_zpos = true;

	if (kms) {
		kms->dev = ddev;
		ret = kms->funcs->hw_init(kms);
		if (ret) {
			DRM_DEV_ERROR(dev, "kms hw init failed: %d\n", ret);
			goto err_msm_uninit;
		}
	}

	drm_helper_move_panel_connectors_to_head(ddev);

	ddev->mode_config.funcs = &mode_config_funcs;
	ddev->mode_config.helper_private = &mode_config_helper_funcs;

	for (i = 0; i < priv->num_crtcs; i++) {
		/* initialize event thread */
		priv->event_thread[i].crtc_id = priv->crtcs[i]->base.id;
		priv->event_thread[i].dev = ddev;
		priv->event_thread[i].worker = kthread_create_worker(0,
			"crtc_event:%d", priv->event_thread[i].crtc_id);
		if (IS_ERR(priv->event_thread[i].worker)) {
			ret = PTR_ERR(priv->event_thread[i].worker);
			DRM_DEV_ERROR(dev, "failed to create crtc_event kthread\n");
			priv->event_thread[i].worker = NULL;
			goto err_msm_uninit;
		}

		sched_set_fifo(priv->event_thread[i].worker->task);
	}

	ret = drm_vblank_init(ddev, priv->num_crtcs);
	if (ret < 0) {
		DRM_DEV_ERROR(dev, "failed to initialize vblank\n");
		goto err_msm_uninit;
	}

	if (kms) {
		pm_runtime_get_sync(dev);
		ret = msm_irq_install(ddev, kms->irq);
		pm_runtime_put_sync(dev);
		if (ret < 0) {
			DRM_DEV_ERROR(dev, "failed to install IRQ handler\n");
			goto err_msm_uninit;
		}
	}

	ret = drm_dev_register(ddev, 0);
	if (ret)
		goto err_msm_uninit;

	if (kms) {
		ret = msm_disp_snapshot_init(ddev);
		if (ret)
			DRM_DEV_ERROR(dev, "msm_disp_snapshot_init failed ret = %d\n", ret);
	}
	drm_mode_config_reset(ddev);

#ifdef CONFIG_DRM_FBDEV_EMULATION
	if (kms && fbdev)
		priv->fbdev = msm_fbdev_init(ddev);
#endif

	ret = msm_debugfs_late_init(ddev);
	if (ret)
		goto err_msm_uninit;

	drm_kms_helper_poll_init(ddev);

	return 0;

err_msm_uninit:
	msm_drm_uninit(dev);

	return ret;

err_deinit_vram:
	msm_deinit_vram(ddev);
err_cleanup_mode_config:
	drm_mode_config_cleanup(ddev);
	destroy_workqueue(priv->wq);
err_put_dev:
	drm_dev_put(ddev);

	return ret;
}

/*
 * DRM operations:
 */

static void load_gpu(struct drm_device *dev)
{
	static DEFINE_MUTEX(init_lock);
	struct msm_drm_private *priv = dev->dev_private;

	mutex_lock(&init_lock);

	if (!priv->gpu)
		priv->gpu = adreno_load_gpu(dev);

	mutex_unlock(&init_lock);
}

static int context_init(struct drm_device *dev, struct drm_file *file)
{
	static atomic_t ident = ATOMIC_INIT(0);
	struct msm_drm_private *priv = dev->dev_private;
	struct msm_file_private *ctx;

	ctx = kzalloc(sizeof(*ctx), GFP_KERNEL);
	if (!ctx)
		return -ENOMEM;

	INIT_LIST_HEAD(&ctx->submitqueues);
	rwlock_init(&ctx->queuelock);

	kref_init(&ctx->ref);
	msm_submitqueue_init(dev, ctx);

	ctx->aspace = msm_gpu_create_private_address_space(priv->gpu, current);
	file->driver_priv = ctx;

	ctx->seqno = atomic_inc_return(&ident);

	return 0;
}

static int msm_open(struct drm_device *dev, struct drm_file *file)
{
	/* For now, load gpu on open.. to avoid the requirement of having
	 * firmware in the initrd.
	 */
	load_gpu(dev);

	return context_init(dev, file);
}

static void context_close(struct msm_file_private *ctx)
{
	msm_submitqueue_close(ctx);
	msm_file_private_put(ctx);
}

static void msm_postclose(struct drm_device *dev, struct drm_file *file)
{
	struct msm_drm_private *priv = dev->dev_private;
	struct msm_file_private *ctx = file->driver_priv;

	/*
	 * It is not possible to set sysprof param to non-zero if gpu
	 * is not initialized:
	 */
	if (priv->gpu)
		msm_file_private_set_sysprof(ctx, priv->gpu, 0);

	context_close(ctx);
}

int msm_crtc_enable_vblank(struct drm_crtc *crtc)
{
	struct drm_device *dev = crtc->dev;
	unsigned int pipe = crtc->index;
	struct msm_drm_private *priv = dev->dev_private;
	struct msm_kms *kms = priv->kms;
	if (!kms)
		return -ENXIO;
	drm_dbg_vbl(dev, "crtc=%u", pipe);
	return vblank_ctrl_queue_work(priv, pipe, true);
}

void msm_crtc_disable_vblank(struct drm_crtc *crtc)
{
	struct drm_device *dev = crtc->dev;
	unsigned int pipe = crtc->index;
	struct msm_drm_private *priv = dev->dev_private;
	struct msm_kms *kms = priv->kms;
	if (!kms)
		return;
	drm_dbg_vbl(dev, "crtc=%u", pipe);
	vblank_ctrl_queue_work(priv, pipe, false);
}

/*
 * DRM ioctls:
 */

static int msm_ioctl_get_param(struct drm_device *dev, void *data,
		struct drm_file *file)
{
	struct msm_drm_private *priv = dev->dev_private;
	struct drm_msm_param *args = data;
	struct msm_gpu *gpu;

	/* for now, we just have 3d pipe.. eventually this would need to
	 * be more clever to dispatch to appropriate gpu module:
	 */
	if ((args->pipe != MSM_PIPE_3D0) || (args->pad != 0))
		return -EINVAL;

	gpu = priv->gpu;

	if (!gpu)
		return -ENXIO;

	return gpu->funcs->get_param(gpu, file->driver_priv,
				     args->param, &args->value, &args->len);
}

static int msm_ioctl_set_param(struct drm_device *dev, void *data,
		struct drm_file *file)
{
	struct msm_drm_private *priv = dev->dev_private;
	struct drm_msm_param *args = data;
	struct msm_gpu *gpu;

	if ((args->pipe != MSM_PIPE_3D0) || (args->pad != 0))
		return -EINVAL;

	gpu = priv->gpu;

	if (!gpu)
		return -ENXIO;

	return gpu->funcs->set_param(gpu, file->driver_priv,
				     args->param, args->value, args->len);
}

static int msm_ioctl_gem_new(struct drm_device *dev, void *data,
		struct drm_file *file)
{
	struct drm_msm_gem_new *args = data;
	uint32_t flags = args->flags;

	if (args->flags & ~MSM_BO_FLAGS) {
		DRM_ERROR("invalid flags: %08x\n", args->flags);
		return -EINVAL;
	}

	/*
	 * Uncached CPU mappings are deprecated, as of:
	 *
	 * 9ef364432db4 ("drm/msm: deprecate MSM_BO_UNCACHED (map as writecombine instead)")
	 *
	 * So promote them to WC.
	 */
	if (flags & MSM_BO_UNCACHED) {
		flags &= ~MSM_BO_CACHED;
		flags |= MSM_BO_WC;
	}

	if (should_fail(&fail_gem_alloc, args->size))
		return -ENOMEM;

	return msm_gem_new_handle(dev, file, args->size,
			args->flags, &args->handle, NULL);
}

static inline ktime_t to_ktime(struct drm_msm_timespec timeout)
{
	return ktime_set(timeout.tv_sec, timeout.tv_nsec);
}

static int msm_ioctl_gem_cpu_prep(struct drm_device *dev, void *data,
		struct drm_file *file)
{
	struct drm_msm_gem_cpu_prep *args = data;
	struct drm_gem_object *obj;
	ktime_t timeout = to_ktime(args->timeout);
	int ret;

	if (args->op & ~MSM_PREP_FLAGS) {
		DRM_ERROR("invalid op: %08x\n", args->op);
		return -EINVAL;
	}

	obj = drm_gem_object_lookup(file, args->handle);
	if (!obj)
		return -ENOENT;

	ret = msm_gem_cpu_prep(obj, args->op, &timeout);

	drm_gem_object_put(obj);

	return ret;
}

static int msm_ioctl_gem_cpu_fini(struct drm_device *dev, void *data,
		struct drm_file *file)
{
	struct drm_msm_gem_cpu_fini *args = data;
	struct drm_gem_object *obj;
	int ret;

	obj = drm_gem_object_lookup(file, args->handle);
	if (!obj)
		return -ENOENT;

	ret = msm_gem_cpu_fini(obj);

	drm_gem_object_put(obj);

	return ret;
}

static int msm_ioctl_gem_info_iova(struct drm_device *dev,
		struct drm_file *file, struct drm_gem_object *obj,
		uint64_t *iova)
{
	struct msm_drm_private *priv = dev->dev_private;
	struct msm_file_private *ctx = file->driver_priv;

	if (!priv->gpu)
		return -EINVAL;

	if (should_fail(&fail_gem_iova, obj->size))
		return -ENOMEM;

	/*
	 * Don't pin the memory here - just get an address so that userspace can
	 * be productive
	 */
	return msm_gem_get_iova(obj, ctx->aspace, iova);
}

static int msm_ioctl_gem_info_set_iova(struct drm_device *dev,
		struct drm_file *file, struct drm_gem_object *obj,
		uint64_t iova)
{
	struct msm_drm_private *priv = dev->dev_private;
	struct msm_file_private *ctx = file->driver_priv;

	if (!priv->gpu)
		return -EINVAL;

	/* Only supported if per-process address space is supported: */
	if (priv->gpu->aspace == ctx->aspace)
		return -EOPNOTSUPP;

	if (should_fail(&fail_gem_iova, obj->size))
		return -ENOMEM;

	return msm_gem_set_iova(obj, ctx->aspace, iova);
}

static int msm_ioctl_gem_info(struct drm_device *dev, void *data,
		struct drm_file *file)
{
	struct drm_msm_gem_info *args = data;
	struct drm_gem_object *obj;
	struct msm_gem_object *msm_obj;
	int i, ret = 0;

	if (args->pad)
		return -EINVAL;

	switch (args->info) {
	case MSM_INFO_GET_OFFSET:
	case MSM_INFO_GET_IOVA:
	case MSM_INFO_SET_IOVA:
	case MSM_INFO_GET_FLAGS:
		/* value returned as immediate, not pointer, so len==0: */
		if (args->len)
			return -EINVAL;
		break;
	case MSM_INFO_SET_NAME:
	case MSM_INFO_GET_NAME:
		break;
	default:
		return -EINVAL;
	}

	obj = drm_gem_object_lookup(file, args->handle);
	if (!obj)
		return -ENOENT;

	msm_obj = to_msm_bo(obj);

	switch (args->info) {
	case MSM_INFO_GET_OFFSET:
		args->value = msm_gem_mmap_offset(obj);
		break;
	case MSM_INFO_GET_IOVA:
		ret = msm_ioctl_gem_info_iova(dev, file, obj, &args->value);
		break;
	case MSM_INFO_SET_IOVA:
		ret = msm_ioctl_gem_info_set_iova(dev, file, obj, args->value);
		break;
	case MSM_INFO_GET_FLAGS:
		if (obj->import_attach) {
			ret = -EINVAL;
			break;
		}
		/* Hide internal kernel-only flags: */
		args->value = to_msm_bo(obj)->flags & MSM_BO_FLAGS;
		ret = 0;
		break;
	case MSM_INFO_SET_NAME:
		/* length check should leave room for terminating null: */
		if (args->len >= sizeof(msm_obj->name)) {
			ret = -EINVAL;
			break;
		}
		if (copy_from_user(msm_obj->name, u64_to_user_ptr(args->value),
				   args->len)) {
			msm_obj->name[0] = '\0';
			ret = -EFAULT;
			break;
		}
		msm_obj->name[args->len] = '\0';
		for (i = 0; i < args->len; i++) {
			if (!isprint(msm_obj->name[i])) {
				msm_obj->name[i] = '\0';
				break;
			}
		}
		break;
	case MSM_INFO_GET_NAME:
		if (args->value && (args->len < strlen(msm_obj->name))) {
			ret = -EINVAL;
			break;
		}
		args->len = strlen(msm_obj->name);
		if (args->value) {
			if (copy_to_user(u64_to_user_ptr(args->value),
					 msm_obj->name, args->len))
				ret = -EFAULT;
		}
		break;
	}

	drm_gem_object_put(obj);

	return ret;
}

static int wait_fence(struct msm_gpu_submitqueue *queue, uint32_t fence_id,
		      ktime_t timeout)
{
	struct dma_fence *fence;
	int ret;

	if (fence_after(fence_id, queue->last_fence)) {
		DRM_ERROR_RATELIMITED("waiting on invalid fence: %u (of %u)\n",
				      fence_id, queue->last_fence);
		return -EINVAL;
	}

	/*
	 * Map submitqueue scoped "seqno" (which is actually an idr key)
	 * back to underlying dma-fence
	 *
	 * The fence is removed from the fence_idr when the submit is
	 * retired, so if the fence is not found it means there is nothing
	 * to wait for
	 */
	ret = mutex_lock_interruptible(&queue->idr_lock);
	if (ret)
		return ret;
	fence = idr_find(&queue->fence_idr, fence_id);
	if (fence)
		fence = dma_fence_get_rcu(fence);
	mutex_unlock(&queue->idr_lock);

	if (!fence)
		return 0;

	ret = dma_fence_wait_timeout(fence, true, timeout_to_jiffies(&timeout));
	if (ret == 0) {
		ret = -ETIMEDOUT;
	} else if (ret != -ERESTARTSYS) {
		ret = 0;
	}

	dma_fence_put(fence);

	return ret;
}

static int msm_ioctl_wait_fence(struct drm_device *dev, void *data,
		struct drm_file *file)
{
	struct msm_drm_private *priv = dev->dev_private;
	struct drm_msm_wait_fence *args = data;
	struct msm_gpu_submitqueue *queue;
	int ret;

	if (args->pad) {
		DRM_ERROR("invalid pad: %08x\n", args->pad);
		return -EINVAL;
	}

	if (!priv->gpu)
		return 0;

	queue = msm_submitqueue_get(file->driver_priv, args->queueid);
	if (!queue)
		return -ENOENT;

	ret = wait_fence(queue, args->fence, to_ktime(args->timeout));

	msm_submitqueue_put(queue);

	return ret;
}

static int msm_ioctl_gem_madvise(struct drm_device *dev, void *data,
		struct drm_file *file)
{
	struct drm_msm_gem_madvise *args = data;
	struct drm_gem_object *obj;
	int ret;

	switch (args->madv) {
	case MSM_MADV_DONTNEED:
	case MSM_MADV_WILLNEED:
		break;
	default:
		return -EINVAL;
	}

	obj = drm_gem_object_lookup(file, args->handle);
	if (!obj) {
		return -ENOENT;
	}

	ret = msm_gem_madvise(obj, args->madv);
	if (ret >= 0) {
		args->retained = ret;
		ret = 0;
	}

	drm_gem_object_put(obj);

	return ret;
}


static int msm_ioctl_submitqueue_new(struct drm_device *dev, void *data,
		struct drm_file *file)
{
	struct drm_msm_submitqueue *args = data;

	if (args->flags & ~MSM_SUBMITQUEUE_FLAGS)
		return -EINVAL;

	return msm_submitqueue_create(dev, file->driver_priv, args->prio,
		args->flags, &args->id);
}

static int msm_ioctl_submitqueue_query(struct drm_device *dev, void *data,
		struct drm_file *file)
{
	return msm_submitqueue_query(dev, file->driver_priv, data);
}

static int msm_ioctl_submitqueue_close(struct drm_device *dev, void *data,
		struct drm_file *file)
{
	u32 id = *(u32 *) data;

	return msm_submitqueue_remove(file->driver_priv, id);
}

static const struct drm_ioctl_desc msm_ioctls[] = {
	DRM_IOCTL_DEF_DRV(MSM_GET_PARAM,    msm_ioctl_get_param,    DRM_RENDER_ALLOW),
	DRM_IOCTL_DEF_DRV(MSM_SET_PARAM,    msm_ioctl_set_param,    DRM_RENDER_ALLOW),
	DRM_IOCTL_DEF_DRV(MSM_GEM_NEW,      msm_ioctl_gem_new,      DRM_RENDER_ALLOW),
	DRM_IOCTL_DEF_DRV(MSM_GEM_INFO,     msm_ioctl_gem_info,     DRM_RENDER_ALLOW),
	DRM_IOCTL_DEF_DRV(MSM_GEM_CPU_PREP, msm_ioctl_gem_cpu_prep, DRM_RENDER_ALLOW),
	DRM_IOCTL_DEF_DRV(MSM_GEM_CPU_FINI, msm_ioctl_gem_cpu_fini, DRM_RENDER_ALLOW),
	DRM_IOCTL_DEF_DRV(MSM_GEM_SUBMIT,   msm_ioctl_gem_submit,   DRM_RENDER_ALLOW),
	DRM_IOCTL_DEF_DRV(MSM_WAIT_FENCE,   msm_ioctl_wait_fence,   DRM_RENDER_ALLOW),
	DRM_IOCTL_DEF_DRV(MSM_GEM_MADVISE,  msm_ioctl_gem_madvise,  DRM_RENDER_ALLOW),
	DRM_IOCTL_DEF_DRV(MSM_SUBMITQUEUE_NEW,   msm_ioctl_submitqueue_new,   DRM_RENDER_ALLOW),
	DRM_IOCTL_DEF_DRV(MSM_SUBMITQUEUE_CLOSE, msm_ioctl_submitqueue_close, DRM_RENDER_ALLOW),
	DRM_IOCTL_DEF_DRV(MSM_SUBMITQUEUE_QUERY, msm_ioctl_submitqueue_query, DRM_RENDER_ALLOW),
};

static void msm_fop_show_fdinfo(struct seq_file *m, struct file *f)
{
	struct drm_file *file = f->private_data;
	struct drm_device *dev = file->minor->dev;
	struct msm_drm_private *priv = dev->dev_private;
	struct drm_printer p = drm_seq_file_printer(m);

	if (!priv->gpu)
		return;

	msm_gpu_show_fdinfo(priv->gpu, file->driver_priv, &p);
}

static const struct file_operations fops = {
	.owner = THIS_MODULE,
	DRM_GEM_FOPS,
	.show_fdinfo = msm_fop_show_fdinfo,
};

static const struct drm_driver msm_driver = {
	.driver_features    = DRIVER_GEM |
				DRIVER_RENDER |
				DRIVER_ATOMIC |
				DRIVER_MODESET |
				DRIVER_SYNCOBJ,
	.open               = msm_open,
	.postclose           = msm_postclose,
	.lastclose          = drm_fb_helper_lastclose,
	.dumb_create        = msm_gem_dumb_create,
	.dumb_map_offset    = msm_gem_dumb_map_offset,
	.prime_handle_to_fd = drm_gem_prime_handle_to_fd,
	.prime_fd_to_handle = drm_gem_prime_fd_to_handle,
	.gem_prime_import_sg_table = msm_gem_prime_import_sg_table,
	.gem_prime_mmap     = msm_gem_prime_mmap,
#ifdef CONFIG_DEBUG_FS
	.debugfs_init       = msm_debugfs_init,
#endif
	.ioctls             = msm_ioctls,
	.num_ioctls         = ARRAY_SIZE(msm_ioctls),
	.fops               = &fops,
	.name               = "msm",
	.desc               = "MSM Snapdragon DRM",
	.date               = "20130625",
	.major              = MSM_VERSION_MAJOR,
	.minor              = MSM_VERSION_MINOR,
	.patchlevel         = MSM_VERSION_PATCHLEVEL,
};

int msm_pm_prepare(struct device *dev)
{
	struct msm_drm_private *priv = dev_get_drvdata(dev);
	struct drm_device *ddev = priv ? priv->dev : NULL;

	if (!priv || !priv->kms)
		return 0;

	return drm_mode_config_helper_suspend(ddev);
}

void msm_pm_complete(struct device *dev)
{
	struct msm_drm_private *priv = dev_get_drvdata(dev);
	struct drm_device *ddev = priv ? priv->dev : NULL;

	if (!priv || !priv->kms)
		return;

	drm_mode_config_helper_resume(ddev);
}

static const struct dev_pm_ops msm_pm_ops = {
	.prepare = msm_pm_prepare,
	.complete = msm_pm_complete,
};

/*
 * Componentized driver support:
 */

/*
 * Identify what components need to be added by parsing what remote-endpoints
 * our MDP output ports are connected to. In the case of LVDS on MDP4, there
 * is no external component that we need to add since LVDS is within MDP4
 * itself.
 */
static int add_components_mdp(struct device *master_dev,
			      struct component_match **matchptr)
{
	struct device_node *np = master_dev->of_node;
	struct device_node *ep_node;

	for_each_endpoint_of_node(np, ep_node) {
		struct device_node *intf;
		struct of_endpoint ep;
		int ret;

		ret = of_graph_parse_endpoint(ep_node, &ep);
		if (ret) {
			DRM_DEV_ERROR(master_dev, "unable to parse port endpoint\n");
			of_node_put(ep_node);
			return ret;
		}

		/*
		 * The LCDC/LVDS port on MDP4 is a speacial case where the
		 * remote-endpoint isn't a component that we need to add
		 */
		if (of_device_is_compatible(np, "qcom,mdp4") &&
		    ep.port == 0)
			continue;

		/*
		 * It's okay if some of the ports don't have a remote endpoint
		 * specified. It just means that the port isn't connected to
		 * any external interface.
		 */
		intf = of_graph_get_remote_port_parent(ep_node);
		if (!intf)
			continue;

		if (of_device_is_available(intf))
			drm_of_component_match_add(master_dev, matchptr,
						   component_compare_of, intf);

		of_node_put(intf);
	}

	return 0;
}

/*
 * We don't know what's the best binding to link the gpu with the drm device.
 * Fow now, we just hunt for all the possible gpus that we support, and add them
 * as components.
 */
static const struct of_device_id msm_gpu_match[] = {
	{ .compatible = "qcom,adreno" },
	{ .compatible = "qcom,adreno-3xx" },
	{ .compatible = "amd,imageon" },
	{ .compatible = "qcom,kgsl-3d0" },
	{ },
};

static int add_gpu_components(struct device *dev,
			      struct component_match **matchptr)
{
	struct device_node *np;

	np = of_find_matching_node(NULL, msm_gpu_match);
	if (!np)
		return 0;

	if (of_device_is_available(np))
		drm_of_component_match_add(dev, matchptr, component_compare_of, np);

	of_node_put(np);

	return 0;
}

static int msm_drm_bind(struct device *dev)
{
	return msm_drm_init(dev, &msm_driver);
}

static void msm_drm_unbind(struct device *dev)
{
	msm_drm_uninit(dev);
}

const struct component_master_ops msm_drm_ops = {
	.bind = msm_drm_bind,
	.unbind = msm_drm_unbind,
};

int msm_drv_probe(struct device *master_dev,
	int (*kms_init)(struct drm_device *dev))
{
	struct msm_drm_private *priv;
	struct component_match *match = NULL;
	int ret;

	priv = devm_kzalloc(master_dev, sizeof(*priv), GFP_KERNEL);
	if (!priv)
		return -ENOMEM;

	priv->kms_init = kms_init;
	dev_set_drvdata(master_dev, priv);

	/* Add mdp components if we have KMS. */
	if (kms_init) {
		ret = add_components_mdp(master_dev, &match);
		if (ret)
			return ret;
	}

	ret = add_gpu_components(master_dev, &match);
	if (ret)
		return ret;

	/* on all devices that I am aware of, iommu's which can map
	 * any address the cpu can see are used:
	 */
	ret = dma_set_mask_and_coherent(master_dev, ~0);
	if (ret)
		return ret;

	ret = component_master_add_with_match(master_dev, &msm_drm_ops, match);
	if (ret)
		return ret;

	return 0;
}

/*
 * Platform driver:
 * Used only for headlesss GPU instances
 */

static int msm_pdev_probe(struct platform_device *pdev)
{
	return msm_drv_probe(&pdev->dev, NULL);
}

static int msm_pdev_remove(struct platform_device *pdev)
{
	component_master_del(&pdev->dev, &msm_drm_ops);

	return 0;
}

void msm_drv_shutdown(struct platform_device *pdev)
{
	struct msm_drm_private *priv = platform_get_drvdata(pdev);
	struct drm_device *drm = priv ? priv->dev : NULL;

	/*
	 * Shutdown the hw if we're far enough along where things might be on.
	 * If we run this too early, we'll end up panicking in any variety of
	 * places. Since we don't register the drm device until late in
	 * msm_drm_init, drm_dev->registered is used as an indicator that the
	 * shutdown will be successful.
	 */
	if (drm && drm->registered && priv->kms)
		drm_atomic_helper_shutdown(drm);
}

static struct platform_driver msm_platform_driver = {
	.probe      = msm_pdev_probe,
	.remove     = msm_pdev_remove,
	.shutdown   = msm_drv_shutdown,
	.driver     = {
		.name   = "msm",
		.pm     = &msm_pm_ops,
	},
};

static int __init msm_drm_register(void)
{
	if (!modeset)
		return -EINVAL;

	DBG("init");
	msm_mdp_register();
	msm_dpu_register();
	msm_dsi_register();
	msm_hdmi_register();
	msm_dp_register();
	adreno_register();
	msm_mdp4_register();
	msm_mdss_register();
	return platform_driver_register(&msm_platform_driver);
}

static void __exit msm_drm_unregister(void)
{
	DBG("fini");
	platform_driver_unregister(&msm_platform_driver);
	msm_mdss_unregister();
	msm_mdp4_unregister();
	msm_dp_unregister();
	msm_hdmi_unregister();
	adreno_unregister();
	msm_dsi_unregister();
	msm_mdp_unregister();
	msm_dpu_unregister();
}

module_init(msm_drm_register);
module_exit(msm_drm_unregister);

MODULE_AUTHOR("Rob Clark <robdclark@gmail.com");
MODULE_DESCRIPTION("MSM DRM Driver");
MODULE_LICENSE("GPL");<|MERGE_RESOLUTION|>--- conflicted
+++ resolved
@@ -432,13 +432,10 @@
 	priv->dev = ddev;
 
 	priv->wq = alloc_ordered_workqueue("msm", 0);
-<<<<<<< HEAD
-=======
 	if (!priv->wq) {
 		ret = -ENOMEM;
 		goto err_put_dev;
 	}
->>>>>>> fa74641f
 
 	INIT_LIST_HEAD(&priv->objects);
 	mutex_init(&priv->obj_lock);
