// SPDX-License-Identifier: GPL-2.0-only
/*
 * Copyright (c) 2015, The Linux Foundation. All rights reserved.
 */

#include <linux/clk-provider.h>
#include <linux/platform_device.h>
#include <dt-bindings/phy/phy.h>

#include "dsi_phy.h"

#define S_DIV_ROUND_UP(n, d)	\
	(((n) >= 0) ? (((n) + (d) - 1) / (d)) : (((n) - (d) + 1) / (d)))

static inline s32 linear_inter(s32 tmax, s32 tmin, s32 percent,
				s32 min_result, bool even)
{
	s32 v;

	v = (tmax - tmin) * percent;
	v = S_DIV_ROUND_UP(v, 100) + tmin;
	if (even && (v & 0x1))
		return max_t(s32, min_result, v - 1);
	else
		return max_t(s32, min_result, v);
}

static void dsi_dphy_timing_calc_clk_zero(struct msm_dsi_dphy_timing *timing,
					s32 ui, s32 coeff, s32 pcnt)
{
	s32 tmax, tmin, clk_z;
	s32 temp;

	/* reset */
	temp = 300 * coeff - ((timing->clk_prepare >> 1) + 1) * 2 * ui;
	tmin = S_DIV_ROUND_UP(temp, ui) - 2;
	if (tmin > 255) {
		tmax = 511;
		clk_z = linear_inter(2 * tmin, tmin, pcnt, 0, true);
	} else {
		tmax = 255;
		clk_z = linear_inter(tmax, tmin, pcnt, 0, true);
	}

	/* adjust */
	temp = (timing->hs_rqst + timing->clk_prepare + clk_z) & 0x7;
	timing->clk_zero = clk_z + 8 - temp;
}

int msm_dsi_dphy_timing_calc(struct msm_dsi_dphy_timing *timing,
			     struct msm_dsi_phy_clk_request *clk_req)
{
	const unsigned long bit_rate = clk_req->bitclk_rate;
	const unsigned long esc_rate = clk_req->escclk_rate;
	s32 ui, lpx;
	s32 tmax, tmin;
	s32 pcnt0 = 10;
	s32 pcnt1 = (bit_rate > 1200000000) ? 15 : 10;
	s32 pcnt2 = 10;
	s32 pcnt3 = (bit_rate > 180000000) ? 10 : 40;
	s32 coeff = 1000; /* Precision, should avoid overflow */
	s32 temp;

	if (!bit_rate || !esc_rate)
		return -EINVAL;

	ui = mult_frac(NSEC_PER_MSEC, coeff, bit_rate / 1000);
	lpx = mult_frac(NSEC_PER_MSEC, coeff, esc_rate / 1000);

	tmax = S_DIV_ROUND_UP(95 * coeff, ui) - 2;
	tmin = S_DIV_ROUND_UP(38 * coeff, ui) - 2;
	timing->clk_prepare = linear_inter(tmax, tmin, pcnt0, 0, true);

	temp = lpx / ui;
	if (temp & 0x1)
		timing->hs_rqst = temp;
	else
		timing->hs_rqst = max_t(s32, 0, temp - 2);

	/* Calculate clk_zero after clk_prepare and hs_rqst */
	dsi_dphy_timing_calc_clk_zero(timing, ui, coeff, pcnt2);

	temp = 105 * coeff + 12 * ui - 20 * coeff;
	tmax = S_DIV_ROUND_UP(temp, ui) - 2;
	tmin = S_DIV_ROUND_UP(60 * coeff, ui) - 2;
	timing->clk_trail = linear_inter(tmax, tmin, pcnt3, 0, true);

	temp = 85 * coeff + 6 * ui;
	tmax = S_DIV_ROUND_UP(temp, ui) - 2;
	temp = 40 * coeff + 4 * ui;
	tmin = S_DIV_ROUND_UP(temp, ui) - 2;
	timing->hs_prepare = linear_inter(tmax, tmin, pcnt1, 0, true);

	tmax = 255;
	temp = ((timing->hs_prepare >> 1) + 1) * 2 * ui + 2 * ui;
	temp = 145 * coeff + 10 * ui - temp;
	tmin = S_DIV_ROUND_UP(temp, ui) - 2;
	timing->hs_zero = linear_inter(tmax, tmin, pcnt2, 24, true);

	temp = 105 * coeff + 12 * ui - 20 * coeff;
	tmax = S_DIV_ROUND_UP(temp, ui) - 2;
	temp = 60 * coeff + 4 * ui;
	tmin = DIV_ROUND_UP(temp, ui) - 2;
	timing->hs_trail = linear_inter(tmax, tmin, pcnt3, 0, true);

	tmax = 255;
	tmin = S_DIV_ROUND_UP(100 * coeff, ui) - 2;
	timing->hs_exit = linear_inter(tmax, tmin, pcnt2, 0, true);

	tmax = 63;
	temp = ((timing->hs_exit >> 1) + 1) * 2 * ui;
	temp = 60 * coeff + 52 * ui - 24 * ui - temp;
	tmin = S_DIV_ROUND_UP(temp, 8 * ui) - 1;
	timing->shared_timings.clk_post = linear_inter(tmax, tmin, pcnt2, 0,
						       false);
	tmax = 63;
	temp = ((timing->clk_prepare >> 1) + 1) * 2 * ui;
	temp += ((timing->clk_zero >> 1) + 1) * 2 * ui;
	temp += 8 * ui + lpx;
	tmin = S_DIV_ROUND_UP(temp, 8 * ui) - 1;
	if (tmin > tmax) {
		temp = linear_inter(2 * tmax, tmin, pcnt2, 0, false);
		timing->shared_timings.clk_pre = temp >> 1;
		timing->shared_timings.clk_pre_inc_by_2 = true;
	} else {
		timing->shared_timings.clk_pre =
				linear_inter(tmax, tmin, pcnt2, 0, false);
		timing->shared_timings.clk_pre_inc_by_2 = false;
	}

	timing->ta_go = 3;
	timing->ta_sure = 0;
	timing->ta_get = 4;

	DBG("PHY timings: %d, %d, %d, %d, %d, %d, %d, %d, %d, %d, %d",
		timing->shared_timings.clk_pre, timing->shared_timings.clk_post,
		timing->shared_timings.clk_pre_inc_by_2, timing->clk_zero,
		timing->clk_trail, timing->clk_prepare, timing->hs_exit,
		timing->hs_zero, timing->hs_prepare, timing->hs_trail,
		timing->hs_rqst);

	return 0;
}

int msm_dsi_dphy_timing_calc_v2(struct msm_dsi_dphy_timing *timing,
				struct msm_dsi_phy_clk_request *clk_req)
{
	const unsigned long bit_rate = clk_req->bitclk_rate;
	const unsigned long esc_rate = clk_req->escclk_rate;
	s32 ui, ui_x8;
	s32 tmax, tmin;
	s32 pcnt0 = 50;
	s32 pcnt1 = 50;
	s32 pcnt2 = 10;
	s32 pcnt3 = 30;
	s32 pcnt4 = 10;
	s32 pcnt5 = 2;
	s32 coeff = 1000; /* Precision, should avoid overflow */
	s32 hb_en, hb_en_ckln, pd_ckln, pd;
	s32 val, val_ckln;
	s32 temp;

	if (!bit_rate || !esc_rate)
		return -EINVAL;

	timing->hs_halfbyte_en = 0;
	hb_en = 0;
	timing->hs_halfbyte_en_ckln = 0;
	hb_en_ckln = 0;
	timing->hs_prep_dly_ckln = (bit_rate > 100000000) ? 0 : 3;
	pd_ckln = timing->hs_prep_dly_ckln;
	timing->hs_prep_dly = (bit_rate > 120000000) ? 0 : 1;
	pd = timing->hs_prep_dly;

	val = (hb_en << 2) + (pd << 1);
	val_ckln = (hb_en_ckln << 2) + (pd_ckln << 1);

	ui = mult_frac(NSEC_PER_MSEC, coeff, bit_rate / 1000);
	ui_x8 = ui << 3;

	temp = S_DIV_ROUND_UP(38 * coeff - val_ckln * ui, ui_x8);
	tmin = max_t(s32, temp, 0);
	temp = (95 * coeff - val_ckln * ui) / ui_x8;
	tmax = max_t(s32, temp, 0);
	timing->clk_prepare = linear_inter(tmax, tmin, pcnt0, 0, false);

	temp = 300 * coeff - ((timing->clk_prepare << 3) + val_ckln) * ui;
	tmin = S_DIV_ROUND_UP(temp - 11 * ui, ui_x8) - 3;
	tmax = (tmin > 255) ? 511 : 255;
	timing->clk_zero = linear_inter(tmax, tmin, pcnt5, 0, false);

	tmin = DIV_ROUND_UP(60 * coeff + 3 * ui, ui_x8);
	temp = 105 * coeff + 12 * ui - 20 * coeff;
	tmax = (temp + 3 * ui) / ui_x8;
	timing->clk_trail = linear_inter(tmax, tmin, pcnt3, 0, false);

	temp = S_DIV_ROUND_UP(40 * coeff + 4 * ui - val * ui, ui_x8);
	tmin = max_t(s32, temp, 0);
	temp = (85 * coeff + 6 * ui - val * ui) / ui_x8;
	tmax = max_t(s32, temp, 0);
	timing->hs_prepare = linear_inter(tmax, tmin, pcnt1, 0, false);

	temp = 145 * coeff + 10 * ui - ((timing->hs_prepare << 3) + val) * ui;
	tmin = S_DIV_ROUND_UP(temp - 11 * ui, ui_x8) - 3;
	tmax = 255;
	timing->hs_zero = linear_inter(tmax, tmin, pcnt4, 0, false);

	tmin = DIV_ROUND_UP(60 * coeff + 4 * ui + 3 * ui, ui_x8);
	temp = 105 * coeff + 12 * ui - 20 * coeff;
	tmax = (temp + 3 * ui) / ui_x8;
	timing->hs_trail = linear_inter(tmax, tmin, pcnt3, 0, false);

	temp = 50 * coeff + ((hb_en << 2) - 8) * ui;
	timing->hs_rqst = S_DIV_ROUND_UP(temp, ui_x8);

	tmin = DIV_ROUND_UP(100 * coeff, ui_x8) - 1;
	tmax = 255;
	timing->hs_exit = linear_inter(tmax, tmin, pcnt2, 0, false);

	temp = 50 * coeff + ((hb_en_ckln << 2) - 8) * ui;
	timing->hs_rqst_ckln = S_DIV_ROUND_UP(temp, ui_x8);

	temp = 60 * coeff + 52 * ui - 43 * ui;
	tmin = DIV_ROUND_UP(temp, ui_x8) - 1;
	tmax = 63;
	timing->shared_timings.clk_post =
				linear_inter(tmax, tmin, pcnt2, 0, false);

	temp = 8 * ui + ((timing->clk_prepare << 3) + val_ckln) * ui;
	temp += (((timing->clk_zero + 3) << 3) + 11 - (pd_ckln << 1)) * ui;
	temp += hb_en_ckln ? (((timing->hs_rqst_ckln << 3) + 4) * ui) :
				(((timing->hs_rqst_ckln << 3) + 8) * ui);
	tmin = S_DIV_ROUND_UP(temp, ui_x8) - 1;
	tmax = 63;
	if (tmin > tmax) {
		temp = linear_inter(tmax << 1, tmin, pcnt2, 0, false);
		timing->shared_timings.clk_pre = temp >> 1;
		timing->shared_timings.clk_pre_inc_by_2 = 1;
	} else {
		timing->shared_timings.clk_pre =
				linear_inter(tmax, tmin, pcnt2, 0, false);
		timing->shared_timings.clk_pre_inc_by_2 = 0;
	}

	timing->ta_go = 3;
	timing->ta_sure = 0;
	timing->ta_get = 4;

	DBG("%d, %d, %d, %d, %d, %d, %d, %d, %d, %d, %d, %d, %d, %d, %d, %d",
	    timing->shared_timings.clk_pre, timing->shared_timings.clk_post,
	    timing->shared_timings.clk_pre_inc_by_2, timing->clk_zero,
	    timing->clk_trail, timing->clk_prepare, timing->hs_exit,
	    timing->hs_zero, timing->hs_prepare, timing->hs_trail,
	    timing->hs_rqst, timing->hs_rqst_ckln, timing->hs_halfbyte_en,
	    timing->hs_halfbyte_en_ckln, timing->hs_prep_dly,
	    timing->hs_prep_dly_ckln);

	return 0;
}

int msm_dsi_dphy_timing_calc_v3(struct msm_dsi_dphy_timing *timing,
	struct msm_dsi_phy_clk_request *clk_req)
{
	const unsigned long bit_rate = clk_req->bitclk_rate;
	const unsigned long esc_rate = clk_req->escclk_rate;
	s32 ui, ui_x8;
	s32 tmax, tmin;
	s32 pcnt0 = 50;
	s32 pcnt1 = 50;
	s32 pcnt2 = 10;
	s32 pcnt3 = 30;
	s32 pcnt4 = 10;
	s32 pcnt5 = 2;
	s32 coeff = 1000; /* Precision, should avoid overflow */
	s32 hb_en, hb_en_ckln;
	s32 temp;

	if (!bit_rate || !esc_rate)
		return -EINVAL;

	timing->hs_halfbyte_en = 0;
	hb_en = 0;
	timing->hs_halfbyte_en_ckln = 0;
	hb_en_ckln = 0;

	ui = mult_frac(NSEC_PER_MSEC, coeff, bit_rate / 1000);
	ui_x8 = ui << 3;

	temp = S_DIV_ROUND_UP(38 * coeff, ui_x8);
	tmin = max_t(s32, temp, 0);
	temp = (95 * coeff) / ui_x8;
	tmax = max_t(s32, temp, 0);
	timing->clk_prepare = linear_inter(tmax, tmin, pcnt0, 0, false);

	temp = 300 * coeff - (timing->clk_prepare << 3) * ui;
	tmin = S_DIV_ROUND_UP(temp, ui_x8) - 1;
	tmax = (tmin > 255) ? 511 : 255;
	timing->clk_zero = linear_inter(tmax, tmin, pcnt5, 0, false);

	tmin = DIV_ROUND_UP(60 * coeff + 3 * ui, ui_x8);
	temp = 105 * coeff + 12 * ui - 20 * coeff;
	tmax = (temp + 3 * ui) / ui_x8;
	timing->clk_trail = linear_inter(tmax, tmin, pcnt3, 0, false);

	temp = S_DIV_ROUND_UP(40 * coeff + 4 * ui, ui_x8);
	tmin = max_t(s32, temp, 0);
	temp = (85 * coeff + 6 * ui) / ui_x8;
	tmax = max_t(s32, temp, 0);
	timing->hs_prepare = linear_inter(tmax, tmin, pcnt1, 0, false);

	temp = 145 * coeff + 10 * ui - (timing->hs_prepare << 3) * ui;
	tmin = S_DIV_ROUND_UP(temp, ui_x8) - 1;
	tmax = 255;
	timing->hs_zero = linear_inter(tmax, tmin, pcnt4, 0, false);

	tmin = DIV_ROUND_UP(60 * coeff + 4 * ui, ui_x8) - 1;
	temp = 105 * coeff + 12 * ui - 20 * coeff;
	tmax = (temp / ui_x8) - 1;
	timing->hs_trail = linear_inter(tmax, tmin, pcnt3, 0, false);

	temp = 50 * coeff + ((hb_en << 2) - 8) * ui;
	timing->hs_rqst = S_DIV_ROUND_UP(temp, ui_x8);

	tmin = DIV_ROUND_UP(100 * coeff, ui_x8) - 1;
	tmax = 255;
	timing->hs_exit = linear_inter(tmax, tmin, pcnt2, 0, false);

	temp = 50 * coeff + ((hb_en_ckln << 2) - 8) * ui;
	timing->hs_rqst_ckln = S_DIV_ROUND_UP(temp, ui_x8);

	temp = 60 * coeff + 52 * ui - 43 * ui;
	tmin = DIV_ROUND_UP(temp, ui_x8) - 1;
	tmax = 63;
	timing->shared_timings.clk_post =
		linear_inter(tmax, tmin, pcnt2, 0, false);

	temp = 8 * ui + (timing->clk_prepare << 3) * ui;
	temp += (((timing->clk_zero + 3) << 3) + 11) * ui;
	temp += hb_en_ckln ? (((timing->hs_rqst_ckln << 3) + 4) * ui) :
		(((timing->hs_rqst_ckln << 3) + 8) * ui);
	tmin = S_DIV_ROUND_UP(temp, ui_x8) - 1;
	tmax = 63;
	if (tmin > tmax) {
		temp = linear_inter(tmax << 1, tmin, pcnt2, 0, false);
		timing->shared_timings.clk_pre = temp >> 1;
		timing->shared_timings.clk_pre_inc_by_2 = 1;
	} else {
		timing->shared_timings.clk_pre =
			linear_inter(tmax, tmin, pcnt2, 0, false);
		timing->shared_timings.clk_pre_inc_by_2 = 0;
	}

	timing->ta_go = 3;
	timing->ta_sure = 0;
	timing->ta_get = 4;

	DBG("%d, %d, %d, %d, %d, %d, %d, %d, %d, %d, %d, %d, %d, %d, %d, %d",
		timing->shared_timings.clk_pre, timing->shared_timings.clk_post,
		timing->shared_timings.clk_pre_inc_by_2, timing->clk_zero,
		timing->clk_trail, timing->clk_prepare, timing->hs_exit,
		timing->hs_zero, timing->hs_prepare, timing->hs_trail,
		timing->hs_rqst, timing->hs_rqst_ckln, timing->hs_halfbyte_en,
		timing->hs_halfbyte_en_ckln, timing->hs_prep_dly,
		timing->hs_prep_dly_ckln);

	return 0;
}

int msm_dsi_dphy_timing_calc_v4(struct msm_dsi_dphy_timing *timing,
	struct msm_dsi_phy_clk_request *clk_req)
{
	const unsigned long bit_rate = clk_req->bitclk_rate;
	const unsigned long esc_rate = clk_req->escclk_rate;
	s32 ui, ui_x8;
	s32 tmax, tmin;
	s32 pcnt_clk_prep = 50;
	s32 pcnt_clk_zero = 2;
	s32 pcnt_clk_trail = 30;
	s32 pcnt_hs_prep = 50;
	s32 pcnt_hs_zero = 10;
	s32 pcnt_hs_trail = 30;
	s32 pcnt_hs_exit = 10;
	s32 coeff = 1000; /* Precision, should avoid overflow */
	s32 hb_en;
	s32 temp;

	if (!bit_rate || !esc_rate)
		return -EINVAL;

	hb_en = 0;

	ui = mult_frac(NSEC_PER_MSEC, coeff, bit_rate / 1000);
	ui_x8 = ui << 3;

	/* TODO: verify these calculations against latest downstream driver
	 * everything except clk_post/clk_pre uses calculations from v3 based
	 * on the downstream driver having the same calculations for v3 and v4
	 */

	temp = S_DIV_ROUND_UP(38 * coeff, ui_x8);
	tmin = max_t(s32, temp, 0);
	temp = (95 * coeff) / ui_x8;
	tmax = max_t(s32, temp, 0);
	timing->clk_prepare = linear_inter(tmax, tmin, pcnt_clk_prep, 0, false);

	temp = 300 * coeff - (timing->clk_prepare << 3) * ui;
	tmin = S_DIV_ROUND_UP(temp, ui_x8) - 1;
	tmax = (tmin > 255) ? 511 : 255;
	timing->clk_zero = linear_inter(tmax, tmin, pcnt_clk_zero, 0, false);

	tmin = DIV_ROUND_UP(60 * coeff + 3 * ui, ui_x8);
	temp = 105 * coeff + 12 * ui - 20 * coeff;
	tmax = (temp + 3 * ui) / ui_x8;
	timing->clk_trail = linear_inter(tmax, tmin, pcnt_clk_trail, 0, false);

	temp = S_DIV_ROUND_UP(40 * coeff + 4 * ui, ui_x8);
	tmin = max_t(s32, temp, 0);
	temp = (85 * coeff + 6 * ui) / ui_x8;
	tmax = max_t(s32, temp, 0);
	timing->hs_prepare = linear_inter(tmax, tmin, pcnt_hs_prep, 0, false);

	temp = 145 * coeff + 10 * ui - (timing->hs_prepare << 3) * ui;
	tmin = S_DIV_ROUND_UP(temp, ui_x8) - 1;
	tmax = 255;
	timing->hs_zero = linear_inter(tmax, tmin, pcnt_hs_zero, 0, false);

	tmin = DIV_ROUND_UP(60 * coeff + 4 * ui, ui_x8) - 1;
	temp = 105 * coeff + 12 * ui - 20 * coeff;
	tmax = (temp / ui_x8) - 1;
	timing->hs_trail = linear_inter(tmax, tmin, pcnt_hs_trail, 0, false);

	temp = 50 * coeff + ((hb_en << 2) - 8) * ui;
	timing->hs_rqst = S_DIV_ROUND_UP(temp, ui_x8);

	tmin = DIV_ROUND_UP(100 * coeff, ui_x8) - 1;
	tmax = 255;
	timing->hs_exit = linear_inter(tmax, tmin, pcnt_hs_exit, 0, false);

	/* recommended min
	 * = roundup((mipi_min_ns + t_hs_trail_ns)/(16*bit_clk_ns), 0) - 1
	 */
	temp = 60 * coeff + 52 * ui + + (timing->hs_trail + 1) * ui_x8;
	tmin = DIV_ROUND_UP(temp, 16 * ui) - 1;
	tmax = 255;
	timing->shared_timings.clk_post = linear_inter(tmax, tmin, 5, 0, false);

	/* recommended min
	 * val1 = (tlpx_ns + clk_prepare_ns + clk_zero_ns + hs_rqst_ns)
	 * val2 = (16 * bit_clk_ns)
	 * final = roundup(val1/val2, 0) - 1
	 */
	temp = 52 * coeff + (timing->clk_prepare + timing->clk_zero + 1) * ui_x8 + 54 * coeff;
	tmin = DIV_ROUND_UP(temp, 16 * ui) - 1;
	tmax = 255;
	timing->shared_timings.clk_pre = DIV_ROUND_UP((tmax - tmin) * 125, 10000) + tmin;

	DBG("%d, %d, %d, %d, %d, %d, %d, %d, %d, %d",
		timing->shared_timings.clk_pre, timing->shared_timings.clk_post,
		timing->clk_zero, timing->clk_trail, timing->clk_prepare, timing->hs_exit,
		timing->hs_zero, timing->hs_prepare, timing->hs_trail, timing->hs_rqst);

	return 0;
}

int msm_dsi_cphy_timing_calc_v4(struct msm_dsi_dphy_timing *timing,
	struct msm_dsi_phy_clk_request *clk_req)
{
	const unsigned long bit_rate = clk_req->bitclk_rate;
	const unsigned long esc_rate = clk_req->escclk_rate;
	s32 ui, ui_x7;
	s32 tmax, tmin;
	s32 coeff = 1000; /* Precision, should avoid overflow */
	s32 temp;

	if (!bit_rate || !esc_rate)
		return -EINVAL;

	ui = mult_frac(NSEC_PER_MSEC, coeff, bit_rate / 1000);
	ui_x7 = ui * 7;

	temp = S_DIV_ROUND_UP(38 * coeff, ui_x7);
	tmin = max_t(s32, temp, 0);
	temp = (95 * coeff) / ui_x7;
	tmax = max_t(s32, temp, 0);
	timing->clk_prepare = linear_inter(tmax, tmin, 50, 0, false);

	tmin = DIV_ROUND_UP(50 * coeff, ui_x7);
	tmax = 255;
	timing->hs_rqst = linear_inter(tmax, tmin, 1, 0, false);

	tmin = DIV_ROUND_UP(100 * coeff, ui_x7) - 1;
	tmax = 255;
	timing->hs_exit = linear_inter(tmax, tmin, 10, 0, false);

	tmin = 1;
	tmax = 32;
	timing->shared_timings.clk_post = linear_inter(tmax, tmin, 80, 0, false);

	tmin = min_t(s32, 64, S_DIV_ROUND_UP(262 * coeff, ui_x7) - 1);
	tmax = 64;
	timing->shared_timings.clk_pre = linear_inter(tmax, tmin, 20, 0, false);

	DBG("%d, %d, %d, %d, %d",
		timing->shared_timings.clk_pre, timing->shared_timings.clk_post,
		timing->clk_prepare, timing->hs_exit, timing->hs_rqst);

	return 0;
}

static int dsi_phy_regulator_init(struct msm_dsi_phy *phy)
{
	struct regulator_bulk_data *s = phy->supplies;
	const struct dsi_reg_entry *regs = phy->cfg->reg_cfg.regs;
	struct device *dev = &phy->pdev->dev;
	int num = phy->cfg->reg_cfg.num;
	int i, ret;

	for (i = 0; i < num; i++)
		s[i].supply = regs[i].name;

	ret = devm_regulator_bulk_get(dev, num, s);
	if (ret < 0) {
		if (ret != -EPROBE_DEFER) {
			DRM_DEV_ERROR(dev,
				      "%s: failed to init regulator, ret=%d\n",
				      __func__, ret);
		}

		return ret;
	}

	return 0;
}

static void dsi_phy_regulator_disable(struct msm_dsi_phy *phy)
{
	struct regulator_bulk_data *s = phy->supplies;
	const struct dsi_reg_entry *regs = phy->cfg->reg_cfg.regs;
	int num = phy->cfg->reg_cfg.num;
	int i;

	DBG("");
	for (i = num - 1; i >= 0; i--)
		if (regs[i].disable_load >= 0)
			regulator_set_load(s[i].consumer, regs[i].disable_load);

	regulator_bulk_disable(num, s);
}

static int dsi_phy_regulator_enable(struct msm_dsi_phy *phy)
{
	struct regulator_bulk_data *s = phy->supplies;
	const struct dsi_reg_entry *regs = phy->cfg->reg_cfg.regs;
	struct device *dev = &phy->pdev->dev;
	int num = phy->cfg->reg_cfg.num;
	int ret, i;

	DBG("");
	for (i = 0; i < num; i++) {
		if (regs[i].enable_load >= 0) {
			ret = regulator_set_load(s[i].consumer,
							regs[i].enable_load);
			if (ret < 0) {
				DRM_DEV_ERROR(dev,
					"regulator %d set op mode failed, %d\n",
					i, ret);
				goto fail;
			}
		}
	}

	ret = regulator_bulk_enable(num, s);
	if (ret < 0) {
		DRM_DEV_ERROR(dev, "regulator enable failed, %d\n", ret);
		goto fail;
	}

	return 0;

fail:
	for (i--; i >= 0; i--)
		regulator_set_load(s[i].consumer, regs[i].disable_load);
	return ret;
}

static int dsi_phy_enable_resource(struct msm_dsi_phy *phy)
{
	struct device *dev = &phy->pdev->dev;
	int ret;

	ret = pm_runtime_resume_and_get(dev);
	if (ret)
		return ret;

	ret = clk_prepare_enable(phy->ahb_clk);
	if (ret) {
		DRM_DEV_ERROR(dev, "%s: can't enable ahb clk, %d\n", __func__, ret);
		pm_runtime_put_sync(dev);
	}

	return ret;
}

static void dsi_phy_disable_resource(struct msm_dsi_phy *phy)
{
	clk_disable_unprepare(phy->ahb_clk);
	pm_runtime_put_autosuspend(&phy->pdev->dev);
}

static const struct of_device_id dsi_phy_dt_match[] = {
#ifdef CONFIG_DRM_MSM_DSI_28NM_PHY
	{ .compatible = "qcom,dsi-phy-28nm-hpm",
	  .data = &dsi_phy_28nm_hpm_cfgs },
	{ .compatible = "qcom,dsi-phy-28nm-hpm-fam-b",
	  .data = &dsi_phy_28nm_hpm_famb_cfgs },
	{ .compatible = "qcom,dsi-phy-28nm-lp",
	  .data = &dsi_phy_28nm_lp_cfgs },
#endif
#ifdef CONFIG_DRM_MSM_DSI_20NM_PHY
	{ .compatible = "qcom,dsi-phy-20nm",
	  .data = &dsi_phy_20nm_cfgs },
#endif
#ifdef CONFIG_DRM_MSM_DSI_28NM_8960_PHY
	{ .compatible = "qcom,dsi-phy-28nm-8960",
	  .data = &dsi_phy_28nm_8960_cfgs },
#endif
#ifdef CONFIG_DRM_MSM_DSI_14NM_PHY
	{ .compatible = "qcom,dsi-phy-14nm",
	  .data = &dsi_phy_14nm_cfgs },
	{ .compatible = "qcom,dsi-phy-14nm-660",
	  .data = &dsi_phy_14nm_660_cfgs },
#endif
#ifdef CONFIG_DRM_MSM_DSI_10NM_PHY
	{ .compatible = "qcom,dsi-phy-10nm",
	  .data = &dsi_phy_10nm_cfgs },
	{ .compatible = "qcom,dsi-phy-10nm-8998",
	  .data = &dsi_phy_10nm_8998_cfgs },
#endif
#ifdef CONFIG_DRM_MSM_DSI_7NM_PHY
	{ .compatible = "qcom,dsi-phy-7nm",
	  .data = &dsi_phy_7nm_cfgs },
	{ .compatible = "qcom,dsi-phy-7nm-8150",
	  .data = &dsi_phy_7nm_8150_cfgs },
	{ .compatible = "qcom,sc7280-dsi-phy-7nm",
	  .data = &dsi_phy_7nm_7280_cfgs },
#endif
	{}
};

/*
 * Currently, we only support one SoC for each PHY type. When we have multiple
 * SoCs for the same PHY, we can try to make the index searching a bit more
 * clever.
 */
static int dsi_phy_get_id(struct msm_dsi_phy *phy)
{
	struct platform_device *pdev = phy->pdev;
	const struct msm_dsi_phy_cfg *cfg = phy->cfg;
	struct resource *res;
	int i;

	res = platform_get_resource_byname(pdev, IORESOURCE_MEM, "dsi_phy");
	if (!res)
		return -EINVAL;

	for (i = 0; i < cfg->num_dsi_phy; i++) {
		if (cfg->io_start[i] == res->start)
			return i;
	}

	return -EINVAL;
}

static int dsi_phy_driver_probe(struct platform_device *pdev)
{
	struct msm_dsi_phy *phy;
	struct device *dev = &pdev->dev;
	u32 phy_type;
	int ret;

	phy = devm_kzalloc(dev, sizeof(*phy), GFP_KERNEL);
	if (!phy)
		return -ENOMEM;

	phy->provided_clocks = devm_kzalloc(dev,
			struct_size(phy->provided_clocks, hws, NUM_PROVIDED_CLKS),
			GFP_KERNEL);
	if (!phy->provided_clocks)
		return -ENOMEM;

	phy->provided_clocks->num = NUM_PROVIDED_CLKS;

	phy->cfg = of_device_get_match_data(&pdev->dev);
	if (!phy->cfg)
		return -ENODEV;

	phy->pdev = pdev;

	phy->id = dsi_phy_get_id(phy);
	if (phy->id < 0) {
		ret = phy->id;
		DRM_DEV_ERROR(dev, "%s: couldn't identify PHY index, %d\n",
			__func__, ret);
		goto fail;
	}

	phy->regulator_ldo_mode = of_property_read_bool(dev->of_node,
				"qcom,dsi-phy-regulator-ldo-mode");
	if (!of_property_read_u32(dev->of_node, "phy-type", &phy_type))
		phy->cphy_mode = (phy_type == PHY_TYPE_CPHY);

	phy->base = msm_ioremap_size(pdev, "dsi_phy", "DSI_PHY", &phy->base_size);
	if (IS_ERR(phy->base)) {
		DRM_DEV_ERROR(dev, "%s: failed to map phy base\n", __func__);
		ret = -ENOMEM;
		goto fail;
	}

	phy->pll_base = msm_ioremap_size(pdev, "dsi_pll", "DSI_PLL", &phy->pll_size);
	if (IS_ERR(phy->pll_base)) {
		DRM_DEV_ERROR(&pdev->dev, "%s: failed to map pll base\n", __func__);
		ret = -ENOMEM;
		goto fail;
	}

	if (phy->cfg->has_phy_lane) {
		phy->lane_base = msm_ioremap_size(pdev, "dsi_phy_lane", "DSI_PHY_LANE", &phy->lane_size);
		if (IS_ERR(phy->lane_base)) {
			DRM_DEV_ERROR(&pdev->dev, "%s: failed to map phy lane base\n", __func__);
			ret = -ENOMEM;
			goto fail;
		}
	}

	if (phy->cfg->has_phy_regulator) {
		phy->reg_base = msm_ioremap_size(pdev, "dsi_phy_regulator", "DSI_PHY_REG", &phy->reg_size);
		if (IS_ERR(phy->reg_base)) {
			DRM_DEV_ERROR(&pdev->dev, "%s: failed to map phy regulator base\n", __func__);
			ret = -ENOMEM;
			goto fail;
		}
	}

	ret = dsi_phy_regulator_init(phy);
	if (ret)
		goto fail;

	phy->ahb_clk = msm_clk_get(pdev, "iface");
	if (IS_ERR(phy->ahb_clk)) {
		DRM_DEV_ERROR(dev, "%s: Unable to get ahb clk\n", __func__);
		ret = PTR_ERR(phy->ahb_clk);
		goto fail;
	}

<<<<<<< HEAD
=======
	if (phy->cfg->ops.init) {
		ret = phy->cfg->ops.init(phy);
		if (ret)
			goto fail;
	}

	ret = devm_pm_runtime_enable(&pdev->dev);
	if (ret)
		return ret;

>>>>>>> aa6ca808
	/* PLL init will call into clk_register which requires
	 * register access, so we need to enable power and ahb clock.
	 */
	ret = dsi_phy_enable_resource(phy);
	if (ret)
		goto fail;

	if (phy->cfg->ops.pll_init) {
		ret = phy->cfg->ops.pll_init(phy);
		if (ret) {
			DRM_DEV_INFO(dev,
				"%s: pll init failed: %d, need separate pll clk driver\n",
				__func__, ret);
			goto fail;
		}
	}

	ret = devm_of_clk_add_hw_provider(dev, of_clk_hw_onecell_get,
				     phy->provided_clocks);
	if (ret) {
		DRM_DEV_ERROR(dev, "%s: failed to register clk provider: %d\n", __func__, ret);
		goto fail;
	}

	dsi_phy_disable_resource(phy);

	platform_set_drvdata(pdev, phy);

	return 0;

fail:
	return ret;
}

static struct platform_driver dsi_phy_platform_driver = {
	.probe      = dsi_phy_driver_probe,
	.driver     = {
		.name   = "msm_dsi_phy",
		.of_match_table = dsi_phy_dt_match,
	},
};

void __init msm_dsi_phy_driver_register(void)
{
	platform_driver_register(&dsi_phy_platform_driver);
}

void __exit msm_dsi_phy_driver_unregister(void)
{
	platform_driver_unregister(&dsi_phy_platform_driver);
}

int msm_dsi_phy_enable(struct msm_dsi_phy *phy,
			struct msm_dsi_phy_clk_request *clk_req,
			struct msm_dsi_phy_shared_timings *shared_timings)
{
	struct device *dev;
	int ret;

	if (!phy || !phy->cfg->ops.enable)
		return -EINVAL;

	dev = &phy->pdev->dev;

	ret = dsi_phy_enable_resource(phy);
	if (ret) {
		DRM_DEV_ERROR(dev, "%s: resource enable failed, %d\n",
			__func__, ret);
		goto res_en_fail;
	}

	ret = dsi_phy_regulator_enable(phy);
	if (ret) {
		DRM_DEV_ERROR(dev, "%s: regulator enable failed, %d\n",
			__func__, ret);
		goto reg_en_fail;
	}

	ret = phy->cfg->ops.enable(phy, clk_req);
	if (ret) {
		DRM_DEV_ERROR(dev, "%s: phy enable failed, %d\n", __func__, ret);
		goto phy_en_fail;
	}

	memcpy(shared_timings, &phy->timing.shared_timings,
	       sizeof(*shared_timings));

	/*
	 * Resetting DSI PHY silently changes its PLL registers to reset status,
	 * which will confuse clock driver and result in wrong output rate of
	 * link clocks. Restore PLL status if its PLL is being used as clock
	 * source.
	 */
	if (phy->usecase != MSM_DSI_PHY_SLAVE) {
		ret = msm_dsi_phy_pll_restore_state(phy);
		if (ret) {
			DRM_DEV_ERROR(dev, "%s: failed to restore phy state, %d\n",
				__func__, ret);
			goto pll_restor_fail;
		}
	}

	return 0;

pll_restor_fail:
	if (phy->cfg->ops.disable)
		phy->cfg->ops.disable(phy);
phy_en_fail:
	dsi_phy_regulator_disable(phy);
reg_en_fail:
	dsi_phy_disable_resource(phy);
res_en_fail:
	return ret;
}

void msm_dsi_phy_disable(struct msm_dsi_phy *phy)
{
	if (!phy || !phy->cfg->ops.disable)
		return;

	phy->cfg->ops.disable(phy);

	dsi_phy_regulator_disable(phy);
	dsi_phy_disable_resource(phy);
}

void msm_dsi_phy_set_usecase(struct msm_dsi_phy *phy,
			     enum msm_dsi_phy_usecase uc)
{
	if (phy)
		phy->usecase = uc;
}

/* Returns true if we have to clear DSI_LANE_CTRL.HS_REQ_SEL_PHY */
bool msm_dsi_phy_set_continuous_clock(struct msm_dsi_phy *phy, bool enable)
{
	if (!phy || !phy->cfg->ops.set_continuous_clock)
		return false;

	return phy->cfg->ops.set_continuous_clock(phy, enable);
}

int msm_dsi_phy_get_clk_provider(struct msm_dsi_phy *phy,
	struct clk **byte_clk_provider, struct clk **pixel_clk_provider)
{
	if (byte_clk_provider)
		*byte_clk_provider = phy->provided_clocks->hws[DSI_BYTE_PLL_CLK]->clk;
	if (pixel_clk_provider)
		*pixel_clk_provider = phy->provided_clocks->hws[DSI_PIXEL_PLL_CLK]->clk;

	return 0;
}

void msm_dsi_phy_pll_save_state(struct msm_dsi_phy *phy)
{
	if (phy->cfg->ops.save_pll_state) {
		phy->cfg->ops.save_pll_state(phy);
		phy->state_saved = true;
	}
}

int msm_dsi_phy_pll_restore_state(struct msm_dsi_phy *phy)
{
	int ret;

	if (phy->cfg->ops.restore_pll_state && phy->state_saved) {
		ret = phy->cfg->ops.restore_pll_state(phy);
		if (ret)
			return ret;

		phy->state_saved = false;
	}

	return 0;
}

void msm_dsi_phy_snapshot(struct msm_disp_state *disp_state, struct msm_dsi_phy *phy)
{
	msm_disp_snapshot_add_block(disp_state,
			phy->base_size, phy->base,
			"dsi%d_phy", phy->id);

	/* Do not try accessing PLL registers if it is switched off */
	if (phy->pll_on)
		msm_disp_snapshot_add_block(disp_state,
			phy->pll_size, phy->pll_base,
			"dsi%d_pll", phy->id);

	if (phy->lane_base)
		msm_disp_snapshot_add_block(disp_state,
			phy->lane_size, phy->lane_base,
			"dsi%d_lane", phy->id);

	if (phy->reg_base)
		msm_disp_snapshot_add_block(disp_state,
			phy->reg_size, phy->reg_base,
			"dsi%d_reg", phy->id);
}<|MERGE_RESOLUTION|>--- conflicted
+++ resolved
@@ -752,19 +752,10 @@
 		goto fail;
 	}
 
-<<<<<<< HEAD
-=======
-	if (phy->cfg->ops.init) {
-		ret = phy->cfg->ops.init(phy);
-		if (ret)
-			goto fail;
-	}
-
 	ret = devm_pm_runtime_enable(&pdev->dev);
 	if (ret)
 		return ret;
 
->>>>>>> aa6ca808
 	/* PLL init will call into clk_register which requires
 	 * register access, so we need to enable power and ahb clock.
 	 */
