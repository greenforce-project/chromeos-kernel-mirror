--- conflicted
+++ resolved
@@ -702,11 +702,6 @@
 	struct drm_device *drm = data;
 	struct meson_drm *priv = drm->dev_private;
 	struct dw_hdmi_plat_data *dw_plat_data;
-<<<<<<< HEAD
-	struct drm_bridge *next_bridge;
-	struct drm_encoder *encoder;
-=======
->>>>>>> 06f50ca8
 	int irq;
 	int ret;
 
