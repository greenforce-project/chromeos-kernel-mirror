--- conflicted
+++ resolved
@@ -1151,11 +1151,7 @@
 				 SVGAMobId *id,
 				 struct vmw_bo **vmw_bo_p)
 {
-<<<<<<< HEAD
-	struct vmw_bo *vmw_bo;
-=======
-	struct vmw_buffer_object *vmw_bo, *tmp_bo;
->>>>>>> 883d1a95
+	struct vmw_bo *vmw_bo, *tmp_bo;
 	uint32_t handle = *id;
 	struct vmw_relocation *reloc;
 	int ret;
@@ -1166,15 +1162,10 @@
 		drm_dbg(&dev_priv->drm, "Could not find or use MOB buffer.\n");
 		return PTR_ERR(vmw_bo);
 	}
-<<<<<<< HEAD
 	vmw_bo_placement_set(vmw_bo, VMW_BO_DOMAIN_MOB, VMW_BO_DOMAIN_MOB);
 	ret = vmw_validation_add_bo(sw_context->ctx, vmw_bo);
-	vmw_user_bo_unref(vmw_bo);
-=======
-	ret = vmw_validation_add_bo(sw_context->ctx, vmw_bo, true, false);
 	tmp_bo = vmw_bo;
 	vmw_user_bo_unref(&tmp_bo);
->>>>>>> 883d1a95
 	if (unlikely(ret != 0))
 		return ret;
 
@@ -1216,11 +1207,7 @@
 				   SVGAGuestPtr *ptr,
 				   struct vmw_bo **vmw_bo_p)
 {
-<<<<<<< HEAD
-	struct vmw_bo *vmw_bo;
-=======
-	struct vmw_buffer_object *vmw_bo, *tmp_bo;
->>>>>>> 883d1a95
+	struct vmw_bo *vmw_bo, *tmp_bo;
 	uint32_t handle = ptr->gmrId;
 	struct vmw_relocation *reloc;
 	int ret;
@@ -1231,16 +1218,11 @@
 		drm_dbg(&dev_priv->drm, "Could not find or use GMR region.\n");
 		return PTR_ERR(vmw_bo);
 	}
-<<<<<<< HEAD
 	vmw_bo_placement_set(vmw_bo, VMW_BO_DOMAIN_GMR | VMW_BO_DOMAIN_VRAM,
 			     VMW_BO_DOMAIN_GMR | VMW_BO_DOMAIN_VRAM);
 	ret = vmw_validation_add_bo(sw_context->ctx, vmw_bo);
-	vmw_user_bo_unref(vmw_bo);
-=======
-	ret = vmw_validation_add_bo(sw_context->ctx, vmw_bo, false, false);
 	tmp_bo = vmw_bo;
 	vmw_user_bo_unref(&tmp_bo);
->>>>>>> 883d1a95
 	if (unlikely(ret != 0))
 		return ret;
 
