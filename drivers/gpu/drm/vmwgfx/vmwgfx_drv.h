--- conflicted
+++ resolved
@@ -1647,7 +1647,6 @@
 	WRITE_ONCE(*(vmw->fifo_mem + fifo_reg), value);
 }
 
-<<<<<<< HEAD
 static inline u32 vmw_fence_read(struct vmw_private *dev_priv)
 {
 	u32 fence;
@@ -1682,7 +1681,8 @@
 		vmw_write(vmw, SVGA_REG_IRQ_STATUS, status);
 	else
 		outl(status, vmw->io_start + SVGA_IRQSTATUS_PORT);
-=======
+}
+
 static inline bool vmw_shadertype_is_valid(enum vmw_sm_type shader_model,
 					   u32 shader_type)
 {
@@ -1693,7 +1693,6 @@
 	else if (shader_model >= VMW_SM_4)
 		max_allowed = SVGA3D_SHADERTYPE_DX10_MAX;
 	return shader_type >= SVGA3D_SHADERTYPE_MIN && shader_type < max_allowed;
->>>>>>> 4566606f
 }
 
 #endif