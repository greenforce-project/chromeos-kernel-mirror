// SPDX-License-Identifier: GPL-2.0 OR MIT
/**************************************************************************
 *
 * Copyright © 2011-2023 VMware, Inc., Palo Alto, CA., USA
 * All Rights Reserved.
 *
 * Permission is hereby granted, free of charge, to any person obtaining a
 * copy of this software and associated documentation files (the
 * "Software"), to deal in the Software without restriction, including
 * without limitation the rights to use, copy, modify, merge, publish,
 * distribute, sub license, and/or sell copies of the Software, and to
 * permit persons to whom the Software is furnished to do so, subject to
 * the following conditions:
 *
 * The above copyright notice and this permission notice (including the
 * next paragraph) shall be included in all copies or substantial portions
 * of the Software.
 *
 * THE SOFTWARE IS PROVIDED "AS IS", WITHOUT WARRANTY OF ANY KIND, EXPRESS OR
 * IMPLIED, INCLUDING BUT NOT LIMITED TO THE WARRANTIES OF MERCHANTABILITY,
 * FITNESS FOR A PARTICULAR PURPOSE AND NON-INFRINGEMENT. IN NO EVENT SHALL
 * THE COPYRIGHT HOLDERS, AUTHORS AND/OR ITS SUPPLIERS BE LIABLE FOR ANY CLAIM,
 * DAMAGES OR OTHER LIABILITY, WHETHER IN AN ACTION OF CONTRACT, TORT OR
 * OTHERWISE, ARISING FROM, OUT OF OR IN CONNECTION WITH THE SOFTWARE OR THE
 * USE OR OTHER DEALINGS IN THE SOFTWARE.
 *
 **************************************************************************/

#include "vmwgfx_bo.h"
#include "vmwgfx_drv.h"


#include <drm/ttm/ttm_placement.h>

static void vmw_bo_release(struct vmw_bo *vbo)
{
	vmw_bo_unmap(vbo);
	drm_gem_object_release(&vbo->tbo.base);
}

/**
 * vmw_bo_free - vmw_bo destructor
 *
 * @bo: Pointer to the embedded struct ttm_buffer_object
 */
static void vmw_bo_free(struct ttm_buffer_object *bo)
{
	struct vmw_bo *vbo = to_vmw_bo(&bo->base);

	WARN_ON(vbo->dirty);
	WARN_ON(!RB_EMPTY_ROOT(&vbo->res_tree));
	vmw_bo_release(vbo);
	kfree(vbo);
}

/**
 * vmw_bo_pin_in_placement - Validate a buffer to placement.
 *
 * @dev_priv:  Driver private.
 * @buf:  DMA buffer to move.
 * @placement:  The placement to pin it.
 * @interruptible:  Use interruptible wait.
 * Return: Zero on success, Negative error code on failure. In particular
 * -ERESTARTSYS if interrupted by a signal
 */
static int vmw_bo_pin_in_placement(struct vmw_private *dev_priv,
				   struct vmw_bo *buf,
				   struct ttm_placement *placement,
				   bool interruptible)
{
	struct ttm_operation_ctx ctx = {interruptible, false };
	struct ttm_buffer_object *bo = &buf->tbo;
	int ret;

	vmw_execbuf_release_pinned_bo(dev_priv);

	ret = ttm_bo_reserve(bo, interruptible, false, NULL);
	if (unlikely(ret != 0))
		goto err;

	ret = ttm_bo_validate(bo, placement, &ctx);
	if (!ret)
		vmw_bo_pin_reserved(buf, true);

	ttm_bo_unreserve(bo);
err:
	return ret;
}


/**
 * vmw_bo_pin_in_vram_or_gmr - Move a buffer to vram or gmr.
 *
 * This function takes the reservation_sem in write mode.
 * Flushes and unpins the query bo to avoid failures.
 *
 * @dev_priv:  Driver private.
 * @buf:  DMA buffer to move.
 * @interruptible:  Use interruptible wait.
 * Return: Zero on success, Negative error code on failure. In particular
 * -ERESTARTSYS if interrupted by a signal
 */
int vmw_bo_pin_in_vram_or_gmr(struct vmw_private *dev_priv,
			      struct vmw_bo *buf,
			      bool interruptible)
{
	struct ttm_operation_ctx ctx = {interruptible, false };
	struct ttm_buffer_object *bo = &buf->tbo;
	int ret;

	vmw_execbuf_release_pinned_bo(dev_priv);

	ret = ttm_bo_reserve(bo, interruptible, false, NULL);
	if (unlikely(ret != 0))
		goto err;

	vmw_bo_placement_set(buf,
			     VMW_BO_DOMAIN_GMR | VMW_BO_DOMAIN_VRAM,
			     VMW_BO_DOMAIN_GMR);
	ret = ttm_bo_validate(bo, &buf->placement, &ctx);
	if (likely(ret == 0) || ret == -ERESTARTSYS)
		goto out_unreserve;

	vmw_bo_placement_set(buf,
			     VMW_BO_DOMAIN_VRAM,
			     VMW_BO_DOMAIN_VRAM);
	ret = ttm_bo_validate(bo, &buf->placement, &ctx);

out_unreserve:
	if (!ret)
		vmw_bo_pin_reserved(buf, true);

	ttm_bo_unreserve(bo);
err:
	return ret;
}


/**
 * vmw_bo_pin_in_vram - Move a buffer to vram.
 *
 * This function takes the reservation_sem in write mode.
 * Flushes and unpins the query bo to avoid failures.
 *
 * @dev_priv:  Driver private.
 * @buf:  DMA buffer to move.
 * @interruptible:  Use interruptible wait.
 * Return: Zero on success, Negative error code on failure. In particular
 * -ERESTARTSYS if interrupted by a signal
 */
int vmw_bo_pin_in_vram(struct vmw_private *dev_priv,
		       struct vmw_bo *buf,
		       bool interruptible)
{
	return vmw_bo_pin_in_placement(dev_priv, buf, &vmw_vram_placement,
				       interruptible);
}


/**
 * vmw_bo_pin_in_start_of_vram - Move a buffer to start of vram.
 *
 * This function takes the reservation_sem in write mode.
 * Flushes and unpins the query bo to avoid failures.
 *
 * @dev_priv:  Driver private.
 * @buf:  DMA buffer to pin.
 * @interruptible:  Use interruptible wait.
 * Return: Zero on success, Negative error code on failure. In particular
 * -ERESTARTSYS if interrupted by a signal
 */
int vmw_bo_pin_in_start_of_vram(struct vmw_private *dev_priv,
				struct vmw_bo *buf,
				bool interruptible)
{
	struct ttm_operation_ctx ctx = {interruptible, false };
	struct ttm_buffer_object *bo = &buf->tbo;
	int ret = 0;

	vmw_execbuf_release_pinned_bo(dev_priv);
	ret = ttm_bo_reserve(bo, interruptible, false, NULL);
	if (unlikely(ret != 0))
		goto err_unlock;

	/*
	 * Is this buffer already in vram but not at the start of it?
	 * In that case, evict it first because TTM isn't good at handling
	 * that situation.
	 */
	if (bo->resource->mem_type == TTM_PL_VRAM &&
	    bo->resource->start < PFN_UP(bo->resource->size) &&
	    bo->resource->start > 0 &&
	    buf->tbo.pin_count == 0) {
		ctx.interruptible = false;
		vmw_bo_placement_set(buf,
				     VMW_BO_DOMAIN_SYS,
				     VMW_BO_DOMAIN_SYS);
		(void)ttm_bo_validate(bo, &buf->placement, &ctx);
	}

	vmw_bo_placement_set(buf,
			     VMW_BO_DOMAIN_VRAM,
			     VMW_BO_DOMAIN_VRAM);
	buf->places[0].lpfn = PFN_UP(bo->resource->size);
	ret = ttm_bo_validate(bo, &buf->placement, &ctx);

	/* For some reason we didn't end up at the start of vram */
	WARN_ON(ret == 0 && bo->resource->start != 0);
	if (!ret)
		vmw_bo_pin_reserved(buf, true);

	ttm_bo_unreserve(bo);
err_unlock:

	return ret;
}


/**
 * vmw_bo_unpin - Unpin the buffer given buffer, does not move the buffer.
 *
 * This function takes the reservation_sem in write mode.
 *
 * @dev_priv:  Driver private.
 * @buf:  DMA buffer to unpin.
 * @interruptible:  Use interruptible wait.
 * Return: Zero on success, Negative error code on failure. In particular
 * -ERESTARTSYS if interrupted by a signal
 */
int vmw_bo_unpin(struct vmw_private *dev_priv,
		 struct vmw_bo *buf,
		 bool interruptible)
{
	struct ttm_buffer_object *bo = &buf->tbo;
	int ret;

	ret = ttm_bo_reserve(bo, interruptible, false, NULL);
	if (unlikely(ret != 0))
		goto err;

	vmw_bo_pin_reserved(buf, false);

	ttm_bo_unreserve(bo);

err:
	return ret;
}

/**
 * vmw_bo_get_guest_ptr - Get the guest ptr representing the current placement
 * of a buffer.
 *
 * @bo: Pointer to a struct ttm_buffer_object. Must be pinned or reserved.
 * @ptr: SVGAGuestPtr returning the result.
 */
void vmw_bo_get_guest_ptr(const struct ttm_buffer_object *bo,
			  SVGAGuestPtr *ptr)
{
	if (bo->resource->mem_type == TTM_PL_VRAM) {
		ptr->gmrId = SVGA_GMR_FRAMEBUFFER;
		ptr->offset = bo->resource->start << PAGE_SHIFT;
	} else {
		ptr->gmrId = bo->resource->start;
		ptr->offset = 0;
	}
}


/**
 * vmw_bo_pin_reserved - Pin or unpin a buffer object without moving it.
 *
 * @vbo: The buffer object. Must be reserved.
 * @pin: Whether to pin or unpin.
 *
 */
void vmw_bo_pin_reserved(struct vmw_bo *vbo, bool pin)
{
	struct ttm_operation_ctx ctx = { false, true };
	struct ttm_place pl;
	struct ttm_placement placement;
	struct ttm_buffer_object *bo = &vbo->tbo;
	uint32_t old_mem_type = bo->resource->mem_type;
	int ret;

	dma_resv_assert_held(bo->base.resv);

	if (pin == !!bo->pin_count)
		return;

	pl.fpfn = 0;
	pl.lpfn = 0;
	pl.mem_type = bo->resource->mem_type;
	pl.flags = bo->resource->placement;

	memset(&placement, 0, sizeof(placement));
	placement.num_placement = 1;
	placement.placement = &pl;

	ret = ttm_bo_validate(bo, &placement, &ctx);

	BUG_ON(ret != 0 || bo->resource->mem_type != old_mem_type);

	if (pin)
		ttm_bo_pin(bo);
	else
		ttm_bo_unpin(bo);
}

/**
 * vmw_bo_map_and_cache - Map a buffer object and cache the map
 *
 * @vbo: The buffer object to map
 * Return: A kernel virtual address or NULL if mapping failed.
 *
 * This function maps a buffer object into the kernel address space, or
 * returns the virtual kernel address of an already existing map. The virtual
 * address remains valid as long as the buffer object is pinned or reserved.
 * The cached map is torn down on either
 * 1) Buffer object move
 * 2) Buffer object swapout
 * 3) Buffer object destruction
 *
 */
void *vmw_bo_map_and_cache(struct vmw_bo *vbo)
{
	struct ttm_buffer_object *bo = &vbo->tbo;
	bool not_used;
	void *virtual;
	int ret;

	virtual = ttm_kmap_obj_virtual(&vbo->map, &not_used);
	if (virtual)
		return virtual;

	ret = ttm_bo_kmap(bo, 0, PFN_UP(bo->base.size), &vbo->map);
	if (ret)
		DRM_ERROR("Buffer object map failed: %d.\n", ret);

	return ttm_kmap_obj_virtual(&vbo->map, &not_used);
}


/**
 * vmw_bo_unmap - Tear down a cached buffer object map.
 *
 * @vbo: The buffer object whose map we are tearing down.
 *
 * This function tears down a cached map set up using
 * vmw_bo_map_and_cache().
 */
void vmw_bo_unmap(struct vmw_bo *vbo)
{
	if (vbo->map.bo == NULL)
		return;

	ttm_bo_kunmap(&vbo->map);
	vbo->map.bo = NULL;
}


/**
 * vmw_bo_init - Initialize a vmw buffer object
 *
 * @dev_priv: Pointer to the device private struct
 * @vmw_bo: Buffer object to initialize
 * @params: Parameters used to initialize the buffer object
 * @destroy: The function used to delete the buffer object
 * Returns: Zero on success, negative error code on error.
 *
 */
static int vmw_bo_init(struct vmw_private *dev_priv,
		       struct vmw_bo *vmw_bo,
		       struct vmw_bo_params *params,
		       void (*destroy)(struct ttm_buffer_object *))
{
	struct ttm_operation_ctx ctx = {
		.interruptible = params->bo_type != ttm_bo_type_kernel,
		.no_wait_gpu = false
	};
	struct ttm_device *bdev = &dev_priv->bdev;
	struct drm_device *vdev = &dev_priv->drm;
	int ret;

	memset(vmw_bo, 0, sizeof(*vmw_bo));

	BUILD_BUG_ON(TTM_MAX_BO_PRIORITY <= 3);
	vmw_bo->tbo.priority = 3;
	vmw_bo->res_tree = RB_ROOT;

	params->size = ALIGN(params->size, PAGE_SIZE);
	drm_gem_private_object_init(vdev, &vmw_bo->tbo.base, params->size);

	vmw_bo_placement_set(vmw_bo, params->domain, params->busy_domain);
	ret = ttm_bo_init_reserved(bdev, &vmw_bo->tbo, params->bo_type,
				   &vmw_bo->placement, 0, &ctx, NULL,
				   NULL, destroy);
	if (unlikely(ret))
		return ret;

	if (params->pin)
		ttm_bo_pin(&vmw_bo->tbo);
	ttm_bo_unreserve(&vmw_bo->tbo);

	return 0;
}

int vmw_bo_create(struct vmw_private *vmw,
		  struct vmw_bo_params *params,
		  struct vmw_bo **p_bo)
{
	int ret;

	*p_bo = kmalloc(sizeof(**p_bo), GFP_KERNEL);
	if (unlikely(!*p_bo)) {
		DRM_ERROR("Failed to allocate a buffer.\n");
		return -ENOMEM;
	}

	/*
	 * vmw_bo_init will delete the *p_bo object if it fails
	 */
	ret = vmw_bo_init(vmw, *p_bo, params, vmw_bo_free);
	if (unlikely(ret != 0))
		goto out_error;

	return ret;
out_error:
	*p_bo = NULL;
	return ret;
}

/**
 * vmw_user_bo_synccpu_grab - Grab a struct vmw_bo for cpu
 * access, idling previous GPU operations on the buffer and optionally
 * blocking it for further command submissions.
 *
 * @vmw_bo: Pointer to the buffer object being grabbed for CPU access
 * @flags: Flags indicating how the grab should be performed.
 * Return: Zero on success, Negative error code on error. In particular,
 * -EBUSY will be returned if a dontblock operation is requested and the
 * buffer object is busy, and -ERESTARTSYS will be returned if a wait is
 * interrupted by a signal.
 *
 * A blocking grab will be automatically released when @tfile is closed.
 */
static int vmw_user_bo_synccpu_grab(struct vmw_bo *vmw_bo,
				    uint32_t flags)
{
	bool nonblock = !!(flags & drm_vmw_synccpu_dontblock);
	struct ttm_buffer_object *bo = &vmw_bo->tbo;
	int ret;

	if (flags & drm_vmw_synccpu_allow_cs) {
		long lret;

		lret = dma_resv_wait_timeout(bo->base.resv, DMA_RESV_USAGE_READ,
					     true, nonblock ? 0 :
					     MAX_SCHEDULE_TIMEOUT);
		if (!lret)
			return -EBUSY;
		else if (lret < 0)
			return lret;
		return 0;
	}

	ret = ttm_bo_reserve(bo, true, nonblock, NULL);
	if (unlikely(ret != 0))
		return ret;

	ret = ttm_bo_wait(bo, true, nonblock);
	if (likely(ret == 0))
		atomic_inc(&vmw_bo->cpu_writers);

	ttm_bo_unreserve(bo);
	if (unlikely(ret != 0))
		return ret;

	return ret;
}

/**
 * vmw_user_bo_synccpu_release - Release a previous grab for CPU access,
 * and unblock command submission on the buffer if blocked.
 *
 * @filp: Identifying the caller.
 * @handle: Handle identifying the buffer object.
 * @flags: Flags indicating the type of release.
 */
static int vmw_user_bo_synccpu_release(struct drm_file *filp,
				       uint32_t handle,
				       uint32_t flags)
{
	struct vmw_bo *vmw_bo;
	int ret = vmw_user_bo_lookup(filp, handle, &vmw_bo);

	if (!ret) {
		if (!(flags & drm_vmw_synccpu_allow_cs)) {
			atomic_dec(&vmw_bo->cpu_writers);
		}
<<<<<<< HEAD
		vmw_user_bo_unref(vmw_bo);
=======
		vmw_user_bo_unref(&vmw_bo);
>>>>>>> 883d1a95
	}

	return ret;
}


/**
 * vmw_user_bo_synccpu_ioctl - ioctl function implementing the synccpu
 * functionality.
 *
 * @dev: Identifies the drm device.
 * @data: Pointer to the ioctl argument.
 * @file_priv: Identifies the caller.
 * Return: Zero on success, negative error code on error.
 *
 * This function checks the ioctl arguments for validity and calls the
 * relevant synccpu functions.
 */
int vmw_user_bo_synccpu_ioctl(struct drm_device *dev, void *data,
			      struct drm_file *file_priv)
{
	struct drm_vmw_synccpu_arg *arg =
		(struct drm_vmw_synccpu_arg *) data;
	struct vmw_bo *vbo;
	int ret;

	if ((arg->flags & (drm_vmw_synccpu_read | drm_vmw_synccpu_write)) == 0
	    || (arg->flags & ~(drm_vmw_synccpu_read | drm_vmw_synccpu_write |
			       drm_vmw_synccpu_dontblock |
			       drm_vmw_synccpu_allow_cs)) != 0) {
		DRM_ERROR("Illegal synccpu flags.\n");
		return -EINVAL;
	}

	switch (arg->op) {
	case drm_vmw_synccpu_grab:
		ret = vmw_user_bo_lookup(file_priv, arg->handle, &vbo);
		if (unlikely(ret != 0))
			return ret;

		ret = vmw_user_bo_synccpu_grab(vbo, arg->flags);
<<<<<<< HEAD
		vmw_user_bo_unref(vbo);
=======
		vmw_user_bo_unref(&vbo);
>>>>>>> 883d1a95
		if (unlikely(ret != 0)) {
			if (ret == -ERESTARTSYS || ret == -EBUSY)
				return -EBUSY;
			DRM_ERROR("Failed synccpu grab on handle 0x%08x.\n",
				  (unsigned int) arg->handle);
			return ret;
		}
		break;
	case drm_vmw_synccpu_release:
		ret = vmw_user_bo_synccpu_release(file_priv,
						  arg->handle,
						  arg->flags);
		if (unlikely(ret != 0)) {
			DRM_ERROR("Failed synccpu release on handle 0x%08x.\n",
				  (unsigned int) arg->handle);
			return ret;
		}
		break;
	default:
		DRM_ERROR("Invalid synccpu operation.\n");
		return -EINVAL;
	}

	return 0;
}

/**
 * vmw_bo_unref_ioctl - Generic handle close ioctl.
 *
 * @dev: Identifies the drm device.
 * @data: Pointer to the ioctl argument.
 * @file_priv: Identifies the caller.
 * Return: Zero on success, negative error code on error.
 *
 * This function checks the ioctl arguments for validity and closes a
 * handle to a TTM base object, optionally freeing the object.
 */
int vmw_bo_unref_ioctl(struct drm_device *dev, void *data,
		       struct drm_file *file_priv)
{
	struct drm_vmw_unref_dmabuf_arg *arg =
	    (struct drm_vmw_unref_dmabuf_arg *)data;

	return drm_gem_handle_delete(file_priv, arg->handle);
}


/**
 * vmw_user_bo_lookup - Look up a vmw user buffer object from a handle.
 *
 * @filp: The file the handle is registered with.
 * @handle: The user buffer object handle
 * @out: Pointer to a where a pointer to the embedded
 * struct vmw_bo should be placed.
 * Return: Zero on success, Negative error code on error.
 *
 * The vmw buffer object pointer will be refcounted (both ttm and gem)
 */
int vmw_user_bo_lookup(struct drm_file *filp,
		       u32 handle,
		       struct vmw_bo **out)
{
	struct drm_gem_object *gobj;

	gobj = drm_gem_object_lookup(filp, handle);
	if (!gobj) {
		DRM_ERROR("Invalid buffer object handle 0x%08lx.\n",
			  (unsigned long)handle);
		return -ESRCH;
	}

<<<<<<< HEAD
	*out = to_vmw_bo(gobj);
	ttm_bo_get(&(*out)->tbo);
=======
	*out = gem_to_vmw_bo(gobj);
>>>>>>> 883d1a95

	return 0;
}

/**
 * vmw_bo_fence_single - Utility function to fence a single TTM buffer
 *                       object without unreserving it.
 *
 * @bo:             Pointer to the struct ttm_buffer_object to fence.
 * @fence:          Pointer to the fence. If NULL, this function will
 *                  insert a fence into the command stream..
 *
 * Contrary to the ttm_eu version of this function, it takes only
 * a single buffer object instead of a list, and it also doesn't
 * unreserve the buffer object, which needs to be done separately.
 */
void vmw_bo_fence_single(struct ttm_buffer_object *bo,
			 struct vmw_fence_obj *fence)
{
	struct ttm_device *bdev = bo->bdev;
	struct vmw_private *dev_priv = vmw_priv_from_ttm(bdev);
	int ret;

	if (fence == NULL)
		vmw_execbuf_fence_commands(NULL, dev_priv, &fence, NULL);
	else
		dma_fence_get(&fence->base);

	ret = dma_resv_reserve_fences(bo->base.resv, 1);
	if (!ret)
		dma_resv_add_fence(bo->base.resv, &fence->base,
				   DMA_RESV_USAGE_KERNEL);
	else
		/* Last resort fallback when we are OOM */
		dma_fence_wait(&fence->base, false);
	dma_fence_put(&fence->base);
}


/**
 * vmw_dumb_create - Create a dumb kms buffer
 *
 * @file_priv: Pointer to a struct drm_file identifying the caller.
 * @dev: Pointer to the drm device.
 * @args: Pointer to a struct drm_mode_create_dumb structure
 * Return: Zero on success, negative error code on failure.
 *
 * This is a driver callback for the core drm create_dumb functionality.
 * Note that this is very similar to the vmw_bo_alloc ioctl, except
 * that the arguments have a different format.
 */
int vmw_dumb_create(struct drm_file *file_priv,
		    struct drm_device *dev,
		    struct drm_mode_create_dumb *args)
{
	struct vmw_private *dev_priv = vmw_priv(dev);
	struct vmw_bo *vbo;
	int cpp = DIV_ROUND_UP(args->bpp, 8);
	int ret;

	switch (cpp) {
	case 1: /* DRM_FORMAT_C8 */
	case 2: /* DRM_FORMAT_RGB565 */
	case 4: /* DRM_FORMAT_XRGB8888 */
		break;
	default:
		/*
		 * Dumb buffers don't allow anything else.
		 * This is tested via IGT's dumb_buffers
		 */
		return -EINVAL;
	}

	args->pitch = args->width * cpp;
	args->size = ALIGN(args->pitch * args->height, PAGE_SIZE);

	ret = vmw_gem_object_create_with_handle(dev_priv, file_priv,
						args->size, &args->handle,
						&vbo);
	/* drop reference from allocate - handle holds it now */
	drm_gem_object_put(&vbo->tbo.base);
	return ret;
}

/**
 * vmw_bo_swap_notify - swapout notify callback.
 *
 * @bo: The buffer object to be swapped out.
 */
void vmw_bo_swap_notify(struct ttm_buffer_object *bo)
{
	/* Kill any cached kernel maps before swapout */
	vmw_bo_unmap(to_vmw_bo(&bo->base));
}


/**
 * vmw_bo_move_notify - TTM move_notify_callback
 *
 * @bo: The TTM buffer object about to move.
 * @mem: The struct ttm_resource indicating to what memory
 *       region the move is taking place.
 *
 * Detaches cached maps and device bindings that require that the
 * buffer doesn't move.
 */
void vmw_bo_move_notify(struct ttm_buffer_object *bo,
			struct ttm_resource *mem)
{
	struct vmw_bo *vbo = to_vmw_bo(&bo->base);

	/*
	 * Kill any cached kernel maps before move to or from VRAM.
	 * With other types of moves, the underlying pages stay the same,
	 * and the map can be kept.
	 */
	if (mem->mem_type == TTM_PL_VRAM || bo->resource->mem_type == TTM_PL_VRAM)
		vmw_bo_unmap(vbo);

	/*
	 * If we're moving a backup MOB out of MOB placement, then make sure we
	 * read back all resource content first, and unbind the MOB from
	 * the resource.
	 */
	if (mem->mem_type != VMW_PL_MOB && bo->resource->mem_type == VMW_PL_MOB)
		vmw_resource_unbind_list(vbo);
}

static u32
set_placement_list(struct ttm_place *pl, u32 domain)
{
	u32 n = 0;

	/*
	 * The placements are ordered according to our preferences
	 */
	if (domain & VMW_BO_DOMAIN_MOB) {
		pl[n].mem_type = VMW_PL_MOB;
		pl[n].flags = 0;
		pl[n].fpfn = 0;
		pl[n].lpfn = 0;
		n++;
	}
	if (domain & VMW_BO_DOMAIN_GMR) {
		pl[n].mem_type = VMW_PL_GMR;
		pl[n].flags = 0;
		pl[n].fpfn = 0;
		pl[n].lpfn = 0;
		n++;
	}
	if (domain & VMW_BO_DOMAIN_VRAM) {
		pl[n].mem_type = TTM_PL_VRAM;
		pl[n].flags = 0;
		pl[n].fpfn = 0;
		pl[n].lpfn = 0;
		n++;
	}
	if (domain & VMW_BO_DOMAIN_WAITABLE_SYS) {
		pl[n].mem_type = VMW_PL_SYSTEM;
		pl[n].flags = 0;
		pl[n].fpfn = 0;
		pl[n].lpfn = 0;
		n++;
	}
	if (domain & VMW_BO_DOMAIN_SYS) {
		pl[n].mem_type = TTM_PL_SYSTEM;
		pl[n].flags = 0;
		pl[n].fpfn = 0;
		pl[n].lpfn = 0;
		n++;
	}

	WARN_ON(!n);
	if (!n) {
		pl[n].mem_type = TTM_PL_SYSTEM;
		pl[n].flags = 0;
		pl[n].fpfn = 0;
		pl[n].lpfn = 0;
		n++;
	}
	return n;
}

void vmw_bo_placement_set(struct vmw_bo *bo, u32 domain, u32 busy_domain)
{
	struct ttm_device *bdev = bo->tbo.bdev;
	struct vmw_private *vmw = vmw_priv_from_ttm(bdev);
	struct ttm_placement *pl = &bo->placement;
	bool mem_compatible = false;
	u32 i;

	pl->placement = bo->places;
	pl->num_placement = set_placement_list(bo->places, domain);

	if (drm_debug_enabled(DRM_UT_DRIVER) && bo->tbo.resource) {
		for (i = 0; i < pl->num_placement; ++i) {
			if (bo->tbo.resource->mem_type == TTM_PL_SYSTEM ||
			    bo->tbo.resource->mem_type == pl->placement[i].mem_type)
				mem_compatible = true;
		}
		if (!mem_compatible)
			drm_warn(&vmw->drm,
				 "%s: Incompatible transition from "
				 "bo->base.resource->mem_type = %u to domain = %u\n",
				 __func__, bo->tbo.resource->mem_type, domain);
	}

	pl->busy_placement = bo->busy_places;
	pl->num_busy_placement = set_placement_list(bo->busy_places, busy_domain);
}

void vmw_bo_placement_set_default_accelerated(struct vmw_bo *bo)
{
	struct ttm_device *bdev = bo->tbo.bdev;
	struct vmw_private *vmw = vmw_priv_from_ttm(bdev);
	u32 domain = VMW_BO_DOMAIN_GMR | VMW_BO_DOMAIN_VRAM;

	if (vmw->has_mob)
		domain = VMW_BO_DOMAIN_MOB;

	vmw_bo_placement_set(bo, domain, domain);
}<|MERGE_RESOLUTION|>--- conflicted
+++ resolved
@@ -34,6 +34,8 @@
 
 static void vmw_bo_release(struct vmw_bo *vbo)
 {
+	WARN_ON(vbo->tbo.base.funcs &&
+		kref_read(&vbo->tbo.base.refcount) != 0);
 	vmw_bo_unmap(vbo);
 	drm_gem_object_release(&vbo->tbo.base);
 }
@@ -497,11 +499,7 @@
 		if (!(flags & drm_vmw_synccpu_allow_cs)) {
 			atomic_dec(&vmw_bo->cpu_writers);
 		}
-<<<<<<< HEAD
-		vmw_user_bo_unref(vmw_bo);
-=======
 		vmw_user_bo_unref(&vmw_bo);
->>>>>>> 883d1a95
 	}
 
 	return ret;
@@ -543,11 +541,7 @@
 			return ret;
 
 		ret = vmw_user_bo_synccpu_grab(vbo, arg->flags);
-<<<<<<< HEAD
-		vmw_user_bo_unref(vbo);
-=======
 		vmw_user_bo_unref(&vbo);
->>>>>>> 883d1a95
 		if (unlikely(ret != 0)) {
 			if (ret == -ERESTARTSYS || ret == -EBUSY)
 				return -EBUSY;
@@ -619,12 +613,7 @@
 		return -ESRCH;
 	}
 
-<<<<<<< HEAD
 	*out = to_vmw_bo(gobj);
-	ttm_bo_get(&(*out)->tbo);
-=======
-	*out = gem_to_vmw_bo(gobj);
->>>>>>> 883d1a95
 
 	return 0;
 }
