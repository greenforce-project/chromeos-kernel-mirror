// SPDX-License-Identifier: GPL-2.0 or MIT
/*
 * Copyright (C) 2016 Noralf Trønnes
 *
 * This program is free software; you can redistribute it and/or modify
 * it under the terms of the GNU General Public License as published by
 * the Free Software Foundation; either version 2 of the License, or
 * (at your option) any later version.
 */

#include <linux/module.h>
#include <linux/slab.h>
#include <linux/io.h>

#include <drm/drm_device.h>
#include <drm/drm_format_helper.h>
#include <drm/drm_framebuffer.h>
#include <drm/drm_fourcc.h>
#include <drm/drm_print.h>
#include <drm/drm_rect.h>

static unsigned int clip_offset(const struct drm_rect *clip, unsigned int pitch, unsigned int cpp)
{
	return clip->y1 * pitch + clip->x1 * cpp;
}

/**
 * drm_fb_clip_offset - Returns the clipping rectangles byte-offset in a framebuffer
 * @pitch: Framebuffer line pitch in byte
 * @format: Framebuffer format
 * @clip: Clip rectangle
 *
 * Returns:
 * The byte offset of the clip rectangle's top-left corner within the framebuffer.
 */
unsigned int drm_fb_clip_offset(unsigned int pitch, const struct drm_format_info *format,
				const struct drm_rect *clip)
{
	return clip_offset(clip, pitch, format->cpp[0]);
}
EXPORT_SYMBOL(drm_fb_clip_offset);

/* TODO: Make this functon work with multi-plane formats. */
static int drm_fb_xfrm(void *dst, unsigned long dst_pitch, unsigned long dst_pixsize,
		       const void *vaddr, const struct drm_framebuffer *fb,
		       const struct drm_rect *clip, bool vaddr_cached_hint,
		       void (*xfrm_line)(void *dbuf, const void *sbuf, unsigned int npixels))
{
	unsigned long linepixels = drm_rect_width(clip);
	unsigned long lines = drm_rect_height(clip);
	size_t sbuf_len = linepixels * fb->format->cpp[0];
	void *stmp = NULL;
	unsigned long i;
	const void *sbuf;

	/*
	 * Some source buffers, such as CMA memory, use write-combine
	 * caching, so reads are uncached. Speed up access by fetching
	 * one line at a time.
	 */
	if (!vaddr_cached_hint) {
		stmp = kmalloc(sbuf_len, GFP_KERNEL);
		if (!stmp)
			return -ENOMEM;
	}

	if (!dst_pitch)
		dst_pitch = drm_rect_width(clip) * dst_pixsize;
	vaddr += clip_offset(clip, fb->pitches[0], fb->format->cpp[0]);

	for (i = 0; i < lines; ++i) {
		if (stmp)
			sbuf = memcpy(stmp, vaddr, sbuf_len);
		else
			sbuf = vaddr;
		xfrm_line(dst, sbuf, linepixels);
		vaddr += fb->pitches[0];
		dst += dst_pitch;
	}

	kfree(stmp);

	return 0;
}

/* TODO: Make this functon work with multi-plane formats. */
static int drm_fb_xfrm_toio(void __iomem *dst, unsigned long dst_pitch, unsigned long dst_pixsize,
			    const void *vaddr, const struct drm_framebuffer *fb,
			    const struct drm_rect *clip, bool vaddr_cached_hint,
			    void (*xfrm_line)(void *dbuf, const void *sbuf, unsigned int npixels))
{
	unsigned long linepixels = drm_rect_width(clip);
	unsigned long lines = drm_rect_height(clip);
	size_t dbuf_len = linepixels * dst_pixsize;
	size_t stmp_off = round_up(dbuf_len, ARCH_KMALLOC_MINALIGN); /* for sbuf alignment */
	size_t sbuf_len = linepixels * fb->format->cpp[0];
	void *stmp = NULL;
	unsigned long i;
	const void *sbuf;
	void *dbuf;

	if (vaddr_cached_hint) {
		dbuf = kmalloc(dbuf_len, GFP_KERNEL);
	} else {
		dbuf = kmalloc(stmp_off + sbuf_len, GFP_KERNEL);
		stmp = dbuf + stmp_off;
	}
	if (!dbuf)
		return -ENOMEM;

	if (!dst_pitch)
		dst_pitch = linepixels * dst_pixsize;
	vaddr += clip_offset(clip, fb->pitches[0], fb->format->cpp[0]);

	for (i = 0; i < lines; ++i) {
		if (stmp)
			sbuf = memcpy(stmp, vaddr, sbuf_len);
		else
			sbuf = vaddr;
		xfrm_line(dbuf, sbuf, linepixels);
		memcpy_toio(dst, dbuf, dbuf_len);
		vaddr += fb->pitches[0];
		dst += dst_pitch;
	}

	kfree(dbuf);

	return 0;
}

/**
 * drm_fb_memcpy - Copy clip buffer
 * @dst: Destination buffer
 * @dst_pitch: Number of bytes between two consecutive scanlines within dst
 * @vaddr: Source buffer
 * @fb: DRM framebuffer
 * @clip: Clip rectangle area to copy
 *
 * This function does not apply clipping on dst, i.e. the destination
 * is at the top-left corner.
 */
void drm_fb_memcpy(void *dst, unsigned int dst_pitch, const void *vaddr,
		   const struct drm_framebuffer *fb, const struct drm_rect *clip)
{
	unsigned int cpp = fb->format->cpp[0];
	size_t len = (clip->x2 - clip->x1) * cpp;
	unsigned int y, lines = clip->y2 - clip->y1;

	if (!dst_pitch)
		dst_pitch = len;

	vaddr += clip_offset(clip, fb->pitches[0], cpp);
	for (y = 0; y < lines; y++) {
		memcpy(dst, vaddr, len);
		vaddr += fb->pitches[0];
		dst += dst_pitch;
	}
}
EXPORT_SYMBOL(drm_fb_memcpy);

/**
 * drm_fb_memcpy_toio - Copy clip buffer
 * @dst: Destination buffer (iomem)
 * @dst_pitch: Number of bytes between two consecutive scanlines within dst
 * @vaddr: Source buffer
 * @fb: DRM framebuffer
 * @clip: Clip rectangle area to copy
 *
 * This function does not apply clipping on dst, i.e. the destination
 * is at the top-left corner.
 */
void drm_fb_memcpy_toio(void __iomem *dst, unsigned int dst_pitch, const void *vaddr,
			const struct drm_framebuffer *fb, const struct drm_rect *clip)
{
	unsigned int cpp = fb->format->cpp[0];
	size_t len = (clip->x2 - clip->x1) * cpp;
	unsigned int y, lines = clip->y2 - clip->y1;

	if (!dst_pitch)
		dst_pitch = len;

	vaddr += clip_offset(clip, fb->pitches[0], cpp);
	for (y = 0; y < lines; y++) {
		memcpy_toio(dst, vaddr, len);
		vaddr += fb->pitches[0];
		dst += dst_pitch;
	}
}
EXPORT_SYMBOL(drm_fb_memcpy_toio);

static void drm_fb_swab16_line(void *dbuf, const void *sbuf, unsigned int pixels)
{
	u16 *dbuf16 = dbuf;
	const u16 *sbuf16 = sbuf;
	const u16 *send16 = sbuf16 + pixels;

	while (sbuf16 < send16)
		*dbuf16++ = swab16(*sbuf16++);
}

static void drm_fb_swab32_line(void *dbuf, const void *sbuf, unsigned int pixels)
{
	u32 *dbuf32 = dbuf;
	const u32 *sbuf32 = sbuf;
	const u32 *send32 = sbuf32 + pixels;

	while (sbuf32 < send32)
		*dbuf32++ = swab32(*sbuf32++);
}

/**
 * drm_fb_swab - Swap bytes into clip buffer
 * @dst: Destination buffer
 * @dst_pitch: Number of bytes between two consecutive scanlines within dst
 * @src: Source buffer
 * @fb: DRM framebuffer
 * @clip: Clip rectangle area to copy
 * @cached: Source buffer is mapped cached (eg. not write-combined)
 *
 * If @cached is false a temporary buffer is used to cache one pixel line at a
 * time to speed up slow uncached reads.
 *
 * This function does not apply clipping on dst, i.e. the destination
 * is at the top-left corner.
 */
void drm_fb_swab(void *dst, unsigned int dst_pitch, const void *src,
		 const struct drm_framebuffer *fb, const struct drm_rect *clip,
		 bool cached)
{
	u8 cpp = fb->format->cpp[0];

	switch (cpp) {
	case 4:
		drm_fb_xfrm(dst, dst_pitch, cpp, src, fb, clip, cached, drm_fb_swab32_line);
		break;
	case 2:
		drm_fb_xfrm(dst, dst_pitch, cpp, src, fb, clip, cached, drm_fb_swab16_line);
		break;
	default:
		drm_warn_once(fb->dev, "Format %p4cc has unsupported pixel size.\n",
			      &fb->format->format);
		break;
	}
}
EXPORT_SYMBOL(drm_fb_swab);

static void drm_fb_xrgb8888_to_rgb332_line(void *dbuf, const void *sbuf, unsigned int pixels)
{
	u8 *dbuf8 = dbuf;
	const __le32 *sbuf32 = sbuf;
	unsigned int x;
	u32 pix;

	for (x = 0; x < pixels; x++) {
		pix = le32_to_cpu(sbuf32[x]);
		dbuf8[x] = ((pix & 0x00e00000) >> 16) |
			   ((pix & 0x0000e000) >> 11) |
			   ((pix & 0x000000c0) >> 6);
	}
}

/**
 * drm_fb_xrgb8888_to_rgb332 - Convert XRGB8888 to RGB332 clip buffer
 * @dst: RGB332 destination buffer
 * @dst_pitch: Number of bytes between two consecutive scanlines within dst
 * @src: XRGB8888 source buffer
 * @fb: DRM framebuffer
 * @clip: Clip rectangle area to copy
 *
 * Drivers can use this function for RGB332 devices that don't natively support XRGB8888.
 */
void drm_fb_xrgb8888_to_rgb332(void *dst, unsigned int dst_pitch, const void *src,
			       const struct drm_framebuffer *fb, const struct drm_rect *clip)
{
	drm_fb_xfrm(dst, dst_pitch, 1, src, fb, clip, false, drm_fb_xrgb8888_to_rgb332_line);
}
EXPORT_SYMBOL(drm_fb_xrgb8888_to_rgb332);

static void drm_fb_xrgb8888_to_rgb565_line(void *dbuf, const void *sbuf, unsigned int pixels)
{
	u16 *dbuf16 = dbuf;
	const u32 *sbuf32 = sbuf;
	unsigned int x;
	u16 val16;

	for (x = 0; x < pixels; x++) {
		val16 = ((sbuf32[x] & 0x00F80000) >> 8) |
			((sbuf32[x] & 0x0000FC00) >> 5) |
			((sbuf32[x] & 0x000000F8) >> 3);
		dbuf16[x] = val16;
	}
}

static void drm_fb_xrgb8888_to_rgb565_swab_line(void *dbuf, const void *sbuf,
						unsigned int pixels)
{
	u16 *dbuf16 = dbuf;
	const u32 *sbuf32 = sbuf;
	unsigned int x;
	u16 val16;

	for (x = 0; x < pixels; x++) {
		val16 = ((sbuf32[x] & 0x00F80000) >> 8) |
			((sbuf32[x] & 0x0000FC00) >> 5) |
			((sbuf32[x] & 0x000000F8) >> 3);
		dbuf16[x] = swab16(val16);
	}
}

/**
 * drm_fb_xrgb8888_to_rgb565 - Convert XRGB8888 to RGB565 clip buffer
 * @dst: RGB565 destination buffer
 * @dst_pitch: Number of bytes between two consecutive scanlines within dst
 * @vaddr: XRGB8888 source buffer
 * @fb: DRM framebuffer
 * @clip: Clip rectangle area to copy
 * @swab: Swap bytes
 *
 * Drivers can use this function for RGB565 devices that don't natively
 * support XRGB8888.
 */
void drm_fb_xrgb8888_to_rgb565(void *dst, unsigned int dst_pitch, const void *vaddr,
			       const struct drm_framebuffer *fb, const struct drm_rect *clip,
			       bool swab)
{
	if (swab)
		drm_fb_xfrm(dst, dst_pitch, 2, vaddr, fb, clip, false,
			    drm_fb_xrgb8888_to_rgb565_swab_line);
	else
		drm_fb_xfrm(dst, dst_pitch, 2, vaddr, fb, clip, false,
			    drm_fb_xrgb8888_to_rgb565_line);
}
EXPORT_SYMBOL(drm_fb_xrgb8888_to_rgb565);

/**
 * drm_fb_xrgb8888_to_rgb565_toio - Convert XRGB8888 to RGB565 clip buffer
 * @dst: RGB565 destination buffer (iomem)
 * @dst_pitch: Number of bytes between two consecutive scanlines within dst
 * @vaddr: XRGB8888 source buffer
 * @fb: DRM framebuffer
 * @clip: Clip rectangle area to copy
 * @swab: Swap bytes
 *
 * Drivers can use this function for RGB565 devices that don't natively
 * support XRGB8888.
 */
void drm_fb_xrgb8888_to_rgb565_toio(void __iomem *dst, unsigned int dst_pitch,
				    const void *vaddr, const struct drm_framebuffer *fb,
				    const struct drm_rect *clip, bool swab)
{
	if (swab)
		drm_fb_xfrm_toio(dst, dst_pitch, 2, vaddr, fb, clip, false,
				 drm_fb_xrgb8888_to_rgb565_swab_line);
	else
		drm_fb_xfrm_toio(dst, dst_pitch, 2, vaddr, fb, clip, false,
				 drm_fb_xrgb8888_to_rgb565_line);
}
EXPORT_SYMBOL(drm_fb_xrgb8888_to_rgb565_toio);

static void drm_fb_xrgb8888_to_rgb888_line(void *dbuf, const void *sbuf, unsigned int pixels)
{
	u8 *dbuf8 = dbuf;
	const u32 *sbuf32 = sbuf;
	unsigned int x;

	for (x = 0; x < pixels; x++) {
		*dbuf8++ = (sbuf32[x] & 0x000000FF) >>  0;
		*dbuf8++ = (sbuf32[x] & 0x0000FF00) >>  8;
		*dbuf8++ = (sbuf32[x] & 0x00FF0000) >> 16;
	}
}

/**
 * drm_fb_xrgb8888_to_rgb888 - Convert XRGB8888 to RGB888 clip buffer
 * @dst: RGB888 destination buffer
 * @dst_pitch: Number of bytes between two consecutive scanlines within dst
 * @src: XRGB8888 source buffer
 * @fb: DRM framebuffer
 * @clip: Clip rectangle area to copy
 *
 * Drivers can use this function for RGB888 devices that don't natively
 * support XRGB8888.
 */
void drm_fb_xrgb8888_to_rgb888(void *dst, unsigned int dst_pitch, const void *src,
			       const struct drm_framebuffer *fb, const struct drm_rect *clip)
{
	drm_fb_xfrm(dst, dst_pitch, 3, src, fb, clip, false, drm_fb_xrgb8888_to_rgb888_line);
}
EXPORT_SYMBOL(drm_fb_xrgb8888_to_rgb888);

/**
 * drm_fb_xrgb8888_to_rgb888_toio - Convert XRGB8888 to RGB888 clip buffer
 * @dst: RGB565 destination buffer (iomem)
 * @dst_pitch: Number of bytes between two consecutive scanlines within dst
 * @vaddr: XRGB8888 source buffer
 * @fb: DRM framebuffer
 * @clip: Clip rectangle area to copy
 *
 * Drivers can use this function for RGB888 devices that don't natively
 * support XRGB8888.
 */
void drm_fb_xrgb8888_to_rgb888_toio(void __iomem *dst, unsigned int dst_pitch,
				    const void *vaddr, const struct drm_framebuffer *fb,
				    const struct drm_rect *clip)
{
	drm_fb_xfrm_toio(dst, dst_pitch, 3, vaddr, fb, clip, false,
			 drm_fb_xrgb8888_to_rgb888_line);
}
EXPORT_SYMBOL(drm_fb_xrgb8888_to_rgb888_toio);

static void drm_fb_rgb565_to_xrgb8888_line(void *dbuf, const void *sbuf, unsigned int pixels)
{
	u32 *dbuf32 = dbuf;
	const u16 *sbuf16 = sbuf;
	unsigned int x;

	for (x = 0; x < pixels; x++, ++sbuf16, ++dbuf32) {
		u32 val32 = ((*sbuf16 & 0xf800) << 8) |
			    ((*sbuf16 & 0x07e0) << 5) |
			    ((*sbuf16 & 0x001f) << 3);
		*dbuf32 = 0xff000000 | val32 |
			  ((val32 >> 3) & 0x00070007) |
			  ((val32 >> 2) & 0x00000300);
	}
}

static void drm_fb_rgb565_to_xrgb8888_toio(void __iomem *dst, unsigned int dst_pitch,
					   const void *vaddr, const struct drm_framebuffer *fb,
					   const struct drm_rect *clip)
{
	drm_fb_xfrm_toio(dst, dst_pitch, 4, vaddr, fb, clip, false,
			 drm_fb_rgb565_to_xrgb8888_line);
}

static void drm_fb_rgb888_to_xrgb8888_line(void *dbuf, const void *sbuf, unsigned int pixels)
{
	u32 *dbuf32 = dbuf;
	const u8 *sbuf8 = sbuf;
	unsigned int x;

	for (x = 0; x < pixels; x++) {
		u8 r = *sbuf8++;
		u8 g = *sbuf8++;
		u8 b = *sbuf8++;
		*dbuf32++ = 0xff000000 | (r << 16) | (g << 8) | b;
	}
}

static void drm_fb_rgb888_to_xrgb8888_toio(void __iomem *dst, unsigned int dst_pitch,
					   const void *vaddr, const struct drm_framebuffer *fb,
					   const struct drm_rect *clip)
{
	drm_fb_xfrm_toio(dst, dst_pitch, 4, vaddr, fb, clip, false,
			 drm_fb_rgb888_to_xrgb8888_line);
}

static void drm_fb_xrgb8888_to_xrgb2101010_line(void *dbuf, const void *sbuf, unsigned int pixels)
{
	u32 *dbuf32 = dbuf;
	const u32 *sbuf32 = sbuf;
	unsigned int x;
	u32 val32;

	for (x = 0; x < pixels; x++) {
		val32 = ((sbuf32[x] & 0x000000FF) << 2) |
			((sbuf32[x] & 0x0000FF00) << 4) |
			((sbuf32[x] & 0x00FF0000) << 6);
		*dbuf32++ = val32 | ((val32 >> 8) & 0x00300C03);
	}
}

/**
 * drm_fb_xrgb8888_to_xrgb2101010_toio - Convert XRGB8888 to XRGB2101010 clip
 * buffer
 * @dst: XRGB2101010 destination buffer (iomem)
 * @dst_pitch: Number of bytes between two consecutive scanlines within dst
 * @vaddr: XRGB8888 source buffer
 * @fb: DRM framebuffer
 * @clip: Clip rectangle area to copy
 *
 * Drivers can use this function for XRGB2101010 devices that don't natively
 * support XRGB8888.
 */
void drm_fb_xrgb8888_to_xrgb2101010_toio(void __iomem *dst,
					 unsigned int dst_pitch, const void *vaddr,
					 const struct drm_framebuffer *fb,
					 const struct drm_rect *clip)
{
	drm_fb_xfrm_toio(dst, dst_pitch, 4, vaddr, fb, clip, false,
			 drm_fb_xrgb8888_to_xrgb2101010_line);
}
EXPORT_SYMBOL(drm_fb_xrgb8888_to_xrgb2101010_toio);

static void drm_fb_xrgb8888_to_gray8_line(void *dbuf, const void *sbuf, unsigned int pixels)
{
	u8 *dbuf8 = dbuf;
	const u32 *sbuf32 = sbuf;
	unsigned int x;

	for (x = 0; x < pixels; x++) {
		u8 r = (*sbuf32 & 0x00ff0000) >> 16;
		u8 g = (*sbuf32 & 0x0000ff00) >> 8;
		u8 b =  *sbuf32 & 0x000000ff;

		/* ITU BT.601: Y = 0.299 R + 0.587 G + 0.114 B */
		*dbuf8++ = (3 * r + 6 * g + b) / 10;
		sbuf32++;
	}
}

/**
 * drm_fb_xrgb8888_to_gray8 - Convert XRGB8888 to grayscale
 * @dst: 8-bit grayscale destination buffer
 * @dst_pitch: Number of bytes between two consecutive scanlines within dst
 * @vaddr: XRGB8888 source buffer
 * @fb: DRM framebuffer
 * @clip: Clip rectangle area to copy
 *
 * Drm doesn't have native monochrome or grayscale support.
 * Such drivers can announce the commonly supported XR24 format to userspace
 * and use this function to convert to the native format.
 *
 * Monochrome drivers will use the most significant bit,
 * where 1 means foreground color and 0 background color.
 *
 * ITU BT.601 is used for the RGB -> luma (brightness) conversion.
 */
void drm_fb_xrgb8888_to_gray8(void *dst, unsigned int dst_pitch, const void *vaddr,
			      const struct drm_framebuffer *fb, const struct drm_rect *clip)
{
	drm_fb_xfrm(dst, dst_pitch, 1, vaddr, fb, clip, false, drm_fb_xrgb8888_to_gray8_line);
}
EXPORT_SYMBOL(drm_fb_xrgb8888_to_gray8);

/**
 * drm_fb_blit_toio - Copy parts of a framebuffer to display memory
 * @dst:	The display memory to copy to
 * @dst_pitch:	Number of bytes between two consecutive scanlines within dst
 * @dst_format:	FOURCC code of the display's color format
 * @vmap:	The framebuffer memory to copy from
 * @fb:		The framebuffer to copy from
 * @clip:	Clip rectangle area to copy
 *
 * This function copies parts of a framebuffer to display memory. If the
 * formats of the display and the framebuffer mismatch, the blit function
 * will attempt to convert between them.
 *
 * Returns:
 * 0 on success, or
 * -EINVAL if the color-format conversion failed, or
 * a negative error code otherwise.
 */
int drm_fb_blit_toio(void __iomem *dst, unsigned int dst_pitch, uint32_t dst_format,
		     const void *vmap, const struct drm_framebuffer *fb,
		     const struct drm_rect *clip)
{
	uint32_t fb_format = fb->format->format;

	/* treat alpha channel like filler bits */
	if (fb_format == DRM_FORMAT_ARGB8888)
		fb_format = DRM_FORMAT_XRGB8888;
	if (dst_format == DRM_FORMAT_ARGB8888)
		dst_format = DRM_FORMAT_XRGB8888;
	if (fb_format == DRM_FORMAT_ARGB2101010)
		fb_format = DRM_FORMAT_XRGB2101010;
	if (dst_format == DRM_FORMAT_ARGB2101010)
		dst_format = DRM_FORMAT_XRGB2101010;

	if (dst_format == fb_format) {
		drm_fb_memcpy_toio(dst, dst_pitch, vmap, fb, clip);
		return 0;

	} else if (dst_format == DRM_FORMAT_RGB565) {
		if (fb_format == DRM_FORMAT_XRGB8888) {
			drm_fb_xrgb8888_to_rgb565_toio(dst, dst_pitch, vmap, fb, clip, false);
			return 0;
		}
	} else if (dst_format == DRM_FORMAT_RGB888) {
		if (fb_format == DRM_FORMAT_XRGB8888) {
			drm_fb_xrgb8888_to_rgb888_toio(dst, dst_pitch, vmap, fb, clip);
			return 0;
		}
	} else if (dst_format == DRM_FORMAT_XRGB8888) {
		if (fb_format == DRM_FORMAT_RGB888) {
			drm_fb_rgb888_to_xrgb8888_toio(dst, dst_pitch, vmap, fb, clip);
			return 0;
		} else if (fb_format == DRM_FORMAT_RGB565) {
			drm_fb_rgb565_to_xrgb8888_toio(dst, dst_pitch, vmap, fb, clip);
			return 0;
		}
	} else if (dst_format == DRM_FORMAT_XRGB2101010) {
		if (fb_format == DRM_FORMAT_XRGB8888) {
			drm_fb_xrgb8888_to_xrgb2101010_toio(dst, dst_pitch, vmap, fb, clip);
			return 0;
		}
	}

	drm_warn_once(fb->dev, "No conversion helper from %p4cc to %p4cc found.\n",
		      &fb_format, &dst_format);

	return -EINVAL;
}
EXPORT_SYMBOL(drm_fb_blit_toio);

<<<<<<< HEAD

static void drm_fb_gray8_to_mono_line(u8 *dst, const u8 *src, unsigned int pixels)
{
=======

static void drm_fb_gray8_to_mono_line(void *dbuf, const void *sbuf, unsigned int pixels)
{
	u8 *dbuf8 = dbuf;
	const u8 *sbuf8 = sbuf;

>>>>>>> 631539c9
	while (pixels) {
		unsigned int i, bits = min(pixels, 8U);
		u8 byte = 0;

		for (i = 0; i < bits; i++, pixels--) {
<<<<<<< HEAD
			if (*src++ >= 128)
=======
			if (*sbuf8++ >= 128)
>>>>>>> 631539c9
				byte |= BIT(i);
		}
		*dbuf8++ = byte;
	}
}

/**
 * drm_fb_xrgb8888_to_mono - Convert XRGB8888 to monochrome
 * @dst: monochrome destination buffer (0=black, 1=white)
 * @dst_pitch: Number of bytes between two consecutive scanlines within dst
 * @vaddr: XRGB8888 source buffer
 * @fb: DRM framebuffer
 * @clip: Clip rectangle area to copy
 *
 * DRM doesn't have native monochrome support.
 * Such drivers can announce the commonly supported XR24 format to userspace
 * and use this function to convert to the native format.
 *
 * This function uses drm_fb_xrgb8888_to_gray8() to convert to grayscale and
 * then the result is converted from grayscale to monochrome.
 *
 * The first pixel (upper left corner of the clip rectangle) will be converted
 * and copied to the first bit (LSB) in the first byte of the monochrome
 * destination buffer.
 * If the caller requires that the first pixel in a byte must be located at an
 * x-coordinate that is a multiple of 8, then the caller must take care itself
 * of supplying a suitable clip rectangle.
 */
void drm_fb_xrgb8888_to_mono(void *dst, unsigned int dst_pitch, const void *vaddr,
			     const struct drm_framebuffer *fb, const struct drm_rect *clip)
{
	unsigned int linepixels = drm_rect_width(clip);
	unsigned int lines = drm_rect_height(clip);
	unsigned int cpp = fb->format->cpp[0];
	unsigned int len_src32 = linepixels * cpp;
	struct drm_device *dev = fb->dev;
	unsigned int y;
	u8 *mono = dst, *gray8;
	u32 *src32;

	if (drm_WARN_ON(dev, fb->format->format != DRM_FORMAT_XRGB8888))
		return;

	/*
	 * The mono destination buffer contains 1 bit per pixel
	 */
	if (!dst_pitch)
		dst_pitch = DIV_ROUND_UP(linepixels, 8);

	/*
	 * The cma memory is write-combined so reads are uncached.
	 * Speed up by fetching one line at a time.
	 *
	 * Also, format conversion from XR24 to monochrome are done
	 * line-by-line but are converted to 8-bit grayscale as an
	 * intermediate step.
	 *
	 * Allocate a buffer to be used for both copying from the cma
	 * memory and to store the intermediate grayscale line pixels.
	 */
	src32 = kmalloc(len_src32 + linepixels, GFP_KERNEL);
	if (!src32)
		return;

	gray8 = (u8 *)src32 + len_src32;

	vaddr += clip_offset(clip, fb->pitches[0], cpp);
	for (y = 0; y < lines; y++) {
		src32 = memcpy(src32, vaddr, len_src32);
		drm_fb_xrgb8888_to_gray8_line(gray8, src32, linepixels);
		drm_fb_gray8_to_mono_line(mono, gray8, linepixels);
		vaddr += fb->pitches[0];
		mono += dst_pitch;
	}

	kfree(src32);
}
EXPORT_SYMBOL(drm_fb_xrgb8888_to_mono);<|MERGE_RESOLUTION|>--- conflicted
+++ resolved
@@ -602,28 +602,18 @@
 }
 EXPORT_SYMBOL(drm_fb_blit_toio);
 
-<<<<<<< HEAD
-
-static void drm_fb_gray8_to_mono_line(u8 *dst, const u8 *src, unsigned int pixels)
-{
-=======
 
 static void drm_fb_gray8_to_mono_line(void *dbuf, const void *sbuf, unsigned int pixels)
 {
 	u8 *dbuf8 = dbuf;
 	const u8 *sbuf8 = sbuf;
 
->>>>>>> 631539c9
 	while (pixels) {
 		unsigned int i, bits = min(pixels, 8U);
 		u8 byte = 0;
 
 		for (i = 0; i < bits; i++, pixels--) {
-<<<<<<< HEAD
-			if (*src++ >= 128)
-=======
 			if (*sbuf8++ >= 128)
->>>>>>> 631539c9
 				byte |= BIT(i);
 		}
 		*dbuf8++ = byte;
