// SPDX-License-Identifier: GPL-2.0-only
/*
 * Copyright (C) Fuzhou Rockchip Electronics Co.Ltd
 * Author:Mark Yao <mark.yao@rock-chips.com>
 */

#include <linux/clk.h>
#include <linux/component.h>
#include <linux/delay.h>
#include <linux/iopoll.h>
#include <linux/kernel.h>
#include <linux/module.h>
#include <linux/of.h>
#include <linux/of_device.h>
#include <linux/overflow.h>
#include <linux/platform_device.h>
#include <linux/pm_runtime.h>
#include <linux/reset.h>

#include <drm/drm.h>
#include <drm/drm_atomic.h>
#include <drm/drm_atomic_uapi.h>
#include <drm/drm_crtc.h>
#include <drm/drm_flip_work.h>
#include <drm/drm_fourcc.h>
#include <drm/drm_gem_atomic_helper.h>
#include <drm/drm_gem_framebuffer_helper.h>
#include <drm/drm_plane_helper.h>
#include <drm/drm_probe_helper.h>
#include <drm/drm_self_refresh_helper.h>
#include <drm/drm_vblank.h>

#ifdef CONFIG_DRM_ANALOGIX_DP
#include <drm/bridge/analogix_dp.h>
#endif

#include <soc/rockchip/rk3399_dmc.h>

#include "rockchip_drm_drv.h"
#include "rockchip_drm_gem.h"
#include "rockchip_drm_fb.h"
#include "rockchip_drm_vop.h"
#include "rockchip_rgb.h"

#define VOP_WIN_SET(vop, win, name, v) \
		vop_reg_set(vop, &win->phy->name, win->base, ~0, v, #name)
#define VOP_SCL_SET(vop, win, name, v) \
		vop_reg_set(vop, &win->phy->scl->name, win->base, ~0, v, #name)
#define VOP_SCL_SET_EXT(vop, win, name, v) \
		vop_reg_set(vop, &win->phy->scl->ext->name, \
			    win->base, ~0, v, #name)

#define VOP_WIN_YUV2YUV_SET(vop, win_yuv2yuv, name, v) \
	do { \
		if (win_yuv2yuv && win_yuv2yuv->name.mask) \
			vop_reg_set(vop, &win_yuv2yuv->name, 0, ~0, v, #name); \
	} while (0)

#define VOP_WIN_YUV2YUV_COEFFICIENT_SET(vop, win_yuv2yuv, name, v) \
	do { \
		if (win_yuv2yuv && win_yuv2yuv->phy->name.mask) \
			vop_reg_set(vop, &win_yuv2yuv->phy->name, win_yuv2yuv->base, ~0, v, #name); \
	} while (0)

#define VOP_INTR_SET_MASK(vop, name, mask, v) \
		vop_reg_set(vop, &vop->data->intr->name, 0, mask, v, #name)

#define VOP_REG_SET(vop, group, name, v) \
		    vop_reg_set(vop, &vop->data->group->name, 0, ~0, v, #name)

#define VOP_INTR_SET_TYPE(vop, name, type, v) \
	do { \
		int i, reg = 0, mask = 0; \
		for (i = 0; i < vop->data->intr->nintrs; i++) { \
			if (vop->data->intr->intrs[i] & type) { \
				reg |= (v) << i; \
				mask |= 1 << i; \
			} \
		} \
		VOP_INTR_SET_MASK(vop, name, mask, reg); \
	} while (0)
#define VOP_INTR_GET_TYPE(vop, name, type) \
		vop_get_intr_type(vop, &vop->data->intr->name, type)

#define VOP_WIN_GET(vop, win, name) \
		vop_read_reg(vop, win->base, &win->phy->name)

#define VOP_WIN_HAS_REG(win, name) \
	(!!(win->phy->name.mask))

#define VOP_WIN_GET_YRGBADDR(vop, win) \
		vop_readl(vop, win->base + win->phy->yrgb_mst.offset)

#define VOP_WIN_TO_INDEX(vop_win) \
	((vop_win) - (vop_win)->vop->win)

#define VOP_AFBC_SET(vop, name, v) \
	do { \
		if ((vop)->data->afbc) \
			vop_reg_set((vop), &(vop)->data->afbc->name, \
				    0, ~0, v, #name); \
	} while (0)

#define to_vop(x) container_of(x, struct vop, crtc)
#define to_vop_win(x) container_of(x, struct vop_win, base)

#define AFBC_FMT_RGB565		0x0
#define AFBC_FMT_U8U8U8U8	0x5
#define AFBC_FMT_U8U8U8		0x4

#define AFBC_TILE_16x16		BIT(4)

/*
 * The coefficients of the following matrix are all fixed points.
 * The format is S2.10 for the 3x3 part of the matrix, and S9.12 for the offsets.
 * They are all represented in two's complement.
 */
static const uint32_t bt601_yuv2rgb[] = {
	0x4A8, 0x0,    0x662,
	0x4A8, 0x1E6F, 0x1CBF,
	0x4A8, 0x812,  0x0,
	0x321168, 0x0877CF, 0x2EB127
};

enum vop_pending {
	VOP_PENDING_FB_UNREF,
};

struct vop_win {
	struct drm_plane base;
	const struct vop_win_data *data;
	const struct vop_win_yuv2yuv_data *yuv2yuv_data;
	struct vop *vop;
};

struct rockchip_rgb;
struct vop {
	struct drm_crtc crtc;
	struct device *dev;
	struct drm_device *drm_dev;
	bool is_enabled;

	struct completion dsp_hold_completion;
	unsigned int win_enabled;

	/* protected by dev->event_lock */
	struct drm_pending_vblank_event *event;

	struct drm_flip_work fb_unref_work;
	unsigned long pending;

	ktime_t line_flag_timestamp;
	struct completion line_flag_completion;
	struct notifier_block dmc_nb;

	const struct vop_data *data;

	uint32_t *regsbak;
	void __iomem *regs;
	void __iomem *lut_regs;

	/* physical map length of vop register */
	uint32_t len;

	/* one time only one process allowed to config the register */
	spinlock_t reg_lock;
	/* lock vop irq reg */
	spinlock_t irq_lock;
	/* protects crtc enable/disable */
	struct mutex vop_lock;

	unsigned int irq;

	/* vop AHP clk */
	struct clk *hclk;
	/* vop dclk */
	struct clk *dclk;
	/* vop share memory frequency */
	struct clk *aclk;

	/* vop dclk reset */
	struct reset_control *dclk_rst;

	/* optional internal rgb encoder */
	struct rockchip_rgb *rgb;

	struct vop_win win[];
};

static inline void vop_writel(struct vop *vop, uint32_t offset, uint32_t v)
{
	writel(v, vop->regs + offset);
	vop->regsbak[offset >> 2] = v;
}

static inline uint32_t vop_readl(struct vop *vop, uint32_t offset)
{
	return readl(vop->regs + offset);
}

static inline uint32_t vop_read_reg(struct vop *vop, uint32_t base,
				    const struct vop_reg *reg)
{
	return (vop_readl(vop, base + reg->offset) >> reg->shift) & reg->mask;
}

static void vop_reg_set(struct vop *vop, const struct vop_reg *reg,
			uint32_t _offset, uint32_t _mask, uint32_t v,
			const char *reg_name)
{
	int offset, mask, shift;

	if (!reg || !reg->mask) {
		DRM_DEV_DEBUG(vop->dev, "Warning: not support %s\n", reg_name);
		return;
	}

	offset = reg->offset + _offset;
	mask = reg->mask & _mask;
	shift = reg->shift;

	if (reg->write_mask) {
		v = ((v << shift) & 0xffff) | (mask << (shift + 16));
	} else {
		uint32_t cached_val = vop->regsbak[offset >> 2];

		v = (cached_val & ~(mask << shift)) | ((v & mask) << shift);
		vop->regsbak[offset >> 2] = v;
	}

	if (reg->relaxed)
		writel_relaxed(v, vop->regs + offset);
	else
		writel(v, vop->regs + offset);
}

static inline uint32_t vop_get_intr_type(struct vop *vop,
					 const struct vop_reg *reg, int type)
{
	uint32_t i, ret = 0;
	uint32_t regs = vop_read_reg(vop, 0, reg);

	for (i = 0; i < vop->data->intr->nintrs; i++) {
		if ((type & vop->data->intr->intrs[i]) && (regs & 1 << i))
			ret |= vop->data->intr->intrs[i];
	}

	return ret;
}

static inline void vop_cfg_done(struct vop *vop)
{
	VOP_REG_SET(vop, common, cfg_done, 1);
}

static bool has_rb_swapped(uint32_t format)
{
	switch (format) {
	case DRM_FORMAT_XBGR8888:
	case DRM_FORMAT_ABGR8888:
	case DRM_FORMAT_BGR888:
	case DRM_FORMAT_BGR565:
		return true;
	default:
		return false;
	}
}

static enum vop_data_format vop_convert_format(uint32_t format)
{
	switch (format) {
	case DRM_FORMAT_XRGB8888:
	case DRM_FORMAT_ARGB8888:
	case DRM_FORMAT_XBGR8888:
	case DRM_FORMAT_ABGR8888:
		return VOP_FMT_ARGB8888;
	case DRM_FORMAT_RGB888:
	case DRM_FORMAT_BGR888:
		return VOP_FMT_RGB888;
	case DRM_FORMAT_RGB565:
	case DRM_FORMAT_BGR565:
		return VOP_FMT_RGB565;
	case DRM_FORMAT_NV12:
		return VOP_FMT_YUV420SP;
	case DRM_FORMAT_NV16:
		return VOP_FMT_YUV422SP;
	case DRM_FORMAT_NV24:
		return VOP_FMT_YUV444SP;
	default:
		DRM_ERROR("unsupported format[%08x]\n", format);
		return -EINVAL;
	}
}

static int vop_convert_afbc_format(uint32_t format)
{
	switch (format) {
	case DRM_FORMAT_XRGB8888:
	case DRM_FORMAT_ARGB8888:
	case DRM_FORMAT_XBGR8888:
	case DRM_FORMAT_ABGR8888:
		return AFBC_FMT_U8U8U8U8;
	case DRM_FORMAT_RGB888:
	case DRM_FORMAT_BGR888:
		return AFBC_FMT_U8U8U8;
	case DRM_FORMAT_RGB565:
	case DRM_FORMAT_BGR565:
		return AFBC_FMT_RGB565;
	/* either of the below should not be reachable */
	default:
		DRM_WARN_ONCE("unsupported AFBC format[%08x]\n", format);
		return -EINVAL;
	}

	return -EINVAL;
}

static uint16_t scl_vop_cal_scale(enum scale_mode mode, uint32_t src,
				  uint32_t dst, bool is_horizontal,
				  int vsu_mode, int *vskiplines)
{
	uint16_t val = 1 << SCL_FT_DEFAULT_FIXPOINT_SHIFT;

	if (vskiplines)
		*vskiplines = 0;

	if (is_horizontal) {
		if (mode == SCALE_UP)
			val = GET_SCL_FT_BIC(src, dst);
		else if (mode == SCALE_DOWN)
			val = GET_SCL_FT_BILI_DN(src, dst);
	} else {
		if (mode == SCALE_UP) {
			if (vsu_mode == SCALE_UP_BIL)
				val = GET_SCL_FT_BILI_UP(src, dst);
			else
				val = GET_SCL_FT_BIC(src, dst);
		} else if (mode == SCALE_DOWN) {
			if (vskiplines) {
				*vskiplines = scl_get_vskiplines(src, dst);
				val = scl_get_bili_dn_vskip(src, dst,
							    *vskiplines);
			} else {
				val = GET_SCL_FT_BILI_DN(src, dst);
			}
		}
	}

	return val;
}

static void scl_vop_cal_scl_fac(struct vop *vop, const struct vop_win_data *win,
			     uint32_t src_w, uint32_t src_h, uint32_t dst_w,
			     uint32_t dst_h, const struct drm_format_info *info)
{
	uint16_t yrgb_hor_scl_mode, yrgb_ver_scl_mode;
	uint16_t cbcr_hor_scl_mode = SCALE_NONE;
	uint16_t cbcr_ver_scl_mode = SCALE_NONE;
	bool is_yuv = false;
	uint16_t cbcr_src_w = src_w / info->hsub;
	uint16_t cbcr_src_h = src_h / info->vsub;
	uint16_t vsu_mode;
	uint16_t lb_mode;
	uint32_t val;
	int vskiplines;

	if (info->is_yuv)
		is_yuv = true;

	if (dst_w > 3840) {
		DRM_DEV_ERROR(vop->dev, "Maximum dst width (3840) exceeded\n");
		return;
	}

	if (!win->phy->scl->ext) {
		VOP_SCL_SET(vop, win, scale_yrgb_x,
			    scl_cal_scale2(src_w, dst_w));
		VOP_SCL_SET(vop, win, scale_yrgb_y,
			    scl_cal_scale2(src_h, dst_h));
		if (is_yuv) {
			VOP_SCL_SET(vop, win, scale_cbcr_x,
				    scl_cal_scale2(cbcr_src_w, dst_w));
			VOP_SCL_SET(vop, win, scale_cbcr_y,
				    scl_cal_scale2(cbcr_src_h, dst_h));
		}
		return;
	}

	yrgb_hor_scl_mode = scl_get_scl_mode(src_w, dst_w);
	yrgb_ver_scl_mode = scl_get_scl_mode(src_h, dst_h);

	if (is_yuv) {
		cbcr_hor_scl_mode = scl_get_scl_mode(cbcr_src_w, dst_w);
		cbcr_ver_scl_mode = scl_get_scl_mode(cbcr_src_h, dst_h);
		if (cbcr_hor_scl_mode == SCALE_DOWN)
			lb_mode = scl_vop_cal_lb_mode(dst_w, true);
		else
			lb_mode = scl_vop_cal_lb_mode(cbcr_src_w, true);
	} else {
		if (yrgb_hor_scl_mode == SCALE_DOWN)
			lb_mode = scl_vop_cal_lb_mode(dst_w, false);
		else
			lb_mode = scl_vop_cal_lb_mode(src_w, false);
	}

	VOP_SCL_SET_EXT(vop, win, lb_mode, lb_mode);
	if (lb_mode == LB_RGB_3840X2) {
		if (yrgb_ver_scl_mode != SCALE_NONE) {
			DRM_DEV_ERROR(vop->dev, "not allow yrgb ver scale\n");
			return;
		}
		if (cbcr_ver_scl_mode != SCALE_NONE) {
			DRM_DEV_ERROR(vop->dev, "not allow cbcr ver scale\n");
			return;
		}
		vsu_mode = SCALE_UP_BIL;
	} else if (lb_mode == LB_RGB_2560X4) {
		vsu_mode = SCALE_UP_BIL;
	} else {
		vsu_mode = SCALE_UP_BIC;
	}

	val = scl_vop_cal_scale(yrgb_hor_scl_mode, src_w, dst_w,
				true, 0, NULL);
	VOP_SCL_SET(vop, win, scale_yrgb_x, val);
	val = scl_vop_cal_scale(yrgb_ver_scl_mode, src_h, dst_h,
				false, vsu_mode, &vskiplines);
	VOP_SCL_SET(vop, win, scale_yrgb_y, val);

	VOP_SCL_SET_EXT(vop, win, vsd_yrgb_gt4, vskiplines == 4);
	VOP_SCL_SET_EXT(vop, win, vsd_yrgb_gt2, vskiplines == 2);

	VOP_SCL_SET_EXT(vop, win, yrgb_hor_scl_mode, yrgb_hor_scl_mode);
	VOP_SCL_SET_EXT(vop, win, yrgb_ver_scl_mode, yrgb_ver_scl_mode);
	VOP_SCL_SET_EXT(vop, win, yrgb_hsd_mode, SCALE_DOWN_BIL);
	VOP_SCL_SET_EXT(vop, win, yrgb_vsd_mode, SCALE_DOWN_BIL);
	VOP_SCL_SET_EXT(vop, win, yrgb_vsu_mode, vsu_mode);
	if (is_yuv) {
		val = scl_vop_cal_scale(cbcr_hor_scl_mode, cbcr_src_w,
					dst_w, true, 0, NULL);
		VOP_SCL_SET(vop, win, scale_cbcr_x, val);
		val = scl_vop_cal_scale(cbcr_ver_scl_mode, cbcr_src_h,
					dst_h, false, vsu_mode, &vskiplines);
		VOP_SCL_SET(vop, win, scale_cbcr_y, val);

		VOP_SCL_SET_EXT(vop, win, vsd_cbcr_gt4, vskiplines == 4);
		VOP_SCL_SET_EXT(vop, win, vsd_cbcr_gt2, vskiplines == 2);
		VOP_SCL_SET_EXT(vop, win, cbcr_hor_scl_mode, cbcr_hor_scl_mode);
		VOP_SCL_SET_EXT(vop, win, cbcr_ver_scl_mode, cbcr_ver_scl_mode);
		VOP_SCL_SET_EXT(vop, win, cbcr_hsd_mode, SCALE_DOWN_BIL);
		VOP_SCL_SET_EXT(vop, win, cbcr_vsd_mode, SCALE_DOWN_BIL);
		VOP_SCL_SET_EXT(vop, win, cbcr_vsu_mode, vsu_mode);
	}
}

static void vop_dsp_hold_valid_irq_enable(struct vop *vop)
{
	unsigned long flags;

	if (WARN_ON(!vop->is_enabled))
		return;

	spin_lock_irqsave(&vop->irq_lock, flags);

	VOP_INTR_SET_TYPE(vop, clear, DSP_HOLD_VALID_INTR, 1);
	VOP_INTR_SET_TYPE(vop, enable, DSP_HOLD_VALID_INTR, 1);

	spin_unlock_irqrestore(&vop->irq_lock, flags);
}

static void vop_dsp_hold_valid_irq_disable(struct vop *vop)
{
	unsigned long flags;

	if (WARN_ON(!vop->is_enabled))
		return;

	spin_lock_irqsave(&vop->irq_lock, flags);

	VOP_INTR_SET_TYPE(vop, enable, DSP_HOLD_VALID_INTR, 0);

	spin_unlock_irqrestore(&vop->irq_lock, flags);
}

/*
 * (1) each frame starts at the start of the Vsync pulse which is signaled by
 *     the "FRAME_SYNC" interrupt.
 * (2) the active data region of each frame ends at dsp_vact_end
 * (3) we should program this same number (dsp_vact_end) into dsp_line_frag_num,
 *      to get "LINE_FLAG" interrupt at the end of the active on screen data.
 *
 * VOP_INTR_CTRL0.dsp_line_frag_num = VOP_DSP_VACT_ST_END.dsp_vact_end
 * Interrupts
 * LINE_FLAG -------------------------------+
 * FRAME_SYNC ----+                         |
 *                |                         |
 *                v                         v
 *                | Vsync | Vbp |  Vactive  | Vfp |
 *                        ^     ^           ^     ^
 *                        |     |           |     |
 *                        |     |           |     |
 * dsp_vs_end ------------+     |           |     |   VOP_DSP_VTOTAL_VS_END
 * dsp_vact_start --------------+           |     |   VOP_DSP_VACT_ST_END
 * dsp_vact_end ----------------------------+     |   VOP_DSP_VACT_ST_END
 * dsp_total -------------------------------------+   VOP_DSP_VTOTAL_VS_END
 */
static bool vop_line_flag_irq_is_enabled(struct vop *vop)
{
	uint32_t line_flag_irq;
	unsigned long flags;

	spin_lock_irqsave(&vop->irq_lock, flags);

	line_flag_irq = VOP_INTR_GET_TYPE(vop, enable, LINE_FLAG_INTR);

	spin_unlock_irqrestore(&vop->irq_lock, flags);

	return !!line_flag_irq;
}

static void vop_line_flag_irq_enable(struct vop *vop)
{
	unsigned long flags;

	if (WARN_ON(!vop->is_enabled))
		return;

	spin_lock_irqsave(&vop->irq_lock, flags);

	VOP_INTR_SET_TYPE(vop, clear, LINE_FLAG_INTR, 1);
	VOP_INTR_SET_TYPE(vop, enable, LINE_FLAG_INTR, 1);

	spin_unlock_irqrestore(&vop->irq_lock, flags);
}

static void vop_line_flag_irq_disable(struct vop *vop)
{
	unsigned long flags;

	if (WARN_ON(!vop->is_enabled))
		return;

	spin_lock_irqsave(&vop->irq_lock, flags);

	VOP_INTR_SET_TYPE(vop, enable, LINE_FLAG_INTR, 0);

	spin_unlock_irqrestore(&vop->irq_lock, flags);
}

static int vop_core_clks_enable(struct vop *vop)
{
	int ret;

	ret = clk_enable(vop->hclk);
	if (ret < 0)
		return ret;

	ret = clk_enable(vop->aclk);
	if (ret < 0)
		goto err_disable_hclk;

	return 0;

err_disable_hclk:
	clk_disable(vop->hclk);
	return ret;
}

static void vop_core_clks_disable(struct vop *vop)
{
	clk_disable(vop->aclk);
	clk_disable(vop->hclk);
}

static void vop_win_disable(struct vop *vop, const struct vop_win *vop_win)
{
	const struct vop_win_data *win = vop_win->data;

	if (win->phy->scl && win->phy->scl->ext) {
		VOP_SCL_SET_EXT(vop, win, yrgb_hor_scl_mode, SCALE_NONE);
		VOP_SCL_SET_EXT(vop, win, yrgb_ver_scl_mode, SCALE_NONE);
		VOP_SCL_SET_EXT(vop, win, cbcr_hor_scl_mode, SCALE_NONE);
		VOP_SCL_SET_EXT(vop, win, cbcr_ver_scl_mode, SCALE_NONE);
	}

	VOP_WIN_SET(vop, win, enable, 0);
	vop->win_enabled &= ~BIT(VOP_WIN_TO_INDEX(vop_win));
}

static int vop_enable(struct drm_crtc *crtc, struct drm_crtc_state *old_state)
{
	struct vop *vop = to_vop(crtc);
	int ret, i;

	ret = pm_runtime_get_sync(vop->dev);
	if (ret < 0) {
		DRM_DEV_ERROR(vop->dev, "failed to get pm runtime: %d\n", ret);
		return ret;
	}

	ret = vop_core_clks_enable(vop);
	if (WARN_ON(ret < 0))
		goto err_put_pm_runtime;

	ret = clk_enable(vop->dclk);
	if (WARN_ON(ret < 0))
		goto err_disable_core;

	/*
	 * Slave iommu shares power, irq and clock with vop.  It was associated
	 * automatically with this master device via common driver code.
	 * Now that we have enabled the clock we attach it to the shared drm
	 * mapping.
	 */
	ret = rockchip_drm_dma_attach_device(vop->drm_dev, vop->dev);
	if (ret) {
		DRM_DEV_ERROR(vop->dev,
			      "failed to attach dma mapping, %d\n", ret);
		goto err_disable_dclk;
	}

	spin_lock(&vop->reg_lock);
	for (i = 0; i < vop->len; i += 4)
		writel_relaxed(vop->regsbak[i / 4], vop->regs + i);

	/*
	 * We need to make sure that all windows are disabled before we
	 * enable the crtc. Otherwise we might try to scan from a destroyed
	 * buffer later.
	 *
	 * In the case of enable-after-PSR, we don't need to worry about this
	 * case since the buffer is guaranteed to be valid and disabling the
	 * window will result in screen glitches on PSR exit.
	 */
	if (!old_state || !old_state->self_refresh_active) {
		for (i = 0; i < vop->data->win_size; i++) {
			struct vop_win *vop_win = &vop->win[i];

			vop_win_disable(vop, vop_win);
		}
	}

	if (vop->data->afbc) {
		struct rockchip_crtc_state *s;
		/*
		 * Disable AFBC and forget there was a vop window with AFBC
		 */
		VOP_AFBC_SET(vop, enable, 0);
		s = to_rockchip_crtc_state(crtc->state);
		s->enable_afbc = false;
	}

	vop_cfg_done(vop);

	spin_unlock(&vop->reg_lock);

	/*
	 * At here, vop clock & iommu is enable, R/W vop regs would be safe.
	 */
	vop->is_enabled = true;

	spin_lock(&vop->reg_lock);

	VOP_REG_SET(vop, common, standby, 1);

	spin_unlock(&vop->reg_lock);

	drm_crtc_vblank_on(crtc);

	return 0;

err_disable_dclk:
	clk_disable(vop->dclk);
err_disable_core:
	vop_core_clks_disable(vop);
err_put_pm_runtime:
	pm_runtime_put_sync(vop->dev);
	return ret;
}

static void rockchip_drm_set_win_enabled(struct drm_crtc *crtc, bool enabled)
{
        struct vop *vop = to_vop(crtc);
        int i;

        spin_lock(&vop->reg_lock);

        for (i = 0; i < vop->data->win_size; i++) {
                struct vop_win *vop_win = &vop->win[i];
                const struct vop_win_data *win = vop_win->data;

                VOP_WIN_SET(vop, win, enable,
                            enabled && (vop->win_enabled & BIT(i)));
        }
        vop_cfg_done(vop);

        spin_unlock(&vop->reg_lock);
}

static void vop_crtc_atomic_disable(struct drm_crtc *crtc,
				    struct drm_atomic_state *state)
{
	struct rockchip_drm_private *priv = crtc->dev->dev_private;
	struct vop *vop = to_vop(crtc);

	WARN_ON(vop->event);

	if (crtc->state->self_refresh_active)
		rockchip_drm_set_win_enabled(crtc, false);

	if (crtc->state->self_refresh_active)
		goto out;

	mutex_lock(&vop->vop_lock);

	drm_crtc_vblank_off(crtc);

<<<<<<< HEAD
	if (crtc->state->self_refresh_active)
		goto out;

	if (priv->devfreq)
		rockchip_dmcfreq_unregister_clk_sync_nb(priv->devfreq,
							&vop->dmc_nb);

=======
>>>>>>> 3602dbc5
	/*
	 * Vop standby will take effect at end of current frame,
	 * if dsp hold valid irq happen, it means standby complete.
	 *
	 * we must wait standby complete when we want to disable aclk,
	 * if not, memory bus maybe dead.
	 */
	reinit_completion(&vop->dsp_hold_completion);
	vop_dsp_hold_valid_irq_enable(vop);

	spin_lock(&vop->reg_lock);

	VOP_REG_SET(vop, common, standby, 1);

	spin_unlock(&vop->reg_lock);

	if (!wait_for_completion_timeout(&vop->dsp_hold_completion,
					 msecs_to_jiffies(200)))
		WARN(1, "%s: timed out waiting for DSP hold", crtc->name);

	vop_dsp_hold_valid_irq_disable(vop);

	vop->is_enabled = false;

	/*
	 * vop standby complete, so iommu detach is safe.
	 */
	rockchip_drm_dma_detach_device(vop->drm_dev, vop->dev);

	clk_disable(vop->dclk);
	vop_core_clks_disable(vop);
	pm_runtime_put(vop->dev);

	mutex_unlock(&vop->vop_lock);

out:
	if (crtc->state->event && !crtc->state->active) {
		spin_lock_irq(&crtc->dev->event_lock);
		drm_crtc_send_vblank_event(crtc, crtc->state->event);
		spin_unlock_irq(&crtc->dev->event_lock);

		crtc->state->event = NULL;
	}
}

static void vop_plane_destroy(struct drm_plane *plane)
{
	drm_plane_cleanup(plane);
}

static inline bool rockchip_afbc(u64 modifier)
{
	return modifier == ROCKCHIP_AFBC_MOD;
}

static bool rockchip_mod_supported(struct drm_plane *plane,
				   u32 format, u64 modifier)
{
	if (modifier == DRM_FORMAT_MOD_LINEAR)
		return true;

	if (!rockchip_afbc(modifier)) {
		DRM_DEBUG_KMS("Unsupported format modifier 0x%llx\n", modifier);

		return false;
	}

	return vop_convert_afbc_format(format) >= 0;
}

static int vop_plane_atomic_check(struct drm_plane *plane,
			   struct drm_atomic_state *state)
{
	struct drm_plane_state *new_plane_state = drm_atomic_get_new_plane_state(state,
										 plane);
	struct drm_crtc *crtc = new_plane_state->crtc;
	struct drm_crtc_state *crtc_state;
	struct drm_framebuffer *fb = new_plane_state->fb;
	struct vop_win *vop_win = to_vop_win(plane);
	const struct vop_win_data *win = vop_win->data;
	int ret;
	int min_scale = win->phy->scl ? FRAC_16_16(1, 8) :
					DRM_PLANE_HELPER_NO_SCALING;
	int max_scale = win->phy->scl ? FRAC_16_16(8, 1) :
					DRM_PLANE_HELPER_NO_SCALING;

	if (!crtc || WARN_ON(!fb))
		return 0;

	crtc_state = drm_atomic_get_existing_crtc_state(state,
							crtc);
	if (WARN_ON(!crtc_state))
		return -EINVAL;

	ret = drm_atomic_helper_check_plane_state(new_plane_state, crtc_state,
						  min_scale, max_scale,
						  true, true);
	if (ret)
		return ret;

	if (!new_plane_state->visible)
		return 0;

	ret = vop_convert_format(fb->format->format);
	if (ret < 0)
		return ret;

	/*
	 * Src.x1 can be odd when do clip, but yuv plane start point
	 * need align with 2 pixel.
	 */
	if (fb->format->is_yuv && ((new_plane_state->src.x1 >> 16) % 2)) {
		DRM_ERROR("Invalid Source: Yuv format not support odd xpos\n");
		return -EINVAL;
	}

	if (fb->format->is_yuv && new_plane_state->rotation & DRM_MODE_REFLECT_Y) {
		DRM_ERROR("Invalid Source: Yuv format does not support this rotation\n");
		return -EINVAL;
	}

	if (rockchip_afbc(fb->modifier)) {
		struct vop *vop = to_vop(crtc);

		if (!vop->data->afbc) {
			DRM_ERROR("vop does not support AFBC\n");
			return -EINVAL;
		}

		ret = vop_convert_afbc_format(fb->format->format);
		if (ret < 0)
			return ret;

		if (new_plane_state->src.x1 || new_plane_state->src.y1) {
			DRM_ERROR("AFBC does not support offset display, xpos=%d, ypos=%d, offset=%d\n",
				  new_plane_state->src.x1,
				  new_plane_state->src.y1, fb->offsets[0]);
			return -EINVAL;
		}

		if (new_plane_state->rotation && new_plane_state->rotation != DRM_MODE_ROTATE_0) {
			DRM_ERROR("No rotation support in AFBC, rotation=%d\n",
				  new_plane_state->rotation);
			return -EINVAL;
		}
	}

	return 0;
}

static void vop_plane_atomic_disable(struct drm_plane *plane,
				     struct drm_atomic_state *state)
{
	struct drm_plane_state *old_state = drm_atomic_get_old_plane_state(state,
									   plane);
	struct vop_win *vop_win = to_vop_win(plane);
	struct vop *vop = to_vop(old_state->crtc);

	if (!old_state->crtc)
		return;

	spin_lock(&vop->reg_lock);

	vop_win_disable(vop, vop_win);

	spin_unlock(&vop->reg_lock);
}

static void vop_plane_atomic_update(struct drm_plane *plane,
		struct drm_atomic_state *state)
{
	struct drm_plane_state *new_state = drm_atomic_get_new_plane_state(state,
									   plane);
	struct drm_crtc *crtc = new_state->crtc;
	struct vop_win *vop_win = to_vop_win(plane);
	const struct vop_win_data *win = vop_win->data;
	const struct vop_win_yuv2yuv_data *win_yuv2yuv = vop_win->yuv2yuv_data;
	struct vop *vop = to_vop(new_state->crtc);
	struct drm_framebuffer *fb = new_state->fb;
	unsigned int actual_w, actual_h;
	unsigned int dsp_stx, dsp_sty;
	uint32_t act_info, dsp_info, dsp_st;
	struct drm_rect *src = &new_state->src;
	struct drm_rect *dest = &new_state->dst;
	struct drm_gem_object *obj, *uv_obj;
	struct rockchip_gem_object *rk_obj, *rk_uv_obj;
	unsigned long offset;
	dma_addr_t dma_addr;
	uint32_t val;
	bool rb_swap;
	int win_index = VOP_WIN_TO_INDEX(vop_win);
	int format;
	int is_yuv = fb->format->is_yuv;
	int i;

	/*
	 * can't update plane when vop is disabled.
	 */
	if (WARN_ON(!crtc))
		return;

	if (WARN_ON(!vop->is_enabled))
		return;

	if (!new_state->visible) {
		vop_plane_atomic_disable(plane, state);
		return;
	}

	obj = fb->obj[0];
	rk_obj = to_rockchip_obj(obj);

	actual_w = drm_rect_width(src) >> 16;
	actual_h = drm_rect_height(src) >> 16;
	act_info = (actual_h - 1) << 16 | ((actual_w - 1) & 0xffff);

	dsp_info = (drm_rect_height(dest) - 1) << 16;
	dsp_info |= (drm_rect_width(dest) - 1) & 0xffff;

	dsp_stx = dest->x1 + crtc->mode.htotal - crtc->mode.hsync_start;
	dsp_sty = dest->y1 + crtc->mode.vtotal - crtc->mode.vsync_start;
	dsp_st = dsp_sty << 16 | (dsp_stx & 0xffff);

	offset = (src->x1 >> 16) * fb->format->cpp[0];
	offset += (src->y1 >> 16) * fb->pitches[0];
	dma_addr = rk_obj->dma_addr + offset + fb->offsets[0];

	/*
	 * For y-mirroring we need to move address
	 * to the beginning of the last line.
	 */
	if (new_state->rotation & DRM_MODE_REFLECT_Y)
		dma_addr += (actual_h - 1) * fb->pitches[0];

	format = vop_convert_format(fb->format->format);

	spin_lock(&vop->reg_lock);

	if (rockchip_afbc(fb->modifier)) {
		int afbc_format = vop_convert_afbc_format(fb->format->format);

		VOP_AFBC_SET(vop, format, afbc_format | AFBC_TILE_16x16);
		VOP_AFBC_SET(vop, hreg_block_split, 0);
		VOP_AFBC_SET(vop, win_sel, VOP_WIN_TO_INDEX(vop_win));
		VOP_AFBC_SET(vop, hdr_ptr, dma_addr);
		VOP_AFBC_SET(vop, pic_size, act_info);
	}

	VOP_WIN_SET(vop, win, format, format);
	VOP_WIN_SET(vop, win, yrgb_vir, DIV_ROUND_UP(fb->pitches[0], 4));
	VOP_WIN_SET(vop, win, yrgb_mst, dma_addr);
	VOP_WIN_YUV2YUV_SET(vop, win_yuv2yuv, y2r_en, is_yuv);
	VOP_WIN_SET(vop, win, y_mir_en,
		    (new_state->rotation & DRM_MODE_REFLECT_Y) ? 1 : 0);
	VOP_WIN_SET(vop, win, x_mir_en,
		    (new_state->rotation & DRM_MODE_REFLECT_X) ? 1 : 0);

	if (is_yuv) {
		int hsub = fb->format->hsub;
		int vsub = fb->format->vsub;
		int bpp = fb->format->cpp[1];

		uv_obj = fb->obj[1];
		rk_uv_obj = to_rockchip_obj(uv_obj);

		offset = (src->x1 >> 16) * bpp / hsub;
		offset += (src->y1 >> 16) * fb->pitches[1] / vsub;

		dma_addr = rk_uv_obj->dma_addr + offset + fb->offsets[1];
		VOP_WIN_SET(vop, win, uv_vir, DIV_ROUND_UP(fb->pitches[1], 4));
		VOP_WIN_SET(vop, win, uv_mst, dma_addr);

		for (i = 0; i < NUM_YUV2YUV_COEFFICIENTS; i++) {
			VOP_WIN_YUV2YUV_COEFFICIENT_SET(vop,
							win_yuv2yuv,
							y2r_coefficients[i],
							bt601_yuv2rgb[i]);
		}
	}

	if (win->phy->scl)
		scl_vop_cal_scl_fac(vop, win, actual_w, actual_h,
				    drm_rect_width(dest), drm_rect_height(dest),
				    fb->format);

	VOP_WIN_SET(vop, win, act_info, act_info);
	VOP_WIN_SET(vop, win, dsp_info, dsp_info);
	VOP_WIN_SET(vop, win, dsp_st, dsp_st);

	rb_swap = has_rb_swapped(fb->format->format);
	VOP_WIN_SET(vop, win, rb_swap, rb_swap);

	/*
	 * Blending win0 with the background color doesn't seem to work
	 * correctly. We only get the background color, no matter the contents
	 * of the win0 framebuffer.  However, blending pre-multiplied color
	 * with the default opaque black default background color is a no-op,
	 * so we can just disable blending to get the correct result.
	 */
	if (fb->format->has_alpha && win_index > 0) {
		VOP_WIN_SET(vop, win, dst_alpha_ctl,
			    DST_FACTOR_M0(ALPHA_SRC_INVERSE));
		val = SRC_ALPHA_EN(1) | SRC_COLOR_M0(ALPHA_SRC_PRE_MUL) |
			SRC_ALPHA_M0(ALPHA_STRAIGHT) |
			SRC_BLEND_M0(ALPHA_PER_PIX) |
			SRC_ALPHA_CAL_M0(ALPHA_NO_SATURATION) |
			SRC_FACTOR_M0(ALPHA_ONE);
		VOP_WIN_SET(vop, win, src_alpha_ctl, val);

		VOP_WIN_SET(vop, win, alpha_pre_mul, ALPHA_SRC_PRE_MUL);
		VOP_WIN_SET(vop, win, alpha_mode, ALPHA_PER_PIX);
		VOP_WIN_SET(vop, win, alpha_en, 1);
	} else {
		VOP_WIN_SET(vop, win, src_alpha_ctl, SRC_ALPHA_EN(0));
		VOP_WIN_SET(vop, win, alpha_en, 0);
	}

	VOP_WIN_SET(vop, win, enable, 1);
	vop->win_enabled |= BIT(win_index);
	spin_unlock(&vop->reg_lock);
}

static int vop_plane_atomic_async_check(struct drm_plane *plane,
					struct drm_atomic_state *state)
{
	struct drm_plane_state *new_plane_state = drm_atomic_get_new_plane_state(state,
										 plane);
	struct vop_win *vop_win = to_vop_win(plane);
	const struct vop_win_data *win = vop_win->data;
	int min_scale = win->phy->scl ? FRAC_16_16(1, 8) :
					DRM_PLANE_HELPER_NO_SCALING;
	int max_scale = win->phy->scl ? FRAC_16_16(8, 1) :
					DRM_PLANE_HELPER_NO_SCALING;
	struct drm_crtc_state *crtc_state;

	if (plane != new_plane_state->crtc->cursor)
		return -EINVAL;

	if (!plane->state)
		return -EINVAL;

	if (!plane->state->fb)
		return -EINVAL;

	if (state)
		crtc_state = drm_atomic_get_existing_crtc_state(state,
								new_plane_state->crtc);
	else /* Special case for asynchronous cursor updates. */
		crtc_state = plane->crtc->state;

	return drm_atomic_helper_check_plane_state(plane->state, crtc_state,
						   min_scale, max_scale,
						   true, true);
}

static void vop_plane_atomic_async_update(struct drm_plane *plane,
					  struct drm_atomic_state *state)
{
	struct drm_plane_state *new_state = drm_atomic_get_new_plane_state(state,
									   plane);
	struct vop *vop = to_vop(plane->state->crtc);
	struct drm_framebuffer *old_fb = plane->state->fb;

	plane->state->crtc_x = new_state->crtc_x;
	plane->state->crtc_y = new_state->crtc_y;
	plane->state->crtc_h = new_state->crtc_h;
	plane->state->crtc_w = new_state->crtc_w;
	plane->state->src_x = new_state->src_x;
	plane->state->src_y = new_state->src_y;
	plane->state->src_h = new_state->src_h;
	plane->state->src_w = new_state->src_w;
	swap(plane->state->fb, new_state->fb);

	if (vop->is_enabled) {
		vop_plane_atomic_update(plane, state);
		spin_lock(&vop->reg_lock);
		vop_cfg_done(vop);
		spin_unlock(&vop->reg_lock);

		/*
		 * A scanout can still be occurring, so we can't drop the
		 * reference to the old framebuffer. To solve this we get a
		 * reference to old_fb and set a worker to release it later.
		 * FIXME: if we perform 500 async_update calls before the
		 * vblank, then we can have 500 different framebuffers waiting
		 * to be released.
		 */
		if (old_fb && plane->state->fb != old_fb) {
			drm_framebuffer_get(old_fb);
			WARN_ON(drm_crtc_vblank_get(plane->state->crtc) != 0);
			drm_flip_work_queue(&vop->fb_unref_work, old_fb);
			set_bit(VOP_PENDING_FB_UNREF, &vop->pending);
		}
	}
}

static const struct drm_plane_helper_funcs plane_helper_funcs = {
	.atomic_check = vop_plane_atomic_check,
	.atomic_update = vop_plane_atomic_update,
	.atomic_disable = vop_plane_atomic_disable,
	.atomic_async_check = vop_plane_atomic_async_check,
	.atomic_async_update = vop_plane_atomic_async_update,
};

static const struct drm_plane_funcs vop_plane_funcs = {
	.update_plane	= drm_atomic_helper_update_plane,
	.disable_plane	= drm_atomic_helper_disable_plane,
	.destroy = vop_plane_destroy,
	.reset = drm_atomic_helper_plane_reset,
	.atomic_duplicate_state = drm_atomic_helper_plane_duplicate_state,
	.atomic_destroy_state = drm_atomic_helper_plane_destroy_state,
	.format_mod_supported = rockchip_mod_supported,
};

static int vop_crtc_enable_vblank(struct drm_crtc *crtc)
{
	struct vop *vop = to_vop(crtc);
	unsigned long flags;

	if (WARN_ON(!vop->is_enabled))
		return -EPERM;

	spin_lock_irqsave(&vop->irq_lock, flags);

	VOP_INTR_SET_TYPE(vop, clear, FS_INTR, 1);
	VOP_INTR_SET_TYPE(vop, enable, FS_INTR, 1);

	spin_unlock_irqrestore(&vop->irq_lock, flags);

	return 0;
}

static void vop_crtc_disable_vblank(struct drm_crtc *crtc)
{
	struct vop *vop = to_vop(crtc);
	unsigned long flags;

	if (WARN_ON(!vop->is_enabled))
		return;

	spin_lock_irqsave(&vop->irq_lock, flags);

	VOP_INTR_SET_TYPE(vop, enable, FS_INTR, 0);

	spin_unlock_irqrestore(&vop->irq_lock, flags);
}

static bool vop_crtc_mode_fixup(struct drm_crtc *crtc,
				const struct drm_display_mode *mode,
				struct drm_display_mode *adjusted_mode)
{
	struct vop *vop = to_vop(crtc);
	unsigned long rate;

	/*
	 * Clock craziness.
	 *
	 * Key points:
	 *
	 * - DRM works in in kHz.
	 * - Clock framework works in Hz.
	 * - Rockchip's clock driver picks the clock rate that is the
	 *   same _OR LOWER_ than the one requested.
	 *
	 * Action plan:
	 *
	 * 1. Try to set the exact rate first, and confirm the clock framework
	 *    can provide it.
	 *
	 * 2. If the clock framework cannot provide the exact rate, we should
	 *    add 999 Hz to the requested rate.  That way if the clock we need
	 *    is 60000001 Hz (~60 MHz) and DRM tells us to make 60000 kHz then
	 *    the clock framework will actually give us the right clock.
	 *
	 * 3. Get the clock framework to round the rate for us to tell us
	 *    what it will actually make.
	 *
	 * 4. Store the rounded up rate so that we don't need to worry about
	 *    this in the actual clk_set_rate().
	 */
	rate = clk_round_rate(vop->dclk, adjusted_mode->clock * 1000);
	if (rate / 1000 != adjusted_mode->clock)
		rate = clk_round_rate(vop->dclk,
				      adjusted_mode->clock * 1000 + 999);
	adjusted_mode->clock = DIV_ROUND_UP(rate, 1000);

	return true;
}

static bool vop_dsp_lut_is_enabled(struct vop *vop)
{
	return vop_read_reg(vop, 0, &vop->data->common->dsp_lut_en);
}

static void vop_crtc_write_gamma_lut(struct vop *vop, struct drm_crtc *crtc)
{
	struct drm_color_lut *lut = crtc->state->gamma_lut->data;
	unsigned int i;

	for (i = 0; i < crtc->gamma_size; i++) {
		u32 word;

		word = (drm_color_lut_extract(lut[i].red, 10) << 20) |
		       (drm_color_lut_extract(lut[i].green, 10) << 10) |
			drm_color_lut_extract(lut[i].blue, 10);
		writel(word, vop->lut_regs + i * 4);
	}
}

static void vop_crtc_gamma_set(struct vop *vop, struct drm_crtc *crtc,
			       struct drm_crtc_state *old_state)
{
	struct drm_crtc_state *state = crtc->state;
	unsigned int idle;
	int ret;

	if (!vop->lut_regs)
		return;
	/*
	 * To disable gamma (gamma_lut is null) or to write
	 * an update to the LUT, clear dsp_lut_en.
	 */
	spin_lock(&vop->reg_lock);
	VOP_REG_SET(vop, common, dsp_lut_en, 0);
	vop_cfg_done(vop);
	spin_unlock(&vop->reg_lock);

	/*
	 * In order to write the LUT to the internal memory,
	 * we need to first make sure the dsp_lut_en bit is cleared.
	 */
	ret = readx_poll_timeout(vop_dsp_lut_is_enabled, vop,
				 idle, !idle, 5, 30 * 1000);
	if (ret) {
		DRM_DEV_ERROR(vop->dev, "display LUT RAM enable timeout!\n");
		return;
	}

	if (!state->gamma_lut)
		return;

	spin_lock(&vop->reg_lock);
	vop_crtc_write_gamma_lut(vop, crtc);
	VOP_REG_SET(vop, common, dsp_lut_en, 1);
	vop_cfg_done(vop);
	spin_unlock(&vop->reg_lock);
}

static void vop_crtc_atomic_begin(struct drm_crtc *crtc,
				  struct drm_atomic_state *state)
{
	struct drm_crtc_state *crtc_state = drm_atomic_get_new_crtc_state(state,
									  crtc);
	struct drm_crtc_state *old_crtc_state = drm_atomic_get_old_crtc_state(state,
									      crtc);
	struct vop *vop = to_vop(crtc);

	/*
	 * Only update GAMMA if the 'active' flag is not changed,
	 * otherwise it's updated by .atomic_enable.
	 */
	if (crtc_state->color_mgmt_changed &&
	    !crtc_state->active_changed)
		vop_crtc_gamma_set(vop, crtc, old_crtc_state);
}

static void vop_crtc_atomic_enable(struct drm_crtc *crtc,
				   struct drm_atomic_state *state)
{
	struct drm_crtc_state *old_state = drm_atomic_get_old_crtc_state(state,
									 crtc);
	struct vop *vop = to_vop(crtc);
	const struct vop_data *vop_data = vop->data;
	struct rockchip_crtc_state *s = to_rockchip_crtc_state(crtc->state);
	struct drm_display_mode *adjusted_mode = &crtc->state->adjusted_mode;
	struct rockchip_drm_private *priv = crtc->dev->dev_private;
	u16 hsync_len = adjusted_mode->hsync_end - adjusted_mode->hsync_start;
	u16 hdisplay = adjusted_mode->hdisplay;
	u16 htotal = adjusted_mode->htotal;
	u16 hact_st = adjusted_mode->htotal - adjusted_mode->hsync_start;
	u16 hact_end = hact_st + hdisplay;
	u16 vdisplay = adjusted_mode->vdisplay;
	u16 vtotal = adjusted_mode->vtotal;
	u16 vsync_len = adjusted_mode->vsync_end - adjusted_mode->vsync_start;
	u16 vact_st = adjusted_mode->vtotal - adjusted_mode->vsync_start;
	u16 vact_end = vact_st + vdisplay;
	uint32_t pin_pol, val;
	int dither_bpc = s->output_bpc ? s->output_bpc : 10;
	int ret;

	if (old_state && old_state->self_refresh_active) {
		drm_crtc_vblank_on(crtc);
		rockchip_drm_set_win_enabled(crtc, true);
		return;
	}

	/*
	 * If we have a GAMMA LUT in the state, then let's make sure
	 * it's updated. We might be coming out of suspend,
	 * which means the LUT internal memory needs to be re-written.
	 */
	if (crtc->state->gamma_lut)
		vop_crtc_gamma_set(vop, crtc, old_state);

	mutex_lock(&vop->vop_lock);

	WARN_ON(vop->event);

	ret = vop_enable(crtc, old_state);
	if (ret) {
		mutex_unlock(&vop->vop_lock);
		DRM_DEV_ERROR(vop->dev, "Failed to enable vop (%d)\n", ret);
		return;
	}
	pin_pol = (adjusted_mode->flags & DRM_MODE_FLAG_PHSYNC) ?
		   BIT(HSYNC_POSITIVE) : 0;
	pin_pol |= (adjusted_mode->flags & DRM_MODE_FLAG_PVSYNC) ?
		   BIT(VSYNC_POSITIVE) : 0;
	VOP_REG_SET(vop, output, pin_pol, pin_pol);
	VOP_REG_SET(vop, output, mipi_dual_channel_en, 0);

	switch (s->output_type) {
	case DRM_MODE_CONNECTOR_LVDS:
		VOP_REG_SET(vop, output, rgb_dclk_pol, 1);
		VOP_REG_SET(vop, output, rgb_pin_pol, pin_pol);
		VOP_REG_SET(vop, output, rgb_en, 1);
		break;
	case DRM_MODE_CONNECTOR_eDP:
		VOP_REG_SET(vop, output, edp_dclk_pol, 1);
		VOP_REG_SET(vop, output, edp_pin_pol, pin_pol);
		VOP_REG_SET(vop, output, edp_en, 1);
		break;
	case DRM_MODE_CONNECTOR_HDMIA:
		VOP_REG_SET(vop, output, hdmi_dclk_pol, 1);
		VOP_REG_SET(vop, output, hdmi_pin_pol, pin_pol);
		VOP_REG_SET(vop, output, hdmi_en, 1);
		break;
	case DRM_MODE_CONNECTOR_DSI:
		VOP_REG_SET(vop, output, mipi_dclk_pol, 1);
		VOP_REG_SET(vop, output, mipi_pin_pol, pin_pol);
		VOP_REG_SET(vop, output, mipi_en, 1);
		VOP_REG_SET(vop, output, mipi_dual_channel_en,
			    !!(s->output_flags & ROCKCHIP_OUTPUT_DSI_DUAL));
		break;
	case DRM_MODE_CONNECTOR_DisplayPort:
		VOP_REG_SET(vop, output, dp_dclk_pol, 0);
		VOP_REG_SET(vop, output, dp_pin_pol, pin_pol);
		VOP_REG_SET(vop, output, dp_en, 1);
		break;
	default:
		DRM_DEV_ERROR(vop->dev, "unsupported connector_type [%d]\n",
			      s->output_type);
	}

	/*
	 * if vop is not support RGB10 output, need force RGB10 to RGB888.
	 */
	if (s->output_mode == ROCKCHIP_OUT_MODE_AAAA &&
	    !(vop_data->feature & VOP_FEATURE_OUTPUT_RGB10))
		s->output_mode = ROCKCHIP_OUT_MODE_P888;

	if (s->output_mode == ROCKCHIP_OUT_MODE_AAAA && dither_bpc <= 8)
		VOP_REG_SET(vop, common, pre_dither_down, 1);
	else
		VOP_REG_SET(vop, common, pre_dither_down, 0);

	if (dither_bpc == 6) {
		VOP_REG_SET(vop, common, dither_down_sel, DITHER_DOWN_ALLEGRO);
		VOP_REG_SET(vop, common, dither_down_mode, RGB888_TO_RGB666);
		VOP_REG_SET(vop, common, dither_down_en, 1);
	} else {
		VOP_REG_SET(vop, common, dither_down_en, 0);
	}

	VOP_REG_SET(vop, common, out_mode, s->output_mode);

	VOP_REG_SET(vop, modeset, htotal_pw, (htotal << 16) | hsync_len);
	val = hact_st << 16;
	val |= hact_end;
	VOP_REG_SET(vop, modeset, hact_st_end, val);
	VOP_REG_SET(vop, modeset, hpost_st_end, val);

	VOP_REG_SET(vop, modeset, vtotal_pw, (vtotal << 16) | vsync_len);
	val = vact_st << 16;
	val |= vact_end;
	VOP_REG_SET(vop, modeset, vact_st_end, val);
	VOP_REG_SET(vop, modeset, vpost_st_end, val);

	VOP_REG_SET(vop, intr, line_flag_num[0], vact_end);

	clk_set_rate(vop->dclk, adjusted_mode->clock * 1000);

	VOP_REG_SET(vop, common, standby, 0);
	mutex_unlock(&vop->vop_lock);
	if (priv->devfreq)
		rockchip_dmcfreq_register_clk_sync_nb(priv->devfreq,
						      &vop->dmc_nb);
}

static int dmc_notify(struct notifier_block *nb,
		      unsigned long action,
		      void *data)
{
	struct vop *vop = container_of(nb, struct vop, dmc_nb);
	struct drm_crtc *crtc = &vop->crtc;
	ktime_t *timeout = data;
	int ret;

	if (WARN_ON(!vop->is_enabled))
		return NOTIFY_BAD;

	ret = rockchip_drm_wait_vact_end(crtc, 100);
	*timeout = ktime_add_ns(vop->line_flag_timestamp,
				rockchip_drm_get_vblank_ns(&crtc->mode));
	if (ret) {
		dev_err(vop->dev,
			"%s: Line flag interrupt did not arrive: %d\n",
			__func__, ret);
		return NOTIFY_BAD;
	}

	return NOTIFY_STOP;
}

static bool vop_fs_irq_is_pending(struct vop *vop)
{
	return VOP_INTR_GET_TYPE(vop, status, FS_INTR);
}

static void vop_wait_for_irq_handler(struct vop *vop)
{
	bool pending;
	int ret;

	/*
	 * Spin until frame start interrupt status bit goes low, which means
	 * that interrupt handler was invoked and cleared it. The timeout of
	 * 10 msecs is really too long, but it is just a safety measure if
	 * something goes really wrong. The wait will only happen in the very
	 * unlikely case of a vblank happening exactly at the same time and
	 * shouldn't exceed microseconds range.
	 */
	ret = readx_poll_timeout_atomic(vop_fs_irq_is_pending, vop, pending,
					!pending, 0, 10 * 1000);
	if (ret)
		DRM_DEV_ERROR(vop->dev, "VOP vblank IRQ stuck for 10 ms\n");

	synchronize_irq(vop->irq);
}

static int vop_crtc_atomic_check(struct drm_crtc *crtc,
				 struct drm_atomic_state *state)
{
	struct drm_crtc_state *crtc_state = drm_atomic_get_new_crtc_state(state,
									  crtc);
	struct vop *vop = to_vop(crtc);
	struct drm_plane *plane;
	struct drm_plane_state *plane_state;
	struct rockchip_crtc_state *s;
	int afbc_planes = 0;
	uint32_t vblank_ns;

	if (vop->lut_regs && crtc_state->color_mgmt_changed &&
	    crtc_state->gamma_lut) {
		unsigned int len;

		len = drm_color_lut_size(crtc_state->gamma_lut);
		if (len != crtc->gamma_size) {
			DRM_DEBUG_KMS("Invalid LUT size; got %d, expected %d\n",
				      len, crtc->gamma_size);
			return -EINVAL;
		}
	}

	drm_atomic_crtc_state_for_each_plane(plane, crtc_state) {
		plane_state =
			drm_atomic_get_plane_state(crtc_state->state, plane);
		if (IS_ERR(plane_state)) {
			DRM_DEBUG_KMS("Cannot get plane state for plane %s\n",
				      plane->name);
			return PTR_ERR(plane_state);
		}

		if (drm_is_afbc(plane_state->fb->modifier))
			++afbc_planes;
	}

	if (afbc_planes > 1) {
		DRM_DEBUG_KMS("Invalid number of AFBC planes; got %d, expected at most 1\n", afbc_planes);
		return -EINVAL;
	}

	s = to_rockchip_crtc_state(crtc_state);
	s->enable_afbc = afbc_planes > 0;

	vblank_ns = rockchip_drm_get_vblank_ns(&crtc_state->adjusted_mode);
	if (crtc_state->active && vblank_ns < DMC_MIN_VBLANK_NS)
		s->needs_dmcfreq_block = true;

	return 0;
}

static void vop_crtc_atomic_flush(struct drm_crtc *crtc,
				  struct drm_atomic_state *state)
{
	struct drm_crtc_state *old_crtc_state = drm_atomic_get_old_crtc_state(state,
									      crtc);
	struct drm_atomic_state *old_state = old_crtc_state->state;
	struct drm_plane_state *old_plane_state, *new_plane_state;
	struct vop *vop = to_vop(crtc);
	struct drm_plane *plane;
	struct rockchip_crtc_state *s;
	int i;

	if (WARN_ON(!vop->is_enabled))
		return;

	spin_lock(&vop->reg_lock);

	/* Enable AFBC if there is some AFBC window, disable otherwise. */
	s = to_rockchip_crtc_state(crtc->state);
	VOP_AFBC_SET(vop, enable, s->enable_afbc);
	vop_cfg_done(vop);

	spin_unlock(&vop->reg_lock);

	/*
	 * There is a (rather unlikely) possiblity that a vblank interrupt
	 * fired before we set the cfg_done bit. To avoid spuriously
	 * signalling flip completion we need to wait for it to finish.
	 */
	vop_wait_for_irq_handler(vop);

	spin_lock_irq(&crtc->dev->event_lock);
	if (crtc->state->event) {
		WARN_ON(drm_crtc_vblank_get(crtc) != 0);
		WARN_ON(vop->event);

		vop->event = crtc->state->event;
		crtc->state->event = NULL;
	}
	spin_unlock_irq(&crtc->dev->event_lock);

	for_each_oldnew_plane_in_state(old_state, plane, old_plane_state,
				       new_plane_state, i) {
		if (!old_plane_state->fb)
			continue;

		if (old_plane_state->fb == new_plane_state->fb)
			continue;

		drm_framebuffer_get(old_plane_state->fb);
		WARN_ON(drm_crtc_vblank_get(crtc) != 0);
		drm_flip_work_queue(&vop->fb_unref_work, old_plane_state->fb);
		set_bit(VOP_PENDING_FB_UNREF, &vop->pending);
	}
}

static const struct drm_crtc_helper_funcs vop_crtc_helper_funcs = {
	.mode_fixup = vop_crtc_mode_fixup,
	.atomic_check = vop_crtc_atomic_check,
	.atomic_begin = vop_crtc_atomic_begin,
	.atomic_flush = vop_crtc_atomic_flush,
	.atomic_enable = vop_crtc_atomic_enable,
	.atomic_disable = vop_crtc_atomic_disable,
};

static void vop_crtc_destroy(struct drm_crtc *crtc)
{
	drm_crtc_cleanup(crtc);
}

static struct drm_crtc_state *vop_crtc_duplicate_state(struct drm_crtc *crtc)
{
	struct rockchip_crtc_state *rockchip_state;

	if (WARN_ON(!crtc->state))
		return NULL;

	rockchip_state = kzalloc(sizeof(*rockchip_state), GFP_KERNEL);
	if (!rockchip_state)
		return NULL;

	__drm_atomic_helper_crtc_duplicate_state(crtc, &rockchip_state->base);
	return &rockchip_state->base;
}

static void vop_crtc_destroy_state(struct drm_crtc *crtc,
				   struct drm_crtc_state *state)
{
	struct rockchip_crtc_state *s = to_rockchip_crtc_state(state);

	__drm_atomic_helper_crtc_destroy_state(&s->base);
	kfree(s);
}

static void vop_crtc_reset(struct drm_crtc *crtc)
{
	struct rockchip_crtc_state *crtc_state =
		kzalloc(sizeof(*crtc_state), GFP_KERNEL);

	if (crtc->state)
		vop_crtc_destroy_state(crtc, crtc->state);

	__drm_atomic_helper_crtc_reset(crtc, &crtc_state->base);
}

#ifdef CONFIG_DRM_ANALOGIX_DP
static struct drm_connector *vop_get_edp_connector(struct vop *vop)
{
	struct drm_connector *connector;
	struct drm_connector_list_iter conn_iter;

	drm_connector_list_iter_begin(vop->drm_dev, &conn_iter);
	drm_for_each_connector_iter(connector, &conn_iter) {
		if (connector->connector_type == DRM_MODE_CONNECTOR_eDP) {
			drm_connector_list_iter_end(&conn_iter);
			return connector;
		}
	}
	drm_connector_list_iter_end(&conn_iter);

	return NULL;
}

static int vop_crtc_set_crc_source(struct drm_crtc *crtc,
				   const char *source_name)
{
	struct vop *vop = to_vop(crtc);
	struct drm_connector *connector;
	int ret;

	connector = vop_get_edp_connector(vop);
	if (!connector)
		return -EINVAL;

	if (source_name && strcmp(source_name, "auto") == 0)
		ret = analogix_dp_start_crc(connector);
	else if (!source_name)
		ret = analogix_dp_stop_crc(connector);
	else
		ret = -EINVAL;

	return ret;
}

static int
vop_crtc_verify_crc_source(struct drm_crtc *crtc, const char *source_name,
			   size_t *values_cnt)
{
	if (source_name && strcmp(source_name, "auto") != 0)
		return -EINVAL;

	*values_cnt = 3;
	return 0;
}

#else
static int vop_crtc_set_crc_source(struct drm_crtc *crtc,
				   const char *source_name)
{
	return -ENODEV;
}

static int
vop_crtc_verify_crc_source(struct drm_crtc *crtc, const char *source_name,
			   size_t *values_cnt)
{
	return -ENODEV;
}
#endif

static const struct drm_crtc_funcs vop_crtc_funcs = {
	.set_config = drm_atomic_helper_set_config,
	.page_flip = drm_atomic_helper_page_flip,
	.destroy = vop_crtc_destroy,
	.reset = vop_crtc_reset,
	.atomic_duplicate_state = vop_crtc_duplicate_state,
	.atomic_destroy_state = vop_crtc_destroy_state,
	.enable_vblank = vop_crtc_enable_vblank,
	.disable_vblank = vop_crtc_disable_vblank,
	.set_crc_source = vop_crtc_set_crc_source,
	.verify_crc_source = vop_crtc_verify_crc_source,
};

static void vop_fb_unref_worker(struct drm_flip_work *work, void *val)
{
	struct vop *vop = container_of(work, struct vop, fb_unref_work);
	struct drm_framebuffer *fb = val;

	drm_crtc_vblank_put(&vop->crtc);
	drm_framebuffer_put(fb);
}

static void vop_handle_vblank(struct vop *vop)
{
	struct drm_device *drm = vop->drm_dev;
	struct drm_crtc *crtc = &vop->crtc;

	spin_lock(&drm->event_lock);
	if (vop->event) {
		drm_crtc_send_vblank_event(crtc, vop->event);
		drm_crtc_vblank_put(crtc);
		vop->event = NULL;
	}
	spin_unlock(&drm->event_lock);

	if (test_and_clear_bit(VOP_PENDING_FB_UNREF, &vop->pending))
		drm_flip_work_commit(&vop->fb_unref_work, system_unbound_wq);
}

static irqreturn_t vop_isr(int irq, void *data)
{
	struct vop *vop = data;
	struct drm_crtc *crtc = &vop->crtc;
	uint32_t active_irqs;
	int ret = IRQ_NONE;

	/*
	 * The irq is shared with the iommu. If the runtime-pm state of the
	 * vop-device is disabled the irq has to be targeted at the iommu.
	 */
	if (!pm_runtime_get_if_in_use(vop->dev))
		return IRQ_NONE;

	if (vop_core_clks_enable(vop)) {
		DRM_DEV_ERROR_RATELIMITED(vop->dev, "couldn't enable clocks\n");
		goto out;
	}

	/*
	 * interrupt register has interrupt status, enable and clear bits, we
	 * must hold irq_lock to avoid a race with enable/disable_vblank().
	*/
	spin_lock(&vop->irq_lock);

	active_irqs = VOP_INTR_GET_TYPE(vop, status, INTR_MASK);
	/* Clear all active interrupt sources */
	if (active_irqs)
		VOP_INTR_SET_TYPE(vop, clear, active_irqs, 1);

	spin_unlock(&vop->irq_lock);

	/* This is expected for vop iommu irqs, since the irq is shared */
	if (!active_irqs)
		goto out_disable;

	if (active_irqs & DSP_HOLD_VALID_INTR) {
		complete(&vop->dsp_hold_completion);
		active_irqs &= ~DSP_HOLD_VALID_INTR;
		ret = IRQ_HANDLED;
	}

	if (active_irqs & LINE_FLAG_INTR) {
		vop->line_flag_timestamp = ktime_get();
		complete(&vop->line_flag_completion);
		active_irqs &= ~LINE_FLAG_INTR;
		ret = IRQ_HANDLED;
	}

	if (active_irqs & FS_INTR) {
		drm_crtc_handle_vblank(crtc);
		vop_handle_vblank(vop);
		active_irqs &= ~FS_INTR;
		ret = IRQ_HANDLED;
	}

	/* Unhandled irqs are spurious. */
	if (active_irqs)
		DRM_DEV_ERROR(vop->dev, "Unknown VOP IRQs: %#02x\n",
			      active_irqs);

out_disable:
	vop_core_clks_disable(vop);
out:
	pm_runtime_put(vop->dev);
	return ret;
}

static void vop_plane_add_properties(struct drm_plane *plane,
				     const struct vop_win_data *win_data)
{
	unsigned int flags = 0;

	flags |= VOP_WIN_HAS_REG(win_data, x_mir_en) ? DRM_MODE_REFLECT_X : 0;
	flags |= VOP_WIN_HAS_REG(win_data, y_mir_en) ? DRM_MODE_REFLECT_Y : 0;
	if (flags)
		drm_plane_create_rotation_property(plane, DRM_MODE_ROTATE_0,
						   DRM_MODE_ROTATE_0 | flags);
}

static int vop_create_crtc(struct vop *vop)
{
	const struct vop_data *vop_data = vop->data;
	struct device *dev = vop->dev;
	struct drm_device *drm_dev = vop->drm_dev;
	struct drm_plane *primary = NULL, *cursor = NULL, *plane, *tmp;
	struct drm_crtc *crtc = &vop->crtc;
	struct device_node *port;
	int ret;
	int i;

	/*
	 * Create drm_plane for primary and cursor planes first, since we need
	 * to pass them to drm_crtc_init_with_planes, which sets the
	 * "possible_crtcs" to the newly initialized crtc.
	 */
	for (i = 0; i < vop_data->win_size; i++) {
		struct vop_win *vop_win = &vop->win[i];
		const struct vop_win_data *win_data = vop_win->data;

		if (win_data->type != DRM_PLANE_TYPE_PRIMARY &&
		    win_data->type != DRM_PLANE_TYPE_CURSOR)
			continue;

		ret = drm_universal_plane_init(vop->drm_dev, &vop_win->base,
					       0, &vop_plane_funcs,
					       win_data->phy->data_formats,
					       win_data->phy->nformats,
					       win_data->phy->format_modifiers,
					       win_data->type, NULL);
		if (ret) {
			DRM_DEV_ERROR(vop->dev, "failed to init plane %d\n",
				      ret);
			goto err_cleanup_planes;
		}

		plane = &vop_win->base;
		drm_plane_helper_add(plane, &plane_helper_funcs);
		vop_plane_add_properties(plane, win_data);
		if (plane->type == DRM_PLANE_TYPE_PRIMARY)
			primary = plane;
		else if (plane->type == DRM_PLANE_TYPE_CURSOR)
			cursor = plane;
	}

	ret = drm_crtc_init_with_planes(drm_dev, crtc, primary, cursor,
					&vop_crtc_funcs, NULL);
	if (ret)
		goto err_cleanup_planes;

	drm_crtc_helper_add(crtc, &vop_crtc_helper_funcs);
	if (vop->lut_regs) {
		drm_mode_crtc_set_gamma_size(crtc, vop_data->lut_size);
		drm_crtc_enable_color_mgmt(crtc, 0, false, vop_data->lut_size);
	}

	/*
	 * Create drm_planes for overlay windows with possible_crtcs restricted
	 * to the newly created crtc.
	 */
	for (i = 0; i < vop_data->win_size; i++) {
		struct vop_win *vop_win = &vop->win[i];
		const struct vop_win_data *win_data = vop_win->data;
		unsigned long possible_crtcs = drm_crtc_mask(crtc);

		if (win_data->type != DRM_PLANE_TYPE_OVERLAY)
			continue;

		ret = drm_universal_plane_init(vop->drm_dev, &vop_win->base,
					       possible_crtcs,
					       &vop_plane_funcs,
					       win_data->phy->data_formats,
					       win_data->phy->nformats,
					       win_data->phy->format_modifiers,
					       win_data->type, NULL);
		if (ret) {
			DRM_DEV_ERROR(vop->dev, "failed to init overlay %d\n",
				      ret);
			goto err_cleanup_crtc;
		}
		drm_plane_helper_add(&vop_win->base, &plane_helper_funcs);
		vop_plane_add_properties(&vop_win->base, win_data);
	}

	port = of_get_child_by_name(dev->of_node, "port");
	if (!port) {
		DRM_DEV_ERROR(vop->dev, "no port node found in %pOF\n",
			      dev->of_node);
		ret = -ENOENT;
		goto err_cleanup_crtc;
	}

	drm_flip_work_init(&vop->fb_unref_work, "fb_unref",
			   vop_fb_unref_worker);

	init_completion(&vop->dsp_hold_completion);
	init_completion(&vop->line_flag_completion);
	crtc->port = port;

	ret = drm_self_refresh_helper_init(crtc);
	if (ret)
		DRM_DEV_DEBUG_KMS(vop->dev,
			"Failed to init %s with SR helpers %d, ignoring\n",
			crtc->name, ret);

	return 0;

err_cleanup_crtc:
	drm_crtc_cleanup(crtc);
err_cleanup_planes:
	list_for_each_entry_safe(plane, tmp, &drm_dev->mode_config.plane_list,
				 head)
		drm_plane_cleanup(plane);
	return ret;
}

static void vop_destroy_crtc(struct vop *vop)
{
	struct drm_crtc *crtc = &vop->crtc;
	struct drm_device *drm_dev = vop->drm_dev;
	struct drm_plane *plane, *tmp;

	drm_self_refresh_helper_cleanup(crtc);

	of_node_put(crtc->port);

	/*
	 * We need to cleanup the planes now.  Why?
	 *
	 * The planes are "&vop->win[i].base".  That means the memory is
	 * all part of the big "struct vop" chunk of memory.  That memory
	 * was devm allocated and associated with this component.  We need to
	 * free it ourselves before vop_unbind() finishes.
	 */
	list_for_each_entry_safe(plane, tmp, &drm_dev->mode_config.plane_list,
				 head)
		vop_plane_destroy(plane);

	/*
	 * Destroy CRTC after vop_plane_destroy() since vop_disable_plane()
	 * references the CRTC.
	 */
	drm_crtc_cleanup(crtc);
	drm_flip_work_cleanup(&vop->fb_unref_work);
}

static int vop_initial(struct vop *vop)
{
	struct reset_control *ahb_rst;
	int i, ret;

	vop->hclk = devm_clk_get(vop->dev, "hclk_vop");
	if (IS_ERR(vop->hclk)) {
		DRM_DEV_ERROR(vop->dev, "failed to get hclk source\n");
		return PTR_ERR(vop->hclk);
	}
	vop->aclk = devm_clk_get(vop->dev, "aclk_vop");
	if (IS_ERR(vop->aclk)) {
		DRM_DEV_ERROR(vop->dev, "failed to get aclk source\n");
		return PTR_ERR(vop->aclk);
	}
	vop->dclk = devm_clk_get(vop->dev, "dclk_vop");
	if (IS_ERR(vop->dclk)) {
		DRM_DEV_ERROR(vop->dev, "failed to get dclk source\n");
		return PTR_ERR(vop->dclk);
	}

	ret = pm_runtime_get_sync(vop->dev);
	if (ret < 0) {
		DRM_DEV_ERROR(vop->dev, "failed to get pm runtime: %d\n", ret);
		return ret;
	}

	ret = clk_prepare(vop->dclk);
	if (ret < 0) {
		DRM_DEV_ERROR(vop->dev, "failed to prepare dclk\n");
		goto err_put_pm_runtime;
	}

	/* Enable both the hclk and aclk to setup the vop */
	ret = clk_prepare_enable(vop->hclk);
	if (ret < 0) {
		DRM_DEV_ERROR(vop->dev, "failed to prepare/enable hclk\n");
		goto err_unprepare_dclk;
	}

	ret = clk_prepare_enable(vop->aclk);
	if (ret < 0) {
		DRM_DEV_ERROR(vop->dev, "failed to prepare/enable aclk\n");
		goto err_disable_hclk;
	}

	/*
	 * do hclk_reset, reset all vop registers.
	 */
	ahb_rst = devm_reset_control_get(vop->dev, "ahb");
	if (IS_ERR(ahb_rst)) {
		DRM_DEV_ERROR(vop->dev, "failed to get ahb reset\n");
		ret = PTR_ERR(ahb_rst);
		goto err_disable_aclk;
	}
	reset_control_assert(ahb_rst);
	usleep_range(10, 20);
	reset_control_deassert(ahb_rst);

	VOP_INTR_SET_TYPE(vop, clear, INTR_MASK, 1);
	VOP_INTR_SET_TYPE(vop, enable, INTR_MASK, 0);

	for (i = 0; i < vop->len; i += sizeof(u32))
		vop->regsbak[i / 4] = readl_relaxed(vop->regs + i);

	VOP_REG_SET(vop, misc, global_regdone_en, 1);
	VOP_REG_SET(vop, common, dsp_blank, 0);

	for (i = 0; i < vop->data->win_size; i++) {
		struct vop_win *vop_win = &vop->win[i];
		const struct vop_win_data *win = vop_win->data;
		int channel = i * 2 + 1;

		VOP_WIN_SET(vop, win, channel, (channel + 1) << 4 | channel);
		vop_win_disable(vop, vop_win);
		VOP_WIN_SET(vop, win, gate, 1);
	}

	vop_cfg_done(vop);

	/*
	 * do dclk_reset, let all config take affect.
	 */
	vop->dclk_rst = devm_reset_control_get(vop->dev, "dclk");
	if (IS_ERR(vop->dclk_rst)) {
		DRM_DEV_ERROR(vop->dev, "failed to get dclk reset\n");
		ret = PTR_ERR(vop->dclk_rst);
		goto err_disable_aclk;
	}
	reset_control_assert(vop->dclk_rst);
	usleep_range(10, 20);
	reset_control_deassert(vop->dclk_rst);

	clk_disable(vop->hclk);
	clk_disable(vop->aclk);

	vop->is_enabled = false;

	pm_runtime_put_sync(vop->dev);

	return 0;

err_disable_aclk:
	clk_disable_unprepare(vop->aclk);
err_disable_hclk:
	clk_disable_unprepare(vop->hclk);
err_unprepare_dclk:
	clk_unprepare(vop->dclk);
err_put_pm_runtime:
	pm_runtime_put_sync(vop->dev);
	return ret;
}

/*
 * Initialize the vop->win array elements.
 */
static void vop_win_init(struct vop *vop)
{
	const struct vop_data *vop_data = vop->data;
	unsigned int i;

	for (i = 0; i < vop_data->win_size; i++) {
		struct vop_win *vop_win = &vop->win[i];
		const struct vop_win_data *win_data = &vop_data->win[i];

		vop_win->data = win_data;
		vop_win->vop = vop;

		if (vop_data->win_yuv2yuv)
			vop_win->yuv2yuv_data = &vop_data->win_yuv2yuv[i];
	}
}

/**
 * rockchip_drm_wait_vact_end
 * @crtc: CRTC to enable line flag
 * @mstimeout: millisecond for timeout
 *
 * Wait for vact_end line flag irq or timeout.
 *
 * Returns:
 * Zero on success, negative errno on failure.
 */
int rockchip_drm_wait_vact_end(struct drm_crtc *crtc, unsigned int mstimeout)
{
	struct vop *vop = to_vop(crtc);
	unsigned long jiffies_left;
	int ret = 0;

	if (!crtc || !vop->is_enabled)
		return -ENODEV;

	mutex_lock(&vop->vop_lock);
	if (mstimeout <= 0) {
		ret = -EINVAL;
		goto out;
	}

	if (vop_line_flag_irq_is_enabled(vop)) {
		ret = -EBUSY;
		goto out;
	}

	reinit_completion(&vop->line_flag_completion);
	vop_line_flag_irq_enable(vop);

	jiffies_left = wait_for_completion_timeout(&vop->line_flag_completion,
						   msecs_to_jiffies(mstimeout));
	vop_line_flag_irq_disable(vop);

	if (jiffies_left == 0) {
		DRM_DEV_ERROR(vop->dev, "Timeout waiting for IRQ\n");
		ret = -ETIMEDOUT;
		goto out;
	}

out:
	mutex_unlock(&vop->vop_lock);
	return ret;
}
EXPORT_SYMBOL(rockchip_drm_wait_vact_end);

static int vop_bind(struct device *dev, struct device *master, void *data)
{
	struct platform_device *pdev = to_platform_device(dev);
	const struct vop_data *vop_data;
	struct drm_device *drm_dev = data;
	struct vop *vop;
	struct resource *res;
	int ret, irq;

	vop_data = of_device_get_match_data(dev);
	if (!vop_data)
		return -ENODEV;

	/* Allocate vop struct and its vop_win array */
	vop = devm_kzalloc(dev, struct_size(vop, win, vop_data->win_size),
			   GFP_KERNEL);
	if (!vop)
		return -ENOMEM;

	vop->dev = dev;
	vop->data = vop_data;
	vop->drm_dev = drm_dev;
	dev_set_drvdata(dev, vop);

	vop_win_init(vop);

	res = platform_get_resource(pdev, IORESOURCE_MEM, 0);
	vop->regs = devm_ioremap_resource(dev, res);
	if (IS_ERR(vop->regs))
		return PTR_ERR(vop->regs);
	vop->len = resource_size(res);

	res = platform_get_resource(pdev, IORESOURCE_MEM, 1);
	if (res) {
		if (!vop_data->lut_size) {
			DRM_DEV_ERROR(dev, "no gamma LUT size defined\n");
			return -EINVAL;
		}
		vop->lut_regs = devm_ioremap_resource(dev, res);
		if (IS_ERR(vop->lut_regs))
			return PTR_ERR(vop->lut_regs);
	}

	vop->regsbak = devm_kzalloc(dev, vop->len, GFP_KERNEL);
	if (!vop->regsbak)
		return -ENOMEM;

	irq = platform_get_irq(pdev, 0);
	if (irq < 0) {
		DRM_DEV_ERROR(dev, "cannot find irq for vop\n");
		return irq;
	}
	vop->irq = (unsigned int)irq;

	spin_lock_init(&vop->reg_lock);
	spin_lock_init(&vop->irq_lock);
	mutex_init(&vop->vop_lock);
	vop->dmc_nb.notifier_call = dmc_notify;

	ret = vop_create_crtc(vop);
	if (ret)
		return ret;

	pm_runtime_enable(&pdev->dev);

	ret = vop_initial(vop);
	if (ret < 0) {
		DRM_DEV_ERROR(&pdev->dev,
			      "cannot initial vop dev - err %d\n", ret);
		goto err_disable_pm_runtime;
	}

	ret = devm_request_irq(dev, vop->irq, vop_isr,
			       IRQF_SHARED, dev_name(dev), vop);
	if (ret)
		goto err_disable_pm_runtime;

	if (vop->data->feature & VOP_FEATURE_INTERNAL_RGB) {
		vop->rgb = rockchip_rgb_init(dev, &vop->crtc, vop->drm_dev);
		if (IS_ERR(vop->rgb)) {
			ret = PTR_ERR(vop->rgb);
			goto err_disable_pm_runtime;
		}
	}

	return 0;

err_disable_pm_runtime:
	pm_runtime_disable(&pdev->dev);
	vop_destroy_crtc(vop);
	return ret;
}

static void vop_unbind(struct device *dev, struct device *master, void *data)
{
	struct vop *vop = dev_get_drvdata(dev);

	if (vop->rgb)
		rockchip_rgb_fini(vop->rgb);

	pm_runtime_disable(dev);
	vop_destroy_crtc(vop);

	clk_unprepare(vop->aclk);
	clk_unprepare(vop->hclk);
	clk_unprepare(vop->dclk);
}

const struct component_ops vop_component_ops = {
	.bind = vop_bind,
	.unbind = vop_unbind,
};
EXPORT_SYMBOL_GPL(vop_component_ops);<|MERGE_RESOLUTION|>--- conflicted
+++ resolved
@@ -715,16 +715,10 @@
 
 	drm_crtc_vblank_off(crtc);
 
-<<<<<<< HEAD
-	if (crtc->state->self_refresh_active)
-		goto out;
-
 	if (priv->devfreq)
 		rockchip_dmcfreq_unregister_clk_sync_nb(priv->devfreq,
 							&vop->dmc_nb);
 
-=======
->>>>>>> 3602dbc5
 	/*
 	 * Vop standby will take effect at end of current frame,
 	 * if dsp hold valid irq happen, it means standby complete.
