// SPDX-License-Identifier: GPL-2.0-only
/*
 * Copyright (c) 2015 MediaTek Inc.
 */

#include <linux/clk.h>
#include <linux/component.h>
#include <linux/iopoll.h>
#include <linux/irq.h>
#include <linux/of.h>
#include <linux/of_platform.h>
#include <linux/phy/phy.h>
#include <linux/platform_device.h>
#include <linux/reset.h>

#include <video/mipi_display.h>
#include <video/videomode.h>

#include <drm/drm_atomic_helper.h>
#include <drm/drm_bridge.h>
#include <drm/drm_bridge_connector.h>
#include <drm/drm_mipi_dsi.h>
#include <drm/drm_of.h>
#include <drm/drm_panel.h>
#include <drm/drm_print.h>
#include <drm/drm_probe_helper.h>
#include <drm/drm_simple_kms_helper.h>

#include "mtk_disp_drv.h"
#include "mtk_drm_ddp_comp.h"

#define DSI_START		0x00

#define DSI_INTEN		0x08

#define DSI_INTSTA		0x0c
#define LPRX_RD_RDY_INT_FLAG		BIT(0)
#define CMD_DONE_INT_FLAG		BIT(1)
#define TE_RDY_INT_FLAG			BIT(2)
#define VM_DONE_INT_FLAG		BIT(3)
#define EXT_TE_RDY_INT_FLAG		BIT(4)
#define DSI_BUSY			BIT(31)

#define DSI_CON_CTRL		0x10
#define DSI_RESET			BIT(0)
#define DSI_EN				BIT(1)
#define DPHY_RESET			BIT(2)

#define DSI_MODE_CTRL		0x14
#define MODE				(3)
#define CMD_MODE			0
#define SYNC_PULSE_MODE			1
#define SYNC_EVENT_MODE			2
#define BURST_MODE			3
#define FRM_MODE			BIT(16)
#define MIX_MODE			BIT(17)

#define DSI_TXRX_CTRL		0x18
#define VC_NUM				BIT(1)
#define LANE_NUM			(0xf << 2)
#define DIS_EOT				BIT(6)
#define NULL_EN				BIT(7)
#define TE_FREERUN			BIT(8)
#define EXT_TE_EN			BIT(9)
#define EXT_TE_EDGE			BIT(10)
#define MAX_RTN_SIZE			(0xf << 12)
#define HSTX_CKLP_EN			BIT(16)

#define DSI_PSCTRL		0x1c
#define DSI_PS_WC			0x3fff
#define DSI_PS_SEL			(3 << 16)
#define PACKED_PS_16BIT_RGB565		(0 << 16)
#define LOOSELY_PS_18BIT_RGB666		(1 << 16)
#define PACKED_PS_18BIT_RGB666		(2 << 16)
#define PACKED_PS_24BIT_RGB888		(3 << 16)

#define DSI_VSA_NL		0x20
#define DSI_VBP_NL		0x24
#define DSI_VFP_NL		0x28
#define DSI_VACT_NL		0x2C
#define DSI_SIZE_CON		0x38
#define DSI_HSA_WC		0x50
#define DSI_HBP_WC		0x54
#define DSI_HFP_WC		0x58

#define DSI_CMDQ_SIZE		0x60
#define CMDQ_SIZE			0x3f

#define DSI_HSTX_CKL_WC		0x64

#define DSI_RX_DATA0		0x74
#define DSI_RX_DATA1		0x78
#define DSI_RX_DATA2		0x7c
#define DSI_RX_DATA3		0x80

#define DSI_RACK		0x84
#define RACK				BIT(0)

#define DSI_PHY_LCCON		0x104
#define LC_HS_TX_EN			BIT(0)
#define LC_ULPM_EN			BIT(1)
#define LC_WAKEUP_EN			BIT(2)

#define DSI_PHY_LD0CON		0x108
#define LD0_HS_TX_EN			BIT(0)
#define LD0_ULPM_EN			BIT(1)
#define LD0_WAKEUP_EN			BIT(2)

#define DSI_PHY_TIMECON0	0x110
#define LPX				(0xff << 0)
#define HS_PREP				(0xff << 8)
#define HS_ZERO				(0xff << 16)
#define HS_TRAIL			(0xff << 24)

#define DSI_PHY_TIMECON1	0x114
#define TA_GO				(0xff << 0)
#define TA_SURE				(0xff << 8)
#define TA_GET				(0xff << 16)
#define DA_HS_EXIT			(0xff << 24)

#define DSI_PHY_TIMECON2	0x118
#define CONT_DET			(0xff << 0)
#define CLK_ZERO			(0xff << 16)
#define CLK_TRAIL			(0xff << 24)

#define DSI_PHY_TIMECON3	0x11c
#define CLK_HS_PREP			(0xff << 0)
#define CLK_HS_POST			(0xff << 8)
#define CLK_HS_EXIT			(0xff << 16)

#define DSI_VM_CMD_CON		0x130
#define VM_CMD_EN			BIT(0)
#define TS_VFP_EN			BIT(5)

#define DSI_SHADOW_DEBUG	0x190U
#define FORCE_COMMIT			BIT(0)
#define BYPASS_SHADOW			BIT(1)

#define CONFIG				(0xff << 0)
#define SHORT_PACKET			0
#define LONG_PACKET			2
#define BTA				BIT(2)
#define DATA_ID				(0xff << 8)
#define DATA_0				(0xff << 16)
#define DATA_1				(0xff << 24)

#define NS_TO_CYCLE(n, c)    ((n) / (c) + (((n) % (c)) ? 1 : 0))

#define MTK_DSI_HOST_IS_READ(type) \
	((type == MIPI_DSI_GENERIC_READ_REQUEST_0_PARAM) || \
	(type == MIPI_DSI_GENERIC_READ_REQUEST_1_PARAM) || \
	(type == MIPI_DSI_GENERIC_READ_REQUEST_2_PARAM) || \
	(type == MIPI_DSI_DCS_READ))

struct mtk_phy_timing {
	u32 lpx;
	u32 da_hs_prepare;
	u32 da_hs_zero;
	u32 da_hs_trail;

	u32 ta_go;
	u32 ta_sure;
	u32 ta_get;
	u32 da_hs_exit;

	u32 clk_hs_zero;
	u32 clk_hs_trail;

	u32 clk_hs_prepare;
	u32 clk_hs_post;
	u32 clk_hs_exit;
};

struct phy;

struct mtk_dsi_driver_data {
	const u32 reg_cmdq_off;
	bool has_shadow_ctl;
	bool has_size_ctl;
};

struct mtk_dsi {
	struct device *dev;
	struct mipi_dsi_host host;
	struct drm_encoder encoder;
	struct drm_bridge bridge;
	struct drm_bridge *next_bridge;
	struct drm_connector *connector;
	struct phy *phy;

	void __iomem *regs;

	struct clk *engine_clk;
	struct clk *digital_clk;
	struct clk *hs_clk;

	u32 data_rate;

	unsigned long mode_flags;
	enum mipi_dsi_pixel_format format;
	unsigned int lanes;
	struct videomode vm;
	struct mtk_phy_timing phy_timing;
	int refcount;
	bool enabled;
	bool lanes_ready;
	u32 irq_data;
	wait_queue_head_t irq_wait_queue;
	const struct mtk_dsi_driver_data *driver_data;
};

static inline struct mtk_dsi *bridge_to_dsi(struct drm_bridge *b)
{
	return container_of(b, struct mtk_dsi, bridge);
}

static inline struct mtk_dsi *host_to_dsi(struct mipi_dsi_host *h)
{
	return container_of(h, struct mtk_dsi, host);
}

static void mtk_dsi_mask(struct mtk_dsi *dsi, u32 offset, u32 mask, u32 data)
{
	u32 temp = readl(dsi->regs + offset);

	writel((temp & ~mask) | (data & mask), dsi->regs + offset);
}

static void mtk_dsi_phy_timconfig(struct mtk_dsi *dsi)
{
	u32 timcon0, timcon1, timcon2, timcon3;
	u32 data_rate_mhz = DIV_ROUND_UP(dsi->data_rate, 1000000);
	struct mtk_phy_timing *timing = &dsi->phy_timing;

	timing->lpx = (60 * data_rate_mhz / (8 * 1000)) + 1;
	timing->da_hs_prepare = (80 * data_rate_mhz + 4 * 1000) / 8000;
	timing->da_hs_zero = (170 * data_rate_mhz + 10 * 1000) / 8000 + 1 -
			     timing->da_hs_prepare;
	timing->da_hs_trail = timing->da_hs_prepare + 1;

	timing->ta_go = 4 * timing->lpx - 2;
	timing->ta_sure = timing->lpx + 2;
	timing->ta_get = 4 * timing->lpx;
	timing->da_hs_exit = 2 * timing->lpx + 1;

	timing->clk_hs_prepare = 70 * data_rate_mhz / (8 * 1000);
	timing->clk_hs_post = timing->clk_hs_prepare + 8;
	timing->clk_hs_trail = timing->clk_hs_prepare;
	timing->clk_hs_zero = timing->clk_hs_trail * 4;
	timing->clk_hs_exit = 2 * timing->clk_hs_trail;

	timcon0 = timing->lpx | timing->da_hs_prepare << 8 |
		  timing->da_hs_zero << 16 | timing->da_hs_trail << 24;
	timcon1 = timing->ta_go | timing->ta_sure << 8 |
		  timing->ta_get << 16 | timing->da_hs_exit << 24;
	timcon2 = 1 << 8 | timing->clk_hs_zero << 16 |
		  timing->clk_hs_trail << 24;
	timcon3 = timing->clk_hs_prepare | timing->clk_hs_post << 8 |
		  timing->clk_hs_exit << 16;

	writel(timcon0, dsi->regs + DSI_PHY_TIMECON0);
	writel(timcon1, dsi->regs + DSI_PHY_TIMECON1);
	writel(timcon2, dsi->regs + DSI_PHY_TIMECON2);
	writel(timcon3, dsi->regs + DSI_PHY_TIMECON3);
}

static void mtk_dsi_enable(struct mtk_dsi *dsi)
{
	mtk_dsi_mask(dsi, DSI_CON_CTRL, DSI_EN, DSI_EN);
}

static void mtk_dsi_disable(struct mtk_dsi *dsi)
{
	mtk_dsi_mask(dsi, DSI_CON_CTRL, DSI_EN, 0);
}

static void mtk_dsi_reset_engine(struct mtk_dsi *dsi)
{
	mtk_dsi_mask(dsi, DSI_CON_CTRL, DSI_RESET, DSI_RESET);
	mtk_dsi_mask(dsi, DSI_CON_CTRL, DSI_RESET, 0);
}

static void mtk_dsi_reset_dphy(struct mtk_dsi *dsi)
{
	mtk_dsi_mask(dsi, DSI_CON_CTRL, DPHY_RESET, DPHY_RESET);
	mtk_dsi_mask(dsi, DSI_CON_CTRL, DPHY_RESET, 0);
}

static void mtk_dsi_clk_ulp_mode_enter(struct mtk_dsi *dsi)
{
	mtk_dsi_mask(dsi, DSI_PHY_LCCON, LC_HS_TX_EN, 0);
	mtk_dsi_mask(dsi, DSI_PHY_LCCON, LC_ULPM_EN, 0);
}

static void mtk_dsi_clk_ulp_mode_leave(struct mtk_dsi *dsi)
{
	mtk_dsi_mask(dsi, DSI_PHY_LCCON, LC_ULPM_EN, 0);
	mtk_dsi_mask(dsi, DSI_PHY_LCCON, LC_WAKEUP_EN, LC_WAKEUP_EN);
	mtk_dsi_mask(dsi, DSI_PHY_LCCON, LC_WAKEUP_EN, 0);
}

static void mtk_dsi_lane0_ulp_mode_enter(struct mtk_dsi *dsi)
{
	mtk_dsi_mask(dsi, DSI_PHY_LD0CON, LD0_HS_TX_EN, 0);
	mtk_dsi_mask(dsi, DSI_PHY_LD0CON, LD0_ULPM_EN, 0);
}

static void mtk_dsi_lane0_ulp_mode_leave(struct mtk_dsi *dsi)
{
	mtk_dsi_mask(dsi, DSI_PHY_LD0CON, LD0_ULPM_EN, 0);
	mtk_dsi_mask(dsi, DSI_PHY_LD0CON, LD0_WAKEUP_EN, LD0_WAKEUP_EN);
	mtk_dsi_mask(dsi, DSI_PHY_LD0CON, LD0_WAKEUP_EN, 0);
}

static bool mtk_dsi_clk_hs_state(struct mtk_dsi *dsi)
{
	return readl(dsi->regs + DSI_PHY_LCCON) & LC_HS_TX_EN;
}

static void mtk_dsi_clk_hs_mode(struct mtk_dsi *dsi, bool enter)
{
	if (enter && !mtk_dsi_clk_hs_state(dsi))
		mtk_dsi_mask(dsi, DSI_PHY_LCCON, LC_HS_TX_EN, LC_HS_TX_EN);
	else if (!enter && mtk_dsi_clk_hs_state(dsi))
		mtk_dsi_mask(dsi, DSI_PHY_LCCON, LC_HS_TX_EN, 0);
}

static void mtk_dsi_set_mode(struct mtk_dsi *dsi)
{
	u32 vid_mode = CMD_MODE;

	if (dsi->mode_flags & MIPI_DSI_MODE_VIDEO) {
		if (dsi->mode_flags & MIPI_DSI_MODE_VIDEO_BURST)
			vid_mode = BURST_MODE;
		else if (dsi->mode_flags & MIPI_DSI_MODE_VIDEO_SYNC_PULSE)
			vid_mode = SYNC_PULSE_MODE;
		else
			vid_mode = SYNC_EVENT_MODE;
	}

	writel(vid_mode, dsi->regs + DSI_MODE_CTRL);
}

static void mtk_dsi_set_vm_cmd(struct mtk_dsi *dsi)
{
	mtk_dsi_mask(dsi, DSI_VM_CMD_CON, VM_CMD_EN, VM_CMD_EN);
	mtk_dsi_mask(dsi, DSI_VM_CMD_CON, TS_VFP_EN, TS_VFP_EN);
}

static void mtk_dsi_ps_control_vact(struct mtk_dsi *dsi)
{
	struct videomode *vm = &dsi->vm;
	u32 dsi_buf_bpp, ps_wc;
	u32 ps_bpp_mode;

	if (dsi->format == MIPI_DSI_FMT_RGB565)
		dsi_buf_bpp = 2;
	else
		dsi_buf_bpp = 3;

	ps_wc = vm->hactive * dsi_buf_bpp;
	ps_bpp_mode = ps_wc;

	switch (dsi->format) {
	case MIPI_DSI_FMT_RGB888:
		ps_bpp_mode |= PACKED_PS_24BIT_RGB888;
		break;
	case MIPI_DSI_FMT_RGB666:
		ps_bpp_mode |= PACKED_PS_18BIT_RGB666;
		break;
	case MIPI_DSI_FMT_RGB666_PACKED:
		ps_bpp_mode |= LOOSELY_PS_18BIT_RGB666;
		break;
	case MIPI_DSI_FMT_RGB565:
		ps_bpp_mode |= PACKED_PS_16BIT_RGB565;
		break;
	}

	writel(vm->vactive, dsi->regs + DSI_VACT_NL);
	writel(ps_bpp_mode, dsi->regs + DSI_PSCTRL);
	writel(ps_wc, dsi->regs + DSI_HSTX_CKL_WC);
}

static void mtk_dsi_rxtx_control(struct mtk_dsi *dsi)
{
	u32 tmp_reg;

	switch (dsi->lanes) {
	case 1:
		tmp_reg = 1 << 2;
		break;
	case 2:
		tmp_reg = 3 << 2;
		break;
	case 3:
		tmp_reg = 7 << 2;
		break;
	case 4:
		tmp_reg = 0xf << 2;
		break;
	default:
		tmp_reg = 0xf << 2;
		break;
	}

	if (dsi->mode_flags & MIPI_DSI_CLOCK_NON_CONTINUOUS)
		tmp_reg |= HSTX_CKLP_EN;

	if (!(dsi->mode_flags & MIPI_DSI_MODE_NO_EOT_PACKET))
		tmp_reg |= DIS_EOT;

	writel(tmp_reg, dsi->regs + DSI_TXRX_CTRL);
}

static void mtk_dsi_ps_control(struct mtk_dsi *dsi)
{
	u32 dsi_tmp_buf_bpp;
	u32 tmp_reg;

	switch (dsi->format) {
	case MIPI_DSI_FMT_RGB888:
		tmp_reg = PACKED_PS_24BIT_RGB888;
		dsi_tmp_buf_bpp = 3;
		break;
	case MIPI_DSI_FMT_RGB666:
		tmp_reg = LOOSELY_PS_18BIT_RGB666;
		dsi_tmp_buf_bpp = 3;
		break;
	case MIPI_DSI_FMT_RGB666_PACKED:
		tmp_reg = PACKED_PS_18BIT_RGB666;
		dsi_tmp_buf_bpp = 3;
		break;
	case MIPI_DSI_FMT_RGB565:
		tmp_reg = PACKED_PS_16BIT_RGB565;
		dsi_tmp_buf_bpp = 2;
		break;
	default:
		tmp_reg = PACKED_PS_24BIT_RGB888;
		dsi_tmp_buf_bpp = 3;
		break;
	}

	tmp_reg += dsi->vm.hactive * dsi_tmp_buf_bpp & DSI_PS_WC;
	writel(tmp_reg, dsi->regs + DSI_PSCTRL);
}

static void mtk_dsi_config_vdo_timing(struct mtk_dsi *dsi)
{
	u32 horizontal_sync_active_byte;
	u32 horizontal_backporch_byte;
	u32 horizontal_frontporch_byte;
	u32 horizontal_front_back_byte;
	u32 data_phy_cycles_byte;
	u32 dsi_tmp_buf_bpp, data_phy_cycles;
	u32 delta;
	struct mtk_phy_timing *timing = &dsi->phy_timing;

	struct videomode *vm = &dsi->vm;

	if (dsi->format == MIPI_DSI_FMT_RGB565)
		dsi_tmp_buf_bpp = 2;
	else
		dsi_tmp_buf_bpp = 3;

	writel(vm->vsync_len, dsi->regs + DSI_VSA_NL);
	writel(vm->vback_porch, dsi->regs + DSI_VBP_NL);
	writel(vm->vfront_porch, dsi->regs + DSI_VFP_NL);
	writel(vm->vactive, dsi->regs + DSI_VACT_NL);

	if (dsi->driver_data->has_size_ctl)
		writel(vm->vactive << 16 | vm->hactive,
		       dsi->regs + DSI_SIZE_CON);

	horizontal_sync_active_byte = (vm->hsync_len * dsi_tmp_buf_bpp - 10);

	if (dsi->mode_flags & MIPI_DSI_MODE_VIDEO_SYNC_PULSE)
		horizontal_backporch_byte = vm->hback_porch * dsi_tmp_buf_bpp - 10;
	else
		horizontal_backporch_byte = (vm->hback_porch + vm->hsync_len) *
					    dsi_tmp_buf_bpp - 10;

	data_phy_cycles = timing->lpx + timing->da_hs_prepare +
			  timing->da_hs_zero + timing->da_hs_exit + 3;

	delta = dsi->mode_flags & MIPI_DSI_MODE_VIDEO_BURST ? 18 : 12;
	delta += dsi->mode_flags & MIPI_DSI_MODE_NO_EOT_PACKET ? 2 : 0;

	horizontal_frontporch_byte = vm->hfront_porch * dsi_tmp_buf_bpp;
	horizontal_front_back_byte = horizontal_frontporch_byte + horizontal_backporch_byte;
	data_phy_cycles_byte = data_phy_cycles * dsi->lanes + delta;

	if (horizontal_front_back_byte > data_phy_cycles_byte) {
		horizontal_frontporch_byte -= data_phy_cycles_byte *
					      horizontal_frontporch_byte /
					      horizontal_front_back_byte;

		horizontal_backporch_byte -= data_phy_cycles_byte *
					     horizontal_backporch_byte /
					     horizontal_front_back_byte;
	} else {
		DRM_WARN("HFP + HBP less than d-phy, FPS will under 60Hz\n");
	}

	if ((dsi->mode_flags & MIPI_DSI_HS_PKT_END_ALIGNED) &&
	    (dsi->lanes == 4)) {
		horizontal_sync_active_byte =
			roundup(horizontal_sync_active_byte, dsi->lanes) - 2;
		horizontal_frontporch_byte =
			roundup(horizontal_frontporch_byte, dsi->lanes) - 2;
		horizontal_backporch_byte =
			roundup(horizontal_backporch_byte, dsi->lanes) - 2;
		horizontal_backporch_byte -=
			(vm->hactive * dsi_tmp_buf_bpp + 2) % dsi->lanes;
	}

	writel(horizontal_sync_active_byte, dsi->regs + DSI_HSA_WC);
	writel(horizontal_backporch_byte, dsi->regs + DSI_HBP_WC);
	writel(horizontal_frontporch_byte, dsi->regs + DSI_HFP_WC);

	mtk_dsi_ps_control(dsi);
}

static void mtk_dsi_start(struct mtk_dsi *dsi)
{
	writel(0, dsi->regs + DSI_START);
	writel(1, dsi->regs + DSI_START);
}

static void mtk_dsi_stop(struct mtk_dsi *dsi)
{
	writel(0, dsi->regs + DSI_START);
}

static void mtk_dsi_set_cmd_mode(struct mtk_dsi *dsi)
{
	writel(CMD_MODE, dsi->regs + DSI_MODE_CTRL);
}

static void mtk_dsi_set_interrupt_enable(struct mtk_dsi *dsi)
{
	u32 inten = LPRX_RD_RDY_INT_FLAG | CMD_DONE_INT_FLAG | VM_DONE_INT_FLAG;

	writel(inten, dsi->regs + DSI_INTEN);
}

static void mtk_dsi_irq_data_set(struct mtk_dsi *dsi, u32 irq_bit)
{
	dsi->irq_data |= irq_bit;
}

static void mtk_dsi_irq_data_clear(struct mtk_dsi *dsi, u32 irq_bit)
{
	dsi->irq_data &= ~irq_bit;
}

static s32 mtk_dsi_wait_for_irq_done(struct mtk_dsi *dsi, u32 irq_flag,
				     unsigned int timeout)
{
	s32 ret = 0;
	unsigned long jiffies = msecs_to_jiffies(timeout);

	ret = wait_event_interruptible_timeout(dsi->irq_wait_queue,
					       dsi->irq_data & irq_flag,
					       jiffies);
	if (ret == 0) {
		DRM_WARN("Wait DSI IRQ(0x%08x) Timeout\n", irq_flag);

		mtk_dsi_enable(dsi);
		mtk_dsi_reset_engine(dsi);
	}

	return ret;
}

static irqreturn_t mtk_dsi_irq(int irq, void *dev_id)
{
	struct mtk_dsi *dsi = dev_id;
	u32 status, tmp;
	u32 flag = LPRX_RD_RDY_INT_FLAG | CMD_DONE_INT_FLAG | VM_DONE_INT_FLAG;

	status = readl(dsi->regs + DSI_INTSTA) & flag;

	if (status) {
		do {
			mtk_dsi_mask(dsi, DSI_RACK, RACK, RACK);
			tmp = readl(dsi->regs + DSI_INTSTA);
		} while (tmp & DSI_BUSY);

		mtk_dsi_mask(dsi, DSI_INTSTA, status, 0);
		mtk_dsi_irq_data_set(dsi, status);
		wake_up_interruptible(&dsi->irq_wait_queue);
	}

	return IRQ_HANDLED;
}

static s32 mtk_dsi_switch_to_cmd_mode(struct mtk_dsi *dsi, u8 irq_flag, u32 t)
{
	mtk_dsi_irq_data_clear(dsi, irq_flag);
	mtk_dsi_set_cmd_mode(dsi);

	if (!mtk_dsi_wait_for_irq_done(dsi, irq_flag, t)) {
		DRM_ERROR("failed to switch cmd mode\n");
		return -ETIME;
	} else {
		return 0;
	}
}

static int mtk_dsi_poweron(struct mtk_dsi *dsi)
{
	struct device *dev = dsi->host.dev;
	int ret;
	u32 bit_per_pixel;

	if (++dsi->refcount != 1)
		return 0;

	switch (dsi->format) {
	case MIPI_DSI_FMT_RGB565:
		bit_per_pixel = 16;
		break;
	case MIPI_DSI_FMT_RGB666_PACKED:
		bit_per_pixel = 18;
		break;
	case MIPI_DSI_FMT_RGB666:
	case MIPI_DSI_FMT_RGB888:
	default:
		bit_per_pixel = 24;
		break;
	}

	dsi->data_rate = DIV_ROUND_UP_ULL(dsi->vm.pixelclock * bit_per_pixel,
					  dsi->lanes);

	ret = clk_set_rate(dsi->hs_clk, dsi->data_rate);
	if (ret < 0) {
		dev_err(dev, "Failed to set data rate: %d\n", ret);
		goto err_refcount;
	}

	phy_power_on(dsi->phy);

	ret = clk_prepare_enable(dsi->engine_clk);
	if (ret < 0) {
		dev_err(dev, "Failed to enable engine clock: %d\n", ret);
		goto err_phy_power_off;
	}

	ret = clk_prepare_enable(dsi->digital_clk);
	if (ret < 0) {
		dev_err(dev, "Failed to enable digital clock: %d\n", ret);
		goto err_disable_engine_clk;
	}

	mtk_dsi_enable(dsi);

	if (dsi->driver_data->has_shadow_ctl)
		writel(FORCE_COMMIT | BYPASS_SHADOW,
		       dsi->regs + DSI_SHADOW_DEBUG);

	mtk_dsi_reset_engine(dsi);
	mtk_dsi_phy_timconfig(dsi);

	mtk_dsi_ps_control_vact(dsi);
	mtk_dsi_set_vm_cmd(dsi);
	mtk_dsi_config_vdo_timing(dsi);
	mtk_dsi_set_interrupt_enable(dsi);

	return 0;
err_disable_engine_clk:
	clk_disable_unprepare(dsi->engine_clk);
err_phy_power_off:
	phy_power_off(dsi->phy);
err_refcount:
	dsi->refcount--;
	return ret;
}

static void mtk_dsi_poweroff(struct mtk_dsi *dsi)
{
	if (WARN_ON(dsi->refcount == 0))
		return;

	if (--dsi->refcount != 0)
		return;

	mtk_dsi_reset_engine(dsi);
	mtk_dsi_lane0_ulp_mode_enter(dsi);
	mtk_dsi_clk_ulp_mode_enter(dsi);
	/* set the lane number as 0 to pull down mipi */
	writel(0, dsi->regs + DSI_TXRX_CTRL);

	mtk_dsi_disable(dsi);

	clk_disable_unprepare(dsi->engine_clk);
	clk_disable_unprepare(dsi->digital_clk);

	phy_power_off(dsi->phy);

	dsi->lanes_ready = false;
}

static void mtk_dsi_lane_ready(struct mtk_dsi *dsi)
{
	if (!dsi->lanes_ready) {
		dsi->lanes_ready = true;
		mtk_dsi_rxtx_control(dsi);
		usleep_range(30, 100);
		mtk_dsi_reset_dphy(dsi);
		mtk_dsi_clk_ulp_mode_leave(dsi);
		mtk_dsi_lane0_ulp_mode_leave(dsi);
		mtk_dsi_clk_hs_mode(dsi, 0);
		msleep(20);
		/* The reaction time after pulling up the mipi signal for dsi_rx */
	}
}

static void mtk_output_dsi_enable(struct mtk_dsi *dsi)
{
	if (dsi->enabled)
		return;

	mtk_dsi_lane_ready(dsi);
	mtk_dsi_set_mode(dsi);
	mtk_dsi_clk_hs_mode(dsi, 1);

	mtk_dsi_start(dsi);

	dsi->enabled = true;
}

static void mtk_output_dsi_disable(struct mtk_dsi *dsi)
{
	if (!dsi->enabled)
		return;

	/*
	 * mtk_dsi_stop() and mtk_dsi_start() is asymmetric, since
	 * mtk_dsi_stop() should be called after mtk_drm_crtc_atomic_disable(),
	 * which needs irq for vblank, and mtk_dsi_stop() will disable irq.
	 * mtk_dsi_start() needs to be called in mtk_output_dsi_enable(),
	 * after dsi is fully set.
	 */
	mtk_dsi_stop(dsi);

	mtk_dsi_switch_to_cmd_mode(dsi, VM_DONE_INT_FLAG, 500);

	dsi->enabled = false;
}

static int mtk_dsi_bridge_attach(struct drm_bridge *bridge,
				 enum drm_bridge_attach_flags flags)
{
	struct mtk_dsi *dsi = bridge_to_dsi(bridge);

	/* Attach the panel or bridge to the dsi bridge */
	return drm_bridge_attach(bridge->encoder, dsi->next_bridge,
				 &dsi->bridge, flags);
}

static void mtk_dsi_bridge_mode_set(struct drm_bridge *bridge,
				    const struct drm_display_mode *mode,
				    const struct drm_display_mode *adjusted)
{
	struct mtk_dsi *dsi = bridge_to_dsi(bridge);

	drm_display_mode_to_videomode(adjusted, &dsi->vm);
}

static void mtk_dsi_bridge_atomic_disable(struct drm_bridge *bridge,
					  struct drm_bridge_state *old_bridge_state)
{
	struct mtk_dsi *dsi = bridge_to_dsi(bridge);

	mtk_output_dsi_disable(dsi);
}

static void mtk_dsi_bridge_atomic_enable(struct drm_bridge *bridge,
					 struct drm_bridge_state *old_bridge_state)
{
	struct mtk_dsi *dsi = bridge_to_dsi(bridge);

	if (dsi->refcount == 0)
		return;

	mtk_output_dsi_enable(dsi);
}

static void mtk_dsi_bridge_atomic_pre_enable(struct drm_bridge *bridge,
					     struct drm_bridge_state *old_bridge_state)
{
	struct mtk_dsi *dsi = bridge_to_dsi(bridge);
	int ret;

	ret = mtk_dsi_poweron(dsi);
	if (ret < 0)
		DRM_ERROR("failed to power on dsi\n");
}

static void mtk_dsi_bridge_atomic_post_disable(struct drm_bridge *bridge,
					       struct drm_bridge_state *old_bridge_state)
{
	struct mtk_dsi *dsi = bridge_to_dsi(bridge);

	mtk_dsi_poweroff(dsi);
}

static const struct drm_bridge_funcs mtk_dsi_bridge_funcs = {
	.attach = mtk_dsi_bridge_attach,
	.atomic_disable = mtk_dsi_bridge_atomic_disable,
	.atomic_enable = mtk_dsi_bridge_atomic_enable,
	.atomic_pre_enable = mtk_dsi_bridge_atomic_pre_enable,
	.atomic_post_disable = mtk_dsi_bridge_atomic_post_disable,
	.mode_set = mtk_dsi_bridge_mode_set,
};

void mtk_dsi_ddp_start(struct device *dev)
{
	struct mtk_dsi *dsi = dev_get_drvdata(dev);

	mtk_dsi_poweron(dsi);
}

void mtk_dsi_ddp_stop(struct device *dev)
{
	struct mtk_dsi *dsi = dev_get_drvdata(dev);

	mtk_dsi_poweroff(dsi);
}

static int mtk_dsi_encoder_init(struct drm_device *drm, struct mtk_dsi *dsi)
{
	int ret;

	ret = drm_simple_encoder_init(drm, &dsi->encoder,
				      DRM_MODE_ENCODER_DSI);
	if (ret) {
		DRM_ERROR("Failed to encoder init to drm\n");
		return ret;
	}

	dsi->encoder.possible_crtcs = mtk_drm_find_possible_crtc_by_comp(drm, dsi->host.dev);

	ret = drm_bridge_attach(&dsi->encoder, &dsi->bridge, NULL,
				DRM_BRIDGE_ATTACH_NO_CONNECTOR);
	if (ret)
		goto err_cleanup_encoder;

	dsi->connector = drm_bridge_connector_init(drm, &dsi->encoder);
	if (IS_ERR(dsi->connector)) {
		DRM_ERROR("Unable to create bridge connector\n");
		ret = PTR_ERR(dsi->connector);
		goto err_cleanup_encoder;
	}
	drm_connector_attach_encoder(dsi->connector, &dsi->encoder);

	return 0;

err_cleanup_encoder:
	drm_encoder_cleanup(&dsi->encoder);
	return ret;
}

static int mtk_dsi_bind(struct device *dev, struct device *master, void *data)
{
	int ret;
	struct drm_device *drm = data;
	struct mtk_dsi *dsi = dev_get_drvdata(dev);

	ret = mtk_dsi_encoder_init(drm, dsi);
	if (ret)
		return ret;

	return device_reset_optional(dev);
}

static void mtk_dsi_unbind(struct device *dev, struct device *master,
			   void *data)
{
	struct mtk_dsi *dsi = dev_get_drvdata(dev);

	drm_encoder_cleanup(&dsi->encoder);
}

static const struct component_ops mtk_dsi_component_ops = {
	.bind = mtk_dsi_bind,
	.unbind = mtk_dsi_unbind,
};

static int mtk_dsi_host_attach(struct mipi_dsi_host *host,
			       struct mipi_dsi_device *device)
{
	struct mtk_dsi *dsi = host_to_dsi(host);
	struct device *dev = host->dev;
	int ret;

	dsi->lanes = device->lanes;
	dsi->format = device->format;
	dsi->mode_flags = device->mode_flags;
	dsi->next_bridge = devm_drm_of_get_bridge(dev, dev->of_node, 0, 0);
	if (IS_ERR(dsi->next_bridge))
		return PTR_ERR(dsi->next_bridge);

	drm_bridge_add(&dsi->bridge);

	ret = component_add(host->dev, &mtk_dsi_component_ops);
	if (ret) {
		DRM_ERROR("failed to add dsi_host component: %d\n", ret);
		drm_bridge_remove(&dsi->bridge);
		return ret;
	}

	return 0;
}

static int mtk_dsi_host_detach(struct mipi_dsi_host *host,
			       struct mipi_dsi_device *device)
{
	struct mtk_dsi *dsi = host_to_dsi(host);

	component_del(host->dev, &mtk_dsi_component_ops);
	drm_bridge_remove(&dsi->bridge);
	return 0;
}

static void mtk_dsi_wait_for_idle(struct mtk_dsi *dsi)
{
	int ret;
	u32 val;

	ret = readl_poll_timeout(dsi->regs + DSI_INTSTA, val, !(val & DSI_BUSY),
				 4, 2000000);
	if (ret) {
		DRM_WARN("polling dsi wait not busy timeout!\n");

		mtk_dsi_enable(dsi);
		mtk_dsi_reset_engine(dsi);
	}
}

static u32 mtk_dsi_recv_cnt(u8 type, u8 *read_data)
{
	switch (type) {
	case MIPI_DSI_RX_GENERIC_SHORT_READ_RESPONSE_1BYTE:
	case MIPI_DSI_RX_DCS_SHORT_READ_RESPONSE_1BYTE:
		return 1;
	case MIPI_DSI_RX_GENERIC_SHORT_READ_RESPONSE_2BYTE:
	case MIPI_DSI_RX_DCS_SHORT_READ_RESPONSE_2BYTE:
		return 2;
	case MIPI_DSI_RX_GENERIC_LONG_READ_RESPONSE:
	case MIPI_DSI_RX_DCS_LONG_READ_RESPONSE:
		return read_data[1] + read_data[2] * 16;
	case MIPI_DSI_RX_ACKNOWLEDGE_AND_ERROR_REPORT:
		DRM_INFO("type is 0x02, try again\n");
		break;
	default:
		DRM_INFO("type(0x%x) not recognized\n", type);
		break;
	}

	return 0;
}

static void mtk_dsi_cmdq(struct mtk_dsi *dsi, const struct mipi_dsi_msg *msg)
{
	const char *tx_buf = msg->tx_buf;
	u8 config, cmdq_size, cmdq_off, type = msg->type;
	u32 reg_val, cmdq_mask, i;
	u32 reg_cmdq_off = dsi->driver_data->reg_cmdq_off;

	if (MTK_DSI_HOST_IS_READ(type))
		config = BTA;
	else
		config = (msg->tx_len > 2) ? LONG_PACKET : SHORT_PACKET;

	if (msg->tx_len > 2) {
		cmdq_size = 1 + (msg->tx_len + 3) / 4;
		cmdq_off = 4;
		cmdq_mask = CONFIG | DATA_ID | DATA_0 | DATA_1;
		reg_val = (msg->tx_len << 16) | (type << 8) | config;
	} else {
		cmdq_size = 1;
		cmdq_off = 2;
		cmdq_mask = CONFIG | DATA_ID;
		reg_val = (type << 8) | config;
	}

	for (i = 0; i < msg->tx_len; i++)
		mtk_dsi_mask(dsi, (reg_cmdq_off + cmdq_off + i) & (~0x3U),
			     (0xffUL << (((i + cmdq_off) & 3U) * 8U)),
			     tx_buf[i] << (((i + cmdq_off) & 3U) * 8U));

	mtk_dsi_mask(dsi, reg_cmdq_off, cmdq_mask, reg_val);
	mtk_dsi_mask(dsi, DSI_CMDQ_SIZE, CMDQ_SIZE, cmdq_size);
}

static ssize_t mtk_dsi_host_send_cmd(struct mtk_dsi *dsi,
				     const struct mipi_dsi_msg *msg, u8 flag)
{
	mtk_dsi_wait_for_idle(dsi);
	mtk_dsi_irq_data_clear(dsi, flag);
	mtk_dsi_cmdq(dsi, msg);
	mtk_dsi_start(dsi);

	if (!mtk_dsi_wait_for_irq_done(dsi, flag, 2000))
		return -ETIME;
	else
		return 0;
}

static ssize_t mtk_dsi_host_transfer(struct mipi_dsi_host *host,
				     const struct mipi_dsi_msg *msg)
{
	struct mtk_dsi *dsi = host_to_dsi(host);
	u32 recv_cnt, i;
	u8 read_data[16];
	void *src_addr;
	u8 irq_flag = CMD_DONE_INT_FLAG;
	u32 dsi_mode;
	int ret;

	dsi_mode = readl(dsi->regs + DSI_MODE_CTRL);
	if (dsi_mode & MODE) {
		mtk_dsi_stop(dsi);
		ret = mtk_dsi_switch_to_cmd_mode(dsi, VM_DONE_INT_FLAG, 500);
		if (ret)
			goto restore_dsi_mode;
	}

	if (MTK_DSI_HOST_IS_READ(msg->type))
		irq_flag |= LPRX_RD_RDY_INT_FLAG;

<<<<<<< HEAD
	ret = mtk_dsi_host_send_cmd(dsi, msg, irq_flag);
	if (ret)
		goto restore_dsi_mode;

=======
	mtk_dsi_lane_ready(dsi);

	ret = mtk_dsi_host_send_cmd(dsi, msg, irq_flag);
	if (ret)
		goto restore_dsi_mode;

>>>>>>> 374bf3fc
	if (!MTK_DSI_HOST_IS_READ(msg->type)) {
		recv_cnt = 0;
		goto restore_dsi_mode;
	}

	if (!msg->rx_buf) {
		DRM_ERROR("dsi receive buffer size may be NULL\n");
		ret = -EINVAL;
		goto restore_dsi_mode;
	}

	for (i = 0; i < 16; i++)
		*(read_data + i) = readb(dsi->regs + DSI_RX_DATA0 + i);

	recv_cnt = mtk_dsi_recv_cnt(read_data[0], read_data);

	if (recv_cnt > 2)
		src_addr = &read_data[4];
	else
		src_addr = &read_data[1];

	if (recv_cnt > 10)
		recv_cnt = 10;

	if (recv_cnt > msg->rx_len)
		recv_cnt = msg->rx_len;

	if (recv_cnt)
		memcpy(msg->rx_buf, src_addr, recv_cnt);

	DRM_INFO("dsi get %d byte data from the panel address(0x%x)\n",
		 recv_cnt, *((u8 *)(msg->tx_buf)));

restore_dsi_mode:
	if (dsi_mode & MODE) {
		mtk_dsi_set_mode(dsi);
		mtk_dsi_start(dsi);
	}

	return ret < 0 ? ret : recv_cnt;
}

static const struct mipi_dsi_host_ops mtk_dsi_ops = {
	.attach = mtk_dsi_host_attach,
	.detach = mtk_dsi_host_detach,
	.transfer = mtk_dsi_host_transfer,
};

static int mtk_dsi_probe(struct platform_device *pdev)
{
	struct mtk_dsi *dsi;
	struct device *dev = &pdev->dev;
	struct resource *regs;
	int irq_num;
	int ret;

	dsi = devm_kzalloc(dev, sizeof(*dsi), GFP_KERNEL);
	if (!dsi)
		return -ENOMEM;

	dsi->host.ops = &mtk_dsi_ops;
	dsi->host.dev = dev;
	ret = mipi_dsi_host_register(&dsi->host);
	if (ret < 0) {
		dev_err(dev, "failed to register DSI host: %d\n", ret);
		return ret;
	}

	dsi->driver_data = of_device_get_match_data(dev);

	dsi->engine_clk = devm_clk_get(dev, "engine");
	if (IS_ERR(dsi->engine_clk)) {
		ret = PTR_ERR(dsi->engine_clk);

		if (ret != -EPROBE_DEFER)
			dev_err(dev, "Failed to get engine clock: %d\n", ret);
		goto err_unregister_host;
	}

	dsi->digital_clk = devm_clk_get(dev, "digital");
	if (IS_ERR(dsi->digital_clk)) {
		ret = PTR_ERR(dsi->digital_clk);

		if (ret != -EPROBE_DEFER)
			dev_err(dev, "Failed to get digital clock: %d\n", ret);
		goto err_unregister_host;
	}

	dsi->hs_clk = devm_clk_get(dev, "hs");
	if (IS_ERR(dsi->hs_clk)) {
		ret = PTR_ERR(dsi->hs_clk);
		dev_err(dev, "Failed to get hs clock: %d\n", ret);
		goto err_unregister_host;
	}

	regs = platform_get_resource(pdev, IORESOURCE_MEM, 0);
	dsi->regs = devm_ioremap_resource(dev, regs);
	if (IS_ERR(dsi->regs)) {
		ret = PTR_ERR(dsi->regs);
		dev_err(dev, "Failed to ioremap memory: %d\n", ret);
		goto err_unregister_host;
	}

	dsi->phy = devm_phy_get(dev, "dphy");
	if (IS_ERR(dsi->phy)) {
		ret = PTR_ERR(dsi->phy);
		dev_err(dev, "Failed to get MIPI-DPHY: %d\n", ret);
		goto err_unregister_host;
	}

	irq_num = platform_get_irq(pdev, 0);
	if (irq_num < 0) {
		ret = irq_num;
		goto err_unregister_host;
	}

	ret = devm_request_irq(&pdev->dev, irq_num, mtk_dsi_irq,
			       IRQF_TRIGGER_NONE, dev_name(&pdev->dev), dsi);
	if (ret) {
		dev_err(&pdev->dev, "failed to request mediatek dsi irq\n");
		goto err_unregister_host;
	}

	init_waitqueue_head(&dsi->irq_wait_queue);

	platform_set_drvdata(pdev, dsi);

	dsi->bridge.funcs = &mtk_dsi_bridge_funcs;
	dsi->bridge.of_node = dev->of_node;
	dsi->bridge.type = DRM_MODE_CONNECTOR_DSI;

	return 0;

err_unregister_host:
	mipi_dsi_host_unregister(&dsi->host);
	return ret;
}

static int mtk_dsi_remove(struct platform_device *pdev)
{
	struct mtk_dsi *dsi = platform_get_drvdata(pdev);

	mtk_output_dsi_disable(dsi);
	mipi_dsi_host_unregister(&dsi->host);

	return 0;
}

static const struct mtk_dsi_driver_data mt8173_dsi_driver_data = {
	.reg_cmdq_off = 0x200,
};

static const struct mtk_dsi_driver_data mt2701_dsi_driver_data = {
	.reg_cmdq_off = 0x180,
};

static const struct mtk_dsi_driver_data mt8183_dsi_driver_data = {
	.reg_cmdq_off = 0x200,
	.has_shadow_ctl = true,
	.has_size_ctl = true,
};

static const struct mtk_dsi_driver_data mt8186_dsi_driver_data = {
	.reg_cmdq_off = 0xd00,
	.has_shadow_ctl = true,
	.has_size_ctl = true,
};

static const struct of_device_id mtk_dsi_of_match[] = {
	{ .compatible = "mediatek,mt2701-dsi",
	  .data = &mt2701_dsi_driver_data },
	{ .compatible = "mediatek,mt8173-dsi",
	  .data = &mt8173_dsi_driver_data },
	{ .compatible = "mediatek,mt8183-dsi",
	  .data = &mt8183_dsi_driver_data },
	{ .compatible = "mediatek,mt8186-dsi",
	  .data = &mt8186_dsi_driver_data },
	{ },
};
MODULE_DEVICE_TABLE(of, mtk_dsi_of_match);

struct platform_driver mtk_dsi_driver = {
	.probe = mtk_dsi_probe,
	.remove = mtk_dsi_remove,
	.driver = {
		.name = "mtk-dsi",
		.of_match_table = mtk_dsi_of_match,
	},
};<|MERGE_RESOLUTION|>--- conflicted
+++ resolved
@@ -1031,19 +1031,12 @@
 	if (MTK_DSI_HOST_IS_READ(msg->type))
 		irq_flag |= LPRX_RD_RDY_INT_FLAG;
 
-<<<<<<< HEAD
+	mtk_dsi_lane_ready(dsi);
+
 	ret = mtk_dsi_host_send_cmd(dsi, msg, irq_flag);
 	if (ret)
 		goto restore_dsi_mode;
 
-=======
-	mtk_dsi_lane_ready(dsi);
-
-	ret = mtk_dsi_host_send_cmd(dsi, msg, irq_flag);
-	if (ret)
-		goto restore_dsi_mode;
-
->>>>>>> 374bf3fc
 	if (!MTK_DSI_HOST_IS_READ(msg->type)) {
 		recv_cnt = 0;
 		goto restore_dsi_mode;
