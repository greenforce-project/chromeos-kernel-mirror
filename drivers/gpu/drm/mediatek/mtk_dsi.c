// SPDX-License-Identifier: GPL-2.0-only
/*
 * Copyright (c) 2015 MediaTek Inc.
 */

#include <linux/clk.h>
#include <linux/component.h>
#include <linux/iopoll.h>
#include <linux/irq.h>
#include <linux/mfd/syscon.h>
#include <linux/of.h>
#include <linux/of_platform.h>
#include <linux/phy/phy.h>
#include <linux/platform_device.h>
#include <linux/regmap.h>

#include <video/mipi_display.h>
#include <video/videomode.h>

#include <drm/drm_atomic_helper.h>
#include <drm/drm_bridge.h>
#include <drm/drm_bridge_connector.h>
#include <drm/drm_mipi_dsi.h>
#include <drm/drm_of.h>
#include <drm/drm_panel.h>
#include <drm/drm_print.h>
#include <drm/drm_probe_helper.h>
#include <drm/drm_simple_kms_helper.h>

#include "mtk_disp_drv.h"
#include "mtk_drm_ddp_comp.h"

#define DSI_START		0x00

#define DSI_INTEN		0x08

#define DSI_INTSTA		0x0c
#define LPRX_RD_RDY_INT_FLAG		BIT(0)
#define CMD_DONE_INT_FLAG		BIT(1)
#define TE_RDY_INT_FLAG			BIT(2)
#define VM_DONE_INT_FLAG		BIT(3)
#define EXT_TE_RDY_INT_FLAG		BIT(4)
#define DSI_BUSY			BIT(31)

#define DSI_CON_CTRL		0x10
#define DSI_RESET			BIT(0)
#define DSI_EN				BIT(1)
#define DPHY_RESET			BIT(2)

#define DSI_MODE_CTRL		0x14
#define MODE				(3)
#define CMD_MODE			0
#define SYNC_PULSE_MODE			1
#define SYNC_EVENT_MODE			2
#define BURST_MODE			3
#define FRM_MODE			BIT(16)
#define MIX_MODE			BIT(17)

#define DSI_TXRX_CTRL		0x18
#define VC_NUM				BIT(1)
#define LANE_NUM			(0xf << 2)
#define DIS_EOT				BIT(6)
#define NULL_EN				BIT(7)
#define TE_FREERUN			BIT(8)
#define EXT_TE_EN			BIT(9)
#define EXT_TE_EDGE			BIT(10)
#define MAX_RTN_SIZE			(0xf << 12)
#define HSTX_CKLP_EN			BIT(16)

#define DSI_PSCTRL		0x1c
#define DSI_PS_WC			0x3fff
#define DSI_PS_SEL			(3 << 16)
#define PACKED_PS_16BIT_RGB565		(0 << 16)
#define LOOSELY_PS_18BIT_RGB666		(1 << 16)
#define PACKED_PS_18BIT_RGB666		(2 << 16)
#define PACKED_PS_24BIT_RGB888		(3 << 16)

#define DSI_VSA_NL		0x20
#define DSI_VBP_NL		0x24
#define DSI_VFP_NL		0x28
#define DSI_VACT_NL		0x2C
#define DSI_SIZE_CON		0x38
#define DSI_HSA_WC		0x50
#define DSI_HBP_WC		0x54
#define DSI_HFP_WC		0x58

#define DSI_CMDQ_SIZE		0x60
#define CMDQ_SIZE			0x3f

#define DSI_HSTX_CKL_WC		0x64

#define DSI_RX_DATA0		0x74
#define DSI_RX_DATA1		0x78
#define DSI_RX_DATA2		0x7c
#define DSI_RX_DATA3		0x80

#define DSI_RACK		0x84
#define RACK				BIT(0)

#define DSI_PHY_LCCON		0x104
#define LC_HS_TX_EN			BIT(0)
#define LC_ULPM_EN			BIT(1)
#define LC_WAKEUP_EN			BIT(2)

#define DSI_PHY_LD0CON		0x108
#define LD0_HS_TX_EN			BIT(0)
#define LD0_ULPM_EN			BIT(1)
#define LD0_WAKEUP_EN			BIT(2)

#define DSI_PHY_TIMECON0	0x110
#define LPX				(0xff << 0)
#define HS_PREP				(0xff << 8)
#define HS_ZERO				(0xff << 16)
#define HS_TRAIL			(0xff << 24)

#define DSI_PHY_TIMECON1	0x114
#define TA_GO				(0xff << 0)
#define TA_SURE				(0xff << 8)
#define TA_GET				(0xff << 16)
#define DA_HS_EXIT			(0xff << 24)

#define DSI_PHY_TIMECON2	0x118
#define CONT_DET			(0xff << 0)
#define CLK_ZERO			(0xff << 16)
#define CLK_TRAIL			(0xff << 24)

#define DSI_PHY_TIMECON3	0x11c
#define CLK_HS_PREP			(0xff << 0)
#define CLK_HS_POST			(0xff << 8)
#define CLK_HS_EXIT			(0xff << 16)

#define DSI_VM_CMD_CON		0x130
#define VM_CMD_EN			BIT(0)
#define TS_VFP_EN			BIT(5)

#define DSI_SHADOW_DEBUG	0x190U
#define FORCE_COMMIT			BIT(0)
#define BYPASS_SHADOW			BIT(1)

#define CONFIG				(0xff << 0)
#define SHORT_PACKET			0
#define LONG_PACKET			2
#define BTA				BIT(2)
#define DATA_ID				(0xff << 8)
#define DATA_0				(0xff << 16)
#define DATA_1				(0xff << 24)

#define MMSYS_SW_RST_DSI_B BIT(25)

#define NS_TO_CYCLE(n, c)    ((n) / (c) + (((n) % (c)) ? 1 : 0))

#define MTK_DSI_HOST_IS_READ(type) \
	((type == MIPI_DSI_GENERIC_READ_REQUEST_0_PARAM) || \
	(type == MIPI_DSI_GENERIC_READ_REQUEST_1_PARAM) || \
	(type == MIPI_DSI_GENERIC_READ_REQUEST_2_PARAM) || \
	(type == MIPI_DSI_DCS_READ))

struct mtk_phy_timing {
	u32 lpx;
	u32 da_hs_prepare;
	u32 da_hs_zero;
	u32 da_hs_trail;

	u32 ta_go;
	u32 ta_sure;
	u32 ta_get;
	u32 da_hs_exit;

	u32 clk_hs_zero;
	u32 clk_hs_trail;

	u32 clk_hs_prepare;
	u32 clk_hs_post;
	u32 clk_hs_exit;
};

struct phy;

struct mtk_dsi_driver_data {
	const u32 reg_cmdq_off;
	bool has_shadow_ctl;
	bool has_size_ctl;
};

struct mtk_dsi {
	struct device *dev;
	struct mipi_dsi_host host;
	struct drm_encoder encoder;
	struct drm_bridge bridge;
	struct drm_bridge *next_bridge;
	struct drm_connector *connector;
	struct drm_panel *panel;
	struct phy *phy;
	struct regmap *mmsys_sw_rst_b;
	u32 sw_rst_b;
	void __iomem *regs;

	struct clk *engine_clk;
	struct clk *digital_clk;
	struct clk *hs_clk;

	u32 data_rate;
	/* force dsi line end without dsi_null data */
	bool force_dsi_end_without_null;

	unsigned long mode_flags;
	enum mipi_dsi_pixel_format format;
	unsigned int lanes;
	struct videomode vm;
	struct mtk_phy_timing phy_timing;
	int refcount;
	bool enabled;
	bool lanes_ready;
	u32 irq_data;
	wait_queue_head_t irq_wait_queue;
	const struct mtk_dsi_driver_data *driver_data;
};

static inline struct mtk_dsi *bridge_to_dsi(struct drm_bridge *b)
{
	return container_of(b, struct mtk_dsi, bridge);
}

static inline struct mtk_dsi *host_to_dsi(struct mipi_dsi_host *h)
{
	return container_of(h, struct mtk_dsi, host);
}

static void mtk_dsi_mask(struct mtk_dsi *dsi, u32 offset, u32 mask, u32 data)
{
	u32 temp = readl(dsi->regs + offset);

	writel((temp & ~mask) | (data & mask), dsi->regs + offset);
}

static void mtk_dsi_phy_timconfig(struct mtk_dsi *dsi)
{
	u32 timcon0, timcon1, timcon2, timcon3;
	u32 data_rate_mhz = DIV_ROUND_UP(dsi->data_rate, 1000000);
	struct mtk_phy_timing *timing = &dsi->phy_timing;

	timing->lpx = (60 * data_rate_mhz / (8 * 1000)) + 1;
	timing->da_hs_prepare = (80 * data_rate_mhz + 4 * 1000) / 8000;
	timing->da_hs_zero = (170 * data_rate_mhz + 10 * 1000) / 8000 + 1 -
			     timing->da_hs_prepare;
	timing->da_hs_trail = timing->da_hs_prepare + 1;

	timing->ta_go = 4 * timing->lpx - 2;
	timing->ta_sure = timing->lpx + 2;
	timing->ta_get = 4 * timing->lpx;
	timing->da_hs_exit = 2 * timing->lpx + 1;

	timing->clk_hs_prepare = 70 * data_rate_mhz / (8 * 1000);
	timing->clk_hs_post = timing->clk_hs_prepare + 8;
	timing->clk_hs_trail = timing->clk_hs_prepare;
	timing->clk_hs_zero = timing->clk_hs_trail * 4;
	timing->clk_hs_exit = 2 * timing->clk_hs_trail;

	timcon0 = timing->lpx | timing->da_hs_prepare << 8 |
		  timing->da_hs_zero << 16 | timing->da_hs_trail << 24;
	timcon1 = timing->ta_go | timing->ta_sure << 8 |
		  timing->ta_get << 16 | timing->da_hs_exit << 24;
	timcon2 = 1 << 8 | timing->clk_hs_zero << 16 |
		  timing->clk_hs_trail << 24;
	timcon3 = timing->clk_hs_prepare | timing->clk_hs_post << 8 |
		  timing->clk_hs_exit << 16;

	writel(timcon0, dsi->regs + DSI_PHY_TIMECON0);
	writel(timcon1, dsi->regs + DSI_PHY_TIMECON1);
	writel(timcon2, dsi->regs + DSI_PHY_TIMECON2);
	writel(timcon3, dsi->regs + DSI_PHY_TIMECON3);
}

static void mtk_dsi_enable(struct mtk_dsi *dsi)
{
	mtk_dsi_mask(dsi, DSI_CON_CTRL, DSI_EN, DSI_EN);
}

static void mtk_dsi_disable(struct mtk_dsi *dsi)
{
	mtk_dsi_mask(dsi, DSI_CON_CTRL, DSI_EN, 0);
}

static void mtk_dsi_reset_all(struct mtk_dsi *dsi)
{
	regmap_update_bits(dsi->mmsys_sw_rst_b, dsi->sw_rst_b,
			   MMSYS_SW_RST_DSI_B, 0);
	usleep_range(1000, 1100);

	regmap_update_bits(dsi->mmsys_sw_rst_b, dsi->sw_rst_b,
			   MMSYS_SW_RST_DSI_B, MMSYS_SW_RST_DSI_B);
}

static void mtk_dsi_reset_engine(struct mtk_dsi *dsi)
{
	mtk_dsi_mask(dsi, DSI_CON_CTRL, DSI_RESET, DSI_RESET);
	mtk_dsi_mask(dsi, DSI_CON_CTRL, DSI_RESET, 0);
}

static void mtk_dsi_reset_dphy(struct mtk_dsi *dsi)
{
	mtk_dsi_mask(dsi, DSI_CON_CTRL, DPHY_RESET, DPHY_RESET);
	mtk_dsi_mask(dsi, DSI_CON_CTRL, DPHY_RESET, 0);
}

static void mtk_dsi_clk_ulp_mode_enter(struct mtk_dsi *dsi)
{
	mtk_dsi_mask(dsi, DSI_PHY_LCCON, LC_HS_TX_EN, 0);
	mtk_dsi_mask(dsi, DSI_PHY_LCCON, LC_ULPM_EN, 0);
}

static void mtk_dsi_clk_ulp_mode_leave(struct mtk_dsi *dsi)
{
	mtk_dsi_mask(dsi, DSI_PHY_LCCON, LC_ULPM_EN, 0);
	mtk_dsi_mask(dsi, DSI_PHY_LCCON, LC_WAKEUP_EN, LC_WAKEUP_EN);
	mtk_dsi_mask(dsi, DSI_PHY_LCCON, LC_WAKEUP_EN, 0);
}

static void mtk_dsi_lane0_ulp_mode_enter(struct mtk_dsi *dsi)
{
	mtk_dsi_mask(dsi, DSI_PHY_LD0CON, LD0_HS_TX_EN, 0);
	mtk_dsi_mask(dsi, DSI_PHY_LD0CON, LD0_ULPM_EN, 0);
}

static void mtk_dsi_lane0_ulp_mode_leave(struct mtk_dsi *dsi)
{
	mtk_dsi_mask(dsi, DSI_PHY_LD0CON, LD0_ULPM_EN, 0);
	mtk_dsi_mask(dsi, DSI_PHY_LD0CON, LD0_WAKEUP_EN, LD0_WAKEUP_EN);
	mtk_dsi_mask(dsi, DSI_PHY_LD0CON, LD0_WAKEUP_EN, 0);
}

static bool mtk_dsi_clk_hs_state(struct mtk_dsi *dsi)
{
	return readl(dsi->regs + DSI_PHY_LCCON) & LC_HS_TX_EN;
}

static void mtk_dsi_clk_hs_mode(struct mtk_dsi *dsi, bool enter)
{
	if (enter && !mtk_dsi_clk_hs_state(dsi))
		mtk_dsi_mask(dsi, DSI_PHY_LCCON, LC_HS_TX_EN, LC_HS_TX_EN);
	else if (!enter && mtk_dsi_clk_hs_state(dsi))
		mtk_dsi_mask(dsi, DSI_PHY_LCCON, LC_HS_TX_EN, 0);
}

static void mtk_dsi_set_mode(struct mtk_dsi *dsi)
{
	u32 vid_mode = CMD_MODE;

	if (dsi->mode_flags & MIPI_DSI_MODE_VIDEO) {
		if (dsi->mode_flags & MIPI_DSI_MODE_VIDEO_BURST)
			vid_mode = BURST_MODE;
		else if (dsi->mode_flags & MIPI_DSI_MODE_VIDEO_SYNC_PULSE)
			vid_mode = SYNC_PULSE_MODE;
		else
			vid_mode = SYNC_EVENT_MODE;
	}

	writel(vid_mode, dsi->regs + DSI_MODE_CTRL);
}

static void mtk_dsi_set_vm_cmd(struct mtk_dsi *dsi)
{
	mtk_dsi_mask(dsi, DSI_VM_CMD_CON, VM_CMD_EN, VM_CMD_EN);
	mtk_dsi_mask(dsi, DSI_VM_CMD_CON, TS_VFP_EN, TS_VFP_EN);
}

static void mtk_dsi_ps_control_vact(struct mtk_dsi *dsi)
{
	struct videomode *vm = &dsi->vm;
	u32 dsi_buf_bpp, ps_wc;
	u32 ps_bpp_mode;

	if (dsi->format == MIPI_DSI_FMT_RGB565)
		dsi_buf_bpp = 2;
	else
		dsi_buf_bpp = 3;

	ps_wc = vm->hactive * dsi_buf_bpp;
	ps_bpp_mode = ps_wc;

	switch (dsi->format) {
	case MIPI_DSI_FMT_RGB888:
		ps_bpp_mode |= PACKED_PS_24BIT_RGB888;
		break;
	case MIPI_DSI_FMT_RGB666:
		ps_bpp_mode |= PACKED_PS_18BIT_RGB666;
		break;
	case MIPI_DSI_FMT_RGB666_PACKED:
		ps_bpp_mode |= LOOSELY_PS_18BIT_RGB666;
		break;
	case MIPI_DSI_FMT_RGB565:
		ps_bpp_mode |= PACKED_PS_16BIT_RGB565;
		break;
	}

	writel(vm->vactive, dsi->regs + DSI_VACT_NL);
	writel(ps_bpp_mode, dsi->regs + DSI_PSCTRL);
	writel(ps_wc, dsi->regs + DSI_HSTX_CKL_WC);
}

static void mtk_dsi_rxtx_control(struct mtk_dsi *dsi)
{
	u32 tmp_reg;

	switch (dsi->lanes) {
	case 1:
		tmp_reg = 1 << 2;
		break;
	case 2:
		tmp_reg = 3 << 2;
		break;
	case 3:
		tmp_reg = 7 << 2;
		break;
	case 4:
		tmp_reg = 0xf << 2;
		break;
	default:
		tmp_reg = 0xf << 2;
		break;
	}

	if (dsi->mode_flags & MIPI_DSI_CLOCK_NON_CONTINUOUS)
		tmp_reg |= HSTX_CKLP_EN;

	if (!(dsi->mode_flags & MIPI_DSI_MODE_NO_EOT_PACKET))
		tmp_reg |= DIS_EOT;

	writel(tmp_reg, dsi->regs + DSI_TXRX_CTRL);
}

static void mtk_dsi_ps_control(struct mtk_dsi *dsi)
{
	u32 dsi_tmp_buf_bpp;
	u32 tmp_reg;

	switch (dsi->format) {
	case MIPI_DSI_FMT_RGB888:
		tmp_reg = PACKED_PS_24BIT_RGB888;
		dsi_tmp_buf_bpp = 3;
		break;
	case MIPI_DSI_FMT_RGB666:
		tmp_reg = LOOSELY_PS_18BIT_RGB666;
		dsi_tmp_buf_bpp = 3;
		break;
	case MIPI_DSI_FMT_RGB666_PACKED:
		tmp_reg = PACKED_PS_18BIT_RGB666;
		dsi_tmp_buf_bpp = 3;
		break;
	case MIPI_DSI_FMT_RGB565:
		tmp_reg = PACKED_PS_16BIT_RGB565;
		dsi_tmp_buf_bpp = 2;
		break;
	default:
		tmp_reg = PACKED_PS_24BIT_RGB888;
		dsi_tmp_buf_bpp = 3;
		break;
	}

	tmp_reg += dsi->vm.hactive * dsi_tmp_buf_bpp & DSI_PS_WC;
	writel(tmp_reg, dsi->regs + DSI_PSCTRL);
}

static void mtk_dsi_config_vdo_timing(struct mtk_dsi *dsi)
{
	u32 horizontal_sync_active_byte;
	u32 horizontal_backporch_byte;
	u32 horizontal_frontporch_byte;
	u32 horizontal_front_back_byte;
	u32 data_phy_cycles_byte;
	u32 dsi_tmp_buf_bpp, data_phy_cycles;
	u32 delta;
	struct mtk_phy_timing *timing = &dsi->phy_timing;

	struct videomode *vm = &dsi->vm;

	if (dsi->format == MIPI_DSI_FMT_RGB565)
		dsi_tmp_buf_bpp = 2;
	else
		dsi_tmp_buf_bpp = 3;

	writel(vm->vsync_len, dsi->regs + DSI_VSA_NL);
	writel(vm->vback_porch, dsi->regs + DSI_VBP_NL);
	writel(vm->vfront_porch, dsi->regs + DSI_VFP_NL);
	writel(vm->vactive, dsi->regs + DSI_VACT_NL);

	if (dsi->driver_data->has_size_ctl)
		writel(vm->vactive << 16 | vm->hactive,
		       dsi->regs + DSI_SIZE_CON);

	horizontal_sync_active_byte = (vm->hsync_len * dsi_tmp_buf_bpp - 10);

	if (dsi->mode_flags & MIPI_DSI_MODE_VIDEO_SYNC_PULSE)
		horizontal_backporch_byte = vm->hback_porch * dsi_tmp_buf_bpp - 10;
	else
		horizontal_backporch_byte = (vm->hback_porch + vm->hsync_len) *
					    dsi_tmp_buf_bpp - 10;

	data_phy_cycles = timing->lpx + timing->da_hs_prepare +
			  timing->da_hs_zero + timing->da_hs_exit + 3;

	delta = dsi->mode_flags & MIPI_DSI_MODE_VIDEO_BURST ? 18 : 12;
	delta += dsi->mode_flags & MIPI_DSI_MODE_NO_EOT_PACKET ? 2 : 0;

	horizontal_frontporch_byte = vm->hfront_porch * dsi_tmp_buf_bpp;
	horizontal_front_back_byte = horizontal_frontporch_byte + horizontal_backporch_byte;
	data_phy_cycles_byte = data_phy_cycles * dsi->lanes + delta;

	if (horizontal_front_back_byte > data_phy_cycles_byte) {
		horizontal_frontporch_byte -= data_phy_cycles_byte *
					      horizontal_frontporch_byte /
					      horizontal_front_back_byte;

		horizontal_backporch_byte -= data_phy_cycles_byte *
					     horizontal_backporch_byte /
					     horizontal_front_back_byte;
	} else {
		DRM_WARN("HFP + HBP less than d-phy, FPS will under 60Hz\n");
	}

	if (dsi->force_dsi_end_without_null) {
		horizontal_sync_active_byte = roundup(horizontal_sync_active_byte, dsi->lanes) - 2;
		horizontal_frontporch_byte = roundup(horizontal_frontporch_byte, dsi->lanes) - 2;
		horizontal_backporch_byte = roundup(horizontal_backporch_byte, dsi->lanes) - 2;
		horizontal_backporch_byte -= (vm->hactive * dsi_tmp_buf_bpp + 2) % dsi->lanes;
	}

	writel(horizontal_sync_active_byte, dsi->regs + DSI_HSA_WC);
	writel(horizontal_backporch_byte, dsi->regs + DSI_HBP_WC);
	writel(horizontal_frontporch_byte, dsi->regs + DSI_HFP_WC);

	mtk_dsi_ps_control(dsi);
}

static void mtk_dsi_start(struct mtk_dsi *dsi)
{
	writel(0, dsi->regs + DSI_START);
	writel(1, dsi->regs + DSI_START);
}

static void mtk_dsi_stop(struct mtk_dsi *dsi)
{
	writel(0, dsi->regs + DSI_START);
}

static void mtk_dsi_set_cmd_mode(struct mtk_dsi *dsi)
{
	writel(CMD_MODE, dsi->regs + DSI_MODE_CTRL);
}

static void mtk_dsi_set_interrupt_enable(struct mtk_dsi *dsi)
{
	u32 inten = LPRX_RD_RDY_INT_FLAG | CMD_DONE_INT_FLAG | VM_DONE_INT_FLAG;

	writel(inten, dsi->regs + DSI_INTEN);
}

static void mtk_dsi_irq_data_set(struct mtk_dsi *dsi, u32 irq_bit)
{
	dsi->irq_data |= irq_bit;
}

static void mtk_dsi_irq_data_clear(struct mtk_dsi *dsi, u32 irq_bit)
{
	dsi->irq_data &= ~irq_bit;
}

static s32 mtk_dsi_wait_for_irq_done(struct mtk_dsi *dsi, u32 irq_flag,
				     unsigned int timeout)
{
	s32 ret = 0;
	unsigned long jiffies = msecs_to_jiffies(timeout);

	ret = wait_event_interruptible_timeout(dsi->irq_wait_queue,
					       dsi->irq_data & irq_flag,
					       jiffies);
	if (ret == 0) {
		DRM_WARN("Wait DSI IRQ(0x%08x) Timeout\n", irq_flag);

		mtk_dsi_enable(dsi);
		mtk_dsi_reset_engine(dsi);
	}

	return ret;
}

static irqreturn_t mtk_dsi_irq(int irq, void *dev_id)
{
	struct mtk_dsi *dsi = dev_id;
	u32 status, tmp;
	u32 flag = LPRX_RD_RDY_INT_FLAG | CMD_DONE_INT_FLAG | VM_DONE_INT_FLAG;

	status = readl(dsi->regs + DSI_INTSTA) & flag;

	if (status) {
		do {
			mtk_dsi_mask(dsi, DSI_RACK, RACK, RACK);
			tmp = readl(dsi->regs + DSI_INTSTA);
		} while (tmp & DSI_BUSY);

		mtk_dsi_mask(dsi, DSI_INTSTA, status, 0);
		mtk_dsi_irq_data_set(dsi, status);
		wake_up_interruptible(&dsi->irq_wait_queue);
	}

	return IRQ_HANDLED;
}

static s32 mtk_dsi_switch_to_cmd_mode(struct mtk_dsi *dsi, u8 irq_flag, u32 t)
{
	mtk_dsi_irq_data_clear(dsi, irq_flag);
	mtk_dsi_set_cmd_mode(dsi);

	if (!mtk_dsi_wait_for_irq_done(dsi, irq_flag, t)) {
		DRM_ERROR("failed to switch cmd mode\n");
		return -ETIME;
	} else {
		return 0;
	}
}

static int mtk_dsi_poweron(struct mtk_dsi *dsi)
{
	struct device *dev = dsi->host.dev;
	int ret;
	u32 bit_per_pixel;

	if (++dsi->refcount != 1)
		return 0;

	switch (dsi->format) {
	case MIPI_DSI_FMT_RGB565:
		bit_per_pixel = 16;
		break;
	case MIPI_DSI_FMT_RGB666_PACKED:
		bit_per_pixel = 18;
		break;
	case MIPI_DSI_FMT_RGB666:
	case MIPI_DSI_FMT_RGB888:
	default:
		bit_per_pixel = 24;
		break;
	}

	dsi->data_rate = DIV_ROUND_UP_ULL(dsi->vm.pixelclock * bit_per_pixel,
					  dsi->lanes);

	if (dsi->panel && drm_panel_prepare_power(dsi->panel))
		DRM_INFO("can't prepare power the panel\n");

	ret = clk_set_rate(dsi->hs_clk, dsi->data_rate);
	if (ret < 0) {
		dev_err(dev, "Failed to set data rate: %d\n", ret);
		goto err_prepare_power;
	}

	phy_power_on(dsi->phy);

	ret = clk_prepare_enable(dsi->engine_clk);
	if (ret < 0) {
		dev_err(dev, "Failed to enable engine clock: %d\n", ret);
		goto err_phy_power_off;
	}

	ret = clk_prepare_enable(dsi->digital_clk);
	if (ret < 0) {
		dev_err(dev, "Failed to enable digital clock: %d\n", ret);
		goto err_disable_engine_clk;
	}

	mtk_dsi_enable(dsi);

	if (dsi->driver_data->has_shadow_ctl)
		writel(FORCE_COMMIT | BYPASS_SHADOW,
		       dsi->regs + DSI_SHADOW_DEBUG);

	mtk_dsi_reset_engine(dsi);
	mtk_dsi_phy_timconfig(dsi);

	mtk_dsi_ps_control_vact(dsi);
	mtk_dsi_set_vm_cmd(dsi);
	mtk_dsi_config_vdo_timing(dsi);
	mtk_dsi_set_interrupt_enable(dsi);

<<<<<<< HEAD
	mtk_dsi_clk_ulp_mode_leave(dsi);
	mtk_dsi_lane0_ulp_mode_leave(dsi);
	mtk_dsi_clk_hs_mode(dsi, 0);

	if (dsi->panel) {
		if (drm_panel_prepare(dsi->panel)) {
			DRM_ERROR("failed to prepare the panel\n");
			goto err_disable_digital_clk;
		}
	}

=======
>>>>>>> af5dbd43
	return 0;
err_disable_digital_clk:
	clk_disable_unprepare(dsi->digital_clk);
err_disable_engine_clk:
	clk_disable_unprepare(dsi->engine_clk);
err_phy_power_off:
	phy_power_off(dsi->phy);
err_prepare_power:
	if (dsi->panel && drm_panel_unprepare_power(dsi->panel))
		DRM_INFO("Can't unprepare power the panel\n");
	dsi->refcount--;
	return ret;
}

static void mtk_dsi_poweroff(struct mtk_dsi *dsi)
{
	if (WARN_ON(dsi->refcount == 0))
		return;

	if (--dsi->refcount != 0)
		return;

<<<<<<< HEAD
	/*
	 * mtk_dsi_stop() and mtk_dsi_start() is asymmetric, since
	 * mtk_dsi_stop() should be called after mtk_drm_crtc_atomic_disable(),
	 * which needs irq for vblank, and mtk_dsi_stop() will disable irq.
	 * mtk_dsi_start() needs to be called in mtk_output_dsi_enable(),
	 * after dsi is fully set.
	 */
	mtk_dsi_stop(dsi);

	if (!mtk_dsi_switch_to_cmd_mode(dsi, VM_DONE_INT_FLAG, 500)) {
		if (dsi->panel) {
			if (drm_panel_unprepare(dsi->panel)) {
				DRM_ERROR("failed to unprepare the panel\n");
				return;
			}
		}
	}

=======
>>>>>>> af5dbd43
	mtk_dsi_reset_engine(dsi);
	mtk_dsi_lane0_ulp_mode_enter(dsi);
	mtk_dsi_clk_ulp_mode_enter(dsi);
	/* set the lane number as 0 to pull down mipi */
	writel(0, dsi->regs + DSI_TXRX_CTRL);

	mtk_dsi_disable(dsi);

	clk_disable_unprepare(dsi->engine_clk);
	clk_disable_unprepare(dsi->digital_clk);

	phy_power_off(dsi->phy);

<<<<<<< HEAD
	if (dsi->panel && drm_panel_unprepare_power(dsi->panel))
		DRM_INFO("Can't unprepare power the panel\n");
=======
	dsi->lanes_ready = false;
>>>>>>> af5dbd43
}

static void mtk_dsi_lane_ready(struct mtk_dsi *dsi)
{
	if (!dsi->lanes_ready) {
		dsi->lanes_ready = true;
		mtk_dsi_rxtx_control(dsi);
		usleep_range(30, 100);
		mtk_dsi_reset_dphy(dsi);
		mtk_dsi_clk_ulp_mode_leave(dsi);
		mtk_dsi_lane0_ulp_mode_leave(dsi);
		mtk_dsi_clk_hs_mode(dsi, 0);
		msleep(20);
		/* The reaction time after pulling up the mipi signal for dsi_rx */
	}
}

static void mtk_output_dsi_enable(struct mtk_dsi *dsi)
{
	if (dsi->enabled)
		return;

	mtk_dsi_lane_ready(dsi);
	mtk_dsi_set_mode(dsi);
	mtk_dsi_clk_hs_mode(dsi, 1);

	mtk_dsi_start(dsi);

	if (dsi->panel) {
		if (drm_panel_enable(dsi->panel)) {
			DRM_ERROR("failed to enable the panel\n");
			goto err_dsi_power_off;
		}
	}

	dsi->enabled = true;

	return;
err_dsi_power_off:
	mtk_dsi_stop(dsi);
	mtk_dsi_poweroff(dsi);
}

static void mtk_output_dsi_disable(struct mtk_dsi *dsi)
{
	if (!dsi->enabled)
		return;

<<<<<<< HEAD
	if (dsi->panel) {
		if (drm_panel_disable(dsi->panel)) {
			DRM_ERROR("failed to disable the panel\n");
			return;
		}
	}

	mtk_dsi_poweroff(dsi);
=======
	/*
	 * mtk_dsi_stop() and mtk_dsi_start() is asymmetric, since
	 * mtk_dsi_stop() should be called after mtk_drm_crtc_atomic_disable(),
	 * which needs irq for vblank, and mtk_dsi_stop() will disable irq.
	 * mtk_dsi_start() needs to be called in mtk_output_dsi_enable(),
	 * after dsi is fully set.
	 */
	mtk_dsi_stop(dsi);

	mtk_dsi_switch_to_cmd_mode(dsi, VM_DONE_INT_FLAG, 500);
>>>>>>> af5dbd43

	dsi->enabled = false;
}

static int mtk_dsi_bridge_attach(struct drm_bridge *bridge,
				 enum drm_bridge_attach_flags flags)
{
	struct mtk_dsi *dsi = bridge_to_dsi(bridge);

	/* Attach the panel or bridge to the dsi bridge */
	return drm_bridge_attach(bridge->encoder, dsi->next_bridge,
				 &dsi->bridge, flags);
}

static void mtk_dsi_bridge_mode_set(struct drm_bridge *bridge,
				    const struct drm_display_mode *mode,
				    const struct drm_display_mode *adjusted)
{
	struct mtk_dsi *dsi = bridge_to_dsi(bridge);

	drm_display_mode_to_videomode(adjusted, &dsi->vm);
}

static void mtk_dsi_bridge_disable(struct drm_bridge *bridge)
{
	struct mtk_dsi *dsi = bridge_to_dsi(bridge);

	mtk_output_dsi_disable(dsi);
}

static void mtk_dsi_bridge_enable(struct drm_bridge *bridge)
{
	struct mtk_dsi *dsi = bridge_to_dsi(bridge);

	if (dsi->refcount == 0)
		return;

	mtk_output_dsi_enable(dsi);
}

static void mtk_dsi_bridge_atomic_pre_enable(struct drm_bridge *bridge,
					     struct drm_bridge_state *old_bridge_state)
{
	struct mtk_dsi *dsi = bridge_to_dsi(bridge);
	int ret;

	ret = mtk_dsi_poweron(dsi);
	if (ret < 0)
		DRM_ERROR("failed to power on dsi\n");
}

static void mtk_dsi_bridge_atomic_post_disable(struct drm_bridge *bridge,
					       struct drm_bridge_state *old_bridge_state)
{
	struct mtk_dsi *dsi = bridge_to_dsi(bridge);

	mtk_dsi_poweroff(dsi);
}

static const struct drm_bridge_funcs mtk_dsi_bridge_funcs = {
	.attach = mtk_dsi_bridge_attach,
	.atomic_pre_enable = mtk_dsi_bridge_atomic_pre_enable,
	.atomic_post_disable = mtk_dsi_bridge_atomic_post_disable,
	.disable = mtk_dsi_bridge_disable,
	.enable = mtk_dsi_bridge_enable,
	.mode_set = mtk_dsi_bridge_mode_set,
};

void mtk_dsi_ddp_start(struct device *dev)
{
	struct mtk_dsi *dsi = dev_get_drvdata(dev);

	mtk_dsi_poweron(dsi);
}

void mtk_dsi_ddp_stop(struct device *dev)
{
	struct mtk_dsi *dsi = dev_get_drvdata(dev);

	mtk_dsi_poweroff(dsi);
}

static int mtk_dsi_host_attach(struct mipi_dsi_host *host,
			       struct mipi_dsi_device *device)
{
	struct mtk_dsi *dsi = host_to_dsi(host);

	dsi->lanes = device->lanes;
	dsi->format = device->format;
	dsi->mode_flags = device->mode_flags;

	return 0;
}

static void mtk_dsi_wait_for_idle(struct mtk_dsi *dsi)
{
	int ret;
	u32 val;

	ret = readl_poll_timeout(dsi->regs + DSI_INTSTA, val, !(val & DSI_BUSY),
				 4, 2000000);
	if (ret) {
		DRM_WARN("polling dsi wait not busy timeout!\n");

		mtk_dsi_enable(dsi);
		mtk_dsi_reset_engine(dsi);
	}
}

static u32 mtk_dsi_recv_cnt(u8 type, u8 *read_data)
{
	switch (type) {
	case MIPI_DSI_RX_GENERIC_SHORT_READ_RESPONSE_1BYTE:
	case MIPI_DSI_RX_DCS_SHORT_READ_RESPONSE_1BYTE:
		return 1;
	case MIPI_DSI_RX_GENERIC_SHORT_READ_RESPONSE_2BYTE:
	case MIPI_DSI_RX_DCS_SHORT_READ_RESPONSE_2BYTE:
		return 2;
	case MIPI_DSI_RX_GENERIC_LONG_READ_RESPONSE:
	case MIPI_DSI_RX_DCS_LONG_READ_RESPONSE:
		return read_data[1] + read_data[2] * 16;
	case MIPI_DSI_RX_ACKNOWLEDGE_AND_ERROR_REPORT:
		DRM_INFO("type is 0x02, try again\n");
		break;
	default:
		DRM_INFO("type(0x%x) not recognized\n", type);
		break;
	}

	return 0;
}

static void mtk_dsi_cmdq(struct mtk_dsi *dsi, const struct mipi_dsi_msg *msg)
{
	const char *tx_buf = msg->tx_buf;
	u8 config, cmdq_size, cmdq_off, type = msg->type;
	u32 reg_val, cmdq_mask, i;
	u32 reg_cmdq_off = dsi->driver_data->reg_cmdq_off;

	if (MTK_DSI_HOST_IS_READ(type))
		config = BTA;
	else
		config = (msg->tx_len > 2) ? LONG_PACKET : SHORT_PACKET;

	if (msg->tx_len > 2) {
		cmdq_size = 1 + (msg->tx_len + 3) / 4;
		cmdq_off = 4;
		cmdq_mask = CONFIG | DATA_ID | DATA_0 | DATA_1;
		reg_val = (msg->tx_len << 16) | (type << 8) | config;
	} else {
		cmdq_size = 1;
		cmdq_off = 2;
		cmdq_mask = CONFIG | DATA_ID;
		reg_val = (type << 8) | config;
	}

	for (i = 0; i < msg->tx_len; i++)
		mtk_dsi_mask(dsi, (reg_cmdq_off + cmdq_off + i) & (~0x3U),
			     (0xffUL << (((i + cmdq_off) & 3U) * 8U)),
			     tx_buf[i] << (((i + cmdq_off) & 3U) * 8U));

	mtk_dsi_mask(dsi, reg_cmdq_off, cmdq_mask, reg_val);
	mtk_dsi_mask(dsi, DSI_CMDQ_SIZE, CMDQ_SIZE, cmdq_size);
}

static ssize_t mtk_dsi_host_send_cmd(struct mtk_dsi *dsi,
				     const struct mipi_dsi_msg *msg, u8 flag)
{
	mtk_dsi_wait_for_idle(dsi);
	mtk_dsi_irq_data_clear(dsi, flag);
	mtk_dsi_cmdq(dsi, msg);
	mtk_dsi_start(dsi);

	if (!mtk_dsi_wait_for_irq_done(dsi, flag, 2000))
		return -ETIME;
	else
		return 0;
}

static ssize_t mtk_dsi_host_transfer(struct mipi_dsi_host *host,
				     const struct mipi_dsi_msg *msg)
{
	struct mtk_dsi *dsi = host_to_dsi(host);
	u32 recv_cnt, i;
	u8 read_data[16];
	void *src_addr;
	u8 irq_flag = CMD_DONE_INT_FLAG;
	u32 dsi_mode;
	int ret;

	dsi_mode = readl(dsi->regs + DSI_MODE_CTRL);
	if (dsi_mode & MODE) {
		mtk_dsi_stop(dsi);
		ret = mtk_dsi_switch_to_cmd_mode(dsi, VM_DONE_INT_FLAG, 500);
		if (ret)
			goto restore_dsi_mode;
	}

	if (MTK_DSI_HOST_IS_READ(msg->type))
		irq_flag |= LPRX_RD_RDY_INT_FLAG;

	mtk_dsi_lane_ready(dsi);

	ret = mtk_dsi_host_send_cmd(dsi, msg, irq_flag);
	if (ret)
		goto restore_dsi_mode;

	if (!MTK_DSI_HOST_IS_READ(msg->type)) {
		recv_cnt = 0;
		goto restore_dsi_mode;
	}

	if (!msg->rx_buf) {
		DRM_ERROR("dsi receive buffer size may be NULL\n");
		ret = -EINVAL;
		goto restore_dsi_mode;
	}

	for (i = 0; i < 16; i++)
		*(read_data + i) = readb(dsi->regs + DSI_RX_DATA0 + i);

	recv_cnt = mtk_dsi_recv_cnt(read_data[0], read_data);

	if (recv_cnt > 2)
		src_addr = &read_data[4];
	else
		src_addr = &read_data[1];

	if (recv_cnt > 10)
		recv_cnt = 10;

	if (recv_cnt > msg->rx_len)
		recv_cnt = msg->rx_len;

	if (recv_cnt)
		memcpy(msg->rx_buf, src_addr, recv_cnt);

	DRM_INFO("dsi get %d byte data from the panel address(0x%x)\n",
		 recv_cnt, *((u8 *)(msg->tx_buf)));

restore_dsi_mode:
	if (dsi_mode & MODE) {
		mtk_dsi_set_mode(dsi);
		mtk_dsi_start(dsi);
	}

	return ret < 0 ? ret : recv_cnt;
}

static const struct mipi_dsi_host_ops mtk_dsi_ops = {
	.attach = mtk_dsi_host_attach,
	.transfer = mtk_dsi_host_transfer,
};

static int mtk_dsi_encoder_init(struct drm_device *drm, struct mtk_dsi *dsi)
{
	int ret;

	ret = drm_simple_encoder_init(drm, &dsi->encoder,
				      DRM_MODE_ENCODER_DSI);
	if (ret) {
		DRM_ERROR("Failed to encoder init to drm\n");
		return ret;
	}

	dsi->encoder.possible_crtcs = mtk_drm_find_possible_crtc_by_comp(drm, dsi->host.dev);

	ret = drm_bridge_attach(&dsi->encoder, &dsi->bridge, NULL,
				DRM_BRIDGE_ATTACH_NO_CONNECTOR);
	if (ret)
		goto err_cleanup_encoder;

	dsi->connector = drm_bridge_connector_init(drm, &dsi->encoder);
	if (IS_ERR(dsi->connector)) {
		DRM_ERROR("Unable to create bridge connector\n");
		ret = PTR_ERR(dsi->connector);
		goto err_cleanup_encoder;
	}

	ret = drm_connector_init_panel_orientation_property(dsi->connector);
	if (ret) {
		DRM_ERROR("Unable to init panel orientation\n");
		goto err_cleanup_encoder;
	}

	drm_connector_attach_encoder(dsi->connector, &dsi->encoder);

	return 0;

err_cleanup_encoder:
	drm_encoder_cleanup(&dsi->encoder);
	return ret;
}

static int mtk_dsi_bind(struct device *dev, struct device *master, void *data)
{
	int ret;
	struct drm_device *drm = data;
	struct mtk_dsi *dsi = dev_get_drvdata(dev);

	ret = mtk_dsi_encoder_init(drm, dsi);

	mtk_dsi_reset_all(dsi);

	return ret;
}

static void mtk_dsi_unbind(struct device *dev, struct device *master,
			   void *data)
{
	struct mtk_dsi *dsi = dev_get_drvdata(dev);

	drm_encoder_cleanup(&dsi->encoder);
}

static const struct component_ops mtk_dsi_component_ops = {
	.bind = mtk_dsi_bind,
	.unbind = mtk_dsi_unbind,
};

static int mtk_dsi_probe(struct platform_device *pdev)
{
	struct mtk_dsi *dsi;
	struct device *dev = &pdev->dev;
	struct resource *regs;
	struct regmap *regmap;
	int irq_num;
	int ret;

	dsi = devm_kzalloc(dev, sizeof(*dsi), GFP_KERNEL);
	if (!dsi)
		return -ENOMEM;

	dsi->host.ops = &mtk_dsi_ops;
	dsi->host.dev = dev;
	ret = mipi_dsi_host_register(&dsi->host);
	if (ret < 0) {
		dev_err(dev, "failed to register DSI host: %d\n", ret);
		return ret;
	}

	regmap = syscon_regmap_lookup_by_phandle(dev->of_node,
						 "mediatek,syscon-dsi");
	ret = of_property_read_u32_index(dev->of_node, "mediatek,syscon-dsi", 1,
					 &dsi->sw_rst_b);

	if (IS_ERR(regmap))
		ret = PTR_ERR(regmap);

	if (ret) {
		ret = PTR_ERR(regmap);
		dev_err(dev, "Failed to get mmsys registers: %d\n", ret);
		return ret;
	}

	dsi->mmsys_sw_rst_b = regmap;

	ret = drm_of_find_panel_or_bridge(dev->of_node, 0, 0,
					  &dsi->panel, &dsi->next_bridge);
	if (ret)
		goto err_unregister_host;

	if (dsi->panel) {
		dsi->next_bridge = devm_drm_panel_bridge_add(dev, dsi->panel);
		if (IS_ERR(dsi->next_bridge)) {
			ret = PTR_ERR(dsi->next_bridge);
			goto err_unregister_host;
		}
	}

	dsi->driver_data = of_device_get_match_data(dev);

	dsi->engine_clk = devm_clk_get(dev, "engine");
	if (IS_ERR(dsi->engine_clk)) {
		ret = PTR_ERR(dsi->engine_clk);

		if (ret != -EPROBE_DEFER)
			dev_err(dev, "Failed to get engine clock: %d\n", ret);
		goto err_unregister_host;
	}

	dsi->digital_clk = devm_clk_get(dev, "digital");
	if (IS_ERR(dsi->digital_clk)) {
		ret = PTR_ERR(dsi->digital_clk);

		if (ret != -EPROBE_DEFER)
			dev_err(dev, "Failed to get digital clock: %d\n", ret);
		goto err_unregister_host;
	}

	dsi->hs_clk = devm_clk_get(dev, "hs");
	if (IS_ERR(dsi->hs_clk)) {
		ret = PTR_ERR(dsi->hs_clk);
		dev_err(dev, "Failed to get hs clock: %d\n", ret);
		goto err_unregister_host;
	}

	regs = platform_get_resource(pdev, IORESOURCE_MEM, 0);
	dsi->regs = devm_ioremap_resource(dev, regs);
	if (IS_ERR(dsi->regs)) {
		ret = PTR_ERR(dsi->regs);
		dev_err(dev, "Failed to ioremap memory: %d\n", ret);
		goto err_unregister_host;
	}

	dsi->phy = devm_phy_get(dev, "dphy");
	if (IS_ERR(dsi->phy)) {
		ret = PTR_ERR(dsi->phy);
		dev_err(dev, "Failed to get MIPI-DPHY: %d\n", ret);
		goto err_unregister_host;
	}

	irq_num = platform_get_irq(pdev, 0);
	if (irq_num < 0) {
		dev_err(&pdev->dev, "failed to get dsi irq_num: %d\n", irq_num);
		ret = irq_num;
		goto err_unregister_host;
	}

	ret = devm_request_irq(&pdev->dev, irq_num, mtk_dsi_irq,
			       IRQF_TRIGGER_NONE, dev_name(&pdev->dev), dsi);
	if (ret) {
		dev_err(&pdev->dev, "failed to request mediatek dsi irq\n");
		goto err_unregister_host;
	}

	init_waitqueue_head(&dsi->irq_wait_queue);

	platform_set_drvdata(pdev, dsi);

	dsi->bridge.funcs = &mtk_dsi_bridge_funcs;
	dsi->bridge.of_node = dev->of_node;
	dsi->bridge.type = DRM_MODE_CONNECTOR_DSI;

	if (dsi->next_bridge)
		dsi->force_dsi_end_without_null = of_device_is_compatible(dsi->next_bridge->of_node,
									  "analogix,anx7625");

	drm_bridge_add(&dsi->bridge);

	ret = component_add(&pdev->dev, &mtk_dsi_component_ops);
	if (ret) {
		dev_err(&pdev->dev, "failed to add component: %d\n", ret);
		goto err_unregister_host;
	}

	return 0;

err_unregister_host:
	mipi_dsi_host_unregister(&dsi->host);
	return ret;
}

static int mtk_dsi_remove(struct platform_device *pdev)
{
	struct mtk_dsi *dsi = platform_get_drvdata(pdev);

	mtk_output_dsi_disable(dsi);
	drm_bridge_remove(&dsi->bridge);
	component_del(&pdev->dev, &mtk_dsi_component_ops);
	mipi_dsi_host_unregister(&dsi->host);

	return 0;
}

static const struct mtk_dsi_driver_data mt8173_dsi_driver_data = {
	.reg_cmdq_off = 0x200,
};

static const struct mtk_dsi_driver_data mt2701_dsi_driver_data = {
	.reg_cmdq_off = 0x180,
};

static const struct mtk_dsi_driver_data mt8183_dsi_driver_data = {
	.reg_cmdq_off = 0x200,
	.has_shadow_ctl = true,
	.has_size_ctl = true,
};

static const struct of_device_id mtk_dsi_of_match[] = {
	{ .compatible = "mediatek,mt2701-dsi",
	  .data = &mt2701_dsi_driver_data },
	{ .compatible = "mediatek,mt8173-dsi",
	  .data = &mt8173_dsi_driver_data },
	{ .compatible = "mediatek,mt8183-dsi",
	  .data = &mt8183_dsi_driver_data },
	{ },
};
MODULE_DEVICE_TABLE(of, mtk_dsi_of_match);

struct platform_driver mtk_dsi_driver = {
	.probe = mtk_dsi_probe,
	.remove = mtk_dsi_remove,
	.driver = {
		.name = "mtk-dsi",
		.of_match_table = mtk_dsi_of_match,
	},
};<|MERGE_RESOLUTION|>--- conflicted
+++ resolved
@@ -682,11 +682,6 @@
 	mtk_dsi_config_vdo_timing(dsi);
 	mtk_dsi_set_interrupt_enable(dsi);
 
-<<<<<<< HEAD
-	mtk_dsi_clk_ulp_mode_leave(dsi);
-	mtk_dsi_lane0_ulp_mode_leave(dsi);
-	mtk_dsi_clk_hs_mode(dsi, 0);
-
 	if (dsi->panel) {
 		if (drm_panel_prepare(dsi->panel)) {
 			DRM_ERROR("failed to prepare the panel\n");
@@ -694,8 +689,6 @@
 		}
 	}
 
-=======
->>>>>>> af5dbd43
 	return 0;
 err_disable_digital_clk:
 	clk_disable_unprepare(dsi->digital_clk);
@@ -718,27 +711,6 @@
 	if (--dsi->refcount != 0)
 		return;
 
-<<<<<<< HEAD
-	/*
-	 * mtk_dsi_stop() and mtk_dsi_start() is asymmetric, since
-	 * mtk_dsi_stop() should be called after mtk_drm_crtc_atomic_disable(),
-	 * which needs irq for vblank, and mtk_dsi_stop() will disable irq.
-	 * mtk_dsi_start() needs to be called in mtk_output_dsi_enable(),
-	 * after dsi is fully set.
-	 */
-	mtk_dsi_stop(dsi);
-
-	if (!mtk_dsi_switch_to_cmd_mode(dsi, VM_DONE_INT_FLAG, 500)) {
-		if (dsi->panel) {
-			if (drm_panel_unprepare(dsi->panel)) {
-				DRM_ERROR("failed to unprepare the panel\n");
-				return;
-			}
-		}
-	}
-
-=======
->>>>>>> af5dbd43
 	mtk_dsi_reset_engine(dsi);
 	mtk_dsi_lane0_ulp_mode_enter(dsi);
 	mtk_dsi_clk_ulp_mode_enter(dsi);
@@ -752,12 +724,10 @@
 
 	phy_power_off(dsi->phy);
 
-<<<<<<< HEAD
 	if (dsi->panel && drm_panel_unprepare_power(dsi->panel))
 		DRM_INFO("Can't unprepare power the panel\n");
-=======
+
 	dsi->lanes_ready = false;
->>>>>>> af5dbd43
 }
 
 static void mtk_dsi_lane_ready(struct mtk_dsi *dsi)
@@ -806,7 +776,6 @@
 	if (!dsi->enabled)
 		return;
 
-<<<<<<< HEAD
 	if (dsi->panel) {
 		if (drm_panel_disable(dsi->panel)) {
 			DRM_ERROR("failed to disable the panel\n");
@@ -814,8 +783,6 @@
 		}
 	}
 
-	mtk_dsi_poweroff(dsi);
-=======
 	/*
 	 * mtk_dsi_stop() and mtk_dsi_start() is asymmetric, since
 	 * mtk_dsi_stop() should be called after mtk_drm_crtc_atomic_disable(),
@@ -825,8 +792,14 @@
 	 */
 	mtk_dsi_stop(dsi);
 
-	mtk_dsi_switch_to_cmd_mode(dsi, VM_DONE_INT_FLAG, 500);
->>>>>>> af5dbd43
+	if (!mtk_dsi_switch_to_cmd_mode(dsi, VM_DONE_INT_FLAG, 500)) {
+		if (dsi->panel) {
+			if (drm_panel_unprepare(dsi->panel)) {
+				DRM_ERROR("failed to unprepare the panel\n");
+				return;
+			}
+		}
+	}
 
 	dsi->enabled = false;
 }
