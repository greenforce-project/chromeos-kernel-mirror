--- conflicted
+++ resolved
@@ -392,7 +392,6 @@
 	{ USB_DEVICE(0x0bda, 0xc822), .driver_info = BTUSB_REALTEK |
 						     BTUSB_WIDEBAND_SPEECH },
 
-<<<<<<< HEAD
 	/* Realtek 8852AE Bluetooth devices */
 	{ USB_DEVICE(0x0bda, 0x2852), .driver_info = BTUSB_REALTEK |
 						     BTUSB_WIDEBAND_SPEECH },
@@ -405,7 +404,8 @@
 	{ USB_DEVICE(0x04c5, 0x165c), .driver_info = BTUSB_REALTEK |
 						     BTUSB_WIDEBAND_SPEECH },
 	{ USB_DEVICE(0x04ca, 0x4006), .driver_info = BTUSB_REALTEK |
-=======
+						     BTUSB_WIDEBAND_SPEECH },
+
 	/* Realtek 8852CE Bluetooth devices */
 	{ USB_DEVICE(0x04ca, 0x4007), .driver_info = BTUSB_REALTEK |
 						     BTUSB_WIDEBAND_SPEECH },
@@ -416,7 +416,6 @@
 	{ USB_DEVICE(0x13d3, 0x3587), .driver_info = BTUSB_REALTEK |
 						     BTUSB_WIDEBAND_SPEECH },
 	{ USB_DEVICE(0x13d3, 0x3586), .driver_info = BTUSB_REALTEK |
->>>>>>> 6eae1503
 						     BTUSB_WIDEBAND_SPEECH },
 
 	/* Realtek Bluetooth devices */
