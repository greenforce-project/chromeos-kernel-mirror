--- conflicted
+++ resolved
@@ -386,7 +386,6 @@
 
 	switch (event) {
 	case INT3400_THERMAL_TABLE_CHANGED:
-<<<<<<< HEAD
 		therm_event = THERMAL_TABLE_CHANGED;
 		break;
 	case INT3400_KEEP_ALIVE:
@@ -395,22 +394,6 @@
 	case INT3400_ODVP_CHANGED:
 		evaluate_odvp(priv);
 		therm_event = THERMAL_DEVICE_POWER_CAPABILITY_CHANGED;
-=======
-		thermal_prop[0] = kasprintf(GFP_KERNEL, "NAME=%s",
-				priv->thermal->type);
-		thermal_prop[1] = kasprintf(GFP_KERNEL, "TEMP=%d",
-				priv->thermal->temperature);
-		thermal_prop[2] = kasprintf(GFP_KERNEL, "TRIP=");
-		thermal_prop[3] = kasprintf(GFP_KERNEL, "EVENT=%d",
-				THERMAL_TABLE_CHANGED);
-		thermal_prop[4] = NULL;
-		kobject_uevent_env(&priv->thermal->device.kobj, KOBJ_CHANGE,
-				thermal_prop);
-		kfree(thermal_prop[0]);
-		kfree(thermal_prop[1]);
-		kfree(thermal_prop[2]);
-		kfree(thermal_prop[3]);
->>>>>>> 2845ff3f
 		break;
 	default:
 		/* Ignore unknown notification codes sent to INT3400 device */
@@ -423,6 +406,10 @@
 	thermal_prop[3] = kasprintf(GFP_KERNEL, "EVENT=%d", therm_event);
 	thermal_prop[4] = NULL;
 	kobject_uevent_env(&priv->thermal->device.kobj, KOBJ_CHANGE, thermal_prop);
+	kfree(thermal_prop[0]);
+	kfree(thermal_prop[1]);
+	kfree(thermal_prop[2]);
+	kfree(thermal_prop[3]);
 }
 
 static int int3400_thermal_get_temp(struct thermal_zone_device *thermal,
