--- conflicted
+++ resolved
@@ -819,11 +819,8 @@
 	 */
 	mutex_lock(&q->mmap_lock);
 	q->memory = memory;
-<<<<<<< HEAD
+	mutex_unlock(&q->mmap_lock);
 	set_queue_coherency(q, non_coherent_mem);
-=======
-	mutex_unlock(&q->mmap_lock);
->>>>>>> 931578be
 
 	/*
 	 * Ask the driver how many buffers and planes per buffer it requires.
@@ -926,11 +923,8 @@
 {
 	unsigned int num_planes = 0, num_buffers, allocated_buffers;
 	unsigned plane_sizes[VB2_MAX_PLANES] = { };
-<<<<<<< HEAD
 	bool non_coherent_mem = flags & V4L2_MEMORY_FLAG_NON_COHERENT;
-=======
 	bool no_previous_buffers = !q->num_buffers;
->>>>>>> 931578be
 	int ret;
 
 	if (q->num_buffers == VB2_MAX_FRAME) {
