/*
 * videobuf2-dma-contig.c - DMA contig memory allocator for videobuf2
 *
 * Copyright (C) 2010 Samsung Electronics
 *
 * Author: Pawel Osciak <pawel@osciak.com>
 *
 * This program is free software; you can redistribute it and/or modify
 * it under the terms of the GNU General Public License as published by
 * the Free Software Foundation.
 */

#include <linux/dma-buf.h>
#include <linux/module.h>
#include <linux/refcount.h>
#include <linux/scatterlist.h>
#include <linux/sched.h>
#include <linux/slab.h>
#include <linux/dma-mapping.h>

#include <media/videobuf2-v4l2.h>
#include <media/videobuf2-dma-contig.h>
#include <media/videobuf2-memops.h>

struct vb2_dc_buf {
	struct device			*dev;
	void				*vaddr;
	unsigned long			size;
	void				*cookie;
	dma_addr_t			dma_addr;
	unsigned long			attrs;
	enum dma_data_direction		dma_dir;
	struct sg_table			*dma_sgt;
	struct frame_vector		*vec;

	/* MMAP related */
	struct vb2_vmarea_handler	handler;
	refcount_t			refcount;
	struct sg_table			*sgt_base;

	/* DMABUF related */
	struct dma_buf_attachment	*db_attach;
};

/*********************************************/
/*        scatterlist table functions        */
/*********************************************/

static unsigned long vb2_dc_get_contiguous_size(struct sg_table *sgt)
{
	struct scatterlist *s;
	dma_addr_t expected = sg_dma_address(sgt->sgl);
	unsigned int i;
	unsigned long size = 0;

	for_each_sg(sgt->sgl, s, sgt->nents, i) {
		if (sg_dma_address(s) != expected)
			break;
		expected = sg_dma_address(s) + sg_dma_len(s);
		size += sg_dma_len(s);
	}
	return size;
}

static struct sg_table *vb2_dc_get_base_sgt(struct vb2_dc_buf *buf)
{
	int ret;
	struct sg_table *sgt;

	sgt = kmalloc(sizeof(*sgt), GFP_KERNEL);
	if (!sgt) {
		dev_err(buf->dev, "failed to alloc sg table\n");
		return NULL;
	}

	ret = dma_get_sgtable_attrs(buf->dev, sgt, buf->cookie, buf->dma_addr,
		buf->size, buf->attrs);
	if (ret < 0) {
		dev_err(buf->dev, "failed to get scatterlist from DMA API\n");
		kfree(sgt);
		return NULL;
	}

	return sgt;
}

static struct sg_table *vb2_dc_get_dma_sgt(struct vb2_dc_buf *buf)
{
	struct sg_table *sgt;
	struct scatterlist *s;
	unsigned int len = 0, i;

	sgt = vb2_dc_get_base_sgt(buf);
	if (!sgt)
		return NULL;

	/*
	 * TODO(b/140396437): This is a hack around __swiotlb_sync_sg_for_*
	 * We probably shouldn't call the dma_sync_* before dma_map_*
	 */
	for_each_sg(sgt->sgl, s, sgt->orig_nents, i) {
		sg_dma_address(s) = buf->dma_addr + len;
		len += sg_dma_len(s);
	}

	return sgt;
}


/*********************************************/
/*         callbacks for all buffers         */
/*********************************************/

static void *vb2_dc_cookie(void *buf_priv)
{
	struct vb2_dc_buf *buf = buf_priv;

	return &buf->dma_addr;
}

static void *vb2_dc_vaddr(void *buf_priv)
{
	struct vb2_dc_buf *buf = buf_priv;

	if (!buf->vaddr && buf->db_attach)
		buf->vaddr = dma_buf_vmap(buf->db_attach->dmabuf);

	return buf->vaddr;
}

static unsigned int vb2_dc_num_users(void *buf_priv)
{
	struct vb2_dc_buf *buf = buf_priv;

	return refcount_read(&buf->refcount);
}

static void vb2_dc_prepare(void *buf_priv)
{
	struct vb2_dc_buf *buf = buf_priv;
	struct sg_table *sgt = buf->dma_sgt;

	/* DMABUF exporter will flush the cache for us */
	if (!sgt || buf->db_attach)
		return;

	dma_sync_sg_for_device(buf->dev, sgt->sgl, sgt->orig_nents,
			       buf->dma_dir);
}

static void vb2_dc_finish(void *buf_priv)
{
	struct vb2_dc_buf *buf = buf_priv;
	struct sg_table *sgt = buf->dma_sgt;

	/* DMABUF exporter will flush the cache for us */
	if (!sgt || buf->db_attach)
		return;

	dma_sync_sg_for_cpu(buf->dev, sgt->sgl, sgt->orig_nents, buf->dma_dir);
}

/*********************************************/
/*        callbacks for MMAP buffers         */
/*********************************************/

static void vb2_dc_put(void *buf_priv)
{
	struct vb2_dc_buf *buf = buf_priv;

	if (!refcount_dec_and_test(&buf->refcount))
		return;

	if (buf->sgt_base) {
		sg_free_table(buf->sgt_base);
		kfree(buf->sgt_base);
	}
	if (buf->dma_sgt) {
		sg_free_table(buf->dma_sgt);
		kfree(buf->dma_sgt);
	}
	dma_free_attrs(buf->dev, buf->size, buf->cookie, buf->dma_addr,
		       buf->attrs);
	put_device(buf->dev);
	kfree(buf);
}

static void *vb2_dc_alloc(struct device *dev, unsigned long attrs,
			  unsigned long size, enum dma_data_direction dma_dir,
			  gfp_t gfp_flags)
{
	struct vb2_dc_buf *buf;

	if (WARN_ON(!dev))
		return ERR_PTR(-EINVAL);

	buf = kzalloc(sizeof *buf, GFP_KERNEL);
	if (!buf)
		return ERR_PTR(-ENOMEM);

	if (attrs)
		buf->attrs = attrs;
	buf->cookie = dma_alloc_attrs(dev, size, &buf->dma_addr,
					GFP_KERNEL | gfp_flags, buf->attrs);
	if (!buf->cookie) {
		dev_err(dev, "dma_alloc_coherent of size %lu failed\n", size);
		kfree(buf);
		return ERR_PTR(-ENOMEM);
	}

	if ((buf->attrs & DMA_ATTR_NO_KERNEL_MAPPING) == 0)
		buf->vaddr = buf->cookie;

	/* Prevent the device from being released while the buffer is used */
	buf->dev = get_device(dev);
	buf->size = size;
	buf->dma_dir = dma_dir;

	buf->handler.refcount = &buf->refcount;
	buf->handler.put = vb2_dc_put;
	buf->handler.arg = buf;

	if (!(buf->attrs & DMA_ATTR_NO_KERNEL_MAPPING) &&
	    (buf->attrs & DMA_ATTR_NON_CONSISTENT))
		buf->dma_sgt = vb2_dc_get_dma_sgt(buf);

	refcount_set(&buf->refcount, 1);

	return buf;
}

static int vb2_dc_mmap(void *buf_priv, struct vm_area_struct *vma)
{
	struct vb2_dc_buf *buf = buf_priv;
	int ret;

	if (!buf) {
		printk(KERN_ERR "No buffer to map\n");
		return -EINVAL;
	}

	/*
	 * dma_mmap_* uses vm_pgoff as in-buffer offset, but we want to
	 * map whole buffer
	 */
	vma->vm_pgoff = 0;

	ret = dma_mmap_attrs(buf->dev, vma, buf->cookie,
		buf->dma_addr, buf->size, buf->attrs);

	if (ret) {
		pr_err("Remapping memory failed, error: %d\n", ret);
		return ret;
	}

	vma->vm_flags		|= VM_DONTEXPAND | VM_DONTDUMP;
	vma->vm_private_data	= &buf->handler;
	vma->vm_ops		= &vb2_common_vm_ops;

	vma->vm_ops->open(vma);

<<<<<<< HEAD
	if ((buf->attrs & DMA_ATTR_NO_KERNEL_MAPPING) &&
	    (buf->attrs & DMA_ATTR_NON_CONSISTENT) &&
	    !buf->dma_sgt)
		buf->dma_sgt = vb2_dc_get_dma_sgt(buf);

	pr_debug("%s: mapped dma addr 0x%08lx at 0x%08lx, size %ld\n",
		__func__, (unsigned long)buf->dma_addr, vma->vm_start,
		buf->size);
=======
	pr_debug("%s: mapped dma addr 0x%08lx at 0x%08lx, size %lu\n",
		 __func__, (unsigned long)buf->dma_addr, vma->vm_start,
		 buf->size);
>>>>>>> 689f6a0f

	return 0;
}

/*********************************************/
/*         DMABUF ops for exporters          */
/*********************************************/

struct vb2_dc_attachment {
	struct sg_table sgt;
	enum dma_data_direction dma_dir;
};

static int vb2_dc_dmabuf_ops_attach(struct dma_buf *dbuf,
	struct dma_buf_attachment *dbuf_attach)
{
	struct vb2_dc_attachment *attach;
	unsigned int i;
	struct scatterlist *rd, *wr;
	struct sg_table *sgt;
	struct vb2_dc_buf *buf = dbuf->priv;
	int ret;

	attach = kzalloc(sizeof(*attach), GFP_KERNEL);
	if (!attach)
		return -ENOMEM;

	sgt = &attach->sgt;
	/* Copy the buf->base_sgt scatter list to the attachment, as we can't
	 * map the same scatter list to multiple attachments at the same time.
	 */
	ret = sg_alloc_table(sgt, buf->sgt_base->orig_nents, GFP_KERNEL);
	if (ret) {
		kfree(attach);
		return -ENOMEM;
	}

	rd = buf->sgt_base->sgl;
	wr = sgt->sgl;
	for (i = 0; i < sgt->orig_nents; ++i) {
		sg_set_page(wr, sg_page(rd), rd->length, rd->offset);
		rd = sg_next(rd);
		wr = sg_next(wr);
	}

	attach->dma_dir = DMA_NONE;
	dbuf_attach->priv = attach;

	return 0;
}

static void vb2_dc_dmabuf_ops_detach(struct dma_buf *dbuf,
	struct dma_buf_attachment *db_attach)
{
	struct vb2_dc_attachment *attach = db_attach->priv;
	struct sg_table *sgt;

	if (!attach)
		return;

	sgt = &attach->sgt;

	/* release the scatterlist cache */
	if (attach->dma_dir != DMA_NONE)
		dma_unmap_sg(db_attach->dev, sgt->sgl, sgt->orig_nents,
			attach->dma_dir);
	sg_free_table(sgt);
	kfree(attach);
	db_attach->priv = NULL;
}

static struct sg_table *vb2_dc_dmabuf_ops_map(
	struct dma_buf_attachment *db_attach, enum dma_data_direction dma_dir)
{
	struct vb2_dc_attachment *attach = db_attach->priv;
	/* stealing dmabuf mutex to serialize map/unmap operations */
	struct mutex *lock = &db_attach->dmabuf->lock;
	struct sg_table *sgt;

	mutex_lock(lock);

	sgt = &attach->sgt;
	/* return previously mapped sg table */
	if (attach->dma_dir == dma_dir) {
		mutex_unlock(lock);
		return sgt;
	}

	/* release any previous cache */
	if (attach->dma_dir != DMA_NONE) {
		dma_unmap_sg(db_attach->dev, sgt->sgl, sgt->orig_nents,
			attach->dma_dir);
		attach->dma_dir = DMA_NONE;
	}

	/* mapping to the client with new direction */
	sgt->nents = dma_map_sg(db_attach->dev, sgt->sgl, sgt->orig_nents,
				dma_dir);
	if (!sgt->nents) {
		pr_err("failed to map scatterlist\n");
		mutex_unlock(lock);
		return ERR_PTR(-EIO);
	}

	attach->dma_dir = dma_dir;

	mutex_unlock(lock);

	return sgt;
}

static void vb2_dc_dmabuf_ops_unmap(struct dma_buf_attachment *db_attach,
	struct sg_table *sgt, enum dma_data_direction dma_dir)
{
	/* nothing to be done here */
}

static void vb2_dc_dmabuf_ops_release(struct dma_buf *dbuf)
{
	/* drop reference obtained in vb2_dc_get_dmabuf */
	vb2_dc_put(dbuf->priv);
}

static void *vb2_dc_dmabuf_ops_kmap(struct dma_buf *dbuf, unsigned long pgnum)
{
	struct vb2_dc_buf *buf = dbuf->priv;

	return buf->vaddr ? buf->vaddr + pgnum * PAGE_SIZE : NULL;
}

static void *vb2_dc_dmabuf_ops_vmap(struct dma_buf *dbuf)
{
	struct vb2_dc_buf *buf = dbuf->priv;

	return buf->vaddr;
}

static int vb2_dc_dmabuf_ops_mmap(struct dma_buf *dbuf,
	struct vm_area_struct *vma)
{
	return vb2_dc_mmap(dbuf->priv, vma);
}

static const struct dma_buf_ops vb2_dc_dmabuf_ops = {
	.attach = vb2_dc_dmabuf_ops_attach,
	.detach = vb2_dc_dmabuf_ops_detach,
	.map_dma_buf = vb2_dc_dmabuf_ops_map,
	.unmap_dma_buf = vb2_dc_dmabuf_ops_unmap,
	.map = vb2_dc_dmabuf_ops_kmap,
	.vmap = vb2_dc_dmabuf_ops_vmap,
	.mmap = vb2_dc_dmabuf_ops_mmap,
	.release = vb2_dc_dmabuf_ops_release,
};

static struct dma_buf *vb2_dc_get_dmabuf(void *buf_priv, unsigned long flags)
{
	struct vb2_dc_buf *buf = buf_priv;
	struct dma_buf *dbuf;
	DEFINE_DMA_BUF_EXPORT_INFO(exp_info);

	exp_info.ops = &vb2_dc_dmabuf_ops;
	exp_info.size = buf->size;
	exp_info.flags = flags;
	exp_info.priv = buf;

	if (!buf->sgt_base)
		buf->sgt_base = vb2_dc_get_base_sgt(buf);

	if (WARN_ON(!buf->sgt_base))
		return NULL;

	dbuf = dma_buf_export(&exp_info);
	if (IS_ERR(dbuf))
		return NULL;

	/* dmabuf keeps reference to vb2 buffer */
	refcount_inc(&buf->refcount);

	return dbuf;
}

/*********************************************/
/*       callbacks for USERPTR buffers       */
/*********************************************/

static void vb2_dc_put_userptr(void *buf_priv)
{
	struct vb2_dc_buf *buf = buf_priv;
	struct sg_table *sgt = buf->dma_sgt;
	int i;
	struct page **pages;

	if (sgt) {
		/*
		 * No need to sync to CPU, it's already synced to the CPU
		 * since the finish() memop will have been called before this.
		 */
		dma_unmap_sg_attrs(buf->dev, sgt->sgl, sgt->orig_nents,
				   buf->dma_dir, DMA_ATTR_SKIP_CPU_SYNC);
		pages = frame_vector_pages(buf->vec);
		/* sgt should exist only if vector contains pages... */
		BUG_ON(IS_ERR(pages));
		if (buf->dma_dir == DMA_FROM_DEVICE ||
		    buf->dma_dir == DMA_BIDIRECTIONAL)
			for (i = 0; i < frame_vector_count(buf->vec); i++)
				set_page_dirty_lock(pages[i]);
		sg_free_table(sgt);
		kfree(sgt);
	}
	vb2_destroy_framevec(buf->vec);
	kfree(buf);
}

/*
 * For some kind of reserved memory there might be no struct page available,
 * so all that can be done to support such 'pages' is to try to convert
 * pfn to dma address or at the last resort just assume that
 * dma address == physical address (like it has been assumed in earlier version
 * of videobuf2-dma-contig
 */

#ifdef __arch_pfn_to_dma
static inline dma_addr_t vb2_dc_pfn_to_dma(struct device *dev, unsigned long pfn)
{
	return (dma_addr_t)__arch_pfn_to_dma(dev, pfn);
}
#elif defined(__pfn_to_bus)
static inline dma_addr_t vb2_dc_pfn_to_dma(struct device *dev, unsigned long pfn)
{
	return (dma_addr_t)__pfn_to_bus(pfn);
}
#elif defined(__pfn_to_phys)
static inline dma_addr_t vb2_dc_pfn_to_dma(struct device *dev, unsigned long pfn)
{
	return (dma_addr_t)__pfn_to_phys(pfn);
}
#else
static inline dma_addr_t vb2_dc_pfn_to_dma(struct device *dev, unsigned long pfn)
{
	/* really, we cannot do anything better at this point */
	return (dma_addr_t)(pfn) << PAGE_SHIFT;
}
#endif

static void *vb2_dc_get_userptr(struct device *dev, unsigned long vaddr,
	unsigned long size, enum dma_data_direction dma_dir)
{
	struct vb2_dc_buf *buf;
	struct frame_vector *vec;
	unsigned int offset;
	int n_pages, i;
	int ret = 0;
	struct sg_table *sgt;
	unsigned long contig_size;
	unsigned long dma_align = dma_get_cache_alignment();

	/* Only cache aligned DMA transfers are reliable */
	if (!IS_ALIGNED(vaddr | size, dma_align)) {
		pr_debug("user data must be aligned to %lu bytes\n", dma_align);
		return ERR_PTR(-EINVAL);
	}

	if (!size) {
		pr_debug("size is zero\n");
		return ERR_PTR(-EINVAL);
	}

	if (WARN_ON(!dev))
		return ERR_PTR(-EINVAL);

	buf = kzalloc(sizeof *buf, GFP_KERNEL);
	if (!buf)
		return ERR_PTR(-ENOMEM);

	buf->dev = dev;
	buf->dma_dir = dma_dir;

	offset = lower_32_bits(offset_in_page(vaddr));
	vec = vb2_create_framevec(vaddr, size, dma_dir == DMA_FROM_DEVICE ||
					       dma_dir == DMA_BIDIRECTIONAL);
	if (IS_ERR(vec)) {
		ret = PTR_ERR(vec);
		goto fail_buf;
	}
	buf->vec = vec;
	n_pages = frame_vector_count(vec);
	ret = frame_vector_to_pages(vec);
	if (ret < 0) {
		unsigned long *nums = frame_vector_pfns(vec);

		/*
		 * Failed to convert to pages... Check the memory is physically
		 * contiguous and use direct mapping
		 */
		for (i = 1; i < n_pages; i++)
			if (nums[i-1] + 1 != nums[i])
				goto fail_pfnvec;
		buf->dma_addr = vb2_dc_pfn_to_dma(buf->dev, nums[0]);
		goto out;
	}

	sgt = kzalloc(sizeof(*sgt), GFP_KERNEL);
	if (!sgt) {
		pr_err("failed to allocate sg table\n");
		ret = -ENOMEM;
		goto fail_pfnvec;
	}

	ret = sg_alloc_table_from_pages(sgt, frame_vector_pages(vec), n_pages,
		offset, size, GFP_KERNEL);
	if (ret) {
		pr_err("failed to initialize sg table\n");
		goto fail_sgt;
	}

	/*
	 * No need to sync to the device, this will happen later when the
	 * prepare() memop is called.
	 */
	sgt->nents = dma_map_sg_attrs(buf->dev, sgt->sgl, sgt->orig_nents,
				      buf->dma_dir, DMA_ATTR_SKIP_CPU_SYNC);
	if (sgt->nents <= 0) {
		pr_err("failed to map scatterlist\n");
		ret = -EIO;
		goto fail_sgt_init;
	}

	contig_size = vb2_dc_get_contiguous_size(sgt);
	if (contig_size < size) {
		pr_err("contiguous mapping is too small %lu/%lu\n",
			contig_size, size);
		ret = -EFAULT;
		goto fail_map_sg;
	}

	buf->dma_addr = sg_dma_address(sgt->sgl);
	buf->dma_sgt = sgt;
out:
	buf->size = size;

	return buf;

fail_map_sg:
	dma_unmap_sg_attrs(buf->dev, sgt->sgl, sgt->orig_nents,
			   buf->dma_dir, DMA_ATTR_SKIP_CPU_SYNC);

fail_sgt_init:
	sg_free_table(sgt);

fail_sgt:
	kfree(sgt);

fail_pfnvec:
	vb2_destroy_framevec(vec);

fail_buf:
	kfree(buf);

	return ERR_PTR(ret);
}

/*********************************************/
/*       callbacks for DMABUF buffers        */
/*********************************************/

static int vb2_dc_map_dmabuf(void *mem_priv)
{
	struct vb2_dc_buf *buf = mem_priv;
	struct sg_table *sgt;
	unsigned long contig_size;

	if (WARN_ON(!buf->db_attach)) {
		pr_err("trying to pin a non attached buffer\n");
		return -EINVAL;
	}

	if (WARN_ON(buf->dma_sgt)) {
		pr_err("dmabuf buffer is already pinned\n");
		return 0;
	}

	/* get the associated scatterlist for this buffer */
	sgt = dma_buf_map_attachment(buf->db_attach, buf->dma_dir);
	if (IS_ERR(sgt)) {
		pr_err("Error getting dmabuf scatterlist\n");
		return -EINVAL;
	}

	/* checking if dmabuf is big enough to store contiguous chunk */
	contig_size = vb2_dc_get_contiguous_size(sgt);
	if (contig_size < buf->size) {
		pr_err("contiguous chunk is too small %lu/%lu b\n",
			contig_size, buf->size);
		dma_buf_unmap_attachment(buf->db_attach, sgt, buf->dma_dir);
		return -EFAULT;
	}

	buf->dma_addr = sg_dma_address(sgt->sgl);
	buf->dma_sgt = sgt;
	buf->vaddr = NULL;

	return 0;
}

static void vb2_dc_unmap_dmabuf(void *mem_priv)
{
	struct vb2_dc_buf *buf = mem_priv;
	struct sg_table *sgt = buf->dma_sgt;

	if (WARN_ON(!buf->db_attach)) {
		pr_err("trying to unpin a not attached buffer\n");
		return;
	}

	if (WARN_ON(!sgt)) {
		pr_err("dmabuf buffer is already unpinned\n");
		return;
	}

	if (buf->vaddr) {
		dma_buf_vunmap(buf->db_attach->dmabuf, buf->vaddr);
		buf->vaddr = NULL;
	}
	dma_buf_unmap_attachment(buf->db_attach, sgt, buf->dma_dir);

	buf->dma_addr = 0;
	buf->dma_sgt = NULL;
}

static void vb2_dc_detach_dmabuf(void *mem_priv)
{
	struct vb2_dc_buf *buf = mem_priv;

	/* if vb2 works correctly you should never detach mapped buffer */
	if (WARN_ON(buf->dma_addr))
		vb2_dc_unmap_dmabuf(buf);

	/* detach this attachment */
	dma_buf_detach(buf->db_attach->dmabuf, buf->db_attach);
	kfree(buf);
}

static void *vb2_dc_attach_dmabuf(struct device *dev, struct dma_buf *dbuf,
	unsigned long size, enum dma_data_direction dma_dir)
{
	struct vb2_dc_buf *buf;
	struct dma_buf_attachment *dba;

	if (dbuf->size < size)
		return ERR_PTR(-EFAULT);

	if (WARN_ON(!dev))
		return ERR_PTR(-EINVAL);

	buf = kzalloc(sizeof(*buf), GFP_KERNEL);
	if (!buf)
		return ERR_PTR(-ENOMEM);

	buf->dev = dev;
	/* create attachment for the dmabuf with the user device */
	dba = dma_buf_attach(dbuf, buf->dev);
	if (IS_ERR(dba)) {
		pr_err("failed to attach dmabuf\n");
		kfree(buf);
		return dba;
	}

	buf->dma_dir = dma_dir;
	buf->size = size;
	buf->db_attach = dba;

	return buf;
}

/*********************************************/
/*       DMA CONTIG exported functions       */
/*********************************************/

const struct vb2_mem_ops vb2_dma_contig_memops = {
	.alloc		= vb2_dc_alloc,
	.put		= vb2_dc_put,
	.get_dmabuf	= vb2_dc_get_dmabuf,
	.cookie		= vb2_dc_cookie,
	.vaddr		= vb2_dc_vaddr,
	.mmap		= vb2_dc_mmap,
	.get_userptr	= vb2_dc_get_userptr,
	.put_userptr	= vb2_dc_put_userptr,
	.prepare	= vb2_dc_prepare,
	.finish		= vb2_dc_finish,
	.map_dmabuf	= vb2_dc_map_dmabuf,
	.unmap_dmabuf	= vb2_dc_unmap_dmabuf,
	.attach_dmabuf	= vb2_dc_attach_dmabuf,
	.detach_dmabuf	= vb2_dc_detach_dmabuf,
	.num_users	= vb2_dc_num_users,
};
EXPORT_SYMBOL_GPL(vb2_dma_contig_memops);

/**
 * vb2_dma_contig_set_max_seg_size() - configure DMA max segment size
 * @dev:	device for configuring DMA parameters
 * @size:	size of DMA max segment size to set
 *
 * To allow mapping the scatter-list into a single chunk in the DMA
 * address space, the device is required to have the DMA max segment
 * size parameter set to a value larger than the buffer size. Otherwise,
 * the DMA-mapping subsystem will split the mapping into max segment
 * size chunks. This function sets the DMA max segment size
 * parameter to let DMA-mapping map a buffer as a single chunk in DMA
 * address space.
 * This code assumes that the DMA-mapping subsystem will merge all
 * scatterlist segments if this is really possible (for example when
 * an IOMMU is available and enabled).
 * Ideally, this parameter should be set by the generic bus code, but it
 * is left with the default 64KiB value due to historical litmiations in
 * other subsystems (like limited USB host drivers) and there no good
 * place to set it to the proper value.
 * This function should be called from the drivers, which are known to
 * operate on platforms with IOMMU and provide access to shared buffers
 * (either USERPTR or DMABUF). This should be done before initializing
 * videobuf2 queue.
 */
int vb2_dma_contig_set_max_seg_size(struct device *dev, unsigned int size)
{
	if (!dev->dma_parms) {
		dev->dma_parms = kzalloc(sizeof(*dev->dma_parms), GFP_KERNEL);
		if (!dev->dma_parms)
			return -ENOMEM;
	}
	if (dma_get_max_seg_size(dev) < size)
		return dma_set_max_seg_size(dev, size);

	return 0;
}
EXPORT_SYMBOL_GPL(vb2_dma_contig_set_max_seg_size);

/*
 * vb2_dma_contig_clear_max_seg_size() - release resources for DMA parameters
 * @dev:	device for configuring DMA parameters
 *
 * This function releases resources allocated to configure DMA parameters
 * (see vb2_dma_contig_set_max_seg_size() function). It should be called from
 * device drivers on driver remove.
 */
void vb2_dma_contig_clear_max_seg_size(struct device *dev)
{
	kfree(dev->dma_parms);
	dev->dma_parms = NULL;
}
EXPORT_SYMBOL_GPL(vb2_dma_contig_clear_max_seg_size);

MODULE_DESCRIPTION("DMA-contig memory handling routines for videobuf2");
MODULE_AUTHOR("Pawel Osciak <pawel@osciak.com>");
MODULE_LICENSE("GPL");<|MERGE_RESOLUTION|>--- conflicted
+++ resolved
@@ -259,20 +259,14 @@
 
 	vma->vm_ops->open(vma);
 
-<<<<<<< HEAD
 	if ((buf->attrs & DMA_ATTR_NO_KERNEL_MAPPING) &&
 	    (buf->attrs & DMA_ATTR_NON_CONSISTENT) &&
 	    !buf->dma_sgt)
 		buf->dma_sgt = vb2_dc_get_dma_sgt(buf);
 
-	pr_debug("%s: mapped dma addr 0x%08lx at 0x%08lx, size %ld\n",
-		__func__, (unsigned long)buf->dma_addr, vma->vm_start,
-		buf->size);
-=======
 	pr_debug("%s: mapped dma addr 0x%08lx at 0x%08lx, size %lu\n",
 		 __func__, (unsigned long)buf->dma_addr, vma->vm_start,
 		 buf->size);
->>>>>>> 689f6a0f
 
 	return 0;
 }
