/* SPDX-License-Identifier: GPL-2.0 */
#ifndef _USB_VIDEO_H_
#define _USB_VIDEO_H_

#ifndef __KERNEL__
#error "The uvcvideo.h header is deprecated, use linux/uvcvideo.h instead."
#endif /* __KERNEL__ */

#include <linux/atomic.h>
#include <linux/kernel.h>
#include <linux/poll.h>
#include <linux/usb.h>
#include <linux/usb/video.h>
#include <linux/uvcvideo.h>
#include <linux/videodev2.h>
#include <linux/workqueue.h>
#include <media/media-device.h>
#include <media/v4l2-device.h>
#include <media/v4l2-event.h>
#include <media/v4l2-fh.h>
#include <media/videobuf2-v4l2.h>

/* --------------------------------------------------------------------------
 * UVC constants
 */

#define UVC_TERM_INPUT			0x0000
#define UVC_TERM_OUTPUT			0x8000
#define UVC_TERM_DIRECTION(term)	((term)->type & 0x8000)

#define UVC_ENTITY_TYPE(entity)		((entity)->type & 0x7fff)
#define UVC_ENTITY_IS_UNIT(entity)	(((entity)->type & 0xff00) == 0)
#define UVC_ENTITY_IS_TERM(entity)	(((entity)->type & 0xff00) != 0)
#define UVC_ENTITY_IS_ITERM(entity) \
	(UVC_ENTITY_IS_TERM(entity) && \
	((entity)->type & 0x8000) == UVC_TERM_INPUT)
#define UVC_ENTITY_IS_OTERM(entity) \
	(UVC_ENTITY_IS_TERM(entity) && \
	((entity)->type & 0x8000) == UVC_TERM_OUTPUT)

#define UVC_EXT_GPIO_UNIT		0x7ffe
#define UVC_EXT_GPIO_UNIT_ID		0x100

/* ------------------------------------------------------------------------
 * GUIDs
 */
#define UVC_GUID_UVC_CAMERA \
	{0x00, 0x00, 0x00, 0x00, 0x00, 0x00, 0x00, 0x00, \
	 0x00, 0x00, 0x00, 0x00, 0x00, 0x00, 0x00, 0x01}
#define UVC_GUID_UVC_OUTPUT \
	{0x00, 0x00, 0x00, 0x00, 0x00, 0x00, 0x00, 0x00, \
	 0x00, 0x00, 0x00, 0x00, 0x00, 0x00, 0x00, 0x02}
#define UVC_GUID_UVC_MEDIA_TRANSPORT_INPUT \
	{0x00, 0x00, 0x00, 0x00, 0x00, 0x00, 0x00, 0x00, \
	 0x00, 0x00, 0x00, 0x00, 0x00, 0x00, 0x00, 0x03}
#define UVC_GUID_UVC_PROCESSING \
	{0x00, 0x00, 0x00, 0x00, 0x00, 0x00, 0x00, 0x00, \
	 0x00, 0x00, 0x00, 0x00, 0x00, 0x00, 0x01, 0x01}
#define UVC_GUID_UVC_SELECTOR \
	{0x00, 0x00, 0x00, 0x00, 0x00, 0x00, 0x00, 0x00, \
	 0x00, 0x00, 0x00, 0x00, 0x00, 0x00, 0x01, 0x02}
#define UVC_GUID_EXT_GPIO_CONTROLLER \
	{0x00, 0x00, 0x00, 0x00, 0x00, 0x00, 0x00, 0x00, \
	 0x00, 0x00, 0x00, 0x00, 0x00, 0x00, 0x01, 0x03}

#define UVC_GUID_FORMAT_MJPEG \
	{ 'M',  'J',  'P',  'G', 0x00, 0x00, 0x10, 0x00, \
	 0x80, 0x00, 0x00, 0xaa, 0x00, 0x38, 0x9b, 0x71}
#define UVC_GUID_FORMAT_YUY2 \
	{ 'Y',  'U',  'Y',  '2', 0x00, 0x00, 0x10, 0x00, \
	 0x80, 0x00, 0x00, 0xaa, 0x00, 0x38, 0x9b, 0x71}
#define UVC_GUID_FORMAT_YUY2_ISIGHT \
	{ 'Y',  'U',  'Y',  '2', 0x00, 0x00, 0x10, 0x00, \
	 0x80, 0x00, 0x00, 0x00, 0x00, 0x38, 0x9b, 0x71}
#define UVC_GUID_FORMAT_NV12 \
	{ 'N',  'V',  '1',  '2', 0x00, 0x00, 0x10, 0x00, \
	 0x80, 0x00, 0x00, 0xaa, 0x00, 0x38, 0x9b, 0x71}
#define UVC_GUID_FORMAT_YV12 \
	{ 'Y',  'V',  '1',  '2', 0x00, 0x00, 0x10, 0x00, \
	 0x80, 0x00, 0x00, 0xaa, 0x00, 0x38, 0x9b, 0x71}
#define UVC_GUID_FORMAT_I420 \
	{ 'I',  '4',  '2',  '0', 0x00, 0x00, 0x10, 0x00, \
	 0x80, 0x00, 0x00, 0xaa, 0x00, 0x38, 0x9b, 0x71}
#define UVC_GUID_FORMAT_UYVY \
	{ 'U',  'Y',  'V',  'Y', 0x00, 0x00, 0x10, 0x00, \
	 0x80, 0x00, 0x00, 0xaa, 0x00, 0x38, 0x9b, 0x71}
#define UVC_GUID_FORMAT_Y800 \
	{ 'Y',  '8',  '0',  '0', 0x00, 0x00, 0x10, 0x00, \
	 0x80, 0x00, 0x00, 0xaa, 0x00, 0x38, 0x9b, 0x71}
#define UVC_GUID_FORMAT_Y8 \
	{ 'Y',  '8',  ' ',  ' ', 0x00, 0x00, 0x10, 0x00, \
	 0x80, 0x00, 0x00, 0xaa, 0x00, 0x38, 0x9b, 0x71}
#define UVC_GUID_FORMAT_Y10 \
	{ 'Y',  '1',  '0',  ' ', 0x00, 0x00, 0x10, 0x00, \
	 0x80, 0x00, 0x00, 0xaa, 0x00, 0x38, 0x9b, 0x71}
#define UVC_GUID_FORMAT_Y12 \
	{ 'Y',  '1',  '2',  ' ', 0x00, 0x00, 0x10, 0x00, \
	 0x80, 0x00, 0x00, 0xaa, 0x00, 0x38, 0x9b, 0x71}
#define UVC_GUID_FORMAT_Y16 \
	{ 'Y',  '1',  '6',  ' ', 0x00, 0x00, 0x10, 0x00, \
	 0x80, 0x00, 0x00, 0xaa, 0x00, 0x38, 0x9b, 0x71}
#define UVC_GUID_FORMAT_BY8 \
	{ 'B',  'Y',  '8',  ' ', 0x00, 0x00, 0x10, 0x00, \
	 0x80, 0x00, 0x00, 0xaa, 0x00, 0x38, 0x9b, 0x71}
#define UVC_GUID_FORMAT_BA81 \
	{ 'B',  'A',  '8',  '1', 0x00, 0x00, 0x10, 0x00, \
	 0x80, 0x00, 0x00, 0xaa, 0x00, 0x38, 0x9b, 0x71}
#define UVC_GUID_FORMAT_GBRG \
	{ 'G',  'B',  'R',  'G', 0x00, 0x00, 0x10, 0x00, \
	 0x80, 0x00, 0x00, 0xaa, 0x00, 0x38, 0x9b, 0x71}
#define UVC_GUID_FORMAT_GRBG \
	{ 'G',  'R',  'B',  'G', 0x00, 0x00, 0x10, 0x00, \
	 0x80, 0x00, 0x00, 0xaa, 0x00, 0x38, 0x9b, 0x71}
#define UVC_GUID_FORMAT_RGGB \
	{ 'R',  'G',  'G',  'B', 0x00, 0x00, 0x10, 0x00, \
	 0x80, 0x00, 0x00, 0xaa, 0x00, 0x38, 0x9b, 0x71}
#define UVC_GUID_FORMAT_BG16 \
	{ 'B',  'G',  '1',  '6', 0x00, 0x00, 0x10, 0x00, \
	 0x80, 0x00, 0x00, 0xaa, 0x00, 0x38, 0x9b, 0x71}
#define UVC_GUID_FORMAT_GB16 \
	{ 'G',  'B',  '1',  '6', 0x00, 0x00, 0x10, 0x00, \
	 0x80, 0x00, 0x00, 0xaa, 0x00, 0x38, 0x9b, 0x71}
#define UVC_GUID_FORMAT_RG16 \
	{ 'R',  'G',  '1',  '6', 0x00, 0x00, 0x10, 0x00, \
	 0x80, 0x00, 0x00, 0xaa, 0x00, 0x38, 0x9b, 0x71}
#define UVC_GUID_FORMAT_GR16 \
	{ 'G',  'R',  '1',  '6', 0x00, 0x00, 0x10, 0x00, \
	 0x80, 0x00, 0x00, 0xaa, 0x00, 0x38, 0x9b, 0x71}
#define UVC_GUID_FORMAT_RGBP \
	{ 'R',  'G',  'B',  'P', 0x00, 0x00, 0x10, 0x00, \
	 0x80, 0x00, 0x00, 0xaa, 0x00, 0x38, 0x9b, 0x71}
#define UVC_GUID_FORMAT_BGR3 \
	{ 0x7d, 0xeb, 0x36, 0xe4, 0x4f, 0x52, 0xce, 0x11, \
	 0x9f, 0x53, 0x00, 0x20, 0xaf, 0x0b, 0xa7, 0x70}
#define UVC_GUID_FORMAT_M420 \
	{ 'M',  '4',  '2',  '0', 0x00, 0x00, 0x10, 0x00, \
	 0x80, 0x00, 0x00, 0xaa, 0x00, 0x38, 0x9b, 0x71}

#define UVC_GUID_FORMAT_H264 \
	{ 'H',  '2',  '6',  '4', 0x00, 0x00, 0x10, 0x00, \
	 0x80, 0x00, 0x00, 0xaa, 0x00, 0x38, 0x9b, 0x71}
#define UVC_GUID_FORMAT_Y8I \
	{ 'Y',  '8',  'I',  ' ', 0x00, 0x00, 0x10, 0x00, \
	 0x80, 0x00, 0x00, 0xaa, 0x00, 0x38, 0x9b, 0x71}
#define UVC_GUID_FORMAT_Y12I \
	{ 'Y',  '1',  '2',  'I', 0x00, 0x00, 0x10, 0x00, \
	 0x80, 0x00, 0x00, 0xaa, 0x00, 0x38, 0x9b, 0x71}
#define UVC_GUID_FORMAT_Z16 \
	{ 'Z',  '1',  '6',  ' ', 0x00, 0x00, 0x10, 0x00, \
	 0x80, 0x00, 0x00, 0xaa, 0x00, 0x38, 0x9b, 0x71}
#define UVC_GUID_FORMAT_RW10 \
	{ 'R',  'W',  '1',  '0', 0x00, 0x00, 0x10, 0x00, \
	 0x80, 0x00, 0x00, 0xaa, 0x00, 0x38, 0x9b, 0x71}
#define UVC_GUID_FORMAT_INVZ \
	{ 'I',  'N',  'V',  'Z', 0x90, 0x2d, 0x58, 0x4a, \
	 0x92, 0x0b, 0x77, 0x3f, 0x1f, 0x2c, 0x55, 0x6b}
#define UVC_GUID_FORMAT_INZI \
	{ 'I',  'N',  'Z',  'I', 0x66, 0x1a, 0x42, 0xa2, \
	 0x90, 0x65, 0xd0, 0x18, 0x14, 0xa8, 0xef, 0x8a}
#define UVC_GUID_FORMAT_INVI \
	{ 'I',  'N',  'V',  'I', 0xdb, 0x57, 0x49, 0x5e, \
	 0x8e, 0x3f, 0xf4, 0x79, 0x53, 0x2b, 0x94, 0x6f}
#define UVC_GUID_FORMAT_CNF4 \
	{ 'C',  ' ',  ' ',  ' ', 0x00, 0x00, 0x10, 0x00, \
	 0x80, 0x00, 0x00, 0xaa, 0x00, 0x38, 0x9b, 0x71}

#define UVC_GUID_FORMAT_D3DFMT_L8 \
	{0x32, 0x00, 0x00, 0x00, 0x00, 0x00, 0x10, 0x00, \
	 0x80, 0x00, 0x00, 0xaa, 0x00, 0x38, 0x9b, 0x71}
#define UVC_GUID_FORMAT_KSMEDIA_L8_IR \
	{0x32, 0x00, 0x00, 0x00, 0x02, 0x00, 0x10, 0x00, \
	 0x80, 0x00, 0x00, 0xaa, 0x00, 0x38, 0x9b, 0x71}

#define UVC_GUID_FORMAT_HEVC \
	{ 'H',  'E',  'V',  'C', 0x00, 0x00, 0x10, 0x00, \
	 0x80, 0x00, 0x00, 0xaa, 0x00, 0x38, 0x9b, 0x71}


/* ------------------------------------------------------------------------
 * Driver specific constants.
 */

#define DRIVER_VERSION		"1.1.1"

/* Number of isochronous URBs. */
#define UVC_URBS		5
/* Maximum number of packets per URB. */
#define UVC_MAX_PACKETS		32
/* Maximum status buffer size in bytes of interrupt URB. */
#define UVC_MAX_STATUS_SIZE	16

#define UVC_CTRL_CONTROL_TIMEOUT	5000
#define UVC_CTRL_STREAMING_TIMEOUT	5000

/* Maximum allowed number of control mappings per device */
#define UVC_MAX_CONTROL_MAPPINGS	1024
#define UVC_MAX_CONTROL_MENU_ENTRIES	32

/* Devices quirks */
#define UVC_QUIRK_STATUS_INTERVAL	0x00000001
#define UVC_QUIRK_PROBE_MINMAX		0x00000002
#define UVC_QUIRK_PROBE_EXTRAFIELDS	0x00000004
#define UVC_QUIRK_BUILTIN_ISIGHT	0x00000008
#define UVC_QUIRK_STREAM_NO_FID		0x00000010
#define UVC_QUIRK_IGNORE_SELECTOR_UNIT	0x00000020
#define UVC_QUIRK_FIX_BANDWIDTH		0x00000080
#define UVC_QUIRK_PROBE_DEF		0x00000100
#define UVC_QUIRK_RESTRICT_FRAME_RATE	0x00000200
#define UVC_QUIRK_RESTORE_CTRLS_ON_INIT	0x00000400
#define UVC_QUIRK_FORCE_Y8		0x00000800
#define UVC_QUIRK_FORCE_BPP		0x00001000
#define UVC_QUIRK_WAKE_AUTOSUSPEND	0x00002000

#define UVC_QUIRK_DISABLE_AUTOSUSPEND	0x40000000
#define UVC_QUIRK_PRIVACY_DURING_STREAM	0x80000000

/* Format flags */
#define UVC_FMT_FLAG_COMPRESSED		0x00000001
#define UVC_FMT_FLAG_STREAM		0x00000002

/* ------------------------------------------------------------------------
 * Structures.
 */

struct gpio_desc;
struct sg_table;
struct uvc_device;

/* TODO: Put the most frequently accessed fields at the beginning of
 * structures to maximize cache efficiency.
 */
struct uvc_control_info {
	struct list_head mappings;

	u8 entity[16];
	u8 index;	/* Bit index in bmControls */
	u8 selector;

	u16 size;
	u32 flags;
};

struct uvc_control_mapping {
	struct list_head list;
	struct list_head ev_subs;

	u32 id;
	char *name;
	u8 entity[16];
	u8 selector;

	u8 size;
	u8 offset;
	enum v4l2_ctrl_type v4l2_type;
	u32 data_type;

	const struct uvc_menu_info *menu_info;
	u32 menu_count;

	u32 master_id;
	s32 master_manual;
	u32 slave_ids[2];

	s32 (*get)(struct uvc_control_mapping *mapping, u8 query,
		   const u8 *data);
	void (*set)(struct uvc_control_mapping *mapping, s32 value,
		    u8 *data);
};

struct uvc_control {
	struct uvc_entity *entity;
	struct uvc_control_info info;

	u8 index;	/* Used to match the uvc_control entry with a
			   uvc_control_info. */
	u8 dirty:1,
	   loaded:1,
	   modified:1,
	   cached:1,
	   initialized:1;

	u8 *uvc_data;

	struct uvc_fh *handle;	/* File handle that last changed the control. */
};

struct uvc_format_desc {
	char *name;
	u8 guid[16];
	u32 fcc;
};

/* The term 'entity' refers to both UVC units and UVC terminals.
 *
 * The type field is either the terminal type (wTerminalType in the terminal
 * descriptor), or the unit type (bDescriptorSubtype in the unit descriptor).
 * As the bDescriptorSubtype field is one byte long, the type value will
 * always have a null MSB for units. All terminal types defined by the UVC
 * specification have a non-null MSB, so it is safe to use the MSB to
 * differentiate between units and terminals as long as the descriptor parsing
 * code makes sure terminal types have a non-null MSB.
 *
 * For terminals, the type's most significant bit stores the terminal
 * direction (either UVC_TERM_INPUT or UVC_TERM_OUTPUT). The type field should
 * always be accessed with the UVC_ENTITY_* macros and never directly.
 */

#define UVC_ENTITY_FLAG_DEFAULT		(1 << 0)

struct uvc_entity {
	struct list_head list;		/* Entity as part of a UVC device. */
	struct list_head chain;		/* Entity as part of a video device
					 * chain. */
	unsigned int flags;

	/*
	 * Entities exposed by the UVC device use IDs 0-255, extra entities
	 * implemented by the driver (such as the GPIO entity) use IDs 256 and
	 * up.
	 */
	u16 id;
	u16 type;
	char name[64];
	u8 guid[16];

	/* Media controller-related fields. */
	struct video_device *vdev;
	struct v4l2_subdev subdev;
	unsigned int num_pads;
	unsigned int num_links;
	struct media_pad *pads;

	union {
		struct {
			u16 wObjectiveFocalLengthMin;
			u16 wObjectiveFocalLengthMax;
			u16 wOcularFocalLength;
			u8  bControlSize;
			u8  *bmControls;
		} camera;

		struct {
			u8  bControlSize;
			u8  *bmControls;
			u8  bTransportModeSize;
			u8  *bmTransportModes;
		} media;

		struct {
		} output;

		struct {
			u16 wMaxMultiplier;
			u8  bControlSize;
			u8  *bmControls;
			u8  bmVideoStandards;
		} processing;

		struct {
		} selector;

		struct {
			u8  bNumControls;
			u8  bControlSize;
			u8  *bmControls;
			u8  *bmControlsType;
		} extension;

		struct {
			u8  bControlSize;
			u8  *bmControls;
			struct gpio_desc *gpio_privacy;
			int irq;
			struct mutex event_mutex;
			int last_event_val;
			bool is_gpio_ready;
		} gpio;
	};

	u8 bNrInPins;
	u8 *baSourceID;

	int (*get_info)(struct uvc_device *dev, struct uvc_entity *entity,
			u8 cs, u8 *caps);
	int (*get_cur)(struct uvc_device *dev, struct uvc_entity *entity,
		       u8 cs, void *data, u16 size);

	unsigned int ncontrols;
	struct uvc_control *controls;
};

struct uvc_frame {
	u8  bFrameIndex;
	u8  bmCapabilities;
	u16 wWidth;
	u16 wHeight;
	u32 dwMinBitRate;
	u32 dwMaxBitRate;
	u32 dwMaxVideoFrameBufferSize;
	u8  bFrameIntervalType;
	u32 dwDefaultFrameInterval;
	u32 *dwFrameInterval;
};

struct uvc_roi {
	u16 wROI_Top;
	u16 wROI_Left;
	u16 wROI_Bottom;
	u16 wROI_Right;
	u16 bmAutoControls;
} __packed;

struct uvc_format {
	u8 type;
	u8 index;
	u8 bpp;
	enum v4l2_colorspace colorspace;
	enum v4l2_xfer_func xfer_func;
	enum v4l2_ycbcr_encoding ycbcr_enc;
	u32 fcc;
	u32 flags;

	char name[32];

	unsigned int nframes;
	struct uvc_frame *frame;
};

struct uvc_streaming_header {
	u8 bNumFormats;
	u8 bEndpointAddress;
	u8 bTerminalLink;
	u8 bControlSize;
	u8 *bmaControls;
	/* The following fields are used by input headers only. */
	u8 bmInfo;
	u8 bStillCaptureMethod;
	u8 bTriggerSupport;
	u8 bTriggerUsage;
};

enum uvc_buffer_state {
	UVC_BUF_STATE_IDLE	= 0,
	UVC_BUF_STATE_QUEUED	= 1,
	UVC_BUF_STATE_ACTIVE	= 2,
	UVC_BUF_STATE_READY	= 3,
	UVC_BUF_STATE_DONE	= 4,
	UVC_BUF_STATE_ERROR	= 5,
};

struct uvc_buffer {
	struct vb2_v4l2_buffer buf;
	struct list_head queue;

	enum uvc_buffer_state state;
	unsigned int error;

	void *mem;
	unsigned int length;
	unsigned int bytesused;

	u32 pts;

	/* Asynchronous buffer handling. */
	struct kref ref;
};

#define UVC_QUEUE_DISCONNECTED		(1 << 0)
#define UVC_QUEUE_DROP_CORRUPTED	(1 << 1)

struct uvc_video_queue {
	struct vb2_queue queue;
	struct mutex mutex;			/* Protects queue */

	unsigned int flags;
	unsigned int buf_used;

	spinlock_t irqlock;			/* Protects irqqueue */
	struct list_head irqqueue;
};

struct uvc_video_chain {
	struct uvc_device *dev;
	struct list_head list;

	struct list_head entities;		/* All entities */
	struct uvc_entity *processing;		/* Processing unit */
	struct uvc_entity *selector;		/* Selector unit */

	struct mutex ctrl_mutex;		/* Protects ctrl.info */

	struct v4l2_prio_state prio;		/* V4L2 priority state */
	u32 caps;				/* V4L2 chain-wide caps */
	u8 ctrl_class_bitmap;			/* Bitmap of valid classes */
};

struct uvc_stats_frame {
	unsigned int size;		/* Number of bytes captured */
	unsigned int first_data;	/* Index of the first non-empty packet */

	unsigned int nb_packets;	/* Number of packets */
	unsigned int nb_empty;		/* Number of empty packets */
	unsigned int nb_invalid;	/* Number of packets with an invalid header */
	unsigned int nb_errors;		/* Number of packets with the error bit set */

	unsigned int nb_pts;		/* Number of packets with a PTS timestamp */
	unsigned int nb_pts_diffs;	/* Number of PTS differences inside a frame */
	unsigned int last_pts_diff;	/* Index of the last PTS difference */
	bool has_initial_pts;		/* Whether the first non-empty packet has a PTS */
	bool has_early_pts;		/* Whether a PTS is present before the first non-empty packet */
	u32 pts;			/* PTS of the last packet */

	unsigned int nb_scr;		/* Number of packets with a SCR timestamp */
	unsigned int nb_scr_diffs;	/* Number of SCR.STC differences inside a frame */
	u16 scr_sof;			/* SCR.SOF of the last packet */
	u32 scr_stc;			/* SCR.STC of the last packet */
};

struct uvc_stats_stream {
	ktime_t start_ts;		/* Stream start timestamp */
	ktime_t stop_ts;		/* Stream stop timestamp */

	unsigned int nb_frames;		/* Number of frames */

	unsigned int nb_packets;	/* Number of packets */
	unsigned int nb_empty;		/* Number of empty packets */
	unsigned int nb_invalid;	/* Number of packets with an invalid header */
	unsigned int nb_errors;		/* Number of packets with the error bit set */

	unsigned int nb_pts_constant;	/* Number of frames with constant PTS */
	unsigned int nb_pts_early;	/* Number of frames with early PTS */
	unsigned int nb_pts_initial;	/* Number of frames with initial PTS */

	unsigned int nb_scr_count_ok;	/* Number of frames with at least one SCR per non empty packet */
	unsigned int nb_scr_diffs_ok;	/* Number of frames with varying SCR.STC */
	unsigned int scr_sof_count;	/* STC.SOF counter accumulated since stream start */
	unsigned int scr_sof;		/* STC.SOF of the last packet */
	unsigned int min_sof;		/* Minimum STC.SOF value */
	unsigned int max_sof;		/* Maximum STC.SOF value */
};

#define UVC_METADATA_BUF_SIZE 10240

/**
 * struct uvc_copy_op: Context structure to schedule asynchronous memcpy
 *
 * @buf: active buf object for this operation
 * @dst: copy destination address
 * @src: copy source address
 * @len: copy length
 */
struct uvc_copy_op {
	struct uvc_buffer *buf;
	void *dst;
	const __u8 *src;
	size_t len;
};

/**
 * struct uvc_urb - URB context management structure
 *
 * @urb: the URB described by this context structure
 * @stream: UVC streaming context
 * @buffer: memory storage for the URB
 * @dma: Allocated DMA handle
 * @sgt: sgt_table with the urb locations in memory
 * @async_operations: counter to indicate the number of copy operations
 * @copy_operations: work descriptors for asynchronous copy operations
 * @work: work queue entry for asynchronous decode
 */
struct uvc_urb {
	struct urb *urb;
	struct uvc_streaming *stream;

	char *buffer;
	dma_addr_t dma;
	struct sg_table *sgt;

	unsigned int async_operations;
	struct uvc_copy_op copy_operations[UVC_MAX_PACKETS];
	struct work_struct work;
};

struct uvc_streaming {
	struct list_head list;
	struct uvc_device *dev;
	struct video_device vdev;
	struct uvc_video_chain *chain;
	atomic_t active;

	struct usb_interface *intf;
	int intfnum;
	u16 maxpsize;

	struct uvc_streaming_header header;
	enum v4l2_buf_type type;

	unsigned int nformats;
	struct uvc_format *format;

	struct uvc_streaming_control ctrl;
	struct uvc_format *def_format;
	struct uvc_format *cur_format;
	struct uvc_frame *cur_frame;

	/* Protect access to ctrl, cur_format, cur_frame and hardware video
	 * probe control.
	 */
	struct mutex mutex;

	/* Buffers queue. */
	unsigned int frozen : 1;
	struct uvc_video_queue queue;
	struct workqueue_struct *async_wq;
	void (*decode)(struct uvc_urb *uvc_urb, struct uvc_buffer *buf,
		       struct uvc_buffer *meta_buf);

	struct {
		struct video_device vdev;
		struct uvc_video_queue queue;
		u32 format;
	} meta;

	/* Context data used by the bulk completion handler. */
	struct {
		u8 header[256];
		unsigned int header_size;
		int skip_payload;
		u32 payload_size;
		u32 max_payload_size;
	} bulk;

	struct uvc_urb uvc_urb[UVC_URBS];
	unsigned int urb_size;

	u32 sequence;
	u8 last_fid;

	/* debugfs */
	struct dentry *debugfs_dir;
	struct {
		struct uvc_stats_frame frame;
		struct uvc_stats_stream stream;
	} stats;

	/* Timestamps support. */
	struct uvc_clock {
		struct uvc_clock_sample {
			u32 dev_stc;
			u16 dev_sof;
			u16 host_sof;
			ktime_t host_time;
		} *samples;

		unsigned int head;
		unsigned int count;
		unsigned int size;

		u16 last_sof;
		u16 sof_offset;

		u8 last_scr[6];

		spinlock_t lock;
	} clock;
};

#define for_each_uvc_urb(uvc_urb, uvc_streaming) \
	for ((uvc_urb) = &(uvc_streaming)->uvc_urb[0]; \
	     (uvc_urb) < &(uvc_streaming)->uvc_urb[UVC_URBS]; \
	     ++(uvc_urb))

static inline u32 uvc_urb_index(const struct uvc_urb *uvc_urb)
{
	return uvc_urb - &uvc_urb->stream->uvc_urb[0];
}

struct uvc_device_info {
	u32	quirks;
	u32	meta_format;
	u16	uvc_version;
	const struct uvc_control_mapping **mappings;
};

struct uvc_device {
	struct usb_device *udev;
	struct usb_interface *intf;
	unsigned long warnings;
	u32 quirks;
	int intfnum;
	char name[32];

	const struct uvc_device_info *info;

	struct mutex lock;		/* Protects users */
	unsigned int users;
	atomic_t nmappings;

	/* Video control interface */
#ifdef CONFIG_MEDIA_CONTROLLER
	struct media_device mdev;
#endif
	struct v4l2_device vdev;
	u16 uvc_version;
	u32 clock_frequency;

	struct list_head entities;
	struct list_head chains;

	/* Video Streaming interfaces */
	struct list_head streams;
	struct kref ref;

	/* Status Interrupt Endpoint */
	struct usb_host_endpoint *int_ep;
	struct urb *int_urb;
	u8 *status;
	atomic_t flush_status;
	struct input_dev *input;
	char input_phys[64];

	struct uvc_ctrl_work {
		struct work_struct work;
		struct urb *urb;
		struct uvc_video_chain *chain;
		struct uvc_control *ctrl;
		const void *data;
	} async_ctrl;

	struct uvc_entity *gpio_unit;
};

enum uvc_handle_state {
	UVC_HANDLE_PASSIVE	= 0,
	UVC_HANDLE_ACTIVE	= 1,
};

struct uvc_fh {
	struct v4l2_fh vfh;
	struct uvc_video_chain *chain;
	struct uvc_streaming *stream;
	enum uvc_handle_state state;
};

struct uvc_driver {
	struct usb_driver driver;
};

/* ------------------------------------------------------------------------
 * Debugging, printing and logging
 */

#define UVC_DBG_PROBE		(1 << 0)
#define UVC_DBG_DESCR		(1 << 1)
#define UVC_DBG_CONTROL		(1 << 2)
#define UVC_DBG_FORMAT		(1 << 3)
#define UVC_DBG_CAPTURE		(1 << 4)
#define UVC_DBG_CALLS		(1 << 5)
#define UVC_DBG_FRAME		(1 << 7)
#define UVC_DBG_SUSPEND		(1 << 8)
#define UVC_DBG_STATUS		(1 << 9)
#define UVC_DBG_VIDEO		(1 << 10)
#define UVC_DBG_STATS		(1 << 11)
#define UVC_DBG_CLOCK		(1 << 12)

#define UVC_WARN_MINMAX		0
#define UVC_WARN_PROBE_DEF	1
#define UVC_WARN_XU_GET_RES	2

extern unsigned int uvc_clock_param;
extern unsigned int uvc_no_drop_param;
extern unsigned int uvc_dbg_param;
extern unsigned int uvc_timeout_param;
extern unsigned int uvc_hw_timestamps_param;

#define uvc_dbg(_dev, flag, fmt, ...)					\
do {									\
	if (uvc_dbg_param & UVC_DBG_##flag)				\
		dev_printk(KERN_DEBUG, &(_dev)->udev->dev, fmt,		\
			   ##__VA_ARGS__);				\
} while (0)

#define uvc_dbg_cont(flag, fmt, ...)					\
do {									\
	if (uvc_dbg_param & UVC_DBG_##flag)				\
		pr_cont(fmt, ##__VA_ARGS__);				\
} while (0)

#define uvc_warn_once(_dev, warn, fmt, ...)				\
do {									\
	if (!test_and_set_bit(warn, &(_dev)->warnings))			\
		dev_info(&(_dev)->udev->dev, fmt, ##__VA_ARGS__);	\
} while (0)

/* --------------------------------------------------------------------------
 * Internal functions.
 */

/* Core driver */
extern struct uvc_driver uvc_driver;

struct uvc_entity *uvc_entity_by_id(struct uvc_device *dev, int id);

/* Video buffers queue management. */
int uvc_queue_init(struct uvc_video_queue *queue, enum v4l2_buf_type type,
		   int drop_corrupted);
void uvc_queue_release(struct uvc_video_queue *queue);
int uvc_request_buffers(struct uvc_video_queue *queue,
			struct v4l2_requestbuffers *rb);
int uvc_query_buffer(struct uvc_video_queue *queue,
		     struct v4l2_buffer *v4l2_buf);
int uvc_create_buffers(struct uvc_video_queue *queue,
		       struct v4l2_create_buffers *v4l2_cb);
int uvc_queue_buffer(struct uvc_video_queue *queue,
		     struct media_device *mdev,
		     struct v4l2_buffer *v4l2_buf);
int uvc_export_buffer(struct uvc_video_queue *queue,
		      struct v4l2_exportbuffer *exp);
int uvc_dequeue_buffer(struct uvc_video_queue *queue,
		       struct v4l2_buffer *v4l2_buf, int nonblocking);
int uvc_queue_streamon(struct uvc_video_queue *queue, enum v4l2_buf_type type);
int uvc_queue_streamoff(struct uvc_video_queue *queue, enum v4l2_buf_type type);
void uvc_queue_cancel(struct uvc_video_queue *queue, int disconnect);
struct uvc_buffer *uvc_queue_next_buffer(struct uvc_video_queue *queue,
					 struct uvc_buffer *buf);
struct uvc_buffer *uvc_queue_get_current_buffer(struct uvc_video_queue *queue);
void uvc_queue_buffer_release(struct uvc_buffer *buf);
int uvc_queue_mmap(struct uvc_video_queue *queue,
		   struct vm_area_struct *vma);
__poll_t uvc_queue_poll(struct uvc_video_queue *queue, struct file *file,
			poll_table *wait);
#ifndef CONFIG_MMU
unsigned long uvc_queue_get_unmapped_area(struct uvc_video_queue *queue,
					  unsigned long pgoff);
#endif
int uvc_queue_allocated(struct uvc_video_queue *queue);
static inline int uvc_queue_streaming(struct uvc_video_queue *queue)
{
	return vb2_is_streaming(&queue->queue);
}

static inline struct uvc_streaming *
uvc_queue_to_stream(struct uvc_video_queue *queue)
{
	return container_of(queue, struct uvc_streaming, queue);
}

/* V4L2 interface */
extern const struct v4l2_ioctl_ops uvc_ioctl_ops;
extern const struct v4l2_file_operations uvc_fops;

/* Media controller */
int uvc_mc_register_entities(struct uvc_video_chain *chain);
void uvc_mc_cleanup_entity(struct uvc_entity *entity);

/* Privacy gpio */
void uvc_gpio_event(struct uvc_device *dev);

/* Video */
int uvc_video_init(struct uvc_streaming *stream);
int uvc_video_suspend(struct uvc_streaming *stream);
int uvc_video_resume(struct uvc_streaming *stream, int reset);
int uvc_video_start_streaming(struct uvc_streaming *stream);
void uvc_video_stop_streaming(struct uvc_streaming *stream);
int uvc_probe_video(struct uvc_streaming *stream,
		    struct uvc_streaming_control *probe);
int uvc_query_ctrl(struct uvc_device *dev, u8 query, u8 unit,
		   u8 intfnum, u8 cs, void *data, u16 size);
void uvc_video_clock_update(struct uvc_streaming *stream,
			    struct vb2_v4l2_buffer *vbuf,
			    struct uvc_buffer *buf);
int uvc_meta_register(struct uvc_streaming *stream);

int uvc_register_video_device(struct uvc_device *dev,
			      struct uvc_streaming *stream,
			      struct video_device *vdev,
			      struct uvc_video_queue *queue,
			      enum v4l2_buf_type type,
			      const struct v4l2_file_operations *fops,
			      const struct v4l2_ioctl_ops *ioctl_ops);

/* Status */
int uvc_status_init(struct uvc_device *dev);
void uvc_status_unregister(struct uvc_device *dev);
void uvc_status_cleanup(struct uvc_device *dev);
int uvc_status_start(struct uvc_device *dev, gfp_t flags);
void uvc_status_stop(struct uvc_device *dev);

/* Controls */
extern const struct v4l2_subscribed_event_ops uvc_ctrl_sub_ev_ops;

int uvc_query_v4l2_ctrl(struct uvc_video_chain *chain,
			struct v4l2_queryctrl *v4l2_ctrl);
int uvc_query_v4l2_menu(struct uvc_video_chain *chain,
			struct v4l2_querymenu *query_menu);

int uvc_ctrl_add_mapping(struct uvc_video_chain *chain,
			 const struct uvc_control_mapping *mapping);
int uvc_ctrl_init_device(struct uvc_device *dev);
void uvc_ctrl_stop_device(struct uvc_device *dev);
void uvc_ctrl_cleanup_device(struct uvc_device *dev);
int uvc_ctrl_restore_values(struct uvc_device *dev);
bool uvc_ctrl_status_event_async(struct urb *urb, struct uvc_video_chain *chain,
				 struct uvc_control *ctrl, const u8 *data);
void uvc_ctrl_status_event(struct uvc_video_chain *chain,
			   struct uvc_control *ctrl, const u8 *data);

int uvc_ctrl_begin(struct uvc_video_chain *chain);
int __uvc_ctrl_commit(struct uvc_fh *handle, int rollback,
		      struct v4l2_ext_controls *ctrls);
static inline int uvc_ctrl_commit(struct uvc_fh *handle,
				  struct v4l2_ext_controls *ctrls)
{
	return __uvc_ctrl_commit(handle, 0, ctrls);
}
static inline int uvc_ctrl_rollback(struct uvc_fh *handle)
{
	return __uvc_ctrl_commit(handle, 1, NULL);
}

int uvc_ctrl_get(struct uvc_video_chain *chain, struct v4l2_ext_control *xctrl);
int uvc_ctrl_set(struct uvc_fh *handle, struct v4l2_ext_control *xctrl);
int uvc_ctrl_is_accessible(struct uvc_video_chain *chain, u32 v4l2_id,
<<<<<<< HEAD
			   bool read);
=======
			   const struct v4l2_ext_controls *ctrls,
			   unsigned long ioctl);
>>>>>>> abddfcf7

int uvc_xu_ctrl_query(struct uvc_video_chain *chain,
		      struct uvc_xu_control_query *xqry);

/* Utility functions */
void uvc_simplify_fraction(u32 *numerator, u32 *denominator,
			   unsigned int n_terms, unsigned int threshold);
u32 uvc_fraction_to_interval(u32 numerator, u32 denominator);
struct usb_host_endpoint *uvc_find_endpoint(struct usb_host_interface *alts,
					    u8 epaddr);

/* Quirks support */
void uvc_video_decode_isight(struct uvc_urb *uvc_urb,
			     struct uvc_buffer *buf,
			     struct uvc_buffer *meta_buf);

/* debugfs and statistics */
void uvc_debugfs_init(void);
void uvc_debugfs_cleanup(void);
void uvc_debugfs_init_stream(struct uvc_streaming *stream);
void uvc_debugfs_cleanup_stream(struct uvc_streaming *stream);

size_t uvc_video_stats_dump(struct uvc_streaming *stream, char *buf,
			    size_t size);

struct uvc_roi *uvc_ctrl_roi(struct uvc_video_chain *chain, u8 query);

#endif<|MERGE_RESOLUTION|>--- conflicted
+++ resolved
@@ -921,12 +921,8 @@
 int uvc_ctrl_get(struct uvc_video_chain *chain, struct v4l2_ext_control *xctrl);
 int uvc_ctrl_set(struct uvc_fh *handle, struct v4l2_ext_control *xctrl);
 int uvc_ctrl_is_accessible(struct uvc_video_chain *chain, u32 v4l2_id,
-<<<<<<< HEAD
-			   bool read);
-=======
 			   const struct v4l2_ext_controls *ctrls,
 			   unsigned long ioctl);
->>>>>>> abddfcf7
 
 int uvc_xu_ctrl_query(struct uvc_video_chain *chain,
 		      struct uvc_xu_control_query *xqry);
