/* SPDX-License-Identifier: GPL-2.0 */
#ifndef _USB_VIDEO_H_
#define _USB_VIDEO_H_

#ifndef __KERNEL__
#error "The uvcvideo.h header is deprecated, use linux/uvcvideo.h instead."
#endif /* __KERNEL__ */

#include <linux/atomic.h>
#include <linux/kernel.h>
#include <linux/poll.h>
#include <linux/usb.h>
#include <linux/usb/video.h>
#include <linux/uvcvideo.h>
#include <linux/videodev2.h>
#include <linux/workqueue.h>
#include <media/media-device.h>
#include <media/v4l2-device.h>
#include <media/v4l2-event.h>
#include <media/v4l2-fh.h>
#include <media/videobuf2-v4l2.h>

/* --------------------------------------------------------------------------
 * UVC constants
 */

#define UVC_TERM_INPUT			0x0000
#define UVC_TERM_OUTPUT			0x8000
#define UVC_TERM_DIRECTION(term)	((term)->type & 0x8000)

#define UVC_ENTITY_TYPE(entity)		((entity)->type & 0x7fff)
#define UVC_ENTITY_IS_UNIT(entity)	(((entity)->type & 0xff00) == 0)
#define UVC_ENTITY_IS_TERM(entity)	(((entity)->type & 0xff00) != 0)
#define UVC_ENTITY_IS_ITERM(entity) \
	(UVC_ENTITY_IS_TERM(entity) && \
	((entity)->type & 0x8000) == UVC_TERM_INPUT)
#define UVC_ENTITY_IS_OTERM(entity) \
	(UVC_ENTITY_IS_TERM(entity) && \
	((entity)->type & 0x8000) == UVC_TERM_OUTPUT)

#define UVC_EXT_GPIO_UNIT		0x7ffe
#define UVC_EXT_GPIO_UNIT_ID		0x100

/* ------------------------------------------------------------------------
 * Driver specific constants.
 */

#define DRIVER_VERSION		"1.1.1"

/* Number of isochronous URBs. */
#define UVC_URBS		5
/* Maximum number of packets per URB. */
#define UVC_MAX_PACKETS		32
/* Maximum status buffer size in bytes of interrupt URB. */
#define UVC_MAX_STATUS_SIZE	16

#define UVC_CTRL_CONTROL_TIMEOUT	5000
#define UVC_CTRL_STREAMING_TIMEOUT	5000

/* Maximum allowed number of control mappings per device */
#define UVC_MAX_CONTROL_MAPPINGS	1024
#define UVC_MAX_CONTROL_MENU_ENTRIES	32

/* Devices quirks */
#define UVC_QUIRK_STATUS_INTERVAL	0x00000001
#define UVC_QUIRK_PROBE_MINMAX		0x00000002
#define UVC_QUIRK_PROBE_EXTRAFIELDS	0x00000004
#define UVC_QUIRK_BUILTIN_ISIGHT	0x00000008
#define UVC_QUIRK_STREAM_NO_FID		0x00000010
#define UVC_QUIRK_IGNORE_SELECTOR_UNIT	0x00000020
#define UVC_QUIRK_FIX_BANDWIDTH		0x00000080
#define UVC_QUIRK_PROBE_DEF		0x00000100
#define UVC_QUIRK_RESTRICT_FRAME_RATE	0x00000200
#define UVC_QUIRK_RESTORE_CTRLS_ON_INIT	0x00000400
#define UVC_QUIRK_FORCE_Y8		0x00000800
#define UVC_QUIRK_FORCE_BPP		0x00001000
#define UVC_QUIRK_WAKE_AUTOSUSPEND	0x00002000
<<<<<<< HEAD

#define UVC_QUIRK_DISABLE_AUTOSUSPEND	0x40000000
#define UVC_QUIRK_PRIVACY_DURING_STREAM	0x80000000
=======
>>>>>>> 1cc3fcf6

/* Format flags */
#define UVC_FMT_FLAG_COMPRESSED		0x00000001
#define UVC_FMT_FLAG_STREAM		0x00000002

/* ------------------------------------------------------------------------
 * Structures.
 */

struct gpio_desc;
struct sg_table;
struct uvc_device;

/*
 * TODO: Put the most frequently accessed fields at the beginning of
 * structures to maximize cache efficiency.
 */
struct uvc_control_info {
	struct list_head mappings;

	u8 entity[16];
	u8 index;	/* Bit index in bmControls */
	u8 selector;

	u16 size;
	u32 flags;
};

struct uvc_control_mapping {
	struct list_head list;
	struct list_head ev_subs;

	u32 id;
	char *name;
	u8 entity[16];
	u8 selector;

	u8 size;
	u8 offset;
	enum v4l2_ctrl_type v4l2_type;
	u32 data_type;

	const struct uvc_menu_info *menu_info;
	unsigned long menu_mask;

	u32 master_id;
	s32 master_manual;
	u32 slave_ids[2];

	s32 (*get)(struct uvc_control_mapping *mapping, u8 query,
		   const u8 *data);
	void (*set)(struct uvc_control_mapping *mapping, s32 value,
		    u8 *data);
};

struct uvc_control {
	struct uvc_entity *entity;
	struct uvc_control_info info;

	u8 index;	/* Used to match the uvc_control entry with a uvc_control_info. */
	u8 dirty:1,
	   loaded:1,
	   modified:1,
	   cached:1,
	   initialized:1;

	u8 *uvc_data;

	struct uvc_fh *handle;	/* File handle that last changed the control. */
};

/*
 * The term 'entity' refers to both UVC units and UVC terminals.
 *
 * The type field is either the terminal type (wTerminalType in the terminal
 * descriptor), or the unit type (bDescriptorSubtype in the unit descriptor).
 * As the bDescriptorSubtype field is one byte long, the type value will
 * always have a null MSB for units. All terminal types defined by the UVC
 * specification have a non-null MSB, so it is safe to use the MSB to
 * differentiate between units and terminals as long as the descriptor parsing
 * code makes sure terminal types have a non-null MSB.
 *
 * For terminals, the type's most significant bit stores the terminal
 * direction (either UVC_TERM_INPUT or UVC_TERM_OUTPUT). The type field should
 * always be accessed with the UVC_ENTITY_* macros and never directly.
 */

#define UVC_ENTITY_FLAG_DEFAULT		(1 << 0)

struct uvc_entity {
	struct list_head list;		/* Entity as part of a UVC device. */
	struct list_head chain;		/* Entity as part of a video device chain. */
	unsigned int flags;

	/*
	 * Entities exposed by the UVC device use IDs 0-255, extra entities
	 * implemented by the driver (such as the GPIO entity) use IDs 256 and
	 * up.
	 */
	u16 id;
	u16 type;
	char name[64];
	u8 guid[16];

	/* Media controller-related fields. */
	struct video_device *vdev;
	struct v4l2_subdev subdev;
	unsigned int num_pads;
	unsigned int num_links;
	struct media_pad *pads;

	union {
		struct {
			u16 wObjectiveFocalLengthMin;
			u16 wObjectiveFocalLengthMax;
			u16 wOcularFocalLength;
			u8  bControlSize;
			u8  *bmControls;
		} camera;

		struct {
			u8  bControlSize;
			u8  *bmControls;
			u8  bTransportModeSize;
			u8  *bmTransportModes;
		} media;

		struct {
		} output;

		struct {
			u16 wMaxMultiplier;
			u8  bControlSize;
			u8  *bmControls;
			u8  bmVideoStandards;
		} processing;

		struct {
		} selector;

		struct {
			u8  bNumControls;
			u8  bControlSize;
			u8  *bmControls;
			u8  *bmControlsType;
		} extension;

		struct {
			u8  bControlSize;
			u8  *bmControls;
			struct gpio_desc *gpio_privacy;
			int irq;
			struct mutex event_mutex;
			int last_event_val;
			bool is_gpio_ready;
		} gpio;
	};

	u8 bNrInPins;
	u8 *baSourceID;

	int (*get_info)(struct uvc_device *dev, struct uvc_entity *entity,
			u8 cs, u8 *caps);
	int (*get_cur)(struct uvc_device *dev, struct uvc_entity *entity,
		       u8 cs, void *data, u16 size);

	unsigned int ncontrols;
	struct uvc_control *controls;
};

struct uvc_frame {
	u8  bFrameIndex;
	u8  bmCapabilities;
	u16 wWidth;
	u16 wHeight;
	u32 dwMinBitRate;
	u32 dwMaxBitRate;
	u32 dwMaxVideoFrameBufferSize;
	u8  bFrameIntervalType;
	u32 dwDefaultFrameInterval;
	u32 *dwFrameInterval;
};

struct uvc_roi {
	u16 wROI_Top;
	u16 wROI_Left;
	u16 wROI_Bottom;
	u16 wROI_Right;
	u16 bmAutoControls;
} __packed;

struct uvc_format {
	u8 type;
	u8 index;
	u8 bpp;
	enum v4l2_colorspace colorspace;
	enum v4l2_xfer_func xfer_func;
	enum v4l2_ycbcr_encoding ycbcr_enc;
	u32 fcc;
	u32 flags;

	unsigned int nframes;
	struct uvc_frame *frame;
};

struct uvc_streaming_header {
	u8 bNumFormats;
	u8 bEndpointAddress;
	u8 bTerminalLink;
	u8 bControlSize;
	u8 *bmaControls;
	/* The following fields are used by input headers only. */
	u8 bmInfo;
	u8 bStillCaptureMethod;
	u8 bTriggerSupport;
	u8 bTriggerUsage;
};

enum uvc_buffer_state {
	UVC_BUF_STATE_IDLE	= 0,
	UVC_BUF_STATE_QUEUED	= 1,
	UVC_BUF_STATE_ACTIVE	= 2,
	UVC_BUF_STATE_READY	= 3,
	UVC_BUF_STATE_DONE	= 4,
	UVC_BUF_STATE_ERROR	= 5,
};

struct uvc_buffer {
	struct vb2_v4l2_buffer buf;
	struct list_head queue;

	enum uvc_buffer_state state;
	unsigned int error;

	void *mem;
	unsigned int length;
	unsigned int bytesused;

	u32 pts;

	/* Asynchronous buffer handling. */
	struct kref ref;
};

#define UVC_QUEUE_DISCONNECTED		(1 << 0)
#define UVC_QUEUE_DROP_CORRUPTED	(1 << 1)

struct uvc_video_queue {
	struct vb2_queue queue;
	struct mutex mutex;			/* Protects queue */

	unsigned int flags;
	unsigned int buf_used;

	spinlock_t irqlock;			/* Protects irqqueue */
	struct list_head irqqueue;
};

struct uvc_video_chain {
	struct uvc_device *dev;
	struct list_head list;

	struct list_head entities;		/* All entities */
	struct uvc_entity *processing;		/* Processing unit */
	struct uvc_entity *selector;		/* Selector unit */

	struct mutex ctrl_mutex;		/* Protects ctrl.info */

	struct v4l2_prio_state prio;		/* V4L2 priority state */
	u32 caps;				/* V4L2 chain-wide caps */
	u8 ctrl_class_bitmap;			/* Bitmap of valid classes */
};

struct uvc_stats_frame {
	unsigned int size;		/* Number of bytes captured */
	unsigned int first_data;	/* Index of the first non-empty packet */

	unsigned int nb_packets;	/* Number of packets */
	unsigned int nb_empty;		/* Number of empty packets */
	unsigned int nb_invalid;	/* Number of packets with an invalid header */
	unsigned int nb_errors;		/* Number of packets with the error bit set */

	unsigned int nb_pts;		/* Number of packets with a PTS timestamp */
	unsigned int nb_pts_diffs;	/* Number of PTS differences inside a frame */
	unsigned int last_pts_diff;	/* Index of the last PTS difference */
	bool has_initial_pts;		/* Whether the first non-empty packet has a PTS */
	bool has_early_pts;		/* Whether a PTS is present before the first non-empty packet */
	u32 pts;			/* PTS of the last packet */

	unsigned int nb_scr;		/* Number of packets with a SCR timestamp */
	unsigned int nb_scr_diffs;	/* Number of SCR.STC differences inside a frame */
	u16 scr_sof;			/* SCR.SOF of the last packet */
	u32 scr_stc;			/* SCR.STC of the last packet */
};

struct uvc_stats_stream {
	ktime_t start_ts;		/* Stream start timestamp */
	ktime_t stop_ts;		/* Stream stop timestamp */

	unsigned int nb_frames;		/* Number of frames */

	unsigned int nb_packets;	/* Number of packets */
	unsigned int nb_empty;		/* Number of empty packets */
	unsigned int nb_invalid;	/* Number of packets with an invalid header */
	unsigned int nb_errors;		/* Number of packets with the error bit set */

	unsigned int nb_pts_constant;	/* Number of frames with constant PTS */
	unsigned int nb_pts_early;	/* Number of frames with early PTS */
	unsigned int nb_pts_initial;	/* Number of frames with initial PTS */

	unsigned int nb_scr_count_ok;	/* Number of frames with at least one SCR per non empty packet */
	unsigned int nb_scr_diffs_ok;	/* Number of frames with varying SCR.STC */
	unsigned int scr_sof_count;	/* STC.SOF counter accumulated since stream start */
	unsigned int scr_sof;		/* STC.SOF of the last packet */
	unsigned int min_sof;		/* Minimum STC.SOF value */
	unsigned int max_sof;		/* Maximum STC.SOF value */
};

#define UVC_METADATA_BUF_SIZE 10240

/**
 * struct uvc_copy_op: Context structure to schedule asynchronous memcpy
 *
 * @buf: active buf object for this operation
 * @dst: copy destination address
 * @src: copy source address
 * @len: copy length
 */
struct uvc_copy_op {
	struct uvc_buffer *buf;
	void *dst;
	const __u8 *src;
	size_t len;
};

/**
 * struct uvc_urb - URB context management structure
 *
 * @urb: the URB described by this context structure
 * @stream: UVC streaming context
 * @buffer: memory storage for the URB
 * @dma: Allocated DMA handle
 * @sgt: sgt_table with the urb locations in memory
 * @async_operations: counter to indicate the number of copy operations
 * @copy_operations: work descriptors for asynchronous copy operations
 * @work: work queue entry for asynchronous decode
 */
struct uvc_urb {
	struct urb *urb;
	struct uvc_streaming *stream;

	char *buffer;
	dma_addr_t dma;
	struct sg_table *sgt;

	unsigned int async_operations;
	struct uvc_copy_op copy_operations[UVC_MAX_PACKETS];
	struct work_struct work;
};

struct uvc_streaming {
	struct list_head list;
	struct uvc_device *dev;
	struct video_device vdev;
	struct uvc_video_chain *chain;
	atomic_t active;

	struct usb_interface *intf;
	int intfnum;
	u16 maxpsize;

	struct uvc_streaming_header header;
	enum v4l2_buf_type type;

	unsigned int nformats;
	struct uvc_format *format;

	struct uvc_streaming_control ctrl;
	struct uvc_format *def_format;
	struct uvc_format *cur_format;
	struct uvc_frame *cur_frame;

	/*
	 * Protect access to ctrl, cur_format, cur_frame and hardware video
	 * probe control.
	 */
	struct mutex mutex;

	/* Buffers queue. */
	unsigned int frozen : 1;
	struct uvc_video_queue queue;
	struct workqueue_struct *async_wq;
	void (*decode)(struct uvc_urb *uvc_urb, struct uvc_buffer *buf,
		       struct uvc_buffer *meta_buf);

	struct {
		struct video_device vdev;
		struct uvc_video_queue queue;
		u32 format;
	} meta;

	/* Context data used by the bulk completion handler. */
	struct {
		u8 header[256];
		unsigned int header_size;
		int skip_payload;
		u32 payload_size;
		u32 max_payload_size;
	} bulk;

	struct uvc_urb uvc_urb[UVC_URBS];
	unsigned int urb_size;

	u32 sequence;
	u8 last_fid;

	/* debugfs */
	struct dentry *debugfs_dir;
	struct {
		struct uvc_stats_frame frame;
		struct uvc_stats_stream stream;
	} stats;

	/* Timestamps support. */
	struct uvc_clock {
		struct uvc_clock_sample {
			u32 dev_stc;
			u16 dev_sof;
			u16 host_sof;
			ktime_t host_time;
		} *samples;

		unsigned int head;
		unsigned int count;
		unsigned int size;

		u16 last_sof;
		u16 sof_offset;

		u8 last_scr[6];

		spinlock_t lock;
	} clock;
};

#define for_each_uvc_urb(uvc_urb, uvc_streaming) \
	for ((uvc_urb) = &(uvc_streaming)->uvc_urb[0]; \
	     (uvc_urb) < &(uvc_streaming)->uvc_urb[UVC_URBS]; \
	     ++(uvc_urb))

static inline u32 uvc_urb_index(const struct uvc_urb *uvc_urb)
{
	return uvc_urb - &uvc_urb->stream->uvc_urb[0];
}

struct uvc_device_info {
	u32	quirks;
	u32	meta_format;
	u16	uvc_version;
	const struct uvc_control_mapping **mappings;
};

struct uvc_device {
	struct usb_device *udev;
	struct usb_interface *intf;
	unsigned long warnings;
	u32 quirks;
	int intfnum;
	char name[32];

	const struct uvc_device_info *info;

	struct mutex lock;		/* Protects users */
	unsigned int users;
	atomic_t nmappings;

	/* Video control interface */
#ifdef CONFIG_MEDIA_CONTROLLER
	struct media_device mdev;
#endif
	struct v4l2_device vdev;
	u16 uvc_version;
	u32 clock_frequency;

	struct list_head entities;
	struct list_head chains;

	/* Video Streaming interfaces */
	struct list_head streams;
	struct kref ref;

	/* Status Interrupt Endpoint */
	struct usb_host_endpoint *int_ep;
	struct urb *int_urb;
	bool flush_status;
	u8 *status;
	atomic_t flush_status;
	struct input_dev *input;
	char input_phys[64];

	struct uvc_ctrl_work {
		struct work_struct work;
		struct urb *urb;
		struct uvc_video_chain *chain;
		struct uvc_control *ctrl;
		const void *data;
	} async_ctrl;

	struct uvc_entity *gpio_unit;
};

enum uvc_handle_state {
	UVC_HANDLE_PASSIVE	= 0,
	UVC_HANDLE_ACTIVE	= 1,
};

struct uvc_fh {
	struct v4l2_fh vfh;
	struct uvc_video_chain *chain;
	struct uvc_streaming *stream;
	enum uvc_handle_state state;
};

struct uvc_driver {
	struct usb_driver driver;
};

/* ------------------------------------------------------------------------
 * Debugging, printing and logging
 */

#define UVC_DBG_PROBE		(1 << 0)
#define UVC_DBG_DESCR		(1 << 1)
#define UVC_DBG_CONTROL		(1 << 2)
#define UVC_DBG_FORMAT		(1 << 3)
#define UVC_DBG_CAPTURE		(1 << 4)
#define UVC_DBG_CALLS		(1 << 5)
#define UVC_DBG_FRAME		(1 << 7)
#define UVC_DBG_SUSPEND		(1 << 8)
#define UVC_DBG_STATUS		(1 << 9)
#define UVC_DBG_VIDEO		(1 << 10)
#define UVC_DBG_STATS		(1 << 11)
#define UVC_DBG_CLOCK		(1 << 12)

#define UVC_WARN_MINMAX		0
#define UVC_WARN_PROBE_DEF	1
#define UVC_WARN_XU_GET_RES	2

extern unsigned int uvc_clock_param;
extern unsigned int uvc_no_drop_param;
extern unsigned int uvc_dbg_param;
extern unsigned int uvc_timeout_param;
extern unsigned int uvc_hw_timestamps_param;

#define uvc_dbg(_dev, flag, fmt, ...)					\
do {									\
	if (uvc_dbg_param & UVC_DBG_##flag)				\
		dev_printk(KERN_DEBUG, &(_dev)->udev->dev, fmt,		\
			   ##__VA_ARGS__);				\
} while (0)

#define uvc_dbg_cont(flag, fmt, ...)					\
do {									\
	if (uvc_dbg_param & UVC_DBG_##flag)				\
		pr_cont(fmt, ##__VA_ARGS__);				\
} while (0)

#define uvc_warn_once(_dev, warn, fmt, ...)				\
do {									\
	if (!test_and_set_bit(warn, &(_dev)->warnings))			\
		dev_info(&(_dev)->udev->dev, fmt, ##__VA_ARGS__);	\
} while (0)

/* --------------------------------------------------------------------------
 * Internal functions.
 */

/* Core driver */
extern struct uvc_driver uvc_driver;

struct uvc_entity *uvc_entity_by_id(struct uvc_device *dev, int id);

/* Video buffers queue management. */
int uvc_queue_init(struct uvc_video_queue *queue, enum v4l2_buf_type type,
		   int drop_corrupted);
void uvc_queue_release(struct uvc_video_queue *queue);
int uvc_request_buffers(struct uvc_video_queue *queue,
			struct v4l2_requestbuffers *rb);
int uvc_query_buffer(struct uvc_video_queue *queue,
		     struct v4l2_buffer *v4l2_buf);
int uvc_create_buffers(struct uvc_video_queue *queue,
		       struct v4l2_create_buffers *v4l2_cb);
int uvc_queue_buffer(struct uvc_video_queue *queue,
		     struct media_device *mdev,
		     struct v4l2_buffer *v4l2_buf);
int uvc_export_buffer(struct uvc_video_queue *queue,
		      struct v4l2_exportbuffer *exp);
int uvc_dequeue_buffer(struct uvc_video_queue *queue,
		       struct v4l2_buffer *v4l2_buf, int nonblocking);
int uvc_queue_streamon(struct uvc_video_queue *queue, enum v4l2_buf_type type);
int uvc_queue_streamoff(struct uvc_video_queue *queue, enum v4l2_buf_type type);
void uvc_queue_cancel(struct uvc_video_queue *queue, int disconnect);
struct uvc_buffer *uvc_queue_next_buffer(struct uvc_video_queue *queue,
					 struct uvc_buffer *buf);
struct uvc_buffer *uvc_queue_get_current_buffer(struct uvc_video_queue *queue);
void uvc_queue_buffer_release(struct uvc_buffer *buf);
int uvc_queue_mmap(struct uvc_video_queue *queue,
		   struct vm_area_struct *vma);
__poll_t uvc_queue_poll(struct uvc_video_queue *queue, struct file *file,
			poll_table *wait);
#ifndef CONFIG_MMU
unsigned long uvc_queue_get_unmapped_area(struct uvc_video_queue *queue,
					  unsigned long pgoff);
#endif
int uvc_queue_allocated(struct uvc_video_queue *queue);
static inline int uvc_queue_streaming(struct uvc_video_queue *queue)
{
	return vb2_is_streaming(&queue->queue);
}

static inline struct uvc_streaming *
uvc_queue_to_stream(struct uvc_video_queue *queue)
{
	return container_of(queue, struct uvc_streaming, queue);
}

/* V4L2 interface */
extern const struct v4l2_ioctl_ops uvc_ioctl_ops;
extern const struct v4l2_file_operations uvc_fops;

/* Media controller */
int uvc_mc_register_entities(struct uvc_video_chain *chain);
void uvc_mc_cleanup_entity(struct uvc_entity *entity);

/* Privacy gpio */
void uvc_gpio_event(struct uvc_device *dev);

/* Video */
int uvc_video_init(struct uvc_streaming *stream);
int uvc_video_suspend(struct uvc_streaming *stream);
int uvc_video_resume(struct uvc_streaming *stream, int reset);
int uvc_video_start_streaming(struct uvc_streaming *stream);
void uvc_video_stop_streaming(struct uvc_streaming *stream);
int uvc_probe_video(struct uvc_streaming *stream,
		    struct uvc_streaming_control *probe);
int uvc_query_ctrl(struct uvc_device *dev, u8 query, u8 unit,
		   u8 intfnum, u8 cs, void *data, u16 size);
void uvc_video_clock_update(struct uvc_streaming *stream,
			    struct vb2_v4l2_buffer *vbuf,
			    struct uvc_buffer *buf);
int uvc_meta_register(struct uvc_streaming *stream);

int uvc_register_video_device(struct uvc_device *dev,
			      struct uvc_streaming *stream,
			      struct video_device *vdev,
			      struct uvc_video_queue *queue,
			      enum v4l2_buf_type type,
			      const struct v4l2_file_operations *fops,
			      const struct v4l2_ioctl_ops *ioctl_ops);

/* Status */
int uvc_status_init(struct uvc_device *dev);
void uvc_status_unregister(struct uvc_device *dev);
void uvc_status_cleanup(struct uvc_device *dev);
int uvc_status_start(struct uvc_device *dev, gfp_t flags);
void uvc_status_stop(struct uvc_device *dev);

/* Controls */
extern const struct uvc_control_mapping uvc_ctrl_power_line_mapping_limited;
extern const struct v4l2_subscribed_event_ops uvc_ctrl_sub_ev_ops;

int uvc_query_v4l2_ctrl(struct uvc_video_chain *chain,
			struct v4l2_queryctrl *v4l2_ctrl);
int uvc_query_v4l2_menu(struct uvc_video_chain *chain,
			struct v4l2_querymenu *query_menu);

int uvc_ctrl_add_mapping(struct uvc_video_chain *chain,
			 const struct uvc_control_mapping *mapping);
int uvc_ctrl_init_device(struct uvc_device *dev);
void uvc_ctrl_stop_device(struct uvc_device *dev);
void uvc_ctrl_cleanup_device(struct uvc_device *dev);
int uvc_ctrl_restore_values(struct uvc_device *dev);
bool uvc_ctrl_status_event_async(struct urb *urb, struct uvc_video_chain *chain,
				 struct uvc_control *ctrl, const u8 *data);
void uvc_ctrl_status_event(struct uvc_video_chain *chain,
			   struct uvc_control *ctrl, const u8 *data);

int uvc_ctrl_begin(struct uvc_video_chain *chain);
int __uvc_ctrl_commit(struct uvc_fh *handle, int rollback,
		      struct v4l2_ext_controls *ctrls);
static inline int uvc_ctrl_commit(struct uvc_fh *handle,
				  struct v4l2_ext_controls *ctrls)
{
	return __uvc_ctrl_commit(handle, 0, ctrls);
}
static inline int uvc_ctrl_rollback(struct uvc_fh *handle)
{
	return __uvc_ctrl_commit(handle, 1, NULL);
}

int uvc_ctrl_get(struct uvc_video_chain *chain, struct v4l2_ext_control *xctrl);
int uvc_ctrl_set(struct uvc_fh *handle, struct v4l2_ext_control *xctrl);
int uvc_ctrl_is_accessible(struct uvc_video_chain *chain, u32 v4l2_id,
			   const struct v4l2_ext_controls *ctrls,
			   unsigned long ioctl);

int uvc_xu_ctrl_query(struct uvc_video_chain *chain,
		      struct uvc_xu_control_query *xqry);

/* Utility functions */
struct usb_host_endpoint *uvc_find_endpoint(struct usb_host_interface *alts,
					    u8 epaddr);
u16 uvc_endpoint_max_bpi(struct usb_device *dev, struct usb_host_endpoint *ep);

/* Quirks support */
void uvc_video_decode_isight(struct uvc_urb *uvc_urb,
			     struct uvc_buffer *buf,
			     struct uvc_buffer *meta_buf);

/* debugfs and statistics */
void uvc_debugfs_init(void);
void uvc_debugfs_cleanup(void);
void uvc_debugfs_init_stream(struct uvc_streaming *stream);
void uvc_debugfs_cleanup_stream(struct uvc_streaming *stream);

size_t uvc_video_stats_dump(struct uvc_streaming *stream, char *buf,
			    size_t size);

struct uvc_roi *uvc_ctrl_roi(struct uvc_video_chain *chain, u8 query);

#endif<|MERGE_RESOLUTION|>--- conflicted
+++ resolved
@@ -75,12 +75,9 @@
 #define UVC_QUIRK_FORCE_Y8		0x00000800
 #define UVC_QUIRK_FORCE_BPP		0x00001000
 #define UVC_QUIRK_WAKE_AUTOSUSPEND	0x00002000
-<<<<<<< HEAD
 
 #define UVC_QUIRK_DISABLE_AUTOSUSPEND	0x40000000
 #define UVC_QUIRK_PRIVACY_DURING_STREAM	0x80000000
-=======
->>>>>>> 1cc3fcf6
 
 /* Format flags */
 #define UVC_FMT_FLAG_COMPRESSED		0x00000001
@@ -577,7 +574,6 @@
 	struct urb *int_urb;
 	bool flush_status;
 	u8 *status;
-	atomic_t flush_status;
 	struct input_dev *input;
 	char input_phys[64];
 
