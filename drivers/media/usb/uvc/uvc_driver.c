--- conflicted
+++ resolved
@@ -2651,24 +2651,15 @@
 	  .bInterfaceSubClass	= 1,
 	  .bInterfaceProtocol	= 0,
 	  .driver_info		= (kernel_ulong_t)&uvc_ctrl_power_line_limited },
-<<<<<<< HEAD
-	/* Chicony Electronics Co., Ltd */
-=======
 	/* Chicony Electronics Co., Ltd Integrated Camera */
->>>>>>> eb3e2991
 	{ .match_flags		= USB_DEVICE_ID_MATCH_DEVICE
 				| USB_DEVICE_ID_MATCH_INT_INFO,
 	  .idVendor		= 0x04f2,
 	  .idProduct		= 0xb67c,
 	  .bInterfaceClass	= USB_CLASS_VIDEO,
 	  .bInterfaceSubClass	= 1,
-<<<<<<< HEAD
-	  .bInterfaceProtocol	= 0,
-	  .driver_info		= (kernel_ulong_t)&uvc_ctrl_power_line_limited },
-=======
 	  .bInterfaceProtocol	= UVC_PC_PROTOCOL_15,
 	  .driver_info		= (kernel_ulong_t)&uvc_ctrl_power_line_uvc11 },
->>>>>>> eb3e2991
 	/* Chicony EasyCamera */
 	{ .match_flags		= USB_DEVICE_ID_MATCH_DEVICE
 				| USB_DEVICE_ID_MATCH_INT_INFO,
