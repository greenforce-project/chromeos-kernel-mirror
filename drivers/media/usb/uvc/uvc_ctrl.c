--- conflicted
+++ resolved
@@ -1516,12 +1516,8 @@
 
 	uvc_ctrl_status_event(w->chain, w->ctrl, w->data);
 
-<<<<<<< HEAD
-	if (atomic_read(&dev->flush_status))
-=======
 	/* The barrier is needed to synchronize with uvc_status_stop(). */
 	if (smp_load_acquire(&dev->flush_status))
->>>>>>> d214f240
 		return;
 
 	/* Resubmit the URB. */
