// SPDX-License-Identifier: GPL-2.0-or-later
/*
 *      uvc_ctrl.c  --  USB Video Class driver - Controls
 *
 *      Copyright (C) 2005-2010
 *          Laurent Pinchart (laurent.pinchart@ideasonboard.com)
 */

#include <asm/barrier.h>
#include <linux/kernel.h>
#include <linux/list.h>
#include <linux/module.h>
#include <linux/slab.h>
#include <linux/uaccess.h>
#include <linux/usb.h>
#include <linux/videodev2.h>
#include <linux/vmalloc.h>
#include <linux/wait.h>
#include <linux/workqueue.h>
#include <linux/atomic.h>
#include <media/v4l2-ctrls.h>

#include "uvcvideo.h"

#define UVC_CTRL_DATA_CURRENT	0
#define UVC_CTRL_DATA_BACKUP	1
#define UVC_CTRL_DATA_MIN	2
#define UVC_CTRL_DATA_MAX	3
#define UVC_CTRL_DATA_RES	4
#define UVC_CTRL_DATA_DEF	5
#define UVC_CTRL_DATA_LAST	6

/* ------------------------------------------------------------------------
 * Controls
 */

static const struct uvc_control_info uvc_ctrls[] = {
	{
		.entity		= UVC_GUID_UVC_PROCESSING,
		.selector	= UVC_PU_BRIGHTNESS_CONTROL,
		.index		= 0,
		.size		= 2,
		.flags		= UVC_CTRL_FLAG_SET_CUR
				| UVC_CTRL_FLAG_GET_RANGE
				| UVC_CTRL_FLAG_RESTORE,
	},
	{
		.entity		= UVC_GUID_UVC_PROCESSING,
		.selector	= UVC_PU_CONTRAST_CONTROL,
		.index		= 1,
		.size		= 2,
		.flags		= UVC_CTRL_FLAG_SET_CUR
				| UVC_CTRL_FLAG_GET_RANGE
				| UVC_CTRL_FLAG_RESTORE,
	},
	{
		.entity		= UVC_GUID_UVC_PROCESSING,
		.selector	= UVC_PU_HUE_CONTROL,
		.index		= 2,
		.size		= 2,
		.flags		= UVC_CTRL_FLAG_SET_CUR
				| UVC_CTRL_FLAG_GET_RANGE
				| UVC_CTRL_FLAG_RESTORE
				| UVC_CTRL_FLAG_AUTO_UPDATE,
	},
	{
		.entity		= UVC_GUID_UVC_PROCESSING,
		.selector	= UVC_PU_SATURATION_CONTROL,
		.index		= 3,
		.size		= 2,
		.flags		= UVC_CTRL_FLAG_SET_CUR
				| UVC_CTRL_FLAG_GET_RANGE
				| UVC_CTRL_FLAG_RESTORE,
	},
	{
		.entity		= UVC_GUID_UVC_PROCESSING,
		.selector	= UVC_PU_SHARPNESS_CONTROL,
		.index		= 4,
		.size		= 2,
		.flags		= UVC_CTRL_FLAG_SET_CUR
				| UVC_CTRL_FLAG_GET_RANGE
				| UVC_CTRL_FLAG_RESTORE,
	},
	{
		.entity		= UVC_GUID_UVC_PROCESSING,
		.selector	= UVC_PU_GAMMA_CONTROL,
		.index		= 5,
		.size		= 2,
		.flags		= UVC_CTRL_FLAG_SET_CUR
				| UVC_CTRL_FLAG_GET_RANGE
				| UVC_CTRL_FLAG_RESTORE,
	},
	{
		.entity		= UVC_GUID_UVC_PROCESSING,
		.selector	= UVC_PU_WHITE_BALANCE_TEMPERATURE_CONTROL,
		.index		= 6,
		.size		= 2,
		.flags		= UVC_CTRL_FLAG_SET_CUR
				| UVC_CTRL_FLAG_GET_RANGE
				| UVC_CTRL_FLAG_RESTORE
				| UVC_CTRL_FLAG_AUTO_UPDATE,
	},
	{
		.entity		= UVC_GUID_UVC_PROCESSING,
		.selector	= UVC_PU_WHITE_BALANCE_COMPONENT_CONTROL,
		.index		= 7,
		.size		= 4,
		.flags		= UVC_CTRL_FLAG_SET_CUR
				| UVC_CTRL_FLAG_GET_RANGE
				| UVC_CTRL_FLAG_RESTORE
				| UVC_CTRL_FLAG_AUTO_UPDATE,
	},
	{
		.entity		= UVC_GUID_UVC_PROCESSING,
		.selector	= UVC_PU_BACKLIGHT_COMPENSATION_CONTROL,
		.index		= 8,
		.size		= 2,
		.flags		= UVC_CTRL_FLAG_SET_CUR
				| UVC_CTRL_FLAG_GET_RANGE
				| UVC_CTRL_FLAG_RESTORE,
	},
	{
		.entity		= UVC_GUID_UVC_PROCESSING,
		.selector	= UVC_PU_GAIN_CONTROL,
		.index		= 9,
		.size		= 2,
		.flags		= UVC_CTRL_FLAG_SET_CUR
				| UVC_CTRL_FLAG_GET_RANGE
				| UVC_CTRL_FLAG_RESTORE,
	},
	{
		.entity		= UVC_GUID_UVC_PROCESSING,
		.selector	= UVC_PU_POWER_LINE_FREQUENCY_CONTROL,
		.index		= 10,
		.size		= 1,
		.flags		= UVC_CTRL_FLAG_SET_CUR | UVC_CTRL_FLAG_GET_CUR
				| UVC_CTRL_FLAG_GET_DEF | UVC_CTRL_FLAG_RESTORE,
	},
	{
		.entity		= UVC_GUID_UVC_PROCESSING,
		.selector	= UVC_PU_HUE_AUTO_CONTROL,
		.index		= 11,
		.size		= 1,
		.flags		= UVC_CTRL_FLAG_SET_CUR | UVC_CTRL_FLAG_GET_CUR
				| UVC_CTRL_FLAG_GET_DEF | UVC_CTRL_FLAG_RESTORE,
	},
	{
		.entity		= UVC_GUID_UVC_PROCESSING,
		.selector	= UVC_PU_WHITE_BALANCE_TEMPERATURE_AUTO_CONTROL,
		.index		= 12,
		.size		= 1,
		.flags		= UVC_CTRL_FLAG_SET_CUR | UVC_CTRL_FLAG_GET_CUR
				| UVC_CTRL_FLAG_GET_DEF | UVC_CTRL_FLAG_RESTORE,
	},
	{
		.entity		= UVC_GUID_UVC_PROCESSING,
		.selector	= UVC_PU_WHITE_BALANCE_COMPONENT_AUTO_CONTROL,
		.index		= 13,
		.size		= 1,
		.flags		= UVC_CTRL_FLAG_SET_CUR | UVC_CTRL_FLAG_GET_CUR
				| UVC_CTRL_FLAG_GET_DEF | UVC_CTRL_FLAG_RESTORE,
	},
	{
		.entity		= UVC_GUID_UVC_PROCESSING,
		.selector	= UVC_PU_DIGITAL_MULTIPLIER_CONTROL,
		.index		= 14,
		.size		= 2,
		.flags		= UVC_CTRL_FLAG_SET_CUR
				| UVC_CTRL_FLAG_GET_RANGE
				| UVC_CTRL_FLAG_RESTORE,
	},
	{
		.entity		= UVC_GUID_UVC_PROCESSING,
		.selector	= UVC_PU_DIGITAL_MULTIPLIER_LIMIT_CONTROL,
		.index		= 15,
		.size		= 2,
		.flags		= UVC_CTRL_FLAG_SET_CUR
				| UVC_CTRL_FLAG_GET_RANGE
				| UVC_CTRL_FLAG_RESTORE,
	},
	{
		.entity		= UVC_GUID_UVC_PROCESSING,
		.selector	= UVC_PU_ANALOG_VIDEO_STANDARD_CONTROL,
		.index		= 16,
		.size		= 1,
		.flags		= UVC_CTRL_FLAG_GET_CUR,
	},
	{
		.entity		= UVC_GUID_UVC_PROCESSING,
		.selector	= UVC_PU_ANALOG_LOCK_STATUS_CONTROL,
		.index		= 17,
		.size		= 1,
		.flags		= UVC_CTRL_FLAG_GET_CUR,
	},
	{
		.entity		= UVC_GUID_UVC_CAMERA,
		.selector	= UVC_CT_SCANNING_MODE_CONTROL,
		.index		= 0,
		.size		= 1,
		.flags		= UVC_CTRL_FLAG_SET_CUR | UVC_CTRL_FLAG_GET_CUR
				| UVC_CTRL_FLAG_RESTORE,
	},
	{
		.entity		= UVC_GUID_UVC_CAMERA,
		.selector	= UVC_CT_AE_MODE_CONTROL,
		.index		= 1,
		.size		= 1,
		.flags		= UVC_CTRL_FLAG_SET_CUR | UVC_CTRL_FLAG_GET_CUR
				| UVC_CTRL_FLAG_GET_DEF | UVC_CTRL_FLAG_GET_RES
				| UVC_CTRL_FLAG_RESTORE,
	},
	{
		.entity		= UVC_GUID_UVC_CAMERA,
		.selector	= UVC_CT_AE_PRIORITY_CONTROL,
		.index		= 2,
		.size		= 1,
		.flags		= UVC_CTRL_FLAG_SET_CUR | UVC_CTRL_FLAG_GET_CUR
				| UVC_CTRL_FLAG_RESTORE,
	},
	{
		.entity		= UVC_GUID_UVC_CAMERA,
		.selector	= UVC_CT_EXPOSURE_TIME_ABSOLUTE_CONTROL,
		.index		= 3,
		.size		= 4,
		.flags		= UVC_CTRL_FLAG_SET_CUR
				| UVC_CTRL_FLAG_GET_RANGE
				| UVC_CTRL_FLAG_RESTORE
				| UVC_CTRL_FLAG_AUTO_UPDATE,
	},
	{
		.entity		= UVC_GUID_UVC_CAMERA,
		.selector	= UVC_CT_EXPOSURE_TIME_RELATIVE_CONTROL,
		.index		= 4,
		.size		= 1,
		.flags		= UVC_CTRL_FLAG_SET_CUR | UVC_CTRL_FLAG_RESTORE,
	},
	{
		.entity		= UVC_GUID_UVC_CAMERA,
		.selector	= UVC_CT_FOCUS_ABSOLUTE_CONTROL,
		.index		= 5,
		.size		= 2,
		.flags		= UVC_CTRL_FLAG_SET_CUR
				| UVC_CTRL_FLAG_GET_RANGE
				| UVC_CTRL_FLAG_RESTORE
				| UVC_CTRL_FLAG_AUTO_UPDATE,
	},
	{
		.entity		= UVC_GUID_UVC_CAMERA,
		.selector	= UVC_CT_FOCUS_RELATIVE_CONTROL,
		.index		= 6,
		.size		= 2,
		.flags		= UVC_CTRL_FLAG_SET_CUR | UVC_CTRL_FLAG_GET_MIN
				| UVC_CTRL_FLAG_GET_MAX | UVC_CTRL_FLAG_GET_RES
				| UVC_CTRL_FLAG_GET_DEF
				| UVC_CTRL_FLAG_AUTO_UPDATE,
	},
	{
		.entity		= UVC_GUID_UVC_CAMERA,
		.selector	= UVC_CT_IRIS_ABSOLUTE_CONTROL,
		.index		= 7,
		.size		= 2,
		.flags		= UVC_CTRL_FLAG_SET_CUR
				| UVC_CTRL_FLAG_GET_RANGE
				| UVC_CTRL_FLAG_RESTORE
				| UVC_CTRL_FLAG_AUTO_UPDATE,
	},
	{
		.entity		= UVC_GUID_UVC_CAMERA,
		.selector	= UVC_CT_IRIS_RELATIVE_CONTROL,
		.index		= 8,
		.size		= 1,
		.flags		= UVC_CTRL_FLAG_SET_CUR
				| UVC_CTRL_FLAG_AUTO_UPDATE,
	},
	{
		.entity		= UVC_GUID_UVC_CAMERA,
		.selector	= UVC_CT_ZOOM_ABSOLUTE_CONTROL,
		.index		= 9,
		.size		= 2,
		.flags		= UVC_CTRL_FLAG_SET_CUR
				| UVC_CTRL_FLAG_GET_RANGE
				| UVC_CTRL_FLAG_RESTORE
				| UVC_CTRL_FLAG_AUTO_UPDATE,
	},
	{
		.entity		= UVC_GUID_UVC_CAMERA,
		.selector	= UVC_CT_ZOOM_RELATIVE_CONTROL,
		.index		= 10,
		.size		= 3,
		.flags		= UVC_CTRL_FLAG_SET_CUR | UVC_CTRL_FLAG_GET_MIN
				| UVC_CTRL_FLAG_GET_MAX | UVC_CTRL_FLAG_GET_RES
				| UVC_CTRL_FLAG_GET_DEF
				| UVC_CTRL_FLAG_AUTO_UPDATE,
	},
	{
		.entity		= UVC_GUID_UVC_CAMERA,
		.selector	= UVC_CT_PANTILT_ABSOLUTE_CONTROL,
		.index		= 11,
		.size		= 8,
		.flags		= UVC_CTRL_FLAG_SET_CUR
				| UVC_CTRL_FLAG_GET_RANGE
				| UVC_CTRL_FLAG_RESTORE
				| UVC_CTRL_FLAG_AUTO_UPDATE,
	},
	{
		.entity		= UVC_GUID_UVC_CAMERA,
		.selector	= UVC_CT_PANTILT_RELATIVE_CONTROL,
		.index		= 12,
		.size		= 4,
		.flags		= UVC_CTRL_FLAG_SET_CUR
				| UVC_CTRL_FLAG_GET_RANGE
				| UVC_CTRL_FLAG_AUTO_UPDATE,
	},
	{
		.entity		= UVC_GUID_UVC_CAMERA,
		.selector	= UVC_CT_ROLL_ABSOLUTE_CONTROL,
		.index		= 13,
		.size		= 2,
		.flags		= UVC_CTRL_FLAG_SET_CUR
				| UVC_CTRL_FLAG_GET_RANGE
				| UVC_CTRL_FLAG_RESTORE
				| UVC_CTRL_FLAG_AUTO_UPDATE,
	},
	{
		.entity		= UVC_GUID_UVC_CAMERA,
		.selector	= UVC_CT_ROLL_RELATIVE_CONTROL,
		.index		= 14,
		.size		= 2,
		.flags		= UVC_CTRL_FLAG_SET_CUR | UVC_CTRL_FLAG_GET_MIN
				| UVC_CTRL_FLAG_GET_MAX | UVC_CTRL_FLAG_GET_RES
				| UVC_CTRL_FLAG_GET_DEF
				| UVC_CTRL_FLAG_AUTO_UPDATE,
	},
	{
		.entity		= UVC_GUID_UVC_CAMERA,
		.selector	= UVC_CT_FOCUS_AUTO_CONTROL,
		.index		= 17,
		.size		= 1,
		.flags		= UVC_CTRL_FLAG_SET_CUR | UVC_CTRL_FLAG_GET_CUR
				| UVC_CTRL_FLAG_GET_DEF | UVC_CTRL_FLAG_RESTORE,
	},
	{
		.entity		= UVC_GUID_UVC_CAMERA,
		.selector	= UVC_CT_PRIVACY_CONTROL,
		.index		= 18,
		.size		= 1,
		.flags		= UVC_CTRL_FLAG_SET_CUR | UVC_CTRL_FLAG_GET_CUR
				| UVC_CTRL_FLAG_RESTORE
				| UVC_CTRL_FLAG_AUTO_UPDATE,
	},
	{
		.entity		= UVC_GUID_EXT_GPIO_CONTROLLER,
		.selector	= UVC_CT_PRIVACY_CONTROL,
		.index		= 0,
		.size		= 1,
		.flags		= UVC_CTRL_FLAG_GET_CUR
				| UVC_CTRL_FLAG_AUTO_UPDATE,
	},
	{
		.entity		= UVC_GUID_UVC_CAMERA,
		.selector	= UVC_CT_REGION_OF_INTEREST_CONTROL,
		.index		= 21,
		.size		= 10,
		.flags		= UVC_CTRL_FLAG_SET_CUR | UVC_CTRL_FLAG_GET_CUR
				| UVC_CTRL_FLAG_GET_MIN | UVC_CTRL_FLAG_GET_MAX
				| UVC_CTRL_FLAG_GET_DEF
	},
};

static const u32 uvc_control_classes[] = {
	V4L2_CID_CAMERA_CLASS,
	V4L2_CID_USER_CLASS,
};

static const struct uvc_menu_info power_line_frequency_controls[] = {
	{ 0, "Disabled" },
	{ 1, "50 Hz" },
	{ 2, "60 Hz" },
	{ 3, "Auto" },
};

static const struct uvc_menu_info exposure_auto_controls[] = {
	{ 2, "Auto Mode" },
	{ 1, "Manual Mode" },
	{ 4, "Shutter Priority Mode" },
	{ 8, "Aperture Priority Mode" },
};

static s32 uvc_ctrl_get_zoom(struct uvc_control_mapping *mapping,
	u8 query, const u8 *data)
{
	s8 zoom = (s8)data[0];

	switch (query) {
	case UVC_GET_CUR:
		return (zoom == 0) ? 0 : (zoom > 0 ? data[2] : -data[2]);

	case UVC_GET_MIN:
	case UVC_GET_MAX:
	case UVC_GET_RES:
	case UVC_GET_DEF:
	default:
		return data[2];
	}
}

static void uvc_ctrl_set_zoom(struct uvc_control_mapping *mapping,
	s32 value, u8 *data)
{
	data[0] = value == 0 ? 0 : (value > 0) ? 1 : 0xff;
	data[2] = min((int)abs(value), 0xff);
}

static s32 uvc_ctrl_get_rel_speed(struct uvc_control_mapping *mapping,
	u8 query, const u8 *data)
{
	unsigned int first = mapping->offset / 8;
	s8 rel = (s8)data[first];

	switch (query) {
	case UVC_GET_CUR:
		return (rel == 0) ? 0 : (rel > 0 ? data[first+1]
						 : -data[first+1]);
	case UVC_GET_MIN:
		return -data[first+1];
	case UVC_GET_MAX:
	case UVC_GET_RES:
	case UVC_GET_DEF:
	default:
		return data[first+1];
	}
}

static void uvc_ctrl_set_rel_speed(struct uvc_control_mapping *mapping,
	s32 value, u8 *data)
{
	unsigned int first = mapping->offset / 8;

	data[first] = value == 0 ? 0 : (value > 0) ? 1 : 0xff;
	data[first+1] = min_t(int, abs(value), 0xff);
}

static const struct uvc_control_mapping uvc_ctrl_mappings[] = {
	{
		.id		= V4L2_CID_BRIGHTNESS,
		.entity		= UVC_GUID_UVC_PROCESSING,
		.selector	= UVC_PU_BRIGHTNESS_CONTROL,
		.size		= 16,
		.offset		= 0,
		.v4l2_type	= V4L2_CTRL_TYPE_INTEGER,
		.data_type	= UVC_CTRL_DATA_TYPE_SIGNED,
	},
	{
		.id		= V4L2_CID_CONTRAST,
		.entity		= UVC_GUID_UVC_PROCESSING,
		.selector	= UVC_PU_CONTRAST_CONTROL,
		.size		= 16,
		.offset		= 0,
		.v4l2_type	= V4L2_CTRL_TYPE_INTEGER,
		.data_type	= UVC_CTRL_DATA_TYPE_UNSIGNED,
	},
	{
		.id		= V4L2_CID_HUE,
		.entity		= UVC_GUID_UVC_PROCESSING,
		.selector	= UVC_PU_HUE_CONTROL,
		.size		= 16,
		.offset		= 0,
		.v4l2_type	= V4L2_CTRL_TYPE_INTEGER,
		.data_type	= UVC_CTRL_DATA_TYPE_SIGNED,
		.master_id	= V4L2_CID_HUE_AUTO,
		.master_manual	= 0,
	},
	{
		.id		= V4L2_CID_SATURATION,
		.entity		= UVC_GUID_UVC_PROCESSING,
		.selector	= UVC_PU_SATURATION_CONTROL,
		.size		= 16,
		.offset		= 0,
		.v4l2_type	= V4L2_CTRL_TYPE_INTEGER,
		.data_type	= UVC_CTRL_DATA_TYPE_UNSIGNED,
	},
	{
		.id		= V4L2_CID_SHARPNESS,
		.entity		= UVC_GUID_UVC_PROCESSING,
		.selector	= UVC_PU_SHARPNESS_CONTROL,
		.size		= 16,
		.offset		= 0,
		.v4l2_type	= V4L2_CTRL_TYPE_INTEGER,
		.data_type	= UVC_CTRL_DATA_TYPE_UNSIGNED,
	},
	{
		.id		= V4L2_CID_GAMMA,
		.entity		= UVC_GUID_UVC_PROCESSING,
		.selector	= UVC_PU_GAMMA_CONTROL,
		.size		= 16,
		.offset		= 0,
		.v4l2_type	= V4L2_CTRL_TYPE_INTEGER,
		.data_type	= UVC_CTRL_DATA_TYPE_UNSIGNED,
	},
	{
		.id		= V4L2_CID_BACKLIGHT_COMPENSATION,
		.entity		= UVC_GUID_UVC_PROCESSING,
		.selector	= UVC_PU_BACKLIGHT_COMPENSATION_CONTROL,
		.size		= 16,
		.offset		= 0,
		.v4l2_type	= V4L2_CTRL_TYPE_INTEGER,
		.data_type	= UVC_CTRL_DATA_TYPE_UNSIGNED,
	},
	{
		.id		= V4L2_CID_GAIN,
		.entity		= UVC_GUID_UVC_PROCESSING,
		.selector	= UVC_PU_GAIN_CONTROL,
		.size		= 16,
		.offset		= 0,
		.v4l2_type	= V4L2_CTRL_TYPE_INTEGER,
		.data_type	= UVC_CTRL_DATA_TYPE_UNSIGNED,
	},
	{
		.id		= V4L2_CID_HUE_AUTO,
		.entity		= UVC_GUID_UVC_PROCESSING,
		.selector	= UVC_PU_HUE_AUTO_CONTROL,
		.size		= 1,
		.offset		= 0,
		.v4l2_type	= V4L2_CTRL_TYPE_BOOLEAN,
		.data_type	= UVC_CTRL_DATA_TYPE_BOOLEAN,
		.slave_ids	= { V4L2_CID_HUE, },
	},
	{
		.id		= V4L2_CID_EXPOSURE_AUTO,
		.entity		= UVC_GUID_UVC_CAMERA,
		.selector	= UVC_CT_AE_MODE_CONTROL,
		.size		= 4,
		.offset		= 0,
		.v4l2_type	= V4L2_CTRL_TYPE_MENU,
		.data_type	= UVC_CTRL_DATA_TYPE_BITMASK,
		.menu_info	= exposure_auto_controls,
		.menu_count	= ARRAY_SIZE(exposure_auto_controls),
		.slave_ids	= { V4L2_CID_EXPOSURE_ABSOLUTE, },
	},
	{
		.id		= V4L2_CID_EXPOSURE_AUTO_PRIORITY,
		.entity		= UVC_GUID_UVC_CAMERA,
		.selector	= UVC_CT_AE_PRIORITY_CONTROL,
		.size		= 1,
		.offset		= 0,
		.v4l2_type	= V4L2_CTRL_TYPE_BOOLEAN,
		.data_type	= UVC_CTRL_DATA_TYPE_BOOLEAN,
	},
	{
		.id		= V4L2_CID_EXPOSURE_ABSOLUTE,
		.entity		= UVC_GUID_UVC_CAMERA,
		.selector	= UVC_CT_EXPOSURE_TIME_ABSOLUTE_CONTROL,
		.size		= 32,
		.offset		= 0,
		.v4l2_type	= V4L2_CTRL_TYPE_INTEGER,
		.data_type	= UVC_CTRL_DATA_TYPE_UNSIGNED,
		.master_id	= V4L2_CID_EXPOSURE_AUTO,
		.master_manual	= V4L2_EXPOSURE_MANUAL,
	},
	{
		.id		= V4L2_CID_AUTO_WHITE_BALANCE,
		.entity		= UVC_GUID_UVC_PROCESSING,
		.selector	= UVC_PU_WHITE_BALANCE_TEMPERATURE_AUTO_CONTROL,
		.size		= 1,
		.offset		= 0,
		.v4l2_type	= V4L2_CTRL_TYPE_BOOLEAN,
		.data_type	= UVC_CTRL_DATA_TYPE_BOOLEAN,
		.slave_ids	= { V4L2_CID_WHITE_BALANCE_TEMPERATURE, },
	},
	{
		.id		= V4L2_CID_WHITE_BALANCE_TEMPERATURE,
		.entity		= UVC_GUID_UVC_PROCESSING,
		.selector	= UVC_PU_WHITE_BALANCE_TEMPERATURE_CONTROL,
		.size		= 16,
		.offset		= 0,
		.v4l2_type	= V4L2_CTRL_TYPE_INTEGER,
		.data_type	= UVC_CTRL_DATA_TYPE_UNSIGNED,
		.master_id	= V4L2_CID_AUTO_WHITE_BALANCE,
		.master_manual	= 0,
	},
	{
		.id		= V4L2_CID_AUTO_WHITE_BALANCE,
		.entity		= UVC_GUID_UVC_PROCESSING,
		.selector	= UVC_PU_WHITE_BALANCE_COMPONENT_AUTO_CONTROL,
		.size		= 1,
		.offset		= 0,
		.v4l2_type	= V4L2_CTRL_TYPE_BOOLEAN,
		.data_type	= UVC_CTRL_DATA_TYPE_BOOLEAN,
		.slave_ids	= { V4L2_CID_BLUE_BALANCE,
				    V4L2_CID_RED_BALANCE },
	},
	{
		.id		= V4L2_CID_BLUE_BALANCE,
		.entity		= UVC_GUID_UVC_PROCESSING,
		.selector	= UVC_PU_WHITE_BALANCE_COMPONENT_CONTROL,
		.size		= 16,
		.offset		= 0,
		.v4l2_type	= V4L2_CTRL_TYPE_INTEGER,
		.data_type	= UVC_CTRL_DATA_TYPE_SIGNED,
		.master_id	= V4L2_CID_AUTO_WHITE_BALANCE,
		.master_manual	= 0,
	},
	{
		.id		= V4L2_CID_RED_BALANCE,
		.entity		= UVC_GUID_UVC_PROCESSING,
		.selector	= UVC_PU_WHITE_BALANCE_COMPONENT_CONTROL,
		.size		= 16,
		.offset		= 16,
		.v4l2_type	= V4L2_CTRL_TYPE_INTEGER,
		.data_type	= UVC_CTRL_DATA_TYPE_SIGNED,
		.master_id	= V4L2_CID_AUTO_WHITE_BALANCE,
		.master_manual	= 0,
	},
	{
		.id		= V4L2_CID_FOCUS_ABSOLUTE,
		.entity		= UVC_GUID_UVC_CAMERA,
		.selector	= UVC_CT_FOCUS_ABSOLUTE_CONTROL,
		.size		= 16,
		.offset		= 0,
		.v4l2_type	= V4L2_CTRL_TYPE_INTEGER,
		.data_type	= UVC_CTRL_DATA_TYPE_UNSIGNED,
		.master_id	= V4L2_CID_FOCUS_AUTO,
		.master_manual	= 0,
	},
	{
		.id		= V4L2_CID_FOCUS_AUTO,
		.entity		= UVC_GUID_UVC_CAMERA,
		.selector	= UVC_CT_FOCUS_AUTO_CONTROL,
		.size		= 1,
		.offset		= 0,
		.v4l2_type	= V4L2_CTRL_TYPE_BOOLEAN,
		.data_type	= UVC_CTRL_DATA_TYPE_BOOLEAN,
		.slave_ids	= { V4L2_CID_FOCUS_ABSOLUTE, },
	},
	{
		.id		= V4L2_CID_IRIS_ABSOLUTE,
		.entity		= UVC_GUID_UVC_CAMERA,
		.selector	= UVC_CT_IRIS_ABSOLUTE_CONTROL,
		.size		= 16,
		.offset		= 0,
		.v4l2_type	= V4L2_CTRL_TYPE_INTEGER,
		.data_type	= UVC_CTRL_DATA_TYPE_UNSIGNED,
	},
	{
		.id		= V4L2_CID_IRIS_RELATIVE,
		.entity		= UVC_GUID_UVC_CAMERA,
		.selector	= UVC_CT_IRIS_RELATIVE_CONTROL,
		.size		= 8,
		.offset		= 0,
		.v4l2_type	= V4L2_CTRL_TYPE_INTEGER,
		.data_type	= UVC_CTRL_DATA_TYPE_SIGNED,
	},
	{
		.id		= V4L2_CID_ZOOM_ABSOLUTE,
		.entity		= UVC_GUID_UVC_CAMERA,
		.selector	= UVC_CT_ZOOM_ABSOLUTE_CONTROL,
		.size		= 16,
		.offset		= 0,
		.v4l2_type	= V4L2_CTRL_TYPE_INTEGER,
		.data_type	= UVC_CTRL_DATA_TYPE_UNSIGNED,
	},
	{
		.id		= V4L2_CID_ZOOM_CONTINUOUS,
		.entity		= UVC_GUID_UVC_CAMERA,
		.selector	= UVC_CT_ZOOM_RELATIVE_CONTROL,
		.size		= 0,
		.offset		= 0,
		.v4l2_type	= V4L2_CTRL_TYPE_INTEGER,
		.data_type	= UVC_CTRL_DATA_TYPE_SIGNED,
		.get		= uvc_ctrl_get_zoom,
		.set		= uvc_ctrl_set_zoom,
	},
	{
		.id		= V4L2_CID_PAN_ABSOLUTE,
		.entity		= UVC_GUID_UVC_CAMERA,
		.selector	= UVC_CT_PANTILT_ABSOLUTE_CONTROL,
		.size		= 32,
		.offset		= 0,
		.v4l2_type	= V4L2_CTRL_TYPE_INTEGER,
		.data_type	= UVC_CTRL_DATA_TYPE_SIGNED,
	},
	{
		.id		= V4L2_CID_TILT_ABSOLUTE,
		.entity		= UVC_GUID_UVC_CAMERA,
		.selector	= UVC_CT_PANTILT_ABSOLUTE_CONTROL,
		.size		= 32,
		.offset		= 32,
		.v4l2_type	= V4L2_CTRL_TYPE_INTEGER,
		.data_type	= UVC_CTRL_DATA_TYPE_SIGNED,
	},
	{
		.id		= V4L2_CID_PAN_SPEED,
		.entity		= UVC_GUID_UVC_CAMERA,
		.selector	= UVC_CT_PANTILT_RELATIVE_CONTROL,
		.size		= 16,
		.offset		= 0,
		.v4l2_type	= V4L2_CTRL_TYPE_INTEGER,
		.data_type	= UVC_CTRL_DATA_TYPE_SIGNED,
		.get		= uvc_ctrl_get_rel_speed,
		.set		= uvc_ctrl_set_rel_speed,
	},
	{
		.id		= V4L2_CID_TILT_SPEED,
		.entity		= UVC_GUID_UVC_CAMERA,
		.selector	= UVC_CT_PANTILT_RELATIVE_CONTROL,
		.size		= 16,
		.offset		= 16,
		.v4l2_type	= V4L2_CTRL_TYPE_INTEGER,
		.data_type	= UVC_CTRL_DATA_TYPE_SIGNED,
		.get		= uvc_ctrl_get_rel_speed,
		.set		= uvc_ctrl_set_rel_speed,
	},
	{
		.id		= V4L2_CID_PRIVACY,
		.entity		= UVC_GUID_UVC_CAMERA,
		.selector	= UVC_CT_PRIVACY_CONTROL,
		.size		= 1,
		.offset		= 0,
		.v4l2_type	= V4L2_CTRL_TYPE_BOOLEAN,
		.data_type	= UVC_CTRL_DATA_TYPE_BOOLEAN,
	},
	{
		.id		= V4L2_CID_PRIVACY,
		.entity		= UVC_GUID_EXT_GPIO_CONTROLLER,
		.selector	= UVC_CT_PRIVACY_CONTROL,
		.size		= 1,
		.offset		= 0,
		.v4l2_type	= V4L2_CTRL_TYPE_BOOLEAN,
		.data_type	= UVC_CTRL_DATA_TYPE_BOOLEAN,
	},
	{
		.id		= V4L2_CID_REGION_OF_INTEREST_AUTO,
		.entity		= UVC_GUID_UVC_CAMERA,
		.selector	= UVC_CT_REGION_OF_INTEREST_CONTROL,
		.size		= 16,
		.offset		= 64,
		.v4l2_type	= V4L2_CTRL_TYPE_BITMASK,
		.data_type	= UVC_CTRL_DATA_TYPE_BITMASK,
	},
};

static const struct uvc_control_mapping uvc_ctrl_mappings_uvc11[] = {
	{
		.id		= V4L2_CID_POWER_LINE_FREQUENCY,
		.entity		= UVC_GUID_UVC_PROCESSING,
		.selector	= UVC_PU_POWER_LINE_FREQUENCY_CONTROL,
		.size		= 2,
		.offset		= 0,
		.v4l2_type	= V4L2_CTRL_TYPE_MENU,
		.data_type	= UVC_CTRL_DATA_TYPE_ENUM,
		.menu_info	= power_line_frequency_controls,
		.menu_count	= ARRAY_SIZE(power_line_frequency_controls) - 1,
	},
};

static const struct uvc_control_mapping uvc_ctrl_mappings_uvc15[] = {
	{
		.id		= V4L2_CID_POWER_LINE_FREQUENCY,
		.entity		= UVC_GUID_UVC_PROCESSING,
		.selector	= UVC_PU_POWER_LINE_FREQUENCY_CONTROL,
		.size		= 2,
		.offset		= 0,
		.v4l2_type	= V4L2_CTRL_TYPE_MENU,
		.data_type	= UVC_CTRL_DATA_TYPE_ENUM,
		.menu_info	= power_line_frequency_controls,
		.menu_count	= ARRAY_SIZE(power_line_frequency_controls),
	},
};

/* ------------------------------------------------------------------------
 * Utility functions
 */

static inline u8 *uvc_ctrl_data(struct uvc_control *ctrl, int id)
{
	return ctrl->uvc_data + id * ctrl->info.size;
}

static inline int uvc_test_bit(const u8 *data, int bit)
{
	return (data[bit >> 3] >> (bit & 7)) & 1;
}

static inline void uvc_clear_bit(u8 *data, int bit)
{
	data[bit >> 3] &= ~(1 << (bit & 7));
}

/* Extract the bit string specified by mapping->offset and mapping->size
 * from the little-endian data stored at 'data' and return the result as
 * a signed 32bit integer. Sign extension will be performed if the mapping
 * references a signed data type.
 */
static s32 uvc_get_le_value(struct uvc_control_mapping *mapping,
	u8 query, const u8 *data)
{
	int bits = mapping->size;
	int offset = mapping->offset;
	s32 value = 0;
	u8 mask;

	data += offset / 8;
	offset &= 7;
	mask = ((1LL << bits) - 1) << offset;

	while (1) {
		u8 byte = *data & mask;
		value |= offset > 0 ? (byte >> offset) : (byte << (-offset));
		bits -= 8 - (offset > 0 ? offset : 0);
		if (bits <= 0)
			break;

		offset -= 8;
		mask = (1 << bits) - 1;
		data++;
	}

	/* Sign-extend the value if needed. */
	if (mapping->data_type == UVC_CTRL_DATA_TYPE_SIGNED)
		value |= -(value & (1 << (mapping->size - 1)));

	return value;
}

/* Set the bit string specified by mapping->offset and mapping->size
 * in the little-endian data stored at 'data' to the value 'value'.
 */
static void uvc_set_le_value(struct uvc_control_mapping *mapping,
	s32 value, u8 *data)
{
	int bits = mapping->size;
	int offset = mapping->offset;
	u8 mask;

	/* According to the v4l2 spec, writing any value to a button control
	 * should result in the action belonging to the button control being
	 * triggered. UVC devices however want to see a 1 written -> override
	 * value.
	 */
	if (mapping->v4l2_type == V4L2_CTRL_TYPE_BUTTON)
		value = -1;

	data += offset / 8;
	offset &= 7;

	for (; bits > 0; data++) {
		mask = ((1LL << bits) - 1) << offset;
		*data = (*data & ~mask) | ((value << offset) & mask);
		value >>= offset ? offset : 8;
		bits -= 8 - offset;
		offset = 0;
	}
}

/* ------------------------------------------------------------------------
 * Terminal and unit management
 */

static int uvc_entity_match_guid(const struct uvc_entity *entity,
				 const u8 guid[16])
{
	return memcmp(entity->guid, guid, sizeof(entity->guid)) == 0;
}

/* ------------------------------------------------------------------------
 * UVC Controls
 */

static void __uvc_find_control(struct uvc_entity *entity, u32 v4l2_id,
	struct uvc_control_mapping **mapping, struct uvc_control **control,
	int next)
{
	struct uvc_control *ctrl;
	struct uvc_control_mapping *map;
	unsigned int i;

	if (entity == NULL)
		return;

	for (i = 0; i < entity->ncontrols; ++i) {
		ctrl = &entity->controls[i];
		if (!ctrl->initialized)
			continue;

		list_for_each_entry(map, &ctrl->info.mappings, list) {
			if ((map->id == v4l2_id) && !next) {
				*control = ctrl;
				*mapping = map;
				return;
			}

			if ((*mapping == NULL || (*mapping)->id > map->id) &&
			    (map->id > v4l2_id) && next) {
				*control = ctrl;
				*mapping = map;
			}
		}
	}
}

static struct uvc_control *uvc_find_control(struct uvc_video_chain *chain,
	u32 v4l2_id, struct uvc_control_mapping **mapping)
{
	struct uvc_control *ctrl = NULL;
	struct uvc_entity *entity;
	int next = v4l2_id & V4L2_CTRL_FLAG_NEXT_CTRL;

	*mapping = NULL;

	/* Mask the query flags. */
	v4l2_id &= V4L2_CTRL_ID_MASK;

	/* Find the control. */
	list_for_each_entry(entity, &chain->entities, chain) {
		__uvc_find_control(entity, v4l2_id, mapping, &ctrl, next);
		if (ctrl && !next)
			return ctrl;
	}

	if (ctrl == NULL && !next)
		uvc_dbg(chain->dev, CONTROL, "Control 0x%08x not found\n",
			v4l2_id);

	return ctrl;
}

static int uvc_ctrl_populate_cache(struct uvc_video_chain *chain,
	struct uvc_control *ctrl)
{
	int ret;

	if (ctrl->info.flags & UVC_CTRL_FLAG_GET_DEF) {
		ret = uvc_query_ctrl(chain->dev, UVC_GET_DEF, ctrl->entity->id,
				     chain->dev->intfnum, ctrl->info.selector,
				     uvc_ctrl_data(ctrl, UVC_CTRL_DATA_DEF),
				     ctrl->info.size);
		if (ret < 0)
			return ret;
	}

	if (ctrl->info.flags & UVC_CTRL_FLAG_GET_MIN) {
		ret = uvc_query_ctrl(chain->dev, UVC_GET_MIN, ctrl->entity->id,
				     chain->dev->intfnum, ctrl->info.selector,
				     uvc_ctrl_data(ctrl, UVC_CTRL_DATA_MIN),
				     ctrl->info.size);
		if (ret < 0)
			return ret;
	}
	if (ctrl->info.flags & UVC_CTRL_FLAG_GET_MAX) {
		ret = uvc_query_ctrl(chain->dev, UVC_GET_MAX, ctrl->entity->id,
				     chain->dev->intfnum, ctrl->info.selector,
				     uvc_ctrl_data(ctrl, UVC_CTRL_DATA_MAX),
				     ctrl->info.size);
		if (ret < 0)
			return ret;
	}
	if (ctrl->info.flags & UVC_CTRL_FLAG_GET_RES) {
		ret = uvc_query_ctrl(chain->dev, UVC_GET_RES, ctrl->entity->id,
				     chain->dev->intfnum, ctrl->info.selector,
				     uvc_ctrl_data(ctrl, UVC_CTRL_DATA_RES),
				     ctrl->info.size);
		if (ret < 0) {
			if (UVC_ENTITY_TYPE(ctrl->entity) !=
			    UVC_VC_EXTENSION_UNIT)
				return ret;

			/* GET_RES is mandatory for XU controls, but some
			 * cameras still choke on it. Ignore errors and set the
			 * resolution value to zero.
			 */
			uvc_warn_once(chain->dev, UVC_WARN_XU_GET_RES,
				      "UVC non compliance - GET_RES failed on "
				      "an XU control. Enabling workaround.\n");
			memset(uvc_ctrl_data(ctrl, UVC_CTRL_DATA_RES), 0,
			       ctrl->info.size);
		}
	}

	ctrl->cached = 1;
	return 0;
}

static s32 __uvc_ctrl_get_value(struct uvc_control_mapping *mapping,
				const u8 *data)
{
	s32 value = mapping->get(mapping, UVC_GET_CUR, data);

	if (mapping->v4l2_type == V4L2_CTRL_TYPE_MENU) {
		const struct uvc_menu_info *menu = mapping->menu_info;
		unsigned int i;

		for (i = 0; i < mapping->menu_count; ++i, ++menu) {
			if (menu->value == value) {
				value = i;
				break;
			}
		}
	}

	return value;
}

static int __uvc_ctrl_load_cur(struct uvc_video_chain *chain,
			       struct uvc_control *ctrl)
{
	u8 *data;
	int ret;

	if (ctrl->loaded)
		return 0;

	data = uvc_ctrl_data(ctrl, UVC_CTRL_DATA_CURRENT);

	if ((ctrl->info.flags & UVC_CTRL_FLAG_GET_CUR) == 0) {
		memset(data, 0, ctrl->info.size);
		ctrl->loaded = 1;

		return 0;
	}

	if (ctrl->entity->get_cur)
		ret = ctrl->entity->get_cur(chain->dev, ctrl->entity,
					    ctrl->info.selector, data,
					    ctrl->info.size);
	else
		ret = uvc_query_ctrl(chain->dev, UVC_GET_CUR,
				     ctrl->entity->id, chain->dev->intfnum,
				     ctrl->info.selector, data,
				     ctrl->info.size);

	if (ret < 0)
		return ret;

	ctrl->loaded = 1;

	return ret;
}

static int __uvc_ctrl_get(struct uvc_video_chain *chain,
			  struct uvc_control *ctrl,
			  struct uvc_control_mapping *mapping,
			  s32 *value)
{
	int ret;

	if ((ctrl->info.flags & UVC_CTRL_FLAG_GET_CUR) == 0)
		return -EACCES;

	ret = __uvc_ctrl_load_cur(chain, ctrl);
	if (ret < 0)
		return ret;

	*value = __uvc_ctrl_get_value(mapping,
				uvc_ctrl_data(ctrl, UVC_CTRL_DATA_CURRENT));

	return 0;
}

static int __uvc_query_v4l2_class(struct uvc_video_chain *chain, u32 req_id,
				  u32 found_id)
{
	bool find_next = req_id & V4L2_CTRL_FLAG_NEXT_CTRL;
	unsigned int i;

	req_id &= V4L2_CTRL_ID_MASK;

	for (i = 0; i < ARRAY_SIZE(uvc_control_classes); i++) {
		if (!(chain->ctrl_class_bitmap & BIT(i)))
			continue;
		if (!find_next) {
			if (uvc_control_classes[i] == req_id)
				return i;
			continue;
		}
		if (uvc_control_classes[i] > req_id &&
		    uvc_control_classes[i] < found_id)
			return i;
	}

	return -ENODEV;
}

static int uvc_query_v4l2_class(struct uvc_video_chain *chain, u32 req_id,
				u32 found_id, struct v4l2_queryctrl *v4l2_ctrl)
{
	int idx;

	idx = __uvc_query_v4l2_class(chain, req_id, found_id);
	if (idx < 0)
		return -ENODEV;

	memset(v4l2_ctrl, 0, sizeof(*v4l2_ctrl));
	v4l2_ctrl->id = uvc_control_classes[idx];
	strscpy(v4l2_ctrl->name, v4l2_ctrl_get_name(v4l2_ctrl->id),
		sizeof(v4l2_ctrl->name));
	v4l2_ctrl->type = V4L2_CTRL_TYPE_CTRL_CLASS;
	v4l2_ctrl->flags = V4L2_CTRL_FLAG_WRITE_ONLY
			 | V4L2_CTRL_FLAG_READ_ONLY;
	return 0;
}

int uvc_ctrl_is_accessible(struct uvc_video_chain *chain, u32 v4l2_id,
			   bool read)
{
	struct uvc_control_mapping *mapping;
	struct uvc_control *ctrl;

	if (__uvc_query_v4l2_class(chain, v4l2_id, 0) >= 0)
		return -EACCES;

	ctrl = uvc_find_control(chain, v4l2_id, &mapping);
	if (!ctrl)
		return -EINVAL;

	if (!(ctrl->info.flags & UVC_CTRL_FLAG_GET_CUR) && read)
		return -EACCES;

	if (!(ctrl->info.flags & UVC_CTRL_FLAG_SET_CUR) && !read)
		return -EACCES;

	return 0;
}

static const char *uvc_map_get_name(const struct uvc_control_mapping *map)
{
	const char *name;

	if (map->name)
		return map->name;

	name = v4l2_ctrl_get_name(map->id);
	if (name)
		return name;

	return "Unknown Control";
}

static int __uvc_query_v4l2_ctrl(struct uvc_video_chain *chain,
	struct uvc_control *ctrl,
	struct uvc_control_mapping *mapping,
	struct v4l2_queryctrl *v4l2_ctrl)
{
	struct uvc_control_mapping *master_map = NULL;
	struct uvc_control *master_ctrl = NULL;
	const struct uvc_menu_info *menu;
	unsigned int i;

	memset(v4l2_ctrl, 0, sizeof(*v4l2_ctrl));
	v4l2_ctrl->id = mapping->id;
	v4l2_ctrl->type = mapping->v4l2_type;
	strscpy(v4l2_ctrl->name, uvc_map_get_name(mapping),
		sizeof(v4l2_ctrl->name));
	v4l2_ctrl->flags = 0;

	if (!(ctrl->info.flags & UVC_CTRL_FLAG_GET_CUR))
		v4l2_ctrl->flags |= V4L2_CTRL_FLAG_WRITE_ONLY;
	if (!(ctrl->info.flags & UVC_CTRL_FLAG_SET_CUR))
		v4l2_ctrl->flags |= V4L2_CTRL_FLAG_READ_ONLY;

	if (mapping->master_id)
		__uvc_find_control(ctrl->entity, mapping->master_id,
				   &master_map, &master_ctrl, 0);
	if (master_ctrl && (master_ctrl->info.flags & UVC_CTRL_FLAG_GET_CUR)) {
		s32 val;
		int ret = __uvc_ctrl_get(chain, master_ctrl, master_map, &val);
		if (ret < 0)
			return ret;

		if (val != mapping->master_manual)
				v4l2_ctrl->flags |= V4L2_CTRL_FLAG_INACTIVE;
	}

	if (!ctrl->cached) {
		int ret = uvc_ctrl_populate_cache(chain, ctrl);
		if (ret < 0)
			return ret;
	}

	if (ctrl->info.flags & UVC_CTRL_FLAG_GET_DEF) {
		v4l2_ctrl->default_value = mapping->get(mapping, UVC_GET_DEF,
				uvc_ctrl_data(ctrl, UVC_CTRL_DATA_DEF));
	}

	switch (mapping->v4l2_type) {
	case V4L2_CTRL_TYPE_MENU:
		v4l2_ctrl->minimum = 0;
		v4l2_ctrl->maximum = mapping->menu_count - 1;
		v4l2_ctrl->step = 1;

		menu = mapping->menu_info;
		for (i = 0; i < mapping->menu_count; ++i, ++menu) {
			if (menu->value == v4l2_ctrl->default_value) {
				v4l2_ctrl->default_value = i;
				break;
			}
		}

		return 0;

	case V4L2_CTRL_TYPE_BOOLEAN:
		v4l2_ctrl->minimum = 0;
		v4l2_ctrl->maximum = 1;
		v4l2_ctrl->step = 1;
		return 0;

	case V4L2_CTRL_TYPE_BUTTON:
		v4l2_ctrl->minimum = 0;
		v4l2_ctrl->maximum = 0;
		v4l2_ctrl->step = 0;
		return 0;

	default:
		break;
	}

	if (ctrl->info.flags & UVC_CTRL_FLAG_GET_MIN &&
	    mapping->v4l2_type != V4L2_CTRL_TYPE_BITMASK)
		v4l2_ctrl->minimum = mapping->get(mapping, UVC_GET_MIN,
				     uvc_ctrl_data(ctrl, UVC_CTRL_DATA_MIN));

	if (ctrl->info.flags & UVC_CTRL_FLAG_GET_MAX)
		v4l2_ctrl->maximum = mapping->get(mapping, UVC_GET_MAX,
				     uvc_ctrl_data(ctrl, UVC_CTRL_DATA_MAX));

	if (ctrl->info.flags & UVC_CTRL_FLAG_GET_RES &&
	    mapping->v4l2_type != V4L2_CTRL_TYPE_BITMASK)
		v4l2_ctrl->step = mapping->get(mapping, UVC_GET_RES,
				  uvc_ctrl_data(ctrl, UVC_CTRL_DATA_RES));

	return 0;
}

int uvc_query_v4l2_ctrl(struct uvc_video_chain *chain,
	struct v4l2_queryctrl *v4l2_ctrl)
{
	struct uvc_control *ctrl;
	struct uvc_control_mapping *mapping;
	int ret;

	ret = mutex_lock_interruptible(&chain->ctrl_mutex);
	if (ret < 0)
		return -ERESTARTSYS;

	/* Check if the ctrl is a know class */
	if (!(v4l2_ctrl->id & V4L2_CTRL_FLAG_NEXT_CTRL)) {
		ret = uvc_query_v4l2_class(chain, v4l2_ctrl->id, 0, v4l2_ctrl);
		if (!ret)
			goto done;
	}

	ctrl = uvc_find_control(chain, v4l2_ctrl->id, &mapping);
	if (ctrl == NULL) {
		ret = -EINVAL;
		goto done;
	}

	/*
	 * If we're enumerating control with V4L2_CTRL_FLAG_NEXT_CTRL, check if
	 * a class should be inserted between the previous control and the one
	 * we have just found.
	 */
	if (v4l2_ctrl->id & V4L2_CTRL_FLAG_NEXT_CTRL) {
		ret = uvc_query_v4l2_class(chain, v4l2_ctrl->id, mapping->id,
					   v4l2_ctrl);
		if (!ret)
			goto done;
	}

	ret = __uvc_query_v4l2_ctrl(chain, ctrl, mapping, v4l2_ctrl);
done:
	mutex_unlock(&chain->ctrl_mutex);
	return ret;
}

/*
 * Mapping V4L2 controls to UVC controls can be straightforward if done well.
 * Most of the UVC controls exist in V4L2, and can be mapped directly. Some
 * must be grouped (for instance the Red Balance, Blue Balance and Do White
 * Balance V4L2 controls use the White Balance Component UVC control) or
 * otherwise translated. The approach we take here is to use a translation
 * table for the controls that can be mapped directly, and handle the others
 * manually.
 */
int uvc_query_v4l2_menu(struct uvc_video_chain *chain,
	struct v4l2_querymenu *query_menu)
{
	const struct uvc_menu_info *menu_info;
	struct uvc_control_mapping *mapping;
	struct uvc_control *ctrl;
	u32 index = query_menu->index;
	u32 id = query_menu->id;
	int ret;

	memset(query_menu, 0, sizeof(*query_menu));
	query_menu->id = id;
	query_menu->index = index;

	ret = mutex_lock_interruptible(&chain->ctrl_mutex);
	if (ret < 0)
		return -ERESTARTSYS;

	ctrl = uvc_find_control(chain, query_menu->id, &mapping);
	if (ctrl == NULL || mapping->v4l2_type != V4L2_CTRL_TYPE_MENU) {
		ret = -EINVAL;
		goto done;
	}

	if (query_menu->index >= mapping->menu_count) {
		ret = -EINVAL;
		goto done;
	}

	menu_info = &mapping->menu_info[query_menu->index];

	if (mapping->data_type == UVC_CTRL_DATA_TYPE_BITMASK &&
	    (ctrl->info.flags & UVC_CTRL_FLAG_GET_RES)) {
		s32 bitmap;

		if (!ctrl->cached) {
			ret = uvc_ctrl_populate_cache(chain, ctrl);
			if (ret < 0)
				goto done;
		}

		bitmap = mapping->get(mapping, UVC_GET_RES,
				      uvc_ctrl_data(ctrl, UVC_CTRL_DATA_RES));
		if (!(bitmap & menu_info->value)) {
			ret = -EINVAL;
			goto done;
		}
	}

	strscpy(query_menu->name, menu_info->name, sizeof(query_menu->name));

done:
	mutex_unlock(&chain->ctrl_mutex);
	return ret;
}

/* --------------------------------------------------------------------------
 * Ctrl event handling
 */

static void uvc_ctrl_fill_event(struct uvc_video_chain *chain,
	struct v4l2_event *ev,
	struct uvc_control *ctrl,
	struct uvc_control_mapping *mapping,
	s32 value, u32 changes)
{
	struct v4l2_queryctrl v4l2_ctrl;

	__uvc_query_v4l2_ctrl(chain, ctrl, mapping, &v4l2_ctrl);

	memset(ev, 0, sizeof(*ev));
	ev->type = V4L2_EVENT_CTRL;
	ev->id = v4l2_ctrl.id;
	ev->u.ctrl.value = value;
	ev->u.ctrl.changes = changes;
	ev->u.ctrl.type = v4l2_ctrl.type;
	ev->u.ctrl.flags = v4l2_ctrl.flags;
	ev->u.ctrl.minimum = v4l2_ctrl.minimum;
	ev->u.ctrl.maximum = v4l2_ctrl.maximum;
	ev->u.ctrl.step = v4l2_ctrl.step;
	ev->u.ctrl.default_value = v4l2_ctrl.default_value;
}

/*
 * Send control change events to all subscribers for the @ctrl control. By
 * default the subscriber that generated the event, as identified by @handle,
 * is not notified unless it has set the V4L2_EVENT_SUB_FL_ALLOW_FEEDBACK flag.
 * @handle can be NULL for asynchronous events related to auto-update controls,
 * in which case all subscribers are notified.
 */
static void uvc_ctrl_send_event(struct uvc_video_chain *chain,
	struct uvc_fh *handle, struct uvc_control *ctrl,
	struct uvc_control_mapping *mapping, s32 value, u32 changes)
{
	struct v4l2_fh *originator = handle ? &handle->vfh : NULL;
	struct v4l2_subscribed_event *sev;
	struct v4l2_event ev;

	if (list_empty(&mapping->ev_subs))
		return;

	uvc_ctrl_fill_event(chain, &ev, ctrl, mapping, value, changes);

	list_for_each_entry(sev, &mapping->ev_subs, node) {
		if (sev->fh != originator ||
		    (sev->flags & V4L2_EVENT_SUB_FL_ALLOW_FEEDBACK) ||
		    (changes & V4L2_EVENT_CTRL_CH_FLAGS))
			v4l2_event_queue_fh(sev->fh, &ev);
	}
}

/*
 * Send control change events for the slave of the @master control identified
 * by the V4L2 ID @slave_id. The @handle identifies the event subscriber that
 * generated the event and may be NULL for auto-update events.
 */
static void uvc_ctrl_send_slave_event(struct uvc_video_chain *chain,
	struct uvc_fh *handle, struct uvc_control *master, u32 slave_id)
{
	struct uvc_control_mapping *mapping = NULL;
	struct uvc_control *ctrl = NULL;
	u32 changes = V4L2_EVENT_CTRL_CH_FLAGS;
	s32 val = 0;

	__uvc_find_control(master->entity, slave_id, &mapping, &ctrl, 0);
	if (ctrl == NULL)
		return;

	if (__uvc_ctrl_get(chain, ctrl, mapping, &val) == 0)
		changes |= V4L2_EVENT_CTRL_CH_VALUE;

	uvc_ctrl_send_event(chain, handle, ctrl, mapping, val, changes);
}

void uvc_ctrl_status_event(struct uvc_video_chain *chain,
			   struct uvc_control *ctrl, const u8 *data)
{
	struct uvc_control_mapping *mapping;
	struct uvc_fh *handle;
	unsigned int i;

	mutex_lock(&chain->ctrl_mutex);

	handle = ctrl->handle;
	ctrl->handle = NULL;

	list_for_each_entry(mapping, &ctrl->info.mappings, list) {
		s32 value = __uvc_ctrl_get_value(mapping, data);

		/*
		 * handle may be NULL here if the device sends auto-update
		 * events without a prior related control set from userspace.
		 */
		for (i = 0; i < ARRAY_SIZE(mapping->slave_ids); ++i) {
			if (!mapping->slave_ids[i])
				break;

			uvc_ctrl_send_slave_event(chain, handle, ctrl,
						  mapping->slave_ids[i]);
		}

		uvc_ctrl_send_event(chain, handle, ctrl, mapping, value,
				    V4L2_EVENT_CTRL_CH_VALUE);
	}

	mutex_unlock(&chain->ctrl_mutex);
}

static void uvc_ctrl_status_event_work(struct work_struct *work)
{
	struct uvc_device *dev = container_of(work, struct uvc_device,
					      async_ctrl.work);
	struct uvc_ctrl_work *w = &dev->async_ctrl;
	int ret;

	uvc_ctrl_status_event(w->chain, w->ctrl, w->data);

<<<<<<< HEAD
	if (atomic_read(&dev->flush_status))
=======
	/* The barrier is needed to synchronize with uvc_status_stop(). */
	if (smp_load_acquire(&dev->flush_status))
>>>>>>> e5f315b5
		return;

	/* Resubmit the URB. */
	w->urb->interval = dev->int_ep->desc.bInterval;
	ret = usb_submit_urb(w->urb, GFP_KERNEL);
	if (ret < 0)
		dev_err(&dev->udev->dev,
			"Failed to resubmit status URB (%d).\n", ret);
}

bool uvc_ctrl_status_event_async(struct urb *urb, struct uvc_video_chain *chain,
				 struct uvc_control *ctrl, const u8 *data)
{
	struct uvc_device *dev = chain->dev;
	struct uvc_ctrl_work *w = &dev->async_ctrl;

	if (list_empty(&ctrl->info.mappings)) {
		ctrl->handle = NULL;
		return false;
	}

	w->data = data;
	w->urb = urb;
	w->chain = chain;
	w->ctrl = ctrl;

	schedule_work(&w->work);

	return true;
}

static bool uvc_ctrl_xctrls_has_control(const struct v4l2_ext_control *xctrls,
					unsigned int xctrls_count, u32 id)
{
	unsigned int i;

	for (i = 0; i < xctrls_count; ++i) {
		if (xctrls[i].id == id)
			return true;
	}

	return false;
}

static void uvc_ctrl_send_events(struct uvc_fh *handle,
	const struct v4l2_ext_control *xctrls, unsigned int xctrls_count)
{
	struct uvc_control_mapping *mapping;
	struct uvc_control *ctrl;
	u32 changes = V4L2_EVENT_CTRL_CH_VALUE;
	unsigned int i;
	unsigned int j;

	for (i = 0; i < xctrls_count; ++i) {
		ctrl = uvc_find_control(handle->chain, xctrls[i].id, &mapping);

		if (ctrl->info.flags & UVC_CTRL_FLAG_ASYNCHRONOUS)
			/* Notification will be sent from an Interrupt event. */
			continue;

		for (j = 0; j < ARRAY_SIZE(mapping->slave_ids); ++j) {
			u32 slave_id = mapping->slave_ids[j];

			if (!slave_id)
				break;

			/*
			 * We can skip sending an event for the slave if the
			 * slave is being modified in the same transaction.
			 */
			if (uvc_ctrl_xctrls_has_control(xctrls, xctrls_count,
							slave_id))
				continue;

			uvc_ctrl_send_slave_event(handle->chain, handle, ctrl,
						  slave_id);
		}

		/*
		 * If the master is being modified in the same transaction
		 * flags may change too.
		 */
		if (mapping->master_id &&
		    uvc_ctrl_xctrls_has_control(xctrls, xctrls_count,
						mapping->master_id))
			changes |= V4L2_EVENT_CTRL_CH_FLAGS;

		uvc_ctrl_send_event(handle->chain, handle, ctrl, mapping,
				    xctrls[i].value, changes);
	}
}

static int uvc_ctrl_add_event(struct v4l2_subscribed_event *sev, unsigned elems)
{
	struct uvc_fh *handle = container_of(sev->fh, struct uvc_fh, vfh);
	struct uvc_control_mapping *mapping;
	struct uvc_control *ctrl;
	int ret;

	ret = mutex_lock_interruptible(&handle->chain->ctrl_mutex);
	if (ret < 0)
		return -ERESTARTSYS;

	if (__uvc_query_v4l2_class(handle->chain, sev->id, 0) >= 0) {
		ret = 0;
		goto done;
	}

	ctrl = uvc_find_control(handle->chain, sev->id, &mapping);
	if (ctrl == NULL) {
		ret = -EINVAL;
		goto done;
	}

	list_add_tail(&sev->node, &mapping->ev_subs);
	if (sev->flags & V4L2_EVENT_SUB_FL_SEND_INITIAL) {
		struct v4l2_event ev;
		u32 changes = V4L2_EVENT_CTRL_CH_FLAGS;
		s32 val = 0;

		if (__uvc_ctrl_get(handle->chain, ctrl, mapping, &val) == 0)
			changes |= V4L2_EVENT_CTRL_CH_VALUE;

		uvc_ctrl_fill_event(handle->chain, &ev, ctrl, mapping, val,
				    changes);
		/* Mark the queue as active, allowing this initial
		   event to be accepted. */
		sev->elems = elems;
		v4l2_event_queue_fh(sev->fh, &ev);
	}

done:
	mutex_unlock(&handle->chain->ctrl_mutex);
	return ret;
}

static void uvc_ctrl_del_event(struct v4l2_subscribed_event *sev)
{
	struct uvc_fh *handle = container_of(sev->fh, struct uvc_fh, vfh);

	mutex_lock(&handle->chain->ctrl_mutex);
	if (__uvc_query_v4l2_class(handle->chain, sev->id, 0) >= 0)
		goto done;
	list_del(&sev->node);
done:
	mutex_unlock(&handle->chain->ctrl_mutex);
}

const struct v4l2_subscribed_event_ops uvc_ctrl_sub_ev_ops = {
	.add = uvc_ctrl_add_event,
	.del = uvc_ctrl_del_event,
	.replace = v4l2_ctrl_replace,
	.merge = v4l2_ctrl_merge,
};

/* --------------------------------------------------------------------------
 * Control transactions
 *
 * To make extended set operations as atomic as the hardware allows, controls
 * are handled using begin/commit/rollback operations.
 *
 * At the beginning of a set request, uvc_ctrl_begin should be called to
 * initialize the request. This function acquires the control lock.
 *
 * When setting a control, the new value is stored in the control data field
 * at position UVC_CTRL_DATA_CURRENT. The control is then marked as dirty for
 * later processing. If the UVC and V4L2 control sizes differ, the current
 * value is loaded from the hardware before storing the new value in the data
 * field.
 *
 * After processing all controls in the transaction, uvc_ctrl_commit or
 * uvc_ctrl_rollback must be called to apply the pending changes to the
 * hardware or revert them. When applying changes, all controls marked as
 * dirty will be modified in the UVC device, and the dirty flag will be
 * cleared. When reverting controls, the control data field
 * UVC_CTRL_DATA_CURRENT is reverted to its previous value
 * (UVC_CTRL_DATA_BACKUP) for all dirty controls. Both functions release the
 * control lock.
 */
int uvc_ctrl_begin(struct uvc_video_chain *chain)
{
	return mutex_lock_interruptible(&chain->ctrl_mutex) ? -ERESTARTSYS : 0;
}

static int uvc_ctrl_commit_entity(struct uvc_device *dev,
	struct uvc_entity *entity, int rollback, struct uvc_control **err_ctrl)
{
	struct uvc_control *ctrl;
	unsigned int i;
	int ret;

	if (entity == NULL)
		return 0;

	for (i = 0; i < entity->ncontrols; ++i) {
		ctrl = &entity->controls[i];
		if (!ctrl->initialized)
			continue;

		/* Reset the loaded flag for auto-update controls that were
		 * marked as loaded in uvc_ctrl_get/uvc_ctrl_set to prevent
		 * uvc_ctrl_get from using the cached value, and for write-only
		 * controls to prevent uvc_ctrl_set from setting bits not
		 * explicitly set by the user.
		 */
		if (ctrl->info.flags & UVC_CTRL_FLAG_AUTO_UPDATE ||
		    !(ctrl->info.flags & UVC_CTRL_FLAG_GET_CUR))
			ctrl->loaded = 0;

		if (!ctrl->dirty)
			continue;

		if (!rollback)
			ret = uvc_query_ctrl(dev, UVC_SET_CUR, ctrl->entity->id,
				dev->intfnum, ctrl->info.selector,
				uvc_ctrl_data(ctrl, UVC_CTRL_DATA_CURRENT),
				ctrl->info.size);
		else
			ret = 0;

		if (rollback || ret < 0)
			memcpy(uvc_ctrl_data(ctrl, UVC_CTRL_DATA_CURRENT),
			       uvc_ctrl_data(ctrl, UVC_CTRL_DATA_BACKUP),
			       ctrl->info.size);

		ctrl->dirty = 0;

		if (ret < 0) {
			if (err_ctrl)
				*err_ctrl = ctrl;
			return ret;
		}
	}

	return 0;
}

static int uvc_ctrl_find_ctrl_idx(struct uvc_entity *entity,
				  struct v4l2_ext_controls *ctrls,
				  struct uvc_control *uvc_control)
{
	struct uvc_control_mapping *mapping = NULL;
	struct uvc_control *ctrl_found = NULL;
	unsigned int i;

	if (!entity)
		return ctrls->count;

	for (i = 0; i < ctrls->count; i++) {
		__uvc_find_control(entity, ctrls->controls[i].id, &mapping,
				   &ctrl_found, 0);
		if (uvc_control == ctrl_found)
			return i;
	}

	return ctrls->count;
}

int __uvc_ctrl_commit(struct uvc_fh *handle, int rollback,
		      struct v4l2_ext_controls *ctrls)
{
	struct uvc_video_chain *chain = handle->chain;
	struct uvc_control *err_ctrl;
	struct uvc_entity *entity;
	int ret = 0;

	/* Find the control. */
	list_for_each_entry(entity, &chain->entities, chain) {
		ret = uvc_ctrl_commit_entity(chain->dev, entity, rollback,
					     &err_ctrl);
		if (ret < 0)
			goto done;
	}

	if (!rollback)
		uvc_ctrl_send_events(handle, ctrls->controls, ctrls->count);
done:
	if (ret < 0 && ctrls)
		ctrls->error_idx = uvc_ctrl_find_ctrl_idx(entity, ctrls,
							  err_ctrl);
	mutex_unlock(&chain->ctrl_mutex);
	return ret;
}

int uvc_ctrl_get(struct uvc_video_chain *chain,
	struct v4l2_ext_control *xctrl)
{
	struct uvc_control *ctrl;
	struct uvc_control_mapping *mapping;

	if (__uvc_query_v4l2_class(chain, xctrl->id, 0) >= 0)
		return -EACCES;

	ctrl = uvc_find_control(chain, xctrl->id, &mapping);
	if (ctrl == NULL)
		return -EINVAL;

	return __uvc_ctrl_get(chain, ctrl, mapping, &xctrl->value);
}

int uvc_ctrl_set(struct uvc_fh *handle,
	struct v4l2_ext_control *xctrl)
{
	struct uvc_video_chain *chain = handle->chain;
	struct uvc_control *ctrl;
	struct uvc_control_mapping *mapping;
	s32 value;
	u32 step;
	s32 min;
	s32 max;
	int ret;

	if (__uvc_query_v4l2_class(chain, xctrl->id, 0) >= 0)
		return -EACCES;

	ctrl = uvc_find_control(chain, xctrl->id, &mapping);
	if (ctrl == NULL)
		return -EINVAL;
	if (!(ctrl->info.flags & UVC_CTRL_FLAG_SET_CUR))
		return -EACCES;

	/* Clamp out of range values. */
	switch (mapping->v4l2_type) {
	case V4L2_CTRL_TYPE_INTEGER:
	case V4L2_CTRL_TYPE_BITMASK:
		if (!ctrl->cached) {
			ret = uvc_ctrl_populate_cache(chain, ctrl);
			if (ret < 0)
				return ret;
		}

		min = mapping->get(mapping, UVC_GET_MIN,
				   uvc_ctrl_data(ctrl, UVC_CTRL_DATA_MIN));
		max = mapping->get(mapping, UVC_GET_MAX,
				   uvc_ctrl_data(ctrl, UVC_CTRL_DATA_MAX));
		step = mapping->get(mapping, UVC_GET_RES,
				    uvc_ctrl_data(ctrl, UVC_CTRL_DATA_RES));
		if (step == 0)
			step = 1;

		xctrl->value = min + ((u32)(xctrl->value - min) + step / 2)
			     / step * step;
		if (mapping->data_type == UVC_CTRL_DATA_TYPE_SIGNED)
			xctrl->value = clamp(xctrl->value, min, max);
		else
			xctrl->value = clamp_t(u32, xctrl->value, min, max);
		value = xctrl->value;
		break;

	case V4L2_CTRL_TYPE_BOOLEAN:
		xctrl->value = clamp(xctrl->value, 0, 1);
		value = xctrl->value;
		break;

	case V4L2_CTRL_TYPE_MENU:
		if (xctrl->value < 0 || xctrl->value >= mapping->menu_count)
			return -ERANGE;
		value = mapping->menu_info[xctrl->value].value;

		/* Valid menu indices are reported by the GET_RES request for
		 * UVC controls that support it.
		 */
		if (mapping->data_type == UVC_CTRL_DATA_TYPE_BITMASK &&
		    (ctrl->info.flags & UVC_CTRL_FLAG_GET_RES)) {
			if (!ctrl->cached) {
				ret = uvc_ctrl_populate_cache(chain, ctrl);
				if (ret < 0)
					return ret;
			}

			step = mapping->get(mapping, UVC_GET_RES,
					uvc_ctrl_data(ctrl, UVC_CTRL_DATA_RES));
			if (!(step & value))
				return -EINVAL;
		}

		break;

	default:
		value = xctrl->value;
		break;
	}

	/* If the mapping doesn't span the whole UVC control, the current value
	 * needs to be loaded from the device to perform the read-modify-write
	 * operation.
	 */
	if ((ctrl->info.size * 8) != mapping->size) {
		ret = __uvc_ctrl_load_cur(chain, ctrl);
		if (ret < 0)
			return ret;
	}

	/* Backup the current value in case we need to rollback later. */
	if (!ctrl->dirty) {
		memcpy(uvc_ctrl_data(ctrl, UVC_CTRL_DATA_BACKUP),
		       uvc_ctrl_data(ctrl, UVC_CTRL_DATA_CURRENT),
		       ctrl->info.size);
	}

	mapping->set(mapping, value,
		uvc_ctrl_data(ctrl, UVC_CTRL_DATA_CURRENT));

	if (ctrl->info.flags & UVC_CTRL_FLAG_ASYNCHRONOUS)
		ctrl->handle = handle;

	ctrl->dirty = 1;
	ctrl->modified = 1;
	return 0;
}

/* --------------------------------------------------------------------------
 * Dynamic controls
 */

/*
 * Retrieve flags for a given control
 */
static int uvc_ctrl_get_flags(struct uvc_device *dev,
			      const struct uvc_control *ctrl,
			      struct uvc_control_info *info)
{
	u8 *data;
	int ret;

	data = kmalloc(1, GFP_KERNEL);
	if (data == NULL)
		return -ENOMEM;

	if (ctrl->entity->get_info)
		ret = ctrl->entity->get_info(dev, ctrl->entity,
					     ctrl->info.selector, data);
	else
		ret = uvc_query_ctrl(dev, UVC_GET_INFO, ctrl->entity->id,
				     dev->intfnum, info->selector, data, 1);
	if (!ret)
		info->flags |= (data[0] & UVC_CONTROL_CAP_GET ?
				UVC_CTRL_FLAG_GET_CUR : 0)
			    |  (data[0] & UVC_CONTROL_CAP_SET ?
				UVC_CTRL_FLAG_SET_CUR : 0)
			    |  (data[0] & UVC_CONTROL_CAP_AUTOUPDATE ?
				UVC_CTRL_FLAG_AUTO_UPDATE : 0)
			    |  (data[0] & UVC_CONTROL_CAP_ASYNCHRONOUS ?
				UVC_CTRL_FLAG_ASYNCHRONOUS : 0);

	kfree(data);
	return ret;
}

static void uvc_ctrl_fixup_xu_info(struct uvc_device *dev,
	const struct uvc_control *ctrl, struct uvc_control_info *info)
{
	struct uvc_ctrl_fixup {
		struct usb_device_id id;
		u8 entity;
		u8 selector;
		u8 flags;
	};

	static const struct uvc_ctrl_fixup fixups[] = {
		{ { USB_DEVICE(0x046d, 0x08c2) }, 9, 1,
			UVC_CTRL_FLAG_GET_MIN | UVC_CTRL_FLAG_GET_MAX |
			UVC_CTRL_FLAG_GET_DEF | UVC_CTRL_FLAG_SET_CUR |
			UVC_CTRL_FLAG_AUTO_UPDATE },
		{ { USB_DEVICE(0x046d, 0x08cc) }, 9, 1,
			UVC_CTRL_FLAG_GET_MIN | UVC_CTRL_FLAG_GET_MAX |
			UVC_CTRL_FLAG_GET_DEF | UVC_CTRL_FLAG_SET_CUR |
			UVC_CTRL_FLAG_AUTO_UPDATE },
		{ { USB_DEVICE(0x046d, 0x0994) }, 9, 1,
			UVC_CTRL_FLAG_GET_MIN | UVC_CTRL_FLAG_GET_MAX |
			UVC_CTRL_FLAG_GET_DEF | UVC_CTRL_FLAG_SET_CUR |
			UVC_CTRL_FLAG_AUTO_UPDATE },
	};

	unsigned int i;

	for (i = 0; i < ARRAY_SIZE(fixups); ++i) {
		if (!usb_match_one_id(dev->intf, &fixups[i].id))
			continue;

		if (fixups[i].entity == ctrl->entity->id &&
		    fixups[i].selector == info->selector) {
			info->flags = fixups[i].flags;
			return;
		}
	}
}

/*
 * Query control information (size and flags) for XU controls.
 */
static int uvc_ctrl_fill_xu_info(struct uvc_device *dev,
	const struct uvc_control *ctrl, struct uvc_control_info *info)
{
	u8 *data;
	int ret;

	data = kmalloc(2, GFP_KERNEL);
	if (data == NULL)
		return -ENOMEM;

	memcpy(info->entity, ctrl->entity->guid, sizeof(info->entity));
	info->index = ctrl->index;
	info->selector = ctrl->index + 1;

	/* Query and verify the control length (GET_LEN) */
	ret = uvc_query_ctrl(dev, UVC_GET_LEN, ctrl->entity->id, dev->intfnum,
			     info->selector, data, 2);
	if (ret < 0) {
		uvc_dbg(dev, CONTROL,
			"GET_LEN failed on control %pUl/%u (%d)\n",
			info->entity, info->selector, ret);
		goto done;
	}

	info->size = le16_to_cpup((__le16 *)data);

	info->flags = UVC_CTRL_FLAG_GET_MIN | UVC_CTRL_FLAG_GET_MAX
		    | UVC_CTRL_FLAG_GET_RES | UVC_CTRL_FLAG_GET_DEF;

	ret = uvc_ctrl_get_flags(dev, ctrl, info);
	if (ret < 0) {
		uvc_dbg(dev, CONTROL,
			"Failed to get flags for control %pUl/%u (%d)\n",
			info->entity, info->selector, ret);
		goto done;
	}

	uvc_ctrl_fixup_xu_info(dev, ctrl, info);

	uvc_dbg(dev, CONTROL,
		"XU control %pUl/%u queried: len %u, flags { get %u set %u auto %u }\n",
		info->entity, info->selector, info->size,
		(info->flags & UVC_CTRL_FLAG_GET_CUR) ? 1 : 0,
		(info->flags & UVC_CTRL_FLAG_SET_CUR) ? 1 : 0,
		(info->flags & UVC_CTRL_FLAG_AUTO_UPDATE) ? 1 : 0);

done:
	kfree(data);
	return ret;
}

static int uvc_ctrl_add_info(struct uvc_device *dev, struct uvc_control *ctrl,
	const struct uvc_control_info *info);

static int uvc_ctrl_init_xu_ctrl(struct uvc_device *dev,
	struct uvc_control *ctrl)
{
	struct uvc_control_info info;
	int ret;

	if (ctrl->initialized)
		return 0;

	ret = uvc_ctrl_fill_xu_info(dev, ctrl, &info);
	if (ret < 0)
		return ret;

	ret = uvc_ctrl_add_info(dev, ctrl, &info);
	if (ret < 0)
		uvc_dbg(dev, CONTROL,
			"Failed to initialize control %pUl/%u on device %s entity %u\n",
			info.entity, info.selector, dev->udev->devpath,
			ctrl->entity->id);

	return ret;
}

int uvc_xu_ctrl_query(struct uvc_video_chain *chain,
	struct uvc_xu_control_query *xqry)
{
	struct uvc_entity *entity;
	struct uvc_control *ctrl;
	unsigned int i;
	bool found;
	u32 reqflags;
	u16 size;
	u8 *data = NULL;
	int ret;

	/* Find the extension unit. */
	found = false;
	list_for_each_entry(entity, &chain->entities, chain) {
		if (UVC_ENTITY_TYPE(entity) == UVC_VC_EXTENSION_UNIT &&
		    entity->id == xqry->unit) {
			found = true;
			break;
		}
	}

	if (!found) {
		uvc_dbg(chain->dev, CONTROL, "Extension unit %u not found\n",
			xqry->unit);
		return -ENOENT;
	}

	/* Find the control and perform delayed initialization if needed. */
	found = false;
	for (i = 0; i < entity->ncontrols; ++i) {
		ctrl = &entity->controls[i];
		if (ctrl->index == xqry->selector - 1) {
			found = true;
			break;
		}
	}

	if (!found) {
		uvc_dbg(chain->dev, CONTROL, "Control %pUl/%u not found\n",
			entity->guid, xqry->selector);
		return -ENOENT;
	}

	if (mutex_lock_interruptible(&chain->ctrl_mutex))
		return -ERESTARTSYS;

	ret = uvc_ctrl_init_xu_ctrl(chain->dev, ctrl);
	if (ret < 0) {
		ret = -ENOENT;
		goto done;
	}

	/* Validate the required buffer size and flags for the request */
	reqflags = 0;
	size = ctrl->info.size;

	switch (xqry->query) {
	case UVC_GET_CUR:
		reqflags = UVC_CTRL_FLAG_GET_CUR;
		break;
	case UVC_GET_MIN:
		reqflags = UVC_CTRL_FLAG_GET_MIN;
		break;
	case UVC_GET_MAX:
		reqflags = UVC_CTRL_FLAG_GET_MAX;
		break;
	case UVC_GET_DEF:
		reqflags = UVC_CTRL_FLAG_GET_DEF;
		break;
	case UVC_GET_RES:
		reqflags = UVC_CTRL_FLAG_GET_RES;
		break;
	case UVC_SET_CUR:
		reqflags = UVC_CTRL_FLAG_SET_CUR;
		break;
	case UVC_GET_LEN:
		size = 2;
		break;
	case UVC_GET_INFO:
		size = 1;
		break;
	default:
		ret = -EINVAL;
		goto done;
	}

	if (size != xqry->size) {
		ret = -ENOBUFS;
		goto done;
	}

	if (reqflags && !(ctrl->info.flags & reqflags)) {
		ret = -EBADRQC;
		goto done;
	}

	data = kmalloc(size, GFP_KERNEL);
	if (data == NULL) {
		ret = -ENOMEM;
		goto done;
	}

	if (xqry->query == UVC_SET_CUR &&
	    copy_from_user(data, xqry->data, size)) {
		ret = -EFAULT;
		goto done;
	}

	ret = uvc_query_ctrl(chain->dev, xqry->query, xqry->unit,
			     chain->dev->intfnum, xqry->selector, data, size);
	if (ret < 0)
		goto done;

	if (xqry->query != UVC_SET_CUR &&
	    copy_to_user(xqry->data, data, size))
		ret = -EFAULT;
done:
	kfree(data);
	mutex_unlock(&chain->ctrl_mutex);
	return ret;
}

/* --------------------------------------------------------------------------
 * Suspend/resume
 */

/*
 * Restore control values after resume, skipping controls that haven't been
 * changed.
 *
 * TODO
 * - Don't restore modified controls that are back to their default value.
 * - Handle restore order (Auto-Exposure Mode should be restored before
 *   Exposure Time).
 */
int uvc_ctrl_restore_values(struct uvc_device *dev)
{
	struct uvc_control *ctrl;
	struct uvc_entity *entity;
	unsigned int i;
	int ret;

	/* Walk the entities list and restore controls when possible. */
	list_for_each_entry(entity, &dev->entities, list) {

		for (i = 0; i < entity->ncontrols; ++i) {
			ctrl = &entity->controls[i];

			if (!ctrl->initialized || !ctrl->modified ||
			    (ctrl->info.flags & UVC_CTRL_FLAG_RESTORE) == 0)
				continue;
			dev_dbg(&dev->udev->dev,
				"restoring control %pUl/%u/%u\n",
				ctrl->info.entity, ctrl->info.index,
				ctrl->info.selector);
			ctrl->dirty = 1;
		}

		ret = uvc_ctrl_commit_entity(dev, entity, 0, NULL);
		if (ret < 0)
			return ret;
	}

	return 0;
}

/* --------------------------------------------------------------------------
 * Control and mapping handling
 */

/*
 * Add control information to a given control.
 */
static int uvc_ctrl_add_info(struct uvc_device *dev, struct uvc_control *ctrl,
	const struct uvc_control_info *info)
{
	ctrl->info = *info;
	INIT_LIST_HEAD(&ctrl->info.mappings);

	/* Allocate an array to save control values (cur, def, max, etc.) */
	ctrl->uvc_data = kzalloc(ctrl->info.size * UVC_CTRL_DATA_LAST + 1,
				 GFP_KERNEL);
	if (!ctrl->uvc_data)
		return -ENOMEM;

	ctrl->initialized = 1;

	uvc_dbg(dev, CONTROL, "Added control %pUl/%u to device %s entity %u\n",
		ctrl->info.entity, ctrl->info.selector, dev->udev->devpath,
		ctrl->entity->id);

	return 0;
}

/*
 * Add a control mapping to a given control.
 */
static int __uvc_ctrl_add_mapping(struct uvc_video_chain *chain,
	struct uvc_control *ctrl, const struct uvc_control_mapping *mapping)
{
	struct uvc_control_mapping *map;
	unsigned int size;
	unsigned int i;

	/* Most mappings come from static kernel data and need to be duplicated.
	 * Mappings that come from userspace will be unnecessarily duplicated,
	 * this could be optimized.
	 */
	map = kmemdup(mapping, sizeof(*mapping), GFP_KERNEL);
	if (map == NULL)
		return -ENOMEM;

	/* For UVCIOC_CTRL_MAP custom control */
	if (mapping->name) {
		map->name = kstrdup(mapping->name, GFP_KERNEL);
		if (!map->name) {
			kfree(map);
			return -ENOMEM;
		}
	}

	INIT_LIST_HEAD(&map->ev_subs);

	size = sizeof(*mapping->menu_info) * mapping->menu_count;
	map->menu_info = kmemdup(mapping->menu_info, size, GFP_KERNEL);
	if (map->menu_info == NULL) {
		kfree(map->name);
		kfree(map);
		return -ENOMEM;
	}

	if (map->get == NULL)
		map->get = uvc_get_le_value;
	if (map->set == NULL)
		map->set = uvc_set_le_value;

	for (i = 0; i < ARRAY_SIZE(uvc_control_classes); i++) {
		if (V4L2_CTRL_ID2WHICH(uvc_control_classes[i]) ==
						V4L2_CTRL_ID2WHICH(map->id)) {
			chain->ctrl_class_bitmap |= BIT(i);
			break;
		}
	}

	list_add_tail(&map->list, &ctrl->info.mappings);
	uvc_dbg(chain->dev, CONTROL, "Adding mapping '%s' to control %pUl/%u\n",
		uvc_map_get_name(map), ctrl->info.entity,
		ctrl->info.selector);

	return 0;
}

int uvc_ctrl_add_mapping(struct uvc_video_chain *chain,
	const struct uvc_control_mapping *mapping)
{
	struct uvc_device *dev = chain->dev;
	struct uvc_control_mapping *map;
	struct uvc_entity *entity;
	struct uvc_control *ctrl;
	int found = 0;
	int ret;

	if (mapping->id & ~V4L2_CTRL_ID_MASK) {
		uvc_dbg(dev, CONTROL,
			"Can't add mapping '%s', control id 0x%08x is invalid\n",
			uvc_map_get_name(mapping), mapping->id);
		return -EINVAL;
	}

	/* Search for the matching (GUID/CS) control on the current chain */
	list_for_each_entry(entity, &chain->entities, chain) {
		unsigned int i;

		if (UVC_ENTITY_TYPE(entity) != UVC_VC_EXTENSION_UNIT ||
		    !uvc_entity_match_guid(entity, mapping->entity))
			continue;

		for (i = 0; i < entity->ncontrols; ++i) {
			ctrl = &entity->controls[i];
			if (ctrl->index == mapping->selector - 1) {
				found = 1;
				break;
			}
		}

		if (found)
			break;
	}
	if (!found)
		return -ENOENT;

	if (mutex_lock_interruptible(&chain->ctrl_mutex))
		return -ERESTARTSYS;

	/* Perform delayed initialization of XU controls */
	ret = uvc_ctrl_init_xu_ctrl(dev, ctrl);
	if (ret < 0) {
		ret = -ENOENT;
		goto done;
	}

	/* Validate the user-provided bit-size and offset */
	if (mapping->size > 32 ||
	    mapping->offset + mapping->size > ctrl->info.size * 8) {
		ret = -EINVAL;
		goto done;
	}

	list_for_each_entry(map, &ctrl->info.mappings, list) {
		if (mapping->id == map->id) {
			uvc_dbg(dev, CONTROL,
				"Can't add mapping '%s', control id 0x%08x already exists\n",
				uvc_map_get_name(mapping), mapping->id);
			ret = -EEXIST;
			goto done;
		}
	}

	/* Prevent excess memory consumption */
	if (atomic_inc_return(&dev->nmappings) > UVC_MAX_CONTROL_MAPPINGS) {
		atomic_dec(&dev->nmappings);
		uvc_dbg(dev, CONTROL,
			"Can't add mapping '%s', maximum mappings count (%u) exceeded\n",
			uvc_map_get_name(mapping), UVC_MAX_CONTROL_MAPPINGS);
		ret = -ENOMEM;
		goto done;
	}

	ret = __uvc_ctrl_add_mapping(chain, ctrl, mapping);
	if (ret < 0)
		atomic_dec(&dev->nmappings);

done:
	mutex_unlock(&chain->ctrl_mutex);
	return ret;
}

/*
 * Prune an entity of its bogus controls using a blacklist. Bogus controls
 * are currently the ones that crash the camera or unconditionally return an
 * error when queried.
 */
static void uvc_ctrl_prune_entity(struct uvc_device *dev,
	struct uvc_entity *entity)
{
	struct uvc_ctrl_blacklist {
		struct usb_device_id id;
		u8 index;
	};

	static const struct uvc_ctrl_blacklist processing_blacklist[] = {
		{ { USB_DEVICE(0x13d3, 0x509b) }, 9 }, /* Gain */
		{ { USB_DEVICE(0x1c4f, 0x3000) }, 6 }, /* WB Temperature */
		{ { USB_DEVICE(0x5986, 0x0241) }, 2 }, /* Hue */
	};
	static const struct uvc_ctrl_blacklist camera_blacklist[] = {
		{ { USB_DEVICE(0x06f8, 0x3005) }, 9 }, /* Zoom, Absolute */
		/* Region of interest(ROI) auto control */
		/* Chicony Electronics Co., Ltd HD User Facing */
		{ { USB_DEVICE(0x04f2, 0xb667) }, 21 },
		/* Chicony Electronics Co., Ltd Integrated Camera */
		{ { USB_DEVICE(0x04f2, 0xb6d8) }, 21 },
		/* Chicony Electronics Co., Ltd HD User Facing */
		{ { USB_DEVICE(0x04f2, 0xb6f2) }, 21 },
		/* Chicony Electronics Co., Ltd HP 5M Camera */
		{ { USB_DEVICE(0x04f2, 0xb75d) }, 21 },
		/* Quanta Computer, Inc. USB2.0 HD UVC WebCam */
		{ { USB_DEVICE(0x0408, 0x30d1) }, 21 },
		/* Quanta Computer, Inc. USB2.0 HD UVC WebCam */
		{ { USB_DEVICE(0x0408, 0x30d2) }, 21 },
		/* Quanta Computer, Inc. ACER FHD User Facing */
		{ { USB_DEVICE(0x0408, 0x4031) }, 21 },
		/* Quanta Computer, Inc. HP 5M Camera */
		{ { USB_DEVICE(0x0408, 0x5479) }, 21 },
		/* IMC Networks USB2.0 HD UVC WebCam */
		{ { USB_DEVICE(0x13d3, 0x56d4) }, 21 },
		/* IMC Networks USB2.0 HD UVC WebCam */
		{ { USB_DEVICE(0x13d3, 0x56ec) }, 21 },
		/* KingCome 720p HD Camera */
		{ { USB_DEVICE(0x2b7e, 0x0157) }, 21 },
		/* Realtek Semiconductor Corp. Integrated_Webcam_HD */
		{ { USB_DEVICE(0x0bda, 0x5539) }, 21 },
		/* Realtek Semiconductor Corp. Integrated_Webcam_HD */
		{ { USB_DEVICE(0x0bda, 0x565c) }, 21 },
		/* Realtek Semiconductor Corp. Integrated_Webcam_HD */
		{ { USB_DEVICE(0x0bda, 0x5676) }, 21 },
		/* Realtek Semiconductor Corp. Integrated_Webcam_HD */
		{ { USB_DEVICE(0x0bda, 0x567e) }, 21 },
		/* Syntek Integrated Camera */
		{ { USB_DEVICE(0x174f, 0x244f) }, 21 },
	};

	const struct uvc_ctrl_blacklist *blacklist;
	unsigned int size;
	unsigned int count;
	unsigned int i;
	u8 *controls;

	switch (UVC_ENTITY_TYPE(entity)) {
	case UVC_VC_PROCESSING_UNIT:
		blacklist = processing_blacklist;
		count = ARRAY_SIZE(processing_blacklist);
		controls = entity->processing.bmControls;
		size = entity->processing.bControlSize;
		break;

	case UVC_ITT_CAMERA:
		blacklist = camera_blacklist;
		count = ARRAY_SIZE(camera_blacklist);
		controls = entity->camera.bmControls;
		size = entity->camera.bControlSize;
		break;

	default:
		return;
	}

	for (i = 0; i < count; ++i) {
		if (!usb_match_one_id(dev->intf, &blacklist[i].id))
			continue;

		if (blacklist[i].index >= 8 * size ||
		    !uvc_test_bit(controls, blacklist[i].index))
			continue;

		uvc_dbg(dev, CONTROL,
			"%u/%u control is black listed, removing it\n",
			entity->id, blacklist[i].index);

		uvc_clear_bit(controls, blacklist[i].index);
	}
}

static int uvc_ctrl_init_roi(struct uvc_device *dev, struct uvc_control *ctrl)
{
	struct uvc_roi *def;
	int ret;

	if (WARN_ON(sizeof(struct uvc_roi) != ctrl->info.size))
		return -EINVAL;

	def = (struct uvc_roi *)uvc_ctrl_data(ctrl, UVC_CTRL_DATA_DEF);

	ret = uvc_query_ctrl(dev, UVC_GET_DEF, ctrl->entity->id, dev->intfnum,
			     UVC_CT_REGION_OF_INTEREST_CONTROL, def,
			     sizeof(struct uvc_roi));
	if (ret)
		goto out;

	/*
	 * Some firmwares have wrong GET_CURRENT configuration. E.g. it's
	 * below GET_MIN, or have rectangle coordinates mixed up. This
	 * causes problems sometimes, because we are unable to set
	 * auto-controls value without first setting ROI rectangle to
	 * valid configuration.
	 *
	 * We expect that default configuration is always correct and
	 * is within the GET_MIN / GET_MAX boundaries.
	 *
	 * Set current ROI configuration to GET_DEF, so that we will
	 * always have properly configured ROI.
	 */
	ret = uvc_query_ctrl(dev, UVC_SET_CUR, 1, dev->intfnum,
			     UVC_CT_REGION_OF_INTEREST_CONTROL, def,
			     sizeof(struct uvc_roi));
out:
	if (ret)
		dev_err(&dev->udev->dev, "Failed to fixup ROI (%d).\n", ret);
	return ret;
}

struct uvc_roi *uvc_ctrl_roi(struct uvc_video_chain *chain, u8 query)
{
	struct uvc_control_mapping *mapping;
	struct uvc_control *ctrl;
	int id;

	switch (query) {
	case UVC_GET_CUR:
		id = UVC_CTRL_DATA_CURRENT;
		break;
	case UVC_GET_DEF:
		id = UVC_CTRL_DATA_DEF;
		break;
	case UVC_GET_MIN:
		id = UVC_CTRL_DATA_MIN;
		break;
	case UVC_GET_MAX:
		id = UVC_CTRL_DATA_MAX;
		break;
	default:
		return NULL;
	}

	ctrl = uvc_find_control(chain, V4L2_CID_REGION_OF_INTEREST_AUTO,
				&mapping);
	if (!ctrl)
		return NULL;

	return (struct uvc_roi *)uvc_ctrl_data(ctrl, id);
}

/*
 * Add control information and hardcoded stock control mappings to the given
 * device.
 */
static void uvc_ctrl_init_ctrl(struct uvc_video_chain *chain,
			       struct uvc_control *ctrl)
{
	const struct uvc_control_info *info = uvc_ctrls;
	const struct uvc_control_info *iend = info + ARRAY_SIZE(uvc_ctrls);
	const struct uvc_control_mapping *mapping;
	const struct uvc_control_mapping *mend;
	const u8 camera_entity[16] = UVC_GUID_UVC_CAMERA;

	/* XU controls initialization requires querying the device for control
	 * information. As some buggy UVC devices will crash when queried
	 * repeatedly in a tight loop, delay XU controls initialization until
	 * first use.
	 */
	if (UVC_ENTITY_TYPE(ctrl->entity) == UVC_VC_EXTENSION_UNIT)
		return;

	for (; info < iend; ++info) {
		if (uvc_entity_match_guid(ctrl->entity, info->entity) &&
		    ctrl->index == info->index) {
			uvc_ctrl_add_info(chain->dev, ctrl, info);
			/*
			 * Retrieve control flags from the device. Ignore errors
			 * and work with default flag values from the uvc_ctrl
			 * array when the device doesn't properly implement
			 * GET_INFO on standard controls.
			 */
			uvc_ctrl_get_flags(chain->dev, ctrl, &ctrl->info);
			if (ctrl->info.selector == UVC_CT_REGION_OF_INTEREST_CONTROL &&
			    uvc_entity_match_guid(ctrl->entity, camera_entity))
				uvc_ctrl_init_roi(chain->dev, ctrl);
			break;
		 }
	}

	if (!ctrl->initialized)
		return;

	/*
	 * First check if the device provides a custom mapping for this control,
	 * used to override standard mappings for non-conformant devices. Don't
	 * process standard mappings if a custom mapping is found. This
	 * mechanism doesn't support combining standard and custom mappings for
	 * a single control.
	 */
	if (chain->dev->info->mappings) {
		bool custom = false;
		unsigned int i;

		for (i = 0; (mapping = chain->dev->info->mappings[i]); ++i) {
			if (uvc_entity_match_guid(ctrl->entity, mapping->entity) &&
			    ctrl->info.selector == mapping->selector) {
				__uvc_ctrl_add_mapping(chain, ctrl, mapping);
				custom = true;
			}
		}

		if (custom)
			return;
	}

	/* Process common mappings next. */
	mapping = uvc_ctrl_mappings;
	mend = mapping + ARRAY_SIZE(uvc_ctrl_mappings);

	for (; mapping < mend; ++mapping) {
		if (uvc_entity_match_guid(ctrl->entity, mapping->entity) &&
		    ctrl->info.selector == mapping->selector)
			__uvc_ctrl_add_mapping(chain, ctrl, mapping);
	}

	/* Finally process version-specific mappings. */
	if (chain->dev->uvc_version < 0x0150) {
		mapping = uvc_ctrl_mappings_uvc11;
		mend = mapping + ARRAY_SIZE(uvc_ctrl_mappings_uvc11);
	} else {
		mapping = uvc_ctrl_mappings_uvc15;
		mend = mapping + ARRAY_SIZE(uvc_ctrl_mappings_uvc15);
	}

	for (; mapping < mend; ++mapping) {
		if (uvc_entity_match_guid(ctrl->entity, mapping->entity) &&
		    ctrl->info.selector == mapping->selector)
			__uvc_ctrl_add_mapping(chain, ctrl, mapping);
	}
}

/*
 * Initialize device controls.
 */
static int uvc_ctrl_init_chain(struct uvc_video_chain *chain)
{
	struct uvc_entity *entity;
	unsigned int i;

	/* Walk the entities list and instantiate controls */
	list_for_each_entry(entity, &chain->entities, chain) {
		struct uvc_control *ctrl;
		unsigned int bControlSize = 0, ncontrols;
		u8 *bmControls = NULL;

		if (UVC_ENTITY_TYPE(entity) == UVC_VC_EXTENSION_UNIT) {
			bmControls = entity->extension.bmControls;
			bControlSize = entity->extension.bControlSize;
		} else if (UVC_ENTITY_TYPE(entity) == UVC_VC_PROCESSING_UNIT) {
			bmControls = entity->processing.bmControls;
			bControlSize = entity->processing.bControlSize;
		} else if (UVC_ENTITY_TYPE(entity) == UVC_ITT_CAMERA) {
			bmControls = entity->camera.bmControls;
			bControlSize = entity->camera.bControlSize;
		} else if (UVC_ENTITY_TYPE(entity) == UVC_EXT_GPIO_UNIT) {
			bmControls = entity->gpio.bmControls;
			bControlSize = entity->gpio.bControlSize;
		}

		/* Remove bogus/blacklisted controls */
		uvc_ctrl_prune_entity(chain->dev, entity);

		/* Count supported controls and allocate the controls array */
		ncontrols = memweight(bmControls, bControlSize);
		if (ncontrols == 0)
			continue;

		entity->controls = kcalloc(ncontrols, sizeof(*ctrl),
					   GFP_KERNEL);
		if (entity->controls == NULL)
			return -ENOMEM;
		entity->ncontrols = ncontrols;

		/* Initialize all supported controls */
		ctrl = entity->controls;
		for (i = 0; i < bControlSize * 8; ++i) {
			if (uvc_test_bit(bmControls, i) == 0)
				continue;

			ctrl->entity = entity;
			ctrl->index = i;

			uvc_ctrl_init_ctrl(chain, ctrl);
			ctrl++;
		}
	}

	return 0;
}

int uvc_ctrl_init_device(struct uvc_device *dev)
{
	struct uvc_video_chain *chain;
	int ret;

	INIT_WORK(&dev->async_ctrl.work, uvc_ctrl_status_event_work);

	list_for_each_entry(chain, &dev->chains, list) {
		ret = uvc_ctrl_init_chain(chain);
		if (ret)
			return ret;
	}

	return 0;
}

/*
 * Cleanup device controls.
 */
static void uvc_ctrl_cleanup_mappings(struct uvc_device *dev,
	struct uvc_control *ctrl)
{
	struct uvc_control_mapping *mapping, *nm;

	list_for_each_entry_safe(mapping, nm, &ctrl->info.mappings, list) {
		list_del(&mapping->list);
		kfree(mapping->menu_info);
		kfree(mapping->name);
		kfree(mapping);
	}
}

void uvc_ctrl_stop_device(struct uvc_device *dev)
{
	/* Can be uninitialized if we are aborting on probe error. */
	if (dev->async_ctrl.work.func)
		cancel_work_sync(&dev->async_ctrl.work);
}

void uvc_ctrl_cleanup_device(struct uvc_device *dev)
{
	struct uvc_entity *entity;
	unsigned int i;

	/* Free controls and control mappings for all entities. */
	list_for_each_entry(entity, &dev->entities, list) {
		for (i = 0; i < entity->ncontrols; ++i) {
			struct uvc_control *ctrl = &entity->controls[i];

			if (!ctrl->initialized)
				continue;

			uvc_ctrl_cleanup_mappings(dev, ctrl);
			kfree(ctrl->uvc_data);
		}

		kfree(entity->controls);
	}
}<|MERGE_RESOLUTION|>--- conflicted
+++ resolved
@@ -1458,12 +1458,8 @@
 
 	uvc_ctrl_status_event(w->chain, w->ctrl, w->data);
 
-<<<<<<< HEAD
-	if (atomic_read(&dev->flush_status))
-=======
 	/* The barrier is needed to synchronize with uvc_status_stop(). */
 	if (smp_load_acquire(&dev->flush_status))
->>>>>>> e5f315b5
 		return;
 
 	/* Resubmit the URB. */
