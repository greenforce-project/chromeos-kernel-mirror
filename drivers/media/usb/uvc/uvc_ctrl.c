--- conflicted
+++ resolved
@@ -1437,13 +1437,10 @@
 	int ret;
 
 	uvc_ctrl_status_event(w->chain, w->ctrl, w->data);
-<<<<<<< HEAD
-=======
 
 	/* The barrier is needed to synchronize with uvc_status_stop(). */
 	if (smp_load_acquire(&dev->flush_status))
 		return;
->>>>>>> 126ee898
 
 	/* Resubmit the URB. */
 	w->urb->interval = dev->int_ep->desc.bInterval;
