// SPDX-License-Identifier: GPL-2.0-or-later
/*
 *      uvc_ctrl.c  --  USB Video Class driver - Controls
 *
 *      Copyright (C) 2005-2010
 *          Laurent Pinchart (laurent.pinchart@ideasonboard.com)
 */

#include <linux/kernel.h>
#include <linux/list.h>
#include <linux/module.h>
#include <linux/slab.h>
#include <linux/uaccess.h>
#include <linux/usb.h>
#include <linux/videodev2.h>
#include <linux/vmalloc.h>
#include <linux/wait.h>
#include <linux/workqueue.h>
#include <linux/atomic.h>
#include <media/v4l2-ctrls.h>

#include "uvcvideo.h"

#define UVC_CTRL_DATA_CURRENT	0
#define UVC_CTRL_DATA_BACKUP	1
#define UVC_CTRL_DATA_MIN	2
#define UVC_CTRL_DATA_MAX	3
#define UVC_CTRL_DATA_RES	4
#define UVC_CTRL_DATA_DEF	5
#define UVC_CTRL_DATA_LAST	6

/* ------------------------------------------------------------------------
 * Controls
 */

static const struct uvc_control_info uvc_ctrls[] = {
	{
		.entity		= UVC_GUID_UVC_PROCESSING,
		.selector	= UVC_PU_BRIGHTNESS_CONTROL,
		.index		= 0,
		.size		= 2,
		.flags		= UVC_CTRL_FLAG_SET_CUR
				| UVC_CTRL_FLAG_GET_RANGE
				| UVC_CTRL_FLAG_RESTORE,
	},
	{
		.entity		= UVC_GUID_UVC_PROCESSING,
		.selector	= UVC_PU_CONTRAST_CONTROL,
		.index		= 1,
		.size		= 2,
		.flags		= UVC_CTRL_FLAG_SET_CUR
				| UVC_CTRL_FLAG_GET_RANGE
				| UVC_CTRL_FLAG_RESTORE,
	},
	{
		.entity		= UVC_GUID_UVC_PROCESSING,
		.selector	= UVC_PU_HUE_CONTROL,
		.index		= 2,
		.size		= 2,
		.flags		= UVC_CTRL_FLAG_SET_CUR
				| UVC_CTRL_FLAG_GET_RANGE
				| UVC_CTRL_FLAG_RESTORE
				| UVC_CTRL_FLAG_AUTO_UPDATE,
	},
	{
		.entity		= UVC_GUID_UVC_PROCESSING,
		.selector	= UVC_PU_SATURATION_CONTROL,
		.index		= 3,
		.size		= 2,
		.flags		= UVC_CTRL_FLAG_SET_CUR
				| UVC_CTRL_FLAG_GET_RANGE
				| UVC_CTRL_FLAG_RESTORE,
	},
	{
		.entity		= UVC_GUID_UVC_PROCESSING,
		.selector	= UVC_PU_SHARPNESS_CONTROL,
		.index		= 4,
		.size		= 2,
		.flags		= UVC_CTRL_FLAG_SET_CUR
				| UVC_CTRL_FLAG_GET_RANGE
				| UVC_CTRL_FLAG_RESTORE,
	},
	{
		.entity		= UVC_GUID_UVC_PROCESSING,
		.selector	= UVC_PU_GAMMA_CONTROL,
		.index		= 5,
		.size		= 2,
		.flags		= UVC_CTRL_FLAG_SET_CUR
				| UVC_CTRL_FLAG_GET_RANGE
				| UVC_CTRL_FLAG_RESTORE,
	},
	{
		.entity		= UVC_GUID_UVC_PROCESSING,
		.selector	= UVC_PU_WHITE_BALANCE_TEMPERATURE_CONTROL,
		.index		= 6,
		.size		= 2,
		.flags		= UVC_CTRL_FLAG_SET_CUR
				| UVC_CTRL_FLAG_GET_RANGE
				| UVC_CTRL_FLAG_RESTORE
				| UVC_CTRL_FLAG_AUTO_UPDATE,
	},
	{
		.entity		= UVC_GUID_UVC_PROCESSING,
		.selector	= UVC_PU_WHITE_BALANCE_COMPONENT_CONTROL,
		.index		= 7,
		.size		= 4,
		.flags		= UVC_CTRL_FLAG_SET_CUR
				| UVC_CTRL_FLAG_GET_RANGE
				| UVC_CTRL_FLAG_RESTORE
				| UVC_CTRL_FLAG_AUTO_UPDATE,
	},
	{
		.entity		= UVC_GUID_UVC_PROCESSING,
		.selector	= UVC_PU_BACKLIGHT_COMPENSATION_CONTROL,
		.index		= 8,
		.size		= 2,
		.flags		= UVC_CTRL_FLAG_SET_CUR
				| UVC_CTRL_FLAG_GET_RANGE
				| UVC_CTRL_FLAG_RESTORE,
	},
	{
		.entity		= UVC_GUID_UVC_PROCESSING,
		.selector	= UVC_PU_GAIN_CONTROL,
		.index		= 9,
		.size		= 2,
		.flags		= UVC_CTRL_FLAG_SET_CUR
				| UVC_CTRL_FLAG_GET_RANGE
				| UVC_CTRL_FLAG_RESTORE,
	},
	{
		.entity		= UVC_GUID_UVC_PROCESSING,
		.selector	= UVC_PU_POWER_LINE_FREQUENCY_CONTROL,
		.index		= 10,
		.size		= 1,
		.flags		= UVC_CTRL_FLAG_SET_CUR | UVC_CTRL_FLAG_GET_CUR
				| UVC_CTRL_FLAG_GET_DEF | UVC_CTRL_FLAG_RESTORE,
	},
	{
		.entity		= UVC_GUID_UVC_PROCESSING,
		.selector	= UVC_PU_HUE_AUTO_CONTROL,
		.index		= 11,
		.size		= 1,
		.flags		= UVC_CTRL_FLAG_SET_CUR | UVC_CTRL_FLAG_GET_CUR
				| UVC_CTRL_FLAG_GET_DEF | UVC_CTRL_FLAG_RESTORE,
	},
	{
		.entity		= UVC_GUID_UVC_PROCESSING,
		.selector	= UVC_PU_WHITE_BALANCE_TEMPERATURE_AUTO_CONTROL,
		.index		= 12,
		.size		= 1,
		.flags		= UVC_CTRL_FLAG_SET_CUR | UVC_CTRL_FLAG_GET_CUR
				| UVC_CTRL_FLAG_GET_DEF | UVC_CTRL_FLAG_RESTORE,
	},
	{
		.entity		= UVC_GUID_UVC_PROCESSING,
		.selector	= UVC_PU_WHITE_BALANCE_COMPONENT_AUTO_CONTROL,
		.index		= 13,
		.size		= 1,
		.flags		= UVC_CTRL_FLAG_SET_CUR | UVC_CTRL_FLAG_GET_CUR
				| UVC_CTRL_FLAG_GET_DEF | UVC_CTRL_FLAG_RESTORE,
	},
	{
		.entity		= UVC_GUID_UVC_PROCESSING,
		.selector	= UVC_PU_DIGITAL_MULTIPLIER_CONTROL,
		.index		= 14,
		.size		= 2,
		.flags		= UVC_CTRL_FLAG_SET_CUR
				| UVC_CTRL_FLAG_GET_RANGE
				| UVC_CTRL_FLAG_RESTORE,
	},
	{
		.entity		= UVC_GUID_UVC_PROCESSING,
		.selector	= UVC_PU_DIGITAL_MULTIPLIER_LIMIT_CONTROL,
		.index		= 15,
		.size		= 2,
		.flags		= UVC_CTRL_FLAG_SET_CUR
				| UVC_CTRL_FLAG_GET_RANGE
				| UVC_CTRL_FLAG_RESTORE,
	},
	{
		.entity		= UVC_GUID_UVC_PROCESSING,
		.selector	= UVC_PU_ANALOG_VIDEO_STANDARD_CONTROL,
		.index		= 16,
		.size		= 1,
		.flags		= UVC_CTRL_FLAG_GET_CUR,
	},
	{
		.entity		= UVC_GUID_UVC_PROCESSING,
		.selector	= UVC_PU_ANALOG_LOCK_STATUS_CONTROL,
		.index		= 17,
		.size		= 1,
		.flags		= UVC_CTRL_FLAG_GET_CUR,
	},
	{
		.entity		= UVC_GUID_UVC_CAMERA,
		.selector	= UVC_CT_SCANNING_MODE_CONTROL,
		.index		= 0,
		.size		= 1,
		.flags		= UVC_CTRL_FLAG_SET_CUR | UVC_CTRL_FLAG_GET_CUR
				| UVC_CTRL_FLAG_RESTORE,
	},
	{
		.entity		= UVC_GUID_UVC_CAMERA,
		.selector	= UVC_CT_AE_MODE_CONTROL,
		.index		= 1,
		.size		= 1,
		.flags		= UVC_CTRL_FLAG_SET_CUR | UVC_CTRL_FLAG_GET_CUR
				| UVC_CTRL_FLAG_GET_DEF | UVC_CTRL_FLAG_GET_RES
				| UVC_CTRL_FLAG_RESTORE,
	},
	{
		.entity		= UVC_GUID_UVC_CAMERA,
		.selector	= UVC_CT_AE_PRIORITY_CONTROL,
		.index		= 2,
		.size		= 1,
		.flags		= UVC_CTRL_FLAG_SET_CUR | UVC_CTRL_FLAG_GET_CUR
				| UVC_CTRL_FLAG_RESTORE,
	},
	{
		.entity		= UVC_GUID_UVC_CAMERA,
		.selector	= UVC_CT_EXPOSURE_TIME_ABSOLUTE_CONTROL,
		.index		= 3,
		.size		= 4,
		.flags		= UVC_CTRL_FLAG_SET_CUR
				| UVC_CTRL_FLAG_GET_RANGE
				| UVC_CTRL_FLAG_RESTORE
				| UVC_CTRL_FLAG_AUTO_UPDATE,
	},
	{
		.entity		= UVC_GUID_UVC_CAMERA,
		.selector	= UVC_CT_EXPOSURE_TIME_RELATIVE_CONTROL,
		.index		= 4,
		.size		= 1,
		.flags		= UVC_CTRL_FLAG_SET_CUR | UVC_CTRL_FLAG_RESTORE,
	},
	{
		.entity		= UVC_GUID_UVC_CAMERA,
		.selector	= UVC_CT_FOCUS_ABSOLUTE_CONTROL,
		.index		= 5,
		.size		= 2,
		.flags		= UVC_CTRL_FLAG_SET_CUR
				| UVC_CTRL_FLAG_GET_RANGE
				| UVC_CTRL_FLAG_RESTORE
				| UVC_CTRL_FLAG_AUTO_UPDATE,
	},
	{
		.entity		= UVC_GUID_UVC_CAMERA,
		.selector	= UVC_CT_FOCUS_RELATIVE_CONTROL,
		.index		= 6,
		.size		= 2,
		.flags		= UVC_CTRL_FLAG_SET_CUR | UVC_CTRL_FLAG_GET_MIN
				| UVC_CTRL_FLAG_GET_MAX | UVC_CTRL_FLAG_GET_RES
				| UVC_CTRL_FLAG_GET_DEF
				| UVC_CTRL_FLAG_AUTO_UPDATE,
	},
	{
		.entity		= UVC_GUID_UVC_CAMERA,
		.selector	= UVC_CT_IRIS_ABSOLUTE_CONTROL,
		.index		= 7,
		.size		= 2,
		.flags		= UVC_CTRL_FLAG_SET_CUR
				| UVC_CTRL_FLAG_GET_RANGE
				| UVC_CTRL_FLAG_RESTORE
				| UVC_CTRL_FLAG_AUTO_UPDATE,
	},
	{
		.entity		= UVC_GUID_UVC_CAMERA,
		.selector	= UVC_CT_IRIS_RELATIVE_CONTROL,
		.index		= 8,
		.size		= 1,
		.flags		= UVC_CTRL_FLAG_SET_CUR
				| UVC_CTRL_FLAG_AUTO_UPDATE,
	},
	{
		.entity		= UVC_GUID_UVC_CAMERA,
		.selector	= UVC_CT_ZOOM_ABSOLUTE_CONTROL,
		.index		= 9,
		.size		= 2,
		.flags		= UVC_CTRL_FLAG_SET_CUR
				| UVC_CTRL_FLAG_GET_RANGE
				| UVC_CTRL_FLAG_RESTORE
				| UVC_CTRL_FLAG_AUTO_UPDATE,
	},
	{
		.entity		= UVC_GUID_UVC_CAMERA,
		.selector	= UVC_CT_ZOOM_RELATIVE_CONTROL,
		.index		= 10,
		.size		= 3,
		.flags		= UVC_CTRL_FLAG_SET_CUR | UVC_CTRL_FLAG_GET_MIN
				| UVC_CTRL_FLAG_GET_MAX | UVC_CTRL_FLAG_GET_RES
				| UVC_CTRL_FLAG_GET_DEF
				| UVC_CTRL_FLAG_AUTO_UPDATE,
	},
	{
		.entity		= UVC_GUID_UVC_CAMERA,
		.selector	= UVC_CT_PANTILT_ABSOLUTE_CONTROL,
		.index		= 11,
		.size		= 8,
		.flags		= UVC_CTRL_FLAG_SET_CUR
				| UVC_CTRL_FLAG_GET_RANGE
				| UVC_CTRL_FLAG_RESTORE
				| UVC_CTRL_FLAG_AUTO_UPDATE,
	},
	{
		.entity		= UVC_GUID_UVC_CAMERA,
		.selector	= UVC_CT_PANTILT_RELATIVE_CONTROL,
		.index		= 12,
		.size		= 4,
		.flags		= UVC_CTRL_FLAG_SET_CUR
				| UVC_CTRL_FLAG_GET_RANGE
				| UVC_CTRL_FLAG_AUTO_UPDATE,
	},
	{
		.entity		= UVC_GUID_UVC_CAMERA,
		.selector	= UVC_CT_ROLL_ABSOLUTE_CONTROL,
		.index		= 13,
		.size		= 2,
		.flags		= UVC_CTRL_FLAG_SET_CUR
				| UVC_CTRL_FLAG_GET_RANGE
				| UVC_CTRL_FLAG_RESTORE
				| UVC_CTRL_FLAG_AUTO_UPDATE,
	},
	{
		.entity		= UVC_GUID_UVC_CAMERA,
		.selector	= UVC_CT_ROLL_RELATIVE_CONTROL,
		.index		= 14,
		.size		= 2,
		.flags		= UVC_CTRL_FLAG_SET_CUR | UVC_CTRL_FLAG_GET_MIN
				| UVC_CTRL_FLAG_GET_MAX | UVC_CTRL_FLAG_GET_RES
				| UVC_CTRL_FLAG_GET_DEF
				| UVC_CTRL_FLAG_AUTO_UPDATE,
	},
	{
		.entity		= UVC_GUID_UVC_CAMERA,
		.selector	= UVC_CT_FOCUS_AUTO_CONTROL,
		.index		= 17,
		.size		= 1,
		.flags		= UVC_CTRL_FLAG_SET_CUR | UVC_CTRL_FLAG_GET_CUR
				| UVC_CTRL_FLAG_GET_DEF | UVC_CTRL_FLAG_RESTORE,
	},
	{
		.entity		= UVC_GUID_UVC_CAMERA,
		.selector	= UVC_CT_PRIVACY_CONTROL,
		.index		= 18,
		.size		= 1,
		.flags		= UVC_CTRL_FLAG_SET_CUR | UVC_CTRL_FLAG_GET_CUR
				| UVC_CTRL_FLAG_RESTORE
				| UVC_CTRL_FLAG_AUTO_UPDATE,
	},
	{
		.entity		= UVC_GUID_EXT_GPIO_CONTROLLER,
		.selector	= UVC_CT_PRIVACY_CONTROL,
		.index		= 0,
		.size		= 1,
		.flags		= UVC_CTRL_FLAG_GET_CUR
				| UVC_CTRL_FLAG_AUTO_UPDATE,
	},
	{
		.entity		= UVC_GUID_UVC_CAMERA,
		.selector	= UVC_CT_REGION_OF_INTEREST_CONTROL,
		.index		= 21,
		.size		= 10,
		.flags		= UVC_CTRL_FLAG_SET_CUR | UVC_CTRL_FLAG_GET_CUR
				| UVC_CTRL_FLAG_GET_MIN | UVC_CTRL_FLAG_GET_MAX
				| UVC_CTRL_FLAG_GET_DEF
	},
};

static const u32 uvc_control_classes[] = {
	V4L2_CID_CAMERA_CLASS,
	V4L2_CID_USER_CLASS,
};

static const u32 uvc_control_classes[] = {
	V4L2_CID_CAMERA_CLASS,
	V4L2_CID_USER_CLASS,
};

static const struct uvc_menu_info power_line_frequency_controls[] = {
	{ 0, "Disabled" },
	{ 1, "50 Hz" },
	{ 2, "60 Hz" },
	{ 3, "Auto" },
};

static const struct uvc_menu_info exposure_auto_controls[] = {
	{ 2, "Auto Mode" },
	{ 1, "Manual Mode" },
	{ 4, "Shutter Priority Mode" },
	{ 8, "Aperture Priority Mode" },
};

static s32 uvc_ctrl_get_zoom(struct uvc_control_mapping *mapping,
	u8 query, const u8 *data)
{
	s8 zoom = (s8)data[0];

	switch (query) {
	case UVC_GET_CUR:
		return (zoom == 0) ? 0 : (zoom > 0 ? data[2] : -data[2]);

	case UVC_GET_MIN:
	case UVC_GET_MAX:
	case UVC_GET_RES:
	case UVC_GET_DEF:
	default:
		return data[2];
	}
}

static void uvc_ctrl_set_zoom(struct uvc_control_mapping *mapping,
	s32 value, u8 *data)
{
	data[0] = value == 0 ? 0 : (value > 0) ? 1 : 0xff;
	data[2] = min((int)abs(value), 0xff);
}

static s32 uvc_ctrl_get_rel_speed(struct uvc_control_mapping *mapping,
	u8 query, const u8 *data)
{
	unsigned int first = mapping->offset / 8;
	s8 rel = (s8)data[first];

	switch (query) {
	case UVC_GET_CUR:
		return (rel == 0) ? 0 : (rel > 0 ? data[first+1]
						 : -data[first+1]);
	case UVC_GET_MIN:
		return -data[first+1];
	case UVC_GET_MAX:
	case UVC_GET_RES:
	case UVC_GET_DEF:
	default:
		return data[first+1];
	}
}

static void uvc_ctrl_set_rel_speed(struct uvc_control_mapping *mapping,
	s32 value, u8 *data)
{
	unsigned int first = mapping->offset / 8;

	data[first] = value == 0 ? 0 : (value > 0) ? 1 : 0xff;
	data[first+1] = min_t(int, abs(value), 0xff);
}

static const struct uvc_control_mapping uvc_ctrl_mappings[] = {
	{
		.id		= V4L2_CID_BRIGHTNESS,
		.entity		= UVC_GUID_UVC_PROCESSING,
		.selector	= UVC_PU_BRIGHTNESS_CONTROL,
		.size		= 16,
		.offset		= 0,
		.v4l2_type	= V4L2_CTRL_TYPE_INTEGER,
		.data_type	= UVC_CTRL_DATA_TYPE_SIGNED,
	},
	{
		.id		= V4L2_CID_CONTRAST,
		.entity		= UVC_GUID_UVC_PROCESSING,
		.selector	= UVC_PU_CONTRAST_CONTROL,
		.size		= 16,
		.offset		= 0,
		.v4l2_type	= V4L2_CTRL_TYPE_INTEGER,
		.data_type	= UVC_CTRL_DATA_TYPE_UNSIGNED,
	},
	{
		.id		= V4L2_CID_HUE,
		.entity		= UVC_GUID_UVC_PROCESSING,
		.selector	= UVC_PU_HUE_CONTROL,
		.size		= 16,
		.offset		= 0,
		.v4l2_type	= V4L2_CTRL_TYPE_INTEGER,
		.data_type	= UVC_CTRL_DATA_TYPE_SIGNED,
		.master_id	= V4L2_CID_HUE_AUTO,
		.master_manual	= 0,
	},
	{
		.id		= V4L2_CID_SATURATION,
		.entity		= UVC_GUID_UVC_PROCESSING,
		.selector	= UVC_PU_SATURATION_CONTROL,
		.size		= 16,
		.offset		= 0,
		.v4l2_type	= V4L2_CTRL_TYPE_INTEGER,
		.data_type	= UVC_CTRL_DATA_TYPE_UNSIGNED,
	},
	{
		.id		= V4L2_CID_SHARPNESS,
		.entity		= UVC_GUID_UVC_PROCESSING,
		.selector	= UVC_PU_SHARPNESS_CONTROL,
		.size		= 16,
		.offset		= 0,
		.v4l2_type	= V4L2_CTRL_TYPE_INTEGER,
		.data_type	= UVC_CTRL_DATA_TYPE_UNSIGNED,
	},
	{
		.id		= V4L2_CID_GAMMA,
		.entity		= UVC_GUID_UVC_PROCESSING,
		.selector	= UVC_PU_GAMMA_CONTROL,
		.size		= 16,
		.offset		= 0,
		.v4l2_type	= V4L2_CTRL_TYPE_INTEGER,
		.data_type	= UVC_CTRL_DATA_TYPE_UNSIGNED,
	},
	{
		.id		= V4L2_CID_BACKLIGHT_COMPENSATION,
		.entity		= UVC_GUID_UVC_PROCESSING,
		.selector	= UVC_PU_BACKLIGHT_COMPENSATION_CONTROL,
		.size		= 16,
		.offset		= 0,
		.v4l2_type	= V4L2_CTRL_TYPE_INTEGER,
		.data_type	= UVC_CTRL_DATA_TYPE_UNSIGNED,
	},
	{
		.id		= V4L2_CID_GAIN,
		.entity		= UVC_GUID_UVC_PROCESSING,
		.selector	= UVC_PU_GAIN_CONTROL,
		.size		= 16,
		.offset		= 0,
		.v4l2_type	= V4L2_CTRL_TYPE_INTEGER,
		.data_type	= UVC_CTRL_DATA_TYPE_UNSIGNED,
	},
	{
<<<<<<< HEAD
=======
		.id		= V4L2_CID_POWER_LINE_FREQUENCY,
		.entity		= UVC_GUID_UVC_PROCESSING,
		.selector	= UVC_PU_POWER_LINE_FREQUENCY_CONTROL,
		.size		= 2,
		.offset		= 0,
		.v4l2_type	= V4L2_CTRL_TYPE_MENU,
		.data_type	= UVC_CTRL_DATA_TYPE_ENUM,
		.menu_info	= power_line_frequency_controls,
		.menu_count	= ARRAY_SIZE(power_line_frequency_controls),
	},
	{
>>>>>>> abddfcf7
		.id		= V4L2_CID_HUE_AUTO,
		.entity		= UVC_GUID_UVC_PROCESSING,
		.selector	= UVC_PU_HUE_AUTO_CONTROL,
		.size		= 1,
		.offset		= 0,
		.v4l2_type	= V4L2_CTRL_TYPE_BOOLEAN,
		.data_type	= UVC_CTRL_DATA_TYPE_BOOLEAN,
		.slave_ids	= { V4L2_CID_HUE, },
	},
	{
		.id		= V4L2_CID_EXPOSURE_AUTO,
		.entity		= UVC_GUID_UVC_CAMERA,
		.selector	= UVC_CT_AE_MODE_CONTROL,
		.size		= 4,
		.offset		= 0,
		.v4l2_type	= V4L2_CTRL_TYPE_MENU,
		.data_type	= UVC_CTRL_DATA_TYPE_BITMASK,
		.menu_info	= exposure_auto_controls,
		.menu_count	= ARRAY_SIZE(exposure_auto_controls),
		.slave_ids	= { V4L2_CID_EXPOSURE_ABSOLUTE, },
	},
	{
		.id		= V4L2_CID_EXPOSURE_AUTO_PRIORITY,
		.entity		= UVC_GUID_UVC_CAMERA,
		.selector	= UVC_CT_AE_PRIORITY_CONTROL,
		.size		= 1,
		.offset		= 0,
		.v4l2_type	= V4L2_CTRL_TYPE_BOOLEAN,
		.data_type	= UVC_CTRL_DATA_TYPE_BOOLEAN,
	},
	{
		.id		= V4L2_CID_EXPOSURE_ABSOLUTE,
		.entity		= UVC_GUID_UVC_CAMERA,
		.selector	= UVC_CT_EXPOSURE_TIME_ABSOLUTE_CONTROL,
		.size		= 32,
		.offset		= 0,
		.v4l2_type	= V4L2_CTRL_TYPE_INTEGER,
		.data_type	= UVC_CTRL_DATA_TYPE_UNSIGNED,
		.master_id	= V4L2_CID_EXPOSURE_AUTO,
		.master_manual	= V4L2_EXPOSURE_MANUAL,
	},
	{
		.id		= V4L2_CID_AUTO_WHITE_BALANCE,
		.entity		= UVC_GUID_UVC_PROCESSING,
		.selector	= UVC_PU_WHITE_BALANCE_TEMPERATURE_AUTO_CONTROL,
		.size		= 1,
		.offset		= 0,
		.v4l2_type	= V4L2_CTRL_TYPE_BOOLEAN,
		.data_type	= UVC_CTRL_DATA_TYPE_BOOLEAN,
		.slave_ids	= { V4L2_CID_WHITE_BALANCE_TEMPERATURE, },
	},
	{
		.id		= V4L2_CID_WHITE_BALANCE_TEMPERATURE,
		.entity		= UVC_GUID_UVC_PROCESSING,
		.selector	= UVC_PU_WHITE_BALANCE_TEMPERATURE_CONTROL,
		.size		= 16,
		.offset		= 0,
		.v4l2_type	= V4L2_CTRL_TYPE_INTEGER,
		.data_type	= UVC_CTRL_DATA_TYPE_UNSIGNED,
		.master_id	= V4L2_CID_AUTO_WHITE_BALANCE,
		.master_manual	= 0,
	},
	{
		.id		= V4L2_CID_AUTO_WHITE_BALANCE,
		.entity		= UVC_GUID_UVC_PROCESSING,
		.selector	= UVC_PU_WHITE_BALANCE_COMPONENT_AUTO_CONTROL,
		.size		= 1,
		.offset		= 0,
		.v4l2_type	= V4L2_CTRL_TYPE_BOOLEAN,
		.data_type	= UVC_CTRL_DATA_TYPE_BOOLEAN,
		.slave_ids	= { V4L2_CID_BLUE_BALANCE,
				    V4L2_CID_RED_BALANCE },
	},
	{
		.id		= V4L2_CID_BLUE_BALANCE,
		.entity		= UVC_GUID_UVC_PROCESSING,
		.selector	= UVC_PU_WHITE_BALANCE_COMPONENT_CONTROL,
		.size		= 16,
		.offset		= 0,
		.v4l2_type	= V4L2_CTRL_TYPE_INTEGER,
		.data_type	= UVC_CTRL_DATA_TYPE_SIGNED,
		.master_id	= V4L2_CID_AUTO_WHITE_BALANCE,
		.master_manual	= 0,
	},
	{
		.id		= V4L2_CID_RED_BALANCE,
		.entity		= UVC_GUID_UVC_PROCESSING,
		.selector	= UVC_PU_WHITE_BALANCE_COMPONENT_CONTROL,
		.size		= 16,
		.offset		= 16,
		.v4l2_type	= V4L2_CTRL_TYPE_INTEGER,
		.data_type	= UVC_CTRL_DATA_TYPE_SIGNED,
		.master_id	= V4L2_CID_AUTO_WHITE_BALANCE,
		.master_manual	= 0,
	},
	{
		.id		= V4L2_CID_FOCUS_ABSOLUTE,
		.entity		= UVC_GUID_UVC_CAMERA,
		.selector	= UVC_CT_FOCUS_ABSOLUTE_CONTROL,
		.size		= 16,
		.offset		= 0,
		.v4l2_type	= V4L2_CTRL_TYPE_INTEGER,
		.data_type	= UVC_CTRL_DATA_TYPE_UNSIGNED,
		.master_id	= V4L2_CID_FOCUS_AUTO,
		.master_manual	= 0,
	},
	{
		.id		= V4L2_CID_FOCUS_AUTO,
		.entity		= UVC_GUID_UVC_CAMERA,
		.selector	= UVC_CT_FOCUS_AUTO_CONTROL,
		.size		= 1,
		.offset		= 0,
		.v4l2_type	= V4L2_CTRL_TYPE_BOOLEAN,
		.data_type	= UVC_CTRL_DATA_TYPE_BOOLEAN,
		.slave_ids	= { V4L2_CID_FOCUS_ABSOLUTE, },
	},
	{
		.id		= V4L2_CID_IRIS_ABSOLUTE,
		.entity		= UVC_GUID_UVC_CAMERA,
		.selector	= UVC_CT_IRIS_ABSOLUTE_CONTROL,
		.size		= 16,
		.offset		= 0,
		.v4l2_type	= V4L2_CTRL_TYPE_INTEGER,
		.data_type	= UVC_CTRL_DATA_TYPE_UNSIGNED,
	},
	{
		.id		= V4L2_CID_IRIS_RELATIVE,
		.entity		= UVC_GUID_UVC_CAMERA,
		.selector	= UVC_CT_IRIS_RELATIVE_CONTROL,
		.size		= 8,
		.offset		= 0,
		.v4l2_type	= V4L2_CTRL_TYPE_INTEGER,
		.data_type	= UVC_CTRL_DATA_TYPE_SIGNED,
	},
	{
		.id		= V4L2_CID_ZOOM_ABSOLUTE,
		.entity		= UVC_GUID_UVC_CAMERA,
		.selector	= UVC_CT_ZOOM_ABSOLUTE_CONTROL,
		.size		= 16,
		.offset		= 0,
		.v4l2_type	= V4L2_CTRL_TYPE_INTEGER,
		.data_type	= UVC_CTRL_DATA_TYPE_UNSIGNED,
	},
	{
		.id		= V4L2_CID_ZOOM_CONTINUOUS,
		.entity		= UVC_GUID_UVC_CAMERA,
		.selector	= UVC_CT_ZOOM_RELATIVE_CONTROL,
		.size		= 0,
		.offset		= 0,
		.v4l2_type	= V4L2_CTRL_TYPE_INTEGER,
		.data_type	= UVC_CTRL_DATA_TYPE_SIGNED,
		.get		= uvc_ctrl_get_zoom,
		.set		= uvc_ctrl_set_zoom,
	},
	{
		.id		= V4L2_CID_PAN_ABSOLUTE,
		.entity		= UVC_GUID_UVC_CAMERA,
		.selector	= UVC_CT_PANTILT_ABSOLUTE_CONTROL,
		.size		= 32,
		.offset		= 0,
		.v4l2_type	= V4L2_CTRL_TYPE_INTEGER,
		.data_type	= UVC_CTRL_DATA_TYPE_SIGNED,
	},
	{
		.id		= V4L2_CID_TILT_ABSOLUTE,
		.entity		= UVC_GUID_UVC_CAMERA,
		.selector	= UVC_CT_PANTILT_ABSOLUTE_CONTROL,
		.size		= 32,
		.offset		= 32,
		.v4l2_type	= V4L2_CTRL_TYPE_INTEGER,
		.data_type	= UVC_CTRL_DATA_TYPE_SIGNED,
	},
	{
		.id		= V4L2_CID_PAN_SPEED,
		.entity		= UVC_GUID_UVC_CAMERA,
		.selector	= UVC_CT_PANTILT_RELATIVE_CONTROL,
		.size		= 16,
		.offset		= 0,
		.v4l2_type	= V4L2_CTRL_TYPE_INTEGER,
		.data_type	= UVC_CTRL_DATA_TYPE_SIGNED,
		.get		= uvc_ctrl_get_rel_speed,
		.set		= uvc_ctrl_set_rel_speed,
	},
	{
		.id		= V4L2_CID_TILT_SPEED,
		.entity		= UVC_GUID_UVC_CAMERA,
		.selector	= UVC_CT_PANTILT_RELATIVE_CONTROL,
		.size		= 16,
		.offset		= 16,
		.v4l2_type	= V4L2_CTRL_TYPE_INTEGER,
		.data_type	= UVC_CTRL_DATA_TYPE_SIGNED,
		.get		= uvc_ctrl_get_rel_speed,
		.set		= uvc_ctrl_set_rel_speed,
	},
	{
		.id		= V4L2_CID_PRIVACY,
		.entity		= UVC_GUID_UVC_CAMERA,
		.selector	= UVC_CT_PRIVACY_CONTROL,
		.size		= 1,
		.offset		= 0,
		.v4l2_type	= V4L2_CTRL_TYPE_BOOLEAN,
		.data_type	= UVC_CTRL_DATA_TYPE_BOOLEAN,
	},
	{
		.id		= V4L2_CID_PRIVACY,
		.entity		= UVC_GUID_EXT_GPIO_CONTROLLER,
		.selector	= UVC_CT_PRIVACY_CONTROL,
		.size		= 1,
		.offset		= 0,
		.v4l2_type	= V4L2_CTRL_TYPE_BOOLEAN,
		.data_type	= UVC_CTRL_DATA_TYPE_BOOLEAN,
	},
	{
		.id		= V4L2_CID_REGION_OF_INTEREST_AUTO,
		.entity		= UVC_GUID_UVC_CAMERA,
		.selector	= UVC_CT_REGION_OF_INTEREST_CONTROL,
		.size		= 16,
		.offset		= 64,
		.v4l2_type	= V4L2_CTRL_TYPE_BITMASK,
		.data_type	= UVC_CTRL_DATA_TYPE_BITMASK,
	},
};

static const struct uvc_control_mapping uvc_ctrl_mappings_uvc11[] = {
	{
		.id		= V4L2_CID_POWER_LINE_FREQUENCY,
		.entity		= UVC_GUID_UVC_PROCESSING,
		.selector	= UVC_PU_POWER_LINE_FREQUENCY_CONTROL,
		.size		= 2,
		.offset		= 0,
		.v4l2_type	= V4L2_CTRL_TYPE_MENU,
		.data_type	= UVC_CTRL_DATA_TYPE_ENUM,
		.menu_info	= power_line_frequency_controls,
		.menu_count	= ARRAY_SIZE(power_line_frequency_controls) - 1,
	},
};

static const struct uvc_control_mapping uvc_ctrl_mappings_uvc15[] = {
	{
		.id		= V4L2_CID_POWER_LINE_FREQUENCY,
		.entity		= UVC_GUID_UVC_PROCESSING,
		.selector	= UVC_PU_POWER_LINE_FREQUENCY_CONTROL,
		.size		= 2,
		.offset		= 0,
		.v4l2_type	= V4L2_CTRL_TYPE_MENU,
		.data_type	= UVC_CTRL_DATA_TYPE_ENUM,
		.menu_info	= power_line_frequency_controls,
		.menu_count	= ARRAY_SIZE(power_line_frequency_controls),
	},
};

/* ------------------------------------------------------------------------
 * Utility functions
 */

static inline u8 *uvc_ctrl_data(struct uvc_control *ctrl, int id)
{
	return ctrl->uvc_data + id * ctrl->info.size;
}

static inline int uvc_test_bit(const u8 *data, int bit)
{
	return (data[bit >> 3] >> (bit & 7)) & 1;
}

static inline void uvc_clear_bit(u8 *data, int bit)
{
	data[bit >> 3] &= ~(1 << (bit & 7));
}

/* Extract the bit string specified by mapping->offset and mapping->size
 * from the little-endian data stored at 'data' and return the result as
 * a signed 32bit integer. Sign extension will be performed if the mapping
 * references a signed data type.
 */
static s32 uvc_get_le_value(struct uvc_control_mapping *mapping,
	u8 query, const u8 *data)
{
	int bits = mapping->size;
	int offset = mapping->offset;
	s32 value = 0;
	u8 mask;

	data += offset / 8;
	offset &= 7;
	mask = ((1LL << bits) - 1) << offset;

	while (1) {
		u8 byte = *data & mask;
		value |= offset > 0 ? (byte >> offset) : (byte << (-offset));
		bits -= 8 - (offset > 0 ? offset : 0);
		if (bits <= 0)
			break;

		offset -= 8;
		mask = (1 << bits) - 1;
		data++;
	}

	/* Sign-extend the value if needed. */
	if (mapping->data_type == UVC_CTRL_DATA_TYPE_SIGNED)
		value |= -(value & (1 << (mapping->size - 1)));

	return value;
}

/* Set the bit string specified by mapping->offset and mapping->size
 * in the little-endian data stored at 'data' to the value 'value'.
 */
static void uvc_set_le_value(struct uvc_control_mapping *mapping,
	s32 value, u8 *data)
{
	int bits = mapping->size;
	int offset = mapping->offset;
	u8 mask;

	/* According to the v4l2 spec, writing any value to a button control
	 * should result in the action belonging to the button control being
	 * triggered. UVC devices however want to see a 1 written -> override
	 * value.
	 */
	if (mapping->v4l2_type == V4L2_CTRL_TYPE_BUTTON)
		value = -1;

	data += offset / 8;
	offset &= 7;

	for (; bits > 0; data++) {
		mask = ((1LL << bits) - 1) << offset;
		*data = (*data & ~mask) | ((value << offset) & mask);
		value >>= offset ? offset : 8;
		bits -= 8 - offset;
		offset = 0;
	}
}

/* ------------------------------------------------------------------------
 * Terminal and unit management
 */

static int uvc_entity_match_guid(const struct uvc_entity *entity,
				 const u8 guid[16])
{
	return memcmp(entity->guid, guid, sizeof(entity->guid)) == 0;
}

/* ------------------------------------------------------------------------
 * UVC Controls
 */

static void __uvc_find_control(struct uvc_entity *entity, u32 v4l2_id,
	struct uvc_control_mapping **mapping, struct uvc_control **control,
	int next)
{
	struct uvc_control *ctrl;
	struct uvc_control_mapping *map;
	unsigned int i;

	if (entity == NULL)
		return;

	for (i = 0; i < entity->ncontrols; ++i) {
		ctrl = &entity->controls[i];
		if (!ctrl->initialized)
			continue;

		list_for_each_entry(map, &ctrl->info.mappings, list) {
			if ((map->id == v4l2_id) && !next) {
				*control = ctrl;
				*mapping = map;
				return;
			}

			if ((*mapping == NULL || (*mapping)->id > map->id) &&
			    (map->id > v4l2_id) && next) {
				*control = ctrl;
				*mapping = map;
			}
		}
	}
}

static struct uvc_control *uvc_find_control(struct uvc_video_chain *chain,
	u32 v4l2_id, struct uvc_control_mapping **mapping)
{
	struct uvc_control *ctrl = NULL;
	struct uvc_entity *entity;
	int next = v4l2_id & V4L2_CTRL_FLAG_NEXT_CTRL;

	*mapping = NULL;

	/* Mask the query flags. */
	v4l2_id &= V4L2_CTRL_ID_MASK;

	/* Find the control. */
	list_for_each_entry(entity, &chain->entities, chain) {
		__uvc_find_control(entity, v4l2_id, mapping, &ctrl, next);
		if (ctrl && !next)
			return ctrl;
	}

	if (ctrl == NULL && !next)
		uvc_dbg(chain->dev, CONTROL, "Control 0x%08x not found\n",
			v4l2_id);

	return ctrl;
}

static int uvc_ctrl_populate_cache(struct uvc_video_chain *chain,
	struct uvc_control *ctrl)
{
	int ret;

	if (ctrl->info.flags & UVC_CTRL_FLAG_GET_DEF) {
		ret = uvc_query_ctrl(chain->dev, UVC_GET_DEF, ctrl->entity->id,
				     chain->dev->intfnum, ctrl->info.selector,
				     uvc_ctrl_data(ctrl, UVC_CTRL_DATA_DEF),
				     ctrl->info.size);
		if (ret < 0)
			return ret;
	}

	if (ctrl->info.flags & UVC_CTRL_FLAG_GET_MIN) {
		ret = uvc_query_ctrl(chain->dev, UVC_GET_MIN, ctrl->entity->id,
				     chain->dev->intfnum, ctrl->info.selector,
				     uvc_ctrl_data(ctrl, UVC_CTRL_DATA_MIN),
				     ctrl->info.size);
		if (ret < 0)
			return ret;
	}
	if (ctrl->info.flags & UVC_CTRL_FLAG_GET_MAX) {
		ret = uvc_query_ctrl(chain->dev, UVC_GET_MAX, ctrl->entity->id,
				     chain->dev->intfnum, ctrl->info.selector,
				     uvc_ctrl_data(ctrl, UVC_CTRL_DATA_MAX),
				     ctrl->info.size);
		if (ret < 0)
			return ret;
	}
	if (ctrl->info.flags & UVC_CTRL_FLAG_GET_RES) {
		ret = uvc_query_ctrl(chain->dev, UVC_GET_RES, ctrl->entity->id,
				     chain->dev->intfnum, ctrl->info.selector,
				     uvc_ctrl_data(ctrl, UVC_CTRL_DATA_RES),
				     ctrl->info.size);
		if (ret < 0) {
			if (UVC_ENTITY_TYPE(ctrl->entity) !=
			    UVC_VC_EXTENSION_UNIT)
				return ret;

			/* GET_RES is mandatory for XU controls, but some
			 * cameras still choke on it. Ignore errors and set the
			 * resolution value to zero.
			 */
			uvc_warn_once(chain->dev, UVC_WARN_XU_GET_RES,
				      "UVC non compliance - GET_RES failed on "
				      "an XU control. Enabling workaround.\n");
			memset(uvc_ctrl_data(ctrl, UVC_CTRL_DATA_RES), 0,
			       ctrl->info.size);
		}
	}

	ctrl->cached = 1;
	return 0;
}

static s32 __uvc_ctrl_get_value(struct uvc_control_mapping *mapping,
				const u8 *data)
{
	s32 value = mapping->get(mapping, UVC_GET_CUR, data);

	if (mapping->v4l2_type == V4L2_CTRL_TYPE_MENU) {
		const struct uvc_menu_info *menu = mapping->menu_info;
		unsigned int i;

		for (i = 0; i < mapping->menu_count; ++i, ++menu) {
			if (menu->value == value) {
				value = i;
				break;
			}
		}
	}

	return value;
}

static int __uvc_ctrl_load_cur(struct uvc_video_chain *chain,
			       struct uvc_control *ctrl)
{
	u8 *data;
	int ret;

	if (ctrl->loaded)
		return 0;

	data = uvc_ctrl_data(ctrl, UVC_CTRL_DATA_CURRENT);

	if ((ctrl->info.flags & UVC_CTRL_FLAG_GET_CUR) == 0) {
		memset(data, 0, ctrl->info.size);
		ctrl->loaded = 1;

		return 0;
	}

	if (ctrl->entity->get_cur)
		ret = ctrl->entity->get_cur(chain->dev, ctrl->entity,
					    ctrl->info.selector, data,
					    ctrl->info.size);
	else
		ret = uvc_query_ctrl(chain->dev, UVC_GET_CUR,
				     ctrl->entity->id, chain->dev->intfnum,
				     ctrl->info.selector, data,
				     ctrl->info.size);

	if (ret < 0)
		return ret;

	ctrl->loaded = 1;

	return ret;
}

static int __uvc_ctrl_get(struct uvc_video_chain *chain,
			  struct uvc_control *ctrl,
			  struct uvc_control_mapping *mapping,
			  s32 *value)
{
	int ret;

	if ((ctrl->info.flags & UVC_CTRL_FLAG_GET_CUR) == 0)
		return -EACCES;

	ret = __uvc_ctrl_load_cur(chain, ctrl);
	if (ret < 0)
		return ret;

	*value = __uvc_ctrl_get_value(mapping,
				uvc_ctrl_data(ctrl, UVC_CTRL_DATA_CURRENT));

	return 0;
}

static int __uvc_query_v4l2_class(struct uvc_video_chain *chain, u32 req_id,
				  u32 found_id)
{
	bool find_next = req_id & V4L2_CTRL_FLAG_NEXT_CTRL;
	unsigned int i;

	req_id &= V4L2_CTRL_ID_MASK;

	for (i = 0; i < ARRAY_SIZE(uvc_control_classes); i++) {
		if (!(chain->ctrl_class_bitmap & BIT(i)))
			continue;
		if (!find_next) {
			if (uvc_control_classes[i] == req_id)
				return i;
			continue;
		}
		if (uvc_control_classes[i] > req_id &&
		    uvc_control_classes[i] < found_id)
			return i;
	}

	return -ENODEV;
}

static int uvc_query_v4l2_class(struct uvc_video_chain *chain, u32 req_id,
				u32 found_id, struct v4l2_queryctrl *v4l2_ctrl)
{
	int idx;

	idx = __uvc_query_v4l2_class(chain, req_id, found_id);
	if (idx < 0)
		return -ENODEV;

	memset(v4l2_ctrl, 0, sizeof(*v4l2_ctrl));
	v4l2_ctrl->id = uvc_control_classes[idx];
	strscpy(v4l2_ctrl->name, v4l2_ctrl_get_name(v4l2_ctrl->id),
		sizeof(v4l2_ctrl->name));
	v4l2_ctrl->type = V4L2_CTRL_TYPE_CTRL_CLASS;
	v4l2_ctrl->flags = V4L2_CTRL_FLAG_WRITE_ONLY
			 | V4L2_CTRL_FLAG_READ_ONLY;
	return 0;
}

<<<<<<< HEAD
int uvc_ctrl_is_accessible(struct uvc_video_chain *chain, u32 v4l2_id,
			   bool read)
{
	struct uvc_control_mapping *mapping;
	struct uvc_control *ctrl;
=======
/*
 * Check if control @v4l2_id can be accessed by the given control @ioctl
 * (VIDIOC_G_EXT_CTRLS, VIDIOC_TRY_EXT_CTRLS or VIDIOC_S_EXT_CTRLS).
 *
 * For set operations on slave controls, check if the master's value is set to
 * manual, either in the others controls set in the same ioctl call, or from
 * the master's current value. This catches VIDIOC_S_EXT_CTRLS calls that set
 * both the master and slave control, such as for instance setting
 * auto_exposure=1, exposure_time_absolute=251.
 */
int uvc_ctrl_is_accessible(struct uvc_video_chain *chain, u32 v4l2_id,
			   const struct v4l2_ext_controls *ctrls,
			   unsigned long ioctl)
{
	struct uvc_control_mapping *master_map = NULL;
	struct uvc_control *master_ctrl = NULL;
	struct uvc_control_mapping *mapping;
	struct uvc_control *ctrl;
	bool read = ioctl == VIDIOC_G_EXT_CTRLS;
	s32 val;
	int ret;
	int i;
>>>>>>> abddfcf7

	if (__uvc_query_v4l2_class(chain, v4l2_id, 0) >= 0)
		return -EACCES;

	ctrl = uvc_find_control(chain, v4l2_id, &mapping);
	if (!ctrl)
		return -EINVAL;

	if (!(ctrl->info.flags & UVC_CTRL_FLAG_GET_CUR) && read)
		return -EACCES;

	if (!(ctrl->info.flags & UVC_CTRL_FLAG_SET_CUR) && !read)
		return -EACCES;

<<<<<<< HEAD
=======
	if (ioctl != VIDIOC_S_EXT_CTRLS || !mapping->master_id)
		return 0;

	/*
	 * Iterate backwards in cases where the master control is accessed
	 * multiple times in the same ioctl. We want the last value.
	 */
	for (i = ctrls->count - 1; i >= 0; i--) {
		if (ctrls->controls[i].id == mapping->master_id)
			return ctrls->controls[i].value ==
					mapping->master_manual ? 0 : -EACCES;
	}

	__uvc_find_control(ctrl->entity, mapping->master_id, &master_map,
			   &master_ctrl, 0);

	if (!master_ctrl || !(master_ctrl->info.flags & UVC_CTRL_FLAG_GET_CUR))
		return 0;

	ret = __uvc_ctrl_get(chain, master_ctrl, master_map, &val);
	if (ret >= 0 && val != mapping->master_manual)
		return -EACCES;

>>>>>>> abddfcf7
	return 0;
}

static const char *uvc_map_get_name(const struct uvc_control_mapping *map)
{
	const char *name;

	if (map->name)
		return map->name;

	name = v4l2_ctrl_get_name(map->id);
	if (name)
		return name;

	return "Unknown Control";
}

<<<<<<< HEAD
static u32 uvc_get_ctrl_bitmap(struct uvc_control *ctrl,
			       struct uvc_control_mapping *mapping)
{
	/*
	 * Some controls, like CT_AE_MODE_CONTROL use GET_RES to
	 * represent the number of bits supported, those controls
	 * do not list GET_MAX as supported.
	 */
	if (ctrl->info.flags & UVC_CTRL_FLAG_GET_MAX)
		return mapping->get(mapping, UVC_GET_MAX,
				    uvc_ctrl_data(ctrl, UVC_CTRL_DATA_MAX));

	if (ctrl->info.flags & UVC_CTRL_FLAG_GET_RES)
		return mapping->get(mapping, UVC_GET_RES,
				    uvc_ctrl_data(ctrl, UVC_CTRL_DATA_RES));

	return ~0;
}

=======
>>>>>>> abddfcf7
static int __uvc_query_v4l2_ctrl(struct uvc_video_chain *chain,
	struct uvc_control *ctrl,
	struct uvc_control_mapping *mapping,
	struct v4l2_queryctrl *v4l2_ctrl)
{
	struct uvc_control_mapping *master_map = NULL;
	struct uvc_control *master_ctrl = NULL;
	const struct uvc_menu_info *menu;
	unsigned int i;

	memset(v4l2_ctrl, 0, sizeof(*v4l2_ctrl));
	v4l2_ctrl->id = mapping->id;
	v4l2_ctrl->type = mapping->v4l2_type;
	strscpy(v4l2_ctrl->name, uvc_map_get_name(mapping),
		sizeof(v4l2_ctrl->name));
	v4l2_ctrl->flags = 0;

	if (!(ctrl->info.flags & UVC_CTRL_FLAG_GET_CUR))
		v4l2_ctrl->flags |= V4L2_CTRL_FLAG_WRITE_ONLY;
	if (!(ctrl->info.flags & UVC_CTRL_FLAG_SET_CUR))
		v4l2_ctrl->flags |= V4L2_CTRL_FLAG_READ_ONLY;

	if (mapping->master_id)
		__uvc_find_control(ctrl->entity, mapping->master_id,
				   &master_map, &master_ctrl, 0);
	if (master_ctrl && (master_ctrl->info.flags & UVC_CTRL_FLAG_GET_CUR)) {
		s32 val;
		int ret = __uvc_ctrl_get(chain, master_ctrl, master_map, &val);
		if (ret < 0)
			return ret;

		if (val != mapping->master_manual)
				v4l2_ctrl->flags |= V4L2_CTRL_FLAG_INACTIVE;
	}

	if (!ctrl->cached) {
		int ret = uvc_ctrl_populate_cache(chain, ctrl);
		if (ret < 0)
			return ret;
	}

	if (ctrl->info.flags & UVC_CTRL_FLAG_GET_DEF) {
		v4l2_ctrl->default_value = mapping->get(mapping, UVC_GET_DEF,
				uvc_ctrl_data(ctrl, UVC_CTRL_DATA_DEF));
	}

	switch (mapping->v4l2_type) {
	case V4L2_CTRL_TYPE_MENU:
		v4l2_ctrl->minimum = 0;
		v4l2_ctrl->maximum = mapping->menu_count - 1;
		v4l2_ctrl->step = 1;

		menu = mapping->menu_info;
		for (i = 0; i < mapping->menu_count; ++i, ++menu) {
			if (menu->value == v4l2_ctrl->default_value) {
				v4l2_ctrl->default_value = i;
				break;
			}
		}

		return 0;

	case V4L2_CTRL_TYPE_BOOLEAN:
		v4l2_ctrl->minimum = 0;
		v4l2_ctrl->maximum = 1;
		v4l2_ctrl->step = 1;
		return 0;

	case V4L2_CTRL_TYPE_BUTTON:
		v4l2_ctrl->minimum = 0;
		v4l2_ctrl->maximum = 0;
		v4l2_ctrl->step = 0;
		return 0;

	case V4L2_CTRL_TYPE_BITMASK:
		v4l2_ctrl->minimum = 0;
		v4l2_ctrl->maximum = uvc_get_ctrl_bitmap(ctrl, mapping);
		v4l2_ctrl->step = 0;
		return 0;

	default:
		break;
	}

	if (ctrl->info.flags & UVC_CTRL_FLAG_GET_MIN)
		v4l2_ctrl->minimum = mapping->get(mapping, UVC_GET_MIN,
				     uvc_ctrl_data(ctrl, UVC_CTRL_DATA_MIN));

	if (ctrl->info.flags & UVC_CTRL_FLAG_GET_MAX)
		v4l2_ctrl->maximum = mapping->get(mapping, UVC_GET_MAX,
				     uvc_ctrl_data(ctrl, UVC_CTRL_DATA_MAX));

	if (ctrl->info.flags & UVC_CTRL_FLAG_GET_RES)
		v4l2_ctrl->step = mapping->get(mapping, UVC_GET_RES,
				  uvc_ctrl_data(ctrl, UVC_CTRL_DATA_RES));

	return 0;
}

int uvc_query_v4l2_ctrl(struct uvc_video_chain *chain,
	struct v4l2_queryctrl *v4l2_ctrl)
{
	struct uvc_control *ctrl;
	struct uvc_control_mapping *mapping;
	int ret;

	ret = mutex_lock_interruptible(&chain->ctrl_mutex);
	if (ret < 0)
		return -ERESTARTSYS;

	/* Check if the ctrl is a know class */
	if (!(v4l2_ctrl->id & V4L2_CTRL_FLAG_NEXT_CTRL)) {
		ret = uvc_query_v4l2_class(chain, v4l2_ctrl->id, 0, v4l2_ctrl);
		if (!ret)
			goto done;
	}

	ctrl = uvc_find_control(chain, v4l2_ctrl->id, &mapping);
	if (ctrl == NULL) {
		ret = -EINVAL;
		goto done;
	}

	/*
	 * If we're enumerating control with V4L2_CTRL_FLAG_NEXT_CTRL, check if
	 * a class should be inserted between the previous control and the one
	 * we have just found.
	 */
	if (v4l2_ctrl->id & V4L2_CTRL_FLAG_NEXT_CTRL) {
		ret = uvc_query_v4l2_class(chain, v4l2_ctrl->id, mapping->id,
					   v4l2_ctrl);
		if (!ret)
			goto done;
	}

	ret = __uvc_query_v4l2_ctrl(chain, ctrl, mapping, v4l2_ctrl);
done:
	mutex_unlock(&chain->ctrl_mutex);
	return ret;
}

/*
 * Mapping V4L2 controls to UVC controls can be straightforward if done well.
 * Most of the UVC controls exist in V4L2, and can be mapped directly. Some
 * must be grouped (for instance the Red Balance, Blue Balance and Do White
 * Balance V4L2 controls use the White Balance Component UVC control) or
 * otherwise translated. The approach we take here is to use a translation
 * table for the controls that can be mapped directly, and handle the others
 * manually.
 */
int uvc_query_v4l2_menu(struct uvc_video_chain *chain,
	struct v4l2_querymenu *query_menu)
{
	const struct uvc_menu_info *menu_info;
	struct uvc_control_mapping *mapping;
	struct uvc_control *ctrl;
	u32 index = query_menu->index;
	u32 id = query_menu->id;
	int ret;

	memset(query_menu, 0, sizeof(*query_menu));
	query_menu->id = id;
	query_menu->index = index;

	ret = mutex_lock_interruptible(&chain->ctrl_mutex);
	if (ret < 0)
		return -ERESTARTSYS;

	ctrl = uvc_find_control(chain, query_menu->id, &mapping);
	if (ctrl == NULL || mapping->v4l2_type != V4L2_CTRL_TYPE_MENU) {
		ret = -EINVAL;
		goto done;
	}

	if (query_menu->index >= mapping->menu_count) {
		ret = -EINVAL;
		goto done;
	}

	menu_info = &mapping->menu_info[query_menu->index];

	if (mapping->data_type == UVC_CTRL_DATA_TYPE_BITMASK) {
		if (!ctrl->cached) {
			ret = uvc_ctrl_populate_cache(chain, ctrl);
			if (ret < 0)
				goto done;
		}

		if (!(uvc_get_ctrl_bitmap(ctrl, mapping) & menu_info->value)) {
			ret = -EINVAL;
			goto done;
		}
	}

	strscpy(query_menu->name, menu_info->name, sizeof(query_menu->name));

done:
	mutex_unlock(&chain->ctrl_mutex);
	return ret;
}

/* --------------------------------------------------------------------------
 * Ctrl event handling
 */

static void uvc_ctrl_fill_event(struct uvc_video_chain *chain,
	struct v4l2_event *ev,
	struct uvc_control *ctrl,
	struct uvc_control_mapping *mapping,
	s32 value, u32 changes)
{
	struct v4l2_queryctrl v4l2_ctrl;

	__uvc_query_v4l2_ctrl(chain, ctrl, mapping, &v4l2_ctrl);

	memset(ev, 0, sizeof(*ev));
	ev->type = V4L2_EVENT_CTRL;
	ev->id = v4l2_ctrl.id;
	ev->u.ctrl.value = value;
	ev->u.ctrl.changes = changes;
	ev->u.ctrl.type = v4l2_ctrl.type;
	ev->u.ctrl.flags = v4l2_ctrl.flags;
	ev->u.ctrl.minimum = v4l2_ctrl.minimum;
	ev->u.ctrl.maximum = v4l2_ctrl.maximum;
	ev->u.ctrl.step = v4l2_ctrl.step;
	ev->u.ctrl.default_value = v4l2_ctrl.default_value;
}

/*
 * Send control change events to all subscribers for the @ctrl control. By
 * default the subscriber that generated the event, as identified by @handle,
 * is not notified unless it has set the V4L2_EVENT_SUB_FL_ALLOW_FEEDBACK flag.
 * @handle can be NULL for asynchronous events related to auto-update controls,
 * in which case all subscribers are notified.
 */
static void uvc_ctrl_send_event(struct uvc_video_chain *chain,
	struct uvc_fh *handle, struct uvc_control *ctrl,
	struct uvc_control_mapping *mapping, s32 value, u32 changes)
{
	struct v4l2_fh *originator = handle ? &handle->vfh : NULL;
	struct v4l2_subscribed_event *sev;
	struct v4l2_event ev;

	if (list_empty(&mapping->ev_subs))
		return;

	uvc_ctrl_fill_event(chain, &ev, ctrl, mapping, value, changes);

	list_for_each_entry(sev, &mapping->ev_subs, node) {
		if (sev->fh != originator ||
		    (sev->flags & V4L2_EVENT_SUB_FL_ALLOW_FEEDBACK) ||
		    (changes & V4L2_EVENT_CTRL_CH_FLAGS))
			v4l2_event_queue_fh(sev->fh, &ev);
	}
}

/*
 * Send control change events for the slave of the @master control identified
 * by the V4L2 ID @slave_id. The @handle identifies the event subscriber that
 * generated the event and may be NULL for auto-update events.
 */
static void uvc_ctrl_send_slave_event(struct uvc_video_chain *chain,
	struct uvc_fh *handle, struct uvc_control *master, u32 slave_id)
{
	struct uvc_control_mapping *mapping = NULL;
	struct uvc_control *ctrl = NULL;
	u32 changes = V4L2_EVENT_CTRL_CH_FLAGS;
	s32 val = 0;

	__uvc_find_control(master->entity, slave_id, &mapping, &ctrl, 0);
	if (ctrl == NULL)
		return;

	if (__uvc_ctrl_get(chain, ctrl, mapping, &val) == 0)
		changes |= V4L2_EVENT_CTRL_CH_VALUE;

	uvc_ctrl_send_event(chain, handle, ctrl, mapping, val, changes);
}

void uvc_ctrl_status_event(struct uvc_video_chain *chain,
			   struct uvc_control *ctrl, const u8 *data)
{
	struct uvc_control_mapping *mapping;
	struct uvc_fh *handle;
	unsigned int i;

	mutex_lock(&chain->ctrl_mutex);

	handle = ctrl->handle;
	ctrl->handle = NULL;

	list_for_each_entry(mapping, &ctrl->info.mappings, list) {
		s32 value = __uvc_ctrl_get_value(mapping, data);

		/*
		 * handle may be NULL here if the device sends auto-update
		 * events without a prior related control set from userspace.
		 */
		for (i = 0; i < ARRAY_SIZE(mapping->slave_ids); ++i) {
			if (!mapping->slave_ids[i])
				break;

			uvc_ctrl_send_slave_event(chain, handle, ctrl,
						  mapping->slave_ids[i]);
		}

		uvc_ctrl_send_event(chain, handle, ctrl, mapping, value,
				    V4L2_EVENT_CTRL_CH_VALUE);
	}

	mutex_unlock(&chain->ctrl_mutex);
}

static void uvc_ctrl_status_event_work(struct work_struct *work)
{
	struct uvc_device *dev = container_of(work, struct uvc_device,
					      async_ctrl.work);
	struct uvc_ctrl_work *w = &dev->async_ctrl;
	int ret;

	uvc_ctrl_status_event(w->chain, w->ctrl, w->data);

	if (atomic_read(&dev->flush_status))
		return;

	/* Resubmit the URB. */
	w->urb->interval = dev->int_ep->desc.bInterval;
	ret = usb_submit_urb(w->urb, GFP_KERNEL);
	if (ret < 0)
		dev_err(&dev->udev->dev,
			"Failed to resubmit status URB (%d).\n", ret);
}

bool uvc_ctrl_status_event_async(struct urb *urb, struct uvc_video_chain *chain,
				 struct uvc_control *ctrl, const u8 *data)
{
	struct uvc_device *dev = chain->dev;
	struct uvc_ctrl_work *w = &dev->async_ctrl;

	if (list_empty(&ctrl->info.mappings)) {
		ctrl->handle = NULL;
		return false;
	}

	w->data = data;
	w->urb = urb;
	w->chain = chain;
	w->ctrl = ctrl;

	schedule_work(&w->work);

	return true;
}

static bool uvc_ctrl_xctrls_has_control(const struct v4l2_ext_control *xctrls,
					unsigned int xctrls_count, u32 id)
{
	unsigned int i;

	for (i = 0; i < xctrls_count; ++i) {
		if (xctrls[i].id == id)
			return true;
	}

	return false;
}

static void uvc_ctrl_send_events(struct uvc_fh *handle,
	const struct v4l2_ext_control *xctrls, unsigned int xctrls_count)
{
	struct uvc_control_mapping *mapping;
	struct uvc_control *ctrl;
	u32 changes = V4L2_EVENT_CTRL_CH_VALUE;
	unsigned int i;
	unsigned int j;

	for (i = 0; i < xctrls_count; ++i) {
		ctrl = uvc_find_control(handle->chain, xctrls[i].id, &mapping);

		if (ctrl->info.flags & UVC_CTRL_FLAG_ASYNCHRONOUS)
			/* Notification will be sent from an Interrupt event. */
			continue;

		for (j = 0; j < ARRAY_SIZE(mapping->slave_ids); ++j) {
			u32 slave_id = mapping->slave_ids[j];

			if (!slave_id)
				break;

			/*
			 * We can skip sending an event for the slave if the
			 * slave is being modified in the same transaction.
			 */
			if (uvc_ctrl_xctrls_has_control(xctrls, xctrls_count,
							slave_id))
				continue;

			uvc_ctrl_send_slave_event(handle->chain, handle, ctrl,
						  slave_id);
		}

		/*
		 * If the master is being modified in the same transaction
		 * flags may change too.
		 */
		if (mapping->master_id &&
		    uvc_ctrl_xctrls_has_control(xctrls, xctrls_count,
						mapping->master_id))
			changes |= V4L2_EVENT_CTRL_CH_FLAGS;

		uvc_ctrl_send_event(handle->chain, handle, ctrl, mapping,
				    xctrls[i].value, changes);
	}
}

static int uvc_ctrl_add_event(struct v4l2_subscribed_event *sev, unsigned elems)
{
	struct uvc_fh *handle = container_of(sev->fh, struct uvc_fh, vfh);
	struct uvc_control_mapping *mapping;
	struct uvc_control *ctrl;
	int ret;

	ret = mutex_lock_interruptible(&handle->chain->ctrl_mutex);
	if (ret < 0)
		return -ERESTARTSYS;

	if (__uvc_query_v4l2_class(handle->chain, sev->id, 0) >= 0) {
		ret = 0;
		goto done;
	}

	ctrl = uvc_find_control(handle->chain, sev->id, &mapping);
	if (ctrl == NULL) {
		ret = -EINVAL;
		goto done;
	}

	list_add_tail(&sev->node, &mapping->ev_subs);
	if (sev->flags & V4L2_EVENT_SUB_FL_SEND_INITIAL) {
		struct v4l2_event ev;
		u32 changes = V4L2_EVENT_CTRL_CH_FLAGS;
		s32 val = 0;

		if (__uvc_ctrl_get(handle->chain, ctrl, mapping, &val) == 0)
			changes |= V4L2_EVENT_CTRL_CH_VALUE;

		uvc_ctrl_fill_event(handle->chain, &ev, ctrl, mapping, val,
				    changes);
		/* Mark the queue as active, allowing this initial
		   event to be accepted. */
		sev->elems = elems;
		v4l2_event_queue_fh(sev->fh, &ev);
	}

done:
	mutex_unlock(&handle->chain->ctrl_mutex);
	return ret;
}

static void uvc_ctrl_del_event(struct v4l2_subscribed_event *sev)
{
	struct uvc_fh *handle = container_of(sev->fh, struct uvc_fh, vfh);

	mutex_lock(&handle->chain->ctrl_mutex);
	if (__uvc_query_v4l2_class(handle->chain, sev->id, 0) >= 0)
		goto done;
	list_del(&sev->node);
done:
	mutex_unlock(&handle->chain->ctrl_mutex);
}

const struct v4l2_subscribed_event_ops uvc_ctrl_sub_ev_ops = {
	.add = uvc_ctrl_add_event,
	.del = uvc_ctrl_del_event,
	.replace = v4l2_ctrl_replace,
	.merge = v4l2_ctrl_merge,
};

/* --------------------------------------------------------------------------
 * Control transactions
 *
 * To make extended set operations as atomic as the hardware allows, controls
 * are handled using begin/commit/rollback operations.
 *
 * At the beginning of a set request, uvc_ctrl_begin should be called to
 * initialize the request. This function acquires the control lock.
 *
 * When setting a control, the new value is stored in the control data field
 * at position UVC_CTRL_DATA_CURRENT. The control is then marked as dirty for
 * later processing. If the UVC and V4L2 control sizes differ, the current
 * value is loaded from the hardware before storing the new value in the data
 * field.
 *
 * After processing all controls in the transaction, uvc_ctrl_commit or
 * uvc_ctrl_rollback must be called to apply the pending changes to the
 * hardware or revert them. When applying changes, all controls marked as
 * dirty will be modified in the UVC device, and the dirty flag will be
 * cleared. When reverting controls, the control data field
 * UVC_CTRL_DATA_CURRENT is reverted to its previous value
 * (UVC_CTRL_DATA_BACKUP) for all dirty controls. Both functions release the
 * control lock.
 */
int uvc_ctrl_begin(struct uvc_video_chain *chain)
{
	return mutex_lock_interruptible(&chain->ctrl_mutex) ? -ERESTARTSYS : 0;
}

static int uvc_ctrl_commit_entity(struct uvc_device *dev,
	struct uvc_entity *entity, int rollback, struct uvc_control **err_ctrl)
{
	struct uvc_control *ctrl;
	unsigned int i;
	int ret;

	if (entity == NULL)
		return 0;

	for (i = 0; i < entity->ncontrols; ++i) {
		ctrl = &entity->controls[i];
		if (!ctrl->initialized)
			continue;

		/* Reset the loaded flag for auto-update controls that were
		 * marked as loaded in uvc_ctrl_get/uvc_ctrl_set to prevent
		 * uvc_ctrl_get from using the cached value, and for write-only
		 * controls to prevent uvc_ctrl_set from setting bits not
		 * explicitly set by the user.
		 */
		if (ctrl->info.flags & UVC_CTRL_FLAG_AUTO_UPDATE ||
		    !(ctrl->info.flags & UVC_CTRL_FLAG_GET_CUR))
			ctrl->loaded = 0;

		if (!ctrl->dirty)
			continue;

		if (!rollback)
			ret = uvc_query_ctrl(dev, UVC_SET_CUR, ctrl->entity->id,
				dev->intfnum, ctrl->info.selector,
				uvc_ctrl_data(ctrl, UVC_CTRL_DATA_CURRENT),
				ctrl->info.size);
		else
			ret = 0;

		if (rollback || ret < 0)
			memcpy(uvc_ctrl_data(ctrl, UVC_CTRL_DATA_CURRENT),
			       uvc_ctrl_data(ctrl, UVC_CTRL_DATA_BACKUP),
			       ctrl->info.size);

		ctrl->dirty = 0;

		if (ret < 0) {
			if (err_ctrl)
				*err_ctrl = ctrl;
			return ret;
		}
	}

	return 0;
}

static int uvc_ctrl_find_ctrl_idx(struct uvc_entity *entity,
				  struct v4l2_ext_controls *ctrls,
				  struct uvc_control *uvc_control)
{
	struct uvc_control_mapping *mapping = NULL;
	struct uvc_control *ctrl_found = NULL;
	unsigned int i;

	if (!entity)
		return ctrls->count;

	for (i = 0; i < ctrls->count; i++) {
		__uvc_find_control(entity, ctrls->controls[i].id, &mapping,
				   &ctrl_found, 0);
		if (uvc_control == ctrl_found)
			return i;
	}

	return ctrls->count;
}

int __uvc_ctrl_commit(struct uvc_fh *handle, int rollback,
		      struct v4l2_ext_controls *ctrls)
{
	struct uvc_video_chain *chain = handle->chain;
	struct uvc_control *err_ctrl;
	struct uvc_entity *entity;
	int ret = 0;

	/* Find the control. */
	list_for_each_entry(entity, &chain->entities, chain) {
		ret = uvc_ctrl_commit_entity(chain->dev, entity, rollback,
					     &err_ctrl);
		if (ret < 0)
			goto done;
	}

	if (!rollback)
		uvc_ctrl_send_events(handle, ctrls->controls, ctrls->count);
done:
	if (ret < 0 && ctrls)
		ctrls->error_idx = uvc_ctrl_find_ctrl_idx(entity, ctrls,
							  err_ctrl);
	mutex_unlock(&chain->ctrl_mutex);
	return ret;
}

int uvc_ctrl_get(struct uvc_video_chain *chain,
	struct v4l2_ext_control *xctrl)
{
	struct uvc_control *ctrl;
	struct uvc_control_mapping *mapping;

	if (__uvc_query_v4l2_class(chain, xctrl->id, 0) >= 0)
		return -EACCES;

	ctrl = uvc_find_control(chain, xctrl->id, &mapping);
	if (ctrl == NULL)
		return -EINVAL;

	return __uvc_ctrl_get(chain, ctrl, mapping, &xctrl->value);
}

int uvc_ctrl_set(struct uvc_fh *handle,
	struct v4l2_ext_control *xctrl)
{
	struct uvc_video_chain *chain = handle->chain;
	struct uvc_control *ctrl;
	struct uvc_control_mapping *mapping;
	s32 value;
	u32 step;
	s32 min;
	s32 max;
	int ret;

	if (__uvc_query_v4l2_class(chain, xctrl->id, 0) >= 0)
		return -EACCES;

	ctrl = uvc_find_control(chain, xctrl->id, &mapping);
	if (ctrl == NULL)
		return -EINVAL;
	if (!(ctrl->info.flags & UVC_CTRL_FLAG_SET_CUR))
		return -EACCES;

	/* Clamp out of range values. */
	switch (mapping->v4l2_type) {
	case V4L2_CTRL_TYPE_INTEGER:
		if (!ctrl->cached) {
			ret = uvc_ctrl_populate_cache(chain, ctrl);
			if (ret < 0)
				return ret;
		}

		min = mapping->get(mapping, UVC_GET_MIN,
				   uvc_ctrl_data(ctrl, UVC_CTRL_DATA_MIN));
		max = mapping->get(mapping, UVC_GET_MAX,
				   uvc_ctrl_data(ctrl, UVC_CTRL_DATA_MAX));
		step = mapping->get(mapping, UVC_GET_RES,
				    uvc_ctrl_data(ctrl, UVC_CTRL_DATA_RES));
		if (step == 0)
			step = 1;

		xctrl->value = min + DIV_ROUND_CLOSEST((u32)(xctrl->value - min),
							step) * step;
		if (mapping->data_type == UVC_CTRL_DATA_TYPE_SIGNED)
			xctrl->value = clamp(xctrl->value, min, max);
		else
			xctrl->value = clamp_t(u32, xctrl->value, min, max);
		value = xctrl->value;
		break;

	case V4L2_CTRL_TYPE_BITMASK:
		if (!ctrl->cached) {
			ret = uvc_ctrl_populate_cache(chain, ctrl);
			if (ret < 0)
				return ret;
		}

		xctrl->value = max(0, xctrl->value);
		xctrl->value &= uvc_get_ctrl_bitmap(ctrl, mapping);
		value = xctrl->value;
		break;

	case V4L2_CTRL_TYPE_BOOLEAN:
		xctrl->value = clamp(xctrl->value, 0, 1);
		value = xctrl->value;
		break;

	case V4L2_CTRL_TYPE_MENU:
		if (xctrl->value < 0 || xctrl->value >= mapping->menu_count)
			return -ERANGE;
		value = mapping->menu_info[xctrl->value].value;

		/* Valid menu indices are reported by the GET_RES request for
		 * UVC controls that support it.
		 */
		if (mapping->data_type == UVC_CTRL_DATA_TYPE_BITMASK) {
			if (!ctrl->cached) {
				ret = uvc_ctrl_populate_cache(chain, ctrl);
				if (ret < 0)
					return ret;
			}

			if (!(uvc_get_ctrl_bitmap(ctrl, mapping) & value))
				return -EINVAL;
		}

		break;

	default:
		value = xctrl->value;
		break;
	}

	/* If the mapping doesn't span the whole UVC control, the current value
	 * needs to be loaded from the device to perform the read-modify-write
	 * operation.
	 */
	if ((ctrl->info.size * 8) != mapping->size) {
		ret = __uvc_ctrl_load_cur(chain, ctrl);
		if (ret < 0)
			return ret;
	}

	/* Backup the current value in case we need to rollback later. */
	if (!ctrl->dirty) {
		memcpy(uvc_ctrl_data(ctrl, UVC_CTRL_DATA_BACKUP),
		       uvc_ctrl_data(ctrl, UVC_CTRL_DATA_CURRENT),
		       ctrl->info.size);
	}

	mapping->set(mapping, value,
		uvc_ctrl_data(ctrl, UVC_CTRL_DATA_CURRENT));

	if (ctrl->info.flags & UVC_CTRL_FLAG_ASYNCHRONOUS)
		ctrl->handle = handle;

	ctrl->dirty = 1;
	ctrl->modified = 1;
	return 0;
}

/* --------------------------------------------------------------------------
 * Dynamic controls
 */

/*
 * Retrieve flags for a given control
 */
static int uvc_ctrl_get_flags(struct uvc_device *dev,
			      const struct uvc_control *ctrl,
			      struct uvc_control_info *info)
{
	u8 *data;
	int ret;

	data = kmalloc(1, GFP_KERNEL);
	if (data == NULL)
		return -ENOMEM;

	if (ctrl->entity->get_info)
		ret = ctrl->entity->get_info(dev, ctrl->entity,
					     ctrl->info.selector, data);
	else
		ret = uvc_query_ctrl(dev, UVC_GET_INFO, ctrl->entity->id,
				     dev->intfnum, info->selector, data, 1);
	if (!ret)
		info->flags |= (data[0] & UVC_CONTROL_CAP_GET ?
				UVC_CTRL_FLAG_GET_CUR : 0)
			    |  (data[0] & UVC_CONTROL_CAP_SET ?
				UVC_CTRL_FLAG_SET_CUR : 0)
			    |  (data[0] & UVC_CONTROL_CAP_AUTOUPDATE ?
				UVC_CTRL_FLAG_AUTO_UPDATE : 0)
			    |  (data[0] & UVC_CONTROL_CAP_ASYNCHRONOUS ?
				UVC_CTRL_FLAG_ASYNCHRONOUS : 0);

	kfree(data);
	return ret;
}

static void uvc_ctrl_fixup_xu_info(struct uvc_device *dev,
	const struct uvc_control *ctrl, struct uvc_control_info *info)
{
	struct uvc_ctrl_fixup {
		struct usb_device_id id;
		u8 entity;
		u8 selector;
		u8 flags;
	};

	static const struct uvc_ctrl_fixup fixups[] = {
		{ { USB_DEVICE(0x046d, 0x08c2) }, 9, 1,
			UVC_CTRL_FLAG_GET_MIN | UVC_CTRL_FLAG_GET_MAX |
			UVC_CTRL_FLAG_GET_DEF | UVC_CTRL_FLAG_SET_CUR |
			UVC_CTRL_FLAG_AUTO_UPDATE },
		{ { USB_DEVICE(0x046d, 0x08cc) }, 9, 1,
			UVC_CTRL_FLAG_GET_MIN | UVC_CTRL_FLAG_GET_MAX |
			UVC_CTRL_FLAG_GET_DEF | UVC_CTRL_FLAG_SET_CUR |
			UVC_CTRL_FLAG_AUTO_UPDATE },
		{ { USB_DEVICE(0x046d, 0x0994) }, 9, 1,
			UVC_CTRL_FLAG_GET_MIN | UVC_CTRL_FLAG_GET_MAX |
			UVC_CTRL_FLAG_GET_DEF | UVC_CTRL_FLAG_SET_CUR |
			UVC_CTRL_FLAG_AUTO_UPDATE },
	};

	unsigned int i;

	for (i = 0; i < ARRAY_SIZE(fixups); ++i) {
		if (!usb_match_one_id(dev->intf, &fixups[i].id))
			continue;

		if (fixups[i].entity == ctrl->entity->id &&
		    fixups[i].selector == info->selector) {
			info->flags = fixups[i].flags;
			return;
		}
	}
}

/*
 * Query control information (size and flags) for XU controls.
 */
static int uvc_ctrl_fill_xu_info(struct uvc_device *dev,
	const struct uvc_control *ctrl, struct uvc_control_info *info)
{
	u8 *data;
	int ret;

	data = kmalloc(2, GFP_KERNEL);
	if (data == NULL)
		return -ENOMEM;

	memcpy(info->entity, ctrl->entity->guid, sizeof(info->entity));
	info->index = ctrl->index;
	info->selector = ctrl->index + 1;

	/* Query and verify the control length (GET_LEN) */
	ret = uvc_query_ctrl(dev, UVC_GET_LEN, ctrl->entity->id, dev->intfnum,
			     info->selector, data, 2);
	if (ret < 0) {
		uvc_dbg(dev, CONTROL,
			"GET_LEN failed on control %pUl/%u (%d)\n",
			info->entity, info->selector, ret);
		goto done;
	}

	info->size = le16_to_cpup((__le16 *)data);

	info->flags = UVC_CTRL_FLAG_GET_MIN | UVC_CTRL_FLAG_GET_MAX
		    | UVC_CTRL_FLAG_GET_RES | UVC_CTRL_FLAG_GET_DEF;

	ret = uvc_ctrl_get_flags(dev, ctrl, info);
	if (ret < 0) {
		uvc_dbg(dev, CONTROL,
			"Failed to get flags for control %pUl/%u (%d)\n",
			info->entity, info->selector, ret);
		goto done;
	}

	uvc_ctrl_fixup_xu_info(dev, ctrl, info);

	uvc_dbg(dev, CONTROL,
		"XU control %pUl/%u queried: len %u, flags { get %u set %u auto %u }\n",
		info->entity, info->selector, info->size,
		(info->flags & UVC_CTRL_FLAG_GET_CUR) ? 1 : 0,
		(info->flags & UVC_CTRL_FLAG_SET_CUR) ? 1 : 0,
		(info->flags & UVC_CTRL_FLAG_AUTO_UPDATE) ? 1 : 0);

done:
	kfree(data);
	return ret;
}

static int uvc_ctrl_add_info(struct uvc_device *dev, struct uvc_control *ctrl,
	const struct uvc_control_info *info);

static int uvc_ctrl_init_xu_ctrl(struct uvc_device *dev,
	struct uvc_control *ctrl)
{
	struct uvc_control_info info;
	int ret;

	if (ctrl->initialized)
		return 0;

	ret = uvc_ctrl_fill_xu_info(dev, ctrl, &info);
	if (ret < 0)
		return ret;

	ret = uvc_ctrl_add_info(dev, ctrl, &info);
	if (ret < 0)
		uvc_dbg(dev, CONTROL,
			"Failed to initialize control %pUl/%u on device %s entity %u\n",
			info.entity, info.selector, dev->udev->devpath,
			ctrl->entity->id);

	return ret;
}

int uvc_xu_ctrl_query(struct uvc_video_chain *chain,
	struct uvc_xu_control_query *xqry)
{
	struct uvc_entity *entity;
	struct uvc_control *ctrl;
	unsigned int i;
	bool found;
	u32 reqflags;
	u16 size;
	u8 *data = NULL;
	int ret;

	/* Find the extension unit. */
	found = false;
	list_for_each_entry(entity, &chain->entities, chain) {
		if (UVC_ENTITY_TYPE(entity) == UVC_VC_EXTENSION_UNIT &&
		    entity->id == xqry->unit) {
			found = true;
			break;
		}
	}

	if (!found) {
		uvc_dbg(chain->dev, CONTROL, "Extension unit %u not found\n",
			xqry->unit);
		return -ENOENT;
	}

	/* Find the control and perform delayed initialization if needed. */
	found = false;
	for (i = 0; i < entity->ncontrols; ++i) {
		ctrl = &entity->controls[i];
		if (ctrl->index == xqry->selector - 1) {
			found = true;
			break;
		}
	}

	if (!found) {
		uvc_dbg(chain->dev, CONTROL, "Control %pUl/%u not found\n",
			entity->guid, xqry->selector);
		return -ENOENT;
	}

	if (mutex_lock_interruptible(&chain->ctrl_mutex))
		return -ERESTARTSYS;

	ret = uvc_ctrl_init_xu_ctrl(chain->dev, ctrl);
	if (ret < 0) {
		ret = -ENOENT;
		goto done;
	}

	/* Validate the required buffer size and flags for the request */
	reqflags = 0;
	size = ctrl->info.size;

	switch (xqry->query) {
	case UVC_GET_CUR:
		reqflags = UVC_CTRL_FLAG_GET_CUR;
		break;
	case UVC_GET_MIN:
		reqflags = UVC_CTRL_FLAG_GET_MIN;
		break;
	case UVC_GET_MAX:
		reqflags = UVC_CTRL_FLAG_GET_MAX;
		break;
	case UVC_GET_DEF:
		reqflags = UVC_CTRL_FLAG_GET_DEF;
		break;
	case UVC_GET_RES:
		reqflags = UVC_CTRL_FLAG_GET_RES;
		break;
	case UVC_SET_CUR:
		reqflags = UVC_CTRL_FLAG_SET_CUR;
		break;
	case UVC_GET_LEN:
		size = 2;
		break;
	case UVC_GET_INFO:
		size = 1;
		break;
	default:
		ret = -EINVAL;
		goto done;
	}

	if (size != xqry->size) {
		ret = -ENOBUFS;
		goto done;
	}

	if (reqflags && !(ctrl->info.flags & reqflags)) {
		ret = -EBADRQC;
		goto done;
	}

	data = kmalloc(size, GFP_KERNEL);
	if (data == NULL) {
		ret = -ENOMEM;
		goto done;
	}

	if (xqry->query == UVC_SET_CUR &&
	    copy_from_user(data, xqry->data, size)) {
		ret = -EFAULT;
		goto done;
	}

	ret = uvc_query_ctrl(chain->dev, xqry->query, xqry->unit,
			     chain->dev->intfnum, xqry->selector, data, size);
	if (ret < 0)
		goto done;

	if (xqry->query != UVC_SET_CUR &&
	    copy_to_user(xqry->data, data, size))
		ret = -EFAULT;
done:
	kfree(data);
	mutex_unlock(&chain->ctrl_mutex);
	return ret;
}

/* --------------------------------------------------------------------------
 * Suspend/resume
 */

/*
 * Restore control values after resume, skipping controls that haven't been
 * changed.
 *
 * TODO
 * - Don't restore modified controls that are back to their default value.
 * - Handle restore order (Auto-Exposure Mode should be restored before
 *   Exposure Time).
 */
int uvc_ctrl_restore_values(struct uvc_device *dev)
{
	struct uvc_control *ctrl;
	struct uvc_entity *entity;
	unsigned int i;
	int ret;

	/* Walk the entities list and restore controls when possible. */
	list_for_each_entry(entity, &dev->entities, list) {

		for (i = 0; i < entity->ncontrols; ++i) {
			ctrl = &entity->controls[i];

			if (!ctrl->initialized || !ctrl->modified ||
			    (ctrl->info.flags & UVC_CTRL_FLAG_RESTORE) == 0)
				continue;
			dev_dbg(&dev->udev->dev,
				"restoring control %pUl/%u/%u\n",
				ctrl->info.entity, ctrl->info.index,
				ctrl->info.selector);
			ctrl->dirty = 1;
		}

		ret = uvc_ctrl_commit_entity(dev, entity, 0, NULL);
		if (ret < 0)
			return ret;
	}

	return 0;
}

/* --------------------------------------------------------------------------
 * Control and mapping handling
 */

/*
 * Add control information to a given control.
 */
static int uvc_ctrl_add_info(struct uvc_device *dev, struct uvc_control *ctrl,
	const struct uvc_control_info *info)
{
	ctrl->info = *info;
	INIT_LIST_HEAD(&ctrl->info.mappings);

	/* Allocate an array to save control values (cur, def, max, etc.) */
	ctrl->uvc_data = kzalloc(ctrl->info.size * UVC_CTRL_DATA_LAST + 1,
				 GFP_KERNEL);
	if (!ctrl->uvc_data)
		return -ENOMEM;

	ctrl->initialized = 1;

	uvc_dbg(dev, CONTROL, "Added control %pUl/%u to device %s entity %u\n",
		ctrl->info.entity, ctrl->info.selector, dev->udev->devpath,
		ctrl->entity->id);

	return 0;
}

/*
 * Add a control mapping to a given control.
 */
static int __uvc_ctrl_add_mapping(struct uvc_video_chain *chain,
	struct uvc_control *ctrl, const struct uvc_control_mapping *mapping)
{
	struct uvc_control_mapping *map;
	unsigned int size;
	unsigned int i;

	/* Most mappings come from static kernel data and need to be duplicated.
	 * Mappings that come from userspace will be unnecessarily duplicated,
	 * this could be optimized.
	 */
	map = kmemdup(mapping, sizeof(*mapping), GFP_KERNEL);
	if (map == NULL)
		return -ENOMEM;

	/* For UVCIOC_CTRL_MAP custom control */
	if (mapping->name) {
		map->name = kstrdup(mapping->name, GFP_KERNEL);
		if (!map->name) {
			kfree(map);
			return -ENOMEM;
		}
	}

	INIT_LIST_HEAD(&map->ev_subs);

	size = sizeof(*mapping->menu_info) * mapping->menu_count;
	map->menu_info = kmemdup(mapping->menu_info, size, GFP_KERNEL);
	if (map->menu_info == NULL) {
		kfree(map->name);
		kfree(map);
		return -ENOMEM;
	}

	if (map->get == NULL)
		map->get = uvc_get_le_value;
	if (map->set == NULL)
		map->set = uvc_set_le_value;

	for (i = 0; i < ARRAY_SIZE(uvc_control_classes); i++) {
		if (V4L2_CTRL_ID2WHICH(uvc_control_classes[i]) ==
						V4L2_CTRL_ID2WHICH(map->id)) {
			chain->ctrl_class_bitmap |= BIT(i);
			break;
		}
	}

	list_add_tail(&map->list, &ctrl->info.mappings);
	uvc_dbg(chain->dev, CONTROL, "Adding mapping '%s' to control %pUl/%u\n",
		uvc_map_get_name(map), ctrl->info.entity,
		ctrl->info.selector);

	return 0;
}

int uvc_ctrl_add_mapping(struct uvc_video_chain *chain,
	const struct uvc_control_mapping *mapping)
{
	struct uvc_device *dev = chain->dev;
	struct uvc_control_mapping *map;
	struct uvc_entity *entity;
	struct uvc_control *ctrl;
	int found = 0;
	int ret;

	if (mapping->id & ~V4L2_CTRL_ID_MASK) {
		uvc_dbg(dev, CONTROL,
			"Can't add mapping '%s', control id 0x%08x is invalid\n",
			uvc_map_get_name(mapping), mapping->id);
		return -EINVAL;
	}

	/* Search for the matching (GUID/CS) control on the current chain */
	list_for_each_entry(entity, &chain->entities, chain) {
		unsigned int i;

		if (UVC_ENTITY_TYPE(entity) != UVC_VC_EXTENSION_UNIT ||
		    !uvc_entity_match_guid(entity, mapping->entity))
			continue;

		for (i = 0; i < entity->ncontrols; ++i) {
			ctrl = &entity->controls[i];
			if (ctrl->index == mapping->selector - 1) {
				found = 1;
				break;
			}
		}

		if (found)
			break;
	}
	if (!found)
		return -ENOENT;

	if (mutex_lock_interruptible(&chain->ctrl_mutex))
		return -ERESTARTSYS;

	/* Perform delayed initialization of XU controls */
	ret = uvc_ctrl_init_xu_ctrl(dev, ctrl);
	if (ret < 0) {
		ret = -ENOENT;
		goto done;
	}

	/* Validate the user-provided bit-size and offset */
	if (mapping->size > 32 ||
	    mapping->offset + mapping->size > ctrl->info.size * 8) {
		ret = -EINVAL;
		goto done;
	}

	list_for_each_entry(map, &ctrl->info.mappings, list) {
		if (mapping->id == map->id) {
			uvc_dbg(dev, CONTROL,
				"Can't add mapping '%s', control id 0x%08x already exists\n",
				uvc_map_get_name(mapping), mapping->id);
			ret = -EEXIST;
			goto done;
		}
	}

	/* Prevent excess memory consumption */
	if (atomic_inc_return(&dev->nmappings) > UVC_MAX_CONTROL_MAPPINGS) {
		atomic_dec(&dev->nmappings);
		uvc_dbg(dev, CONTROL,
			"Can't add mapping '%s', maximum mappings count (%u) exceeded\n",
			uvc_map_get_name(mapping), UVC_MAX_CONTROL_MAPPINGS);
		ret = -ENOMEM;
		goto done;
	}

	ret = __uvc_ctrl_add_mapping(chain, ctrl, mapping);
	if (ret < 0)
		atomic_dec(&dev->nmappings);

done:
	mutex_unlock(&chain->ctrl_mutex);
	return ret;
}

/*
 * Prune an entity of its bogus controls using a blacklist. Bogus controls
 * are currently the ones that crash the camera or unconditionally return an
 * error when queried.
 */
static void uvc_ctrl_prune_entity(struct uvc_device *dev,
	struct uvc_entity *entity)
{
	struct uvc_ctrl_blacklist {
		struct usb_device_id id;
		u8 index;
	};

	static const struct uvc_ctrl_blacklist processing_blacklist[] = {
		{ { USB_DEVICE(0x13d3, 0x509b) }, 9 }, /* Gain */
		{ { USB_DEVICE(0x1c4f, 0x3000) }, 6 }, /* WB Temperature */
		{ { USB_DEVICE(0x5986, 0x0241) }, 2 }, /* Hue */
	};
	static const struct uvc_ctrl_blacklist camera_blacklist[] = {
		{ { USB_DEVICE(0x06f8, 0x3005) }, 9 }, /* Zoom, Absolute */
		/* Region of interest(ROI) auto control */
		/* Chicony Electronics Co., Ltd HD User Facing */
		{ { USB_DEVICE(0x04f2, 0xb667) }, 21 },
		/* Chicony Electronics Co., Ltd 720p HD Camera */
		{ { USB_DEVICE(0x04f2, 0xb6b4) }, 21 },
		/* Chicony Electronics Co., Ltd Integrated Camera */
		{ { USB_DEVICE(0x04f2, 0xb6d8) }, 21 },
		/* Chicony Electronics Co., Ltd HD User Facing */
		{ { USB_DEVICE(0x04f2, 0xb6f2) }, 21 },
		/* Chicony Electronics Co., Ltd HP 5M Camera */
		{ { USB_DEVICE(0x04f2, 0xb75d) }, 21 },
		/* Quanta Computer, Inc. USB2.0 HD UVC WebCam */
		{ { USB_DEVICE(0x0408, 0x30d1) }, 21 },
		/* Quanta Computer, Inc. USB2.0 HD UVC WebCam */
		{ { USB_DEVICE(0x0408, 0x30d2) }, 21 },
		/* Quanta Computer, Inc. ACER FHD User Facing */
		{ { USB_DEVICE(0x0408, 0x4031) }, 21 },
		/* Quanta Computer, Inc. HP 5M Camera */
		{ { USB_DEVICE(0x0408, 0x5479) }, 21 },
		/* IMC Networks USB2.0 HD UVC WebCam */
		{ { USB_DEVICE(0x13d3, 0x56d4) }, 21 },
		/* IMC Networks USB2.0 HD UVC WebCam */
		{ { USB_DEVICE(0x13d3, 0x56ec) }, 21 },
		/* KingCome 720p HD Camera */
		{ { USB_DEVICE(0x2b7e, 0x0157) }, 21 },
		/* Realtek Semiconductor Corp. Integrated_Webcam_HD */
		{ { USB_DEVICE(0x0bda, 0x5520) }, 21 },
		/* Realtek Semiconductor Corp. Integrated_Webcam_HD */
		{ { USB_DEVICE(0x0bda, 0x5539) }, 21 },
		/* Realtek Semiconductor Corp. Integrated_Webcam_HD */
		{ { USB_DEVICE(0x0bda, 0x565c) }, 21 },
		/* Realtek Semiconductor Corp. Integrated_Webcam_HD */
		{ { USB_DEVICE(0x0bda, 0x5676) }, 21 },
		/* Realtek Semiconductor Corp. Integrated_Webcam_HD */
		{ { USB_DEVICE(0x0bda, 0x567e) }, 21 },
		/* Lenovo Integrated Camera */
		{ { USB_DEVICE(0x30c9, 0x0093) }, 21 },
	};

	const struct uvc_ctrl_blacklist *blacklist;
	unsigned int size;
	unsigned int count;
	unsigned int i;
	u8 *controls;

	switch (UVC_ENTITY_TYPE(entity)) {
	case UVC_VC_PROCESSING_UNIT:
		blacklist = processing_blacklist;
		count = ARRAY_SIZE(processing_blacklist);
		controls = entity->processing.bmControls;
		size = entity->processing.bControlSize;
		break;

	case UVC_ITT_CAMERA:
		blacklist = camera_blacklist;
		count = ARRAY_SIZE(camera_blacklist);
		controls = entity->camera.bmControls;
		size = entity->camera.bControlSize;
		break;

	default:
		return;
	}

	for (i = 0; i < count; ++i) {
		if (!usb_match_one_id(dev->intf, &blacklist[i].id))
			continue;

		if (blacklist[i].index >= 8 * size ||
		    !uvc_test_bit(controls, blacklist[i].index))
			continue;

		uvc_dbg(dev, CONTROL,
			"%u/%u control is black listed, removing it\n",
			entity->id, blacklist[i].index);

		uvc_clear_bit(controls, blacklist[i].index);
	}
}

static int uvc_ctrl_init_roi(struct uvc_device *dev, struct uvc_control *ctrl)
{
	struct uvc_roi *def;
	int ret;

	if (WARN_ON(sizeof(struct uvc_roi) != ctrl->info.size))
		return -EINVAL;

	def = (struct uvc_roi *)uvc_ctrl_data(ctrl, UVC_CTRL_DATA_DEF);

	ret = uvc_query_ctrl(dev, UVC_GET_DEF, ctrl->entity->id, dev->intfnum,
			     UVC_CT_REGION_OF_INTEREST_CONTROL, def,
			     sizeof(struct uvc_roi));
	if (ret)
		goto out;

	/*
	 * Some firmwares have wrong GET_CURRENT configuration. E.g. it's
	 * below GET_MIN, or have rectangle coordinates mixed up. This
	 * causes problems sometimes, because we are unable to set
	 * auto-controls value without first setting ROI rectangle to
	 * valid configuration.
	 *
	 * We expect that default configuration is always correct and
	 * is within the GET_MIN / GET_MAX boundaries.
	 *
	 * Set current ROI configuration to GET_DEF, so that we will
	 * always have properly configured ROI.
	 */
	ret = uvc_query_ctrl(dev, UVC_SET_CUR, 1, dev->intfnum,
			     UVC_CT_REGION_OF_INTEREST_CONTROL, def,
			     sizeof(struct uvc_roi));
out:
	if (ret)
		dev_err(&dev->udev->dev, "Failed to fixup ROI (%d).\n",  ret);
	return ret;
}

struct uvc_roi *uvc_ctrl_roi(struct uvc_video_chain *chain, u8 query)
{
	struct uvc_control_mapping *mapping;
	struct uvc_control *ctrl;
	int id;

	switch (query) {
	case UVC_GET_CUR:
		id = UVC_CTRL_DATA_CURRENT;
		break;
	case UVC_GET_DEF:
		id = UVC_CTRL_DATA_DEF;
		break;
	case UVC_GET_MIN:
		id = UVC_CTRL_DATA_MIN;
		break;
	case UVC_GET_MAX:
		id = UVC_CTRL_DATA_MAX;
		break;
	default:
		return NULL;
	}

	ctrl = uvc_find_control(chain, V4L2_CID_REGION_OF_INTEREST_AUTO,
				&mapping);
	if (!ctrl)
		return NULL;

	return (struct uvc_roi *)uvc_ctrl_data(ctrl, id);
}

/*
 * Add control information and hardcoded stock control mappings to the given
 * device.
 */
static void uvc_ctrl_init_ctrl(struct uvc_video_chain *chain,
			       struct uvc_control *ctrl)
{
	const struct uvc_control_info *info = uvc_ctrls;
	const struct uvc_control_info *iend = info + ARRAY_SIZE(uvc_ctrls);
	const struct uvc_control_mapping *mapping;
	const struct uvc_control_mapping *mend;
	const u8 camera_entity[16] = UVC_GUID_UVC_CAMERA;

	/* XU controls initialization requires querying the device for control
	 * information. As some buggy UVC devices will crash when queried
	 * repeatedly in a tight loop, delay XU controls initialization until
	 * first use.
	 */
	if (UVC_ENTITY_TYPE(ctrl->entity) == UVC_VC_EXTENSION_UNIT)
		return;

	for (; info < iend; ++info) {
		if (uvc_entity_match_guid(ctrl->entity, info->entity) &&
		    ctrl->index == info->index) {
			uvc_ctrl_add_info(chain->dev, ctrl, info);
			/*
			 * Retrieve control flags from the device. Ignore errors
			 * and work with default flag values from the uvc_ctrl
			 * array when the device doesn't properly implement
			 * GET_INFO on standard controls.
			 */
			uvc_ctrl_get_flags(chain->dev, ctrl, &ctrl->info);
<<<<<<< HEAD
			if (ctrl->info.selector == UVC_CT_REGION_OF_INTEREST_CONTROL &&
			    uvc_entity_match_guid(ctrl->entity, camera_entity))
				uvc_ctrl_init_roi(chain->dev, ctrl);
=======
>>>>>>> abddfcf7
			break;
		 }
	}

	if (!ctrl->initialized)
		return;

	/*
	 * First check if the device provides a custom mapping for this control,
	 * used to override standard mappings for non-conformant devices. Don't
	 * process standard mappings if a custom mapping is found. This
	 * mechanism doesn't support combining standard and custom mappings for
	 * a single control.
	 */
	if (chain->dev->info->mappings) {
		bool custom = false;
		unsigned int i;

		for (i = 0; (mapping = chain->dev->info->mappings[i]); ++i) {
			if (uvc_entity_match_guid(ctrl->entity, mapping->entity) &&
			    ctrl->info.selector == mapping->selector) {
				__uvc_ctrl_add_mapping(chain, ctrl, mapping);
				custom = true;
			}
		}

		if (custom)
			return;
	}

	/* Process common mappings next. */
	mapping = uvc_ctrl_mappings;
	mend = mapping + ARRAY_SIZE(uvc_ctrl_mappings);

	for (; mapping < mend; ++mapping) {
		if (uvc_entity_match_guid(ctrl->entity, mapping->entity) &&
		    ctrl->info.selector == mapping->selector)
			__uvc_ctrl_add_mapping(chain, ctrl, mapping);
	}

	/* Finally process version-specific mappings. */
	if (chain->dev->uvc_version < 0x0150) {
		mapping = uvc_ctrl_mappings_uvc11;
		mend = mapping + ARRAY_SIZE(uvc_ctrl_mappings_uvc11);
	} else {
		mapping = uvc_ctrl_mappings_uvc15;
		mend = mapping + ARRAY_SIZE(uvc_ctrl_mappings_uvc15);
	}

	for (; mapping < mend; ++mapping) {
		if (uvc_entity_match_guid(ctrl->entity, mapping->entity) &&
		    ctrl->info.selector == mapping->selector)
			__uvc_ctrl_add_mapping(chain, ctrl, mapping);
	}
}

/*
 * Initialize device controls.
 */
static int uvc_ctrl_init_chain(struct uvc_video_chain *chain)
{
	struct uvc_entity *entity;
	unsigned int i;

	/* Walk the entities list and instantiate controls */
	list_for_each_entry(entity, &chain->entities, chain) {
		struct uvc_control *ctrl;
		unsigned int bControlSize = 0, ncontrols;
		u8 *bmControls = NULL;

		if (UVC_ENTITY_TYPE(entity) == UVC_VC_EXTENSION_UNIT) {
			bmControls = entity->extension.bmControls;
			bControlSize = entity->extension.bControlSize;
		} else if (UVC_ENTITY_TYPE(entity) == UVC_VC_PROCESSING_UNIT) {
			bmControls = entity->processing.bmControls;
			bControlSize = entity->processing.bControlSize;
		} else if (UVC_ENTITY_TYPE(entity) == UVC_ITT_CAMERA) {
			bmControls = entity->camera.bmControls;
			bControlSize = entity->camera.bControlSize;
		} else if (UVC_ENTITY_TYPE(entity) == UVC_EXT_GPIO_UNIT) {
			bmControls = entity->gpio.bmControls;
			bControlSize = entity->gpio.bControlSize;
		}

		/* Remove bogus/blacklisted controls */
		uvc_ctrl_prune_entity(chain->dev, entity);

		/* Count supported controls and allocate the controls array */
		ncontrols = memweight(bmControls, bControlSize);
		if (ncontrols == 0)
			continue;

		entity->controls = kcalloc(ncontrols, sizeof(*ctrl),
					   GFP_KERNEL);
		if (entity->controls == NULL)
			return -ENOMEM;
		entity->ncontrols = ncontrols;

		/* Initialize all supported controls */
		ctrl = entity->controls;
		for (i = 0; i < bControlSize * 8; ++i) {
			if (uvc_test_bit(bmControls, i) == 0)
				continue;

			ctrl->entity = entity;
			ctrl->index = i;

			uvc_ctrl_init_ctrl(chain, ctrl);
			ctrl++;
		}
	}

	return 0;
}

int uvc_ctrl_init_device(struct uvc_device *dev)
{
	struct uvc_video_chain *chain;
	int ret;

	INIT_WORK(&dev->async_ctrl.work, uvc_ctrl_status_event_work);

	list_for_each_entry(chain, &dev->chains, list) {
		ret = uvc_ctrl_init_chain(chain);
		if (ret)
			return ret;
	}

	return 0;
}

/*
 * Cleanup device controls.
 */
static void uvc_ctrl_cleanup_mappings(struct uvc_device *dev,
	struct uvc_control *ctrl)
{
	struct uvc_control_mapping *mapping, *nm;

	list_for_each_entry_safe(mapping, nm, &ctrl->info.mappings, list) {
		list_del(&mapping->list);
		kfree(mapping->menu_info);
		kfree(mapping->name);
		kfree(mapping);
	}
}

void uvc_ctrl_stop_device(struct uvc_device *dev)
{
	/* Can be uninitialized if we are aborting on probe error. */
	if (dev->async_ctrl.work.func)
		cancel_work_sync(&dev->async_ctrl.work);
}

void uvc_ctrl_cleanup_device(struct uvc_device *dev)
{
	struct uvc_entity *entity;
	unsigned int i;

	/* Free controls and control mappings for all entities. */
	list_for_each_entry(entity, &dev->entities, list) {
		for (i = 0; i < entity->ncontrols; ++i) {
			struct uvc_control *ctrl = &entity->controls[i];

			if (!ctrl->initialized)
				continue;

			uvc_ctrl_cleanup_mappings(dev, ctrl);
			kfree(ctrl->uvc_data);
		}

		kfree(entity->controls);
	}
}<|MERGE_RESOLUTION|>--- conflicted
+++ resolved
@@ -371,11 +371,6 @@
 	V4L2_CID_USER_CLASS,
 };
 
-static const u32 uvc_control_classes[] = {
-	V4L2_CID_CAMERA_CLASS,
-	V4L2_CID_USER_CLASS,
-};
-
 static const struct uvc_menu_info power_line_frequency_controls[] = {
 	{ 0, "Disabled" },
 	{ 1, "50 Hz" },
@@ -520,20 +515,6 @@
 		.data_type	= UVC_CTRL_DATA_TYPE_UNSIGNED,
 	},
 	{
-<<<<<<< HEAD
-=======
-		.id		= V4L2_CID_POWER_LINE_FREQUENCY,
-		.entity		= UVC_GUID_UVC_PROCESSING,
-		.selector	= UVC_PU_POWER_LINE_FREQUENCY_CONTROL,
-		.size		= 2,
-		.offset		= 0,
-		.v4l2_type	= V4L2_CTRL_TYPE_MENU,
-		.data_type	= UVC_CTRL_DATA_TYPE_ENUM,
-		.menu_info	= power_line_frequency_controls,
-		.menu_count	= ARRAY_SIZE(power_line_frequency_controls),
-	},
-	{
->>>>>>> abddfcf7
 		.id		= V4L2_CID_HUE_AUTO,
 		.entity		= UVC_GUID_UVC_PROCESSING,
 		.selector	= UVC_PU_HUE_AUTO_CONTROL,
@@ -1117,13 +1098,6 @@
 	return 0;
 }
 
-<<<<<<< HEAD
-int uvc_ctrl_is_accessible(struct uvc_video_chain *chain, u32 v4l2_id,
-			   bool read)
-{
-	struct uvc_control_mapping *mapping;
-	struct uvc_control *ctrl;
-=======
 /*
  * Check if control @v4l2_id can be accessed by the given control @ioctl
  * (VIDIOC_G_EXT_CTRLS, VIDIOC_TRY_EXT_CTRLS or VIDIOC_S_EXT_CTRLS).
@@ -1146,7 +1120,6 @@
 	s32 val;
 	int ret;
 	int i;
->>>>>>> abddfcf7
 
 	if (__uvc_query_v4l2_class(chain, v4l2_id, 0) >= 0)
 		return -EACCES;
@@ -1161,8 +1134,6 @@
 	if (!(ctrl->info.flags & UVC_CTRL_FLAG_SET_CUR) && !read)
 		return -EACCES;
 
-<<<<<<< HEAD
-=======
 	if (ioctl != VIDIOC_S_EXT_CTRLS || !mapping->master_id)
 		return 0;
 
@@ -1186,7 +1157,6 @@
 	if (ret >= 0 && val != mapping->master_manual)
 		return -EACCES;
 
->>>>>>> abddfcf7
 	return 0;
 }
 
@@ -1204,7 +1174,6 @@
 	return "Unknown Control";
 }
 
-<<<<<<< HEAD
 static u32 uvc_get_ctrl_bitmap(struct uvc_control *ctrl,
 			       struct uvc_control_mapping *mapping)
 {
@@ -1224,8 +1193,6 @@
 	return ~0;
 }
 
-=======
->>>>>>> abddfcf7
 static int __uvc_query_v4l2_ctrl(struct uvc_video_chain *chain,
 	struct uvc_control *ctrl,
 	struct uvc_control_mapping *mapping,
@@ -2664,12 +2631,9 @@
 			 * GET_INFO on standard controls.
 			 */
 			uvc_ctrl_get_flags(chain->dev, ctrl, &ctrl->info);
-<<<<<<< HEAD
 			if (ctrl->info.selector == UVC_CT_REGION_OF_INTEREST_CONTROL &&
 			    uvc_entity_match_guid(ctrl->entity, camera_entity))
 				uvc_ctrl_init_roi(chain->dev, ctrl);
-=======
->>>>>>> abddfcf7
 			break;
 		 }
 	}
