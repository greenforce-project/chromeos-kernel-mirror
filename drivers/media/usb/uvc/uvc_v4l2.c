--- conflicted
+++ resolved
@@ -42,21 +42,12 @@
 	map->id = xmap->id;
 	/* Non standard control id. */
 	if (v4l2_ctrl_get_name(map->id) == NULL) {
-<<<<<<< HEAD
 		if (xmap->name[0] == '\0') {
 			ret = -EINVAL;
 			goto free_map;
 		}
 		xmap->name[sizeof(xmap->name) - 1] = '\0';
 		map->name = xmap->name;
-=======
-		map->name = kmemdup(xmap->name, sizeof(xmap->name),
-				    GFP_KERNEL);
-		if (!map->name) {
-			ret = -ENOMEM;
-			goto free_map;
-		}
->>>>>>> abddfcf7
 	}
 	memcpy(map->entity, xmap->entity, sizeof(map->entity));
 	map->selector = xmap->selector;
@@ -1068,12 +1059,7 @@
 	int ret = 0;
 
 	for (i = 0; i < ctrls->count; ++ctrl, ++i) {
-<<<<<<< HEAD
-		ret = uvc_ctrl_is_accessible(chain, ctrl->id,
-					    ioctl == VIDIOC_G_EXT_CTRLS);
-=======
 		ret = uvc_ctrl_is_accessible(chain, ctrl->id, ctrls, ioctl);
->>>>>>> abddfcf7
 		if (ret)
 			break;
 	}
@@ -1160,11 +1146,7 @@
 	ctrls->error_idx = 0;
 
 	if (ioctl == VIDIOC_S_EXT_CTRLS)
-<<<<<<< HEAD
 		return uvc_ctrl_commit(handle, ctrls);
-=======
-		return uvc_ctrl_commit(handle, ctrls->controls, ctrls->count);
->>>>>>> abddfcf7
 	else
 		return uvc_ctrl_rollback(handle);
 }
