--- conflicted
+++ resolved
@@ -213,11 +213,7 @@
 
 config VIDEO_RENESAS_VSP1
 	tristate "Renesas VSP1 Video Processing Engine"
-<<<<<<< HEAD
-	depends on VIDEO_V4L2 && VIDEO_V4L2_SUBDEV_API
-=======
 	depends on VIDEO_V4L2 && VIDEO_V4L2_SUBDEV_API && HAS_DMA
->>>>>>> d8ec26d7
 	select VIDEOBUF2_DMA_CONTIG
 	---help---
 	  This is a V4L2 driver for the Renesas VSP1 video processing engine.
@@ -225,8 +221,6 @@
 	  To compile this driver as a module, choose M here: the module
 	  will be called vsp1.
 
-<<<<<<< HEAD
-=======
 config VIDEO_TI_VPE
 	tristate "TI VPE (Video Processing Engine) driver"
 	depends on VIDEO_DEV && VIDEO_V4L2 && SOC_DRA7XX
@@ -243,7 +237,6 @@
 	---help---
 	  Enable debug messages on VPE driver.
 
->>>>>>> d8ec26d7
 endif # V4L_MEM2MEM_DRIVERS
 
 menuconfig V4L_TEST_DRIVERS
