--- conflicted
+++ resolved
@@ -536,8 +536,6 @@
 			inst->codec_state = VENUS_DEC_STATE_DRAIN;
 			inst->drain_active = true;
 		}
-<<<<<<< HEAD
-=======
 	} else if (cmd->cmd == V4L2_DEC_CMD_START &&
 		   inst->codec_state == VENUS_DEC_STATE_STOPPED) {
 		dst_vq = v4l2_m2m_get_vq(inst->fh.m2m_ctx,
@@ -545,7 +543,6 @@
 		vb2_clear_last_buffer_dequeued(dst_vq);
 
 		inst->codec_state = VENUS_DEC_STATE_DECODING;
->>>>>>> 4c893ff5
 	}
 
 unlock:
@@ -776,11 +773,7 @@
 			return ret;
 	}
 
-<<<<<<< HEAD
 	if (IS_V3(core) || IS_V4(core) || IS_V6(core)) {
-=======
-	if (IS_V3(core) || IS_V4(core)) {
->>>>>>> 4c893ff5
 		ret = venus_helper_get_bufreq(inst, HFI_BUFFER_OUTPUT, &bufreq);
 		if (ret)
 			return ret;
@@ -789,12 +782,7 @@
 			return -EINVAL;
 
 		if (inst->dpb_fmt) {
-<<<<<<< HEAD
 			ret = venus_helper_get_bufreq(inst, HFI_BUFFER_OUTPUT2, &bufreq);
-=======
-			ret = venus_helper_get_bufreq(inst, HFI_BUFFER_OUTPUT2,
-						      &bufreq);
->>>>>>> 4c893ff5
 			if (ret)
 				return ret;
 
@@ -1043,15 +1031,7 @@
 	if (ret)
 		goto free_dpb_bufs;
 
-<<<<<<< HEAD
 	ret = venus_helper_process_initial_cap_bufs(inst);
-=======
-	venus_pm_load_scale(inst);
-
-	inst->next_buf_last = false;
-
-	ret = hfi_session_continue(inst);
->>>>>>> 4c893ff5
 	if (ret)
 		goto free_dpb_bufs;
 
@@ -1063,10 +1043,6 @@
 	inst->streamon_cap = 1;
 	inst->sequence_cap = 0;
 	inst->reconfig = false;
-<<<<<<< HEAD
-	inst->next_buf_last = false;
-=======
->>>>>>> 4c893ff5
 	inst->drain_active = false;
 
 	return 0;
@@ -1198,11 +1174,7 @@
 	case VENUS_DEC_STATE_DRAIN:
 		inst->codec_state = VENUS_DEC_STATE_STOPPED;
 		inst->drain_active = false;
-<<<<<<< HEAD
-		/* fallthrough */
-=======
 		fallthrough;
->>>>>>> 4c893ff5
 	case VENUS_DEC_STATE_SEEK:
 		vdec_cancel_dst_buffers(inst);
 		break;
@@ -1354,11 +1326,6 @@
 		return;
 	}
 
-<<<<<<< HEAD
-=======
-	mutex_unlock(&inst->lock);
-
->>>>>>> 4c893ff5
 	venus_helper_vb2_buf_queue(vb);
 	mutex_unlock(&inst->lock);
 }
@@ -1497,10 +1464,7 @@
 		inst->codec_state = VENUS_DEC_STATE_CAPTURE_SETUP;
 		break;
 	case VENUS_DEC_STATE_DECODING:
-<<<<<<< HEAD
-=======
 	case VENUS_DEC_STATE_DRAIN:
->>>>>>> 4c893ff5
 		inst->codec_state = VENUS_DEC_STATE_DRC;
 		break;
 	default:
@@ -1514,7 +1478,6 @@
 	 */
 
 	if (inst->codec_state == VENUS_DEC_STATE_DRC) {
-<<<<<<< HEAD
 		struct vb2_v4l2_buffer *last;
 		int ret;
 
@@ -1524,15 +1487,6 @@
 			if (ret)
 				dev_dbg(dev, VDBGH "flush output error %d\n", ret);
 		}
-=======
-		int ret;
-
-		inst->next_buf_last = true;
-
-		ret = hfi_session_flush(inst, HFI_FLUSH_OUTPUT, false);
-		if (ret)
-			dev_dbg(dev, VDBGH "flush output error %d\n", ret);
->>>>>>> 4c893ff5
 	}
 
 	inst->next_buf_last = true;
