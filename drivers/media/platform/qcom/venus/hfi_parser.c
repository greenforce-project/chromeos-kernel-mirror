// SPDX-License-Identifier: GPL-2.0
/*
 * Copyright (C) 2018 Linaro Ltd.
 *
 * Author: Stanimir Varbanov <stanimir.varbanov@linaro.org>
 */
#include <linux/bitops.h>
#include <linux/kernel.h>

#include "core.h"
#include "hfi_helper.h"
#include "hfi_parser.h"

typedef void (*func)(struct hfi_plat_caps *cap, const void *data,
		     unsigned int size);

static void init_codecs(struct venus_core *core)
{
	struct hfi_plat_caps *caps = core->caps, *cap;
	unsigned long bit;

<<<<<<< HEAD
	if ((hweight_long(core->dec_codecs) + hweight_long(core->enc_codecs)) > MAX_CODEC_NUM)
=======
	if (hweight_long(core->dec_codecs) + hweight_long(core->enc_codecs) > MAX_CODEC_NUM)
>>>>>>> a78d278e
		return;

	for_each_set_bit(bit, &core->dec_codecs, MAX_CODEC_NUM) {
		cap = &caps[core->codecs_count++];
		cap->codec = BIT(bit);
		cap->domain = VIDC_SESSION_TYPE_DEC;
		cap->valid = false;
	}

	for_each_set_bit(bit, &core->enc_codecs, MAX_CODEC_NUM) {
		cap = &caps[core->codecs_count++];
		cap->codec = BIT(bit);
		cap->domain = VIDC_SESSION_TYPE_ENC;
		cap->valid = false;
	}
}

static void for_each_codec(struct hfi_plat_caps *caps, unsigned int caps_num,
			   u32 codecs, u32 domain, func cb, void *data,
			   unsigned int size)
{
	struct hfi_plat_caps *cap;
	unsigned int i;

	for (i = 0; i < caps_num; i++) {
		cap = &caps[i];
		if (cap->valid && cap->domain == domain)
			continue;
		if (cap->codec & codecs && cap->domain == domain)
			cb(cap, data, size);
	}
}

static void
fill_buf_mode(struct hfi_plat_caps *cap, const void *data, unsigned int num)
{
	const u32 *type = data;

	if (*type == HFI_BUFFER_MODE_DYNAMIC)
		cap->cap_bufs_mode_dynamic = true;
}

static void
parse_alloc_mode(struct venus_core *core, u32 codecs, u32 domain, void *data)
{
	struct hfi_buffer_alloc_mode_supported *mode = data;
	u32 num_entries = mode->num_entries;
	u32 *type;

	if (num_entries > MAX_ALLOC_MODE_ENTRIES)
		return;

	type = mode->data;

	while (num_entries--) {
		if (mode->buffer_type == HFI_BUFFER_OUTPUT ||
		    mode->buffer_type == HFI_BUFFER_OUTPUT2)
			for_each_codec(core->caps, ARRAY_SIZE(core->caps),
				       codecs, domain, fill_buf_mode, type, 1);

		type++;
	}
}

static void fill_profile_level(struct hfi_plat_caps *cap, const void *data,
			       unsigned int num)
{
	const struct hfi_profile_level *pl = data;

<<<<<<< HEAD
	if (cap->num_pl + num > HFI_MAX_PROFILE_COUNT)
=======
	if (cap->num_pl + num >= HFI_MAX_PROFILE_COUNT)
>>>>>>> a78d278e
		return;

	memcpy(&cap->pl[cap->num_pl], pl, num * sizeof(*pl));
	cap->num_pl += num;
}

static void
parse_profile_level(struct venus_core *core, u32 codecs, u32 domain, void *data)
{
	struct hfi_profile_level_supported *pl = data;
	struct hfi_profile_level *proflevel = pl->profile_level;
	struct hfi_profile_level pl_arr[HFI_MAX_PROFILE_COUNT] = {};

	if (pl->profile_count > HFI_MAX_PROFILE_COUNT)
		return;

	memcpy(pl_arr, proflevel, pl->profile_count * sizeof(*proflevel));

	for_each_codec(core->caps, ARRAY_SIZE(core->caps), codecs, domain,
		       fill_profile_level, pl_arr, pl->profile_count);
}

static void
fill_caps(struct hfi_plat_caps *cap, const void *data, unsigned int num)
{
	const struct hfi_capability *caps = data;

<<<<<<< HEAD
	if (cap->num_caps + num > MAX_CAP_ENTRIES)
=======
	if (cap->num_caps + num >= MAX_CAP_ENTRIES)
>>>>>>> a78d278e
		return;

	memcpy(&cap->caps[cap->num_caps], caps, num * sizeof(*caps));
	cap->num_caps += num;
}

static void
parse_caps(struct venus_core *core, u32 codecs, u32 domain, void *data)
{
	struct hfi_capabilities *caps = data;
	struct hfi_capability *cap = caps->data;
	u32 num_caps = caps->num_capabilities;
	struct hfi_capability caps_arr[MAX_CAP_ENTRIES] = {};

	if (num_caps > MAX_CAP_ENTRIES)
		return;

	memcpy(caps_arr, cap, num_caps * sizeof(*cap));

	for_each_codec(core->caps, ARRAY_SIZE(core->caps), codecs, domain,
		       fill_caps, caps_arr, num_caps);
}

static void fill_raw_fmts(struct hfi_plat_caps *cap, const void *fmts,
			  unsigned int num_fmts)
{
	const struct raw_formats *formats = fmts;

<<<<<<< HEAD
	if (cap->num_fmts + num_fmts > MAX_FMT_ENTRIES)
=======
	if (cap->num_fmts + num_fmts >= MAX_FMT_ENTRIES)
>>>>>>> a78d278e
		return;

	memcpy(&cap->fmts[cap->num_fmts], formats, num_fmts * sizeof(*formats));
	cap->num_fmts += num_fmts;
}

static void
parse_raw_formats(struct venus_core *core, u32 codecs, u32 domain, void *data)
{
	struct hfi_uncompressed_format_supported *fmt = data;
	struct hfi_uncompressed_plane_info *pinfo = fmt->plane_info;
	struct hfi_uncompressed_plane_constraints *constr;
	struct raw_formats rawfmts[MAX_FMT_ENTRIES] = {};
	u32 entries = fmt->format_entries;
	unsigned int i = 0;
	u32 num_planes;

	while (entries) {
		num_planes = pinfo->num_planes;

		rawfmts[i].fmt = pinfo->format;
		rawfmts[i].buftype = fmt->buffer_type;
		i++;

		if (i >= MAX_FMT_ENTRIES)
			return;

		if (pinfo->num_planes > MAX_PLANES)
			break;

		pinfo = (void *)pinfo + sizeof(*constr) * num_planes +
			2 * sizeof(u32);
		entries--;
	}

	for_each_codec(core->caps, ARRAY_SIZE(core->caps), codecs, domain,
		       fill_raw_fmts, rawfmts, i);
}

static void parse_codecs(struct venus_core *core, void *data)
{
	struct hfi_codec_supported *codecs = data;

	core->dec_codecs = codecs->dec_codecs;
	core->enc_codecs = codecs->enc_codecs;

	if (IS_V1(core)) {
		core->dec_codecs &= ~HFI_VIDEO_CODEC_HEVC;
		core->dec_codecs &= ~HFI_VIDEO_CODEC_SPARK;
		core->enc_codecs &= ~HFI_VIDEO_CODEC_HEVC;
	}
}

static void parse_max_sessions(struct venus_core *core, const void *data)
{
	const struct hfi_max_sessions_supported *sessions = data;

	core->max_sessions_supported = sessions->max_sessions;
}

static void parse_codecs_mask(u32 *codecs, u32 *domain, void *data)
{
	struct hfi_codec_mask_supported *mask = data;

	*codecs = mask->codecs;
	*domain = mask->video_domains;
}

static void parser_init(struct venus_inst *inst, u32 *codecs, u32 *domain)
{
	if (!inst || !IS_V1(inst->core))
		return;

	*codecs = inst->hfi_codec;
	*domain = inst->session_type;
}

static void parser_fini(struct venus_inst *inst, u32 codecs, u32 domain)
{
	struct hfi_plat_caps *caps, *cap;
	unsigned int i;
	u32 dom;

	if (!inst || !IS_V1(inst->core))
		return;

	caps = inst->core->caps;
	dom = inst->session_type;

	for (i = 0; i < MAX_CODEC_NUM; i++) {
		cap = &caps[i];
		if (cap->codec & codecs && cap->domain == dom)
			cap->valid = true;
	}
}

static int hfi_platform_parser(struct venus_core *core, struct venus_inst *inst)
{
	const struct hfi_platform *plat;
	const struct hfi_plat_caps *caps = NULL;
	u32 enc_codecs, dec_codecs, count = 0;
	unsigned int entries;
	int ret;

	plat = hfi_platform_get(core->res->hfi_version);
	if (!plat)
		return -EINVAL;

	if (inst)
		return 0;

	ret = hfi_platform_get_codecs(core, &enc_codecs, &dec_codecs, &count);
	if (ret)
		return ret;

	if (plat->capabilities)
		caps = plat->capabilities(&entries);

	if (!caps || !entries || !count)
		return -EINVAL;

	core->enc_codecs = enc_codecs;
	core->dec_codecs = dec_codecs;
	core->codecs_count = count;
	core->max_sessions_supported = MAX_SESSIONS;
	memset(core->caps, 0, sizeof(*caps) * MAX_CODEC_NUM);
	memcpy(core->caps, caps, sizeof(*caps) * entries);

	return 0;
}

u32 hfi_parser(struct venus_core *core, struct venus_inst *inst, void *buf,
	       u32 size)
{
	unsigned int words_count = size >> 2;
	u32 *word = buf, *data, codecs = 0, domain = 0;
	int ret;

	ret = hfi_platform_parser(core, inst);
	if (!ret)
		return HFI_ERR_NONE;

	if (size % 4)
		return HFI_ERR_SYS_INSUFFICIENT_RESOURCES;

	parser_init(inst, &codecs, &domain);

	if (core->res->hfi_version > HFI_VERSION_1XX) {
		core->codecs_count = 0;
		memset(core->caps, 0, sizeof(core->caps));
	}

	while (words_count) {
		data = word + 1;

		switch (*word) {
		case HFI_PROPERTY_PARAM_CODEC_SUPPORTED:
			parse_codecs(core, data);
			init_codecs(core);
			break;
		case HFI_PROPERTY_PARAM_MAX_SESSIONS_SUPPORTED:
			parse_max_sessions(core, data);
			break;
		case HFI_PROPERTY_PARAM_CODEC_MASK_SUPPORTED:
			parse_codecs_mask(&codecs, &domain, data);
			break;
		case HFI_PROPERTY_PARAM_UNCOMPRESSED_FORMAT_SUPPORTED:
			parse_raw_formats(core, codecs, domain, data);
			break;
		case HFI_PROPERTY_PARAM_CAPABILITY_SUPPORTED:
			parse_caps(core, codecs, domain, data);
			break;
		case HFI_PROPERTY_PARAM_PROFILE_LEVEL_SUPPORTED:
			parse_profile_level(core, codecs, domain, data);
			break;
		case HFI_PROPERTY_PARAM_BUFFER_ALLOC_MODE_SUPPORTED:
			parse_alloc_mode(core, codecs, domain, data);
			break;
		default:
			break;
		}

		word++;
		words_count--;
	}

	if (!core->max_sessions_supported)
		core->max_sessions_supported = MAX_SESSIONS;

	parser_fini(inst, codecs, domain);

	return HFI_ERR_NONE;
}<|MERGE_RESOLUTION|>--- conflicted
+++ resolved
@@ -19,11 +19,7 @@
 	struct hfi_plat_caps *caps = core->caps, *cap;
 	unsigned long bit;
 
-<<<<<<< HEAD
-	if ((hweight_long(core->dec_codecs) + hweight_long(core->enc_codecs)) > MAX_CODEC_NUM)
-=======
 	if (hweight_long(core->dec_codecs) + hweight_long(core->enc_codecs) > MAX_CODEC_NUM)
->>>>>>> a78d278e
 		return;
 
 	for_each_set_bit(bit, &core->dec_codecs, MAX_CODEC_NUM) {
@@ -93,11 +89,7 @@
 {
 	const struct hfi_profile_level *pl = data;
 
-<<<<<<< HEAD
-	if (cap->num_pl + num > HFI_MAX_PROFILE_COUNT)
-=======
 	if (cap->num_pl + num >= HFI_MAX_PROFILE_COUNT)
->>>>>>> a78d278e
 		return;
 
 	memcpy(&cap->pl[cap->num_pl], pl, num * sizeof(*pl));
@@ -125,11 +117,7 @@
 {
 	const struct hfi_capability *caps = data;
 
-<<<<<<< HEAD
-	if (cap->num_caps + num > MAX_CAP_ENTRIES)
-=======
 	if (cap->num_caps + num >= MAX_CAP_ENTRIES)
->>>>>>> a78d278e
 		return;
 
 	memcpy(&cap->caps[cap->num_caps], caps, num * sizeof(*caps));
@@ -158,11 +146,7 @@
 {
 	const struct raw_formats *formats = fmts;
 
-<<<<<<< HEAD
-	if (cap->num_fmts + num_fmts > MAX_FMT_ENTRIES)
-=======
 	if (cap->num_fmts + num_fmts >= MAX_FMT_ENTRIES)
->>>>>>> a78d278e
 		return;
 
 	memcpy(&cap->fmts[cap->num_fmts], formats, num_fmts * sizeof(*formats));
