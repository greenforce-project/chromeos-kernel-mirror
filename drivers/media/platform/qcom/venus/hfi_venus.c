--- conflicted
+++ resolved
@@ -206,12 +206,8 @@
 	new_wr_idx = wr_idx + dwords;
 	wr_ptr = (u32 *)(queue->qmem.kva + (wr_idx << 2));
 
-<<<<<<< HEAD
-	if (wr_ptr < (u32 *)queue->qmem.kva || wr_ptr > (u32 *)(queue->qmem.kva + queue->qmem.size))
-=======
 	if (wr_ptr < (u32 *)queue->qmem.kva ||
 	    wr_ptr > (u32 *)(queue->qmem.kva + queue->qmem.size - sizeof(*wr_ptr)))
->>>>>>> a78d278e
 		return -EINVAL;
 
 	if (new_wr_idx < qsize) {
@@ -282,12 +278,8 @@
 
 	rd_ptr = (u32 *)(queue->qmem.kva + (rd_idx << 2));
 
-<<<<<<< HEAD
-	if (rd_ptr < (u32 *)queue->qmem.kva || rd_ptr > (u32 *)(queue->qmem.kva + queue->qmem.size))
-=======
 	if (rd_ptr < (u32 *)queue->qmem.kva ||
 	    rd_ptr > (u32 *)(queue->qmem.kva + queue->qmem.size - sizeof(*rd_ptr)))
->>>>>>> a78d278e
 		return -EINVAL;
 
 	dwords = *rd_ptr >> 2;
