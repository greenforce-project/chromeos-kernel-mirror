--- conflicted
+++ resolved
@@ -359,7 +359,6 @@
 static void venus_soft_int(struct venus_hfi_device *hdev)
 {
 	void __iomem *cpu_ic_base = hdev->core->cpu_ic_base;
-<<<<<<< HEAD
 	u32 clear_bit;
 
 	if (IS_V6(hdev->core))
@@ -368,10 +367,6 @@
 		clear_bit = BIT(CPU_IC_SOFTINT_H2A_SHIFT);
 
 	writel(clear_bit, cpu_ic_base + CPU_IC_SOFTINT);
-=======
-
-	writel(BIT(CPU_IC_SOFTINT_H2A_SHIFT), cpu_ic_base + CPU_IC_SOFTINT);
->>>>>>> a8d81224
 }
 
 static int venus_iface_cmdq_write_nolock(struct venus_hfi_device *hdev,
@@ -459,10 +454,6 @@
 	void __iomem *wrapper_base = hdev->core->wrapper_base;
 	int ret = 0;
 
-<<<<<<< HEAD
-	writel(BIT(VIDC_CTRL_INIT_CTRL_SHIFT), cpu_cs_base + VIDC_CTRL_INIT);
-=======
->>>>>>> a8d81224
 	if (IS_V6(hdev->core)) {
 		mask_val = readl(wrapper_base + WRAPPER_INTR_MASK);
 		mask_val &= ~(WRAPPER_INTR_MASK_A2HWD_BASK_V6 |
@@ -489,15 +480,10 @@
 	if (count >= max_tries)
 		ret = -ETIMEDOUT;
 
-<<<<<<< HEAD
 	if (IS_V6(hdev->core)) {
 		writel(0x1, cpu_cs_base + CPU_CS_H2XSOFTINTEN_V6);
 		writel(0x0, cpu_cs_base + CPU_CS_X2RPMH_V6);
 	}
-=======
-	if (IS_V6(hdev->core))
-		writel(0x0, cpu_cs_base + CPU_CS_X2RPMH_V6);
->>>>>>> a8d81224
 
 	return ret;
 }
@@ -555,11 +541,8 @@
 {
 	void __iomem *wrapper_base = hdev->core->wrapper_base;
 	void __iomem *vbif_base = hdev->core->vbif_base;
-<<<<<<< HEAD
 	void __iomem *cpu_cs_base = hdev->core->cpu_cs_base;
 	void __iomem *aon_base = hdev->core->aon_base;
-=======
->>>>>>> a8d81224
 	struct device *dev = hdev->core->dev;
 	u32 val;
 	u32 mask_val;
@@ -1115,18 +1098,12 @@
 {
 	struct venus_hfi_device *hdev = to_hfi_priv(core);
 	u32 status;
-<<<<<<< HEAD
 	void __iomem *cpu_cs_base;
 	void __iomem *wrapper_base;
-=======
-	void __iomem *cpu_cs_base = hdev->core->cpu_cs_base;
-	void __iomem *wrapper_base = hdev->core->wrapper_base;
->>>>>>> a8d81224
 
 	if (!hdev)
 		return IRQ_NONE;
 
-<<<<<<< HEAD
 	cpu_cs_base = hdev->core->cpu_cs_base;
 	wrapper_base = hdev->core->wrapper_base;
 
@@ -1145,17 +1122,6 @@
 	writel(1, cpu_cs_base + CPU_CS_A2HSOFTINTCLR);
 	if (!IS_V6(core))
 		writel(status, wrapper_base + WRAPPER_INTR_CLEAR);
-=======
-	status = readl(wrapper_base + WRAPPER_INTR_STATUS);
-
-	if (status & WRAPPER_INTR_STATUS_A2H_MASK ||
-	    status & WRAPPER_INTR_STATUS_A2HWD_MASK ||
-	    status & CPU_CS_SCIACMDARG0_INIT_IDLE_MSG_MASK)
-		hdev->irq_status = status;
-
-	writel(1, cpu_cs_base + CPU_CS_A2HSOFTINTCLR);
-	writel(status, wrapper_base + WRAPPER_INTR_CLEAR);
->>>>>>> a8d81224
 
 	return IRQ_WAKE_THREAD;
 }
@@ -1545,7 +1511,6 @@
 static bool venus_cpu_and_video_core_idle(struct venus_hfi_device *hdev)
 {
 	void __iomem *wrapper_base = hdev->core->wrapper_base;
-<<<<<<< HEAD
 	void __iomem *wrapper_tz_base = hdev->core->wrapper_tz_base;
 	void __iomem *cpu_cs_base = hdev->core->cpu_cs_base;
 	u32 ctrl_status, cpu_status;
@@ -1554,12 +1519,6 @@
 		cpu_status = readl(wrapper_tz_base + WRAPPER_TZ_CPU_STATUS_V6);
 	else
 		cpu_status = readl(wrapper_base + WRAPPER_CPU_STATUS);
-=======
-	void __iomem *cpu_cs_base = hdev->core->cpu_cs_base;
-	u32 ctrl_status, cpu_status;
-
-	cpu_status = readl(wrapper_base + WRAPPER_CPU_STATUS);
->>>>>>> a8d81224
 	ctrl_status = readl(cpu_cs_base + CPU_CS_SCIACMDARG0);
 
 	if (cpu_status & WRAPPER_CPU_STATUS_WFI &&
@@ -1572,7 +1531,6 @@
 static bool venus_cpu_idle_and_pc_ready(struct venus_hfi_device *hdev)
 {
 	void __iomem *wrapper_base = hdev->core->wrapper_base;
-<<<<<<< HEAD
 	void __iomem *wrapper_tz_base = hdev->core->wrapper_tz_base;
 	void __iomem *cpu_cs_base = hdev->core->cpu_cs_base;
 	u32 ctrl_status, cpu_status;
@@ -1581,12 +1539,6 @@
 		cpu_status = readl(wrapper_tz_base + WRAPPER_TZ_CPU_STATUS_V6);
 	else
 		cpu_status = readl(wrapper_base + WRAPPER_CPU_STATUS);
-=======
-	void __iomem *cpu_cs_base = hdev->core->cpu_cs_base;
-	u32 ctrl_status, cpu_status;
-
-	cpu_status = readl(wrapper_base + WRAPPER_CPU_STATUS);
->>>>>>> a8d81224
 	ctrl_status = readl(cpu_cs_base + CPU_CS_SCIACMDARG0);
 
 	if (cpu_status & WRAPPER_CPU_STATUS_WFI &&
