// SPDX-License-Identifier: GPL-2.0-only
/*
 * Copyright (c) 2012-2016, The Linux Foundation. All rights reserved.
 * Copyright (C) 2017 Linaro Ltd.
 */
#include <linux/init.h>
#include <linux/interconnect.h>
#include <linux/io.h>
#include <linux/ioctl.h>
#include <linux/delay.h>
#include <linux/devcoredump.h>
#include <linux/list.h>
#include <linux/module.h>
#include <linux/of_device.h>
#include <linux/platform_device.h>
#include <linux/slab.h>
#include <linux/types.h>
#include <linux/pm_runtime.h>
#include <media/videobuf2-v4l2.h>
#include <media/v4l2-mem2mem.h>
#include <media/v4l2-ioctl.h>

#include "core.h"
#include "firmware.h"
#include "pm_helpers.h"
#include "hfi_venus_io.h"

static void venus_coredump(struct venus_core *core)
{
	struct device *dev;
	phys_addr_t mem_phys;
	size_t mem_size;
	void *mem_va;
	void *data;

	dev = core->dev;
	mem_phys = core->fw.mem_phys;
	mem_size = core->fw.mem_size;

	mem_va = memremap(mem_phys, mem_size, MEMREMAP_WC);
	if (!mem_va)
		return;

	data = vmalloc(mem_size);
	if (!data) {
		memunmap(mem_va);
		return;
	}

	memcpy(data, mem_va, mem_size);
	memunmap(mem_va);
	dev_coredumpv(dev, data, mem_size, GFP_KERNEL);
}

static void venus_event_notify(struct venus_core *core, u32 event)
{
	struct venus_inst *inst;

	switch (event) {
	case EVT_SYS_WATCHDOG_TIMEOUT:
	case EVT_SYS_ERROR:
		break;
	default:
		return;
	}

	mutex_lock(&core->lock);
	core->sys_error = true;
	list_for_each_entry(inst, &core->instances, list)
		inst->ops->event_notify(inst, EVT_SESSION_ERROR, NULL);
	mutex_unlock(&core->lock);

	disable_irq_nosync(core->irq);
	schedule_delayed_work(&core->work, msecs_to_jiffies(10));
}

static const struct hfi_core_ops venus_core_ops = {
	.event_notify = venus_event_notify,
};

#define RPM_WAIT_FOR_IDLE_MAX_ATTEMPTS 10

static void venus_sys_error_handler(struct work_struct *work)
{
	struct venus_core *core =
			container_of(work, struct venus_core, work.work);
	int ret, i, max_attempts = RPM_WAIT_FOR_IDLE_MAX_ATTEMPTS;
	const char *err_msg = "";
	bool failed = false;

	ret = pm_runtime_get_sync(core->dev);
	if (ret < 0) {
		err_msg = "resume runtime PM";
		max_attempts = 0;
		failed = true;
	}

	hfi_core_deinit(core, true);

	mutex_lock(&core->lock);

<<<<<<< HEAD
	while ((core->dev_dec && pm_runtime_active(core->dev_dec)) ||
			(core->dev_enc && pm_runtime_active(core->dev_enc)))
=======
	for (i = 0; i < max_attempts; i++) {
		if (!pm_runtime_active(core->dev_dec) && !pm_runtime_active(core->dev_enc))
			break;
>>>>>>> 43b0742e
		msleep(10);
	}

	venus_shutdown(core);

	venus_coredump(core);

	pm_runtime_put_sync(core->dev);

	for (i = 0; i < max_attempts; i++) {
		if (!core->pmdomains[0] || !pm_runtime_active(core->pmdomains[0]))
			break;
		usleep_range(1000, 1500);
	}

	hfi_reinit(core);

	ret = pm_runtime_get_sync(core->dev);
	if (ret < 0) {
		err_msg = "resume runtime PM";
		failed = true;
	}

	ret = venus_boot(core);
	if (ret && !failed) {
		err_msg = "boot Venus";
		failed = true;
	}

	ret = hfi_core_resume(core, true);
	if (ret && !failed) {
		err_msg = "resume HFI";
		failed = true;
	}

	enable_irq(core->irq);

	mutex_unlock(&core->lock);

	ret = hfi_core_init(core);
	if (ret && !failed) {
		err_msg = "init HFI";
		failed = true;
	}

	pm_runtime_put_sync(core->dev);

	if (failed) {
		disable_irq_nosync(core->irq);
		dev_warn_ratelimited(core->dev,
				     "System error has occurred, recovery failed to %s\n",
				     err_msg);
		schedule_delayed_work(&core->work, msecs_to_jiffies(10));
		return;
	}

	dev_warn(core->dev, "system error has occurred (recovered)\n");

	mutex_lock(&core->lock);
	core->sys_error = false;
	mutex_unlock(&core->lock);
}

static u32 to_v4l2_codec_type(u32 codec)
{
	switch (codec) {
	case HFI_VIDEO_CODEC_H264:
		return V4L2_PIX_FMT_H264;
	case HFI_VIDEO_CODEC_H263:
		return V4L2_PIX_FMT_H263;
	case HFI_VIDEO_CODEC_MPEG1:
		return V4L2_PIX_FMT_MPEG1;
	case HFI_VIDEO_CODEC_MPEG2:
		return V4L2_PIX_FMT_MPEG2;
	case HFI_VIDEO_CODEC_MPEG4:
		return V4L2_PIX_FMT_MPEG4;
	case HFI_VIDEO_CODEC_VC1:
		return V4L2_PIX_FMT_VC1_ANNEX_G;
	case HFI_VIDEO_CODEC_VP8:
		return V4L2_PIX_FMT_VP8;
	case HFI_VIDEO_CODEC_VP9:
		return V4L2_PIX_FMT_VP9;
	case HFI_VIDEO_CODEC_DIVX:
	case HFI_VIDEO_CODEC_DIVX_311:
		return V4L2_PIX_FMT_XVID;
	default:
		return 0;
	}
}

static int venus_enumerate_codecs(struct venus_core *core, u32 type)
{
	const struct hfi_inst_ops dummy_ops = {};
	struct venus_inst *inst;
	u32 codec, codecs;
	unsigned int i;
	int ret;

	if (core->res->hfi_version != HFI_VERSION_1XX)
		return 0;

	inst = kzalloc(sizeof(*inst), GFP_KERNEL);
	if (!inst)
		return -ENOMEM;

	mutex_init(&inst->lock);
	inst->core = core;
	inst->session_type = type;
	if (type == VIDC_SESSION_TYPE_DEC)
		codecs = core->dec_codecs;
	else
		codecs = core->enc_codecs;

	ret = hfi_session_create(inst, &dummy_ops);
	if (ret)
		goto err;

	for (i = 0; i < MAX_CODEC_NUM; i++) {
		codec = (1UL << i) & codecs;
		if (!codec)
			continue;

		ret = hfi_session_init(inst, to_v4l2_codec_type(codec));
		if (ret)
			goto done;

		ret = hfi_session_deinit(inst);
		if (ret)
			goto done;
	}

done:
	hfi_session_destroy(inst);
err:
	mutex_destroy(&inst->lock);
	kfree(inst);

	return ret;
}

static void venus_assign_register_offsets(struct venus_core *core)
{
	if (IS_V6(core)) {
		core->vbif_base = core->base + VBIF_BASE;
		core->cpu_base = core->base + CPU_BASE_V6;
		core->cpu_cs_base = core->base + CPU_CS_BASE_V6;
		core->cpu_ic_base = core->base + CPU_IC_BASE_V6;
		core->wrapper_base = core->base + WRAPPER_BASE_V6;
		core->wrapper_tz_base = core->base + WRAPPER_TZ_BASE_V6;
		core->aon_base = core->base + AON_BASE_V6;
	} else {
		core->vbif_base = core->base + VBIF_BASE;
		core->cpu_base = core->base + CPU_BASE;
		core->cpu_cs_base = core->base + CPU_CS_BASE;
		core->cpu_ic_base = core->base + CPU_IC_BASE;
		core->wrapper_base = core->base + WRAPPER_BASE;
		core->wrapper_tz_base = NULL;
		core->aon_base = NULL;
	}
}

static int venus_probe(struct platform_device *pdev)
{
	struct device *dev = &pdev->dev;
	struct venus_core *core;
	struct resource *r;
	int ret;

	core = devm_kzalloc(dev, sizeof(*core), GFP_KERNEL);
	if (!core)
		return -ENOMEM;

	core->dev = dev;

	r = platform_get_resource(pdev, IORESOURCE_MEM, 0);
	core->base = devm_ioremap_resource(dev, r);
	if (IS_ERR(core->base))
		return PTR_ERR(core->base);

	core->video_path = devm_of_icc_get(dev, "video-mem");
	if (IS_ERR(core->video_path))
		return PTR_ERR(core->video_path);

	core->cpucfg_path = devm_of_icc_get(dev, "cpu-cfg");
	if (IS_ERR(core->cpucfg_path))
		return PTR_ERR(core->cpucfg_path);

	core->irq = platform_get_irq(pdev, 0);
	if (core->irq < 0)
		return core->irq;

	core->res = of_device_get_match_data(dev);
	if (!core->res)
		return -ENODEV;

	mutex_init(&core->pm_lock);

	core->pm_ops = venus_pm_get(core->res->hfi_version);
	if (!core->pm_ops)
		return -ENODEV;

	if (core->pm_ops->core_get) {
		ret = core->pm_ops->core_get(core);
		if (ret)
			return ret;
	}

	ret = dma_set_mask_and_coherent(dev, core->res->dma_mask);
	if (ret)
		goto err_core_put;

	dma_set_max_seg_size(dev, UINT_MAX);

	INIT_LIST_HEAD(&core->instances);
	mutex_init(&core->lock);
	INIT_DELAYED_WORK(&core->work, venus_sys_error_handler);

	ret = devm_request_threaded_irq(dev, core->irq, hfi_isr, hfi_isr_thread,
					IRQF_TRIGGER_HIGH | IRQF_ONESHOT,
					"venus", core);
	if (ret)
		goto err_core_put;

	ret = hfi_create(core, &venus_core_ops);
	if (ret)
		goto err_core_put;

	venus_assign_register_offsets(core);

	ret = v4l2_device_register(dev, &core->v4l2_dev);
	if (ret)
		goto err_core_deinit;

	platform_set_drvdata(pdev, core);

	pm_runtime_enable(dev);

	ret = pm_runtime_get_sync(dev);
	if (ret < 0)
		goto err_runtime_disable;

	ret = of_platform_populate(dev->of_node, NULL, NULL, dev);
	if (ret)
		goto err_runtime_disable;

	ret = venus_firmware_init(core);
	if (ret)
		goto err_runtime_disable;

	ret = venus_boot(core);
	if (ret)
		goto err_runtime_disable;

	ret = hfi_core_resume(core, true);
	if (ret)
		goto err_venus_shutdown;

	ret = hfi_core_init(core);
	if (ret)
		goto err_venus_shutdown;

	ret = venus_enumerate_codecs(core, VIDC_SESSION_TYPE_DEC);
	if (ret)
		goto err_venus_shutdown;

	ret = venus_enumerate_codecs(core, VIDC_SESSION_TYPE_ENC);
	if (ret)
		goto err_venus_shutdown;

	ret = pm_runtime_put_sync(dev);
	if (ret) {
		pm_runtime_get_noresume(dev);
		goto err_dev_unregister;
	}

	venus_dbgfs_init(core);

	return 0;

err_dev_unregister:
	v4l2_device_unregister(&core->v4l2_dev);
err_venus_shutdown:
	venus_shutdown(core);
err_runtime_disable:
	pm_runtime_put_noidle(dev);
	pm_runtime_set_suspended(dev);
	pm_runtime_disable(dev);
	hfi_destroy(core);
err_core_deinit:
	hfi_core_deinit(core, false);
err_core_put:
	if (core->pm_ops->core_put)
		core->pm_ops->core_put(core);
	return ret;
}

static int venus_remove(struct platform_device *pdev)
{
	struct venus_core *core = platform_get_drvdata(pdev);
	const struct venus_pm_ops *pm_ops = core->pm_ops;
	struct device *dev = core->dev;
	int ret;

	ret = pm_runtime_get_sync(dev);
	WARN_ON(ret < 0);

	ret = hfi_core_deinit(core, true);
	WARN_ON(ret);

	venus_shutdown(core);
	of_platform_depopulate(dev);

	venus_firmware_deinit(core);

	pm_runtime_put_sync(dev);
	pm_runtime_disable(dev);

	if (pm_ops->core_put)
		pm_ops->core_put(core);

	v4l2_device_unregister(&core->v4l2_dev);

	hfi_destroy(core);

	mutex_destroy(&core->pm_lock);
	mutex_destroy(&core->lock);
	venus_dbgfs_deinit(core);

	return ret;
}

static void venus_core_shutdown(struct platform_device *pdev)
{
	struct venus_core *core = platform_get_drvdata(pdev);

	pm_runtime_get_sync(core->dev);
	venus_shutdown(core);
	venus_firmware_deinit(core);
	pm_runtime_put_sync(core->dev);
}

static __maybe_unused int venus_runtime_suspend(struct device *dev)
{
	struct venus_core *core = dev_get_drvdata(dev);
	const struct venus_pm_ops *pm_ops = core->pm_ops;
	int ret;

	ret = hfi_core_suspend(core);
	if (ret)
		return ret;

	if (pm_ops->core_power) {
		ret = pm_ops->core_power(core, POWER_OFF);
		if (ret)
			return ret;
	}

	ret = icc_set_bw(core->cpucfg_path, 0, 0);
	if (ret)
		goto err_cpucfg_path;

	ret = icc_set_bw(core->video_path, 0, 0);
	if (ret)
		goto err_video_path;

	return ret;

err_video_path:
	icc_set_bw(core->cpucfg_path, kbps_to_icc(1000), 0);
err_cpucfg_path:
	pm_ops->core_power(core, POWER_ON);

	return ret;
}

static __maybe_unused int venus_runtime_resume(struct device *dev)
{
	struct venus_core *core = dev_get_drvdata(dev);
	const struct venus_pm_ops *pm_ops = core->pm_ops;
	int ret;

	ret = icc_set_bw(core->video_path, kbps_to_icc(20000), 0);
	if (ret)
		return ret;

	ret = icc_set_bw(core->cpucfg_path, kbps_to_icc(1000), 0);
	if (ret)
		return ret;

	if (pm_ops->core_power) {
		ret = pm_ops->core_power(core, POWER_ON);
		if (ret)
			return ret;
	}

	return hfi_core_resume(core, false);
}

static const struct dev_pm_ops venus_pm_ops = {
	SET_SYSTEM_SLEEP_PM_OPS(pm_runtime_force_suspend,
				pm_runtime_force_resume)
	SET_RUNTIME_PM_OPS(venus_runtime_suspend, venus_runtime_resume, NULL)
};

static const struct freq_tbl msm8916_freq_table[] = {
	{ 352800, 228570000 },	/* 1920x1088 @ 30 + 1280x720 @ 30 */
	{ 244800, 160000000 },	/* 1920x1088 @ 30 */
	{ 108000, 100000000 },	/* 1280x720 @ 30 */
};

static const struct reg_val msm8916_reg_preset[] = {
	{ 0xe0020, 0x05555556 },
	{ 0xe0024, 0x05555556 },
	{ 0x80124, 0x00000003 },
};

static const struct venus_resources msm8916_res = {
	.freq_tbl = msm8916_freq_table,
	.freq_tbl_size = ARRAY_SIZE(msm8916_freq_table),
	.reg_tbl = msm8916_reg_preset,
	.reg_tbl_size = ARRAY_SIZE(msm8916_reg_preset),
	.clks = { "core", "iface", "bus", },
	.clks_num = 3,
	.max_load = 352800, /* 720p@30 + 1080p@30 */
	.hfi_version = HFI_VERSION_1XX,
	.vmem_id = VIDC_RESOURCE_NONE,
	.vmem_size = 0,
	.vmem_addr = 0,
	.dma_mask = 0xddc00000 - 1,
	.fwname = "qcom/venus-1.8/venus.mdt",
};

static const struct freq_tbl msm8996_freq_table[] = {
	{ 1944000, 520000000 },	/* 4k UHD @ 60 (decode only) */
	{  972000, 520000000 },	/* 4k UHD @ 30 */
	{  489600, 346666667 },	/* 1080p @ 60 */
	{  244800, 150000000 },	/* 1080p @ 30 */
	{  108000,  75000000 },	/* 720p @ 30 */
};

static const struct reg_val msm8996_reg_preset[] = {
	{ 0x80010, 0xffffffff },
	{ 0x80018, 0x00001556 },
	{ 0x8001C, 0x00001556 },
};

static const struct venus_resources msm8996_res = {
	.freq_tbl = msm8996_freq_table,
	.freq_tbl_size = ARRAY_SIZE(msm8996_freq_table),
	.reg_tbl = msm8996_reg_preset,
	.reg_tbl_size = ARRAY_SIZE(msm8996_reg_preset),
	.clks = {"core", "iface", "bus", "mbus" },
	.clks_num = 4,
	.vcodec0_clks = { "core" },
	.vcodec1_clks = { "core" },
	.vcodec_clks_num = 1,
	.max_load = 2563200,
	.hfi_version = HFI_VERSION_3XX,
	.vmem_id = VIDC_RESOURCE_NONE,
	.vmem_size = 0,
	.vmem_addr = 0,
	.dma_mask = 0xddc00000 - 1,
	.fwname = "qcom/venus-4.2/venus.mdt",
};

static const struct freq_tbl sdm845_freq_table[] = {
	{ 3110400, 533000000 },	/* 4096x2160@90 */
	{ 2073600, 444000000 },	/* 4096x2160@60 */
	{ 1944000, 404000000 },	/* 3840x2160@60 */
	{  972000, 330000000 },	/* 3840x2160@30 */
	{  489600, 200000000 },	/* 1920x1080@60 */
	{  244800, 100000000 },	/* 1920x1080@30 */
};

static const struct bw_tbl sdm845_bw_table_enc[] = {
	{ 1944000, 1612000, 0, 2416000, 0 },	/* 3840x2160@60 */
	{  972000,  951000, 0, 1434000, 0 },	/* 3840x2160@30 */
	{  489600,  723000, 0,  973000, 0 },	/* 1920x1080@60 */
	{  244800,  370000, 0,	495000, 0 },	/* 1920x1080@30 */
};

static const struct bw_tbl sdm845_bw_table_dec[] = {
	{ 2073600, 3929000, 0, 5551000, 0 },	/* 4096x2160@60 */
	{ 1036800, 1987000, 0, 2797000, 0 },	/* 4096x2160@30 */
	{  489600, 1040000, 0, 1298000, 0 },	/* 1920x1080@60 */
	{  244800,  530000, 0,  659000, 0 },	/* 1920x1080@30 */
};

static const struct venus_resources sdm845_res = {
	.freq_tbl = sdm845_freq_table,
	.freq_tbl_size = ARRAY_SIZE(sdm845_freq_table),
	.bw_tbl_enc = sdm845_bw_table_enc,
	.bw_tbl_enc_size = ARRAY_SIZE(sdm845_bw_table_enc),
	.bw_tbl_dec = sdm845_bw_table_dec,
	.bw_tbl_dec_size = ARRAY_SIZE(sdm845_bw_table_dec),
	.clks = {"core", "iface", "bus" },
	.clks_num = 3,
	.vcodec0_clks = { "core", "bus" },
	.vcodec1_clks = { "core", "bus" },
	.vcodec_clks_num = 2,
	.max_load = 3110400,	/* 4096x2160@90 */
	.hfi_version = HFI_VERSION_4XX,
	.vmem_id = VIDC_RESOURCE_NONE,
	.vmem_size = 0,
	.vmem_addr = 0,
	.dma_mask = 0xe0000000 - 1,
	.fwname = "qcom/venus-5.2/venus.mdt",
};

static const struct venus_resources sdm845_res_v2 = {
	.freq_tbl = sdm845_freq_table,
	.freq_tbl_size = ARRAY_SIZE(sdm845_freq_table),
	.bw_tbl_enc = sdm845_bw_table_enc,
	.bw_tbl_enc_size = ARRAY_SIZE(sdm845_bw_table_enc),
	.bw_tbl_dec = sdm845_bw_table_dec,
	.bw_tbl_dec_size = ARRAY_SIZE(sdm845_bw_table_dec),
	.clks = {"core", "iface", "bus" },
	.clks_num = 3,
	.vcodec0_clks = { "vcodec0_core", "vcodec0_bus" },
	.vcodec1_clks = { "vcodec1_core", "vcodec1_bus" },
	.vcodec_clks_num = 2,
	.vcodec_pmdomains = { "venus", "vcodec0", "vcodec1" },
	.vcodec_pmdomains_num = 3,
	.opp_pmdomain = (const char *[]) { "cx", NULL },
	.vcodec_num = 2,
	.max_load = 3110400,	/* 4096x2160@90 */
	.hfi_version = HFI_VERSION_4XX,
	.vmem_id = VIDC_RESOURCE_NONE,
	.vmem_size = 0,
	.vmem_addr = 0,
	.dma_mask = 0xe0000000 - 1,
	.cp_start = 0,
	.cp_size = 0x70800000,
	.cp_nonpixel_start = 0x1000000,
	.cp_nonpixel_size = 0x24800000,
	.fwname = "qcom/venus-5.2/venus.mdt",
};

static const struct freq_tbl sc7180_freq_table[] = {
	{  0, 500000000 },
	{  0, 434000000 },
	{  0, 340000000 },
	{  0, 270000000 },
	{  0, 150000000 },
};

static const struct bw_tbl sc7180_bw_table_enc[] = {
	{  972000,  750000, 0, 0, 0 },	/* 3840x2160@30 */
	{  489600,  451000, 0, 0, 0 },	/* 1920x1080@60 */
	{  244800,  234000, 0, 0, 0 },	/* 1920x1080@30 */
};

static const struct bw_tbl sc7180_bw_table_dec[] = {
	{ 1036800, 1386000, 0, 1875000, 0 },	/* 4096x2160@30 */
	{  489600,  865000, 0, 1146000, 0 },	/* 1920x1080@60 */
	{  244800,  530000, 0,  583000, 0 },	/* 1920x1080@30 */
};

static const struct venus_resources sc7180_res = {
	.freq_tbl = sc7180_freq_table,
	.freq_tbl_size = ARRAY_SIZE(sc7180_freq_table),
	.bw_tbl_enc = sc7180_bw_table_enc,
	.bw_tbl_enc_size = ARRAY_SIZE(sc7180_bw_table_enc),
	.bw_tbl_dec = sc7180_bw_table_dec,
	.bw_tbl_dec_size = ARRAY_SIZE(sc7180_bw_table_dec),
	.clks = {"core", "iface", "bus" },
	.clks_num = 3,
	.vcodec0_clks = { "vcodec0_core", "vcodec0_bus" },
	.vcodec_clks_num = 2,
	.vcodec_pmdomains = { "venus", "vcodec0" },
	.vcodec_pmdomains_num = 2,
	.opp_pmdomain = (const char *[]) { "cx", NULL },
	.vcodec_num = 1,
	.hfi_version = HFI_VERSION_4XX,
	.vmem_id = VIDC_RESOURCE_NONE,
	.vmem_size = 0,
	.vmem_addr = 0,
	.dma_mask = 0xe0000000 - 1,
	.fwname = "qcom/venus-5.4/venus.mdt",
};

static const struct freq_tbl sm8250_freq_table[] = {
	{ 0, 444000000 },
	{ 0, 366000000 },
	{ 0, 338000000 },
	{ 0, 240000000 },
};

static const struct bw_tbl sm8250_bw_table_enc[] = {
	{ 1944000, 1954000, 0, 3711000, 0 },	/* 3840x2160@60 */
	{  972000,  996000, 0, 1905000, 0 },	/* 3840x2160@30 */
	{  489600,  645000, 0,  977000, 0 },	/* 1920x1080@60 */
	{  244800,  332000, 0,	498000, 0 },	/* 1920x1080@30 */
};

static const struct bw_tbl sm8250_bw_table_dec[] = {
	{ 2073600, 2403000, 0, 4113000, 0 },	/* 4096x2160@60 */
	{ 1036800, 1224000, 0, 2079000, 0 },	/* 4096x2160@30 */
	{  489600,  812000, 0,  998000, 0 },	/* 1920x1080@60 */
	{  244800,  416000, 0,  509000, 0 },	/* 1920x1080@30 */
};

static const struct reg_val sm8250_reg_preset[] = {
	{ 0xb0088, 0 },
};

static const struct venus_resources sm8250_res = {
	.freq_tbl = sm8250_freq_table,
	.freq_tbl_size = ARRAY_SIZE(sm8250_freq_table),
	.reg_tbl = sm8250_reg_preset,
	.reg_tbl_size = ARRAY_SIZE(sm8250_reg_preset),
	.bw_tbl_enc = sm8250_bw_table_enc,
	.bw_tbl_enc_size = ARRAY_SIZE(sm8250_bw_table_enc),
	.bw_tbl_dec = sm8250_bw_table_dec,
	.bw_tbl_dec_size = ARRAY_SIZE(sm8250_bw_table_dec),
	.clks = {"core", "iface"},
	.clks_num = 2,
	.resets = { "bus", "core" },
	.resets_num = 2,
	.vcodec0_clks = { "vcodec0_core" },
	.vcodec_clks_num = 1,
	.vcodec_pmdomains = { "venus", "vcodec0" },
	.vcodec_pmdomains_num = 2,
	.opp_pmdomain = (const char *[]) { "mx", NULL },
	.vcodec_num = 1,
	.max_load = 7833600,
	.hfi_version = HFI_VERSION_6XX,
	.vmem_id = VIDC_RESOURCE_NONE,
	.vmem_size = 0,
	.vmem_addr = 0,
	.dma_mask = 0xe0000000 - 1,
	.fwname = "qcom/vpu-1.0/venus.mdt",
};

static const struct of_device_id venus_dt_match[] = {
	{ .compatible = "qcom,msm8916-venus", .data = &msm8916_res, },
	{ .compatible = "qcom,msm8996-venus", .data = &msm8996_res, },
	{ .compatible = "qcom,sdm845-venus", .data = &sdm845_res, },
	{ .compatible = "qcom,sdm845-venus-v2", .data = &sdm845_res_v2, },
	{ .compatible = "qcom,sc7180-venus", .data = &sc7180_res, },
	{ .compatible = "qcom,sm8250-venus", .data = &sm8250_res, },
	{ }
};
MODULE_DEVICE_TABLE(of, venus_dt_match);

static struct platform_driver qcom_venus_driver = {
	.probe = venus_probe,
	.remove = venus_remove,
	.driver = {
		.name = "qcom-venus",
		.of_match_table = venus_dt_match,
		.pm = &venus_pm_ops,
	},
	.shutdown = venus_core_shutdown,
};
module_platform_driver(qcom_venus_driver);

MODULE_ALIAS("platform:qcom-venus");
MODULE_DESCRIPTION("Qualcomm Venus video encoder and decoder driver");
MODULE_LICENSE("GPL v2");<|MERGE_RESOLUTION|>--- conflicted
+++ resolved
@@ -99,14 +99,11 @@
 
 	mutex_lock(&core->lock);
 
-<<<<<<< HEAD
-	while ((core->dev_dec && pm_runtime_active(core->dev_dec)) ||
-			(core->dev_enc && pm_runtime_active(core->dev_enc)))
-=======
 	for (i = 0; i < max_attempts; i++) {
+		if (!core->dev_dec || !core->dev_enc)
+			break;
 		if (!pm_runtime_active(core->dev_dec) && !pm_runtime_active(core->dev_enc))
 			break;
->>>>>>> 43b0742e
 		msleep(10);
 	}
 
