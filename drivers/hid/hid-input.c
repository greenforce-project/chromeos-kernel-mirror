// SPDX-License-Identifier: GPL-2.0-or-later
/*
 *  Copyright (c) 2000-2001 Vojtech Pavlik
 *  Copyright (c) 2006-2010 Jiri Kosina
 *
 *  HID to Linux Input mapping
 */

/*
 *
 * Should you need to contact me, the author, you can do so either by
 * e-mail - mail your message to <vojtech@ucw.cz>, or by paper mail:
 * Vojtech Pavlik, Simunkova 1594, Prague 8, 182 00 Czech Republic
 */

#include <linux/module.h>
#include <linux/slab.h>
#include <linux/kernel.h>

#include <linux/hid.h>
#include <linux/hid-debug.h>

#include "hid-ids.h"

#define unk	KEY_UNKNOWN

static const unsigned char hid_keyboard[256] = {
	  0,  0,  0,  0, 30, 48, 46, 32, 18, 33, 34, 35, 23, 36, 37, 38,
	 50, 49, 24, 25, 16, 19, 31, 20, 22, 47, 17, 45, 21, 44,  2,  3,
	  4,  5,  6,  7,  8,  9, 10, 11, 28,  1, 14, 15, 57, 12, 13, 26,
	 27, 43, 43, 39, 40, 41, 51, 52, 53, 58, 59, 60, 61, 62, 63, 64,
	 65, 66, 67, 68, 87, 88, 99, 70,119,110,102,104,111,107,109,106,
	105,108,103, 69, 98, 55, 74, 78, 96, 79, 80, 81, 75, 76, 77, 71,
	 72, 73, 82, 83, 86,127,116,117,183,184,185,186,187,188,189,190,
	191,192,193,194,134,138,130,132,128,129,131,137,133,135,136,113,
	115,114,unk,unk,unk,121,unk, 89, 93,124, 92, 94, 95,unk,unk,unk,
	122,123, 90, 91, 85,unk,unk,unk,unk,unk,unk,unk,111,unk,unk,unk,
	unk,unk,unk,unk,unk,unk,unk,unk,unk,unk,unk,unk,unk,unk,unk,unk,
	unk,unk,unk,unk,unk,unk,179,180,unk,unk,unk,unk,unk,unk,unk,unk,
	unk,unk,unk,unk,unk,unk,unk,unk,unk,unk,unk,unk,unk,unk,unk,unk,
	unk,unk,unk,unk,unk,unk,unk,unk,111,unk,unk,unk,unk,unk,unk,unk,
	 29, 42, 56,125, 97, 54,100,126,164,166,165,163,161,115,114,113,
	150,158,159,128,136,177,178,176,142,152,173,140,unk,unk,unk,unk
};

static const struct {
	__s32 x;
	__s32 y;
}  hid_hat_to_axis[] = {{ 0, 0}, { 0,-1}, { 1,-1}, { 1, 0}, { 1, 1}, { 0, 1}, {-1, 1}, {-1, 0}, {-1,-1}};

struct usage_priority {
	__u32 usage;			/* the HID usage associated */
	bool global;			/* we assume all usages to be slotted,
					 * unless global
					 */
	unsigned int slot_overwrite;	/* for globals: allows to set the usage
					 * before or after the slots
					 */
};

/*
 * hid-input will convert this list into priorities:
 * the first element will have the highest priority
 * (the length of the following array) and the last
 * element the lowest (1).
 *
 * hid-input will then shift the priority by 8 bits to leave some space
 * in case drivers want to interleave other fields.
 *
 * To accommodate slotted devices, the slot priority is
 * defined in the next 8 bits (defined by 0xff - slot).
 *
 * If drivers want to add fields before those, hid-input will
 * leave out the first 8 bits of the priority value.
 *
 * This still leaves us 65535 individual priority values.
 */
static const struct usage_priority hidinput_usages_priorities[] = {
	{ /* Eraser (eraser touching) must always come before tipswitch */
	  .usage = HID_DG_ERASER,
	},
	{ /* Invert must always come before In Range */
	  .usage = HID_DG_INVERT,
	},
	{ /* Is the tip of the tool touching? */
	  .usage = HID_DG_TIPSWITCH,
	},
	{ /* Tip Pressure might emulate tip switch */
	  .usage = HID_DG_TIPPRESSURE,
	},
	{ /* In Range needs to come after the other tool states */
	  .usage = HID_DG_INRANGE,
	},
};

#define map_abs(c)	hid_map_usage(hidinput, usage, &bit, &max, EV_ABS, (c))
#define map_rel(c)	hid_map_usage(hidinput, usage, &bit, &max, EV_REL, (c))
#define map_key(c)	hid_map_usage(hidinput, usage, &bit, &max, EV_KEY, (c))
#define map_led(c)	hid_map_usage(hidinput, usage, &bit, &max, EV_LED, (c))
#define map_msc(c)	hid_map_usage(hidinput, usage, &bit, &max, EV_MSC, (c))

#define map_abs_clear(c)	hid_map_usage_clear(hidinput, usage, &bit, \
		&max, EV_ABS, (c))
#define map_key_clear(c)	hid_map_usage_clear(hidinput, usage, &bit, \
		&max, EV_KEY, (c))

static bool match_scancode(struct hid_usage *usage,
			   unsigned int cur_idx, unsigned int scancode)
{
	return (usage->hid & (HID_USAGE_PAGE | HID_USAGE)) == scancode;
}

static bool match_keycode(struct hid_usage *usage,
			  unsigned int cur_idx, unsigned int keycode)
{
	/*
	 * We should exclude unmapped usages when doing lookup by keycode.
	 */
	return (usage->type == EV_KEY && usage->code == keycode);
}

static bool match_index(struct hid_usage *usage,
			unsigned int cur_idx, unsigned int idx)
{
	return cur_idx == idx;
}

typedef bool (*hid_usage_cmp_t)(struct hid_usage *usage,
				unsigned int cur_idx, unsigned int val);

static struct hid_usage *hidinput_find_key(struct hid_device *hid,
					   hid_usage_cmp_t match,
					   unsigned int value,
					   unsigned int *usage_idx)
{
	unsigned int i, j, k, cur_idx = 0;
	struct hid_report *report;
	struct hid_usage *usage;

	for (k = HID_INPUT_REPORT; k <= HID_OUTPUT_REPORT; k++) {
		list_for_each_entry(report, &hid->report_enum[k].report_list, list) {
			for (i = 0; i < report->maxfield; i++) {
				for (j = 0; j < report->field[i]->maxusage; j++) {
					usage = report->field[i]->usage + j;
					if (usage->type == EV_KEY || usage->type == 0) {
						if (match(usage, cur_idx, value)) {
							if (usage_idx)
								*usage_idx = cur_idx;
							return usage;
						}
						cur_idx++;
					}
				}
			}
		}
	}
	return NULL;
}

static struct hid_usage *hidinput_locate_usage(struct hid_device *hid,
					const struct input_keymap_entry *ke,
					unsigned int *index)
{
	struct hid_usage *usage;
	unsigned int scancode;

	if (ke->flags & INPUT_KEYMAP_BY_INDEX)
		usage = hidinput_find_key(hid, match_index, ke->index, index);
	else if (input_scancode_to_scalar(ke, &scancode) == 0)
		usage = hidinput_find_key(hid, match_scancode, scancode, index);
	else
		usage = NULL;

	return usage;
}

static int hidinput_getkeycode(struct input_dev *dev,
			       struct input_keymap_entry *ke)
{
	struct hid_device *hid = input_get_drvdata(dev);
	struct hid_usage *usage;
	unsigned int scancode, index;

	usage = hidinput_locate_usage(hid, ke, &index);
	if (usage) {
		ke->keycode = usage->type == EV_KEY ?
				usage->code : KEY_RESERVED;
		ke->index = index;
		scancode = usage->hid & (HID_USAGE_PAGE | HID_USAGE);
		ke->len = sizeof(scancode);
		memcpy(ke->scancode, &scancode, sizeof(scancode));
		return 0;
	}

	return -EINVAL;
}

static int hidinput_setkeycode(struct input_dev *dev,
			       const struct input_keymap_entry *ke,
			       unsigned int *old_keycode)
{
	struct hid_device *hid = input_get_drvdata(dev);
	struct hid_usage *usage;

	usage = hidinput_locate_usage(hid, ke, NULL);
	if (usage) {
		*old_keycode = usage->type == EV_KEY ?
				usage->code : KEY_RESERVED;
		usage->type = EV_KEY;
		usage->code = ke->keycode;

		clear_bit(*old_keycode, dev->keybit);
		set_bit(usage->code, dev->keybit);
		dbg_hid("Assigned keycode %d to HID usage code %x\n",
			usage->code, usage->hid);

		/*
		 * Set the keybit for the old keycode if the old keycode is used
		 * by another key
		 */
		if (hidinput_find_key(hid, match_keycode, *old_keycode, NULL))
			set_bit(*old_keycode, dev->keybit);

		return 0;
	}

	return -EINVAL;
}


/**
 * hidinput_calc_abs_res - calculate an absolute axis resolution
 * @field: the HID report field to calculate resolution for
 * @code: axis code
 *
 * The formula is:
 *                         (logical_maximum - logical_minimum)
 * resolution = ----------------------------------------------------------
 *              (physical_maximum - physical_minimum) * 10 ^ unit_exponent
 *
 * as seen in the HID specification v1.11 6.2.2.7 Global Items.
 *
 * Only exponent 1 length units are processed. Centimeters and inches are
 * converted to millimeters. Degrees are converted to radians.
 */
__s32 hidinput_calc_abs_res(const struct hid_field *field, __u16 code)
{
	__s32 unit_exponent = field->unit_exponent;
	__s32 logical_extents = field->logical_maximum -
					field->logical_minimum;
	__s32 physical_extents = field->physical_maximum -
					field->physical_minimum;
	__s32 prev;

	/* Check if the extents are sane */
	if (logical_extents <= 0 || physical_extents <= 0)
		return 0;

	/*
	 * Verify and convert units.
	 * See HID specification v1.11 6.2.2.7 Global Items for unit decoding
	 */
	switch (code) {
	case ABS_X:
	case ABS_Y:
	case ABS_Z:
	case ABS_MT_POSITION_X:
	case ABS_MT_POSITION_Y:
	case ABS_MT_TOOL_X:
	case ABS_MT_TOOL_Y:
	case ABS_MT_TOUCH_MAJOR:
	case ABS_MT_TOUCH_MINOR:
		if (field->unit == 0x11) {		/* If centimeters */
			/* Convert to millimeters */
			unit_exponent += 1;
		} else if (field->unit == 0x13) {	/* If inches */
			/* Convert to millimeters */
			prev = physical_extents;
			physical_extents *= 254;
			if (physical_extents < prev)
				return 0;
			unit_exponent -= 1;
		} else {
			return 0;
		}
		break;

	case ABS_RX:
	case ABS_RY:
	case ABS_RZ:
	case ABS_WHEEL:
	case ABS_TILT_X:
	case ABS_TILT_Y:
		if (field->unit == 0x14) {		/* If degrees */
			/* Convert to radians */
			prev = logical_extents;
			logical_extents *= 573;
			if (logical_extents < prev)
				return 0;
			unit_exponent += 1;
		} else if (field->unit != 0x12) {	/* If not radians */
			return 0;
		}
		break;

	default:
		return 0;
	}

	/* Apply negative unit exponent */
	for (; unit_exponent < 0; unit_exponent++) {
		prev = logical_extents;
		logical_extents *= 10;
		if (logical_extents < prev)
			return 0;
	}
	/* Apply positive unit exponent */
	for (; unit_exponent > 0; unit_exponent--) {
		prev = physical_extents;
		physical_extents *= 10;
		if (physical_extents < prev)
			return 0;
	}

	/* Calculate resolution */
	return DIV_ROUND_CLOSEST(logical_extents, physical_extents);
}
EXPORT_SYMBOL_GPL(hidinput_calc_abs_res);

#ifdef CONFIG_HID_BATTERY_STRENGTH
static enum power_supply_property hidinput_battery_props[] = {
	POWER_SUPPLY_PROP_PRESENT,
	POWER_SUPPLY_PROP_ONLINE,
	POWER_SUPPLY_PROP_CAPACITY,
	POWER_SUPPLY_PROP_MODEL_NAME,
	POWER_SUPPLY_PROP_SERIAL_NUMBER,
	POWER_SUPPLY_PROP_STATUS,
	POWER_SUPPLY_PROP_SCOPE,
};

#define HID_BATTERY_QUIRK_PERCENT	(1 << 0) /* always reports percent */
#define HID_BATTERY_QUIRK_FEATURE	(1 << 1) /* ask for feature report */
#define HID_BATTERY_QUIRK_IGNORE	(1 << 2) /* completely ignore the battery */
#define HID_BATTERY_QUIRK_AVOID_QUERY	(1 << 3) /* do not query the battery */

static const struct hid_device_id hid_battery_quirks[] = {
	{ HID_BLUETOOTH_DEVICE(USB_VENDOR_ID_APPLE,
		USB_DEVICE_ID_APPLE_ALU_WIRELESS_2009_ISO),
	  HID_BATTERY_QUIRK_PERCENT | HID_BATTERY_QUIRK_FEATURE },
	{ HID_BLUETOOTH_DEVICE(USB_VENDOR_ID_APPLE,
		USB_DEVICE_ID_APPLE_ALU_WIRELESS_2009_ANSI),
	  HID_BATTERY_QUIRK_PERCENT | HID_BATTERY_QUIRK_FEATURE },
	{ HID_BLUETOOTH_DEVICE(USB_VENDOR_ID_APPLE,
		USB_DEVICE_ID_APPLE_ALU_WIRELESS_2011_ANSI),
	  HID_BATTERY_QUIRK_PERCENT | HID_BATTERY_QUIRK_FEATURE },
	{ HID_BLUETOOTH_DEVICE(USB_VENDOR_ID_APPLE,
			       USB_DEVICE_ID_APPLE_ALU_WIRELESS_2011_ISO),
	  HID_BATTERY_QUIRK_PERCENT | HID_BATTERY_QUIRK_FEATURE },
	{ HID_BLUETOOTH_DEVICE(USB_VENDOR_ID_APPLE,
		USB_DEVICE_ID_APPLE_ALU_WIRELESS_ANSI),
	  HID_BATTERY_QUIRK_PERCENT | HID_BATTERY_QUIRK_FEATURE },
	{ HID_BLUETOOTH_DEVICE(USB_VENDOR_ID_ELECOM,
		USB_DEVICE_ID_ELECOM_BM084),
	  HID_BATTERY_QUIRK_IGNORE },
	{ HID_USB_DEVICE(USB_VENDOR_ID_SYMBOL,
		USB_DEVICE_ID_SYMBOL_SCANNER_3),
	  HID_BATTERY_QUIRK_IGNORE },
	{ HID_BLUETOOTH_DEVICE(USB_VENDOR_ID_ASUSTEK,
		USB_DEVICE_ID_ASUSTEK_T100CHI_KEYBOARD),
	  HID_BATTERY_QUIRK_IGNORE },
	{ HID_BLUETOOTH_DEVICE(USB_VENDOR_ID_LOGITECH,
		USB_DEVICE_ID_LOGITECH_DINOVO_EDGE_KBD),
	  HID_BATTERY_QUIRK_IGNORE },
	{ HID_I2C_DEVICE(USB_VENDOR_ID_ELAN, I2C_DEVICE_ID_ASUS_TP420IA_TOUCHSCREEN),
	  HID_BATTERY_QUIRK_IGNORE },
	{ HID_I2C_DEVICE(USB_VENDOR_ID_ELAN, I2C_DEVICE_ID_ASUS_GV301RA_TOUCHSCREEN),
	  HID_BATTERY_QUIRK_IGNORE },
	{ HID_USB_DEVICE(USB_VENDOR_ID_ELAN, USB_DEVICE_ID_ASUS_UX550_TOUCHSCREEN),
	  HID_BATTERY_QUIRK_IGNORE },
	{ HID_USB_DEVICE(USB_VENDOR_ID_ELAN, USB_DEVICE_ID_ASUS_UX550VE_TOUCHSCREEN),
	  HID_BATTERY_QUIRK_IGNORE },
	{ HID_USB_DEVICE(USB_VENDOR_ID_UGEE, USB_DEVICE_ID_UGEE_XPPEN_TABLET_DECO_L),
	  HID_BATTERY_QUIRK_AVOID_QUERY },
	{ HID_USB_DEVICE(USB_VENDOR_ID_UGEE, USB_DEVICE_ID_UGEE_XPPEN_TABLET_DECO_PRO_MW),
	  HID_BATTERY_QUIRK_AVOID_QUERY },
	{ HID_USB_DEVICE(USB_VENDOR_ID_UGEE, USB_DEVICE_ID_UGEE_XPPEN_TABLET_DECO_PRO_SW),
	  HID_BATTERY_QUIRK_AVOID_QUERY },
	{ HID_I2C_DEVICE(USB_VENDOR_ID_ELAN, I2C_DEVICE_ID_HP_ENVY_X360_15),
	  HID_BATTERY_QUIRK_IGNORE },
	{ HID_I2C_DEVICE(USB_VENDOR_ID_ELAN, I2C_DEVICE_ID_HP_ENVY_X360_15T_DR100),
	  HID_BATTERY_QUIRK_IGNORE },
	{ HID_I2C_DEVICE(USB_VENDOR_ID_ELAN, I2C_DEVICE_ID_HP_ENVY_X360_EU0009NV),
	  HID_BATTERY_QUIRK_IGNORE },
	{ HID_I2C_DEVICE(USB_VENDOR_ID_ELAN, I2C_DEVICE_ID_HP_SPECTRE_X360_15),
	  HID_BATTERY_QUIRK_IGNORE },
	{ HID_I2C_DEVICE(USB_VENDOR_ID_ELAN, I2C_DEVICE_ID_HP_SPECTRE_X360_13_AW0020NG),
	  HID_BATTERY_QUIRK_IGNORE },
	{ HID_I2C_DEVICE(USB_VENDOR_ID_ELAN, I2C_DEVICE_ID_SURFACE_GO_TOUCHSCREEN),
	  HID_BATTERY_QUIRK_IGNORE },
	{ HID_I2C_DEVICE(USB_VENDOR_ID_ELAN, I2C_DEVICE_ID_SURFACE_GO2_TOUCHSCREEN),
	  HID_BATTERY_QUIRK_IGNORE },
	{ HID_I2C_DEVICE(USB_VENDOR_ID_ELAN, I2C_DEVICE_ID_LENOVO_YOGA_C630_TOUCHSCREEN),
	  HID_BATTERY_QUIRK_IGNORE },
	{}
};

static unsigned find_battery_quirk(struct hid_device *hdev)
{
	unsigned quirks = 0;
	const struct hid_device_id *match;

	match = hid_match_id(hdev, hid_battery_quirks);
	if (match != NULL)
		quirks = match->driver_data;

	return quirks;
}

static int hidinput_scale_battery_capacity(struct hid_device *dev,
					   int value)
{
	if (dev->battery_min < dev->battery_max &&
	    value >= dev->battery_min && value <= dev->battery_max)
		value = ((value - dev->battery_min) * 100) /
			(dev->battery_max - dev->battery_min);

	return value;
}

static int hidinput_query_battery_capacity(struct hid_device *dev)
{
	u8 *buf;
	int ret;

	buf = kmalloc(4, GFP_KERNEL);
	if (!buf)
		return -ENOMEM;

	ret = hid_hw_raw_request(dev, dev->battery_report_id, buf, 4,
				 dev->battery_report_type, HID_REQ_GET_REPORT);
	if (ret < 2) {
		kfree(buf);
		return -ENODATA;
	}

	ret = hidinput_scale_battery_capacity(dev, buf[1]);
	kfree(buf);
	return ret;
}

static int hidinput_get_battery_property(struct power_supply *psy,
					 enum power_supply_property prop,
					 union power_supply_propval *val)
{
	struct hid_device *dev = power_supply_get_drvdata(psy);
	int value;
	int ret = 0;

	switch (prop) {
	case POWER_SUPPLY_PROP_PRESENT:
	case POWER_SUPPLY_PROP_ONLINE:
		val->intval = 1;
		break;

	case POWER_SUPPLY_PROP_CAPACITY:
		if (dev->battery_status != HID_BATTERY_REPORTED &&
		    !dev->battery_avoid_query) {
			value = hidinput_query_battery_capacity(dev);
			if (value < 0)
				return value;
		} else  {
			value = dev->battery_capacity;
		}

		val->intval = value;
		break;

	case POWER_SUPPLY_PROP_MODEL_NAME:
		val->strval = dev->name;
		break;

	case POWER_SUPPLY_PROP_SERIAL_NUMBER:
		/*
		 * Serial number does not have an active HID query
		 * mechanism like hidinput_query_battery_capacity, as the
		 * only devices expected to have serial numbers are digitizers,
		 * which are unlikely to be able to pull the serial number from
		 * an untethered pen on demand.
		 */
		if (dev->battery_serial_number == 0) {
			/* Make no claims about S/N format if we haven't actually seen a value yet. */
			strcpy(dev->battery_serial_number_str, "");
		} else {
			if (!dev->battery_sn_64bit) {
				snprintf(dev->battery_serial_number_str,
					sizeof(dev->battery_serial_number_str),
					"%08llX",
					dev->battery_serial_number);
			} else {
				snprintf(dev->battery_serial_number_str,
					sizeof(dev->battery_serial_number_str),
					"%016llX",
					dev->battery_serial_number);
			}
		}
		val->strval = dev->battery_serial_number_str;
		break;

	case POWER_SUPPLY_PROP_STATUS:
		if (dev->battery_status != HID_BATTERY_REPORTED &&
		    !dev->battery_avoid_query) {
			value = hidinput_query_battery_capacity(dev);
			if (value < 0)
				return value;

			dev->battery_capacity = value;
			dev->battery_status = HID_BATTERY_QUERIED;
		}

		if (dev->battery_status == HID_BATTERY_UNKNOWN)
			val->intval = POWER_SUPPLY_STATUS_UNKNOWN;
		else
			val->intval = dev->battery_charge_status;
		break;

	case POWER_SUPPLY_PROP_SCOPE:
		val->intval = POWER_SUPPLY_SCOPE_DEVICE;
		break;

	default:
		ret = -EINVAL;
		break;
	}

	return ret;
}

static int hidinput_setup_battery(struct hid_device *dev, unsigned report_type,
				  struct hid_field *field, bool is_percentage)
{
	struct power_supply_desc *psy_desc;
	struct power_supply_config psy_cfg = { .drv_data = dev, };
	unsigned quirks;
	s32 min, max;
	int error;

	if (dev->battery)
		return 0;	/* already initialized? */

	quirks = find_battery_quirk(dev);

	hid_dbg(dev, "device %x:%x:%x %d quirks %d\n",
		dev->bus, dev->vendor, dev->product, dev->version, quirks);

	if (quirks & HID_BATTERY_QUIRK_IGNORE)
		return 0;

	psy_desc = kzalloc(sizeof(*psy_desc), GFP_KERNEL);
	if (!psy_desc)
		return -ENOMEM;

	psy_desc->name = kasprintf(GFP_KERNEL, "hid-%s-battery",
				   strlen(dev->uniq) ?
					dev->uniq : dev_name(&dev->dev));
	if (!psy_desc->name) {
		error = -ENOMEM;
		goto err_free_mem;
	}

	psy_desc->type = POWER_SUPPLY_TYPE_BATTERY;
	psy_desc->properties = hidinput_battery_props;
	psy_desc->num_properties = ARRAY_SIZE(hidinput_battery_props);
	psy_desc->use_for_apm = 0;
	psy_desc->get_property = hidinput_get_battery_property;

	min = field->logical_minimum;
	max = field->logical_maximum;

	if (is_percentage || (quirks & HID_BATTERY_QUIRK_PERCENT)) {
		min = 0;
		max = 100;
	}

	if (quirks & HID_BATTERY_QUIRK_FEATURE)
		report_type = HID_FEATURE_REPORT;

	dev->battery_min = min;
	dev->battery_max = max;
	dev->battery_report_type = report_type;
	dev->battery_report_id = field->report->id;
<<<<<<< HEAD
	dev->battery_state_changed = false;
	dev->battery_reported = false;
	dev->battery_sn_64bit = false;
=======
	dev->battery_charge_status = POWER_SUPPLY_STATUS_DISCHARGING;
>>>>>>> 32c9cdbe

	/*
	 * Stylus is normally not connected to the device and thus we
	 * can't query the device and get meaningful battery strength.
	 * We have to wait for the device to report it on its own.
	 */
	dev->battery_avoid_query = report_type == HID_INPUT_REPORT &&
				   field->physical == HID_DG_STYLUS;

	if (quirks & HID_BATTERY_QUIRK_AVOID_QUERY)
		dev->battery_avoid_query = true;

	dev->battery = power_supply_register(&dev->dev, psy_desc, &psy_cfg);
	if (IS_ERR(dev->battery)) {
		error = PTR_ERR(dev->battery);
		hid_warn(dev, "can't register power supply: %d\n", error);
		goto err_free_name;
	}

	power_supply_powers(dev->battery, &dev->dev);
	return 0;

err_free_name:
	kfree(psy_desc->name);
err_free_mem:
	kfree(psy_desc);
	dev->battery = NULL;
	return error;
}

static void hidinput_cleanup_battery(struct hid_device *dev)
{
	const struct power_supply_desc *psy_desc;

	if (!dev->battery)
		return;

	psy_desc = dev->battery->desc;
	power_supply_unregister(dev->battery);
	kfree(psy_desc->name);
	kfree(psy_desc);
	dev->battery = NULL;
}

static void hidinput_set_battery_sn_64bit(struct hid_device *dev)
{
	dev->battery_sn_64bit = true;
}

static void hidinput_update_battery_capacity(struct hid_device *dev,
					     __s32 value)
{
	int capacity;

	if (!dev->battery)
		return;

	if (value == 0 || value < dev->battery_min || value > dev->battery_max)
		return;

	capacity = hidinput_scale_battery_capacity(dev, value);

	if (capacity != dev->battery_capacity) {
		dev->battery_capacity = capacity;
		dev->battery_state_changed = true;
	}
	dev->battery_reported = true;
}

static void hidinput_update_battery_serial(struct hid_device *dev,
					   const __s32 value, bool top_32_bits)
{
	__u64 sn;
	__u32 sn_hi, sn_lo;

	if (!dev->battery)
		return;

	if (!top_32_bits) {
		sn_lo = (__u32)value;
		sn_hi = (__u32)(dev->battery_new_serial_number >> 32);
	} else {
		sn_lo = (__u32)dev->battery_new_serial_number;
		sn_hi = (__u32)value;
	}

	sn = (((__u64)sn_hi) << 32) | (__u64)sn_lo;

	dev->battery_new_serial_number = sn;
	dev->battery_reported = true;
}

static void hidinput_flush_battery(struct hid_device *dev)
{
	if (!dev->battery)
		return;

	/* Only consider pushing a battery change if there is a
	 * battery field in this report.
	 */
	if (!dev->battery_reported)
		return;

	/* As we have the entire S/N now, check if it changed, and is non-zero.
	 * We do want to ignore actual updates of zero, as they are expected to
	 * convey 'no information', instead of 'no stylus present'.
	 */
	if (dev->battery_new_serial_number != 0 &&
	    dev->battery_new_serial_number != dev->battery_serial_number) {
		dev->battery_serial_number = dev->battery_new_serial_number;
		dev->battery_state_changed = true;
	}

	if (dev->battery_status != HID_BATTERY_REPORTED ||
	    dev->battery_state_changed ||
	    ktime_after(ktime_get_coarse(), dev->battery_ratelimit_time)) {
		dev->battery_status = HID_BATTERY_REPORTED;
		dev->battery_state_changed = false;
		dev->battery_ratelimit_time =
			ktime_add_ms(ktime_get_coarse(), 30 * 1000);
		power_supply_changed(dev->battery);
	}

	/* Clean up for next report */
	dev->battery_reported = false;
	dev->battery_new_serial_number = 0;
}

static bool hidinput_set_battery_charge_status(struct hid_device *dev,
					       unsigned int usage, int value)
{
	switch (usage) {
	case HID_BAT_CHARGING:
		dev->battery_charge_status = value ?
					     POWER_SUPPLY_STATUS_CHARGING :
					     POWER_SUPPLY_STATUS_DISCHARGING;
		return true;
	}

	return false;
}
#else  /* !CONFIG_HID_BATTERY_STRENGTH */
static int hidinput_setup_battery(struct hid_device *dev, unsigned report_type,
				  struct hid_field *field, bool is_percentage)
{
	return 0;
}

static void hidinput_cleanup_battery(struct hid_device *dev)
{
}

static void hidinput_set_battery_sn_64bit(struct hid_device *dev)
{
}

static void hidinput_update_battery_capacity(struct hid_device *dev,
					     __s32 value)
{
}

static void hidinput_update_battery_serial(struct hid_device *dev,
					   const __s32 value, bool top_32_bits)
{
}

static void hidinput_flush_battery(struct hid_device *dev)
{
}

static bool hidinput_set_battery_charge_status(struct hid_device *dev,
					       unsigned int usage, int value)
{
	return false;
}
#endif	/* CONFIG_HID_BATTERY_STRENGTH */

static bool hidinput_field_in_collection(struct hid_device *device, struct hid_field *field,
					 unsigned int type, unsigned int usage)
{
	struct hid_collection *collection;

	collection = &device->collection[field->usage->collection_index];

	return collection->type == type && collection->usage == usage;
}

static void hidinput_configure_usage(struct hid_input *hidinput, struct hid_field *field,
				     struct hid_usage *usage, unsigned int usage_index)
{
	struct input_dev *input = hidinput->input;
	struct hid_device *device = input_get_drvdata(input);
	const struct usage_priority *usage_priority = NULL;
	int max = 0, code;
	unsigned int i = 0;
	unsigned long *bit = NULL;

	field->hidinput = hidinput;

	if (field->flags & HID_MAIN_ITEM_CONSTANT)
		goto ignore;

	/* Ignore if report count is out of bounds. */
	if (field->report_count < 1)
		goto ignore;

	/* only LED usages are supported in output fields */
	if (field->report_type == HID_OUTPUT_REPORT &&
			(usage->hid & HID_USAGE_PAGE) != HID_UP_LED) {
		goto ignore;
	}

	/* assign a priority based on the static list declared here */
	for (i = 0; i < ARRAY_SIZE(hidinput_usages_priorities); i++) {
		if (usage->hid == hidinput_usages_priorities[i].usage) {
			usage_priority = &hidinput_usages_priorities[i];

			field->usages_priorities[usage_index] =
				(ARRAY_SIZE(hidinput_usages_priorities) - i) << 8;
			break;
		}
	}

	/*
	 * For slotted devices, we need to also add the slot index
	 * in the priority.
	 */
	if (usage_priority && usage_priority->global)
		field->usages_priorities[usage_index] |=
			usage_priority->slot_overwrite;
	else
		field->usages_priorities[usage_index] |=
			(0xff - field->slot_idx) << 16;

	if (device->driver->input_mapping) {
		int ret = device->driver->input_mapping(device, hidinput, field,
				usage, &bit, &max);
		if (ret > 0)
			goto mapped;
		if (ret < 0)
			goto ignore;
	}

	switch (usage->hid & HID_USAGE_PAGE) {
	case HID_UP_UNDEFINED:
		goto ignore;

	case HID_UP_KEYBOARD:
		set_bit(EV_REP, input->evbit);

		if ((usage->hid & HID_USAGE) < 256) {
			if (!hid_keyboard[usage->hid & HID_USAGE]) goto ignore;
			map_key_clear(hid_keyboard[usage->hid & HID_USAGE]);
		} else
			map_key(KEY_UNKNOWN);

		break;

	case HID_UP_BUTTON:
		code = ((usage->hid - 1) & HID_USAGE);

		switch (field->application) {
		case HID_GD_MOUSE:
		case HID_GD_POINTER:  code += BTN_MOUSE; break;
		case HID_GD_JOYSTICK:
				if (code <= 0xf)
					code += BTN_JOYSTICK;
				else
					code += BTN_TRIGGER_HAPPY - 0x10;
				break;
		case HID_GD_GAMEPAD:
				if (code <= 0xf)
					code += BTN_GAMEPAD;
				else
					code += BTN_TRIGGER_HAPPY - 0x10;
				break;
		case HID_CP_CONSUMER_CONTROL:
				if (hidinput_field_in_collection(device, field,
								 HID_COLLECTION_NAMED_ARRAY,
								 HID_CP_PROGRAMMABLEBUTTONS)) {
					if (code <= 0x1d)
						code += KEY_MACRO1;
					else
						code += BTN_TRIGGER_HAPPY - 0x1e;
					break;
				}
				fallthrough;
		default:
			switch (field->physical) {
			case HID_GD_MOUSE:
			case HID_GD_POINTER:  code += BTN_MOUSE; break;
			case HID_GD_JOYSTICK: code += BTN_JOYSTICK; break;
			case HID_GD_GAMEPAD:  code += BTN_GAMEPAD; break;
			default:              code += BTN_MISC;
			}
		}

		map_key(code);
		break;

	case HID_UP_SIMULATION:
		switch (usage->hid & 0xffff) {
		case 0xba: map_abs(ABS_RUDDER);   break;
		case 0xbb: map_abs(ABS_THROTTLE); break;
		case 0xc4: map_abs(ABS_GAS);      break;
		case 0xc5: map_abs(ABS_BRAKE);    break;
		case 0xc8: map_abs(ABS_WHEEL);    break;
		default:   goto ignore;
		}
		break;

	case HID_UP_GENDESK:
		if ((usage->hid & 0xf0) == 0x80) {	/* SystemControl */
			switch (usage->hid & 0xf) {
			case 0x1: map_key_clear(KEY_POWER);  break;
			case 0x2: map_key_clear(KEY_SLEEP);  break;
			case 0x3: map_key_clear(KEY_WAKEUP); break;
			case 0x4: map_key_clear(KEY_CONTEXT_MENU); break;
			case 0x5: map_key_clear(KEY_MENU); break;
			case 0x6: map_key_clear(KEY_PROG1); break;
			case 0x7: map_key_clear(KEY_HELP); break;
			case 0x8: map_key_clear(KEY_EXIT); break;
			case 0x9: map_key_clear(KEY_SELECT); break;
			case 0xa: map_key_clear(KEY_RIGHT); break;
			case 0xb: map_key_clear(KEY_LEFT); break;
			case 0xc: map_key_clear(KEY_UP); break;
			case 0xd: map_key_clear(KEY_DOWN); break;
			case 0xe: map_key_clear(KEY_POWER2); break;
			case 0xf: map_key_clear(KEY_RESTART); break;
			default: goto unknown;
			}
			break;
		}

		if ((usage->hid & 0xf0) == 0xa0) {	/* SystemControl */
			switch (usage->hid & 0xf) {
			case 0x9: map_key_clear(KEY_MICMUTE); break;
			default: goto ignore;
			}
			break;
		}

		if ((usage->hid & 0xf0) == 0xb0) {	/* SC - Display */
			switch (usage->hid & 0xf) {
			case 0x05: map_key_clear(KEY_SWITCHVIDEOMODE); break;
			default: goto ignore;
			}
			break;
		}

		/*
		 * Some lazy vendors declare 255 usages for System Control,
		 * leading to the creation of ABS_X|Y axis and too many others.
		 * It wouldn't be a problem if joydev doesn't consider the
		 * device as a joystick then.
		 */
		if (field->application == HID_GD_SYSTEM_CONTROL)
			goto ignore;

		if ((usage->hid & 0xf0) == 0x90) {	/* D-pad */
			switch (usage->hid) {
			case HID_GD_UP:	   usage->hat_dir = 1; break;
			case HID_GD_DOWN:  usage->hat_dir = 5; break;
			case HID_GD_RIGHT: usage->hat_dir = 3; break;
			case HID_GD_LEFT:  usage->hat_dir = 7; break;
			default: goto unknown;
			}
			if (field->dpad) {
				map_abs(field->dpad);
				goto ignore;
			}
			map_abs(ABS_HAT0X);
			break;
		}

		switch (usage->hid) {
		/* These usage IDs map directly to the usage codes. */
		case HID_GD_X: case HID_GD_Y: case HID_GD_Z:
		case HID_GD_RX: case HID_GD_RY: case HID_GD_RZ:
			if (field->flags & HID_MAIN_ITEM_RELATIVE)
				map_rel(usage->hid & 0xf);
			else
				map_abs_clear(usage->hid & 0xf);
			break;

		case HID_GD_WHEEL:
			if (field->flags & HID_MAIN_ITEM_RELATIVE) {
				set_bit(REL_WHEEL, input->relbit);
				map_rel(REL_WHEEL_HI_RES);
			} else {
				map_abs(usage->hid & 0xf);
			}
			break;
		case HID_GD_SLIDER: case HID_GD_DIAL:
			if (field->flags & HID_MAIN_ITEM_RELATIVE)
				map_rel(usage->hid & 0xf);
			else
				map_abs(usage->hid & 0xf);
			break;

		case HID_GD_HATSWITCH:
			usage->hat_min = field->logical_minimum;
			usage->hat_max = field->logical_maximum;
			map_abs(ABS_HAT0X);
			break;

		case HID_GD_START:	map_key_clear(BTN_START);	break;
		case HID_GD_SELECT:	map_key_clear(BTN_SELECT);	break;

		case HID_GD_RFKILL_BTN:
			/* MS wireless radio ctl extension, also check CA */
			if (field->application == HID_GD_WIRELESS_RADIO_CTLS) {
				map_key_clear(KEY_RFKILL);
				/* We need to simulate the btn release */
				field->flags |= HID_MAIN_ITEM_RELATIVE;
				break;
			}
			goto unknown;

		default: goto unknown;
		}

		break;

	case HID_UP_LED:
		switch (usage->hid & 0xffff) {		      /* HID-Value:                   */
		case 0x01:  map_led (LED_NUML);     break;    /*   "Num Lock"                 */
		case 0x02:  map_led (LED_CAPSL);    break;    /*   "Caps Lock"                */
		case 0x03:  map_led (LED_SCROLLL);  break;    /*   "Scroll Lock"              */
		case 0x04:  map_led (LED_COMPOSE);  break;    /*   "Compose"                  */
		case 0x05:  map_led (LED_KANA);     break;    /*   "Kana"                     */
		case 0x27:  map_led (LED_SLEEP);    break;    /*   "Stand-By"                 */
		case 0x4c:  map_led (LED_SUSPEND);  break;    /*   "System Suspend"           */
		case 0x09:  map_led (LED_MUTE);     break;    /*   "Mute"                     */
		case 0x4b:  map_led (LED_MISC);     break;    /*   "Generic Indicator"        */
		case 0x19:  map_led (LED_MAIL);     break;    /*   "Message Waiting"          */
		case 0x4d:  map_led (LED_CHARGING); break;    /*   "External Power Connected" */

		default: goto ignore;
		}
		break;

	case HID_UP_DIGITIZER:
		if (((field->application & 0xff) == 0x01) ||
			(device->quirks & HID_QUIRK_DEVICE_IS_DIGITIZER)) /* Digitizer */
			__set_bit(INPUT_PROP_POINTER, input->propbit);
		else if ((field->application & 0xff) == 0x02) /* Pen */
			__set_bit(INPUT_PROP_DIRECT, input->propbit);

		switch (usage->hid & 0xff) {
		case 0x00: /* Undefined */
			goto ignore;

		case 0x30: /* TipPressure */
			if (!test_bit(BTN_TOUCH, input->keybit)) {
				device->quirks |= HID_QUIRK_NOTOUCH;
				set_bit(EV_KEY, input->evbit);
				set_bit(BTN_TOUCH, input->keybit);
			}
			map_abs_clear(ABS_PRESSURE);
			break;

		case 0x32: /* InRange */
			switch (field->physical) {
			case HID_DG_PUCK:
				map_key(BTN_TOOL_MOUSE);
				break;
			case HID_DG_FINGER:
				map_key(BTN_TOOL_FINGER);
				break;
			default:
				/*
				 * If the physical is not given,
				 * rely on the application.
				 */
				if (!field->physical) {
					switch (field->application) {
					case HID_DG_TOUCHSCREEN:
					case HID_DG_TOUCHPAD:
						map_key_clear(BTN_TOOL_FINGER);
						break;
					default:
						map_key_clear(BTN_TOOL_PEN);
					}
				} else {
					map_key(BTN_TOOL_PEN);
				}
				break;
			}
			break;

		case 0x3b: /* Battery Strength */
			hidinput_setup_battery(device, HID_INPUT_REPORT, field, false);
			usage->type = EV_PWR;
			return;

		case 0x3c: /* Invert */
			device->quirks &= ~HID_QUIRK_NOINVERT;
			map_key_clear(BTN_TOOL_RUBBER);
			break;

		case 0x3d: /* X Tilt */
			map_abs_clear(ABS_TILT_X);
			break;

		case 0x3e: /* Y Tilt */
			map_abs_clear(ABS_TILT_Y);
			break;

		case 0x33: /* Touch */
		case 0x42: /* TipSwitch */
		case 0x43: /* TipSwitch2 */
			device->quirks &= ~HID_QUIRK_NOTOUCH;
			map_key_clear(BTN_TOUCH);
			break;

		case 0x44: /* BarrelSwitch */
			map_key_clear(BTN_STYLUS);
			break;

		case 0x45: /* ERASER */
			/*
			 * This event is reported when eraser tip touches the surface.
			 * Actual eraser (BTN_TOOL_RUBBER) is set and released either
			 * by Invert if tool reports proximity or by Eraser directly.
			 */
			if (!test_bit(BTN_TOOL_RUBBER, input->keybit)) {
				device->quirks |= HID_QUIRK_NOINVERT;
				set_bit(BTN_TOOL_RUBBER, input->keybit);
			}
			map_key_clear(BTN_TOUCH);
			break;

		case 0x46: /* TabletPick */
		case 0x5a: /* SecondaryBarrelSwitch */
			map_key_clear(BTN_STYLUS2);
			break;

		case 0x5b: /* TransducerSerialNumber */
		case 0x6e: /* TransducerSerialNumber2 */
			map_msc(MSC_SERIAL);
			hidinput_set_battery_sn_64bit(device);
			break;

		default:  goto unknown;
		}
		break;

	case HID_UP_TELEPHONY:
		switch (usage->hid & HID_USAGE) {
		case 0x2f: map_key_clear(KEY_MICMUTE);		break;
		case 0xb0: map_key_clear(KEY_NUMERIC_0);	break;
		case 0xb1: map_key_clear(KEY_NUMERIC_1);	break;
		case 0xb2: map_key_clear(KEY_NUMERIC_2);	break;
		case 0xb3: map_key_clear(KEY_NUMERIC_3);	break;
		case 0xb4: map_key_clear(KEY_NUMERIC_4);	break;
		case 0xb5: map_key_clear(KEY_NUMERIC_5);	break;
		case 0xb6: map_key_clear(KEY_NUMERIC_6);	break;
		case 0xb7: map_key_clear(KEY_NUMERIC_7);	break;
		case 0xb8: map_key_clear(KEY_NUMERIC_8);	break;
		case 0xb9: map_key_clear(KEY_NUMERIC_9);	break;
		case 0xba: map_key_clear(KEY_NUMERIC_STAR);	break;
		case 0xbb: map_key_clear(KEY_NUMERIC_POUND);	break;
		case 0xbc: map_key_clear(KEY_NUMERIC_A);	break;
		case 0xbd: map_key_clear(KEY_NUMERIC_B);	break;
		case 0xbe: map_key_clear(KEY_NUMERIC_C);	break;
		case 0xbf: map_key_clear(KEY_NUMERIC_D);	break;
		default: goto ignore;
		}
		break;

	case HID_UP_CONSUMER:	/* USB HUT v1.12, pages 75-84 */
		switch (usage->hid & HID_USAGE) {
		case 0x000: goto ignore;
		case 0x030: map_key_clear(KEY_POWER);		break;
		case 0x031: map_key_clear(KEY_RESTART);		break;
		case 0x032: map_key_clear(KEY_SLEEP);		break;
		case 0x034: map_key_clear(KEY_SLEEP);		break;
		case 0x035: map_key_clear(KEY_KBDILLUMTOGGLE);	break;
		case 0x036: map_key_clear(BTN_MISC);		break;

		case 0x040: map_key_clear(KEY_MENU);		break; /* Menu */
		case 0x041: map_key_clear(KEY_SELECT);		break; /* Menu Pick */
		case 0x042: map_key_clear(KEY_UP);		break; /* Menu Up */
		case 0x043: map_key_clear(KEY_DOWN);		break; /* Menu Down */
		case 0x044: map_key_clear(KEY_LEFT);		break; /* Menu Left */
		case 0x045: map_key_clear(KEY_RIGHT);		break; /* Menu Right */
		case 0x046: map_key_clear(KEY_ESC);		break; /* Menu Escape */
		case 0x047: map_key_clear(KEY_KPPLUS);		break; /* Menu Value Increase */
		case 0x048: map_key_clear(KEY_KPMINUS);		break; /* Menu Value Decrease */

		case 0x060: map_key_clear(KEY_INFO);		break; /* Data On Screen */
		case 0x061: map_key_clear(KEY_SUBTITLE);	break; /* Closed Caption */
		case 0x063: map_key_clear(KEY_VCR);		break; /* VCR/TV */
		case 0x065: map_key_clear(KEY_CAMERA);		break; /* Snapshot */
		case 0x069: map_key_clear(KEY_RED);		break;
		case 0x06a: map_key_clear(KEY_GREEN);		break;
		case 0x06b: map_key_clear(KEY_BLUE);		break;
		case 0x06c: map_key_clear(KEY_YELLOW);		break;
		case 0x06d: map_key_clear(KEY_ASPECT_RATIO);	break;

		case 0x06f: map_key_clear(KEY_BRIGHTNESSUP);		break;
		case 0x070: map_key_clear(KEY_BRIGHTNESSDOWN);		break;
		case 0x072: map_key_clear(KEY_BRIGHTNESS_TOGGLE);	break;
		case 0x073: map_key_clear(KEY_BRIGHTNESS_MIN);		break;
		case 0x074: map_key_clear(KEY_BRIGHTNESS_MAX);		break;
		case 0x075: map_key_clear(KEY_BRIGHTNESS_AUTO);		break;

		case 0x079: map_key_clear(KEY_KBDILLUMUP);	break;
		case 0x07a: map_key_clear(KEY_KBDILLUMDOWN);	break;
		case 0x07c: map_key_clear(KEY_KBDILLUMTOGGLE);	break;

		case 0x082: map_key_clear(KEY_VIDEO_NEXT);	break;
		case 0x083: map_key_clear(KEY_LAST);		break;
		case 0x084: map_key_clear(KEY_ENTER);		break;
		case 0x088: map_key_clear(KEY_PC);		break;
		case 0x089: map_key_clear(KEY_TV);		break;
		case 0x08a: map_key_clear(KEY_WWW);		break;
		case 0x08b: map_key_clear(KEY_DVD);		break;
		case 0x08c: map_key_clear(KEY_PHONE);		break;
		case 0x08d: map_key_clear(KEY_PROGRAM);		break;
		case 0x08e: map_key_clear(KEY_VIDEOPHONE);	break;
		case 0x08f: map_key_clear(KEY_GAMES);		break;
		case 0x090: map_key_clear(KEY_MEMO);		break;
		case 0x091: map_key_clear(KEY_CD);		break;
		case 0x092: map_key_clear(KEY_VCR);		break;
		case 0x093: map_key_clear(KEY_TUNER);		break;
		case 0x094: map_key_clear(KEY_EXIT);		break;
		case 0x095: map_key_clear(KEY_HELP);		break;
		case 0x096: map_key_clear(KEY_TAPE);		break;
		case 0x097: map_key_clear(KEY_TV2);		break;
		case 0x098: map_key_clear(KEY_SAT);		break;
		case 0x09a: map_key_clear(KEY_PVR);		break;

		case 0x09c: map_key_clear(KEY_CHANNELUP);	break;
		case 0x09d: map_key_clear(KEY_CHANNELDOWN);	break;
		case 0x0a0: map_key_clear(KEY_VCR2);		break;

		case 0x0b0: map_key_clear(KEY_PLAY);		break;
		case 0x0b1: map_key_clear(KEY_PAUSE);		break;
		case 0x0b2: map_key_clear(KEY_RECORD);		break;
		case 0x0b3: map_key_clear(KEY_FASTFORWARD);	break;
		case 0x0b4: map_key_clear(KEY_REWIND);		break;
		case 0x0b5: map_key_clear(KEY_NEXTSONG);	break;
		case 0x0b6: map_key_clear(KEY_PREVIOUSSONG);	break;
		case 0x0b7: map_key_clear(KEY_STOPCD);		break;
		case 0x0b8: map_key_clear(KEY_EJECTCD);		break;
		case 0x0bc: map_key_clear(KEY_MEDIA_REPEAT);	break;
		case 0x0b9: map_key_clear(KEY_SHUFFLE);		break;
		case 0x0bf: map_key_clear(KEY_SLOW);		break;

		case 0x0cd: map_key_clear(KEY_PLAYPAUSE);	break;
		case 0x0cf: map_key_clear(KEY_VOICECOMMAND);	break;

		case 0x0d8: map_key_clear(KEY_DICTATE);		break;
		case 0x0d9: map_key_clear(KEY_EMOJI_PICKER);	break;

		case 0x0e0: map_abs_clear(ABS_VOLUME);		break;
		case 0x0e2: map_key_clear(KEY_MUTE);		break;
		case 0x0e5: map_key_clear(KEY_BASSBOOST);	break;
		case 0x0e9: map_key_clear(KEY_VOLUMEUP);	break;
		case 0x0ea: map_key_clear(KEY_VOLUMEDOWN);	break;
		case 0x0f5: map_key_clear(KEY_SLOW);		break;

		case 0x181: map_key_clear(KEY_BUTTONCONFIG);	break;
		case 0x182: map_key_clear(KEY_BOOKMARKS);	break;
		case 0x183: map_key_clear(KEY_CONFIG);		break;
		case 0x184: map_key_clear(KEY_WORDPROCESSOR);	break;
		case 0x185: map_key_clear(KEY_EDITOR);		break;
		case 0x186: map_key_clear(KEY_SPREADSHEET);	break;
		case 0x187: map_key_clear(KEY_GRAPHICSEDITOR);	break;
		case 0x188: map_key_clear(KEY_PRESENTATION);	break;
		case 0x189: map_key_clear(KEY_DATABASE);	break;
		case 0x18a: map_key_clear(KEY_MAIL);		break;
		case 0x18b: map_key_clear(KEY_NEWS);		break;
		case 0x18c: map_key_clear(KEY_VOICEMAIL);	break;
		case 0x18d: map_key_clear(KEY_ADDRESSBOOK);	break;
		case 0x18e: map_key_clear(KEY_CALENDAR);	break;
		case 0x18f: map_key_clear(KEY_TASKMANAGER);	break;
		case 0x190: map_key_clear(KEY_JOURNAL);		break;
		case 0x191: map_key_clear(KEY_FINANCE);		break;
		case 0x192: map_key_clear(KEY_CALC);		break;
		case 0x193: map_key_clear(KEY_PLAYER);		break;
		case 0x194: map_key_clear(KEY_FILE);		break;
		case 0x196: map_key_clear(KEY_WWW);		break;
		case 0x199: map_key_clear(KEY_CHAT);		break;
		case 0x19c: map_key_clear(KEY_LOGOFF);		break;
		case 0x19e: map_key_clear(KEY_COFFEE);		break;
		case 0x19f: map_key_clear(KEY_CONTROLPANEL);		break;
		case 0x1a2: map_key_clear(KEY_APPSELECT);		break;
		case 0x1a3: map_key_clear(KEY_NEXT);		break;
		case 0x1a4: map_key_clear(KEY_PREVIOUS);	break;
		case 0x1a6: map_key_clear(KEY_HELP);		break;
		case 0x1a7: map_key_clear(KEY_DOCUMENTS);	break;
		case 0x1ab: map_key_clear(KEY_SPELLCHECK);	break;
		case 0x1ae: map_key_clear(KEY_KEYBOARD);	break;
		case 0x1b1: map_key_clear(KEY_SCREENSAVER);		break;
		case 0x1b4: map_key_clear(KEY_FILE);		break;
		case 0x1b6: map_key_clear(KEY_IMAGES);		break;
		case 0x1b7: map_key_clear(KEY_AUDIO);		break;
		case 0x1b8: map_key_clear(KEY_VIDEO);		break;
		case 0x1bc: map_key_clear(KEY_MESSENGER);	break;
		case 0x1bd: map_key_clear(KEY_INFO);		break;
		case 0x1cb: map_key_clear(KEY_ASSISTANT);	break;
		case 0x201: map_key_clear(KEY_NEW);		break;
		case 0x202: map_key_clear(KEY_OPEN);		break;
		case 0x203: map_key_clear(KEY_CLOSE);		break;
		case 0x204: map_key_clear(KEY_EXIT);		break;
		case 0x207: map_key_clear(KEY_SAVE);		break;
		case 0x208: map_key_clear(KEY_PRINT);		break;
		case 0x209: map_key_clear(KEY_PROPS);		break;
		case 0x21a: map_key_clear(KEY_UNDO);		break;
		case 0x21b: map_key_clear(KEY_COPY);		break;
		case 0x21c: map_key_clear(KEY_CUT);		break;
		case 0x21d: map_key_clear(KEY_PASTE);		break;
		case 0x21f: map_key_clear(KEY_FIND);		break;
		case 0x221: map_key_clear(KEY_SEARCH);		break;
		case 0x222: map_key_clear(KEY_GOTO);		break;
		case 0x223: map_key_clear(KEY_HOMEPAGE);	break;
		case 0x224: map_key_clear(KEY_BACK);		break;
		case 0x225: map_key_clear(KEY_FORWARD);		break;
		case 0x226: map_key_clear(KEY_STOP);		break;
		case 0x227: map_key_clear(KEY_REFRESH);		break;
		case 0x22a: map_key_clear(KEY_BOOKMARKS);	break;
		case 0x22d: map_key_clear(KEY_ZOOMIN);		break;
		case 0x22e: map_key_clear(KEY_ZOOMOUT);		break;
		case 0x22f: map_key_clear(KEY_ZOOMRESET);	break;
		case 0x232: map_key_clear(KEY_FULL_SCREEN);	break;
		case 0x233: map_key_clear(KEY_SCROLLUP);	break;
		case 0x234: map_key_clear(KEY_SCROLLDOWN);	break;
		case 0x238: /* AC Pan */
			set_bit(REL_HWHEEL, input->relbit);
			map_rel(REL_HWHEEL_HI_RES);
			break;
		case 0x23d: map_key_clear(KEY_EDIT);		break;
		case 0x25f: map_key_clear(KEY_CANCEL);		break;
		case 0x269: map_key_clear(KEY_INSERT);		break;
		case 0x26a: map_key_clear(KEY_DELETE);		break;
		case 0x279: map_key_clear(KEY_REDO);		break;

		case 0x289: map_key_clear(KEY_REPLY);		break;
		case 0x28b: map_key_clear(KEY_FORWARDMAIL);	break;
		case 0x28c: map_key_clear(KEY_SEND);		break;

		case 0x29d: map_key_clear(KEY_KBD_LAYOUT_NEXT);	break;

		case 0x2a2: map_key_clear(KEY_ALL_APPLICATIONS);	break;

		case 0x2c7: map_key_clear(KEY_KBDINPUTASSIST_PREV);		break;
		case 0x2c8: map_key_clear(KEY_KBDINPUTASSIST_NEXT);		break;
		case 0x2c9: map_key_clear(KEY_KBDINPUTASSIST_PREVGROUP);		break;
		case 0x2ca: map_key_clear(KEY_KBDINPUTASSIST_NEXTGROUP);		break;
		case 0x2cb: map_key_clear(KEY_KBDINPUTASSIST_ACCEPT);	break;
		case 0x2cc: map_key_clear(KEY_KBDINPUTASSIST_CANCEL);	break;

		case 0x29f: map_key_clear(KEY_SCALE);		break;

		default: map_key_clear(KEY_UNKNOWN);
		}
		break;

	case HID_UP_GENDEVCTRLS:
		switch (usage->hid) {
		case HID_DC_BATTERYSTRENGTH:
			hidinput_setup_battery(device, HID_INPUT_REPORT, field, false);
			usage->type = EV_PWR;
			return;
		}
		goto unknown;

	case HID_UP_BATTERY:
		switch (usage->hid) {
		case HID_BAT_ABSOLUTESTATEOFCHARGE:
			hidinput_setup_battery(device, HID_INPUT_REPORT, field, true);
			usage->type = EV_PWR;
			return;
		case HID_BAT_CHARGING:
			usage->type = EV_PWR;
			return;
		}
		goto unknown;

	case HID_UP_HPVENDOR:	/* Reported on a Dutch layout HP5308 */
		set_bit(EV_REP, input->evbit);
		switch (usage->hid & HID_USAGE) {
		case 0x021: map_key_clear(KEY_PRINT);           break;
		case 0x070: map_key_clear(KEY_HP);		break;
		case 0x071: map_key_clear(KEY_CAMERA);		break;
		case 0x072: map_key_clear(KEY_SOUND);		break;
		case 0x073: map_key_clear(KEY_QUESTION);	break;
		case 0x080: map_key_clear(KEY_EMAIL);		break;
		case 0x081: map_key_clear(KEY_CHAT);		break;
		case 0x082: map_key_clear(KEY_SEARCH);		break;
		case 0x083: map_key_clear(KEY_CONNECT);	        break;
		case 0x084: map_key_clear(KEY_FINANCE);		break;
		case 0x085: map_key_clear(KEY_SPORT);		break;
		case 0x086: map_key_clear(KEY_SHOP);	        break;
		default:    goto ignore;
		}
		break;

	case HID_UP_HPVENDOR2:
		set_bit(EV_REP, input->evbit);
		switch (usage->hid & HID_USAGE) {
		case 0x001: map_key_clear(KEY_MICMUTE);		break;
		case 0x003: map_key_clear(KEY_BRIGHTNESSDOWN);	break;
		case 0x004: map_key_clear(KEY_BRIGHTNESSUP);	break;
		default:    goto ignore;
		}
		break;

	case HID_UP_MSVENDOR:
		goto ignore;

	case HID_UP_CUSTOM: /* Reported on Logitech and Apple USB keyboards */
		set_bit(EV_REP, input->evbit);
		goto ignore;

	case HID_UP_LOGIVENDOR:
		/* intentional fallback */
	case HID_UP_LOGIVENDOR2:
		/* intentional fallback */
	case HID_UP_LOGIVENDOR3:
		goto ignore;

	case HID_UP_PID:
		switch (usage->hid & HID_USAGE) {
		case 0xa4: map_key_clear(BTN_DEAD);	break;
		default: goto ignore;
		}
		break;

	default:
	unknown:
		if (field->report_size == 1) {
			if (field->report->type == HID_OUTPUT_REPORT) {
				map_led(LED_MISC);
				break;
			}
			map_key(BTN_MISC);
			break;
		}
		if (field->flags & HID_MAIN_ITEM_RELATIVE) {
			map_rel(REL_MISC);
			break;
		}
		map_abs(ABS_MISC);
		break;
	}

mapped:
	/* Mapping failed, bail out */
	if (!bit)
		return;

	if (device->driver->input_mapped &&
	    device->driver->input_mapped(device, hidinput, field, usage,
					 &bit, &max) < 0) {
		/*
		 * The driver indicated that no further generic handling
		 * of the usage is desired.
		 */
		return;
	}

	set_bit(usage->type, input->evbit);

	/*
	 * This part is *really* controversial:
	 * - HID aims at being generic so we should do our best to export
	 *   all incoming events
	 * - HID describes what events are, so there is no reason for ABS_X
	 *   to be mapped to ABS_Y
	 * - HID is using *_MISC+N as a default value, but nothing prevents
	 *   *_MISC+N to overwrite a legitimate even, which confuses userspace
	 *   (for instance ABS_MISC + 7 is ABS_MT_SLOT, which has a different
	 *   processing)
	 *
	 * If devices still want to use this (at their own risk), they will
	 * have to use the quirk HID_QUIRK_INCREMENT_USAGE_ON_DUPLICATE, but
	 * the default should be a reliable mapping.
	 */
	while (usage->code <= max && test_and_set_bit(usage->code, bit)) {
		if (device->quirks & HID_QUIRK_INCREMENT_USAGE_ON_DUPLICATE) {
			usage->code = find_next_zero_bit(bit,
							 max + 1,
							 usage->code);
		} else {
			device->status |= HID_STAT_DUP_DETECTED;
			goto ignore;
		}
	}

	if (usage->code > max)
		goto ignore;

	if (usage->type == EV_ABS) {

		int a = field->logical_minimum;
		int b = field->logical_maximum;

		if ((device->quirks & HID_QUIRK_BADPAD) && (usage->code == ABS_X || usage->code == ABS_Y)) {
			a = field->logical_minimum = 0;
			b = field->logical_maximum = 255;
		}

		if (field->application == HID_GD_GAMEPAD || field->application == HID_GD_JOYSTICK)
			input_set_abs_params(input, usage->code, a, b, (b - a) >> 8, (b - a) >> 4);
		else	input_set_abs_params(input, usage->code, a, b, 0, 0);

		input_abs_set_res(input, usage->code,
				  hidinput_calc_abs_res(field, usage->code));

		/* use a larger default input buffer for MT devices */
		if (usage->code == ABS_MT_POSITION_X && input->hint_events_per_packet == 0)
			input_set_events_per_packet(input, 60);
	}

	if (usage->type == EV_ABS &&
	    (usage->hat_min < usage->hat_max || usage->hat_dir)) {
		int i;
		for (i = usage->code; i < usage->code + 2 && i <= max; i++) {
			input_set_abs_params(input, i, -1, 1, 0, 0);
			set_bit(i, input->absbit);
		}
		if (usage->hat_dir && !field->dpad)
			field->dpad = usage->code;
	}

	/* for those devices which produce Consumer volume usage as relative,
	 * we emulate pressing volumeup/volumedown appropriate number of times
	 * in hidinput_hid_event()
	 */
	if ((usage->type == EV_ABS) && (field->flags & HID_MAIN_ITEM_RELATIVE) &&
			(usage->code == ABS_VOLUME)) {
		set_bit(KEY_VOLUMEUP, input->keybit);
		set_bit(KEY_VOLUMEDOWN, input->keybit);
	}

	if (usage->type == EV_KEY) {
		set_bit(EV_MSC, input->evbit);
		set_bit(MSC_SCAN, input->mscbit);
	}

	return;

ignore:
	usage->type = 0;
	usage->code = 0;
}

static void hidinput_handle_scroll(struct hid_usage *usage,
				   struct input_dev *input,
				   __s32 value)
{
	int code;
	int hi_res, lo_res;

	if (value == 0)
		return;

	if (usage->code == REL_WHEEL_HI_RES)
		code = REL_WHEEL;
	else
		code = REL_HWHEEL;

	/*
	 * Windows reports one wheel click as value 120. Where a high-res
	 * scroll wheel is present, a fraction of 120 is reported instead.
	 * Our REL_WHEEL_HI_RES axis does the same because all HW must
	 * adhere to the 120 expectation.
	 */
	hi_res = value * 120/usage->resolution_multiplier;

	usage->wheel_accumulated += hi_res;
	lo_res = usage->wheel_accumulated/120;
	if (lo_res)
		usage->wheel_accumulated -= lo_res * 120;

	input_event(input, EV_REL, code, lo_res);
	input_event(input, EV_REL, usage->code, hi_res);
}

static void hid_report_release_tool(struct hid_report *report, struct input_dev *input,
				    unsigned int tool)
{
	/* if the given tool is not currently reported, ignore */
	if (!test_bit(tool, input->key))
		return;

	/*
	 * if the given tool was previously set, release it,
	 * release any TOUCH and send an EV_SYN
	 */
	input_event(input, EV_KEY, BTN_TOUCH, 0);
	input_event(input, EV_KEY, tool, 0);
	input_event(input, EV_SYN, SYN_REPORT, 0);

	report->tool = 0;
}

static void hid_report_set_tool(struct hid_report *report, struct input_dev *input,
				unsigned int new_tool)
{
	if (report->tool != new_tool)
		hid_report_release_tool(report, input, report->tool);

	input_event(input, EV_KEY, new_tool, 1);
	report->tool = new_tool;
}

void hidinput_hid_event(struct hid_device *hid, struct hid_field *field, struct hid_usage *usage, __s32 value)
{
	struct input_dev *input;
	struct hid_report *report = field->report;
	unsigned *quirks = &hid->quirks;

	if (!usage->type)
		return;

	if (usage->type == EV_PWR) {
<<<<<<< HEAD
		hidinput_update_battery_capacity(hid, value);
		return;
	}
	if (usage->type == EV_MSC && usage->hid == (HID_UP_DIGITIZER | 0x006e)) { /* TransducerSerialNumberSecond32Bits */
		hidinput_update_battery_serial(hid, value, true);
=======
		bool handled = hidinput_set_battery_charge_status(hid, usage->hid, value);

		if (!handled)
			hidinput_update_battery(hid, value);

>>>>>>> 32c9cdbe
		return;
	}
	if (usage->type == EV_MSC && usage->code == MSC_SERIAL) {
		hidinput_update_battery_serial(hid, value, false);
		/* fall through to standard MSC_SERIAL processing */
	}

	if (!field->hidinput)
		return;

	input = field->hidinput->input;

	if (usage->hat_min < usage->hat_max || usage->hat_dir) {
		int hat_dir = usage->hat_dir;
		if (!hat_dir)
			hat_dir = (value - usage->hat_min) * 8 / (usage->hat_max - usage->hat_min + 1) + 1;
		if (hat_dir < 0 || hat_dir > 8) hat_dir = 0;
		input_event(input, usage->type, usage->code    , hid_hat_to_axis[hat_dir].x);
		input_event(input, usage->type, usage->code + 1, hid_hat_to_axis[hat_dir].y);
		return;
	}

	/*
	 * Ignore out-of-range values as per HID specification,
	 * section 5.10 and 6.2.25, when NULL state bit is present.
	 * When it's not, clamp the value to match Microsoft's input
	 * driver as mentioned in "Required HID usages for digitizers":
	 * https://msdn.microsoft.com/en-us/library/windows/hardware/dn672278(v=vs.85).asp
	 *
	 * The logical_minimum < logical_maximum check is done so that we
	 * don't unintentionally discard values sent by devices which
	 * don't specify logical min and max.
	 */
	if ((field->flags & HID_MAIN_ITEM_VARIABLE) &&
	    field->logical_minimum < field->logical_maximum) {
		if (field->flags & HID_MAIN_ITEM_NULL_STATE &&
		    (value < field->logical_minimum ||
		     value > field->logical_maximum)) {
			dbg_hid("Ignoring out-of-range value %x\n", value);
			return;
		}
		value = clamp(value,
			      field->logical_minimum,
			      field->logical_maximum);
	}

	switch (usage->hid) {
	case HID_DG_ERASER:
		report->tool_active |= !!value;

		/*
		 * if eraser is set, we must enforce BTN_TOOL_RUBBER
		 * to accommodate for devices not following the spec.
		 */
		if (value)
			hid_report_set_tool(report, input, BTN_TOOL_RUBBER);
		else if (report->tool != BTN_TOOL_RUBBER)
			/* value is off, tool is not rubber, ignore */
			return;
		else if (*quirks & HID_QUIRK_NOINVERT &&
			 !test_bit(BTN_TOUCH, input->key)) {
			/*
			 * There is no invert to release the tool, let hid_input
			 * send BTN_TOUCH with scancode and release the tool after.
			 */
			hid_report_release_tool(report, input, BTN_TOOL_RUBBER);
			return;
		}

		/* let hid-input set BTN_TOUCH */
		break;

	case HID_DG_INVERT:
		report->tool_active |= !!value;

		/*
		 * If invert is set, we store BTN_TOOL_RUBBER.
		 */
		if (value)
			hid_report_set_tool(report, input, BTN_TOOL_RUBBER);
		else if (!report->tool_active)
			/* tool_active not set means Invert and Eraser are not set */
			hid_report_release_tool(report, input, BTN_TOOL_RUBBER);

		/* no further processing */
		return;

	case HID_DG_INRANGE:
		report->tool_active |= !!value;

		if (report->tool_active) {
			/*
			 * if tool is not set but is marked as active,
			 * assume ours
			 */
			if (!report->tool)
				report->tool = usage->code;

			/* drivers may have changed the value behind our back, resend it */
			hid_report_set_tool(report, input, report->tool);
		} else {
			hid_report_release_tool(report, input, usage->code);
		}

		/* reset tool_active for the next event */
		report->tool_active = false;

		/* no further processing */
		return;

	case HID_DG_TIPSWITCH:
		report->tool_active |= !!value;

		/* if tool is set to RUBBER we should ignore the current value */
		if (report->tool == BTN_TOOL_RUBBER)
			return;

		break;

	case HID_DG_TIPPRESSURE:
		if (*quirks & HID_QUIRK_NOTOUCH) {
			int a = field->logical_minimum;
			int b = field->logical_maximum;

			if (value > a + ((b - a) >> 3)) {
				input_event(input, EV_KEY, BTN_TOUCH, 1);
				report->tool_active = true;
			}
		}
		break;

	case HID_UP_PID | 0x83UL: /* Simultaneous Effects Max */
		dbg_hid("Maximum Effects - %d\n",value);
		return;

	case HID_UP_PID | 0x7fUL:
		dbg_hid("PID Pool Report\n");
		return;
	}

	switch (usage->type) {
	case EV_KEY:
		if (usage->code == 0) /* Key 0 is "unassigned", not KEY_UNKNOWN */
			return;
		break;

	case EV_REL:
		if (usage->code == REL_WHEEL_HI_RES ||
		    usage->code == REL_HWHEEL_HI_RES) {
			hidinput_handle_scroll(usage, input, value);
			return;
		}
		break;

	case EV_ABS:
		if ((field->flags & HID_MAIN_ITEM_RELATIVE) &&
		    usage->code == ABS_VOLUME) {
			int count = abs(value);
			int direction = value > 0 ? KEY_VOLUMEUP : KEY_VOLUMEDOWN;
			int i;

			for (i = 0; i < count; i++) {
				input_event(input, EV_KEY, direction, 1);
				input_sync(input);
				input_event(input, EV_KEY, direction, 0);
				input_sync(input);
			}
			return;

		} else if (((*quirks & HID_QUIRK_X_INVERT) && usage->code == ABS_X) ||
			   ((*quirks & HID_QUIRK_Y_INVERT) && usage->code == ABS_Y))
			value = field->logical_maximum - value;
		break;
	}

	/*
	 * Ignore reports for absolute data if the data didn't change. This is
	 * not only an optimization but also fixes 'dead' key reports. Some
	 * RollOver implementations for localized keys (like BACKSLASH/PIPE; HID
	 * 0x31 and 0x32) report multiple keys, even though a localized keyboard
	 * can only have one of them physically available. The 'dead' keys
	 * report constant 0. As all map to the same keycode, they'd confuse
	 * the input layer. If we filter the 'dead' keys on the HID level, we
	 * skip the keycode translation and only forward real events.
	 */
	if (!(field->flags & (HID_MAIN_ITEM_RELATIVE |
	                      HID_MAIN_ITEM_BUFFERED_BYTE)) &&
			      (field->flags & HID_MAIN_ITEM_VARIABLE) &&
	    usage->usage_index < field->maxusage &&
	    value == field->value[usage->usage_index])
		return;

	/* report the usage code as scancode if the key status has changed */
	if (usage->type == EV_KEY &&
	    (!test_bit(usage->code, input->key)) == value)
		input_event(input, EV_MSC, MSC_SCAN, usage->hid);

	input_event(input, usage->type, usage->code, value);

	if ((field->flags & HID_MAIN_ITEM_RELATIVE) &&
	    usage->type == EV_KEY && value) {
		input_sync(input);
		input_event(input, usage->type, usage->code, 0);
	}
}

void hidinput_report_event(struct hid_device *hid, struct hid_report *report)
{
	struct hid_input *hidinput;

	hidinput_flush_battery(hid);

	if (hid->quirks & HID_QUIRK_NO_INPUT_SYNC)
		return;

	list_for_each_entry(hidinput, &hid->inputs, list)
		input_sync(hidinput->input);
}
EXPORT_SYMBOL_GPL(hidinput_report_event);

static int hidinput_find_field(struct hid_device *hid, unsigned int type,
			       unsigned int code, struct hid_field **field)
{
	struct hid_report *report;
	int i, j;

	list_for_each_entry(report, &hid->report_enum[HID_OUTPUT_REPORT].report_list, list) {
		for (i = 0; i < report->maxfield; i++) {
			*field = report->field[i];
			for (j = 0; j < (*field)->maxusage; j++)
				if ((*field)->usage[j].type == type && (*field)->usage[j].code == code)
					return j;
		}
	}
	return -1;
}

struct hid_field *hidinput_get_led_field(struct hid_device *hid)
{
	struct hid_report *report;
	struct hid_field *field;
	int i, j;

	list_for_each_entry(report,
			    &hid->report_enum[HID_OUTPUT_REPORT].report_list,
			    list) {
		for (i = 0; i < report->maxfield; i++) {
			field = report->field[i];
			for (j = 0; j < field->maxusage; j++)
				if (field->usage[j].type == EV_LED)
					return field;
		}
	}
	return NULL;
}
EXPORT_SYMBOL_GPL(hidinput_get_led_field);

unsigned int hidinput_count_leds(struct hid_device *hid)
{
	struct hid_report *report;
	struct hid_field *field;
	int i, j;
	unsigned int count = 0;

	list_for_each_entry(report,
			    &hid->report_enum[HID_OUTPUT_REPORT].report_list,
			    list) {
		for (i = 0; i < report->maxfield; i++) {
			field = report->field[i];
			for (j = 0; j < field->maxusage; j++)
				if (field->usage[j].type == EV_LED &&
				    field->value[j])
					count += 1;
		}
	}
	return count;
}
EXPORT_SYMBOL_GPL(hidinput_count_leds);

static void hidinput_led_worker(struct work_struct *work)
{
	struct hid_device *hid = container_of(work, struct hid_device,
					      led_work);
	struct hid_field *field;
	struct hid_report *report;
	int ret;
	u32 len;
	__u8 *buf;

	field = hidinput_get_led_field(hid);
	if (!field)
		return;

	/*
	 * field->report is accessed unlocked regarding HID core. So there might
	 * be another incoming SET-LED request from user-space, which changes
	 * the LED state while we assemble our outgoing buffer. However, this
	 * doesn't matter as hid_output_report() correctly converts it into a
	 * boolean value no matter what information is currently set on the LED
	 * field (even garbage). So the remote device will always get a valid
	 * request.
	 * And in case we send a wrong value, a next led worker is spawned
	 * for every SET-LED request so the following worker will send the
	 * correct value, guaranteed!
	 */

	report = field->report;

	/* use custom SET_REPORT request if possible (asynchronous) */
	if (hid->ll_driver->request)
		return hid->ll_driver->request(hid, report, HID_REQ_SET_REPORT);

	/* fall back to generic raw-output-report */
	len = hid_report_len(report);
	buf = hid_alloc_report_buf(report, GFP_KERNEL);
	if (!buf)
		return;

	hid_output_report(report, buf);
	/* synchronous output report */
	ret = hid_hw_output_report(hid, buf, len);
	if (ret == -ENOSYS)
		hid_hw_raw_request(hid, report->id, buf, len, HID_OUTPUT_REPORT,
				HID_REQ_SET_REPORT);
	kfree(buf);
}

static int hidinput_input_event(struct input_dev *dev, unsigned int type,
				unsigned int code, int value)
{
	struct hid_device *hid = input_get_drvdata(dev);
	struct hid_field *field;
	int offset;

	if (type == EV_FF)
		return input_ff_event(dev, type, code, value);

	if (type != EV_LED)
		return -1;

	if ((offset = hidinput_find_field(hid, type, code, &field)) == -1) {
		hid_warn(dev, "event field not found\n");
		return -1;
	}

	hid_set_field(field, offset, value);

	schedule_work(&hid->led_work);
	return 0;
}

static int hidinput_open(struct input_dev *dev)
{
	struct hid_device *hid = input_get_drvdata(dev);

	return hid_hw_open(hid);
}

static void hidinput_close(struct input_dev *dev)
{
	struct hid_device *hid = input_get_drvdata(dev);

	hid_hw_close(hid);
}

static bool __hidinput_change_resolution_multipliers(struct hid_device *hid,
		struct hid_report *report, bool use_logical_max)
{
	struct hid_usage *usage;
	bool update_needed = false;
	bool get_report_completed = false;
	int i, j;

	if (report->maxfield == 0)
		return false;

	for (i = 0; i < report->maxfield; i++) {
		__s32 value = use_logical_max ?
			      report->field[i]->logical_maximum :
			      report->field[i]->logical_minimum;

		/* There is no good reason for a Resolution
		 * Multiplier to have a count other than 1.
		 * Ignore that case.
		 */
		if (report->field[i]->report_count != 1)
			continue;

		for (j = 0; j < report->field[i]->maxusage; j++) {
			usage = &report->field[i]->usage[j];

			if (usage->hid != HID_GD_RESOLUTION_MULTIPLIER)
				continue;

			/*
			 * If we have more than one feature within this
			 * report we need to fill in the bits from the
			 * others before we can overwrite the ones for the
			 * Resolution Multiplier.
			 *
			 * But if we're not allowed to read from the device,
			 * we just bail. Such a device should not exist
			 * anyway.
			 */
			if (!get_report_completed && report->maxfield > 1) {
				if (hid->quirks & HID_QUIRK_NO_INIT_REPORTS)
					return update_needed;

				hid_hw_request(hid, report, HID_REQ_GET_REPORT);
				hid_hw_wait(hid);
				get_report_completed = true;
			}

			report->field[i]->value[j] = value;
			update_needed = true;
		}
	}

	return update_needed;
}

static void hidinput_change_resolution_multipliers(struct hid_device *hid)
{
	struct hid_report_enum *rep_enum;
	struct hid_report *rep;
	int ret;

	rep_enum = &hid->report_enum[HID_FEATURE_REPORT];
	list_for_each_entry(rep, &rep_enum->report_list, list) {
		bool update_needed = __hidinput_change_resolution_multipliers(hid,
								     rep, true);

		if (update_needed) {
			ret = __hid_request(hid, rep, HID_REQ_SET_REPORT);
			if (ret) {
				__hidinput_change_resolution_multipliers(hid,
								    rep, false);
				return;
			}
		}
	}

	/* refresh our structs */
	hid_setup_resolution_multiplier(hid);
}

static void report_features(struct hid_device *hid)
{
	struct hid_driver *drv = hid->driver;
	struct hid_report_enum *rep_enum;
	struct hid_report *rep;
	struct hid_usage *usage;
	int i, j;

	rep_enum = &hid->report_enum[HID_FEATURE_REPORT];
	list_for_each_entry(rep, &rep_enum->report_list, list)
		for (i = 0; i < rep->maxfield; i++) {
			/* Ignore if report count is out of bounds. */
			if (rep->field[i]->report_count < 1)
				continue;

			for (j = 0; j < rep->field[i]->maxusage; j++) {
				usage = &rep->field[i]->usage[j];

				/* Verify if Battery Strength feature is available */
				if (usage->hid == HID_DC_BATTERYSTRENGTH)
					hidinput_setup_battery(hid, HID_FEATURE_REPORT,
							       rep->field[i], false);

				if (drv->feature_mapping)
					drv->feature_mapping(hid, rep->field[i], usage);
			}
		}
}

static struct hid_input *hidinput_allocate(struct hid_device *hid,
					   unsigned int application)
{
	struct hid_input *hidinput = kzalloc(sizeof(*hidinput), GFP_KERNEL);
	struct input_dev *input_dev = input_allocate_device();
	const char *suffix = NULL;
	size_t suffix_len, name_len;

	if (!hidinput || !input_dev)
		goto fail;

	if ((hid->quirks & HID_QUIRK_INPUT_PER_APP) &&
	    hid->maxapplication > 1) {
		switch (application) {
		case HID_GD_KEYBOARD:
			suffix = "Keyboard";
			break;
		case HID_GD_KEYPAD:
			suffix = "Keypad";
			break;
		case HID_GD_MOUSE:
			suffix = "Mouse";
			break;
		case HID_DG_PEN:
			/*
			 * yes, there is an issue here:
			 *  DG_PEN -> "Stylus"
			 *  DG_STYLUS -> "Pen"
			 * But changing this now means users with config snippets
			 * will have to change it and the test suite will not be happy.
			 */
			suffix = "Stylus";
			break;
		case HID_DG_STYLUS:
			suffix = "Pen";
			break;
		case HID_DG_TOUCHSCREEN:
			suffix = "Touchscreen";
			break;
		case HID_DG_TOUCHPAD:
			suffix = "Touchpad";
			break;
		case HID_GD_SYSTEM_CONTROL:
			suffix = "System Control";
			break;
		case HID_CP_CONSUMER_CONTROL:
			suffix = "Consumer Control";
			break;
		case HID_GD_WIRELESS_RADIO_CTLS:
			suffix = "Wireless Radio Control";
			break;
		case HID_GD_SYSTEM_MULTIAXIS:
			suffix = "System Multi Axis";
			break;
		default:
			break;
		}
	}

	if (suffix) {
		name_len = strlen(hid->name);
		suffix_len = strlen(suffix);
		if ((name_len < suffix_len) ||
		    strcmp(hid->name + name_len - suffix_len, suffix)) {
			hidinput->name = kasprintf(GFP_KERNEL, "%s %s",
						   hid->name, suffix);
			if (!hidinput->name)
				goto fail;
		}
	}

	input_set_drvdata(input_dev, hid);
	input_dev->event = hidinput_input_event;
	input_dev->open = hidinput_open;
	input_dev->close = hidinput_close;
	input_dev->setkeycode = hidinput_setkeycode;
	input_dev->getkeycode = hidinput_getkeycode;

	input_dev->name = hidinput->name ? hidinput->name : hid->name;
	input_dev->phys = hid->phys;
	input_dev->uniq = hid->uniq;
	input_dev->id.bustype = hid->bus;
	input_dev->id.vendor  = hid->vendor;
	input_dev->id.product = hid->product;
	input_dev->id.version = hid->version;
	input_dev->dev.parent = &hid->dev;

	hidinput->input = input_dev;
	hidinput->application = application;
	list_add_tail(&hidinput->list, &hid->inputs);

	INIT_LIST_HEAD(&hidinput->reports);

	return hidinput;

fail:
	kfree(hidinput);
	input_free_device(input_dev);
	hid_err(hid, "Out of memory during hid input probe\n");
	return NULL;
}

static bool hidinput_has_been_populated(struct hid_input *hidinput)
{
	int i;
	unsigned long r = 0;

	for (i = 0; i < BITS_TO_LONGS(EV_CNT); i++)
		r |= hidinput->input->evbit[i];

	for (i = 0; i < BITS_TO_LONGS(KEY_CNT); i++)
		r |= hidinput->input->keybit[i];

	for (i = 0; i < BITS_TO_LONGS(REL_CNT); i++)
		r |= hidinput->input->relbit[i];

	for (i = 0; i < BITS_TO_LONGS(ABS_CNT); i++)
		r |= hidinput->input->absbit[i];

	for (i = 0; i < BITS_TO_LONGS(MSC_CNT); i++)
		r |= hidinput->input->mscbit[i];

	for (i = 0; i < BITS_TO_LONGS(LED_CNT); i++)
		r |= hidinput->input->ledbit[i];

	for (i = 0; i < BITS_TO_LONGS(SND_CNT); i++)
		r |= hidinput->input->sndbit[i];

	for (i = 0; i < BITS_TO_LONGS(FF_CNT); i++)
		r |= hidinput->input->ffbit[i];

	for (i = 0; i < BITS_TO_LONGS(SW_CNT); i++)
		r |= hidinput->input->swbit[i];

	return !!r;
}

static void hidinput_cleanup_hidinput(struct hid_device *hid,
		struct hid_input *hidinput)
{
	struct hid_report *report;
	int i, k;

	list_del(&hidinput->list);
	input_free_device(hidinput->input);
	kfree(hidinput->name);

	for (k = HID_INPUT_REPORT; k <= HID_OUTPUT_REPORT; k++) {
		if (k == HID_OUTPUT_REPORT &&
			hid->quirks & HID_QUIRK_SKIP_OUTPUT_REPORTS)
			continue;

		list_for_each_entry(report, &hid->report_enum[k].report_list,
				    list) {

			for (i = 0; i < report->maxfield; i++)
				if (report->field[i]->hidinput == hidinput)
					report->field[i]->hidinput = NULL;
		}
	}

	kfree(hidinput);
}

static struct hid_input *hidinput_match(struct hid_report *report)
{
	struct hid_device *hid = report->device;
	struct hid_input *hidinput;

	list_for_each_entry(hidinput, &hid->inputs, list) {
		if (hidinput->report &&
		    hidinput->report->id == report->id)
			return hidinput;
	}

	return NULL;
}

static struct hid_input *hidinput_match_application(struct hid_report *report)
{
	struct hid_device *hid = report->device;
	struct hid_input *hidinput;

	list_for_each_entry(hidinput, &hid->inputs, list) {
		if (hidinput->application == report->application)
			return hidinput;

		/*
		 * Keep SystemControl and ConsumerControl applications together
		 * with the main keyboard, if present.
		 */
		if ((report->application == HID_GD_SYSTEM_CONTROL ||
		     report->application == HID_CP_CONSUMER_CONTROL) &&
		    hidinput->application == HID_GD_KEYBOARD) {
			return hidinput;
		}
	}

	return NULL;
}

static inline void hidinput_configure_usages(struct hid_input *hidinput,
					     struct hid_report *report)
{
	int i, j, k;
	int first_field_index = 0;
	int slot_collection_index = -1;
	int prev_collection_index = -1;
	unsigned int slot_idx = 0;
	struct hid_field *field;

	/*
	 * First tag all the fields that are part of a slot,
	 * a slot needs to have one Contact ID in the collection
	 */
	for (i = 0; i < report->maxfield; i++) {
		field = report->field[i];

		/* ignore fields without usage */
		if (field->maxusage < 1)
			continue;

		/*
		 * janitoring when collection_index changes
		 */
		if (prev_collection_index != field->usage->collection_index) {
			prev_collection_index = field->usage->collection_index;
			first_field_index = i;
		}

		/*
		 * if we already found a Contact ID in the collection,
		 * tag and continue to the next.
		 */
		if (slot_collection_index == field->usage->collection_index) {
			field->slot_idx = slot_idx;
			continue;
		}

		/* check if the current field has Contact ID */
		for (j = 0; j < field->maxusage; j++) {
			if (field->usage[j].hid == HID_DG_CONTACTID) {
				slot_collection_index = field->usage->collection_index;
				slot_idx++;

				/*
				 * mark all previous fields and this one in the
				 * current collection to be slotted.
				 */
				for (k = first_field_index; k <= i; k++)
					report->field[k]->slot_idx = slot_idx;
				break;
			}
		}
	}

	for (i = 0; i < report->maxfield; i++)
		for (j = 0; j < report->field[i]->maxusage; j++)
			hidinput_configure_usage(hidinput, report->field[i],
						 report->field[i]->usage + j,
						 j);
}

/*
 * Register the input device; print a message.
 * Configure the input layer interface
 * Read all reports and initialize the absolute field values.
 */

int hidinput_connect(struct hid_device *hid, unsigned int force)
{
	struct hid_driver *drv = hid->driver;
	struct hid_report *report;
	struct hid_input *next, *hidinput = NULL;
	unsigned int application;
	int i, k;

	INIT_LIST_HEAD(&hid->inputs);
	INIT_WORK(&hid->led_work, hidinput_led_worker);

	hid->status &= ~HID_STAT_DUP_DETECTED;

	if (!force) {
		for (i = 0; i < hid->maxcollection; i++) {
			struct hid_collection *col = &hid->collection[i];
			if (col->type == HID_COLLECTION_APPLICATION ||
					col->type == HID_COLLECTION_PHYSICAL)
				if (IS_INPUT_APPLICATION(col->usage))
					break;
		}

		if (i == hid->maxcollection)
			return -1;
	}

	report_features(hid);

	for (k = HID_INPUT_REPORT; k <= HID_OUTPUT_REPORT; k++) {
		if (k == HID_OUTPUT_REPORT &&
			hid->quirks & HID_QUIRK_SKIP_OUTPUT_REPORTS)
			continue;

		list_for_each_entry(report, &hid->report_enum[k].report_list, list) {

			if (!report->maxfield)
				continue;

			application = report->application;

			/*
			 * Find the previous hidinput report attached
			 * to this report id.
			 */
			if (hid->quirks & HID_QUIRK_MULTI_INPUT)
				hidinput = hidinput_match(report);
			else if (hid->maxapplication > 1 &&
				 (hid->quirks & HID_QUIRK_INPUT_PER_APP))
				hidinput = hidinput_match_application(report);

			if (!hidinput) {
				hidinput = hidinput_allocate(hid, application);
				if (!hidinput)
					goto out_unwind;
			}

			hidinput_configure_usages(hidinput, report);

			if (hid->quirks & HID_QUIRK_MULTI_INPUT)
				hidinput->report = report;

			list_add_tail(&report->hidinput_list,
				      &hidinput->reports);
		}
	}

	hidinput_change_resolution_multipliers(hid);

	list_for_each_entry_safe(hidinput, next, &hid->inputs, list) {
		if (drv->input_configured &&
		    drv->input_configured(hid, hidinput))
			goto out_unwind;

		if (!hidinput_has_been_populated(hidinput)) {
			/* no need to register an input device not populated */
			hidinput_cleanup_hidinput(hid, hidinput);
			continue;
		}

		if (input_register_device(hidinput->input))
			goto out_unwind;
		hidinput->registered = true;
	}

	if (list_empty(&hid->inputs)) {
		hid_err(hid, "No inputs registered, leaving\n");
		goto out_unwind;
	}

	if (hid->status & HID_STAT_DUP_DETECTED)
		hid_dbg(hid,
			"Some usages could not be mapped, please use HID_QUIRK_INCREMENT_USAGE_ON_DUPLICATE if this is legitimate.\n");

	return 0;

out_unwind:
	/* unwind the ones we already registered */
	hidinput_disconnect(hid);

	return -1;
}
EXPORT_SYMBOL_GPL(hidinput_connect);

void hidinput_disconnect(struct hid_device *hid)
{
	struct hid_input *hidinput, *next;

	hidinput_cleanup_battery(hid);

	list_for_each_entry_safe(hidinput, next, &hid->inputs, list) {
		list_del(&hidinput->list);
		if (hidinput->registered)
			input_unregister_device(hidinput->input);
		else
			input_free_device(hidinput->input);
		kfree(hidinput->name);
		kfree(hidinput);
	}

	/* led_work is spawned by input_dev callbacks, but doesn't access the
	 * parent input_dev at all. Once all input devices are removed, we
	 * know that led_work will never get restarted, so we can cancel it
	 * synchronously and are safe. */
	cancel_work_sync(&hid->led_work);
}
EXPORT_SYMBOL_GPL(hidinput_disconnect);

#ifdef CONFIG_HID_KUNIT_TEST
#include "hid-input-test.c"
#endif<|MERGE_RESOLUTION|>--- conflicted
+++ resolved
@@ -588,13 +588,10 @@
 	dev->battery_max = max;
 	dev->battery_report_type = report_type;
 	dev->battery_report_id = field->report->id;
-<<<<<<< HEAD
 	dev->battery_state_changed = false;
 	dev->battery_reported = false;
 	dev->battery_sn_64bit = false;
-=======
 	dev->battery_charge_status = POWER_SUPPLY_STATUS_DISCHARGING;
->>>>>>> 32c9cdbe
 
 	/*
 	 * Stylus is normally not connected to the device and thus we
@@ -1616,19 +1613,15 @@
 		return;
 
 	if (usage->type == EV_PWR) {
-<<<<<<< HEAD
-		hidinput_update_battery_capacity(hid, value);
+		bool handled = hidinput_set_battery_charge_status(hid, usage->hid, value);
+
+		if (!handled)
+			hidinput_update_battery_capacity(hid, value);
+
 		return;
 	}
 	if (usage->type == EV_MSC && usage->hid == (HID_UP_DIGITIZER | 0x006e)) { /* TransducerSerialNumberSecond32Bits */
 		hidinput_update_battery_serial(hid, value, true);
-=======
-		bool handled = hidinput_set_battery_charge_status(hid, usage->hid, value);
-
-		if (!handled)
-			hidinput_update_battery(hid, value);
-
->>>>>>> 32c9cdbe
 		return;
 	}
 	if (usage->type == EV_MSC && usage->code == MSC_SERIAL) {
