// SPDX-License-Identifier: GPL-2.0+

/*
 *  LED & force feedback support for BigBen Interactive
 *
 *  0x146b:0x0902 "Bigben Interactive Bigben Game Pad"
 *  "Kid-friendly Wired Controller" PS3OFMINIPAD SONY
 *  sold for use with the PS3
 *
 *  Copyright (c) 2018 Hanno Zulla <kontakt@hanno.de>
 */

#include <linux/input.h>
#include <linux/slab.h>
#include <linux/module.h>
#include <linux/leds.h>
#include <linux/hid.h>

#include "hid-ids.h"


/*
 * The original descriptor for 0x146b:0x0902
 *
 *   0x05, 0x01,        // Usage Page (Generic Desktop Ctrls)
 *   0x09, 0x05,        // Usage (Game Pad)
 *   0xA1, 0x01,        // Collection (Application)
 *   0x15, 0x00,        //   Logical Minimum (0)
 *   0x25, 0x01,        //   Logical Maximum (1)
 *   0x35, 0x00,        //   Physical Minimum (0)
 *   0x45, 0x01,        //   Physical Maximum (1)
 *   0x75, 0x01,        //   Report Size (1)
 *   0x95, 0x0D,        //   Report Count (13)
 *   0x05, 0x09,        //   Usage Page (Button)
 *   0x19, 0x01,        //   Usage Minimum (0x01)
 *   0x29, 0x0D,        //   Usage Maximum (0x0D)
 *   0x81, 0x02,        //   Input (Data,Var,Abs,No Wrap,Linear,Preferred State,No Null Position)
 *   0x95, 0x03,        //   Report Count (3)
 *   0x81, 0x01,        //   Input (Const,Array,Abs,No Wrap,Linear,Preferred State,No Null Position)
 *   0x05, 0x01,        //   Usage Page (Generic Desktop Ctrls)
 *   0x25, 0x07,        //   Logical Maximum (7)
 *   0x46, 0x3B, 0x01,  //   Physical Maximum (315)
 *   0x75, 0x04,        //   Report Size (4)
 *   0x95, 0x01,        //   Report Count (1)
 *   0x65, 0x14,        //   Unit (System: English Rotation, Length: Centimeter)
 *   0x09, 0x39,        //   Usage (Hat switch)
 *   0x81, 0x42,        //   Input (Data,Var,Abs,No Wrap,Linear,Preferred State,Null State)
 *   0x65, 0x00,        //   Unit (None)
 *   0x95, 0x01,        //   Report Count (1)
 *   0x81, 0x01,        //   Input (Const,Array,Abs,No Wrap,Linear,Preferred State,No Null Position)
 *   0x26, 0xFF, 0x00,  //   Logical Maximum (255)
 *   0x46, 0xFF, 0x00,  //   Physical Maximum (255)
 *   0x09, 0x30,        //   Usage (X)
 *   0x09, 0x31,        //   Usage (Y)
 *   0x09, 0x32,        //   Usage (Z)
 *   0x09, 0x35,        //   Usage (Rz)
 *   0x75, 0x08,        //   Report Size (8)
 *   0x95, 0x04,        //   Report Count (4)
 *   0x81, 0x02,        //   Input (Data,Var,Abs,No Wrap,Linear,Preferred State,No Null Position)
 *   0x06, 0x00, 0xFF,  //   Usage Page (Vendor Defined 0xFF00)
 *   0x09, 0x20,        //   Usage (0x20)
 *   0x09, 0x21,        //   Usage (0x21)
 *   0x09, 0x22,        //   Usage (0x22)
 *   0x09, 0x23,        //   Usage (0x23)
 *   0x09, 0x24,        //   Usage (0x24)
 *   0x09, 0x25,        //   Usage (0x25)
 *   0x09, 0x26,        //   Usage (0x26)
 *   0x09, 0x27,        //   Usage (0x27)
 *   0x09, 0x28,        //   Usage (0x28)
 *   0x09, 0x29,        //   Usage (0x29)
 *   0x09, 0x2A,        //   Usage (0x2A)
 *   0x09, 0x2B,        //   Usage (0x2B)
 *   0x95, 0x0C,        //   Report Count (12)
 *   0x81, 0x02,        //   Input (Data,Var,Abs,No Wrap,Linear,Preferred State,No Null Position)
 *   0x0A, 0x21, 0x26,  //   Usage (0x2621)
 *   0x95, 0x08,        //   Report Count (8)
 *   0xB1, 0x02,        //   Feature (Data,Var,Abs,No Wrap,Linear,Preferred State,No Null Position,Non-volatile)
 *   0x0A, 0x21, 0x26,  //   Usage (0x2621)
 *   0x91, 0x02,        //   Output (Data,Var,Abs,No Wrap,Linear,Preferred State,No Null Position,Non-volatile)
 *   0x26, 0xFF, 0x03,  //   Logical Maximum (1023)
 *   0x46, 0xFF, 0x03,  //   Physical Maximum (1023)
 *   0x09, 0x2C,        //   Usage (0x2C)
 *   0x09, 0x2D,        //   Usage (0x2D)
 *   0x09, 0x2E,        //   Usage (0x2E)
 *   0x09, 0x2F,        //   Usage (0x2F)
 *   0x75, 0x10,        //   Report Size (16)
 *   0x95, 0x04,        //   Report Count (4)
 *   0x81, 0x02,        //   Input (Data,Var,Abs,No Wrap,Linear,Preferred State,No Null Position)
 *   0xC0,              // End Collection
 */

#define PID0902_RDESC_ORIG_SIZE 137

/*
 * The fixed descriptor for 0x146b:0x0902
 *
 * - map buttons according to gamepad.rst
 * - assign right stick from Z/Rz to Rx/Ry
 * - map previously unused analog trigger data to Z/RZ
 * - simplify feature and output descriptor
 */
static __u8 pid0902_rdesc_fixed[] = {
	0x05, 0x01,        /* Usage Page (Generic Desktop Ctrls) */
	0x09, 0x05,        /* Usage (Game Pad) */
	0xA1, 0x01,        /* Collection (Application) */
	0x15, 0x00,        /*   Logical Minimum (0) */
	0x25, 0x01,        /*   Logical Maximum (1) */
	0x35, 0x00,        /*   Physical Minimum (0) */
	0x45, 0x01,        /*   Physical Maximum (1) */
	0x75, 0x01,        /*   Report Size (1) */
	0x95, 0x0D,        /*   Report Count (13) */
	0x05, 0x09,        /*   Usage Page (Button) */
	0x09, 0x05,        /*   Usage (BTN_WEST) */
	0x09, 0x01,        /*   Usage (BTN_SOUTH) */
	0x09, 0x02,        /*   Usage (BTN_EAST) */
	0x09, 0x04,        /*   Usage (BTN_NORTH) */
	0x09, 0x07,        /*   Usage (BTN_TL) */
	0x09, 0x08,        /*   Usage (BTN_TR) */
	0x09, 0x09,        /*   Usage (BTN_TL2) */
	0x09, 0x0A,        /*   Usage (BTN_TR2) */
	0x09, 0x0B,        /*   Usage (BTN_SELECT) */
	0x09, 0x0C,        /*   Usage (BTN_START) */
	0x09, 0x0E,        /*   Usage (BTN_THUMBL) */
	0x09, 0x0F,        /*   Usage (BTN_THUMBR) */
	0x09, 0x0D,        /*   Usage (BTN_MODE) */
	0x81, 0x02,        /*   Input (Data,Var,Abs,No Wrap,Linear,Preferred State,No Null Position) */
	0x75, 0x01,        /*   Report Size (1) */
	0x95, 0x03,        /*   Report Count (3) */
	0x81, 0x01,        /*   Input (Const,Array,Abs,No Wrap,Linear,Preferred State,No Null Position) */
	0x05, 0x01,        /*   Usage Page (Generic Desktop Ctrls) */
	0x25, 0x07,        /*   Logical Maximum (7) */
	0x46, 0x3B, 0x01,  /*   Physical Maximum (315) */
	0x75, 0x04,        /*   Report Size (4) */
	0x95, 0x01,        /*   Report Count (1) */
	0x65, 0x14,        /*   Unit (System: English Rotation, Length: Centimeter) */
	0x09, 0x39,        /*   Usage (Hat switch) */
	0x81, 0x42,        /*   Input (Data,Var,Abs,No Wrap,Linear,Preferred State,Null State) */
	0x65, 0x00,        /*   Unit (None) */
	0x95, 0x01,        /*   Report Count (1) */
	0x81, 0x01,        /*   Input (Const,Array,Abs,No Wrap,Linear,Preferred State,No Null Position) */
	0x26, 0xFF, 0x00,  /*   Logical Maximum (255) */
	0x46, 0xFF, 0x00,  /*   Physical Maximum (255) */
	0x09, 0x30,        /*   Usage (X) */
	0x09, 0x31,        /*   Usage (Y) */
	0x09, 0x33,        /*   Usage (Rx) */
	0x09, 0x34,        /*   Usage (Ry) */
	0x75, 0x08,        /*   Report Size (8) */
	0x95, 0x04,        /*   Report Count (4) */
	0x81, 0x02,        /*   Input (Data,Var,Abs,No Wrap,Linear,Preferred State,No Null Position) */
	0x95, 0x0A,        /*   Report Count (10) */
	0x81, 0x01,        /*   Input (Const,Array,Abs,No Wrap,Linear,Preferred State,No Null Position) */
	0x05, 0x01,        /*   Usage Page (Generic Desktop Ctrls) */
	0x26, 0xFF, 0x00,  /*   Logical Maximum (255) */
	0x46, 0xFF, 0x00,  /*   Physical Maximum (255) */
	0x09, 0x32,        /*   Usage (Z) */
	0x09, 0x35,        /*   Usage (Rz) */
	0x95, 0x02,        /*   Report Count (2) */
	0x81, 0x02,        /*   Input (Data,Var,Abs,No Wrap,Linear,Preferred State,No Null Position) */
	0x95, 0x08,        /*   Report Count (8) */
	0x81, 0x01,        /*   Input (Const,Array,Abs,No Wrap,Linear,Preferred State,No Null Position) */
	0x06, 0x00, 0xFF,  /*   Usage Page (Vendor Defined 0xFF00) */
	0xB1, 0x02,        /*   Feature (Data,Var,Abs,No Wrap,Linear,Preferred State,No Null Position,Non-volatile) */
	0x0A, 0x21, 0x26,  /*   Usage (0x2621) */
	0x95, 0x08,        /*   Report Count (8) */
	0x91, 0x02,        /*   Output (Data,Var,Abs,No Wrap,Linear,Preferred State,No Null Position,Non-volatile) */
	0x0A, 0x21, 0x26,  /*   Usage (0x2621) */
	0x95, 0x08,        /*   Report Count (8) */
	0x81, 0x02,        /*   Input (Data,Var,Abs,No Wrap,Linear,Preferred State,No Null Position) */
	0xC0,              /* End Collection */
};

#define NUM_LEDS 4

struct bigben_device {
	struct hid_device *hid;
	struct hid_report *report;
	spinlock_t lock;
	bool removed;
	u8 led_state;         /* LED1 = 1 .. LED4 = 8 */
	u8 right_motor_on;    /* right motor off/on 0/1 */
	u8 left_motor_force;  /* left motor force 0-255 */
	struct led_classdev *leds[NUM_LEDS];
	bool work_led;
	bool work_ff;
	struct work_struct worker;
};

static inline void bigben_schedule_work(struct bigben_device *bigben)
{
	unsigned long flags;

	spin_lock_irqsave(&bigben->lock, flags);
	if (!bigben->removed)
		schedule_work(&bigben->worker);
	spin_unlock_irqrestore(&bigben->lock, flags);
}

static void bigben_worker(struct work_struct *work)
{
	struct bigben_device *bigben = container_of(work,
		struct bigben_device, worker);
	struct hid_field *report_field = bigben->report->field[0];
<<<<<<< HEAD

	if (bigben->removed)
=======
	bool do_work_led = false;
	bool do_work_ff = false;
	u8 *buf;
	u32 len;
	unsigned long flags;

	buf = hid_alloc_report_buf(bigben->report, GFP_KERNEL);
	if (!buf)
>>>>>>> e5f315b5
		return;

	len = hid_report_len(bigben->report);

	/* LED work */
	spin_lock_irqsave(&bigben->lock, flags);

	if (bigben->work_led) {
		bigben->work_led = false;
		do_work_led = true;
		report_field->value[0] = 0x01; /* 1 = led message */
		report_field->value[1] = 0x08; /* reserved value, always 8 */
		report_field->value[2] = bigben->led_state;
		report_field->value[3] = 0x00; /* padding */
		report_field->value[4] = 0x00; /* padding */
		report_field->value[5] = 0x00; /* padding */
		report_field->value[6] = 0x00; /* padding */
		report_field->value[7] = 0x00; /* padding */
		hid_output_report(bigben->report, buf);
	}

	spin_unlock_irqrestore(&bigben->lock, flags);

	if (do_work_led) {
		hid_hw_raw_request(bigben->hid, bigben->report->id, buf, len,
				   bigben->report->type, HID_REQ_SET_REPORT);
	}

	/* FF work */
	spin_lock_irqsave(&bigben->lock, flags);

	if (bigben->work_ff) {
		bigben->work_ff = false;
		do_work_ff = true;
		report_field->value[0] = 0x02; /* 2 = rumble effect message */
		report_field->value[1] = 0x08; /* reserved value, always 8 */
		report_field->value[2] = bigben->right_motor_on;
		report_field->value[3] = bigben->left_motor_force;
		report_field->value[4] = 0xff; /* duration 0-254 (255 = nonstop) */
		report_field->value[5] = 0x00; /* padding */
		report_field->value[6] = 0x00; /* padding */
		report_field->value[7] = 0x00; /* padding */
		hid_output_report(bigben->report, buf);
	}

	spin_unlock_irqrestore(&bigben->lock, flags);

	if (do_work_ff) {
		hid_hw_raw_request(bigben->hid, bigben->report->id, buf, len,
				   bigben->report->type, HID_REQ_SET_REPORT);
	}

	kfree(buf);
}

static int hid_bigben_play_effect(struct input_dev *dev, void *data,
			 struct ff_effect *effect)
{
	struct hid_device *hid = input_get_drvdata(dev);
	struct bigben_device *bigben = hid_get_drvdata(hid);
	u8 right_motor_on;
	u8 left_motor_force;
	unsigned long flags;

	if (!bigben) {
		hid_err(hid, "no device data\n");
		return 0;
	}

	if (effect->type != FF_RUMBLE)
		return 0;

	right_motor_on   = effect->u.rumble.weak_magnitude ? 1 : 0;
	left_motor_force = effect->u.rumble.strong_magnitude / 256;

	if (right_motor_on != bigben->right_motor_on ||
			left_motor_force != bigben->left_motor_force) {
		spin_lock_irqsave(&bigben->lock, flags);
		bigben->right_motor_on   = right_motor_on;
		bigben->left_motor_force = left_motor_force;
		bigben->work_ff = true;
		spin_unlock_irqrestore(&bigben->lock, flags);

		bigben_schedule_work(bigben);
	}

	return 0;
}

static void bigben_set_led(struct led_classdev *led,
	enum led_brightness value)
{
	struct device *dev = led->dev->parent;
	struct hid_device *hid = to_hid_device(dev);
	struct bigben_device *bigben = hid_get_drvdata(hid);
	int n;
	bool work;
	unsigned long flags;

	if (!bigben) {
		hid_err(hid, "no device data\n");
		return;
	}

	for (n = 0; n < NUM_LEDS; n++) {
		if (led == bigben->leds[n]) {
			spin_lock_irqsave(&bigben->lock, flags);
			if (value == LED_OFF) {
				work = (bigben->led_state & BIT(n));
				bigben->led_state &= ~BIT(n);
			} else {
				work = !(bigben->led_state & BIT(n));
				bigben->led_state |= BIT(n);
			}
			spin_unlock_irqrestore(&bigben->lock, flags);

			if (work) {
				bigben->work_led = true;
				bigben_schedule_work(bigben);
			}
			return;
		}
	}
}

static enum led_brightness bigben_get_led(struct led_classdev *led)
{
	struct device *dev = led->dev->parent;
	struct hid_device *hid = to_hid_device(dev);
	struct bigben_device *bigben = hid_get_drvdata(hid);
	int n;

	if (!bigben) {
		hid_err(hid, "no device data\n");
		return LED_OFF;
	}

	for (n = 0; n < NUM_LEDS; n++) {
		if (led == bigben->leds[n])
			return (bigben->led_state & BIT(n)) ? LED_ON : LED_OFF;
	}

	return LED_OFF;
}

static void bigben_remove(struct hid_device *hid)
{
	struct bigben_device *bigben = hid_get_drvdata(hid);
	unsigned long flags;

	spin_lock_irqsave(&bigben->lock, flags);
	bigben->removed = true;
	spin_unlock_irqrestore(&bigben->lock, flags);

	cancel_work_sync(&bigben->worker);
	hid_hw_stop(hid);
}

static int bigben_probe(struct hid_device *hid,
	const struct hid_device_id *id)
{
	struct bigben_device *bigben;
	struct hid_input *hidinput;
	struct led_classdev *led;
	char *name;
	size_t name_sz;
	int n, error;

	bigben = devm_kzalloc(&hid->dev, sizeof(*bigben), GFP_KERNEL);
	if (!bigben)
		return -ENOMEM;
	hid_set_drvdata(hid, bigben);
	bigben->hid = hid;
	bigben->removed = false;

	error = hid_parse(hid);
	if (error) {
		hid_err(hid, "parse failed\n");
		return error;
	}

	error = hid_hw_start(hid, HID_CONNECT_DEFAULT & ~HID_CONNECT_FF);
	if (error) {
		hid_err(hid, "hw start failed\n");
		return error;
	}

	bigben->report = hid_validate_values(hid, HID_OUTPUT_REPORT, 0, 0, 8);
	if (!bigben->report) {
		hid_err(hid, "no output report found\n");
		error = -ENODEV;
		goto error_hw_stop;
	}

	if (list_empty(&hid->inputs)) {
		hid_err(hid, "no inputs found\n");
		error = -ENODEV;
		goto error_hw_stop;
	}

	hidinput = list_first_entry(&hid->inputs, struct hid_input, list);
	set_bit(FF_RUMBLE, hidinput->input->ffbit);

	INIT_WORK(&bigben->worker, bigben_worker);
	spin_lock_init(&bigben->lock);

	error = input_ff_create_memless(hidinput->input, NULL,
		hid_bigben_play_effect);
	if (error)
		goto error_hw_stop;

	name_sz = strlen(dev_name(&hid->dev)) + strlen(":red:bigben#") + 1;

	for (n = 0; n < NUM_LEDS; n++) {
		led = devm_kzalloc(
			&hid->dev,
			sizeof(struct led_classdev) + name_sz,
			GFP_KERNEL
		);
		if (!led) {
			error = -ENOMEM;
			goto error_hw_stop;
		}
		name = (void *)(&led[1]);
		snprintf(name, name_sz,
			"%s:red:bigben%d",
			dev_name(&hid->dev), n + 1
		);
		led->name = name;
		led->brightness = (n == 0) ? LED_ON : LED_OFF;
		led->max_brightness = 1;
		led->brightness_get = bigben_get_led;
		led->brightness_set = bigben_set_led;
		bigben->leds[n] = led;
		error = devm_led_classdev_register(&hid->dev, led);
		if (error)
			goto error_hw_stop;
	}

	/* initial state: LED1 is on, no rumble effect */
	bigben->led_state = BIT(0);
	bigben->right_motor_on = 0;
	bigben->left_motor_force = 0;
	bigben->work_led = true;
	bigben->work_ff = true;
	bigben_schedule_work(bigben);

	hid_info(hid, "LED and force feedback support for BigBen gamepad\n");

	return 0;

error_hw_stop:
	hid_hw_stop(hid);
	return error;
}

static __u8 *bigben_report_fixup(struct hid_device *hid, __u8 *rdesc,
	unsigned int *rsize)
{
	if (*rsize == PID0902_RDESC_ORIG_SIZE) {
		rdesc = pid0902_rdesc_fixed;
		*rsize = sizeof(pid0902_rdesc_fixed);
	} else
		hid_warn(hid, "unexpected rdesc, please submit for review\n");
	return rdesc;
}

static const struct hid_device_id bigben_devices[] = {
	{ HID_USB_DEVICE(USB_VENDOR_ID_BIGBEN, USB_DEVICE_ID_BIGBEN_PS3OFMINIPAD) },
	{ }
};
MODULE_DEVICE_TABLE(hid, bigben_devices);

static struct hid_driver bigben_driver = {
	.name = "bigben",
	.id_table = bigben_devices,
	.probe = bigben_probe,
	.report_fixup = bigben_report_fixup,
	.remove = bigben_remove,
};
module_hid_driver(bigben_driver);

MODULE_LICENSE("GPL");<|MERGE_RESOLUTION|>--- conflicted
+++ resolved
@@ -200,10 +200,6 @@
 	struct bigben_device *bigben = container_of(work,
 		struct bigben_device, worker);
 	struct hid_field *report_field = bigben->report->field[0];
-<<<<<<< HEAD
-
-	if (bigben->removed)
-=======
 	bool do_work_led = false;
 	bool do_work_ff = false;
 	u8 *buf;
@@ -212,7 +208,6 @@
 
 	buf = hid_alloc_report_buf(bigben->report, GFP_KERNEL);
 	if (!buf)
->>>>>>> e5f315b5
 		return;
 
 	len = hid_report_len(bigben->report);
