/*
 * drivers/input/tablet/wacom_wac.c
 *
 *  USB Wacom tablet support - Wacom specific code
 *
 */

/*
 * This program is free software; you can redistribute it and/or modify
 * it under the terms of the GNU General Public License as published by
 * the Free Software Foundation; either version 2 of the License, or
 * (at your option) any later version.
 */

#include "wacom_wac.h"
#include "wacom.h"
#include <linux/input/mt.h>

/* resolution for penabled devices */
#define WACOM_PL_RES		20
#define WACOM_PENPRTN_RES	40
#define WACOM_VOLITO_RES	50
#define WACOM_GRAPHIRE_RES	80
#define WACOM_INTUOS_RES	100
#define WACOM_INTUOS3_RES	200

/* Newer Cintiq and DTU have an offset between tablet and screen areas */
#define WACOM_DTU_OFFSET	200
#define WACOM_CINTIQ_OFFSET	400

/*
 * Scale factor relating reported contact size to logical contact area.
 * 2^14/pi is a good approximation on Intuos5 and 3rd-gen Bamboo
 */
#define WACOM_CONTACT_AREA_SCALE 2607

static bool touch_arbitration = 1;
module_param(touch_arbitration, bool, 0644);
MODULE_PARM_DESC(touch_arbitration, " on (Y) off (N)");

static void wacom_report_numbered_buttons(struct input_dev *input_dev,
				int button_count, int mask);

static int wacom_numbered_button_to_key(int n);

static void wacom_update_led(struct wacom *wacom, int button_count, int mask,
			     int group);
/*
 * Percent of battery capacity for Graphire.
 * 8th value means AC online and show 100% capacity.
 */
static unsigned short batcap_gr[8] = { 1, 15, 25, 35, 50, 70, 100, 100 };

/*
 * Percent of battery capacity for Intuos4 WL, AC has a separate bit.
 */
static unsigned short batcap_i4[8] = { 1, 15, 30, 45, 60, 70, 85, 100 };

static void __wacom_notify_battery(struct wacom_battery *battery,
				   int bat_status, int bat_capacity,
				   bool bat_charging, bool bat_connected,
				   bool ps_connected)
{
	bool changed = battery->bat_status       != bat_status    ||
		       battery->battery_capacity != bat_capacity  ||
		       battery->bat_charging     != bat_charging  ||
		       battery->bat_connected    != bat_connected ||
		       battery->ps_connected     != ps_connected;

	if (changed) {
		battery->bat_status = bat_status;
		battery->battery_capacity = bat_capacity;
		battery->bat_charging = bat_charging;
		battery->bat_connected = bat_connected;
		battery->ps_connected = ps_connected;

		if (battery->battery)
			power_supply_changed(battery->battery);
	}
}

static void wacom_notify_battery(struct wacom_wac *wacom_wac,
	int bat_status, int bat_capacity, bool bat_charging,
	bool bat_connected, bool ps_connected)
{
	struct wacom *wacom = container_of(wacom_wac, struct wacom, wacom_wac);

	__wacom_notify_battery(&wacom->battery, bat_status, bat_capacity,
			       bat_charging, bat_connected, ps_connected);
}

static int wacom_penpartner_irq(struct wacom_wac *wacom)
{
	unsigned char *data = wacom->data;
	struct input_dev *input = wacom->pen_input;

	switch (data[0]) {
	case 1:
		if (data[5] & 0x80) {
			wacom->tool[0] = (data[5] & 0x20) ? BTN_TOOL_RUBBER : BTN_TOOL_PEN;
			wacom->id[0] = (data[5] & 0x20) ? ERASER_DEVICE_ID : STYLUS_DEVICE_ID;
			input_report_key(input, wacom->tool[0], 1);
			input_report_abs(input, ABS_MISC, wacom->id[0]); /* report tool id */
			input_report_abs(input, ABS_X, get_unaligned_le16(&data[1]));
			input_report_abs(input, ABS_Y, get_unaligned_le16(&data[3]));
			input_report_abs(input, ABS_PRESSURE, (signed char)data[6] + 127);
			input_report_key(input, BTN_TOUCH, ((signed char)data[6] > -127));
			input_report_key(input, BTN_STYLUS, (data[5] & 0x40));
		} else {
			input_report_key(input, wacom->tool[0], 0);
			input_report_abs(input, ABS_MISC, 0); /* report tool id */
			input_report_abs(input, ABS_PRESSURE, -1);
			input_report_key(input, BTN_TOUCH, 0);
		}
		break;

	case 2:
		input_report_key(input, BTN_TOOL_PEN, 1);
		input_report_abs(input, ABS_MISC, STYLUS_DEVICE_ID); /* report tool id */
		input_report_abs(input, ABS_X, get_unaligned_le16(&data[1]));
		input_report_abs(input, ABS_Y, get_unaligned_le16(&data[3]));
		input_report_abs(input, ABS_PRESSURE, (signed char)data[6] + 127);
		input_report_key(input, BTN_TOUCH, ((signed char)data[6] > -80) && !(data[5] & 0x20));
		input_report_key(input, BTN_STYLUS, (data[5] & 0x40));
		break;

	default:
		dev_dbg(input->dev.parent,
			"%s: received unknown report #%d\n", __func__, data[0]);
		return 0;
        }

	return 1;
}

static int wacom_pl_irq(struct wacom_wac *wacom)
{
	struct wacom_features *features = &wacom->features;
	unsigned char *data = wacom->data;
	struct input_dev *input = wacom->pen_input;
	int prox, pressure;

	if (data[0] != WACOM_REPORT_PENABLED) {
		dev_dbg(input->dev.parent,
			"%s: received unknown report #%d\n", __func__, data[0]);
		return 0;
	}

	prox = data[1] & 0x40;

	if (!wacom->id[0]) {
		if ((data[0] & 0x10) || (data[4] & 0x20)) {
			wacom->tool[0] = BTN_TOOL_RUBBER;
			wacom->id[0] = ERASER_DEVICE_ID;
		}
		else {
			wacom->tool[0] = BTN_TOOL_PEN;
			wacom->id[0] = STYLUS_DEVICE_ID;
		}
	}

	/* If the eraser is in prox, STYLUS2 is always set. If we
	 * mis-detected the type and notice that STYLUS2 isn't set
	 * then force the eraser out of prox and let the pen in.
	 */
	if (wacom->tool[0] == BTN_TOOL_RUBBER && !(data[4] & 0x20)) {
		input_report_key(input, BTN_TOOL_RUBBER, 0);
		input_report_abs(input, ABS_MISC, 0);
		input_sync(input);
		wacom->tool[0] = BTN_TOOL_PEN;
		wacom->id[0] = STYLUS_DEVICE_ID;
	}

	if (prox) {
		pressure = (signed char)((data[7] << 1) | ((data[4] >> 2) & 1));
		if (features->pressure_max > 255)
			pressure = (pressure << 1) | ((data[4] >> 6) & 1);
		pressure += (features->pressure_max + 1) / 2;

		input_report_abs(input, ABS_X, data[3] | (data[2] << 7) | ((data[1] & 0x03) << 14));
		input_report_abs(input, ABS_Y, data[6] | (data[5] << 7) | ((data[4] & 0x03) << 14));
		input_report_abs(input, ABS_PRESSURE, pressure);

		input_report_key(input, BTN_TOUCH, data[4] & 0x08);
		input_report_key(input, BTN_STYLUS, data[4] & 0x10);
		/* Only allow the stylus2 button to be reported for the pen tool. */
		input_report_key(input, BTN_STYLUS2, (wacom->tool[0] == BTN_TOOL_PEN) && (data[4] & 0x20));
	}

	if (!prox)
		wacom->id[0] = 0;
	input_report_key(input, wacom->tool[0], prox);
	input_report_abs(input, ABS_MISC, wacom->id[0]);
	return 1;
}

static int wacom_ptu_irq(struct wacom_wac *wacom)
{
	unsigned char *data = wacom->data;
	struct input_dev *input = wacom->pen_input;

	if (data[0] != WACOM_REPORT_PENABLED) {
		dev_dbg(input->dev.parent,
			"%s: received unknown report #%d\n", __func__, data[0]);
		return 0;
	}

	if (data[1] & 0x04) {
		input_report_key(input, BTN_TOOL_RUBBER, data[1] & 0x20);
		input_report_key(input, BTN_TOUCH, data[1] & 0x08);
		wacom->id[0] = ERASER_DEVICE_ID;
	} else {
		input_report_key(input, BTN_TOOL_PEN, data[1] & 0x20);
		input_report_key(input, BTN_TOUCH, data[1] & 0x01);
		wacom->id[0] = STYLUS_DEVICE_ID;
	}
	input_report_abs(input, ABS_MISC, wacom->id[0]); /* report tool id */
	input_report_abs(input, ABS_X, le16_to_cpup((__le16 *)&data[2]));
	input_report_abs(input, ABS_Y, le16_to_cpup((__le16 *)&data[4]));
	input_report_abs(input, ABS_PRESSURE, le16_to_cpup((__le16 *)&data[6]));
	input_report_key(input, BTN_STYLUS, data[1] & 0x02);
	input_report_key(input, BTN_STYLUS2, data[1] & 0x10);
	return 1;
}

static int wacom_dtu_irq(struct wacom_wac *wacom)
{
	unsigned char *data = wacom->data;
	struct input_dev *input = wacom->pen_input;
	int prox = data[1] & 0x20;

	dev_dbg(input->dev.parent,
		"%s: received report #%d", __func__, data[0]);

	if (prox) {
		/* Going into proximity select tool */
		wacom->tool[0] = (data[1] & 0x0c) ? BTN_TOOL_RUBBER : BTN_TOOL_PEN;
		if (wacom->tool[0] == BTN_TOOL_PEN)
			wacom->id[0] = STYLUS_DEVICE_ID;
		else
			wacom->id[0] = ERASER_DEVICE_ID;
	}
	input_report_key(input, BTN_STYLUS, data[1] & 0x02);
	input_report_key(input, BTN_STYLUS2, data[1] & 0x10);
	input_report_abs(input, ABS_X, le16_to_cpup((__le16 *)&data[2]));
	input_report_abs(input, ABS_Y, le16_to_cpup((__le16 *)&data[4]));
	input_report_abs(input, ABS_PRESSURE, ((data[7] & 0x01) << 8) | data[6]);
	input_report_key(input, BTN_TOUCH, data[1] & 0x05);
	if (!prox) /* out-prox */
		wacom->id[0] = 0;
	input_report_key(input, wacom->tool[0], prox);
	input_report_abs(input, ABS_MISC, wacom->id[0]);
	return 1;
}

static int wacom_dtus_irq(struct wacom_wac *wacom)
{
	unsigned char *data = wacom->data;
	struct input_dev *input = wacom->pen_input;
	unsigned short prox, pressure = 0;

	if (data[0] != WACOM_REPORT_DTUS && data[0] != WACOM_REPORT_DTUSPAD) {
		dev_dbg(input->dev.parent,
			"%s: received unknown report #%d", __func__, data[0]);
		return 0;
	} else if (data[0] == WACOM_REPORT_DTUSPAD) {
		input = wacom->pad_input;
		input_report_key(input, BTN_0, (data[1] & 0x01));
		input_report_key(input, BTN_1, (data[1] & 0x02));
		input_report_key(input, BTN_2, (data[1] & 0x04));
		input_report_key(input, BTN_3, (data[1] & 0x08));
		input_report_abs(input, ABS_MISC,
				 data[1] & 0x0f ? PAD_DEVICE_ID : 0);
		return 1;
	} else {
		prox = data[1] & 0x80;
		if (prox) {
			switch ((data[1] >> 3) & 3) {
			case 1: /* Rubber */
				wacom->tool[0] = BTN_TOOL_RUBBER;
				wacom->id[0] = ERASER_DEVICE_ID;
				break;

			case 2: /* Pen */
				wacom->tool[0] = BTN_TOOL_PEN;
				wacom->id[0] = STYLUS_DEVICE_ID;
				break;
			}
		}

		input_report_key(input, BTN_STYLUS, data[1] & 0x20);
		input_report_key(input, BTN_STYLUS2, data[1] & 0x40);
		input_report_abs(input, ABS_X, get_unaligned_be16(&data[3]));
		input_report_abs(input, ABS_Y, get_unaligned_be16(&data[5]));
		pressure = ((data[1] & 0x03) << 8) | (data[2] & 0xff);
		input_report_abs(input, ABS_PRESSURE, pressure);
		input_report_key(input, BTN_TOUCH, pressure > 10);

		if (!prox) /* out-prox */
			wacom->id[0] = 0;
		input_report_key(input, wacom->tool[0], prox);
		input_report_abs(input, ABS_MISC, wacom->id[0]);
		return 1;
	}
}

static int wacom_graphire_irq(struct wacom_wac *wacom)
{
	struct wacom_features *features = &wacom->features;
	unsigned char *data = wacom->data;
	struct input_dev *input = wacom->pen_input;
	struct input_dev *pad_input = wacom->pad_input;
	int battery_capacity, ps_connected;
	int prox;
	int rw = 0;
	int retval = 0;

	if (features->type == GRAPHIRE_BT) {
		if (data[0] != WACOM_REPORT_PENABLED_BT) {
			dev_dbg(input->dev.parent,
				"%s: received unknown report #%d\n", __func__,
				data[0]);
			goto exit;
		}
	} else if (data[0] != WACOM_REPORT_PENABLED) {
		dev_dbg(input->dev.parent,
			"%s: received unknown report #%d\n", __func__, data[0]);
		goto exit;
	}

	prox = data[1] & 0x80;
	if (prox || wacom->id[0]) {
		if (prox) {
			switch ((data[1] >> 5) & 3) {

			case 0:	/* Pen */
				wacom->tool[0] = BTN_TOOL_PEN;
				wacom->id[0] = STYLUS_DEVICE_ID;
				break;

			case 1: /* Rubber */
				wacom->tool[0] = BTN_TOOL_RUBBER;
				wacom->id[0] = ERASER_DEVICE_ID;
				break;

			case 2: /* Mouse with wheel */
				input_report_key(input, BTN_MIDDLE, data[1] & 0x04);
				/* fall through */

			case 3: /* Mouse without wheel */
				wacom->tool[0] = BTN_TOOL_MOUSE;
				wacom->id[0] = CURSOR_DEVICE_ID;
				break;
			}
		}
		input_report_abs(input, ABS_X, le16_to_cpup((__le16 *)&data[2]));
		input_report_abs(input, ABS_Y, le16_to_cpup((__le16 *)&data[4]));
		if (wacom->tool[0] != BTN_TOOL_MOUSE) {
			if (features->type == GRAPHIRE_BT)
				input_report_abs(input, ABS_PRESSURE, data[6] |
					(((__u16) (data[1] & 0x08)) << 5));
			else
				input_report_abs(input, ABS_PRESSURE, data[6] |
					((data[7] & 0x03) << 8));
			input_report_key(input, BTN_TOUCH, data[1] & 0x01);
			input_report_key(input, BTN_STYLUS, data[1] & 0x02);
			input_report_key(input, BTN_STYLUS2, data[1] & 0x04);
		} else {
			input_report_key(input, BTN_LEFT, data[1] & 0x01);
			input_report_key(input, BTN_RIGHT, data[1] & 0x02);
			if (features->type == WACOM_G4 ||
					features->type == WACOM_MO) {
				input_report_abs(input, ABS_DISTANCE, data[6] & 0x3f);
				rw = (data[7] & 0x04) - (data[7] & 0x03);
			} else if (features->type == GRAPHIRE_BT) {
				/* Compute distance between mouse and tablet */
				rw = 44 - (data[6] >> 2);
				rw = clamp_val(rw, 0, 31);
				input_report_abs(input, ABS_DISTANCE, rw);
				if (((data[1] >> 5) & 3) == 2) {
					/* Mouse with wheel */
					input_report_key(input, BTN_MIDDLE,
							data[1] & 0x04);
					rw = (data[6] & 0x01) ? -1 :
						(data[6] & 0x02) ? 1 : 0;
				} else {
					rw = 0;
				}
			} else {
				input_report_abs(input, ABS_DISTANCE, data[7] & 0x3f);
				rw = -(signed char)data[6];
			}
			input_report_rel(input, REL_WHEEL, rw);
		}

		if (!prox)
			wacom->id[0] = 0;
		input_report_abs(input, ABS_MISC, wacom->id[0]); /* report tool id */
		input_report_key(input, wacom->tool[0], prox);
		input_sync(input); /* sync last event */
	}

	/* send pad data */
	switch (features->type) {
	case WACOM_G4:
		prox = data[7] & 0xf8;
		if (prox || wacom->id[1]) {
			wacom->id[1] = PAD_DEVICE_ID;
			input_report_key(pad_input, BTN_BACK, (data[7] & 0x40));
			input_report_key(pad_input, BTN_FORWARD, (data[7] & 0x80));
			rw = ((data[7] & 0x18) >> 3) - ((data[7] & 0x20) >> 3);
			input_report_rel(pad_input, REL_WHEEL, rw);
			if (!prox)
				wacom->id[1] = 0;
			input_report_abs(pad_input, ABS_MISC, wacom->id[1]);
			retval = 1;
		}
		break;

	case WACOM_MO:
		prox = (data[7] & 0xf8) || data[8];
		if (prox || wacom->id[1]) {
			wacom->id[1] = PAD_DEVICE_ID;
			input_report_key(pad_input, BTN_BACK, (data[7] & 0x08));
			input_report_key(pad_input, BTN_LEFT, (data[7] & 0x20));
			input_report_key(pad_input, BTN_FORWARD, (data[7] & 0x10));
			input_report_key(pad_input, BTN_RIGHT, (data[7] & 0x40));
			input_report_abs(pad_input, ABS_WHEEL, (data[8] & 0x7f));
			if (!prox)
				wacom->id[1] = 0;
			input_report_abs(pad_input, ABS_MISC, wacom->id[1]);
			retval = 1;
		}
		break;
	case GRAPHIRE_BT:
		prox = data[7] & 0x03;
		if (prox || wacom->id[1]) {
			wacom->id[1] = PAD_DEVICE_ID;
			input_report_key(pad_input, BTN_0, (data[7] & 0x02));
			input_report_key(pad_input, BTN_1, (data[7] & 0x01));
			if (!prox)
				wacom->id[1] = 0;
			input_report_abs(pad_input, ABS_MISC, wacom->id[1]);
			retval = 1;
		}
		break;
	}

	/* Store current battery capacity and power supply state */
	if (features->type == GRAPHIRE_BT) {
		rw = (data[7] >> 2 & 0x07);
		battery_capacity = batcap_gr[rw];
		ps_connected = rw == 7;
		wacom_notify_battery(wacom, WACOM_POWER_SUPPLY_STATUS_AUTO,
				     battery_capacity, ps_connected, 1,
				     ps_connected);
	}
exit:
	return retval;
}

static void wacom_intuos_schedule_prox_event(struct wacom_wac *wacom_wac)
{
	struct wacom *wacom = container_of(wacom_wac, struct wacom, wacom_wac);
	struct wacom_features *features = &wacom_wac->features;
	struct hid_report *r;
	struct hid_report_enum *re;

	re = &(wacom->hdev->report_enum[HID_FEATURE_REPORT]);
	if (features->type == INTUOSHT2)
		r = re->report_id_hash[WACOM_REPORT_INTUOSHT2_ID];
	else
		r = re->report_id_hash[WACOM_REPORT_INTUOS_ID1];
	if (r) {
		hid_hw_request(wacom->hdev, r, HID_REQ_GET_REPORT);
	}
}

static int wacom_intuos_pad(struct wacom_wac *wacom)
{
	struct wacom_features *features = &wacom->features;
	unsigned char *data = wacom->data;
	struct input_dev *input = wacom->pad_input;
	int i;
	int buttons = 0, nbuttons = features->numbered_buttons;
	int keys = 0, nkeys = 0;
	int ring1 = 0, ring2 = 0;
	int strip1 = 0, strip2 = 0;
	bool prox = false;
	bool wrench = false, keyboard = false, mute_touch = false, menu = false,
	     info = false;

	/* pad packets. Works as a second tool and is always in prox */
	if (!(data[0] == WACOM_REPORT_INTUOSPAD || data[0] == WACOM_REPORT_INTUOS5PAD ||
	      data[0] == WACOM_REPORT_CINTIQPAD))
		return 0;

	if (features->type >= INTUOS4S && features->type <= INTUOS4L) {
		buttons = (data[3] << 1) | (data[2] & 0x01);
		ring1 = data[1];
	} else if (features->type == DTK) {
		buttons = data[6];
	} else if (features->type == WACOM_13HD) {
		buttons = (data[4] << 1) | (data[3] & 0x01);
	} else if (features->type == WACOM_24HD) {
		buttons = (data[8] << 8) | data[6];
		ring1 = data[1];
		ring2 = data[2];

		/*
		 * Three "buttons" are available on the 24HD which are
		 * physically implemented as a touchstrip. Each button
		 * is approximately 3 bits wide with a 2 bit spacing.
		 * The raw touchstrip bits are stored at:
		 *    ((data[3] & 0x1f) << 8) | data[4])
		 */
		nkeys = 3;
		keys = ((data[3] & 0x1C) ? 1<<2 : 0) |
		       ((data[4] & 0xE0) ? 1<<1 : 0) |
		       ((data[4] & 0x07) ? 1<<0 : 0);
		keyboard = !!(data[4] & 0xE0);
		info = !!(data[3] & 0x1C);

		if (features->oPid) {
			mute_touch = !!(data[4] & 0x07);
			if (mute_touch)
				wacom->shared->is_touch_on =
					!wacom->shared->is_touch_on;
		} else {
			wrench = !!(data[4] & 0x07);
		}
	} else if (features->type == WACOM_27QHD) {
		nkeys = 3;
		keys = data[2] & 0x07;

		wrench = !!(data[2] & 0x01);
		keyboard = !!(data[2] & 0x02);

		if (features->oPid) {
			mute_touch = !!(data[2] & 0x04);
			if (mute_touch)
				wacom->shared->is_touch_on =
					!wacom->shared->is_touch_on;
		} else {
			menu = !!(data[2] & 0x04);
		}
		input_report_abs(input, ABS_X, be16_to_cpup((__be16 *)&data[4]));
		input_report_abs(input, ABS_Y, be16_to_cpup((__be16 *)&data[6]));
		input_report_abs(input, ABS_Z, be16_to_cpup((__be16 *)&data[8]));
	} else if (features->type == CINTIQ_HYBRID) {
		/*
		 * Do not send hardware buttons under Android. They
		 * are already sent to the system through GPIO (and
		 * have different meaning).
		 *
		 * d-pad right  -> data[4] & 0x10
		 * d-pad up     -> data[4] & 0x20
		 * d-pad left   -> data[4] & 0x40
		 * d-pad down   -> data[4] & 0x80
		 * d-pad center -> data[3] & 0x01
		 */
		buttons = (data[4] << 1) | (data[3] & 0x01);
	} else if (features->type == CINTIQ_COMPANION_2) {
		/* d-pad right  -> data[2] & 0x10
		 * d-pad up     -> data[2] & 0x20
		 * d-pad left   -> data[2] & 0x40
		 * d-pad down   -> data[2] & 0x80
		 * d-pad center -> data[1] & 0x01
		 */
		buttons = ((data[2] >> 4) << 7) |
		          ((data[1] & 0x04) << 4) |
		          ((data[2] & 0x0F) << 2) |
		          (data[1] & 0x03);
	} else if (features->type >= INTUOS5S && features->type <= INTUOSPL) {
		/*
		 * ExpressKeys on Intuos5/Intuos Pro have a capacitive sensor in
		 * addition to the mechanical switch. Switch data is
		 * stored in data[4], capacitive data in data[5].
		 *
		 * Touch ring mode switch (data[3]) has no capacitive sensor
		 */
		buttons = (data[4] << 1) | (data[3] & 0x01);
		ring1 = data[2];
	} else {
		if (features->type == WACOM_21UX2 || features->type == WACOM_22HD) {
			buttons = (data[8] << 10) | ((data[7] & 0x01) << 9) |
			          (data[6] << 1) | (data[5] & 0x01);

			if (features->type == WACOM_22HD) {
				nkeys = 3;
				keys = data[9] & 0x07;

				info = !!(data[9] & 0x01);
				wrench = !!(data[9] & 0x02);
			}
		} else {
			buttons = ((data[6] & 0x10) << 5)  |
			          ((data[5] & 0x10) << 4)  |
			          ((data[6] & 0x0F) << 4)  |
			          (data[5] & 0x0F);
		}
		strip1 = ((data[1] & 0x1f) << 8) | data[2];
		strip2 = ((data[3] & 0x1f) << 8) | data[4];
	}

	prox = (buttons & ~(~0U << nbuttons)) | (keys & ~(~0U << nkeys)) |
	       (ring1 & 0x80) | (ring2 & 0x80) | strip1 | strip2;

	wacom_report_numbered_buttons(input, nbuttons, buttons);

	for (i = 0; i < nkeys; i++)
		input_report_key(input, KEY_PROG1 + i, keys & (1 << i));

	input_report_key(input, KEY_BUTTONCONFIG, wrench);
	input_report_key(input, KEY_ONSCREEN_KEYBOARD, keyboard);
	input_report_key(input, KEY_CONTROLPANEL, menu);
	input_report_key(input, KEY_INFO, info);

	if (wacom->shared && wacom->shared->touch_input) {
		input_report_switch(wacom->shared->touch_input,
				    SW_MUTE_DEVICE,
				    !wacom->shared->is_touch_on);
		input_sync(wacom->shared->touch_input);
	}

	input_report_abs(input, ABS_RX, strip1);
	input_report_abs(input, ABS_RY, strip2);

	input_report_abs(input, ABS_WHEEL,    (ring1 & 0x80) ? (ring1 & 0x7f) : 0);
	input_report_abs(input, ABS_THROTTLE, (ring2 & 0x80) ? (ring2 & 0x7f) : 0);

	input_report_key(input, wacom->tool[1], prox ? 1 : 0);
	input_report_abs(input, ABS_MISC, prox ? PAD_DEVICE_ID : 0);

	input_event(input, EV_MSC, MSC_SERIAL, 0xffffffff);

	return 1;
}

static int wacom_intuos_id_mangle(int tool_id)
{
	return (tool_id & ~0xFFF) << 4 | (tool_id & 0xFFF);
}

static int wacom_intuos_get_tool_type(int tool_id)
{
	int tool_type;

	switch (tool_id) {
	case 0x812: /* Inking pen */
	case 0x801: /* Intuos3 Inking pen */
	case 0x12802: /* Intuos4/5 Inking Pen */
	case 0x012:
		tool_type = BTN_TOOL_PENCIL;
		break;

	case 0x822: /* Pen */
	case 0x842:
	case 0x852:
	case 0x823: /* Intuos3 Grip Pen */
	case 0x813: /* Intuos3 Classic Pen */
	case 0x885: /* Intuos3 Marker Pen */
	case 0x802: /* Intuos4/5 13HD/24HD General Pen */
	case 0x804: /* Intuos4/5 13HD/24HD Marker Pen */
	case 0x8e2: /* IntuosHT2 pen */
	case 0x022:
	case 0x10804: /* Intuos4/5 13HD/24HD Art Pen */
	case 0x10842: /* MobileStudio Pro Pro Pen slim */
	case 0x14802: /* Intuos4/5 13HD/24HD Classic Pen */
	case 0x16802: /* Cintiq 13HD Pro Pen */
	case 0x18802: /* DTH2242 Pen */
	case 0x10802: /* Intuos4/5 13HD/24HD General Pen */
		tool_type = BTN_TOOL_PEN;
		break;

	case 0x832: /* Stroke pen */
	case 0x032:
		tool_type = BTN_TOOL_BRUSH;
		break;

	case 0x007: /* Mouse 4D and 2D */
	case 0x09c:
	case 0x094:
	case 0x017: /* Intuos3 2D Mouse */
	case 0x806: /* Intuos4 Mouse */
		tool_type = BTN_TOOL_MOUSE;
		break;

	case 0x096: /* Lens cursor */
	case 0x097: /* Intuos3 Lens cursor */
	case 0x006: /* Intuos4 Lens cursor */
		tool_type = BTN_TOOL_LENS;
		break;

	case 0x82a: /* Eraser */
	case 0x84a:
	case 0x85a:
	case 0x91a:
	case 0xd1a:
	case 0x0fa:
	case 0x82b: /* Intuos3 Grip Pen Eraser */
	case 0x81b: /* Intuos3 Classic Pen Eraser */
	case 0x91b: /* Intuos3 Airbrush Eraser */
	case 0x80c: /* Intuos4/5 13HD/24HD Marker Pen Eraser */
	case 0x80a: /* Intuos4/5 13HD/24HD General Pen Eraser */
	case 0x90a: /* Intuos4/5 13HD/24HD Airbrush Eraser */
	case 0x1480a: /* Intuos4/5 13HD/24HD Classic Pen Eraser */
	case 0x1090a: /* Intuos4/5 13HD/24HD Airbrush Eraser */
	case 0x1080c: /* Intuos4/5 13HD/24HD Art Pen Eraser */
	case 0x1084a: /* MobileStudio Pro Pro Pen slim Eraser */
	case 0x1680a: /* Cintiq 13HD Pro Pen Eraser */
	case 0x1880a: /* DTH2242 Eraser */
	case 0x1080a: /* Intuos4/5 13HD/24HD General Pen Eraser */
		tool_type = BTN_TOOL_RUBBER;
		break;

	case 0xd12:
	case 0x912:
	case 0x112:
	case 0x913: /* Intuos3 Airbrush */
	case 0x902: /* Intuos4/5 13HD/24HD Airbrush */
	case 0x10902: /* Intuos4/5 13HD/24HD Airbrush */
		tool_type = BTN_TOOL_AIRBRUSH;
		break;

	default: /* Unknown tool */
		tool_type = BTN_TOOL_PEN;
		break;
	}
	return tool_type;
}

static void wacom_exit_report(struct wacom_wac *wacom)
{
	struct input_dev *input = wacom->pen_input;
	struct wacom_features *features = &wacom->features;
	unsigned char *data = wacom->data;
	int idx = (features->type == INTUOS) ? (data[1] & 0x01) : 0;

	/*
	 * Reset all states otherwise we lose the initial states
	 * when in-prox next time
	 */
	input_report_abs(input, ABS_X, 0);
	input_report_abs(input, ABS_Y, 0);
	input_report_abs(input, ABS_DISTANCE, 0);
	input_report_abs(input, ABS_TILT_X, 0);
	input_report_abs(input, ABS_TILT_Y, 0);
	if (wacom->tool[idx] >= BTN_TOOL_MOUSE) {
		input_report_key(input, BTN_LEFT, 0);
		input_report_key(input, BTN_MIDDLE, 0);
		input_report_key(input, BTN_RIGHT, 0);
		input_report_key(input, BTN_SIDE, 0);
		input_report_key(input, BTN_EXTRA, 0);
		input_report_abs(input, ABS_THROTTLE, 0);
		input_report_abs(input, ABS_RZ, 0);
	} else {
		input_report_abs(input, ABS_PRESSURE, 0);
		input_report_key(input, BTN_STYLUS, 0);
		input_report_key(input, BTN_STYLUS2, 0);
		input_report_key(input, BTN_TOUCH, 0);
		input_report_abs(input, ABS_WHEEL, 0);
		if (features->type >= INTUOS3S)
			input_report_abs(input, ABS_Z, 0);
	}
	input_report_key(input, wacom->tool[idx], 0);
	input_report_abs(input, ABS_MISC, 0); /* reset tool id */
	input_event(input, EV_MSC, MSC_SERIAL, wacom->serial[idx]);
	wacom->id[idx] = 0;
}

static int wacom_intuos_inout(struct wacom_wac *wacom)
{
	struct wacom_features *features = &wacom->features;
	unsigned char *data = wacom->data;
	struct input_dev *input = wacom->pen_input;
	int idx = (features->type == INTUOS) ? (data[1] & 0x01) : 0;

	if (!(((data[1] & 0xfc) == 0xc0) ||  /* in prox */
	    ((data[1] & 0xfe) == 0x20) ||    /* in range */
	    ((data[1] & 0xfe) == 0x80)))     /* out prox */
		return 0;

	/* Enter report */
	if ((data[1] & 0xfc) == 0xc0) {
		/* serial number of the tool */
		wacom->serial[idx] = ((data[3] & 0x0f) << 28) +
			(data[4] << 20) + (data[5] << 12) +
			(data[6] << 4) + (data[7] >> 4);

		wacom->id[idx] = (data[2] << 4) | (data[3] >> 4) |
		     ((data[7] & 0x0f) << 16) | ((data[8] & 0xf0) << 8);

		wacom->tool[idx] = wacom_intuos_get_tool_type(wacom->id[idx]);

		wacom->shared->stylus_in_proximity = true;
		return 1;
	}

	/* in Range */
	if ((data[1] & 0xfe) == 0x20) {
		if (features->type != INTUOSHT2)
			wacom->shared->stylus_in_proximity = true;

		/* in Range while exiting */
		if (wacom->reporting_data) {
			input_report_key(input, BTN_TOUCH, 0);
			input_report_abs(input, ABS_PRESSURE, 0);
			input_report_abs(input, ABS_DISTANCE, wacom->features.distance_max);
			return 2;
		}
		return 1;
	}

	/* Exit report */
	if ((data[1] & 0xfe) == 0x80) {
		wacom->shared->stylus_in_proximity = false;
		wacom->reporting_data = false;

		/* don't report exit if we don't know the ID */
		if (!wacom->id[idx])
			return 1;

		wacom_exit_report(wacom);
		return 2;
	}

	return 0;
}

static inline bool report_touch_events(struct wacom_wac *wacom)
{
	return (touch_arbitration ? !wacom->shared->stylus_in_proximity : 1);
}

static inline bool delay_pen_events(struct wacom_wac *wacom)
{
	return (wacom->shared->touch_down && touch_arbitration);
}

static int wacom_intuos_general(struct wacom_wac *wacom)
{
	struct wacom_features *features = &wacom->features;
	unsigned char *data = wacom->data;
	struct input_dev *input = wacom->pen_input;
	int idx = (features->type == INTUOS) ? (data[1] & 0x01) : 0;
	unsigned char type = (data[1] >> 1) & 0x0F;
	unsigned int x, y, distance, t;

	if (data[0] != WACOM_REPORT_PENABLED && data[0] != WACOM_REPORT_CINTIQ &&
		data[0] != WACOM_REPORT_INTUOS_PEN)
		return 0;

	if (delay_pen_events(wacom))
		return 1;

	/* don't report events if we don't know the tool ID */
	if (!wacom->id[idx]) {
		/* but reschedule a read of the current tool */
		wacom_intuos_schedule_prox_event(wacom);
		return 1;
	}

	/*
	 * don't report events for invalid data
	 */
	/* older I4 styli don't work with new Cintiqs */
	if ((!((wacom->id[idx] >> 16) & 0x01) &&
			(features->type == WACOM_21UX2)) ||
	    /* Only large Intuos support Lense Cursor */
	    (wacom->tool[idx] == BTN_TOOL_LENS &&
		(features->type == INTUOS3 ||
		 features->type == INTUOS3S ||
		 features->type == INTUOS4 ||
		 features->type == INTUOS4S ||
		 features->type == INTUOS5 ||
		 features->type == INTUOS5S ||
		 features->type == INTUOSPM ||
		 features->type == INTUOSPS)) ||
	   /* Cintiq doesn't send data when RDY bit isn't set */
	   (features->type == CINTIQ && !(data[1] & 0x40)))
		return 1;

	x = (be16_to_cpup((__be16 *)&data[2]) << 1) | ((data[9] >> 1) & 1);
	y = (be16_to_cpup((__be16 *)&data[4]) << 1) | (data[9] & 1);
	distance = data[9] >> 2;
	if (features->type < INTUOS3S) {
		x >>= 1;
		y >>= 1;
		distance >>= 1;
	}
	if (features->type == INTUOSHT2)
		distance = features->distance_max - distance;
	input_report_abs(input, ABS_X, x);
	input_report_abs(input, ABS_Y, y);
	input_report_abs(input, ABS_DISTANCE, distance);

	switch (type) {
	case 0x00:
	case 0x01:
	case 0x02:
	case 0x03:
		/* general pen packet */
		t = (data[6] << 3) | ((data[7] & 0xC0) >> 5) | (data[1] & 1);
		if (features->pressure_max < 2047)
			t >>= 1;
		input_report_abs(input, ABS_PRESSURE, t);
		if (features->type != INTUOSHT2) {
		    input_report_abs(input, ABS_TILT_X,
				 (((data[7] << 1) & 0x7e) | (data[8] >> 7)) - 64);
		    input_report_abs(input, ABS_TILT_Y, (data[8] & 0x7f) - 64);
		}
		input_report_key(input, BTN_STYLUS, data[1] & 2);
		input_report_key(input, BTN_STYLUS2, data[1] & 4);
		input_report_key(input, BTN_TOUCH, t > 10);
		break;

	case 0x0a:
		/* airbrush second packet */
		input_report_abs(input, ABS_WHEEL,
				(data[6] << 2) | ((data[7] >> 6) & 3));
		input_report_abs(input, ABS_TILT_X,
				 (((data[7] << 1) & 0x7e) | (data[8] >> 7)) - 64);
		input_report_abs(input, ABS_TILT_Y, (data[8] & 0x7f) - 64);
		break;

	case 0x05:
		/* Rotation packet */
		if (features->type >= INTUOS3S) {
			/* I3 marker pen rotation */
			t = (data[6] << 3) | ((data[7] >> 5) & 7);
			t = (data[7] & 0x20) ? ((t > 900) ? ((t-1) / 2 - 1350) :
				((t-1) / 2 + 450)) : (450 - t / 2) ;
			input_report_abs(input, ABS_Z, t);
		} else {
			/* 4D mouse 2nd packet */
			t = (data[6] << 3) | ((data[7] >> 5) & 7);
			input_report_abs(input, ABS_RZ, (data[7] & 0x20) ?
				((t - 1) / 2) : -t / 2);
		}
		break;

	case 0x04:
		/* 4D mouse 1st packet */
		input_report_key(input, BTN_LEFT,   data[8] & 0x01);
		input_report_key(input, BTN_MIDDLE, data[8] & 0x02);
		input_report_key(input, BTN_RIGHT,  data[8] & 0x04);

		input_report_key(input, BTN_SIDE,   data[8] & 0x20);
		input_report_key(input, BTN_EXTRA,  data[8] & 0x10);
		t = (data[6] << 2) | ((data[7] >> 6) & 3);
		input_report_abs(input, ABS_THROTTLE, (data[8] & 0x08) ? -t : t);
		break;

	case 0x06:
		/* I4 mouse */
		input_report_key(input, BTN_LEFT,   data[6] & 0x01);
		input_report_key(input, BTN_MIDDLE, data[6] & 0x02);
		input_report_key(input, BTN_RIGHT,  data[6] & 0x04);
		input_report_rel(input, REL_WHEEL, ((data[7] & 0x80) >> 7)
				 - ((data[7] & 0x40) >> 6));
		input_report_key(input, BTN_SIDE,   data[6] & 0x08);
		input_report_key(input, BTN_EXTRA,  data[6] & 0x10);

		input_report_abs(input, ABS_TILT_X,
			(((data[7] << 1) & 0x7e) | (data[8] >> 7)) - 64);
		input_report_abs(input, ABS_TILT_Y, (data[8] & 0x7f) - 64);
		break;

	case 0x08:
		if (wacom->tool[idx] == BTN_TOOL_MOUSE) {
			/* 2D mouse packet */
			input_report_key(input, BTN_LEFT,   data[8] & 0x04);
			input_report_key(input, BTN_MIDDLE, data[8] & 0x08);
			input_report_key(input, BTN_RIGHT,  data[8] & 0x10);
			input_report_rel(input, REL_WHEEL, (data[8] & 0x01)
					 - ((data[8] & 0x02) >> 1));

			/* I3 2D mouse side buttons */
			if (features->type >= INTUOS3S && features->type <= INTUOS3L) {
				input_report_key(input, BTN_SIDE,   data[8] & 0x40);
				input_report_key(input, BTN_EXTRA,  data[8] & 0x20);
			}
		}
		else if (wacom->tool[idx] == BTN_TOOL_LENS) {
			/* Lens cursor packets */
			input_report_key(input, BTN_LEFT,   data[8] & 0x01);
			input_report_key(input, BTN_MIDDLE, data[8] & 0x02);
			input_report_key(input, BTN_RIGHT,  data[8] & 0x04);
			input_report_key(input, BTN_SIDE,   data[8] & 0x10);
			input_report_key(input, BTN_EXTRA,  data[8] & 0x08);
		}
		break;

	case 0x07:
	case 0x09:
	case 0x0b:
	case 0x0c:
	case 0x0d:
	case 0x0e:
	case 0x0f:
		/* unhandled */
		break;
	}

	input_report_abs(input, ABS_MISC,
			 wacom_intuos_id_mangle(wacom->id[idx])); /* report tool id */
	input_report_key(input, wacom->tool[idx], 1);
	input_event(input, EV_MSC, MSC_SERIAL, wacom->serial[idx]);
	wacom->reporting_data = true;
	return 2;
}

static int wacom_intuos_irq(struct wacom_wac *wacom)
{
	unsigned char *data = wacom->data;
	struct input_dev *input = wacom->pen_input;
	int result;

	if (data[0] != WACOM_REPORT_PENABLED &&
	    data[0] != WACOM_REPORT_INTUOS_ID1 &&
	    data[0] != WACOM_REPORT_INTUOS_ID2 &&
	    data[0] != WACOM_REPORT_INTUOSPAD &&
	    data[0] != WACOM_REPORT_INTUOS_PEN &&
	    data[0] != WACOM_REPORT_CINTIQ &&
	    data[0] != WACOM_REPORT_CINTIQPAD &&
	    data[0] != WACOM_REPORT_INTUOS5PAD) {
		dev_dbg(input->dev.parent,
			"%s: received unknown report #%d\n", __func__, data[0]);
                return 0;
	}

	/* process pad events */
	result = wacom_intuos_pad(wacom);
	if (result)
		return result;

	/* process in/out prox events */
	result = wacom_intuos_inout(wacom);
	if (result)
		return result - 1;

	/* process general packets */
	result = wacom_intuos_general(wacom);
	if (result)
		return result - 1;

	return 0;
}

static int wacom_remote_irq(struct wacom_wac *wacom_wac, size_t len)
{
	unsigned char *data = wacom_wac->data;
	struct input_dev *input;
	struct wacom *wacom = container_of(wacom_wac, struct wacom, wacom_wac);
	struct wacom_remote *remote = wacom->remote;
	int bat_charging, bat_percent, touch_ring_mode;
	__u32 serial;
	int i, index = -1;
	unsigned long flags;

	if (data[0] != WACOM_REPORT_REMOTE) {
		hid_dbg(wacom->hdev, "%s: received unknown report #%d",
			__func__, data[0]);
		return 0;
	}

	serial = data[3] + (data[4] << 8) + (data[5] << 16);
	wacom_wac->id[0] = PAD_DEVICE_ID;

	spin_lock_irqsave(&remote->remote_lock, flags);

	for (i = 0; i < WACOM_MAX_REMOTES; i++) {
		if (remote->remotes[i].serial == serial) {
			index = i;
			break;
		}
	}

	if (index < 0 || !remote->remotes[index].registered)
		goto out;

	input = remote->remotes[index].input;

	input_report_key(input, BTN_0, (data[9] & 0x01));
	input_report_key(input, BTN_1, (data[9] & 0x02));
	input_report_key(input, BTN_2, (data[9] & 0x04));
	input_report_key(input, BTN_3, (data[9] & 0x08));
	input_report_key(input, BTN_4, (data[9] & 0x10));
	input_report_key(input, BTN_5, (data[9] & 0x20));
	input_report_key(input, BTN_6, (data[9] & 0x40));
	input_report_key(input, BTN_7, (data[9] & 0x80));

	input_report_key(input, BTN_8, (data[10] & 0x01));
	input_report_key(input, BTN_9, (data[10] & 0x02));
	input_report_key(input, BTN_A, (data[10] & 0x04));
	input_report_key(input, BTN_B, (data[10] & 0x08));
	input_report_key(input, BTN_C, (data[10] & 0x10));
	input_report_key(input, BTN_X, (data[10] & 0x20));
	input_report_key(input, BTN_Y, (data[10] & 0x40));
	input_report_key(input, BTN_Z, (data[10] & 0x80));

	input_report_key(input, BTN_BASE, (data[11] & 0x01));
	input_report_key(input, BTN_BASE2, (data[11] & 0x02));

	if (data[12] & 0x80)
		input_report_abs(input, ABS_WHEEL, (data[12] & 0x7f) - 1);
	else
		input_report_abs(input, ABS_WHEEL, 0);

	bat_percent = data[7] & 0x7f;
	bat_charging = !!(data[7] & 0x80);

	if (data[9] | data[10] | (data[11] & 0x03) | data[12])
		input_report_abs(input, ABS_MISC, PAD_DEVICE_ID);
	else
		input_report_abs(input, ABS_MISC, 0);

	input_event(input, EV_MSC, MSC_SERIAL, serial);

	input_sync(input);

	/*Which mode select (LED light) is currently on?*/
	touch_ring_mode = (data[11] & 0xC0) >> 6;

	for (i = 0; i < WACOM_MAX_REMOTES; i++) {
		if (remote->remotes[i].serial == serial)
			wacom->led.groups[i].select = touch_ring_mode;
	}

	__wacom_notify_battery(&remote->remotes[index].battery,
				WACOM_POWER_SUPPLY_STATUS_AUTO, bat_percent,
				bat_charging, 1, bat_charging);

out:
	spin_unlock_irqrestore(&remote->remote_lock, flags);
	return 0;
}

static void wacom_remote_status_irq(struct wacom_wac *wacom_wac, size_t len)
{
	struct wacom *wacom = container_of(wacom_wac, struct wacom, wacom_wac);
	unsigned char *data = wacom_wac->data;
	struct wacom_remote *remote = wacom->remote;
	struct wacom_remote_data remote_data;
	unsigned long flags;
	int i, ret;

	if (data[0] != WACOM_REPORT_DEVICE_LIST)
		return;

	memset(&remote_data, 0, sizeof(struct wacom_remote_data));

	for (i = 0; i < WACOM_MAX_REMOTES; i++) {
		int j = i * 6;
		int serial = (data[j+6] << 16) + (data[j+5] << 8) + data[j+4];
		bool connected = data[j+2];

		remote_data.remote[i].serial = serial;
		remote_data.remote[i].connected = connected;
	}

	spin_lock_irqsave(&remote->remote_lock, flags);

	ret = kfifo_in(&remote->remote_fifo, &remote_data, sizeof(remote_data));
	if (ret != sizeof(remote_data)) {
		spin_unlock_irqrestore(&remote->remote_lock, flags);
		hid_err(wacom->hdev, "Can't queue Remote status event.\n");
		return;
	}

	spin_unlock_irqrestore(&remote->remote_lock, flags);

	wacom_schedule_work(wacom_wac, WACOM_WORKER_REMOTE);
}

static int int_dist(int x1, int y1, int x2, int y2)
{
	int x = x2 - x1;
	int y = y2 - y1;

	return int_sqrt(x*x + y*y);
}

static void wacom_intuos_bt_process_data(struct wacom_wac *wacom,
		unsigned char *data)
{
	memcpy(wacom->data, data, 10);
	wacom_intuos_irq(wacom);

	input_sync(wacom->pen_input);
	if (wacom->pad_input)
		input_sync(wacom->pad_input);
}

static int wacom_intuos_bt_irq(struct wacom_wac *wacom, size_t len)
{
	unsigned char data[WACOM_PKGLEN_MAX];
	int i = 1;
	unsigned power_raw, battery_capacity, bat_charging, ps_connected;

	memcpy(data, wacom->data, len);

	switch (data[0]) {
	case 0x04:
		wacom_intuos_bt_process_data(wacom, data + i);
		i += 10;
		/* fall through */
	case 0x03:
		wacom_intuos_bt_process_data(wacom, data + i);
		i += 10;
		wacom_intuos_bt_process_data(wacom, data + i);
		i += 10;
		power_raw = data[i];
		bat_charging = (power_raw & 0x08) ? 1 : 0;
		ps_connected = (power_raw & 0x10) ? 1 : 0;
		battery_capacity = batcap_i4[power_raw & 0x07];
		wacom_notify_battery(wacom, WACOM_POWER_SUPPLY_STATUS_AUTO,
				     battery_capacity, bat_charging,
				     battery_capacity || bat_charging,
				     ps_connected);
		break;
	default:
		dev_dbg(wacom->pen_input->dev.parent,
				"Unknown report: %d,%d size:%zu\n",
				data[0], data[1], len);
		return 0;
	}
	return 0;
}

static int wacom_wac_finger_count_touches(struct wacom_wac *wacom)
{
	struct input_dev *input = wacom->touch_input;
	unsigned touch_max = wacom->features.touch_max;
	int count = 0;
	int i;

	if (!touch_max)
		return 0;

	if (touch_max == 1)
		return test_bit(BTN_TOUCH, input->key) &&
			report_touch_events(wacom);

	for (i = 0; i < input->mt->num_slots; i++) {
		struct input_mt_slot *ps = &input->mt->slots[i];
		int id = input_mt_get_value(ps, ABS_MT_TRACKING_ID);
		if (id >= 0)
			count++;
	}

	return count;
}

static void wacom_intuos_pro2_bt_pen(struct wacom_wac *wacom)
{
	int pen_frame_len, pen_frames;

	struct input_dev *pen_input = wacom->pen_input;
	unsigned char *data = wacom->data;
	int i;

	if (wacom->features.type == INTUOSP2_BT ||
	    wacom->features.type == INTUOSP2S_BT) {
		wacom->serial[0] = get_unaligned_le64(&data[99]);
		wacom->id[0]     = get_unaligned_le16(&data[107]);
		pen_frame_len = 14;
		pen_frames = 7;
	} else {
		wacom->serial[0] = get_unaligned_le64(&data[33]);
		wacom->id[0]     = get_unaligned_le16(&data[41]);
		pen_frame_len = 8;
		pen_frames = 4;
	}

	if (wacom->serial[0] >> 52 == 1) {
		/* Add back in missing bits of ID for non-USI pens */
		wacom->id[0] |= (wacom->serial[0] >> 32) & 0xFFFFF;
	}

	for (i = 0; i < pen_frames; i++) {
		unsigned char *frame = &data[i*pen_frame_len + 1];
		bool valid = frame[0] & 0x80;
		bool prox = frame[0] & 0x40;
		bool range = frame[0] & 0x20;
		bool invert = frame[0] & 0x10;

		if (!valid)
			continue;

		if (!prox) {
			wacom->shared->stylus_in_proximity = false;
			wacom_exit_report(wacom);
			input_sync(pen_input);

			wacom->tool[0] = 0;
			wacom->id[0] = 0;
			wacom->serial[0] = 0;
			return;
		}

		if (range) {
			if (!wacom->tool[0]) { /* first in range */
				/* Going into range select tool */
				if (invert)
					wacom->tool[0] = BTN_TOOL_RUBBER;
				else if (wacom->id[0])
					wacom->tool[0] = wacom_intuos_get_tool_type(wacom->id[0]);
				else
					wacom->tool[0] = BTN_TOOL_PEN;
			}

			input_report_abs(pen_input, ABS_X, get_unaligned_le16(&frame[1]));
			input_report_abs(pen_input, ABS_Y, get_unaligned_le16(&frame[3]));

			if (wacom->features.type == INTUOSP2_BT ||
			    wacom->features.type == INTUOSP2S_BT) {
				/* Fix rotation alignment: userspace expects zero at left */
				int16_t rotation =
					(int16_t)get_unaligned_le16(&frame[9]);
				rotation += 1800/4;

				if (rotation > 899)
					rotation -= 1800;

				input_report_abs(pen_input, ABS_TILT_X,
						 (char)frame[7]);
				input_report_abs(pen_input, ABS_TILT_Y,
						 (char)frame[8]);
				input_report_abs(pen_input, ABS_Z, rotation);
				input_report_abs(pen_input, ABS_WHEEL,
						 get_unaligned_le16(&frame[11]));
			}
		}
		if (wacom->tool[0]) {
			input_report_abs(pen_input, ABS_PRESSURE, get_unaligned_le16(&frame[5]));
			if (wacom->features.type == INTUOSP2_BT ||
			    wacom->features.type == INTUOSP2S_BT) {
				input_report_abs(pen_input, ABS_DISTANCE,
						 range ? frame[13] : wacom->features.distance_max);
			} else {
				input_report_abs(pen_input, ABS_DISTANCE,
						 range ? frame[7] : wacom->features.distance_max);
			}

			input_report_key(pen_input, BTN_TOUCH, frame[0] & 0x09);
			input_report_key(pen_input, BTN_STYLUS, frame[0] & 0x02);
			input_report_key(pen_input, BTN_STYLUS2, frame[0] & 0x04);

			input_report_key(pen_input, wacom->tool[0], prox);
			input_event(pen_input, EV_MSC, MSC_SERIAL, wacom->serial[0]);
			input_report_abs(pen_input, ABS_MISC,
					 wacom_intuos_id_mangle(wacom->id[0])); /* report tool id */
		}

		wacom->shared->stylus_in_proximity = prox;

		input_sync(pen_input);
	}
}

static void wacom_intuos_pro2_bt_touch(struct wacom_wac *wacom)
{
	const int finger_touch_len = 8;
	const int finger_frames = 4;
	const int finger_frame_len = 43;

	struct input_dev *touch_input = wacom->touch_input;
	unsigned char *data = wacom->data;
	int num_contacts_left = 5;
	int i, j;

	for (i = 0; i < finger_frames; i++) {
		unsigned char *frame = &data[i*finger_frame_len + 109];
		int current_num_contacts = frame[0] & 0x7F;
		int contacts_to_send;

		if (!(frame[0] & 0x80))
			continue;

		/*
		 * First packet resets the counter since only the first
		 * packet in series will have non-zero current_num_contacts.
		 */
		if (current_num_contacts)
			wacom->num_contacts_left = current_num_contacts;

		contacts_to_send = min(num_contacts_left, wacom->num_contacts_left);

		for (j = 0; j < contacts_to_send; j++) {
			unsigned char *touch = &frame[j*finger_touch_len + 1];
			int slot = input_mt_get_slot_by_key(touch_input, touch[0]);
			int x = get_unaligned_le16(&touch[2]);
			int y = get_unaligned_le16(&touch[4]);
			int w = touch[6] * input_abs_get_res(touch_input, ABS_MT_POSITION_X);
			int h = touch[7] * input_abs_get_res(touch_input, ABS_MT_POSITION_Y);

			if (slot < 0)
				continue;

			input_mt_slot(touch_input, slot);
			input_mt_report_slot_state(touch_input, MT_TOOL_FINGER, touch[1] & 0x01);
			input_report_abs(touch_input, ABS_MT_POSITION_X, x);
			input_report_abs(touch_input, ABS_MT_POSITION_Y, y);
			input_report_abs(touch_input, ABS_MT_TOUCH_MAJOR, max(w, h));
			input_report_abs(touch_input, ABS_MT_TOUCH_MINOR, min(w, h));
			input_report_abs(touch_input, ABS_MT_ORIENTATION, w > h);
		}

		input_mt_sync_frame(touch_input);

		wacom->num_contacts_left -= contacts_to_send;
		if (wacom->num_contacts_left <= 0) {
			wacom->num_contacts_left = 0;
			wacom->shared->touch_down = wacom_wac_finger_count_touches(wacom);
			input_sync(touch_input);
		}
	}

	if (wacom->num_contacts_left == 0) {
		// Be careful that we don't accidentally call input_sync with
		// only a partial set of fingers of processed
		input_report_switch(touch_input, SW_MUTE_DEVICE, !(data[281] >> 7));
		input_sync(touch_input);
	}

}

static void wacom_intuos_pro2_bt_pad(struct wacom_wac *wacom)
{
	struct input_dev *pad_input = wacom->pad_input;
	unsigned char *data = wacom->data;
	int nbuttons = wacom->features.numbered_buttons;

	int expresskeys = data[282];
	int center = (data[281] & 0x40) >> 6;
	int ring = data[285] & 0x7F;
	bool ringstatus = data[285] & 0x80;
	bool prox = expresskeys || center || ringstatus;

	/* Fix touchring data: userspace expects 0 at left and increasing clockwise */
	ring = 71 - ring;
	ring += 3*72/16;
	if (ring > 71)
		ring -= 72;

	wacom_report_numbered_buttons(pad_input, nbuttons,
                                      expresskeys | (center << (nbuttons - 1)));

	input_report_abs(pad_input, ABS_WHEEL, ringstatus ? ring : 0);

	input_report_key(pad_input, wacom->tool[1], prox ? 1 : 0);
	input_report_abs(pad_input, ABS_MISC, prox ? PAD_DEVICE_ID : 0);
	input_event(pad_input, EV_MSC, MSC_SERIAL, 0xffffffff);

	input_sync(pad_input);
}

static void wacom_intuos_pro2_bt_battery(struct wacom_wac *wacom)
{
	unsigned char *data = wacom->data;

	bool chg = data[284] & 0x80;
	int battery_status = data[284] & 0x7F;

	wacom_notify_battery(wacom, WACOM_POWER_SUPPLY_STATUS_AUTO,
			     battery_status, chg, 1, chg);
}

static void wacom_intuos_gen3_bt_pad(struct wacom_wac *wacom)
{
	struct input_dev *pad_input = wacom->pad_input;
	unsigned char *data = wacom->data;

	int buttons = data[44];

	wacom_report_numbered_buttons(pad_input, 4, buttons);

	input_report_key(pad_input, wacom->tool[1], buttons ? 1 : 0);
	input_report_abs(pad_input, ABS_MISC, buttons ? PAD_DEVICE_ID : 0);
	input_event(pad_input, EV_MSC, MSC_SERIAL, 0xffffffff);

	input_sync(pad_input);
}

static void wacom_intuos_gen3_bt_battery(struct wacom_wac *wacom)
{
	unsigned char *data = wacom->data;

	bool chg = data[45] & 0x80;
	int battery_status = data[45] & 0x7F;

	wacom_notify_battery(wacom, WACOM_POWER_SUPPLY_STATUS_AUTO,
			     battery_status, chg, 1, chg);
}

static int wacom_intuos_pro2_bt_irq(struct wacom_wac *wacom, size_t len)
{
	unsigned char *data = wacom->data;

	if (data[0] != 0x80 && data[0] != 0x81) {
		dev_dbg(wacom->pen_input->dev.parent,
			"%s: received unknown report #%d\n", __func__, data[0]);
		return 0;
	}

	wacom_intuos_pro2_bt_pen(wacom);
	if (wacom->features.type == INTUOSP2_BT ||
	    wacom->features.type == INTUOSP2S_BT) {
		wacom_intuos_pro2_bt_touch(wacom);
		wacom_intuos_pro2_bt_pad(wacom);
		wacom_intuos_pro2_bt_battery(wacom);
	} else {
		wacom_intuos_gen3_bt_pad(wacom);
		wacom_intuos_gen3_bt_battery(wacom);
	}
	return 0;
}

static int wacom_24hdt_irq(struct wacom_wac *wacom)
{
	struct input_dev *input = wacom->touch_input;
	unsigned char *data = wacom->data;
	int i;
	int current_num_contacts = data[61];
	int contacts_to_send = 0;
	int num_contacts_left = 4; /* maximum contacts per packet */
	int byte_per_packet = WACOM_BYTES_PER_24HDT_PACKET;
	int y_offset = 2;

	if (wacom->shared->has_mute_touch_switch &&
	    !wacom->shared->is_touch_on) {
		if (!wacom->shared->touch_down)
			return 0;
	}

	if (wacom->features.type == WACOM_27QHDT) {
		current_num_contacts = data[63];
		num_contacts_left = 10;
		byte_per_packet = WACOM_BYTES_PER_QHDTHID_PACKET;
		y_offset = 0;
	}

	/*
	 * First packet resets the counter since only the first
	 * packet in series will have non-zero current_num_contacts.
	 */
	if (current_num_contacts)
		wacom->num_contacts_left = current_num_contacts;

	contacts_to_send = min(num_contacts_left, wacom->num_contacts_left);

	for (i = 0; i < contacts_to_send; i++) {
		int offset = (byte_per_packet * i) + 1;
		bool touch = (data[offset] & 0x1) && report_touch_events(wacom);
		int slot = input_mt_get_slot_by_key(input, data[offset + 1]);

		if (slot < 0)
			continue;
		input_mt_slot(input, slot);
		input_mt_report_slot_state(input, MT_TOOL_FINGER, touch);

		if (touch) {
			int t_x = get_unaligned_le16(&data[offset + 2]);
			int t_y = get_unaligned_le16(&data[offset + 4 + y_offset]);

			input_report_abs(input, ABS_MT_POSITION_X, t_x);
			input_report_abs(input, ABS_MT_POSITION_Y, t_y);

			if (wacom->features.type != WACOM_27QHDT) {
				int c_x = get_unaligned_le16(&data[offset + 4]);
				int c_y = get_unaligned_le16(&data[offset + 8]);
				int w = get_unaligned_le16(&data[offset + 10]);
				int h = get_unaligned_le16(&data[offset + 12]);

				input_report_abs(input, ABS_MT_TOUCH_MAJOR, min(w,h));
				input_report_abs(input, ABS_MT_WIDTH_MAJOR,
						 min(w, h) + int_dist(t_x, t_y, c_x, c_y));
				input_report_abs(input, ABS_MT_WIDTH_MINOR, min(w, h));
				input_report_abs(input, ABS_MT_ORIENTATION, w > h);
			}
		}
	}
	input_mt_sync_frame(input);

	wacom->num_contacts_left -= contacts_to_send;
	if (wacom->num_contacts_left <= 0) {
		wacom->num_contacts_left = 0;
		wacom->shared->touch_down = wacom_wac_finger_count_touches(wacom);
	}
	return 1;
}

static int wacom_mt_touch(struct wacom_wac *wacom)
{
	struct input_dev *input = wacom->touch_input;
	unsigned char *data = wacom->data;
	int i;
	int current_num_contacts = data[2];
	int contacts_to_send = 0;
	int x_offset = 0;

	/* MTTPC does not support Height and Width */
	if (wacom->features.type == MTTPC || wacom->features.type == MTTPC_B)
		x_offset = -4;

	/*
	 * First packet resets the counter since only the first
	 * packet in series will have non-zero current_num_contacts.
	 */
	if (current_num_contacts)
		wacom->num_contacts_left = current_num_contacts;

	/* There are at most 5 contacts per packet */
	contacts_to_send = min(5, wacom->num_contacts_left);

	for (i = 0; i < contacts_to_send; i++) {
		int offset = (WACOM_BYTES_PER_MT_PACKET + x_offset) * i + 3;
		bool touch = (data[offset] & 0x1) && report_touch_events(wacom);
		int id = get_unaligned_le16(&data[offset + 1]);
		int slot = input_mt_get_slot_by_key(input, id);

		if (slot < 0)
			continue;

		input_mt_slot(input, slot);
		input_mt_report_slot_state(input, MT_TOOL_FINGER, touch);
		if (touch) {
			int x = get_unaligned_le16(&data[offset + x_offset + 7]);
			int y = get_unaligned_le16(&data[offset + x_offset + 9]);
			input_report_abs(input, ABS_MT_POSITION_X, x);
			input_report_abs(input, ABS_MT_POSITION_Y, y);
		}
	}
	input_mt_sync_frame(input);

	wacom->num_contacts_left -= contacts_to_send;
	if (wacom->num_contacts_left <= 0) {
		wacom->num_contacts_left = 0;
		wacom->shared->touch_down = wacom_wac_finger_count_touches(wacom);
	}
	return 1;
}

static int wacom_tpc_mt_touch(struct wacom_wac *wacom)
{
	struct input_dev *input = wacom->touch_input;
	unsigned char *data = wacom->data;
	int i;

	for (i = 0; i < 2; i++) {
		int p = data[1] & (1 << i);
		bool touch = p && report_touch_events(wacom);

		input_mt_slot(input, i);
		input_mt_report_slot_state(input, MT_TOOL_FINGER, touch);
		if (touch) {
			int x = le16_to_cpup((__le16 *)&data[i * 2 + 2]) & 0x7fff;
			int y = le16_to_cpup((__le16 *)&data[i * 2 + 6]) & 0x7fff;

			input_report_abs(input, ABS_MT_POSITION_X, x);
			input_report_abs(input, ABS_MT_POSITION_Y, y);
		}
	}
	input_mt_sync_frame(input);

	/* keep touch state for pen event */
	wacom->shared->touch_down = wacom_wac_finger_count_touches(wacom);

	return 1;
}

static int wacom_tpc_single_touch(struct wacom_wac *wacom, size_t len)
{
	unsigned char *data = wacom->data;
	struct input_dev *input = wacom->touch_input;
	bool prox = report_touch_events(wacom);
	int x = 0, y = 0;

	if (wacom->features.touch_max > 1 || len > WACOM_PKGLEN_TPC2FG)
		return 0;

	if (len == WACOM_PKGLEN_TPC1FG) {
		prox = prox && (data[0] & 0x01);
		x = get_unaligned_le16(&data[1]);
		y = get_unaligned_le16(&data[3]);
	} else if (len == WACOM_PKGLEN_TPC1FG_B) {
		prox = prox && (data[2] & 0x01);
		x = get_unaligned_le16(&data[3]);
		y = get_unaligned_le16(&data[5]);
	} else {
		prox = prox && (data[1] & 0x01);
		x = le16_to_cpup((__le16 *)&data[2]);
		y = le16_to_cpup((__le16 *)&data[4]);
	}

	if (prox) {
		input_report_abs(input, ABS_X, x);
		input_report_abs(input, ABS_Y, y);
	}
	input_report_key(input, BTN_TOUCH, prox);

	/* keep touch state for pen events */
	wacom->shared->touch_down = prox;

	return 1;
}

static int wacom_tpc_pen(struct wacom_wac *wacom)
{
	unsigned char *data = wacom->data;
	struct input_dev *input = wacom->pen_input;
	bool prox = data[1] & 0x20;

	if (!wacom->shared->stylus_in_proximity) /* first in prox */
		/* Going into proximity select tool */
		wacom->tool[0] = (data[1] & 0x0c) ? BTN_TOOL_RUBBER : BTN_TOOL_PEN;

	/* keep pen state for touch events */
	wacom->shared->stylus_in_proximity = prox;

	/* send pen events only when touch is up or forced out
	 * or touch arbitration is off
	 */
	if (!delay_pen_events(wacom)) {
		input_report_key(input, BTN_STYLUS, data[1] & 0x02);
		input_report_key(input, BTN_STYLUS2, data[1] & 0x10);
		input_report_abs(input, ABS_X, le16_to_cpup((__le16 *)&data[2]));
		input_report_abs(input, ABS_Y, le16_to_cpup((__le16 *)&data[4]));
		input_report_abs(input, ABS_PRESSURE, ((data[7] & 0x07) << 8) | data[6]);
		input_report_key(input, BTN_TOUCH, data[1] & 0x05);
		input_report_key(input, wacom->tool[0], prox);
		return 1;
	}

	return 0;
}

static int wacom_tpc_irq(struct wacom_wac *wacom, size_t len)
{
	unsigned char *data = wacom->data;

	if (wacom->pen_input) {
		dev_dbg(wacom->pen_input->dev.parent,
			"%s: received report #%d\n", __func__, data[0]);

		if (len == WACOM_PKGLEN_PENABLED ||
		    data[0] == WACOM_REPORT_PENABLED)
			return wacom_tpc_pen(wacom);
	}
	else if (wacom->touch_input) {
		dev_dbg(wacom->touch_input->dev.parent,
			"%s: received report #%d\n", __func__, data[0]);

		switch (len) {
		case WACOM_PKGLEN_TPC1FG:
			return wacom_tpc_single_touch(wacom, len);

		case WACOM_PKGLEN_TPC2FG:
			return wacom_tpc_mt_touch(wacom);

		default:
			switch (data[0]) {
			case WACOM_REPORT_TPC1FG:
			case WACOM_REPORT_TPCHID:
			case WACOM_REPORT_TPCST:
			case WACOM_REPORT_TPC1FGE:
				return wacom_tpc_single_touch(wacom, len);

			case WACOM_REPORT_TPCMT:
			case WACOM_REPORT_TPCMT2:
				return wacom_mt_touch(wacom);

			}
		}
	}

	return 0;
}

static int wacom_offset_rotation(struct input_dev *input, struct hid_usage *usage,
				 int value, int num, int denom)
{
	struct input_absinfo *abs = &input->absinfo[usage->code];
	int range = (abs->maximum - abs->minimum + 1);

	value += num*range/denom;
	if (value > abs->maximum)
		value -= range;
	else if (value < abs->minimum)
		value += range;
	return value;
}

int wacom_equivalent_usage(int usage)
{
	if ((usage & HID_USAGE_PAGE) == WACOM_HID_UP_WACOMDIGITIZER) {
		int subpage = (usage & 0xFF00) << 8;
		int subusage = (usage & 0xFF);

		if (subpage == WACOM_HID_SP_PAD ||
		    subpage == WACOM_HID_SP_BUTTON ||
		    subpage == WACOM_HID_SP_DIGITIZER ||
		    subpage == WACOM_HID_SP_DIGITIZERINFO ||
		    usage == WACOM_HID_WD_SENSE ||
		    usage == WACOM_HID_WD_SERIALHI ||
		    usage == WACOM_HID_WD_TOOLTYPE ||
		    usage == WACOM_HID_WD_DISTANCE ||
		    usage == WACOM_HID_WD_TOUCHSTRIP ||
		    usage == WACOM_HID_WD_TOUCHSTRIP2 ||
		    usage == WACOM_HID_WD_TOUCHRING ||
		    usage == WACOM_HID_WD_TOUCHRINGSTATUS ||
		    usage == WACOM_HID_WD_REPORT_VALID) {
			return usage;
		}

		if (subpage == HID_UP_UNDEFINED)
			subpage = HID_UP_DIGITIZER;

		return subpage | subusage;
	}

	if ((usage & HID_USAGE_PAGE) == WACOM_HID_UP_WACOMTOUCH) {
		int subpage = (usage & 0xFF00) << 8;
		int subusage = (usage & 0xFF);

		if (usage == WACOM_HID_WT_REPORT_VALID)
			return usage;

		if (subpage == HID_UP_UNDEFINED)
			subpage = WACOM_HID_SP_DIGITIZER;

		return subpage | subusage;
	}

	return usage;
}

static void wacom_map_usage(struct input_dev *input, struct hid_usage *usage,
		struct hid_field *field, __u8 type, __u16 code, int fuzz)
{
	struct wacom *wacom = input_get_drvdata(input);
	struct wacom_wac *wacom_wac = &wacom->wacom_wac;
	struct wacom_features *features = &wacom_wac->features;
	int fmin = field->logical_minimum;
	int fmax = field->logical_maximum;
	unsigned int equivalent_usage = wacom_equivalent_usage(usage->hid);
	int resolution_code = code;

	if (equivalent_usage == HID_DG_TWIST) {
		resolution_code = ABS_RZ;
	}

	if (equivalent_usage == HID_GD_X) {
		fmin += features->offset_left;
		fmax -= features->offset_right;
	}
	if (equivalent_usage == HID_GD_Y) {
		fmin += features->offset_top;
		fmax -= features->offset_bottom;
	}

	usage->type = type;
	usage->code = code;

	set_bit(type, input->evbit);

	switch (type) {
	case EV_ABS:
		input_set_abs_params(input, code, fmin, fmax, fuzz, 0);
		input_abs_set_res(input, code,
				  hidinput_calc_abs_res(field, resolution_code));
		break;
	case EV_KEY:
		input_set_capability(input, EV_KEY, code);
		break;
	case EV_MSC:
		input_set_capability(input, EV_MSC, code);
		break;
	case EV_SW:
		input_set_capability(input, EV_SW, code);
		break;
	}
}

static void wacom_wac_battery_usage_mapping(struct hid_device *hdev,
		struct hid_field *field, struct hid_usage *usage)
{
	struct wacom *wacom = hid_get_drvdata(hdev);
	struct wacom_wac *wacom_wac = &wacom->wacom_wac;
	struct wacom_features *features = &wacom_wac->features;
	unsigned equivalent_usage = wacom_equivalent_usage(usage->hid);

	switch (equivalent_usage) {
	case HID_DG_BATTERYSTRENGTH:
	case WACOM_HID_WD_BATTERY_LEVEL:
	case WACOM_HID_WD_BATTERY_CHARGING:
		features->quirks |= WACOM_QUIRK_BATTERY;
		break;
	}
}

static void wacom_wac_battery_event(struct hid_device *hdev, struct hid_field *field,
		struct hid_usage *usage, __s32 value)
{
	struct wacom *wacom = hid_get_drvdata(hdev);
	struct wacom_wac *wacom_wac = &wacom->wacom_wac;
	unsigned equivalent_usage = wacom_equivalent_usage(usage->hid);

	switch (equivalent_usage) {
	case HID_DG_BATTERYSTRENGTH:
		if (value == 0) {
			wacom_wac->hid_data.bat_status = POWER_SUPPLY_STATUS_UNKNOWN;
		}
		else {
			value = value * 100 / (field->logical_maximum - field->logical_minimum);
			wacom_wac->hid_data.battery_capacity = value;
			wacom_wac->hid_data.bat_connected = 1;
			wacom_wac->hid_data.bat_status = WACOM_POWER_SUPPLY_STATUS_AUTO;
		}
		break;
	case WACOM_HID_WD_BATTERY_LEVEL:
		value = value * 100 / (field->logical_maximum - field->logical_minimum);
		wacom_wac->hid_data.battery_capacity = value;
		wacom_wac->hid_data.bat_connected = 1;
		wacom_wac->hid_data.bat_status = WACOM_POWER_SUPPLY_STATUS_AUTO;
		break;
	case WACOM_HID_WD_BATTERY_CHARGING:
		wacom_wac->hid_data.bat_charging = value;
		wacom_wac->hid_data.ps_connected = value;
		wacom_wac->hid_data.bat_connected = 1;
		wacom_wac->hid_data.bat_status = WACOM_POWER_SUPPLY_STATUS_AUTO;
		break;
	}
}

static void wacom_wac_battery_pre_report(struct hid_device *hdev,
		struct hid_report *report)
{
	return;
}

static void wacom_wac_battery_report(struct hid_device *hdev,
		struct hid_report *report)
{
	struct wacom *wacom = hid_get_drvdata(hdev);
	struct wacom_wac *wacom_wac = &wacom->wacom_wac;
	struct wacom_features *features = &wacom_wac->features;

	if (features->quirks & WACOM_QUIRK_BATTERY) {
		int status = wacom_wac->hid_data.bat_status;
		int capacity = wacom_wac->hid_data.battery_capacity;
		bool charging = wacom_wac->hid_data.bat_charging;
		bool connected = wacom_wac->hid_data.bat_connected;
		bool powered = wacom_wac->hid_data.ps_connected;

		wacom_notify_battery(wacom_wac, status, capacity, charging,
				     connected, powered);
	}
}

static void wacom_wac_pad_usage_mapping(struct hid_device *hdev,
		struct hid_field *field, struct hid_usage *usage)
{
	struct wacom *wacom = hid_get_drvdata(hdev);
	struct wacom_wac *wacom_wac = &wacom->wacom_wac;
	struct wacom_features *features = &wacom_wac->features;
	struct input_dev *input = wacom_wac->pad_input;
	unsigned equivalent_usage = wacom_equivalent_usage(usage->hid);

	switch (equivalent_usage) {
	case WACOM_HID_WD_ACCELEROMETER_X:
		__set_bit(INPUT_PROP_ACCELEROMETER, input->propbit);
		wacom_map_usage(input, usage, field, EV_ABS, ABS_X, 0);
		features->device_type |= WACOM_DEVICETYPE_PAD;
		break;
	case WACOM_HID_WD_ACCELEROMETER_Y:
		__set_bit(INPUT_PROP_ACCELEROMETER, input->propbit);
		wacom_map_usage(input, usage, field, EV_ABS, ABS_Y, 0);
		features->device_type |= WACOM_DEVICETYPE_PAD;
		break;
	case WACOM_HID_WD_ACCELEROMETER_Z:
		__set_bit(INPUT_PROP_ACCELEROMETER, input->propbit);
		wacom_map_usage(input, usage, field, EV_ABS, ABS_Z, 0);
		features->device_type |= WACOM_DEVICETYPE_PAD;
		break;
	case WACOM_HID_WD_BUTTONCENTER:
	case WACOM_HID_WD_BUTTONHOME:
	case WACOM_HID_WD_BUTTONUP:
	case WACOM_HID_WD_BUTTONDOWN:
	case WACOM_HID_WD_BUTTONLEFT:
	case WACOM_HID_WD_BUTTONRIGHT:
		wacom_map_usage(input, usage, field, EV_KEY,
				wacom_numbered_button_to_key(features->numbered_buttons),
				0);
		features->numbered_buttons++;
		features->device_type |= WACOM_DEVICETYPE_PAD;
		break;
	case WACOM_HID_WD_TOUCHONOFF:
	case WACOM_HID_WD_MUTE_DEVICE:
		/*
		 * This usage, which is used to mute touch events, comes
		 * from the pad packet, but is reported on the touch
		 * interface. Because the touch interface may not have
		 * been created yet, we cannot call wacom_map_usage(). In
		 * order to process this usage when we receive it, we set
		 * the usage type and code directly.
		 */
		wacom_wac->has_mute_touch_switch = true;
		usage->type = EV_SW;
		usage->code = SW_MUTE_DEVICE;
		features->device_type |= WACOM_DEVICETYPE_PAD;
		break;
	case WACOM_HID_WD_TOUCHSTRIP:
		wacom_map_usage(input, usage, field, EV_ABS, ABS_RX, 0);
		features->device_type |= WACOM_DEVICETYPE_PAD;
		break;
	case WACOM_HID_WD_TOUCHSTRIP2:
		wacom_map_usage(input, usage, field, EV_ABS, ABS_RY, 0);
		features->device_type |= WACOM_DEVICETYPE_PAD;
		break;
	case WACOM_HID_WD_TOUCHRING:
		wacom_map_usage(input, usage, field, EV_ABS, ABS_WHEEL, 0);
		features->device_type |= WACOM_DEVICETYPE_PAD;
		break;
	case WACOM_HID_WD_TOUCHRINGSTATUS:
		/*
		 * Only set up type/code association. Completely mapping
		 * this usage may overwrite the axis resolution and range.
		 */
		usage->type = EV_ABS;
		usage->code = ABS_WHEEL;
		set_bit(EV_ABS, input->evbit);
		features->device_type |= WACOM_DEVICETYPE_PAD;
		break;
	case WACOM_HID_WD_BUTTONCONFIG:
		wacom_map_usage(input, usage, field, EV_KEY, KEY_BUTTONCONFIG, 0);
		features->device_type |= WACOM_DEVICETYPE_PAD;
		break;
	case WACOM_HID_WD_ONSCREEN_KEYBOARD:
		wacom_map_usage(input, usage, field, EV_KEY, KEY_ONSCREEN_KEYBOARD, 0);
		features->device_type |= WACOM_DEVICETYPE_PAD;
		break;
	case WACOM_HID_WD_CONTROLPANEL:
		wacom_map_usage(input, usage, field, EV_KEY, KEY_CONTROLPANEL, 0);
		features->device_type |= WACOM_DEVICETYPE_PAD;
		break;
	case WACOM_HID_WD_MODE_CHANGE:
		/* do not overwrite previous data */
		if (!wacom_wac->has_mode_change) {
			wacom_wac->has_mode_change = true;
			wacom_wac->is_direct_mode = true;
		}
		features->device_type |= WACOM_DEVICETYPE_PAD;
		break;
	}

	switch (equivalent_usage & 0xfffffff0) {
	case WACOM_HID_WD_EXPRESSKEY00:
		wacom_map_usage(input, usage, field, EV_KEY,
				wacom_numbered_button_to_key(features->numbered_buttons),
				0);
		features->numbered_buttons++;
		features->device_type |= WACOM_DEVICETYPE_PAD;
		break;
	}
}

static void wacom_wac_pad_event(struct hid_device *hdev, struct hid_field *field,
		struct hid_usage *usage, __s32 value)
{
	struct wacom *wacom = hid_get_drvdata(hdev);
	struct wacom_wac *wacom_wac = &wacom->wacom_wac;
	struct input_dev *input = wacom_wac->pad_input;
	struct wacom_features *features = &wacom_wac->features;
	unsigned equivalent_usage = wacom_equivalent_usage(usage->hid);
	int i;
	bool do_report = false;

	/*
	 * Avoid reporting this event and setting inrange_state if this usage
	 * hasn't been mapped.
	 */
	if (!usage->type && equivalent_usage != WACOM_HID_WD_MODE_CHANGE)
		return;

	if (wacom_equivalent_usage(field->physical) == HID_DG_TABLETFUNCTIONKEY) {
		if (usage->hid != WACOM_HID_WD_TOUCHRING)
			wacom_wac->hid_data.inrange_state |= value;
	}

	switch (equivalent_usage) {
	case WACOM_HID_WD_TOUCHRING:
		/*
		 * Userspace expects touchrings to increase in value with
		 * clockwise gestures and have their zero point at the
		 * tablet's left. HID events "should" be clockwise-
		 * increasing and zero at top, though the MobileStudio
		 * Pro and 2nd-gen Intuos Pro don't do this...
		 */
		if (hdev->vendor == 0x56a &&
		    (hdev->product == 0x34d || hdev->product == 0x34e ||  /* MobileStudio Pro */
		     hdev->product == 0x357 || hdev->product == 0x358 ||  /* Intuos Pro 2 */
		     hdev->product == 0x392 ||				  /* Intuos Pro 2 */
		     hdev->product == 0x398 || hdev->product == 0x399 ||  /* MobileStudio Pro */
		     hdev->product == 0x3AA)) {				  /* MobileStudio Pro */
			value = (field->logical_maximum - value);

			if (hdev->product == 0x357 || hdev->product == 0x358 ||
			    hdev->product == 0x392)
				value = wacom_offset_rotation(input, usage, value, 3, 16);
			else if (hdev->product == 0x34d || hdev->product == 0x34e ||
				 hdev->product == 0x398 || hdev->product == 0x399 ||
				 hdev->product == 0x3AA)
				value = wacom_offset_rotation(input, usage, value, 1, 2);
		}
		else {
			value = wacom_offset_rotation(input, usage, value, 1, 4);
		}
		do_report = true;
		break;
	case WACOM_HID_WD_TOUCHRINGSTATUS:
		if (!value)
			input_event(input, usage->type, usage->code, 0);
		break;

	case WACOM_HID_WD_MUTE_DEVICE:
	case WACOM_HID_WD_TOUCHONOFF:
		if (wacom_wac->shared->touch_input) {
			bool *is_touch_on = &wacom_wac->shared->is_touch_on;

			if (equivalent_usage == WACOM_HID_WD_MUTE_DEVICE && value)
				*is_touch_on = !(*is_touch_on);
			else if (equivalent_usage == WACOM_HID_WD_TOUCHONOFF)
				*is_touch_on = value;

			input_report_switch(wacom_wac->shared->touch_input,
					    SW_MUTE_DEVICE, !(*is_touch_on));
			input_sync(wacom_wac->shared->touch_input);
		}
		break;

	case WACOM_HID_WD_MODE_CHANGE:
		if (wacom_wac->is_direct_mode != value) {
			wacom_wac->is_direct_mode = value;
			wacom_schedule_work(&wacom->wacom_wac, WACOM_WORKER_MODE_CHANGE);
		}
		break;

	case WACOM_HID_WD_BUTTONCENTER:
		for (i = 0; i < wacom->led.count; i++)
			wacom_update_led(wacom, features->numbered_buttons,
					 value, i);
		 /* fall through*/
	default:
		do_report = true;
		break;
	}

	if (do_report) {
		input_event(input, usage->type, usage->code, value);
		if (value)
			wacom_wac->hid_data.pad_input_event_flag = true;
	}
}

static void wacom_wac_pad_pre_report(struct hid_device *hdev,
		struct hid_report *report)
{
	struct wacom *wacom = hid_get_drvdata(hdev);
	struct wacom_wac *wacom_wac = &wacom->wacom_wac;

	wacom_wac->hid_data.inrange_state = 0;
}

static void wacom_wac_pad_report(struct hid_device *hdev,
		struct hid_report *report, struct hid_field *field)
{
	struct wacom *wacom = hid_get_drvdata(hdev);
	struct wacom_wac *wacom_wac = &wacom->wacom_wac;
	struct input_dev *input = wacom_wac->pad_input;
	bool active = wacom_wac->hid_data.inrange_state != 0;

	/* report prox for expresskey events */
	if (wacom_wac->hid_data.pad_input_event_flag) {
		input_event(input, EV_ABS, ABS_MISC, active ? PAD_DEVICE_ID : 0);
		input_sync(input);
		if (!active)
			wacom_wac->hid_data.pad_input_event_flag = false;
	}
}

static void wacom_wac_pen_usage_mapping(struct hid_device *hdev,
		struct hid_field *field, struct hid_usage *usage)
{
	struct wacom *wacom = hid_get_drvdata(hdev);
	struct wacom_wac *wacom_wac = &wacom->wacom_wac;
	struct wacom_features *features = &wacom_wac->features;
	struct input_dev *input = wacom_wac->pen_input;
	unsigned equivalent_usage = wacom_equivalent_usage(usage->hid);

	switch (equivalent_usage) {
	case HID_GD_X:
		wacom_map_usage(input, usage, field, EV_ABS, ABS_X, 4);
		break;
	case HID_GD_Y:
		wacom_map_usage(input, usage, field, EV_ABS, ABS_Y, 4);
		break;
	case WACOM_HID_WD_DISTANCE:
	case HID_GD_Z:
		wacom_map_usage(input, usage, field, EV_ABS, ABS_DISTANCE, 0);
		break;
	case HID_DG_TIPPRESSURE:
		wacom_map_usage(input, usage, field, EV_ABS, ABS_PRESSURE, 0);
		break;
	case HID_DG_INRANGE:
		wacom_map_usage(input, usage, field, EV_KEY, BTN_TOOL_PEN, 0);
		break;
	case HID_DG_INVERT:
		wacom_map_usage(input, usage, field, EV_KEY,
				BTN_TOOL_RUBBER, 0);
		break;
	case HID_DG_TILT_X:
		wacom_map_usage(input, usage, field, EV_ABS, ABS_TILT_X, 0);
		break;
	case HID_DG_TILT_Y:
		wacom_map_usage(input, usage, field, EV_ABS, ABS_TILT_Y, 0);
		break;
	case HID_DG_TWIST:
		wacom_map_usage(input, usage, field, EV_ABS, ABS_Z, 0);
		break;
	case HID_DG_ERASER:
	case HID_DG_TIPSWITCH:
		wacom_map_usage(input, usage, field, EV_KEY, BTN_TOUCH, 0);
		break;
	case HID_DG_BARRELSWITCH:
		wacom_map_usage(input, usage, field, EV_KEY, BTN_STYLUS, 0);
		break;
	case HID_DG_BARRELSWITCH2:
		wacom_map_usage(input, usage, field, EV_KEY, BTN_STYLUS2, 0);
		break;
	case HID_DG_TOOLSERIALNUMBER:
		features->quirks |= WACOM_QUIRK_TOOLSERIAL;
		wacom_map_usage(input, usage, field, EV_MSC, MSC_SERIAL, 0);
		break;
	case WACOM_HID_WD_SENSE:
		features->quirks |= WACOM_QUIRK_SENSE;
		wacom_map_usage(input, usage, field, EV_KEY, BTN_TOOL_PEN, 0);
		break;
	case WACOM_HID_WD_SERIALHI:
		wacom_map_usage(input, usage, field, EV_ABS, ABS_MISC, 0);

		if (!(features->quirks & WACOM_QUIRK_AESPEN)) {
			set_bit(EV_KEY, input->evbit);
			input_set_capability(input, EV_KEY, BTN_TOOL_PEN);
			input_set_capability(input, EV_KEY, BTN_TOOL_RUBBER);
			input_set_capability(input, EV_KEY, BTN_TOOL_BRUSH);
			input_set_capability(input, EV_KEY, BTN_TOOL_PENCIL);
			input_set_capability(input, EV_KEY, BTN_TOOL_AIRBRUSH);
			if (!(features->device_type & WACOM_DEVICETYPE_DIRECT)) {
				input_set_capability(input, EV_KEY, BTN_TOOL_MOUSE);
				input_set_capability(input, EV_KEY, BTN_TOOL_LENS);
			}
		}
		break;
	case WACOM_HID_WD_FINGERWHEEL:
		wacom_map_usage(input, usage, field, EV_ABS, ABS_WHEEL, 0);
		break;
	}
}

static void wacom_wac_pen_event(struct hid_device *hdev, struct hid_field *field,
		struct hid_usage *usage, __s32 value)
{
	struct wacom *wacom = hid_get_drvdata(hdev);
	struct wacom_wac *wacom_wac = &wacom->wacom_wac;
	struct wacom_features *features = &wacom_wac->features;
	struct input_dev *input = wacom_wac->pen_input;
	unsigned equivalent_usage = wacom_equivalent_usage(usage->hid);

	if (wacom_wac->is_invalid_bt_frame)
		return;

	switch (equivalent_usage) {
	case HID_GD_Z:
		/*
		 * HID_GD_Z "should increase as the control's position is
		 * moved from high to low", while ABS_DISTANCE instead
		 * increases in value as the tool moves from low to high.
		 */
		value = field->logical_maximum - value;
		break;
	case HID_DG_INRANGE:
		wacom_wac->hid_data.inrange_state = value;
		if (!(features->quirks & WACOM_QUIRK_SENSE))
			wacom_wac->hid_data.sense_state = value;
		return;
	case HID_DG_INVERT:
		wacom_wac->hid_data.invert_state = value;
		return;
	case HID_DG_ERASER:
	case HID_DG_TIPSWITCH:
		wacom_wac->hid_data.tipswitch |= value;
		return;
	case HID_DG_BARRELSWITCH:
		wacom_wac->hid_data.barrelswitch = value;
		return;
	case HID_DG_BARRELSWITCH2:
		wacom_wac->hid_data.barrelswitch2 = value;
		return;
	case HID_DG_TOOLSERIALNUMBER:
		if (value) {
			wacom_wac->serial[0] = (wacom_wac->serial[0] & ~0xFFFFFFFFULL);
			wacom_wac->serial[0] |= wacom_s32tou(value, field->report_size);
		}
		return;
	case HID_DG_TWIST:
		/*
		 * Userspace expects pen twist to have its zero point when
		 * the buttons/finger is on the tablet's left. HID values
		 * are zero when buttons are toward the top.
		 */
		value = wacom_offset_rotation(input, usage, value, 1, 4);
		break;
	case WACOM_HID_WD_SENSE:
		wacom_wac->hid_data.sense_state = value;
		return;
	case WACOM_HID_WD_SERIALHI:
		if (value) {
			__u32 raw_value = wacom_s32tou(value, field->report_size);

			wacom_wac->serial[0] = (wacom_wac->serial[0] & 0xFFFFFFFF);
			wacom_wac->serial[0] |= ((__u64)raw_value) << 32;
			/*
			 * Non-USI EMR devices may contain additional tool type
			 * information here. See WACOM_HID_WD_TOOLTYPE case for
			 * more details.
			 */
			if (value >> 20 == 1) {
				wacom_wac->id[0] |= raw_value & 0xFFFFF;
			}
		}
		return;
	case WACOM_HID_WD_TOOLTYPE:
		/*
		 * Some devices (MobileStudio Pro, and possibly later
		 * devices as well) do not return the complete tool
		 * type in their WACOM_HID_WD_TOOLTYPE usage. Use a
		 * bitwise OR so the complete value can be built
		 * up over time :(
		 */
		wacom_wac->id[0] |= wacom_s32tou(value, field->report_size);
		return;
	case WACOM_HID_WD_OFFSETLEFT:
		if (features->offset_left && value != features->offset_left)
			hid_warn(hdev, "%s: overriding existing left offset "
				 "%d -> %d\n", __func__, value,
				 features->offset_left);
		features->offset_left = value;
		return;
	case WACOM_HID_WD_OFFSETRIGHT:
		if (features->offset_right && value != features->offset_right)
			hid_warn(hdev, "%s: overriding existing right offset "
				 "%d -> %d\n", __func__, value,
				 features->offset_right);
		features->offset_right = value;
		return;
	case WACOM_HID_WD_OFFSETTOP:
		if (features->offset_top && value != features->offset_top)
			hid_warn(hdev, "%s: overriding existing top offset "
				 "%d -> %d\n", __func__, value,
				 features->offset_top);
		features->offset_top = value;
		return;
	case WACOM_HID_WD_OFFSETBOTTOM:
		if (features->offset_bottom && value != features->offset_bottom)
			hid_warn(hdev, "%s: overriding existing bottom offset "
				 "%d -> %d\n", __func__, value,
				 features->offset_bottom);
		features->offset_bottom = value;
		return;
	case WACOM_HID_WD_REPORT_VALID:
		wacom_wac->is_invalid_bt_frame = !value;
		return;
	}

	/* send pen events only when touch is up or forced out
	 * or touch arbitration is off
	 */
	if (!usage->type || delay_pen_events(wacom_wac))
		return;

	/* send pen events only when the pen is in range */
	if (wacom_wac->hid_data.inrange_state)
		input_event(input, usage->type, usage->code, value);
	else if (wacom_wac->shared->stylus_in_proximity && !wacom_wac->hid_data.sense_state)
		input_event(input, usage->type, usage->code, 0);
}

static void wacom_wac_pen_pre_report(struct hid_device *hdev,
		struct hid_report *report)
{
	struct wacom *wacom = hid_get_drvdata(hdev);
	struct wacom_wac *wacom_wac = &wacom->wacom_wac;

	wacom_wac->is_invalid_bt_frame = false;
	return;
}

static void wacom_wac_pen_report(struct hid_device *hdev,
		struct hid_report *report)
{
	struct wacom *wacom = hid_get_drvdata(hdev);
	struct wacom_wac *wacom_wac = &wacom->wacom_wac;
	struct input_dev *input = wacom_wac->pen_input;
	bool range = wacom_wac->hid_data.inrange_state;
	bool sense = wacom_wac->hid_data.sense_state;

	if (wacom_wac->is_invalid_bt_frame)
		return;

	if (!wacom_wac->tool[0] && range) { /* first in range */
		/* Going into range select tool */
		if (wacom_wac->hid_data.invert_state)
			wacom_wac->tool[0] = BTN_TOOL_RUBBER;
		else if (wacom_wac->id[0])
			wacom_wac->tool[0] = wacom_intuos_get_tool_type(wacom_wac->id[0]);
		else
			wacom_wac->tool[0] = BTN_TOOL_PEN;
	}

	/* keep pen state for touch events */
	wacom_wac->shared->stylus_in_proximity = sense;

	if (!delay_pen_events(wacom_wac) && wacom_wac->tool[0]) {
		int id = wacom_wac->id[0];
		int sw_state = wacom_wac->hid_data.barrelswitch |
			       (wacom_wac->hid_data.barrelswitch2 << 1);

		input_report_key(input, BTN_STYLUS, sw_state == 1);
		input_report_key(input, BTN_STYLUS2, sw_state == 2);
		input_report_key(input, BTN_STYLUS3, sw_state == 3);

		/*
		 * Non-USI EMR tools should have their IDs mangled to
		 * match the legacy behavior of wacom_intuos_general
		 */
		if (wacom_wac->serial[0] >> 52 == 1)
			id = wacom_intuos_id_mangle(id);

		/*
		 * To ensure compatibility with xf86-input-wacom, we should
		 * report the BTN_TOOL_* event prior to the ABS_MISC or
		 * MSC_SERIAL events.
		 */
		input_report_key(input, BTN_TOUCH,
				wacom_wac->hid_data.tipswitch);
		input_report_key(input, wacom_wac->tool[0], sense);
		if (wacom_wac->serial[0]) {
			input_event(input, EV_MSC, MSC_SERIAL, wacom_wac->serial[0]);
			input_report_abs(input, ABS_MISC, sense ? id : 0);
		}

		wacom_wac->hid_data.tipswitch = false;

		input_sync(input);
	}

	if (!sense) {
		wacom_wac->tool[0] = 0;
		wacom_wac->id[0] = 0;
		wacom_wac->serial[0] = 0;
	}
}

static void wacom_wac_finger_usage_mapping(struct hid_device *hdev,
		struct hid_field *field, struct hid_usage *usage)
{
	struct wacom *wacom = hid_get_drvdata(hdev);
	struct wacom_wac *wacom_wac = &wacom->wacom_wac;
	struct input_dev *input = wacom_wac->touch_input;
	unsigned touch_max = wacom_wac->features.touch_max;
	unsigned equivalent_usage = wacom_equivalent_usage(usage->hid);

	switch (equivalent_usage) {
	case HID_GD_X:
		if (touch_max == 1)
			wacom_map_usage(input, usage, field, EV_ABS, ABS_X, 4);
		else
			wacom_map_usage(input, usage, field, EV_ABS,
					ABS_MT_POSITION_X, 4);
		break;
	case HID_GD_Y:
		if (touch_max == 1)
			wacom_map_usage(input, usage, field, EV_ABS, ABS_Y, 4);
		else
			wacom_map_usage(input, usage, field, EV_ABS,
					ABS_MT_POSITION_Y, 4);
		break;
	case HID_DG_WIDTH:
	case HID_DG_HEIGHT:
		wacom_map_usage(input, usage, field, EV_ABS, ABS_MT_TOUCH_MAJOR, 0);
		wacom_map_usage(input, usage, field, EV_ABS, ABS_MT_TOUCH_MINOR, 0);
		input_set_abs_params(input, ABS_MT_ORIENTATION, 0, 1, 0, 0);
		break;
	case HID_DG_TIPSWITCH:
		wacom_map_usage(input, usage, field, EV_KEY, BTN_TOUCH, 0);
		break;
	case HID_DG_CONTACTCOUNT:
		wacom_wac->hid_data.cc_report = field->report->id;
		wacom_wac->hid_data.cc_index = field->index;
		wacom_wac->hid_data.cc_value_index = usage->usage_index;
		break;
	case HID_DG_CONTACTID:
		if ((field->logical_maximum - field->logical_minimum) < touch_max) {
			/*
			 * The HID descriptor for G11 sensors leaves logical
			 * maximum set to '1' despite it being a multitouch
			 * device. Override to a sensible number.
			 */
			field->logical_maximum = 255;
		}
		break;
	}
}

static void wacom_wac_finger_slot(struct wacom_wac *wacom_wac,
		struct input_dev *input)
{
	struct hid_data *hid_data = &wacom_wac->hid_data;
	bool mt = wacom_wac->features.touch_max > 1;
	bool prox = hid_data->tipswitch &&
		    report_touch_events(wacom_wac);

	if (wacom_wac->shared->has_mute_touch_switch &&
	    !wacom_wac->shared->is_touch_on) {
		if (!wacom_wac->shared->touch_down)
			return;
		prox = false;
	}

	wacom_wac->hid_data.num_received++;
	if (wacom_wac->hid_data.num_received > wacom_wac->hid_data.num_expected)
		return;

	if (mt) {
		int slot;

		slot = input_mt_get_slot_by_key(input, hid_data->id);
		input_mt_slot(input, slot);
		input_mt_report_slot_state(input, MT_TOOL_FINGER, prox);
	}
	else {
		input_report_key(input, BTN_TOUCH, prox);
	}

	if (prox) {
		input_report_abs(input, mt ? ABS_MT_POSITION_X : ABS_X,
				 hid_data->x);
		input_report_abs(input, mt ? ABS_MT_POSITION_Y : ABS_Y,
				 hid_data->y);

		if (test_bit(ABS_MT_TOUCH_MAJOR, input->absbit)) {
			input_report_abs(input, ABS_MT_TOUCH_MAJOR, max(hid_data->width, hid_data->height));
			input_report_abs(input, ABS_MT_TOUCH_MINOR, min(hid_data->width, hid_data->height));
			if (hid_data->width != hid_data->height)
				input_report_abs(input, ABS_MT_ORIENTATION, hid_data->width <= hid_data->height ? 0 : 1);
		}
	}
}

static void wacom_wac_finger_event(struct hid_device *hdev,
		struct hid_field *field, struct hid_usage *usage, __s32 value)
{
	struct wacom *wacom = hid_get_drvdata(hdev);
	struct wacom_wac *wacom_wac = &wacom->wacom_wac;
	unsigned equivalent_usage = wacom_equivalent_usage(usage->hid);
	struct wacom_features *features = &wacom->wacom_wac.features;

	if (wacom_wac->is_invalid_bt_frame)
		return;

	switch (equivalent_usage) {
	case HID_DG_CONFIDENCE:
		wacom_wac->hid_data.confidence = value;
		break;
	case HID_GD_X:
		wacom_wac->hid_data.x = value;
		break;
	case HID_GD_Y:
		wacom_wac->hid_data.y = value;
		break;
	case HID_DG_WIDTH:
		wacom_wac->hid_data.width = value;
		break;
	case HID_DG_HEIGHT:
		wacom_wac->hid_data.height = value;
		break;
	case HID_DG_CONTACTID:
		wacom_wac->hid_data.id = value;
		break;
	case HID_DG_TIPSWITCH:
		wacom_wac->hid_data.tipswitch = value;
		break;
	case WACOM_HID_WT_REPORT_VALID:
		wacom_wac->is_invalid_bt_frame = !value;
		return;
	case HID_DG_CONTACTMAX:
		if (!features->touch_max) {
			features->touch_max = value;
		} else {
			hid_warn(hdev, "%s: ignoring attempt to overwrite non-zero touch_max "
				 "%d -> %d\n", __func__, features->touch_max, value);
		}
		return;
	}

	if (usage->usage_index + 1 == field->report_count) {
		if (equivalent_usage == wacom_wac->hid_data.last_slot_field &&
		    wacom_wac->hid_data.confidence)
			wacom_wac_finger_slot(wacom_wac, wacom_wac->touch_input);
	}
}

static void wacom_wac_finger_pre_report(struct hid_device *hdev,
		struct hid_report *report)
{
	struct wacom *wacom = hid_get_drvdata(hdev);
	struct wacom_wac *wacom_wac = &wacom->wacom_wac;
	struct hid_data* hid_data = &wacom_wac->hid_data;
	int i;

<<<<<<< HEAD
	wacom_wac->is_invalid_bt_frame = false;
=======
	hid_data->confidence = true;
>>>>>>> c01d4d1b

	for (i = 0; i < report->maxfield; i++) {
		struct hid_field *field = report->field[i];
		int j;

		for (j = 0; j < field->maxusage; j++) {
			struct hid_usage *usage = &field->usage[j];
			unsigned int equivalent_usage =
				wacom_equivalent_usage(usage->hid);

			switch (equivalent_usage) {
			case HID_GD_X:
			case HID_GD_Y:
			case HID_DG_WIDTH:
			case HID_DG_HEIGHT:
			case HID_DG_CONTACTID:
			case HID_DG_INRANGE:
			case HID_DG_INVERT:
			case HID_DG_TIPSWITCH:
				hid_data->last_slot_field = equivalent_usage;
				break;
			case HID_DG_CONTACTCOUNT:
				hid_data->cc_report = report->id;
				hid_data->cc_index = i;
				hid_data->cc_value_index = j;
				break;
			}
		}
	}

	if (hid_data->cc_report != 0 &&
	    hid_data->cc_index >= 0) {
		struct hid_field *field = report->field[hid_data->cc_index];
		int value = field->value[hid_data->cc_value_index];
		if (value)
			hid_data->num_expected = value;
	}
	else {
		hid_data->num_expected = wacom_wac->features.touch_max;
	}
}

static void wacom_wac_finger_report(struct hid_device *hdev,
		struct hid_report *report)
{
	struct wacom *wacom = hid_get_drvdata(hdev);
	struct wacom_wac *wacom_wac = &wacom->wacom_wac;
	struct input_dev *input = wacom_wac->touch_input;
	unsigned touch_max = wacom_wac->features.touch_max;

	/* If more packets of data are expected, give us a chance to
	 * process them rather than immediately syncing a partial
	 * update.
	 */
	if (wacom_wac->hid_data.num_received < wacom_wac->hid_data.num_expected)
		return;

	if (touch_max > 1)
		input_mt_sync_frame(input);

	input_sync(input);
	wacom_wac->hid_data.num_received = 0;

	/* keep touch state for pen event */
	wacom_wac->shared->touch_down = wacom_wac_finger_count_touches(wacom_wac);
}

void wacom_wac_usage_mapping(struct hid_device *hdev,
		struct hid_field *field, struct hid_usage *usage)
{
	struct wacom *wacom = hid_get_drvdata(hdev);
	struct wacom_wac *wacom_wac = &wacom->wacom_wac;
	struct wacom_features *features = &wacom_wac->features;

	if (WACOM_DIRECT_DEVICE(field))
		features->device_type |= WACOM_DEVICETYPE_DIRECT;

	/* usage tests must precede field tests */
	if (WACOM_BATTERY_USAGE(usage))
		wacom_wac_battery_usage_mapping(hdev, field, usage);
	else if (WACOM_PAD_FIELD(field))
		wacom_wac_pad_usage_mapping(hdev, field, usage);
	else if (WACOM_PEN_FIELD(field))
		wacom_wac_pen_usage_mapping(hdev, field, usage);
	else if (WACOM_FINGER_FIELD(field))
		wacom_wac_finger_usage_mapping(hdev, field, usage);
}

void wacom_wac_event(struct hid_device *hdev, struct hid_field *field,
		struct hid_usage *usage, __s32 value)
{
	struct wacom *wacom = hid_get_drvdata(hdev);

	if (wacom->wacom_wac.features.type != HID_GENERIC)
		return;

	if (value > field->logical_maximum || value < field->logical_minimum)
		return;

	/* usage tests must precede field tests */
	if (WACOM_BATTERY_USAGE(usage))
		wacom_wac_battery_event(hdev, field, usage, value);
	else if (WACOM_PAD_FIELD(field) && wacom->wacom_wac.pad_input)
		wacom_wac_pad_event(hdev, field, usage, value);
	else if (WACOM_PEN_FIELD(field) && wacom->wacom_wac.pen_input)
		wacom_wac_pen_event(hdev, field, usage, value);
	else if (WACOM_FINGER_FIELD(field) && wacom->wacom_wac.touch_input)
		wacom_wac_finger_event(hdev, field, usage, value);
}

static void wacom_report_events(struct hid_device *hdev,
				struct hid_report *report, int collection_index,
				int field_index)
{
	int r;

	for (r = field_index; r < report->maxfield; r++) {
		struct hid_field *field;
		unsigned count, n;

		field = report->field[r];
		count = field->report_count;

		if (!(HID_MAIN_ITEM_VARIABLE & field->flags))
			continue;

		for (n = 0 ; n < count; n++) {
			if (field->usage[n].collection_index == collection_index)
				wacom_wac_event(hdev, field, &field->usage[n],
						field->value[n]);
			else
				return;
		}
	}
}

static int wacom_wac_collection(struct hid_device *hdev, struct hid_report *report,
			 int collection_index, struct hid_field *field,
			 int field_index)
{
	struct wacom *wacom = hid_get_drvdata(hdev);

	wacom_report_events(hdev, report, collection_index, field_index);

	/*
	 * Non-input reports may be sent prior to the device being
	 * completely initialized. Since only their events need
	 * to be processed, exit after 'wacom_report_events' has
	 * been called to prevent potential crashes in the report-
	 * processing functions.
	 */
	if (report->type != HID_INPUT_REPORT)
		return -1;

	if (WACOM_PAD_FIELD(field))
		return 0;
	else if (WACOM_PEN_FIELD(field) && wacom->wacom_wac.pen_input)
		wacom_wac_pen_report(hdev, report);
	else if (WACOM_FINGER_FIELD(field) && wacom->wacom_wac.touch_input)
		wacom_wac_finger_report(hdev, report);

	return 0;
}

void wacom_wac_report(struct hid_device *hdev, struct hid_report *report)
{
	struct wacom *wacom = hid_get_drvdata(hdev);
	struct wacom_wac *wacom_wac = &wacom->wacom_wac;
	struct hid_field *field;
	bool pad_in_hid_field = false, pen_in_hid_field = false,
		finger_in_hid_field = false, true_pad = false;
	int r;
	int prev_collection = -1;

	if (wacom_wac->features.type != HID_GENERIC)
		return;

	for (r = 0; r < report->maxfield; r++) {
		field = report->field[r];

		if (WACOM_PAD_FIELD(field))
			pad_in_hid_field = true;
		if (WACOM_PEN_FIELD(field))
			pen_in_hid_field = true;
		if (WACOM_FINGER_FIELD(field))
			finger_in_hid_field = true;
		if (wacom_equivalent_usage(field->physical) == HID_DG_TABLETFUNCTIONKEY)
			true_pad = true;
	}

	wacom_wac_battery_pre_report(hdev, report);

	if (pad_in_hid_field && wacom->wacom_wac.pad_input)
		wacom_wac_pad_pre_report(hdev, report);
	if (pen_in_hid_field && wacom->wacom_wac.pen_input)
		wacom_wac_pen_pre_report(hdev, report);
	if (finger_in_hid_field && wacom->wacom_wac.touch_input)
		wacom_wac_finger_pre_report(hdev, report);

	for (r = 0; r < report->maxfield; r++) {
		field = report->field[r];

		if (field->usage[0].collection_index != prev_collection) {
			if (wacom_wac_collection(hdev, report,
				field->usage[0].collection_index, field, r) < 0)
				return;
			prev_collection = field->usage[0].collection_index;
		}
	}

	wacom_wac_battery_report(hdev, report);

	if (true_pad && wacom->wacom_wac.pad_input)
		wacom_wac_pad_report(hdev, report, field);
}

static int wacom_bpt_touch(struct wacom_wac *wacom)
{
	struct wacom_features *features = &wacom->features;
	struct input_dev *input = wacom->touch_input;
	struct input_dev *pad_input = wacom->pad_input;
	unsigned char *data = wacom->data;
	int i;

	if (data[0] != 0x02)
	    return 0;

	for (i = 0; i < 2; i++) {
		int offset = (data[1] & 0x80) ? (8 * i) : (9 * i);
		bool touch = report_touch_events(wacom)
			   && (data[offset + 3] & 0x80);

		input_mt_slot(input, i);
		input_mt_report_slot_state(input, MT_TOOL_FINGER, touch);
		if (touch) {
			int x = get_unaligned_be16(&data[offset + 3]) & 0x7ff;
			int y = get_unaligned_be16(&data[offset + 5]) & 0x7ff;
			if (features->quirks & WACOM_QUIRK_BBTOUCH_LOWRES) {
				x <<= 5;
				y <<= 5;
			}
			input_report_abs(input, ABS_MT_POSITION_X, x);
			input_report_abs(input, ABS_MT_POSITION_Y, y);
		}
	}

	input_mt_sync_frame(input);

	input_report_key(pad_input, BTN_LEFT, (data[1] & 0x08) != 0);
	input_report_key(pad_input, BTN_FORWARD, (data[1] & 0x04) != 0);
	input_report_key(pad_input, BTN_BACK, (data[1] & 0x02) != 0);
	input_report_key(pad_input, BTN_RIGHT, (data[1] & 0x01) != 0);
	wacom->shared->touch_down = wacom_wac_finger_count_touches(wacom);

	return 1;
}

static void wacom_bpt3_touch_msg(struct wacom_wac *wacom, unsigned char *data)
{
	struct wacom_features *features = &wacom->features;
	struct input_dev *input = wacom->touch_input;
	bool touch = data[1] & 0x80;
	int slot = input_mt_get_slot_by_key(input, data[0]);

	if (slot < 0)
		return;

	touch = touch && report_touch_events(wacom);

	input_mt_slot(input, slot);
	input_mt_report_slot_state(input, MT_TOOL_FINGER, touch);

	if (touch) {
		int x = (data[2] << 4) | (data[4] >> 4);
		int y = (data[3] << 4) | (data[4] & 0x0f);
		int width, height;

		if (features->type >= INTUOSPS && features->type <= INTUOSHT2) {
			width  = data[5] * 100;
			height = data[6] * 100;
		} else {
			/*
			 * "a" is a scaled-down area which we assume is
			 * roughly circular and which can be described as:
			 * a=(pi*r^2)/C.
			 */
			int a = data[5];
			int x_res = input_abs_get_res(input, ABS_MT_POSITION_X);
			int y_res = input_abs_get_res(input, ABS_MT_POSITION_Y);
			width = 2 * int_sqrt(a * WACOM_CONTACT_AREA_SCALE);
			height = width * y_res / x_res;
		}

		input_report_abs(input, ABS_MT_POSITION_X, x);
		input_report_abs(input, ABS_MT_POSITION_Y, y);
		input_report_abs(input, ABS_MT_TOUCH_MAJOR, width);
		input_report_abs(input, ABS_MT_TOUCH_MINOR, height);
	}
}

static void wacom_bpt3_button_msg(struct wacom_wac *wacom, unsigned char *data)
{
	struct input_dev *input = wacom->pad_input;
	struct wacom_features *features = &wacom->features;

	if (features->type == INTUOSHT || features->type == INTUOSHT2) {
		input_report_key(input, BTN_LEFT, (data[1] & 0x02) != 0);
		input_report_key(input, BTN_BACK, (data[1] & 0x08) != 0);
	} else {
		input_report_key(input, BTN_BACK, (data[1] & 0x02) != 0);
		input_report_key(input, BTN_LEFT, (data[1] & 0x08) != 0);
	}
	input_report_key(input, BTN_FORWARD, (data[1] & 0x04) != 0);
	input_report_key(input, BTN_RIGHT, (data[1] & 0x01) != 0);
}

static int wacom_bpt3_touch(struct wacom_wac *wacom)
{
	unsigned char *data = wacom->data;
	int count = data[1] & 0x07;
	int  touch_changed = 0, i;

	if (data[0] != 0x02)
	    return 0;

	/* data has up to 7 fixed sized 8-byte messages starting at data[2] */
	for (i = 0; i < count; i++) {
		int offset = (8 * i) + 2;
		int msg_id = data[offset];

		if (msg_id >= 2 && msg_id <= 17) {
			wacom_bpt3_touch_msg(wacom, data + offset);
			touch_changed++;
		} else if (msg_id == 128)
			wacom_bpt3_button_msg(wacom, data + offset);

	}

	/* only update touch if we actually have a touchpad and touch data changed */
	if (wacom->touch_input && touch_changed) {
		input_mt_sync_frame(wacom->touch_input);
		wacom->shared->touch_down = wacom_wac_finger_count_touches(wacom);
	}

	return 1;
}

static int wacom_bpt_pen(struct wacom_wac *wacom)
{
	struct wacom_features *features = &wacom->features;
	struct input_dev *input = wacom->pen_input;
	unsigned char *data = wacom->data;
	int x = 0, y = 0, p = 0, d = 0;
	bool pen = false, btn1 = false, btn2 = false;
	bool range, prox, rdy;

	if (data[0] != WACOM_REPORT_PENABLED)
	    return 0;

	range = (data[1] & 0x80) == 0x80;
	prox = (data[1] & 0x40) == 0x40;
	rdy = (data[1] & 0x20) == 0x20;

	wacom->shared->stylus_in_proximity = range;
	if (delay_pen_events(wacom))
		return 0;

	if (rdy) {
		p = le16_to_cpup((__le16 *)&data[6]);
		pen = data[1] & 0x01;
		btn1 = data[1] & 0x02;
		btn2 = data[1] & 0x04;
	}
	if (prox) {
		x = le16_to_cpup((__le16 *)&data[2]);
		y = le16_to_cpup((__le16 *)&data[4]);

		if (data[1] & 0x08) {
			wacom->tool[0] = BTN_TOOL_RUBBER;
			wacom->id[0] = ERASER_DEVICE_ID;
		} else {
			wacom->tool[0] = BTN_TOOL_PEN;
			wacom->id[0] = STYLUS_DEVICE_ID;
		}
		wacom->reporting_data = true;
	}
	if (range) {
		/*
		 * Convert distance from out prox to distance from tablet.
		 * distance will be greater than distance_max once
		 * touching and applying pressure; do not report negative
		 * distance.
		 */
		if (data[8] <= features->distance_max)
			d = features->distance_max - data[8];
	} else {
		wacom->id[0] = 0;
	}

	if (wacom->reporting_data) {
		input_report_key(input, BTN_TOUCH, pen);
		input_report_key(input, BTN_STYLUS, btn1);
		input_report_key(input, BTN_STYLUS2, btn2);

		if (prox || !range) {
			input_report_abs(input, ABS_X, x);
			input_report_abs(input, ABS_Y, y);
		}
		input_report_abs(input, ABS_PRESSURE, p);
		input_report_abs(input, ABS_DISTANCE, d);

		input_report_key(input, wacom->tool[0], range); /* PEN or RUBBER */
		input_report_abs(input, ABS_MISC, wacom->id[0]); /* TOOL ID */
	}

	if (!range) {
		wacom->reporting_data = false;
	}

	return 1;
}

static int wacom_bpt_irq(struct wacom_wac *wacom, size_t len)
{
	struct wacom_features *features = &wacom->features;

	if ((features->type == INTUOSHT2) &&
	    (features->device_type & WACOM_DEVICETYPE_PEN))
		return wacom_intuos_irq(wacom);
	else if (len == WACOM_PKGLEN_BBTOUCH)
		return wacom_bpt_touch(wacom);
	else if (len == WACOM_PKGLEN_BBTOUCH3)
		return wacom_bpt3_touch(wacom);
	else if (len == WACOM_PKGLEN_BBFUN || len == WACOM_PKGLEN_BBPEN)
		return wacom_bpt_pen(wacom);

	return 0;
}

static void wacom_bamboo_pad_pen_event(struct wacom_wac *wacom,
		unsigned char *data)
{
	unsigned char prefix;

	/*
	 * We need to reroute the event from the debug interface to the
	 * pen interface.
	 * We need to add the report ID to the actual pen report, so we
	 * temporary overwrite the first byte to prevent having to kzalloc/kfree
	 * and memcpy the report.
	 */
	prefix = data[0];
	data[0] = WACOM_REPORT_BPAD_PEN;

	/*
	 * actually reroute the event.
	 * No need to check if wacom->shared->pen is valid, hid_input_report()
	 * will check for us.
	 */
	hid_input_report(wacom->shared->pen, HID_INPUT_REPORT, data,
			 WACOM_PKGLEN_PENABLED, 1);

	data[0] = prefix;
}

static int wacom_bamboo_pad_touch_event(struct wacom_wac *wacom,
		unsigned char *data)
{
	struct input_dev *input = wacom->touch_input;
	unsigned char *finger_data, prefix;
	unsigned id;
	int x, y;
	bool valid;

	prefix = data[0];

	for (id = 0; id < wacom->features.touch_max; id++) {
		valid = !!(prefix & BIT(id)) &&
			report_touch_events(wacom);

		input_mt_slot(input, id);
		input_mt_report_slot_state(input, MT_TOOL_FINGER, valid);

		if (!valid)
			continue;

		finger_data = data + 1 + id * 3;
		x = finger_data[0] | ((finger_data[1] & 0x0f) << 8);
		y = (finger_data[2] << 4) | (finger_data[1] >> 4);

		input_report_abs(input, ABS_MT_POSITION_X, x);
		input_report_abs(input, ABS_MT_POSITION_Y, y);
	}

	input_mt_sync_frame(input);

	input_report_key(input, BTN_LEFT, prefix & 0x40);
	input_report_key(input, BTN_RIGHT, prefix & 0x80);

	/* keep touch state for pen event */
	wacom->shared->touch_down = !!prefix && report_touch_events(wacom);

	return 1;
}

static int wacom_bamboo_pad_irq(struct wacom_wac *wacom, size_t len)
{
	unsigned char *data = wacom->data;

	if (!((len == WACOM_PKGLEN_BPAD_TOUCH) ||
	      (len == WACOM_PKGLEN_BPAD_TOUCH_USB)) ||
	    (data[0] != WACOM_REPORT_BPAD_TOUCH))
		return 0;

	if (data[1] & 0x01)
		wacom_bamboo_pad_pen_event(wacom, &data[1]);

	if (data[1] & 0x02)
		return wacom_bamboo_pad_touch_event(wacom, &data[9]);

	return 0;
}

static int wacom_wireless_irq(struct wacom_wac *wacom, size_t len)
{
	unsigned char *data = wacom->data;
	int connected;

	if (len != WACOM_PKGLEN_WIRELESS || data[0] != WACOM_REPORT_WL)
		return 0;

	connected = data[1] & 0x01;
	if (connected) {
		int pid, battery, charging;

		if ((wacom->shared->type == INTUOSHT ||
		    wacom->shared->type == INTUOSHT2) &&
		    wacom->shared->touch_input &&
		    wacom->shared->touch_max) {
			input_report_switch(wacom->shared->touch_input,
					SW_MUTE_DEVICE, data[5] & 0x40);
			input_sync(wacom->shared->touch_input);
		}

		pid = get_unaligned_be16(&data[6]);
		battery = (data[5] & 0x3f) * 100 / 31;
		charging = !!(data[5] & 0x80);
		if (wacom->pid != pid) {
			wacom->pid = pid;
			wacom_schedule_work(wacom, WACOM_WORKER_WIRELESS);
		}

		wacom_notify_battery(wacom, WACOM_POWER_SUPPLY_STATUS_AUTO,
				     battery, charging, 1, 0);

	} else if (wacom->pid != 0) {
		/* disconnected while previously connected */
		wacom->pid = 0;
		wacom_schedule_work(wacom, WACOM_WORKER_WIRELESS);
		wacom_notify_battery(wacom, POWER_SUPPLY_STATUS_UNKNOWN, 0, 0, 0, 0);
	}

	return 0;
}

static int wacom_status_irq(struct wacom_wac *wacom_wac, size_t len)
{
	struct wacom *wacom = container_of(wacom_wac, struct wacom, wacom_wac);
	struct wacom_features *features = &wacom_wac->features;
	unsigned char *data = wacom_wac->data;

	if (data[0] != WACOM_REPORT_USB)
		return 0;

	if ((features->type == INTUOSHT ||
	    features->type == INTUOSHT2) &&
	    wacom_wac->shared->touch_input &&
	    features->touch_max) {
		input_report_switch(wacom_wac->shared->touch_input,
				    SW_MUTE_DEVICE, data[8] & 0x40);
		input_sync(wacom_wac->shared->touch_input);
	}

	if (data[9] & 0x02) { /* wireless module is attached */
		int battery = (data[8] & 0x3f) * 100 / 31;
		bool charging = !!(data[8] & 0x80);

		wacom_notify_battery(wacom_wac, WACOM_POWER_SUPPLY_STATUS_AUTO,
				     battery, charging, battery || charging, 1);

		if (!wacom->battery.battery &&
		    !(features->quirks & WACOM_QUIRK_BATTERY)) {
			features->quirks |= WACOM_QUIRK_BATTERY;
			wacom_schedule_work(wacom_wac, WACOM_WORKER_BATTERY);
		}
	}
	else if ((features->quirks & WACOM_QUIRK_BATTERY) &&
		 wacom->battery.battery) {
		features->quirks &= ~WACOM_QUIRK_BATTERY;
		wacom_schedule_work(wacom_wac, WACOM_WORKER_BATTERY);
		wacom_notify_battery(wacom_wac, POWER_SUPPLY_STATUS_UNKNOWN, 0, 0, 0, 0);
	}
	return 0;
}

void wacom_wac_irq(struct wacom_wac *wacom_wac, size_t len)
{
	bool sync;

	switch (wacom_wac->features.type) {
	case PENPARTNER:
		sync = wacom_penpartner_irq(wacom_wac);
		break;

	case PL:
		sync = wacom_pl_irq(wacom_wac);
		break;

	case WACOM_G4:
	case GRAPHIRE:
	case GRAPHIRE_BT:
	case WACOM_MO:
		sync = wacom_graphire_irq(wacom_wac);
		break;

	case PTU:
		sync = wacom_ptu_irq(wacom_wac);
		break;

	case DTU:
		sync = wacom_dtu_irq(wacom_wac);
		break;

	case DTUS:
	case DTUSX:
		sync = wacom_dtus_irq(wacom_wac);
		break;

	case INTUOS:
	case INTUOS3S:
	case INTUOS3:
	case INTUOS3L:
	case INTUOS4S:
	case INTUOS4:
	case INTUOS4L:
	case CINTIQ:
	case WACOM_BEE:
	case WACOM_13HD:
	case WACOM_21UX2:
	case WACOM_22HD:
	case WACOM_24HD:
	case WACOM_27QHD:
	case DTK:
	case CINTIQ_HYBRID:
	case CINTIQ_COMPANION_2:
		sync = wacom_intuos_irq(wacom_wac);
		break;

	case INTUOS4WL:
		sync = wacom_intuos_bt_irq(wacom_wac, len);
		break;

	case WACOM_24HDT:
	case WACOM_27QHDT:
		sync = wacom_24hdt_irq(wacom_wac);
		break;

	case INTUOS5S:
	case INTUOS5:
	case INTUOS5L:
	case INTUOSPS:
	case INTUOSPM:
	case INTUOSPL:
		if (len == WACOM_PKGLEN_BBTOUCH3)
			sync = wacom_bpt3_touch(wacom_wac);
		else if (wacom_wac->data[0] == WACOM_REPORT_USB)
			sync = wacom_status_irq(wacom_wac, len);
		else
			sync = wacom_intuos_irq(wacom_wac);
		break;

	case INTUOSP2_BT:
	case INTUOSP2S_BT:
	case INTUOSHT3_BT:
		sync = wacom_intuos_pro2_bt_irq(wacom_wac, len);
		break;

	case TABLETPC:
	case TABLETPCE:
	case TABLETPC2FG:
	case MTSCREEN:
	case MTTPC:
	case MTTPC_B:
		sync = wacom_tpc_irq(wacom_wac, len);
		break;

	case BAMBOO_PT:
	case BAMBOO_PEN:
	case BAMBOO_TOUCH:
	case INTUOSHT:
	case INTUOSHT2:
		if (wacom_wac->data[0] == WACOM_REPORT_USB)
			sync = wacom_status_irq(wacom_wac, len);
		else
			sync = wacom_bpt_irq(wacom_wac, len);
		break;

	case BAMBOO_PAD:
		sync = wacom_bamboo_pad_irq(wacom_wac, len);
		break;

	case WIRELESS:
		sync = wacom_wireless_irq(wacom_wac, len);
		break;

	case REMOTE:
		sync = false;
		if (wacom_wac->data[0] == WACOM_REPORT_DEVICE_LIST)
			wacom_remote_status_irq(wacom_wac, len);
		else
			sync = wacom_remote_irq(wacom_wac, len);
		break;

	default:
		sync = false;
		break;
	}

	if (sync) {
		if (wacom_wac->pen_input)
			input_sync(wacom_wac->pen_input);
		if (wacom_wac->touch_input)
			input_sync(wacom_wac->touch_input);
		if (wacom_wac->pad_input)
			input_sync(wacom_wac->pad_input);
	}
}

static void wacom_setup_basic_pro_pen(struct wacom_wac *wacom_wac)
{
	struct input_dev *input_dev = wacom_wac->pen_input;

	input_set_capability(input_dev, EV_MSC, MSC_SERIAL);

	__set_bit(BTN_TOOL_PEN, input_dev->keybit);
	__set_bit(BTN_STYLUS, input_dev->keybit);
	__set_bit(BTN_STYLUS2, input_dev->keybit);

	input_set_abs_params(input_dev, ABS_DISTANCE,
			     0, wacom_wac->features.distance_max, wacom_wac->features.distance_fuzz, 0);
}

static void wacom_setup_cintiq(struct wacom_wac *wacom_wac)
{
	struct input_dev *input_dev = wacom_wac->pen_input;
	struct wacom_features *features = &wacom_wac->features;

	wacom_setup_basic_pro_pen(wacom_wac);

	__set_bit(BTN_TOOL_RUBBER, input_dev->keybit);
	__set_bit(BTN_TOOL_BRUSH, input_dev->keybit);
	__set_bit(BTN_TOOL_PENCIL, input_dev->keybit);
	__set_bit(BTN_TOOL_AIRBRUSH, input_dev->keybit);

	input_set_abs_params(input_dev, ABS_WHEEL, 0, 1023, 0, 0);
	input_set_abs_params(input_dev, ABS_TILT_X, -64, 63, features->tilt_fuzz, 0);
	input_abs_set_res(input_dev, ABS_TILT_X, 57);
	input_set_abs_params(input_dev, ABS_TILT_Y, -64, 63, features->tilt_fuzz, 0);
	input_abs_set_res(input_dev, ABS_TILT_Y, 57);
}

static void wacom_setup_intuos(struct wacom_wac *wacom_wac)
{
	struct input_dev *input_dev = wacom_wac->pen_input;

	input_set_capability(input_dev, EV_REL, REL_WHEEL);

	wacom_setup_cintiq(wacom_wac);

	__set_bit(BTN_LEFT, input_dev->keybit);
	__set_bit(BTN_RIGHT, input_dev->keybit);
	__set_bit(BTN_MIDDLE, input_dev->keybit);
	__set_bit(BTN_SIDE, input_dev->keybit);
	__set_bit(BTN_EXTRA, input_dev->keybit);
	__set_bit(BTN_TOOL_MOUSE, input_dev->keybit);
	__set_bit(BTN_TOOL_LENS, input_dev->keybit);

	input_set_abs_params(input_dev, ABS_RZ, -900, 899, 0, 0);
	input_abs_set_res(input_dev, ABS_RZ, 287);
	input_set_abs_params(input_dev, ABS_THROTTLE, -1023, 1023, 0, 0);
}

void wacom_setup_device_quirks(struct wacom *wacom)
{
	struct wacom_wac *wacom_wac = &wacom->wacom_wac;
	struct wacom_features *features = &wacom->wacom_wac.features;

	/* The pen and pad share the same interface on most devices */
	if (features->type == GRAPHIRE_BT || features->type == WACOM_G4 ||
	    features->type == DTUS ||
	    (features->type >= INTUOS3S && features->type <= WACOM_MO)) {
		if (features->device_type & WACOM_DEVICETYPE_PEN)
			features->device_type |= WACOM_DEVICETYPE_PAD;
	}

	/* touch device found but size is not defined. use default */
	if (features->device_type & WACOM_DEVICETYPE_TOUCH && !features->x_max) {
		features->x_max = 1023;
		features->y_max = 1023;
	}

	/*
	 * Intuos5/Pro and Bamboo 3rd gen have no useful data about its
	 * touch interface in its HID descriptor. If this is the touch
	 * interface (PacketSize of WACOM_PKGLEN_BBTOUCH3), override the
	 * tablet values.
	 */
	if ((features->type >= INTUOS5S && features->type <= INTUOSPL) ||
		(features->type >= INTUOSHT && features->type <= BAMBOO_PT)) {
		if (features->pktlen == WACOM_PKGLEN_BBTOUCH3) {
			if (features->touch_max)
				features->device_type |= WACOM_DEVICETYPE_TOUCH;
			if (features->type >= INTUOSHT && features->type <= BAMBOO_PT)
				features->device_type |= WACOM_DEVICETYPE_PAD;

			if (features->type == INTUOSHT2) {
				features->x_max = features->x_max / 10;
				features->y_max = features->y_max / 10;
			}
			else {
				features->x_max = 4096;
				features->y_max = 4096;
			}
		}
		else if (features->pktlen == WACOM_PKGLEN_BBTOUCH) {
			features->device_type |= WACOM_DEVICETYPE_PAD;
		}
	}

	/*
	 * Hack for the Bamboo One:
	 * the device presents a PAD/Touch interface as most Bamboos and even
	 * sends ghosts PAD data on it. However, later, we must disable this
	 * ghost interface, and we can not detect it unless we set it here
	 * to WACOM_DEVICETYPE_PAD or WACOM_DEVICETYPE_TOUCH.
	 */
	if (features->type == BAMBOO_PEN &&
	    features->pktlen == WACOM_PKGLEN_BBTOUCH3)
		features->device_type |= WACOM_DEVICETYPE_PAD;

	/*
	 * Raw Wacom-mode pen and touch events both come from interface
	 * 0, whose HID descriptor has an application usage of 0xFF0D
	 * (i.e., WACOM_HID_WD_DIGITIZER). We route pen packets back
	 * out through the HID_GENERIC device created for interface 1,
	 * so rewrite this one to be of type WACOM_DEVICETYPE_TOUCH.
	 */
	if (features->type == BAMBOO_PAD)
		features->device_type = WACOM_DEVICETYPE_TOUCH;

	if (features->type == REMOTE)
		features->device_type = WACOM_DEVICETYPE_PAD;

	if (features->type == INTUOSP2_BT ||
	    features->type == INTUOSP2S_BT) {
		features->device_type |= WACOM_DEVICETYPE_PEN |
					 WACOM_DEVICETYPE_PAD |
					 WACOM_DEVICETYPE_TOUCH;
		features->quirks |= WACOM_QUIRK_BATTERY;
	}

	if (features->type == INTUOSHT3_BT) {
		features->device_type |= WACOM_DEVICETYPE_PEN |
					 WACOM_DEVICETYPE_PAD;
		features->quirks |= WACOM_QUIRK_BATTERY;
	}

	switch (features->type) {
	case PL:
	case DTU:
	case DTUS:
	case DTUSX:
	case WACOM_21UX2:
	case WACOM_22HD:
	case DTK:
	case WACOM_24HD:
	case WACOM_27QHD:
	case CINTIQ_HYBRID:
	case CINTIQ_COMPANION_2:
	case CINTIQ:
	case WACOM_BEE:
	case WACOM_13HD:
	case WACOM_24HDT:
	case WACOM_27QHDT:
	case TABLETPC:
	case TABLETPCE:
	case TABLETPC2FG:
	case MTSCREEN:
	case MTTPC:
	case MTTPC_B:
		features->device_type |= WACOM_DEVICETYPE_DIRECT;
		break;
	}

	if (wacom->hdev->bus == BUS_BLUETOOTH)
		features->quirks |= WACOM_QUIRK_BATTERY;

	/* quirk for bamboo touch with 2 low res touches */
	if ((features->type == BAMBOO_PT || features->type == BAMBOO_TOUCH) &&
	    features->pktlen == WACOM_PKGLEN_BBTOUCH) {
		features->x_max <<= 5;
		features->y_max <<= 5;
		features->x_fuzz <<= 5;
		features->y_fuzz <<= 5;
		features->quirks |= WACOM_QUIRK_BBTOUCH_LOWRES;
	}

	if (features->type == WIRELESS) {
		if (features->device_type == WACOM_DEVICETYPE_WL_MONITOR) {
			features->quirks |= WACOM_QUIRK_BATTERY;
		}
	}

	if (features->type == REMOTE)
		features->device_type |= WACOM_DEVICETYPE_WL_MONITOR;

	/* HID descriptor for DTK-2451 / DTH-2452 claims to report lots
	 * of things it shouldn't. Lets fix up the damage...
	 */
	if (wacom->hdev->product == 0x382 || wacom->hdev->product == 0x37d) {
		features->quirks &= ~WACOM_QUIRK_TOOLSERIAL;
		__clear_bit(BTN_TOOL_BRUSH, wacom_wac->pen_input->keybit);
		__clear_bit(BTN_TOOL_PENCIL, wacom_wac->pen_input->keybit);
		__clear_bit(BTN_TOOL_AIRBRUSH, wacom_wac->pen_input->keybit);
		__clear_bit(ABS_Z, wacom_wac->pen_input->absbit);
		__clear_bit(ABS_DISTANCE, wacom_wac->pen_input->absbit);
		__clear_bit(ABS_TILT_X, wacom_wac->pen_input->absbit);
		__clear_bit(ABS_TILT_Y, wacom_wac->pen_input->absbit);
		__clear_bit(ABS_WHEEL, wacom_wac->pen_input->absbit);
		__clear_bit(ABS_MISC, wacom_wac->pen_input->absbit);
		__clear_bit(MSC_SERIAL, wacom_wac->pen_input->mscbit);
		__clear_bit(EV_MSC, wacom_wac->pen_input->evbit);
	}
}

int wacom_setup_pen_input_capabilities(struct input_dev *input_dev,
				   struct wacom_wac *wacom_wac)
{
	struct wacom_features *features = &wacom_wac->features;

	if (!(features->device_type & WACOM_DEVICETYPE_PEN))
		return -ENODEV;

	if (features->device_type & WACOM_DEVICETYPE_DIRECT)
		__set_bit(INPUT_PROP_DIRECT, input_dev->propbit);
	else
		__set_bit(INPUT_PROP_POINTER, input_dev->propbit);

	if (features->type == HID_GENERIC) {
		/* setup has already been done; apply otherwise-undetectible quirks */
		input_set_capability(input_dev, EV_KEY, BTN_STYLUS3);
		return 0;
	}

	input_dev->evbit[0] |= BIT_MASK(EV_KEY) | BIT_MASK(EV_ABS);
	__set_bit(BTN_TOUCH, input_dev->keybit);
	__set_bit(ABS_MISC, input_dev->absbit);

	input_set_abs_params(input_dev, ABS_X, 0 + features->offset_left,
			     features->x_max - features->offset_right,
			     features->x_fuzz, 0);
	input_set_abs_params(input_dev, ABS_Y, 0 + features->offset_top,
			     features->y_max - features->offset_bottom,
			     features->y_fuzz, 0);
	input_set_abs_params(input_dev, ABS_PRESSURE, 0,
		features->pressure_max, features->pressure_fuzz, 0);

	/* penabled devices have fixed resolution for each model */
	input_abs_set_res(input_dev, ABS_X, features->x_resolution);
	input_abs_set_res(input_dev, ABS_Y, features->y_resolution);

	switch (features->type) {
	case GRAPHIRE_BT:
		__clear_bit(ABS_MISC, input_dev->absbit);
		/* fall through */

	case WACOM_MO:
	case WACOM_G4:
		input_set_abs_params(input_dev, ABS_DISTANCE, 0,
					      features->distance_max,
					      features->distance_fuzz, 0);
		/* fall through */

	case GRAPHIRE:
		input_set_capability(input_dev, EV_REL, REL_WHEEL);

		__set_bit(BTN_LEFT, input_dev->keybit);
		__set_bit(BTN_RIGHT, input_dev->keybit);
		__set_bit(BTN_MIDDLE, input_dev->keybit);

		__set_bit(BTN_TOOL_RUBBER, input_dev->keybit);
		__set_bit(BTN_TOOL_PEN, input_dev->keybit);
		__set_bit(BTN_TOOL_MOUSE, input_dev->keybit);
		__set_bit(BTN_STYLUS, input_dev->keybit);
		__set_bit(BTN_STYLUS2, input_dev->keybit);
		break;

	case WACOM_27QHD:
	case WACOM_24HD:
	case DTK:
	case WACOM_22HD:
	case WACOM_21UX2:
	case WACOM_BEE:
	case CINTIQ:
	case WACOM_13HD:
	case CINTIQ_HYBRID:
	case CINTIQ_COMPANION_2:
		input_set_abs_params(input_dev, ABS_Z, -900, 899, 0, 0);
		input_abs_set_res(input_dev, ABS_Z, 287);
		wacom_setup_cintiq(wacom_wac);
		break;

	case INTUOS3:
	case INTUOS3L:
	case INTUOS3S:
	case INTUOS4:
	case INTUOS4WL:
	case INTUOS4L:
	case INTUOS4S:
		input_set_abs_params(input_dev, ABS_Z, -900, 899, 0, 0);
		input_abs_set_res(input_dev, ABS_Z, 287);
		/* fall through */

	case INTUOS:
		wacom_setup_intuos(wacom_wac);
		break;

	case INTUOS5:
	case INTUOS5L:
	case INTUOSPM:
	case INTUOSPL:
	case INTUOS5S:
	case INTUOSPS:
	case INTUOSP2_BT:
	case INTUOSP2S_BT:
		input_set_abs_params(input_dev, ABS_DISTANCE, 0,
				      features->distance_max,
				      features->distance_fuzz, 0);

		input_set_abs_params(input_dev, ABS_Z, -900, 899, 0, 0);
		input_abs_set_res(input_dev, ABS_Z, 287);

		wacom_setup_intuos(wacom_wac);
		break;

	case WACOM_24HDT:
	case WACOM_27QHDT:
	case MTSCREEN:
	case MTTPC:
	case MTTPC_B:
	case TABLETPC2FG:
	case TABLETPC:
	case TABLETPCE:
		__clear_bit(ABS_MISC, input_dev->absbit);
		/* fall through */

	case DTUS:
	case DTUSX:
	case PL:
	case DTU:
		__set_bit(BTN_TOOL_PEN, input_dev->keybit);
		__set_bit(BTN_TOOL_RUBBER, input_dev->keybit);
		__set_bit(BTN_STYLUS, input_dev->keybit);
		__set_bit(BTN_STYLUS2, input_dev->keybit);
		break;

	case PTU:
		__set_bit(BTN_STYLUS2, input_dev->keybit);
		/* fall through */

	case PENPARTNER:
		__set_bit(BTN_TOOL_PEN, input_dev->keybit);
		__set_bit(BTN_TOOL_RUBBER, input_dev->keybit);
		__set_bit(BTN_STYLUS, input_dev->keybit);
		break;

	case INTUOSHT:
	case BAMBOO_PT:
	case BAMBOO_PEN:
	case INTUOSHT2:
	case INTUOSHT3_BT:
		if (features->type == INTUOSHT2 ||
		    features->type == INTUOSHT3_BT) {
			wacom_setup_basic_pro_pen(wacom_wac);
		} else {
			__clear_bit(ABS_MISC, input_dev->absbit);
			__set_bit(BTN_TOOL_PEN, input_dev->keybit);
			__set_bit(BTN_TOOL_RUBBER, input_dev->keybit);
			__set_bit(BTN_STYLUS, input_dev->keybit);
			__set_bit(BTN_STYLUS2, input_dev->keybit);
			input_set_abs_params(input_dev, ABS_DISTANCE, 0,
				      features->distance_max,
				      features->distance_fuzz, 0);
		}
		break;
	case BAMBOO_PAD:
		__clear_bit(ABS_MISC, input_dev->absbit);
		break;
	}
	return 0;
}

int wacom_setup_touch_input_capabilities(struct input_dev *input_dev,
					 struct wacom_wac *wacom_wac)
{
	struct wacom_features *features = &wacom_wac->features;

	if (!(features->device_type & WACOM_DEVICETYPE_TOUCH))
		return -ENODEV;

	if (features->device_type & WACOM_DEVICETYPE_DIRECT)
		__set_bit(INPUT_PROP_DIRECT, input_dev->propbit);
	else
		__set_bit(INPUT_PROP_POINTER, input_dev->propbit);

	if (features->type == HID_GENERIC)
		/* setup has already been done */
		return 0;

	input_dev->evbit[0] |= BIT_MASK(EV_KEY) | BIT_MASK(EV_ABS);
	__set_bit(BTN_TOUCH, input_dev->keybit);

	if (features->touch_max == 1) {
		input_set_abs_params(input_dev, ABS_X, 0,
			features->x_max, features->x_fuzz, 0);
		input_set_abs_params(input_dev, ABS_Y, 0,
			features->y_max, features->y_fuzz, 0);
		input_abs_set_res(input_dev, ABS_X,
				  features->x_resolution);
		input_abs_set_res(input_dev, ABS_Y,
				  features->y_resolution);
	}
	else if (features->touch_max > 1) {
		input_set_abs_params(input_dev, ABS_MT_POSITION_X, 0,
			features->x_max, features->x_fuzz, 0);
		input_set_abs_params(input_dev, ABS_MT_POSITION_Y, 0,
			features->y_max, features->y_fuzz, 0);
		input_abs_set_res(input_dev, ABS_MT_POSITION_X,
				  features->x_resolution);
		input_abs_set_res(input_dev, ABS_MT_POSITION_Y,
				  features->y_resolution);
	}

	switch (features->type) {
	case INTUOSP2_BT:
	case INTUOSP2S_BT:
		input_dev->evbit[0] |= BIT_MASK(EV_SW);
		__set_bit(SW_MUTE_DEVICE, input_dev->swbit);

		if (wacom_wac->shared->touch->product == 0x361) {
			input_set_abs_params(input_dev, ABS_MT_POSITION_X,
					     0, 12440, 4, 0);
			input_set_abs_params(input_dev, ABS_MT_POSITION_Y,
					     0, 8640, 4, 0);
		}
		else if (wacom_wac->shared->touch->product == 0x360) {
			input_set_abs_params(input_dev, ABS_MT_POSITION_X,
					     0, 8960, 4, 0);
			input_set_abs_params(input_dev, ABS_MT_POSITION_Y,
					     0, 5920, 4, 0);
		}
		else if (wacom_wac->shared->touch->product == 0x393) {
			input_set_abs_params(input_dev, ABS_MT_POSITION_X,
					     0, 6400, 4, 0);
			input_set_abs_params(input_dev, ABS_MT_POSITION_Y,
					     0, 4000, 4, 0);
		}
		input_abs_set_res(input_dev, ABS_MT_POSITION_X, 40);
		input_abs_set_res(input_dev, ABS_MT_POSITION_Y, 40);

		/* fall through */

	case INTUOS5:
	case INTUOS5L:
	case INTUOSPM:
	case INTUOSPL:
	case INTUOS5S:
	case INTUOSPS:
		input_set_abs_params(input_dev, ABS_MT_TOUCH_MAJOR, 0, features->x_max, 0, 0);
		input_set_abs_params(input_dev, ABS_MT_TOUCH_MINOR, 0, features->y_max, 0, 0);
		input_mt_init_slots(input_dev, features->touch_max, INPUT_MT_POINTER);
		break;

	case WACOM_24HDT:
		input_set_abs_params(input_dev, ABS_MT_TOUCH_MAJOR, 0, features->x_max, 0, 0);
		input_set_abs_params(input_dev, ABS_MT_WIDTH_MAJOR, 0, features->x_max, 0, 0);
		input_set_abs_params(input_dev, ABS_MT_WIDTH_MINOR, 0, features->y_max, 0, 0);
		input_set_abs_params(input_dev, ABS_MT_ORIENTATION, 0, 1, 0, 0);
		/* fall through */

	case WACOM_27QHDT:
		if (wacom_wac->shared->touch->product == 0x32C ||
		    wacom_wac->shared->touch->product == 0xF6) {
			input_dev->evbit[0] |= BIT_MASK(EV_SW);
			__set_bit(SW_MUTE_DEVICE, input_dev->swbit);
			wacom_wac->shared->has_mute_touch_switch = true;
		}
		/* fall through */

	case MTSCREEN:
	case MTTPC:
	case MTTPC_B:
	case TABLETPC2FG:
		input_mt_init_slots(input_dev, features->touch_max, INPUT_MT_DIRECT);
		/*fall through */

	case TABLETPC:
	case TABLETPCE:
		break;

	case INTUOSHT:
	case INTUOSHT2:
		input_dev->evbit[0] |= BIT_MASK(EV_SW);
		__set_bit(SW_MUTE_DEVICE, input_dev->swbit);
		/* fall through */

	case BAMBOO_PT:
	case BAMBOO_TOUCH:
		if (features->pktlen == WACOM_PKGLEN_BBTOUCH3) {
			input_set_abs_params(input_dev,
				     ABS_MT_TOUCH_MAJOR,
				     0, features->x_max, 0, 0);
			input_set_abs_params(input_dev,
				     ABS_MT_TOUCH_MINOR,
				     0, features->y_max, 0, 0);
		}
		input_mt_init_slots(input_dev, features->touch_max, INPUT_MT_POINTER);
		break;

	case BAMBOO_PAD:
		input_mt_init_slots(input_dev, features->touch_max,
				    INPUT_MT_POINTER);
		__set_bit(BTN_LEFT, input_dev->keybit);
		__set_bit(BTN_RIGHT, input_dev->keybit);
		break;
	}
	return 0;
}

static int wacom_numbered_button_to_key(int n)
{
	if (n < 10)
		return BTN_0 + n;
	else if (n < 16)
		return BTN_A + (n-10);
	else if (n < 18)
		return BTN_BASE + (n-16);
	else
		return 0;
}

static void wacom_setup_numbered_buttons(struct input_dev *input_dev,
				int button_count)
{
	int i;

	for (i = 0; i < button_count; i++) {
		int key = wacom_numbered_button_to_key(i);

		if (key)
			__set_bit(key, input_dev->keybit);
	}
}

static void wacom_24hd_update_leds(struct wacom *wacom, int mask, int group)
{
	struct wacom_led *led;
	int i;
	bool updated = false;

	/*
	 * 24HD has LED group 1 to the left and LED group 0 to the right.
	 * So group 0 matches the second half of the buttons and thus the mask
	 * needs to be shifted.
	 */
	if (group == 0)
		mask >>= 8;

	for (i = 0; i < 3; i++) {
		led = wacom_led_find(wacom, group, i);
		if (!led) {
			hid_err(wacom->hdev, "can't find LED %d in group %d\n",
				i, group);
			continue;
		}
		if (!updated && mask & BIT(i)) {
			led->held = true;
			led_trigger_event(&led->trigger, LED_FULL);
		} else {
			led->held = false;
		}
	}
}

static bool wacom_is_led_toggled(struct wacom *wacom, int button_count,
				 int mask, int group)
{
	int group_button;

	/*
	 * 21UX2 has LED group 1 to the left and LED group 0
	 * to the right. We need to reverse the group to match this
	 * historical behavior.
	 */
	if (wacom->wacom_wac.features.type == WACOM_21UX2)
		group = 1 - group;

	group_button = group * (button_count/wacom->led.count);

	if (wacom->wacom_wac.features.type == INTUOSP2_BT)
		group_button = 8;

	return mask & (1 << group_button);
}

static void wacom_update_led(struct wacom *wacom, int button_count, int mask,
			     int group)
{
	struct wacom_led *led, *next_led;
	int cur;
	bool pressed;

	if (wacom->wacom_wac.features.type == WACOM_24HD)
		return wacom_24hd_update_leds(wacom, mask, group);

	pressed = wacom_is_led_toggled(wacom, button_count, mask, group);
	cur = wacom->led.groups[group].select;

	led = wacom_led_find(wacom, group, cur);
	if (!led) {
		hid_err(wacom->hdev, "can't find current LED %d in group %d\n",
			cur, group);
		return;
	}

	if (!pressed) {
		led->held = false;
		return;
	}

	if (led->held && pressed)
		return;

	next_led = wacom_led_next(wacom, led);
	if (!next_led) {
		hid_err(wacom->hdev, "can't find next LED in group %d\n",
			group);
		return;
	}
	if (next_led == led)
		return;

	next_led->held = true;
	led_trigger_event(&next_led->trigger,
			  wacom_leds_brightness_get(next_led));
}

static void wacom_report_numbered_buttons(struct input_dev *input_dev,
				int button_count, int mask)
{
	struct wacom *wacom = input_get_drvdata(input_dev);
	int i;

	for (i = 0; i < wacom->led.count; i++)
		wacom_update_led(wacom,  button_count, mask, i);

	for (i = 0; i < button_count; i++) {
		int key = wacom_numbered_button_to_key(i);

		if (key)
			input_report_key(input_dev, key, mask & (1 << i));
	}
}

int wacom_setup_pad_input_capabilities(struct input_dev *input_dev,
				   struct wacom_wac *wacom_wac)
{
	struct wacom_features *features = &wacom_wac->features;

	if ((features->type == HID_GENERIC) && features->numbered_buttons > 0)
		features->device_type |= WACOM_DEVICETYPE_PAD;

	if (!(features->device_type & WACOM_DEVICETYPE_PAD))
		return -ENODEV;

	if (features->type == REMOTE && input_dev == wacom_wac->pad_input)
		return -ENODEV;

	input_dev->evbit[0] |= BIT_MASK(EV_KEY) | BIT_MASK(EV_ABS);

	/* kept for making legacy xf86-input-wacom working with the wheels */
	__set_bit(ABS_MISC, input_dev->absbit);

	/* kept for making legacy xf86-input-wacom accepting the pad */
	if (!(input_dev->absinfo && (input_dev->absinfo[ABS_X].minimum ||
	      input_dev->absinfo[ABS_X].maximum)))
		input_set_abs_params(input_dev, ABS_X, 0, 1, 0, 0);
	if (!(input_dev->absinfo && (input_dev->absinfo[ABS_Y].minimum ||
	      input_dev->absinfo[ABS_Y].maximum)))
		input_set_abs_params(input_dev, ABS_Y, 0, 1, 0, 0);

	/* kept for making udev and libwacom accepting the pad */
	__set_bit(BTN_STYLUS, input_dev->keybit);

	wacom_setup_numbered_buttons(input_dev, features->numbered_buttons);

	switch (features->type) {

	case CINTIQ_HYBRID:
	case CINTIQ_COMPANION_2:
	case DTK:
	case DTUS:
	case GRAPHIRE_BT:
		break;

	case WACOM_MO:
		__set_bit(BTN_BACK, input_dev->keybit);
		__set_bit(BTN_LEFT, input_dev->keybit);
		__set_bit(BTN_FORWARD, input_dev->keybit);
		__set_bit(BTN_RIGHT, input_dev->keybit);
		input_set_abs_params(input_dev, ABS_WHEEL, 0, 71, 0, 0);
		break;

	case WACOM_G4:
		__set_bit(BTN_BACK, input_dev->keybit);
		__set_bit(BTN_FORWARD, input_dev->keybit);
		input_set_capability(input_dev, EV_REL, REL_WHEEL);
		break;

	case WACOM_24HD:
		__set_bit(KEY_PROG1, input_dev->keybit);
		__set_bit(KEY_PROG2, input_dev->keybit);
		__set_bit(KEY_PROG3, input_dev->keybit);

		__set_bit(KEY_ONSCREEN_KEYBOARD, input_dev->keybit);
		__set_bit(KEY_INFO, input_dev->keybit);

		if (!features->oPid)
			__set_bit(KEY_BUTTONCONFIG, input_dev->keybit);

		input_set_abs_params(input_dev, ABS_WHEEL, 0, 71, 0, 0);
		input_set_abs_params(input_dev, ABS_THROTTLE, 0, 71, 0, 0);
		break;

	case WACOM_27QHD:
		__set_bit(KEY_PROG1, input_dev->keybit);
		__set_bit(KEY_PROG2, input_dev->keybit);
		__set_bit(KEY_PROG3, input_dev->keybit);

		__set_bit(KEY_ONSCREEN_KEYBOARD, input_dev->keybit);
		__set_bit(KEY_BUTTONCONFIG, input_dev->keybit);

		if (!features->oPid)
			__set_bit(KEY_CONTROLPANEL, input_dev->keybit);
		input_set_abs_params(input_dev, ABS_X, -2048, 2048, 0, 0);
		input_abs_set_res(input_dev, ABS_X, 1024); /* points/g */
		input_set_abs_params(input_dev, ABS_Y, -2048, 2048, 0, 0);
		input_abs_set_res(input_dev, ABS_Y, 1024);
		input_set_abs_params(input_dev, ABS_Z, -2048, 2048, 0, 0);
		input_abs_set_res(input_dev, ABS_Z, 1024);
		__set_bit(INPUT_PROP_ACCELEROMETER, input_dev->propbit);
		break;

	case WACOM_22HD:
		__set_bit(KEY_PROG1, input_dev->keybit);
		__set_bit(KEY_PROG2, input_dev->keybit);
		__set_bit(KEY_PROG3, input_dev->keybit);

		__set_bit(KEY_BUTTONCONFIG, input_dev->keybit);
		__set_bit(KEY_INFO, input_dev->keybit);
		/* fall through */

	case WACOM_21UX2:
	case WACOM_BEE:
	case CINTIQ:
		input_set_abs_params(input_dev, ABS_RX, 0, 4096, 0, 0);
		input_set_abs_params(input_dev, ABS_RY, 0, 4096, 0, 0);
		break;

	case WACOM_13HD:
		input_set_abs_params(input_dev, ABS_WHEEL, 0, 71, 0, 0);
		break;

	case INTUOS3:
	case INTUOS3L:
		input_set_abs_params(input_dev, ABS_RY, 0, 4096, 0, 0);
		/* fall through */

	case INTUOS3S:
		input_set_abs_params(input_dev, ABS_RX, 0, 4096, 0, 0);
		break;

	case INTUOS5:
	case INTUOS5L:
	case INTUOSPM:
	case INTUOSPL:
	case INTUOS5S:
	case INTUOSPS:
	case INTUOSP2_BT:
	case INTUOSP2S_BT:
		input_set_abs_params(input_dev, ABS_WHEEL, 0, 71, 0, 0);
		break;

	case INTUOS4WL:
		/*
		 * For Bluetooth devices, the udev rule does not work correctly
		 * for pads unless we add a stylus capability, which forces
		 * ID_INPUT_TABLET to be set.
		 */
		__set_bit(BTN_STYLUS, input_dev->keybit);
		/* fall through */

	case INTUOS4:
	case INTUOS4L:
	case INTUOS4S:
		input_set_abs_params(input_dev, ABS_WHEEL, 0, 71, 0, 0);
		break;

	case INTUOSHT:
	case BAMBOO_PT:
	case BAMBOO_TOUCH:
	case INTUOSHT2:
		__clear_bit(ABS_MISC, input_dev->absbit);

		__set_bit(BTN_LEFT, input_dev->keybit);
		__set_bit(BTN_FORWARD, input_dev->keybit);
		__set_bit(BTN_BACK, input_dev->keybit);
		__set_bit(BTN_RIGHT, input_dev->keybit);

		break;

	case REMOTE:
		input_set_capability(input_dev, EV_MSC, MSC_SERIAL);
		input_set_abs_params(input_dev, ABS_WHEEL, 0, 71, 0, 0);
		break;

	case INTUOSHT3_BT:
	case HID_GENERIC:
		break;

	default:
		/* no pad supported */
		return -ENODEV;
	}
	return 0;
}

static const struct wacom_features wacom_features_0x00 =
	{ "Wacom Penpartner", 5040, 3780, 255, 0,
	  PENPARTNER, WACOM_PENPRTN_RES, WACOM_PENPRTN_RES };
static const struct wacom_features wacom_features_0x10 =
	{ "Wacom Graphire", 10206, 7422, 511, 63,
	  GRAPHIRE, WACOM_GRAPHIRE_RES, WACOM_GRAPHIRE_RES };
static const struct wacom_features wacom_features_0x81 =
	{ "Wacom Graphire BT", 16704, 12064, 511, 32,
	  GRAPHIRE_BT, WACOM_GRAPHIRE_RES, WACOM_GRAPHIRE_RES, 2 };
static const struct wacom_features wacom_features_0x11 =
	{ "Wacom Graphire2 4x5", 10206, 7422, 511, 63,
	  GRAPHIRE, WACOM_GRAPHIRE_RES, WACOM_GRAPHIRE_RES };
static const struct wacom_features wacom_features_0x12 =
	{ "Wacom Graphire2 5x7", 13918, 10206, 511, 63,
	  GRAPHIRE, WACOM_GRAPHIRE_RES, WACOM_GRAPHIRE_RES };
static const struct wacom_features wacom_features_0x13 =
	{ "Wacom Graphire3", 10208, 7424, 511, 63,
	  GRAPHIRE, WACOM_GRAPHIRE_RES, WACOM_GRAPHIRE_RES };
static const struct wacom_features wacom_features_0x14 =
	{ "Wacom Graphire3 6x8", 16704, 12064, 511, 63,
	  GRAPHIRE, WACOM_GRAPHIRE_RES, WACOM_GRAPHIRE_RES };
static const struct wacom_features wacom_features_0x15 =
	{ "Wacom Graphire4 4x5", 10208, 7424, 511, 63,
	  WACOM_G4, WACOM_GRAPHIRE_RES, WACOM_GRAPHIRE_RES };
static const struct wacom_features wacom_features_0x16 =
	{ "Wacom Graphire4 6x8", 16704, 12064, 511, 63,
	  WACOM_G4, WACOM_GRAPHIRE_RES, WACOM_GRAPHIRE_RES };
static const struct wacom_features wacom_features_0x17 =
	{ "Wacom BambooFun 4x5", 14760, 9225, 511, 63,
	  WACOM_MO, WACOM_INTUOS_RES, WACOM_INTUOS_RES };
static const struct wacom_features wacom_features_0x18 =
	{ "Wacom BambooFun 6x8", 21648, 13530, 511, 63,
	  WACOM_MO, WACOM_INTUOS_RES, WACOM_INTUOS_RES };
static const struct wacom_features wacom_features_0x19 =
	{ "Wacom Bamboo1 Medium", 16704, 12064, 511, 63,
	  GRAPHIRE, WACOM_GRAPHIRE_RES, WACOM_GRAPHIRE_RES };
static const struct wacom_features wacom_features_0x60 =
	{ "Wacom Volito", 5104, 3712, 511, 63,
	  GRAPHIRE, WACOM_VOLITO_RES, WACOM_VOLITO_RES };
static const struct wacom_features wacom_features_0x61 =
	{ "Wacom PenStation2", 3250, 2320, 255, 63,
	  GRAPHIRE, WACOM_VOLITO_RES, WACOM_VOLITO_RES };
static const struct wacom_features wacom_features_0x62 =
	{ "Wacom Volito2 4x5", 5104, 3712, 511, 63,
	  GRAPHIRE, WACOM_VOLITO_RES, WACOM_VOLITO_RES };
static const struct wacom_features wacom_features_0x63 =
	{ "Wacom Volito2 2x3", 3248, 2320, 511, 63,
	  GRAPHIRE, WACOM_VOLITO_RES, WACOM_VOLITO_RES };
static const struct wacom_features wacom_features_0x64 =
	{ "Wacom PenPartner2", 3250, 2320, 511, 63,
	  GRAPHIRE, WACOM_VOLITO_RES, WACOM_VOLITO_RES };
static const struct wacom_features wacom_features_0x65 =
	{ "Wacom Bamboo", 14760, 9225, 511, 63,
	  WACOM_MO, WACOM_INTUOS_RES, WACOM_INTUOS_RES };
static const struct wacom_features wacom_features_0x69 =
	{ "Wacom Bamboo1", 5104, 3712, 511, 63,
	  GRAPHIRE, WACOM_PENPRTN_RES, WACOM_PENPRTN_RES };
static const struct wacom_features wacom_features_0x6A =
	{ "Wacom Bamboo1 4x6", 14760, 9225, 1023, 63,
	  GRAPHIRE, WACOM_INTUOS_RES, WACOM_INTUOS_RES };
static const struct wacom_features wacom_features_0x6B =
	{ "Wacom Bamboo1 5x8", 21648, 13530, 1023, 63,
	  GRAPHIRE, WACOM_INTUOS_RES, WACOM_INTUOS_RES };
static const struct wacom_features wacom_features_0x20 =
	{ "Wacom Intuos 4x5", 12700, 10600, 1023, 31,
	  INTUOS, WACOM_INTUOS_RES, WACOM_INTUOS_RES };
static const struct wacom_features wacom_features_0x21 =
	{ "Wacom Intuos 6x8", 20320, 16240, 1023, 31,
	  INTUOS, WACOM_INTUOS_RES, WACOM_INTUOS_RES };
static const struct wacom_features wacom_features_0x22 =
	{ "Wacom Intuos 9x12", 30480, 24060, 1023, 31,
	  INTUOS, WACOM_INTUOS_RES, WACOM_INTUOS_RES };
static const struct wacom_features wacom_features_0x23 =
	{ "Wacom Intuos 12x12", 30480, 31680, 1023, 31,
	  INTUOS, WACOM_INTUOS_RES, WACOM_INTUOS_RES };
static const struct wacom_features wacom_features_0x24 =
	{ "Wacom Intuos 12x18", 45720, 31680, 1023, 31,
	  INTUOS, WACOM_INTUOS_RES, WACOM_INTUOS_RES };
static const struct wacom_features wacom_features_0x30 =
	{ "Wacom PL400", 5408, 4056, 255, 0,
	  PL, WACOM_PL_RES, WACOM_PL_RES };
static const struct wacom_features wacom_features_0x31 =
	{ "Wacom PL500", 6144, 4608, 255, 0,
	  PL, WACOM_PL_RES, WACOM_PL_RES };
static const struct wacom_features wacom_features_0x32 =
	{ "Wacom PL600", 6126, 4604, 255, 0,
	  PL, WACOM_PL_RES, WACOM_PL_RES };
static const struct wacom_features wacom_features_0x33 =
	{ "Wacom PL600SX", 6260, 5016, 255, 0,
	  PL, WACOM_PL_RES, WACOM_PL_RES };
static const struct wacom_features wacom_features_0x34 =
	{ "Wacom PL550", 6144, 4608, 511, 0,
	  PL, WACOM_PL_RES, WACOM_PL_RES };
static const struct wacom_features wacom_features_0x35 =
	{ "Wacom PL800", 7220, 5780, 511, 0,
	  PL, WACOM_PL_RES, WACOM_PL_RES };
static const struct wacom_features wacom_features_0x37 =
	{ "Wacom PL700", 6758, 5406, 511, 0,
	  PL, WACOM_PL_RES, WACOM_PL_RES };
static const struct wacom_features wacom_features_0x38 =
	{ "Wacom PL510", 6282, 4762, 511, 0,
	  PL, WACOM_PL_RES, WACOM_PL_RES };
static const struct wacom_features wacom_features_0x39 =
	{ "Wacom DTU710", 34080, 27660, 511, 0,
	  PL, WACOM_PL_RES, WACOM_PL_RES };
static const struct wacom_features wacom_features_0xC4 =
	{ "Wacom DTF521", 6282, 4762, 511, 0,
	  PL, WACOM_PL_RES, WACOM_PL_RES };
static const struct wacom_features wacom_features_0xC0 =
	{ "Wacom DTF720", 6858, 5506, 511, 0,
	  PL, WACOM_PL_RES, WACOM_PL_RES };
static const struct wacom_features wacom_features_0xC2 =
	{ "Wacom DTF720a", 6858, 5506, 511, 0,
	  PL, WACOM_PL_RES, WACOM_PL_RES };
static const struct wacom_features wacom_features_0x03 =
	{ "Wacom Cintiq Partner", 20480, 15360, 511, 0,
	  PTU, WACOM_PL_RES, WACOM_PL_RES };
static const struct wacom_features wacom_features_0x41 =
	{ "Wacom Intuos2 4x5", 12700, 10600, 1023, 31,
	  INTUOS, WACOM_INTUOS_RES, WACOM_INTUOS_RES };
static const struct wacom_features wacom_features_0x42 =
	{ "Wacom Intuos2 6x8", 20320, 16240, 1023, 31,
	  INTUOS, WACOM_INTUOS_RES, WACOM_INTUOS_RES };
static const struct wacom_features wacom_features_0x43 =
	{ "Wacom Intuos2 9x12", 30480, 24060, 1023, 31,
	  INTUOS, WACOM_INTUOS_RES, WACOM_INTUOS_RES };
static const struct wacom_features wacom_features_0x44 =
	{ "Wacom Intuos2 12x12", 30480, 31680, 1023, 31,
	  INTUOS, WACOM_INTUOS_RES, WACOM_INTUOS_RES };
static const struct wacom_features wacom_features_0x45 =
	{ "Wacom Intuos2 12x18", 45720, 31680, 1023, 31,
	  INTUOS, WACOM_INTUOS_RES, WACOM_INTUOS_RES };
static const struct wacom_features wacom_features_0xB0 =
	{ "Wacom Intuos3 4x5", 25400, 20320, 1023, 63,
	  INTUOS3S, WACOM_INTUOS3_RES, WACOM_INTUOS3_RES, 4 };
static const struct wacom_features wacom_features_0xB1 =
	{ "Wacom Intuos3 6x8", 40640, 30480, 1023, 63,
	  INTUOS3, WACOM_INTUOS3_RES, WACOM_INTUOS3_RES, 8 };
static const struct wacom_features wacom_features_0xB2 =
	{ "Wacom Intuos3 9x12", 60960, 45720, 1023, 63,
	  INTUOS3, WACOM_INTUOS3_RES, WACOM_INTUOS3_RES, 8 };
static const struct wacom_features wacom_features_0xB3 =
	{ "Wacom Intuos3 12x12", 60960, 60960, 1023, 63,
	  INTUOS3L, WACOM_INTUOS3_RES, WACOM_INTUOS3_RES, 8 };
static const struct wacom_features wacom_features_0xB4 =
	{ "Wacom Intuos3 12x19", 97536, 60960, 1023, 63,
	  INTUOS3L, WACOM_INTUOS3_RES, WACOM_INTUOS3_RES, 8 };
static const struct wacom_features wacom_features_0xB5 =
	{ "Wacom Intuos3 6x11", 54204, 31750, 1023, 63,
	  INTUOS3, WACOM_INTUOS3_RES, WACOM_INTUOS3_RES, 8 };
static const struct wacom_features wacom_features_0xB7 =
	{ "Wacom Intuos3 4x6", 31496, 19685, 1023, 63,
	  INTUOS3S, WACOM_INTUOS3_RES, WACOM_INTUOS3_RES, 4 };
static const struct wacom_features wacom_features_0xB8 =
	{ "Wacom Intuos4 4x6", 31496, 19685, 2047, 63,
	  INTUOS4S, WACOM_INTUOS3_RES, WACOM_INTUOS3_RES, 7 };
static const struct wacom_features wacom_features_0xB9 =
	{ "Wacom Intuos4 6x9", 44704, 27940, 2047, 63,
	  INTUOS4, WACOM_INTUOS3_RES, WACOM_INTUOS3_RES, 9 };
static const struct wacom_features wacom_features_0xBA =
	{ "Wacom Intuos4 8x13", 65024, 40640, 2047, 63,
	  INTUOS4L, WACOM_INTUOS3_RES, WACOM_INTUOS3_RES, 9 };
static const struct wacom_features wacom_features_0xBB =
	{ "Wacom Intuos4 12x19", 97536, 60960, 2047, 63,
	  INTUOS4L, WACOM_INTUOS3_RES, WACOM_INTUOS3_RES, 9 };
static const struct wacom_features wacom_features_0xBC =
	{ "Wacom Intuos4 WL", 40640, 25400, 2047, 63,
	  INTUOS4, WACOM_INTUOS3_RES, WACOM_INTUOS3_RES, 9 };
static const struct wacom_features wacom_features_0xBD =
	{ "Wacom Intuos4 WL", 40640, 25400, 2047, 63,
	  INTUOS4WL, WACOM_INTUOS3_RES, WACOM_INTUOS3_RES, 9 };
static const struct wacom_features wacom_features_0x26 =
	{ "Wacom Intuos5 touch S", 31496, 19685, 2047, 63,
	  INTUOS5S, WACOM_INTUOS3_RES, WACOM_INTUOS3_RES, 7, .touch_max = 16 };
static const struct wacom_features wacom_features_0x27 =
	{ "Wacom Intuos5 touch M", 44704, 27940, 2047, 63,
	  INTUOS5, WACOM_INTUOS3_RES, WACOM_INTUOS3_RES, 9, .touch_max = 16 };
static const struct wacom_features wacom_features_0x28 =
	{ "Wacom Intuos5 touch L", 65024, 40640, 2047, 63,
	  INTUOS5L, WACOM_INTUOS3_RES, WACOM_INTUOS3_RES, 9, .touch_max = 16 };
static const struct wacom_features wacom_features_0x29 =
	{ "Wacom Intuos5 S", 31496, 19685, 2047, 63,
	  INTUOS5S, WACOM_INTUOS3_RES, WACOM_INTUOS3_RES, 7 };
static const struct wacom_features wacom_features_0x2A =
	{ "Wacom Intuos5 M", 44704, 27940, 2047, 63,
	  INTUOS5, WACOM_INTUOS3_RES, WACOM_INTUOS3_RES, 9 };
static const struct wacom_features wacom_features_0x314 =
	{ "Wacom Intuos Pro S", 31496, 19685, 2047, 63,
	  INTUOSPS, WACOM_INTUOS3_RES, WACOM_INTUOS3_RES, 7, .touch_max = 16,
	  .check_for_hid_type = true, .hid_type = HID_TYPE_USBNONE };
static const struct wacom_features wacom_features_0x315 =
	{ "Wacom Intuos Pro M", 44704, 27940, 2047, 63,
	  INTUOSPM, WACOM_INTUOS3_RES, WACOM_INTUOS3_RES, 9, .touch_max = 16,
	  .check_for_hid_type = true, .hid_type = HID_TYPE_USBNONE };
static const struct wacom_features wacom_features_0x317 =
	{ "Wacom Intuos Pro L", 65024, 40640, 2047, 63,
	  INTUOSPL, WACOM_INTUOS3_RES, WACOM_INTUOS3_RES, 9, .touch_max = 16,
	  .check_for_hid_type = true, .hid_type = HID_TYPE_USBNONE };
static const struct wacom_features wacom_features_0xF4 =
	{ "Wacom Cintiq 24HD", 104480, 65600, 2047, 63,
	  WACOM_24HD, WACOM_INTUOS3_RES, WACOM_INTUOS3_RES, 16,
	  WACOM_CINTIQ_OFFSET, WACOM_CINTIQ_OFFSET,
	  WACOM_CINTIQ_OFFSET, WACOM_CINTIQ_OFFSET };
static const struct wacom_features wacom_features_0xF8 =
	{ "Wacom Cintiq 24HD touch", 104480, 65600, 2047, 63, /* Pen */
	  WACOM_24HD, WACOM_INTUOS3_RES, WACOM_INTUOS3_RES, 16,
	  WACOM_CINTIQ_OFFSET, WACOM_CINTIQ_OFFSET,
	  WACOM_CINTIQ_OFFSET, WACOM_CINTIQ_OFFSET,
	  .oVid = USB_VENDOR_ID_WACOM, .oPid = 0xf6 };
static const struct wacom_features wacom_features_0xF6 =
	{ "Wacom Cintiq 24HD touch", .type = WACOM_24HDT, /* Touch */
	  .oVid = USB_VENDOR_ID_WACOM, .oPid = 0xf8, .touch_max = 10,
	  .check_for_hid_type = true, .hid_type = HID_TYPE_USBNONE };
static const struct wacom_features wacom_features_0x32A =
	{ "Wacom Cintiq 27QHD", 120140, 67920, 2047, 63,
	  WACOM_27QHD, WACOM_INTUOS3_RES, WACOM_INTUOS3_RES, 0,
	  WACOM_CINTIQ_OFFSET, WACOM_CINTIQ_OFFSET,
	  WACOM_CINTIQ_OFFSET, WACOM_CINTIQ_OFFSET };
static const struct wacom_features wacom_features_0x32B =
	{ "Wacom Cintiq 27QHD touch", 120140, 67920, 2047, 63,
	  WACOM_27QHD, WACOM_INTUOS3_RES, WACOM_INTUOS3_RES, 0,
	  WACOM_CINTIQ_OFFSET, WACOM_CINTIQ_OFFSET,
	  WACOM_CINTIQ_OFFSET, WACOM_CINTIQ_OFFSET,
	  .oVid = USB_VENDOR_ID_WACOM, .oPid = 0x32C };
static const struct wacom_features wacom_features_0x32C =
	{ "Wacom Cintiq 27QHD touch", .type = WACOM_27QHDT,
	  .oVid = USB_VENDOR_ID_WACOM, .oPid = 0x32B, .touch_max = 10 };
static const struct wacom_features wacom_features_0x3F =
	{ "Wacom Cintiq 21UX", 87200, 65600, 1023, 63,
	  CINTIQ, WACOM_INTUOS3_RES, WACOM_INTUOS3_RES, 8 };
static const struct wacom_features wacom_features_0xC5 =
	{ "Wacom Cintiq 20WSX", 86680, 54180, 1023, 63,
	  WACOM_BEE, WACOM_INTUOS3_RES, WACOM_INTUOS3_RES, 10 };
static const struct wacom_features wacom_features_0xC6 =
	{ "Wacom Cintiq 12WX", 53020, 33440, 1023, 63,
	  WACOM_BEE, WACOM_INTUOS3_RES, WACOM_INTUOS3_RES, 10 };
static const struct wacom_features wacom_features_0x304 =
	{ "Wacom Cintiq 13HD", 59552, 33848, 1023, 63,
	  WACOM_13HD, WACOM_INTUOS3_RES, WACOM_INTUOS3_RES, 9,
	  WACOM_CINTIQ_OFFSET, WACOM_CINTIQ_OFFSET,
	  WACOM_CINTIQ_OFFSET, WACOM_CINTIQ_OFFSET };
static const struct wacom_features wacom_features_0x333 =
	{ "Wacom Cintiq 13HD touch", 59552, 33848, 2047, 63,
	  WACOM_13HD, WACOM_INTUOS3_RES, WACOM_INTUOS3_RES, 9,
	  WACOM_CINTIQ_OFFSET, WACOM_CINTIQ_OFFSET,
	  WACOM_CINTIQ_OFFSET, WACOM_CINTIQ_OFFSET,
	  .oVid = USB_VENDOR_ID_WACOM, .oPid = 0x335 };
static const struct wacom_features wacom_features_0x335 =
	{ "Wacom Cintiq 13HD touch", .type = WACOM_24HDT, /* Touch */
	  .oVid = USB_VENDOR_ID_WACOM, .oPid = 0x333, .touch_max = 10,
	  .check_for_hid_type = true, .hid_type = HID_TYPE_USBNONE };
static const struct wacom_features wacom_features_0xC7 =
	{ "Wacom DTU1931", 37832, 30305, 511, 0,
	  PL, WACOM_INTUOS_RES, WACOM_INTUOS_RES };
static const struct wacom_features wacom_features_0xCE =
	{ "Wacom DTU2231", 47864, 27011, 511, 0,
	  DTU, WACOM_INTUOS_RES, WACOM_INTUOS_RES,
	  .check_for_hid_type = true, .hid_type = HID_TYPE_USBMOUSE };
static const struct wacom_features wacom_features_0xF0 =
	{ "Wacom DTU1631", 34623, 19553, 511, 0,
	  DTU, WACOM_INTUOS_RES, WACOM_INTUOS_RES };
static const struct wacom_features wacom_features_0xFB =
	{ "Wacom DTU1031", 22096, 13960, 511, 0,
	  DTUS, WACOM_INTUOS_RES, WACOM_INTUOS_RES, 4,
	  WACOM_DTU_OFFSET, WACOM_DTU_OFFSET,
	  WACOM_DTU_OFFSET, WACOM_DTU_OFFSET };
static const struct wacom_features wacom_features_0x32F =
	{ "Wacom DTU1031X", 22672, 12928, 511, 0,
	  DTUSX, WACOM_INTUOS_RES, WACOM_INTUOS_RES, 0,
	  WACOM_DTU_OFFSET, WACOM_DTU_OFFSET,
	  WACOM_DTU_OFFSET, WACOM_DTU_OFFSET };
static const struct wacom_features wacom_features_0x336 =
	{ "Wacom DTU1141", 23672, 13403, 1023, 0,
	  DTUS, WACOM_INTUOS_RES, WACOM_INTUOS_RES, 4,
	  WACOM_DTU_OFFSET, WACOM_DTU_OFFSET,
	  WACOM_DTU_OFFSET, WACOM_DTU_OFFSET };
static const struct wacom_features wacom_features_0x57 =
	{ "Wacom DTK2241", 95840, 54260, 2047, 63,
	  DTK, WACOM_INTUOS3_RES, WACOM_INTUOS3_RES, 6,
	  WACOM_CINTIQ_OFFSET, WACOM_CINTIQ_OFFSET,
	  WACOM_CINTIQ_OFFSET, WACOM_CINTIQ_OFFSET };
static const struct wacom_features wacom_features_0x59 = /* Pen */
	{ "Wacom DTH2242", 95840, 54260, 2047, 63,
	  DTK, WACOM_INTUOS3_RES, WACOM_INTUOS3_RES, 6,
	  WACOM_CINTIQ_OFFSET, WACOM_CINTIQ_OFFSET,
	  WACOM_CINTIQ_OFFSET, WACOM_CINTIQ_OFFSET,
	  .oVid = USB_VENDOR_ID_WACOM, .oPid = 0x5D };
static const struct wacom_features wacom_features_0x5D = /* Touch */
	{ "Wacom DTH2242",       .type = WACOM_24HDT,
	  .oVid = USB_VENDOR_ID_WACOM, .oPid = 0x59, .touch_max = 10,
	  .check_for_hid_type = true, .hid_type = HID_TYPE_USBNONE };
static const struct wacom_features wacom_features_0xCC =
	{ "Wacom Cintiq 21UX2", 87200, 65600, 2047, 63,
	  WACOM_21UX2, WACOM_INTUOS3_RES, WACOM_INTUOS3_RES, 18,
	  WACOM_CINTIQ_OFFSET, WACOM_CINTIQ_OFFSET,
	  WACOM_CINTIQ_OFFSET, WACOM_CINTIQ_OFFSET };
static const struct wacom_features wacom_features_0xFA =
	{ "Wacom Cintiq 22HD", 95840, 54260, 2047, 63,
	  WACOM_22HD, WACOM_INTUOS3_RES, WACOM_INTUOS3_RES, 18,
	  WACOM_CINTIQ_OFFSET, WACOM_CINTIQ_OFFSET,
	  WACOM_CINTIQ_OFFSET, WACOM_CINTIQ_OFFSET };
static const struct wacom_features wacom_features_0x5B =
	{ "Wacom Cintiq 22HDT", 95840, 54260, 2047, 63,
	  WACOM_22HD, WACOM_INTUOS3_RES, WACOM_INTUOS3_RES, 18,
	  WACOM_CINTIQ_OFFSET, WACOM_CINTIQ_OFFSET,
	  WACOM_CINTIQ_OFFSET, WACOM_CINTIQ_OFFSET,
	  .oVid = USB_VENDOR_ID_WACOM, .oPid = 0x5e };
static const struct wacom_features wacom_features_0x5E =
	{ "Wacom Cintiq 22HDT", .type = WACOM_24HDT,
	  .oVid = USB_VENDOR_ID_WACOM, .oPid = 0x5b, .touch_max = 10,
	  .check_for_hid_type = true, .hid_type = HID_TYPE_USBNONE };
static const struct wacom_features wacom_features_0x90 =
	{ "Wacom ISDv4 90", 26202, 16325, 255, 0,
	  TABLETPC, WACOM_INTUOS_RES, WACOM_INTUOS_RES }; /* Pen-only */
static const struct wacom_features wacom_features_0x93 =
	{ "Wacom ISDv4 93", 26202, 16325, 255, 0,
	  TABLETPC, WACOM_INTUOS_RES, WACOM_INTUOS_RES, .touch_max = 1 };
static const struct wacom_features wacom_features_0x97 =
	{ "Wacom ISDv4 97", 26202, 16325, 511, 0,
	  TABLETPC, WACOM_INTUOS_RES, WACOM_INTUOS_RES }; /* Pen-only */
static const struct wacom_features wacom_features_0x9A =
	{ "Wacom ISDv4 9A", 26202, 16325, 255, 0,
	  TABLETPC, WACOM_INTUOS_RES, WACOM_INTUOS_RES, .touch_max = 1 };
static const struct wacom_features wacom_features_0x9F =
	{ "Wacom ISDv4 9F", 26202, 16325, 255, 0,
	  TABLETPC, WACOM_INTUOS_RES, WACOM_INTUOS_RES, .touch_max = 1 };
static const struct wacom_features wacom_features_0xE2 =
	{ "Wacom ISDv4 E2", 26202, 16325, 255, 0,
	  TABLETPC2FG, WACOM_INTUOS_RES, WACOM_INTUOS_RES, .touch_max = 2 };
static const struct wacom_features wacom_features_0xE3 =
	{ "Wacom ISDv4 E3", 26202, 16325, 255, 0,
	  TABLETPC2FG, WACOM_INTUOS_RES, WACOM_INTUOS_RES, .touch_max = 2 };
static const struct wacom_features wacom_features_0xE5 =
	{ "Wacom ISDv4 E5", 26202, 16325, 255, 0,
	  MTSCREEN, WACOM_INTUOS_RES, WACOM_INTUOS_RES };
static const struct wacom_features wacom_features_0xE6 =
	{ "Wacom ISDv4 E6", 27760, 15694, 255, 0,
	  TABLETPC2FG, WACOM_INTUOS_RES, WACOM_INTUOS_RES, .touch_max = 2 };
static const struct wacom_features wacom_features_0xEC =
	{ "Wacom ISDv4 EC", 25710, 14500, 255, 0,
	  TABLETPC,    WACOM_INTUOS_RES, WACOM_INTUOS_RES }; /* Pen-only */
static const struct wacom_features wacom_features_0xED =
	{ "Wacom ISDv4 ED", 26202, 16325, 255, 0,
	  TABLETPCE, WACOM_INTUOS_RES, WACOM_INTUOS_RES, .touch_max = 1 };
static const struct wacom_features wacom_features_0xEF =
	{ "Wacom ISDv4 EF", 26202, 16325, 255, 0,
	  TABLETPC, WACOM_INTUOS_RES, WACOM_INTUOS_RES }; /* Pen-only */
static const struct wacom_features wacom_features_0x100 =
	{ "Wacom ISDv4 100", 26202, 16325, 255, 0,
	  MTTPC, WACOM_INTUOS_RES, WACOM_INTUOS_RES };
static const struct wacom_features wacom_features_0x101 =
	{ "Wacom ISDv4 101", 26202, 16325, 255, 0,
	  MTTPC, WACOM_INTUOS_RES, WACOM_INTUOS_RES };
static const struct wacom_features wacom_features_0x10D =
	{ "Wacom ISDv4 10D", 26202, 16325, 255, 0,
	  MTTPC, WACOM_INTUOS_RES, WACOM_INTUOS_RES };
static const struct wacom_features wacom_features_0x10E =
	{ "Wacom ISDv4 10E", 27760, 15694, 255, 0,
	  MTTPC, WACOM_INTUOS_RES, WACOM_INTUOS_RES };
static const struct wacom_features wacom_features_0x10F =
	{ "Wacom ISDv4 10F", 27760, 15694, 255, 0,
	  MTTPC, WACOM_INTUOS_RES, WACOM_INTUOS_RES };
static const struct wacom_features wacom_features_0x116 =
	{ "Wacom ISDv4 116", 26202, 16325, 255, 0,
	  TABLETPCE, WACOM_INTUOS_RES, WACOM_INTUOS_RES, .touch_max = 1 };
static const struct wacom_features wacom_features_0x12C =
	{ "Wacom ISDv4 12C", 27848, 15752, 2047, 0,
	  TABLETPC, WACOM_INTUOS_RES, WACOM_INTUOS_RES }; /* Pen-only */
static const struct wacom_features wacom_features_0x4001 =
	{ "Wacom ISDv4 4001", 26202, 16325, 255, 0,
	  MTTPC, WACOM_INTUOS_RES, WACOM_INTUOS_RES };
static const struct wacom_features wacom_features_0x4004 =
	{ "Wacom ISDv4 4004", 11060, 6220, 255, 0,
	  MTTPC_B, WACOM_INTUOS_RES, WACOM_INTUOS_RES };
static const struct wacom_features wacom_features_0x5000 =
	{ "Wacom ISDv4 5000", 27848, 15752, 1023, 0,
	  MTTPC_B, WACOM_INTUOS_RES, WACOM_INTUOS_RES };
static const struct wacom_features wacom_features_0x5002 =
	{ "Wacom ISDv4 5002", 29576, 16724, 1023, 0,
	  MTTPC_B, WACOM_INTUOS_RES, WACOM_INTUOS_RES };
static const struct wacom_features wacom_features_0x47 =
	{ "Wacom Intuos2 6x8", 20320, 16240, 1023, 31,
	  INTUOS, WACOM_INTUOS_RES, WACOM_INTUOS_RES };
static const struct wacom_features wacom_features_0x84 =
	{ "Wacom Wireless Receiver", .type = WIRELESS, .touch_max = 16 };
static const struct wacom_features wacom_features_0xD0 =
	{ "Wacom Bamboo 2FG", 14720, 9200, 1023, 31,
	  BAMBOO_TOUCH, WACOM_INTUOS_RES, WACOM_INTUOS_RES, .touch_max = 2 };
static const struct wacom_features wacom_features_0xD1 =
	{ "Wacom Bamboo 2FG 4x5", 14720, 9200, 1023, 31,
	  BAMBOO_PT, WACOM_INTUOS_RES, WACOM_INTUOS_RES, .touch_max = 2 };
static const struct wacom_features wacom_features_0xD2 =
	{ "Wacom Bamboo Craft", 14720, 9200, 1023, 31,
	  BAMBOO_PT, WACOM_INTUOS_RES, WACOM_INTUOS_RES, .touch_max = 2 };
static const struct wacom_features wacom_features_0xD3 =
	{ "Wacom Bamboo 2FG 6x8", 21648, 13700, 1023, 31,
	  BAMBOO_PT, WACOM_INTUOS_RES, WACOM_INTUOS_RES, .touch_max = 2 };
static const struct wacom_features wacom_features_0xD4 =
	{ "Wacom Bamboo Pen", 14720, 9200, 1023, 31,
	  BAMBOO_PEN, WACOM_INTUOS_RES, WACOM_INTUOS_RES };
static const struct wacom_features wacom_features_0xD5 =
	{ "Wacom Bamboo Pen 6x8", 21648, 13700, 1023, 31,
	  BAMBOO_PEN, WACOM_INTUOS_RES, WACOM_INTUOS_RES };
static const struct wacom_features wacom_features_0xD6 =
	{ "Wacom BambooPT 2FG 4x5", 14720, 9200, 1023, 31,
	  BAMBOO_PT, WACOM_INTUOS_RES, WACOM_INTUOS_RES, .touch_max = 2 };
static const struct wacom_features wacom_features_0xD7 =
	{ "Wacom BambooPT 2FG Small", 14720, 9200, 1023, 31,
	  BAMBOO_PT, WACOM_INTUOS_RES, WACOM_INTUOS_RES, .touch_max = 2 };
static const struct wacom_features wacom_features_0xD8 =
	{ "Wacom Bamboo Comic 2FG", 21648, 13700, 1023, 31,
	  BAMBOO_PT, WACOM_INTUOS_RES, WACOM_INTUOS_RES, .touch_max = 2 };
static const struct wacom_features wacom_features_0xDA =
	{ "Wacom Bamboo 2FG 4x5 SE", 14720, 9200, 1023, 31,
	  BAMBOO_PT, WACOM_INTUOS_RES, WACOM_INTUOS_RES, .touch_max = 2 };
static const struct wacom_features wacom_features_0xDB =
	{ "Wacom Bamboo 2FG 6x8 SE", 21648, 13700, 1023, 31,
	  BAMBOO_PT, WACOM_INTUOS_RES, WACOM_INTUOS_RES, .touch_max = 2 };
static const struct wacom_features wacom_features_0xDD =
        { "Wacom Bamboo Connect", 14720, 9200, 1023, 31,
          BAMBOO_PT, WACOM_INTUOS_RES, WACOM_INTUOS_RES };
static const struct wacom_features wacom_features_0xDE =
        { "Wacom Bamboo 16FG 4x5", 14720, 9200, 1023, 31,
	  BAMBOO_PT, WACOM_INTUOS_RES, WACOM_INTUOS_RES, .touch_max = 16 };
static const struct wacom_features wacom_features_0xDF =
        { "Wacom Bamboo 16FG 6x8", 21648, 13700, 1023, 31,
	  BAMBOO_PT, WACOM_INTUOS_RES, WACOM_INTUOS_RES, .touch_max = 16 };
static const struct wacom_features wacom_features_0x300 =
	{ "Wacom Bamboo One S", 14720, 9225, 1023, 31,
	  BAMBOO_PEN, WACOM_INTUOS_RES, WACOM_INTUOS_RES };
static const struct wacom_features wacom_features_0x301 =
	{ "Wacom Bamboo One M", 21648, 13530, 1023, 31,
	  BAMBOO_PEN, WACOM_INTUOS_RES, WACOM_INTUOS_RES };
static const struct wacom_features wacom_features_0x302 =
	{ "Wacom Intuos PT S", 15200, 9500, 1023, 31,
	  INTUOSHT, WACOM_INTUOS_RES, WACOM_INTUOS_RES, .touch_max = 16,
	  .check_for_hid_type = true, .hid_type = HID_TYPE_USBNONE };
static const struct wacom_features wacom_features_0x303 =
	{ "Wacom Intuos PT M", 21600, 13500, 1023, 31,
	  INTUOSHT, WACOM_INTUOS_RES, WACOM_INTUOS_RES, .touch_max = 16,
	  .check_for_hid_type = true, .hid_type = HID_TYPE_USBNONE };
static const struct wacom_features wacom_features_0x30E =
	{ "Wacom Intuos S", 15200, 9500, 1023, 31,
	  INTUOSHT, WACOM_INTUOS_RES, WACOM_INTUOS_RES,
	  .check_for_hid_type = true, .hid_type = HID_TYPE_USBNONE };
static const struct wacom_features wacom_features_0x6004 =
	{ "ISD-V4", 12800, 8000, 255, 0,
	  TABLETPC, WACOM_INTUOS_RES, WACOM_INTUOS_RES };
static const struct wacom_features wacom_features_0x307 =
	{ "Wacom ISDv5 307", 59552, 33848, 2047, 63,
	  CINTIQ_HYBRID, WACOM_INTUOS3_RES, WACOM_INTUOS3_RES, 9,
	  WACOM_CINTIQ_OFFSET, WACOM_CINTIQ_OFFSET,
	  WACOM_CINTIQ_OFFSET, WACOM_CINTIQ_OFFSET,
	  .oVid = USB_VENDOR_ID_WACOM, .oPid = 0x309 };
static const struct wacom_features wacom_features_0x309 =
	{ "Wacom ISDv5 309", .type = WACOM_24HDT, /* Touch */
	  .oVid = USB_VENDOR_ID_WACOM, .oPid = 0x0307, .touch_max = 10,
	  .check_for_hid_type = true, .hid_type = HID_TYPE_USBNONE };
static const struct wacom_features wacom_features_0x30A =
	{ "Wacom ISDv5 30A", 59552, 33848, 2047, 63,
	  CINTIQ_HYBRID, WACOM_INTUOS3_RES, WACOM_INTUOS3_RES, 9,
	  WACOM_CINTIQ_OFFSET, WACOM_CINTIQ_OFFSET,
	  WACOM_CINTIQ_OFFSET, WACOM_CINTIQ_OFFSET,
	  .oVid = USB_VENDOR_ID_WACOM, .oPid = 0x30C };
static const struct wacom_features wacom_features_0x30C =
	{ "Wacom ISDv5 30C", .type = WACOM_24HDT, /* Touch */
	  .oVid = USB_VENDOR_ID_WACOM, .oPid = 0x30A, .touch_max = 10,
	  .check_for_hid_type = true, .hid_type = HID_TYPE_USBNONE };
static const struct wacom_features wacom_features_0x318 =
	{ "Wacom USB Bamboo PAD", 4095, 4095, /* Touch */
	  .type = BAMBOO_PAD, 35, 48, .touch_max = 4 };
static const struct wacom_features wacom_features_0x319 =
	{ "Wacom Wireless Bamboo PAD", 4095, 4095, /* Touch */
	  .type = BAMBOO_PAD, 35, 48, .touch_max = 4 };
static const struct wacom_features wacom_features_0x325 =
	{ "Wacom ISDv5 325", 59552, 33848, 2047, 63,
	  CINTIQ_COMPANION_2, WACOM_INTUOS3_RES, WACOM_INTUOS3_RES, 11,
	  WACOM_CINTIQ_OFFSET, WACOM_CINTIQ_OFFSET,
	  WACOM_CINTIQ_OFFSET, WACOM_CINTIQ_OFFSET,
	  .oVid = USB_VENDOR_ID_WACOM, .oPid = 0x326 };
static const struct wacom_features wacom_features_0x326 = /* Touch */
	{ "Wacom ISDv5 326", .type = HID_GENERIC, .oVid = USB_VENDOR_ID_WACOM,
	  .oPid = 0x325 };
static const struct wacom_features wacom_features_0x323 =
	{ "Wacom Intuos P M", 21600, 13500, 1023, 31,
	  INTUOSHT, WACOM_INTUOS_RES, WACOM_INTUOS_RES,
	  .check_for_hid_type = true, .hid_type = HID_TYPE_USBNONE };
static const struct wacom_features wacom_features_0x331 =
	{ "Wacom Express Key Remote", .type = REMOTE,
	  .numbered_buttons = 18, .check_for_hid_type = true,
	  .hid_type = HID_TYPE_USBNONE };
static const struct wacom_features wacom_features_0x33B =
	{ "Wacom Intuos S 2", 15200, 9500, 2047, 63,
	  INTUOSHT2, WACOM_INTUOS_RES, WACOM_INTUOS_RES,
	  .check_for_hid_type = true, .hid_type = HID_TYPE_USBNONE };
static const struct wacom_features wacom_features_0x33C =
	{ "Wacom Intuos PT S 2", 15200, 9500, 2047, 63,
	  INTUOSHT2, WACOM_INTUOS_RES, WACOM_INTUOS_RES, .touch_max = 16,
	  .check_for_hid_type = true, .hid_type = HID_TYPE_USBNONE };
static const struct wacom_features wacom_features_0x33D =
	{ "Wacom Intuos P M 2", 21600, 13500, 2047, 63,
	  INTUOSHT2, WACOM_INTUOS_RES, WACOM_INTUOS_RES,
	  .check_for_hid_type = true, .hid_type = HID_TYPE_USBNONE };
static const struct wacom_features wacom_features_0x33E =
	{ "Wacom Intuos PT M 2", 21600, 13500, 2047, 63,
	  INTUOSHT2, WACOM_INTUOS_RES, WACOM_INTUOS_RES, .touch_max = 16,
	  .check_for_hid_type = true, .hid_type = HID_TYPE_USBNONE };
static const struct wacom_features wacom_features_0x343 =
	{ "Wacom DTK1651", 34816, 19759, 1023, 0,
	  DTUS, WACOM_INTUOS_RES, WACOM_INTUOS_RES, 4,
	  WACOM_DTU_OFFSET, WACOM_DTU_OFFSET,
	  WACOM_DTU_OFFSET, WACOM_DTU_OFFSET };
static const struct wacom_features wacom_features_0x360 =
	{ "Wacom Intuos Pro M", 44800, 29600, 8191, 63,
	  INTUOSP2_BT, WACOM_INTUOS3_RES, WACOM_INTUOS3_RES, 9, .touch_max = 10 };
static const struct wacom_features wacom_features_0x361 =
	{ "Wacom Intuos Pro L", 62200, 43200, 8191, 63,
	  INTUOSP2_BT, WACOM_INTUOS3_RES, WACOM_INTUOS3_RES, 9, .touch_max = 10 };
static const struct wacom_features wacom_features_0x377 =
	{ "Wacom Intuos BT S", 15200, 9500, 4095, 63,
	  INTUOSHT3_BT, WACOM_INTUOS_RES, WACOM_INTUOS_RES, 4 };
static const struct wacom_features wacom_features_0x379 =
	{ "Wacom Intuos BT M", 21600, 13500, 4095, 63,
	  INTUOSHT3_BT, WACOM_INTUOS_RES, WACOM_INTUOS_RES, 4 };
static const struct wacom_features wacom_features_0x37A =
	{ "Wacom One by Wacom S", 15200, 9500, 2047, 63,
	  BAMBOO_PEN, WACOM_INTUOS_RES, WACOM_INTUOS_RES };
static const struct wacom_features wacom_features_0x37B =
	{ "Wacom One by Wacom M", 21600, 13500, 2047, 63,
	  BAMBOO_PEN, WACOM_INTUOS_RES, WACOM_INTUOS_RES };
static const struct wacom_features wacom_features_0x393 =
	{ "Wacom Intuos Pro S", 31920, 19950, 8191, 63,
	  INTUOSP2S_BT, WACOM_INTUOS3_RES, WACOM_INTUOS3_RES, 7,
	  .touch_max = 10 };
static const struct wacom_features wacom_features_0x3c6 =
	{ "Wacom Intuos BT S", 15200, 9500, 4095, 63,
	  INTUOSHT3_BT, WACOM_INTUOS_RES, WACOM_INTUOS_RES, 4 };
static const struct wacom_features wacom_features_0x3c8 =
	{ "Wacom Intuos BT M", 21600, 13500, 4095, 63,
	  INTUOSHT3_BT, WACOM_INTUOS_RES, WACOM_INTUOS_RES, 4 };

static const struct wacom_features wacom_features_HID_ANY_ID =
	{ "Wacom HID", .type = HID_GENERIC, .oVid = HID_ANY_ID, .oPid = HID_ANY_ID };

#define USB_DEVICE_WACOM(prod)						\
	HID_DEVICE(BUS_USB, HID_GROUP_WACOM, USB_VENDOR_ID_WACOM, prod),\
	.driver_data = (kernel_ulong_t)&wacom_features_##prod

#define BT_DEVICE_WACOM(prod)						\
	HID_DEVICE(BUS_BLUETOOTH, HID_GROUP_WACOM, USB_VENDOR_ID_WACOM, prod),\
	.driver_data = (kernel_ulong_t)&wacom_features_##prod

#define I2C_DEVICE_WACOM(prod)						\
	HID_DEVICE(BUS_I2C, HID_GROUP_WACOM, USB_VENDOR_ID_WACOM, prod),\
	.driver_data = (kernel_ulong_t)&wacom_features_##prod

#define USB_DEVICE_LENOVO(prod)					\
	HID_USB_DEVICE(USB_VENDOR_ID_LENOVO, prod),			\
	.driver_data = (kernel_ulong_t)&wacom_features_##prod

const struct hid_device_id wacom_ids[] = {
	{ USB_DEVICE_WACOM(0x00) },
	{ USB_DEVICE_WACOM(0x03) },
	{ USB_DEVICE_WACOM(0x10) },
	{ USB_DEVICE_WACOM(0x11) },
	{ USB_DEVICE_WACOM(0x12) },
	{ USB_DEVICE_WACOM(0x13) },
	{ USB_DEVICE_WACOM(0x14) },
	{ USB_DEVICE_WACOM(0x15) },
	{ USB_DEVICE_WACOM(0x16) },
	{ USB_DEVICE_WACOM(0x17) },
	{ USB_DEVICE_WACOM(0x18) },
	{ USB_DEVICE_WACOM(0x19) },
	{ USB_DEVICE_WACOM(0x20) },
	{ USB_DEVICE_WACOM(0x21) },
	{ USB_DEVICE_WACOM(0x22) },
	{ USB_DEVICE_WACOM(0x23) },
	{ USB_DEVICE_WACOM(0x24) },
	{ USB_DEVICE_WACOM(0x26) },
	{ USB_DEVICE_WACOM(0x27) },
	{ USB_DEVICE_WACOM(0x28) },
	{ USB_DEVICE_WACOM(0x29) },
	{ USB_DEVICE_WACOM(0x2A) },
	{ USB_DEVICE_WACOM(0x30) },
	{ USB_DEVICE_WACOM(0x31) },
	{ USB_DEVICE_WACOM(0x32) },
	{ USB_DEVICE_WACOM(0x33) },
	{ USB_DEVICE_WACOM(0x34) },
	{ USB_DEVICE_WACOM(0x35) },
	{ USB_DEVICE_WACOM(0x37) },
	{ USB_DEVICE_WACOM(0x38) },
	{ USB_DEVICE_WACOM(0x39) },
	{ USB_DEVICE_WACOM(0x3F) },
	{ USB_DEVICE_WACOM(0x41) },
	{ USB_DEVICE_WACOM(0x42) },
	{ USB_DEVICE_WACOM(0x43) },
	{ USB_DEVICE_WACOM(0x44) },
	{ USB_DEVICE_WACOM(0x45) },
	{ USB_DEVICE_WACOM(0x47) },
	{ USB_DEVICE_WACOM(0x57) },
	{ USB_DEVICE_WACOM(0x59) },
	{ USB_DEVICE_WACOM(0x5B) },
	{ USB_DEVICE_WACOM(0x5D) },
	{ USB_DEVICE_WACOM(0x5E) },
	{ USB_DEVICE_WACOM(0x60) },
	{ USB_DEVICE_WACOM(0x61) },
	{ USB_DEVICE_WACOM(0x62) },
	{ USB_DEVICE_WACOM(0x63) },
	{ USB_DEVICE_WACOM(0x64) },
	{ USB_DEVICE_WACOM(0x65) },
	{ USB_DEVICE_WACOM(0x69) },
	{ USB_DEVICE_WACOM(0x6A) },
	{ USB_DEVICE_WACOM(0x6B) },
	{ BT_DEVICE_WACOM(0x81) },
	{ USB_DEVICE_WACOM(0x84) },
	{ USB_DEVICE_WACOM(0x90) },
	{ USB_DEVICE_WACOM(0x93) },
	{ USB_DEVICE_WACOM(0x97) },
	{ USB_DEVICE_WACOM(0x9A) },
	{ USB_DEVICE_WACOM(0x9F) },
	{ USB_DEVICE_WACOM(0xB0) },
	{ USB_DEVICE_WACOM(0xB1) },
	{ USB_DEVICE_WACOM(0xB2) },
	{ USB_DEVICE_WACOM(0xB3) },
	{ USB_DEVICE_WACOM(0xB4) },
	{ USB_DEVICE_WACOM(0xB5) },
	{ USB_DEVICE_WACOM(0xB7) },
	{ USB_DEVICE_WACOM(0xB8) },
	{ USB_DEVICE_WACOM(0xB9) },
	{ USB_DEVICE_WACOM(0xBA) },
	{ USB_DEVICE_WACOM(0xBB) },
	{ USB_DEVICE_WACOM(0xBC) },
	{ BT_DEVICE_WACOM(0xBD) },
	{ USB_DEVICE_WACOM(0xC0) },
	{ USB_DEVICE_WACOM(0xC2) },
	{ USB_DEVICE_WACOM(0xC4) },
	{ USB_DEVICE_WACOM(0xC5) },
	{ USB_DEVICE_WACOM(0xC6) },
	{ USB_DEVICE_WACOM(0xC7) },
	{ USB_DEVICE_WACOM(0xCC) },
	{ USB_DEVICE_WACOM(0xCE) },
	{ USB_DEVICE_WACOM(0xD0) },
	{ USB_DEVICE_WACOM(0xD1) },
	{ USB_DEVICE_WACOM(0xD2) },
	{ USB_DEVICE_WACOM(0xD3) },
	{ USB_DEVICE_WACOM(0xD4) },
	{ USB_DEVICE_WACOM(0xD5) },
	{ USB_DEVICE_WACOM(0xD6) },
	{ USB_DEVICE_WACOM(0xD7) },
	{ USB_DEVICE_WACOM(0xD8) },
	{ USB_DEVICE_WACOM(0xDA) },
	{ USB_DEVICE_WACOM(0xDB) },
	{ USB_DEVICE_WACOM(0xDD) },
	{ USB_DEVICE_WACOM(0xDE) },
	{ USB_DEVICE_WACOM(0xDF) },
	{ USB_DEVICE_WACOM(0xE2) },
	{ USB_DEVICE_WACOM(0xE3) },
	{ USB_DEVICE_WACOM(0xE5) },
	{ USB_DEVICE_WACOM(0xE6) },
	{ USB_DEVICE_WACOM(0xEC) },
	{ USB_DEVICE_WACOM(0xED) },
	{ USB_DEVICE_WACOM(0xEF) },
	{ USB_DEVICE_WACOM(0xF0) },
	{ USB_DEVICE_WACOM(0xF4) },
	{ USB_DEVICE_WACOM(0xF6) },
	{ USB_DEVICE_WACOM(0xF8) },
	{ USB_DEVICE_WACOM(0xFA) },
	{ USB_DEVICE_WACOM(0xFB) },
	{ USB_DEVICE_WACOM(0x100) },
	{ USB_DEVICE_WACOM(0x101) },
	{ USB_DEVICE_WACOM(0x10D) },
	{ USB_DEVICE_WACOM(0x10E) },
	{ USB_DEVICE_WACOM(0x10F) },
	{ USB_DEVICE_WACOM(0x116) },
	{ USB_DEVICE_WACOM(0x12C) },
	{ USB_DEVICE_WACOM(0x300) },
	{ USB_DEVICE_WACOM(0x301) },
	{ USB_DEVICE_WACOM(0x302) },
	{ USB_DEVICE_WACOM(0x303) },
	{ USB_DEVICE_WACOM(0x304) },
	{ USB_DEVICE_WACOM(0x307) },
	{ USB_DEVICE_WACOM(0x309) },
	{ USB_DEVICE_WACOM(0x30A) },
	{ USB_DEVICE_WACOM(0x30C) },
	{ USB_DEVICE_WACOM(0x30E) },
	{ USB_DEVICE_WACOM(0x314) },
	{ USB_DEVICE_WACOM(0x315) },
	{ USB_DEVICE_WACOM(0x317) },
	{ USB_DEVICE_WACOM(0x318) },
	{ USB_DEVICE_WACOM(0x319) },
	{ USB_DEVICE_WACOM(0x323) },
	{ USB_DEVICE_WACOM(0x325) },
	{ USB_DEVICE_WACOM(0x326) },
	{ USB_DEVICE_WACOM(0x32A) },
	{ USB_DEVICE_WACOM(0x32B) },
	{ USB_DEVICE_WACOM(0x32C) },
	{ USB_DEVICE_WACOM(0x32F) },
	{ USB_DEVICE_WACOM(0x331) },
	{ USB_DEVICE_WACOM(0x333) },
	{ USB_DEVICE_WACOM(0x335) },
	{ USB_DEVICE_WACOM(0x336) },
	{ USB_DEVICE_WACOM(0x33B) },
	{ USB_DEVICE_WACOM(0x33C) },
	{ USB_DEVICE_WACOM(0x33D) },
	{ USB_DEVICE_WACOM(0x33E) },
	{ USB_DEVICE_WACOM(0x343) },
	{ BT_DEVICE_WACOM(0x360) },
	{ BT_DEVICE_WACOM(0x361) },
	{ BT_DEVICE_WACOM(0x377) },
	{ BT_DEVICE_WACOM(0x379) },
	{ USB_DEVICE_WACOM(0x37A) },
	{ USB_DEVICE_WACOM(0x37B) },
	{ BT_DEVICE_WACOM(0x393) },
	{ BT_DEVICE_WACOM(0x3c6) },
	{ BT_DEVICE_WACOM(0x3c8) },
	{ USB_DEVICE_WACOM(0x4001) },
	{ USB_DEVICE_WACOM(0x4004) },
	{ USB_DEVICE_WACOM(0x5000) },
	{ USB_DEVICE_WACOM(0x5002) },
	{ USB_DEVICE_LENOVO(0x6004) },

	{ USB_DEVICE_WACOM(HID_ANY_ID) },
	{ I2C_DEVICE_WACOM(HID_ANY_ID) },
	{ BT_DEVICE_WACOM(HID_ANY_ID) },
	{ }
};
MODULE_DEVICE_TABLE(hid, wacom_ids);<|MERGE_RESOLUTION|>--- conflicted
+++ resolved
@@ -2631,11 +2631,9 @@
 	struct hid_data* hid_data = &wacom_wac->hid_data;
 	int i;
 
-<<<<<<< HEAD
 	wacom_wac->is_invalid_bt_frame = false;
-=======
+
 	hid_data->confidence = true;
->>>>>>> c01d4d1b
 
 	for (i = 0; i < report->maxfield; i++) {
 		struct hid_field *field = report->field[i];
