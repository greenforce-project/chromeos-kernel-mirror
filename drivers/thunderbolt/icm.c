// SPDX-License-Identifier: GPL-2.0
/*
 * Internal Thunderbolt Connection Manager. This is a firmware running on
 * the Thunderbolt host controller performing most of the low-level
 * handling.
 *
 * Copyright (C) 2017, Intel Corporation
 * Authors: Michael Jamet <michael.jamet@intel.com>
 *          Mika Westerberg <mika.westerberg@linux.intel.com>
 */

#include <linux/delay.h>
#include <linux/mutex.h>
#include <linux/moduleparam.h>
#include <linux/pci.h>
#include <linux/pm_runtime.h>
#include <linux/platform_data/x86/apple.h>
#include <linux/sizes.h>
#include <linux/slab.h>
#include <linux/workqueue.h>

#include "ctl.h"
#include "nhi_regs.h"
#include "tb.h"

#define PCIE2CIO_CMD			0x30
#define PCIE2CIO_CMD_TIMEOUT		BIT(31)
#define PCIE2CIO_CMD_START		BIT(30)
#define PCIE2CIO_CMD_WRITE		BIT(21)
#define PCIE2CIO_CMD_CS_MASK		GENMASK(20, 19)
#define PCIE2CIO_CMD_CS_SHIFT		19
#define PCIE2CIO_CMD_PORT_MASK		GENMASK(18, 13)
#define PCIE2CIO_CMD_PORT_SHIFT		13

#define PCIE2CIO_WRDATA			0x34
#define PCIE2CIO_RDDATA			0x38

#define PHY_PORT_CS1			0x37
#define PHY_PORT_CS1_LINK_DISABLE	BIT(14)
#define PHY_PORT_CS1_LINK_STATE_MASK	GENMASK(29, 26)
#define PHY_PORT_CS1_LINK_STATE_SHIFT	26

#define ICM_TIMEOUT			5000	/* ms */
#define ICM_APPROVE_TIMEOUT		10000	/* ms */
#define ICM_MAX_LINK			4

static bool start_icm;
module_param(start_icm, bool, 0444);
MODULE_PARM_DESC(start_icm, "start ICM firmware if it is not running (default: false)");

/**
 * struct usb4_switch_nvm_auth - Holds USB4 NVM_AUTH status
 * @reply: Reply from ICM firmware is placed here
 * @request: Request that is sent to ICM firmware
 * @icm: Pointer to ICM private data
 */
struct usb4_switch_nvm_auth {
	struct icm_usb4_switch_op_response reply;
	struct icm_usb4_switch_op request;
	struct icm *icm;
};

/**
 * struct icm - Internal connection manager private data
 * @request_lock: Makes sure only one message is send to ICM at time
 * @rescan_work: Work used to rescan the surviving switches after resume
 * @upstream_port: Pointer to the PCIe upstream port this host
 *		   controller is connected. This is only set for systems
 *		   where ICM needs to be started manually
 * @vnd_cap: Vendor defined capability where PCIe2CIO mailbox resides
 *	     (only set when @upstream_port is not %NULL)
 * @safe_mode: ICM is in safe mode
 * @max_boot_acl: Maximum number of preboot ACL entries (%0 if not supported)
 * @rpm: Does the controller support runtime PM (RTD3)
 * @can_upgrade_nvm: Can the NVM firmware be upgrade on this controller
 * @proto_version: Firmware protocol version
 * @last_nvm_auth: Last USB4 router NVM_AUTH result (or %NULL if not set)
 * @veto: Is RTD3 veto in effect
 * @is_supported: Checks if we can support ICM on this controller
 * @cio_reset: Trigger CIO reset
 * @get_mode: Read and return the ICM firmware mode (optional)
 * @get_route: Find a route string for given switch
 * @save_devices: Ask ICM to save devices to ACL when suspending (optional)
 * @driver_ready: Send driver ready message to ICM
 * @set_uuid: Set UUID for the root switch (optional)
 * @device_connected: Handle device connected ICM message
 * @device_disconnected: Handle device disconnected ICM message
 * @xdomain_connected: Handle XDomain connected ICM message
 * @xdomain_disconnected: Handle XDomain disconnected ICM message
 * @rtd3_veto: Handle RTD3 veto notification ICM message
 */
struct icm {
	struct mutex request_lock;
	struct delayed_work rescan_work;
	struct pci_dev *upstream_port;
	int vnd_cap;
	bool safe_mode;
	size_t max_boot_acl;
	bool rpm;
	bool can_upgrade_nvm;
	u8 proto_version;
	struct usb4_switch_nvm_auth *last_nvm_auth;
	bool veto;
	bool (*is_supported)(struct tb *tb);
	int (*cio_reset)(struct tb *tb);
	int (*get_mode)(struct tb *tb);
	int (*get_route)(struct tb *tb, u8 link, u8 depth, u64 *route);
	void (*save_devices)(struct tb *tb);
	int (*driver_ready)(struct tb *tb,
			    enum tb_security_level *security_level,
			    u8 *proto_version, size_t *nboot_acl, bool *rpm);
	void (*set_uuid)(struct tb *tb);
	void (*device_connected)(struct tb *tb,
				 const struct icm_pkg_header *hdr);
	void (*device_disconnected)(struct tb *tb,
				    const struct icm_pkg_header *hdr);
	void (*xdomain_connected)(struct tb *tb,
				  const struct icm_pkg_header *hdr);
	void (*xdomain_disconnected)(struct tb *tb,
				     const struct icm_pkg_header *hdr);
	void (*rtd3_veto)(struct tb *tb, const struct icm_pkg_header *hdr);
};

struct icm_notification {
	struct work_struct work;
	struct icm_pkg_header *pkg;
	struct tb *tb;
};

struct ep_name_entry {
	u8 len;
	u8 type;
	u8 data[];
};

#define EP_NAME_INTEL_VSS	0x10

/* Intel Vendor specific structure */
struct intel_vss {
	u16 vendor;
	u16 model;
	u8 mc;
	u8 flags;
	u16 pci_devid;
	u32 nvm_version;
};

#define INTEL_VSS_FLAGS_RTD3	BIT(0)

static const struct intel_vss *parse_intel_vss(const void *ep_name, size_t size)
{
	const void *end = ep_name + size;

	while (ep_name < end) {
		const struct ep_name_entry *ep = ep_name;

		if (!ep->len)
			break;
		if (ep_name + ep->len > end)
			break;

		if (ep->type == EP_NAME_INTEL_VSS)
			return (const struct intel_vss *)ep->data;

		ep_name += ep->len;
	}

	return NULL;
}

static bool intel_vss_is_rtd3(const void *ep_name, size_t size)
{
	const struct intel_vss *vss;

	vss = parse_intel_vss(ep_name, size);
	if (vss)
		return !!(vss->flags & INTEL_VSS_FLAGS_RTD3);

	return false;
}

static inline struct tb *icm_to_tb(struct icm *icm)
{
	return ((void *)icm - sizeof(struct tb));
}

static inline u8 phy_port_from_route(u64 route, u8 depth)
{
	u8 link;

	link = depth ? route >> ((depth - 1) * 8) : route;
	return tb_phy_port_from_link(link);
}

static inline u8 dual_link_from_link(u8 link)
{
	return link ? ((link - 1) ^ 0x01) + 1 : 0;
}

static inline u64 get_route(u32 route_hi, u32 route_lo)
{
	return (u64)route_hi << 32 | route_lo;
}

static inline u64 get_parent_route(u64 route)
{
	int depth = tb_route_length(route);
	return depth ? route & ~(0xffULL << (depth - 1) * TB_ROUTE_SHIFT) : 0;
}

static int pci2cio_wait_completion(struct icm *icm, unsigned long timeout_msec)
{
	unsigned long end = jiffies + msecs_to_jiffies(timeout_msec);
	u32 cmd;

	do {
		pci_read_config_dword(icm->upstream_port,
				      icm->vnd_cap + PCIE2CIO_CMD, &cmd);
		if (!(cmd & PCIE2CIO_CMD_START)) {
			if (cmd & PCIE2CIO_CMD_TIMEOUT)
				break;
			return 0;
		}

		msleep(50);
	} while (time_before(jiffies, end));

	return -ETIMEDOUT;
}

static int pcie2cio_read(struct icm *icm, enum tb_cfg_space cs,
			 unsigned int port, unsigned int index, u32 *data)
{
	struct pci_dev *pdev = icm->upstream_port;
	int ret, vnd_cap = icm->vnd_cap;
	u32 cmd;

	cmd = index;
	cmd |= (port << PCIE2CIO_CMD_PORT_SHIFT) & PCIE2CIO_CMD_PORT_MASK;
	cmd |= (cs << PCIE2CIO_CMD_CS_SHIFT) & PCIE2CIO_CMD_CS_MASK;
	cmd |= PCIE2CIO_CMD_START;
	pci_write_config_dword(pdev, vnd_cap + PCIE2CIO_CMD, cmd);

	ret = pci2cio_wait_completion(icm, 5000);
	if (ret)
		return ret;

	pci_read_config_dword(pdev, vnd_cap + PCIE2CIO_RDDATA, data);
	return 0;
}

static int pcie2cio_write(struct icm *icm, enum tb_cfg_space cs,
			  unsigned int port, unsigned int index, u32 data)
{
	struct pci_dev *pdev = icm->upstream_port;
	int vnd_cap = icm->vnd_cap;
	u32 cmd;

	pci_write_config_dword(pdev, vnd_cap + PCIE2CIO_WRDATA, data);

	cmd = index;
	cmd |= (port << PCIE2CIO_CMD_PORT_SHIFT) & PCIE2CIO_CMD_PORT_MASK;
	cmd |= (cs << PCIE2CIO_CMD_CS_SHIFT) & PCIE2CIO_CMD_CS_MASK;
	cmd |= PCIE2CIO_CMD_WRITE | PCIE2CIO_CMD_START;
	pci_write_config_dword(pdev, vnd_cap + PCIE2CIO_CMD, cmd);

	return pci2cio_wait_completion(icm, 5000);
}

static bool icm_match(const struct tb_cfg_request *req,
		      const struct ctl_pkg *pkg)
{
	const struct icm_pkg_header *res_hdr = pkg->buffer;
	const struct icm_pkg_header *req_hdr = req->request;

	if (pkg->frame.eof != req->response_type)
		return false;
	if (res_hdr->code != req_hdr->code)
		return false;

	return true;
}

static bool icm_copy(struct tb_cfg_request *req, const struct ctl_pkg *pkg)
{
	const struct icm_pkg_header *hdr = pkg->buffer;

	if (hdr->packet_id < req->npackets) {
		size_t offset = hdr->packet_id * req->response_size;

		memcpy(req->response + offset, pkg->buffer, req->response_size);
	}

	return hdr->packet_id == hdr->total_packets - 1;
}

static int icm_request(struct tb *tb, const void *request, size_t request_size,
		       void *response, size_t response_size, size_t npackets,
		       unsigned int timeout_msec)
{
	struct icm *icm = tb_priv(tb);
	int retries = 3;

	do {
		struct tb_cfg_request *req;
		struct tb_cfg_result res;

		req = tb_cfg_request_alloc();
		if (!req)
			return -ENOMEM;

		req->match = icm_match;
		req->copy = icm_copy;
		req->request = request;
		req->request_size = request_size;
		req->request_type = TB_CFG_PKG_ICM_CMD;
		req->response = response;
		req->npackets = npackets;
		req->response_size = response_size;
		req->response_type = TB_CFG_PKG_ICM_RESP;

		mutex_lock(&icm->request_lock);
		res = tb_cfg_request_sync(tb->ctl, req, timeout_msec);
		mutex_unlock(&icm->request_lock);

		tb_cfg_request_put(req);

		if (res.err != -ETIMEDOUT)
			return res.err == 1 ? -EIO : res.err;

		usleep_range(20, 50);
	} while (retries--);

	return -ETIMEDOUT;
}

/*
 * If rescan is queued to run (we are resuming), postpone it to give the
 * firmware some more time to send device connected notifications for next
 * devices in the chain.
 */
static void icm_postpone_rescan(struct tb *tb)
{
	struct icm *icm = tb_priv(tb);

	if (delayed_work_pending(&icm->rescan_work))
		mod_delayed_work(tb->wq, &icm->rescan_work,
				 msecs_to_jiffies(500));
}

static void icm_veto_begin(struct tb *tb)
{
	struct icm *icm = tb_priv(tb);

	if (!icm->veto) {
		icm->veto = true;
		/* Keep the domain powered while veto is in effect */
		pm_runtime_get(&tb->dev);
	}
}

static void icm_veto_end(struct tb *tb)
{
	struct icm *icm = tb_priv(tb);

	if (icm->veto) {
		icm->veto = false;
		/* Allow the domain suspend now */
		pm_runtime_mark_last_busy(&tb->dev);
		pm_runtime_put_autosuspend(&tb->dev);
	}
}

static bool icm_firmware_running(const struct tb_nhi *nhi)
{
	u32 val;

	val = ioread32(nhi->iobase + REG_FW_STS);
	return !!(val & REG_FW_STS_ICM_EN);
}

static bool icm_fr_is_supported(struct tb *tb)
{
	return !x86_apple_machine;
}

static inline int icm_fr_get_switch_index(u32 port)
{
	int index;

	if ((port & ICM_PORT_TYPE_MASK) != TB_TYPE_PORT)
		return 0;

	index = port >> ICM_PORT_INDEX_SHIFT;
	return index != 0xff ? index : 0;
}

static int icm_fr_get_route(struct tb *tb, u8 link, u8 depth, u64 *route)
{
	struct icm_fr_pkg_get_topology_response *switches, *sw;
	struct icm_fr_pkg_get_topology request = {
		.hdr = { .code = ICM_GET_TOPOLOGY },
	};
	size_t npackets = ICM_GET_TOPOLOGY_PACKETS;
	int ret, index;
	u8 i;

	switches = kcalloc(npackets, sizeof(*switches), GFP_KERNEL);
	if (!switches)
		return -ENOMEM;

	ret = icm_request(tb, &request, sizeof(request), switches,
			  sizeof(*switches), npackets, ICM_TIMEOUT);
	if (ret)
		goto err_free;

	sw = &switches[0];
	index = icm_fr_get_switch_index(sw->ports[link]);
	if (!index) {
		ret = -ENODEV;
		goto err_free;
	}

	sw = &switches[index];
	for (i = 1; i < depth; i++) {
		unsigned int j;

		if (!(sw->first_data & ICM_SWITCH_USED)) {
			ret = -ENODEV;
			goto err_free;
		}

		for (j = 0; j < ARRAY_SIZE(sw->ports); j++) {
			index = icm_fr_get_switch_index(sw->ports[j]);
			if (index > sw->switch_index) {
				sw = &switches[index];
				break;
			}
		}
	}

	*route = get_route(sw->route_hi, sw->route_lo);

err_free:
	kfree(switches);
	return ret;
}

static void icm_fr_save_devices(struct tb *tb)
{
	nhi_mailbox_cmd(tb->nhi, NHI_MAILBOX_SAVE_DEVS, 0);
}

static int
icm_fr_driver_ready(struct tb *tb, enum tb_security_level *security_level,
		    u8 *proto_version, size_t *nboot_acl, bool *rpm)
{
	struct icm_fr_pkg_driver_ready_response reply;
	struct icm_pkg_driver_ready request = {
		.hdr.code = ICM_DRIVER_READY,
	};
	int ret;

	memset(&reply, 0, sizeof(reply));
	ret = icm_request(tb, &request, sizeof(request), &reply, sizeof(reply),
			  1, ICM_TIMEOUT);
	if (ret)
		return ret;

	if (security_level)
		*security_level = reply.security_level & ICM_FR_SLEVEL_MASK;

	return 0;
}

static int icm_fr_approve_switch(struct tb *tb, struct tb_switch *sw)
{
	struct icm_fr_pkg_approve_device request;
	struct icm_fr_pkg_approve_device reply;
	int ret;

	memset(&request, 0, sizeof(request));
	memcpy(&request.ep_uuid, sw->uuid, sizeof(request.ep_uuid));
	request.hdr.code = ICM_APPROVE_DEVICE;
	request.connection_id = sw->connection_id;
	request.connection_key = sw->connection_key;

	memset(&reply, 0, sizeof(reply));
	/* Use larger timeout as establishing tunnels can take some time */
	ret = icm_request(tb, &request, sizeof(request), &reply, sizeof(reply),
			  1, ICM_APPROVE_TIMEOUT);
	if (ret)
		return ret;

	if (reply.hdr.flags & ICM_FLAGS_ERROR) {
		tb_warn(tb, "PCIe tunnel creation failed\n");
		return -EIO;
	}

	return 0;
}

static int icm_fr_add_switch_key(struct tb *tb, struct tb_switch *sw)
{
	struct icm_fr_pkg_add_device_key request;
	struct icm_fr_pkg_add_device_key_response reply;
	int ret;

	memset(&request, 0, sizeof(request));
	memcpy(&request.ep_uuid, sw->uuid, sizeof(request.ep_uuid));
	request.hdr.code = ICM_ADD_DEVICE_KEY;
	request.connection_id = sw->connection_id;
	request.connection_key = sw->connection_key;
	memcpy(request.key, sw->key, TB_SWITCH_KEY_SIZE);

	memset(&reply, 0, sizeof(reply));
	ret = icm_request(tb, &request, sizeof(request), &reply, sizeof(reply),
			  1, ICM_TIMEOUT);
	if (ret)
		return ret;

	if (reply.hdr.flags & ICM_FLAGS_ERROR) {
		tb_warn(tb, "Adding key to switch failed\n");
		return -EIO;
	}

	return 0;
}

static int icm_fr_challenge_switch_key(struct tb *tb, struct tb_switch *sw,
				       const u8 *challenge, u8 *response)
{
	struct icm_fr_pkg_challenge_device request;
	struct icm_fr_pkg_challenge_device_response reply;
	int ret;

	memset(&request, 0, sizeof(request));
	memcpy(&request.ep_uuid, sw->uuid, sizeof(request.ep_uuid));
	request.hdr.code = ICM_CHALLENGE_DEVICE;
	request.connection_id = sw->connection_id;
	request.connection_key = sw->connection_key;
	memcpy(request.challenge, challenge, TB_SWITCH_KEY_SIZE);

	memset(&reply, 0, sizeof(reply));
	ret = icm_request(tb, &request, sizeof(request), &reply, sizeof(reply),
			  1, ICM_TIMEOUT);
	if (ret)
		return ret;

	if (reply.hdr.flags & ICM_FLAGS_ERROR)
		return -EKEYREJECTED;
	if (reply.hdr.flags & ICM_FLAGS_NO_KEY)
		return -ENOKEY;

	memcpy(response, reply.response, TB_SWITCH_KEY_SIZE);

	return 0;
}

static int icm_fr_approve_xdomain_paths(struct tb *tb, struct tb_xdomain *xd,
					int transmit_path, int transmit_ring,
					int receive_path, int receive_ring)
{
	struct icm_fr_pkg_approve_xdomain_response reply;
	struct icm_fr_pkg_approve_xdomain request;
	int ret;

	memset(&request, 0, sizeof(request));
	request.hdr.code = ICM_APPROVE_XDOMAIN;
	request.link_info = xd->depth << ICM_LINK_INFO_DEPTH_SHIFT | xd->link;
	memcpy(&request.remote_uuid, xd->remote_uuid, sizeof(*xd->remote_uuid));

	request.transmit_path = transmit_path;
	request.transmit_ring = transmit_ring;
	request.receive_path = receive_path;
	request.receive_ring = receive_ring;

	memset(&reply, 0, sizeof(reply));
	ret = icm_request(tb, &request, sizeof(request), &reply, sizeof(reply),
			  1, ICM_TIMEOUT);
	if (ret)
		return ret;

	if (reply.hdr.flags & ICM_FLAGS_ERROR)
		return -EIO;

	return 0;
}

static int icm_fr_disconnect_xdomain_paths(struct tb *tb, struct tb_xdomain *xd,
					   int transmit_path, int transmit_ring,
					   int receive_path, int receive_ring)
{
	u8 phy_port;
	u8 cmd;

	phy_port = tb_phy_port_from_link(xd->link);
	if (phy_port == 0)
		cmd = NHI_MAILBOX_DISCONNECT_PA;
	else
		cmd = NHI_MAILBOX_DISCONNECT_PB;

	nhi_mailbox_cmd(tb->nhi, cmd, 1);
	usleep_range(10, 50);
	nhi_mailbox_cmd(tb->nhi, cmd, 2);
	return 0;
}

static struct tb_switch *alloc_switch(struct tb_switch *parent_sw, u64 route,
				      const uuid_t *uuid)
{
	struct tb *tb = parent_sw->tb;
	struct tb_switch *sw;

	sw = tb_switch_alloc(tb, &parent_sw->dev, route);
	if (IS_ERR(sw)) {
		tb_warn(tb, "failed to allocate switch at %llx\n", route);
		return sw;
	}

	sw->uuid = kmemdup(uuid, sizeof(*uuid), GFP_KERNEL);
	if (!sw->uuid) {
		tb_switch_put(sw);
		return ERR_PTR(-ENOMEM);
	}

	init_completion(&sw->rpm_complete);
	return sw;
}

static int add_switch(struct tb_switch *parent_sw, struct tb_switch *sw)
{
	u64 route = tb_route(sw);
	int ret;

	/* Link the two switches now */
	tb_port_at(route, parent_sw)->remote = tb_upstream_port(sw);
	tb_upstream_port(sw)->remote = tb_port_at(route, parent_sw);

	ret = tb_switch_add(sw);
	if (ret)
		tb_port_at(tb_route(sw), parent_sw)->remote = NULL;

	return ret;
}

static void update_switch(struct tb_switch *parent_sw, struct tb_switch *sw,
			  u64 route, u8 connection_id, u8 connection_key,
			  u8 link, u8 depth, bool boot)
{
	/* Disconnect from parent */
	tb_port_at(tb_route(sw), parent_sw)->remote = NULL;
	/* Re-connect via updated port*/
	tb_port_at(route, parent_sw)->remote = tb_upstream_port(sw);

	/* Update with the new addressing information */
	sw->config.route_hi = upper_32_bits(route);
	sw->config.route_lo = lower_32_bits(route);
	sw->connection_id = connection_id;
	sw->connection_key = connection_key;
	sw->link = link;
	sw->depth = depth;
	sw->boot = boot;

	/* This switch still exists */
	sw->is_unplugged = false;

	/* Runtime resume is now complete */
	complete(&sw->rpm_complete);
}

static void remove_switch(struct tb_switch *sw)
{
	struct tb_switch *parent_sw;

	parent_sw = tb_to_switch(sw->dev.parent);
	tb_port_at(tb_route(sw), parent_sw)->remote = NULL;
	tb_switch_remove(sw);
}

static void add_xdomain(struct tb_switch *sw, u64 route,
			const uuid_t *local_uuid, const uuid_t *remote_uuid,
			u8 link, u8 depth)
{
	struct tb_xdomain *xd;

	pm_runtime_get_sync(&sw->dev);

	xd = tb_xdomain_alloc(sw->tb, &sw->dev, route, local_uuid, remote_uuid);
	if (!xd)
		goto out;

	xd->link = link;
	xd->depth = depth;

	tb_port_at(route, sw)->xdomain = xd;

	tb_xdomain_add(xd);

out:
	pm_runtime_mark_last_busy(&sw->dev);
	pm_runtime_put_autosuspend(&sw->dev);
}

static void update_xdomain(struct tb_xdomain *xd, u64 route, u8 link)
{
	xd->link = link;
	xd->route = route;
	xd->is_unplugged = false;
}

static void remove_xdomain(struct tb_xdomain *xd)
{
	struct tb_switch *sw;

	sw = tb_to_switch(xd->dev.parent);
	tb_port_at(xd->route, sw)->xdomain = NULL;
	tb_xdomain_remove(xd);
}

static void
icm_fr_device_connected(struct tb *tb, const struct icm_pkg_header *hdr)
{
	const struct icm_fr_event_device_connected *pkg =
		(const struct icm_fr_event_device_connected *)hdr;
	enum tb_security_level security_level;
	struct tb_switch *sw, *parent_sw;
	bool boot, dual_lane, speed_gen3;
	struct icm *icm = tb_priv(tb);
	bool authorized = false;
	struct tb_xdomain *xd;
	u8 link, depth;
	u64 route;
	int ret;

	icm_postpone_rescan(tb);

	link = pkg->link_info & ICM_LINK_INFO_LINK_MASK;
	depth = (pkg->link_info & ICM_LINK_INFO_DEPTH_MASK) >>
		ICM_LINK_INFO_DEPTH_SHIFT;
	authorized = pkg->link_info & ICM_LINK_INFO_APPROVED;
	security_level = (pkg->hdr.flags & ICM_FLAGS_SLEVEL_MASK) >>
			 ICM_FLAGS_SLEVEL_SHIFT;
	boot = pkg->link_info & ICM_LINK_INFO_BOOT;
	dual_lane = pkg->hdr.flags & ICM_FLAGS_DUAL_LANE;
	speed_gen3 = pkg->hdr.flags & ICM_FLAGS_SPEED_GEN3;

	if (pkg->link_info & ICM_LINK_INFO_REJECTED) {
		tb_info(tb, "switch at %u.%u was rejected by ICM firmware because topology limit exceeded\n",
			link, depth);
		return;
	}

	sw = tb_switch_find_by_uuid(tb, &pkg->ep_uuid);
	if (sw) {
		u8 phy_port, sw_phy_port;

		parent_sw = tb_to_switch(sw->dev.parent);
		sw_phy_port = tb_phy_port_from_link(sw->link);
		phy_port = tb_phy_port_from_link(link);

		/*
		 * On resume ICM will send us connected events for the
		 * devices that still are present. However, that
		 * information might have changed for example by the
		 * fact that a switch on a dual-link connection might
		 * have been enumerated using the other link now. Make
		 * sure our book keeping matches that.
		 */
		if (sw->depth == depth && sw_phy_port == phy_port &&
		    !!sw->authorized == authorized) {
			/*
			 * It was enumerated through another link so update
			 * route string accordingly.
			 */
			if (sw->link != link) {
				ret = icm->get_route(tb, link, depth, &route);
				if (ret) {
					tb_err(tb, "failed to update route string for switch at %u.%u\n",
					       link, depth);
					tb_switch_put(sw);
					return;
				}
			} else {
				route = tb_route(sw);
			}

			update_switch(parent_sw, sw, route, pkg->connection_id,
				      pkg->connection_key, link, depth, boot);
			tb_switch_put(sw);
			return;
		}

		/*
		 * User connected the same switch to another physical
		 * port or to another part of the topology. Remove the
		 * existing switch now before adding the new one.
		 */
		remove_switch(sw);
		tb_switch_put(sw);
	}

	/*
	 * If the switch was not found by UUID, look for a switch on
	 * same physical port (taking possible link aggregation into
	 * account) and depth. If we found one it is definitely a stale
	 * one so remove it first.
	 */
	sw = tb_switch_find_by_link_depth(tb, link, depth);
	if (!sw) {
		u8 dual_link;

		dual_link = dual_link_from_link(link);
		if (dual_link)
			sw = tb_switch_find_by_link_depth(tb, dual_link, depth);
	}
	if (sw) {
		remove_switch(sw);
		tb_switch_put(sw);
	}

	/* Remove existing XDomain connection if found */
	xd = tb_xdomain_find_by_link_depth(tb, link, depth);
	if (xd) {
		remove_xdomain(xd);
		tb_xdomain_put(xd);
	}

	parent_sw = tb_switch_find_by_link_depth(tb, link, depth - 1);
	if (!parent_sw) {
		tb_err(tb, "failed to find parent switch for %u.%u\n",
		       link, depth);
		return;
	}

	ret = icm->get_route(tb, link, depth, &route);
	if (ret) {
		tb_err(tb, "failed to find route string for switch at %u.%u\n",
		       link, depth);
		tb_switch_put(parent_sw);
		return;
	}

	pm_runtime_get_sync(&parent_sw->dev);

	sw = alloc_switch(parent_sw, route, &pkg->ep_uuid);
	if (!IS_ERR(sw)) {
		sw->connection_id = pkg->connection_id;
		sw->connection_key = pkg->connection_key;
		sw->link = link;
		sw->depth = depth;
		sw->authorized = authorized;
		sw->security_level = security_level;
		sw->boot = boot;
		sw->link_speed = speed_gen3 ? 20 : 10;
		sw->link_width = dual_lane ? 2 : 1;
		sw->rpm = intel_vss_is_rtd3(pkg->ep_name, sizeof(pkg->ep_name));

		if (add_switch(parent_sw, sw))
			tb_switch_put(sw);
	}

	pm_runtime_mark_last_busy(&parent_sw->dev);
	pm_runtime_put_autosuspend(&parent_sw->dev);

	tb_switch_put(parent_sw);
}

static void
icm_fr_device_disconnected(struct tb *tb, const struct icm_pkg_header *hdr)
{
	const struct icm_fr_event_device_disconnected *pkg =
		(const struct icm_fr_event_device_disconnected *)hdr;
	struct tb_switch *sw;
	u8 link, depth;

	link = pkg->link_info & ICM_LINK_INFO_LINK_MASK;
	depth = (pkg->link_info & ICM_LINK_INFO_DEPTH_MASK) >>
		ICM_LINK_INFO_DEPTH_SHIFT;

	if (link > ICM_MAX_LINK || depth > TB_SWITCH_MAX_DEPTH) {
		tb_warn(tb, "invalid topology %u.%u, ignoring\n", link, depth);
		return;
	}

	sw = tb_switch_find_by_link_depth(tb, link, depth);
	if (!sw) {
		tb_warn(tb, "no switch exists at %u.%u, ignoring\n", link,
			depth);
		return;
	}

	pm_runtime_get_sync(sw->dev.parent);

	remove_switch(sw);

	pm_runtime_mark_last_busy(sw->dev.parent);
	pm_runtime_put_autosuspend(sw->dev.parent);

	tb_switch_put(sw);
}

static void
icm_fr_xdomain_connected(struct tb *tb, const struct icm_pkg_header *hdr)
{
	const struct icm_fr_event_xdomain_connected *pkg =
		(const struct icm_fr_event_xdomain_connected *)hdr;
	struct tb_xdomain *xd;
	struct tb_switch *sw;
	u8 link, depth;
	u64 route;

	link = pkg->link_info & ICM_LINK_INFO_LINK_MASK;
	depth = (pkg->link_info & ICM_LINK_INFO_DEPTH_MASK) >>
		ICM_LINK_INFO_DEPTH_SHIFT;

	if (link > ICM_MAX_LINK || depth > TB_SWITCH_MAX_DEPTH) {
		tb_warn(tb, "invalid topology %u.%u, ignoring\n", link, depth);
		return;
	}

	route = get_route(pkg->local_route_hi, pkg->local_route_lo);

	xd = tb_xdomain_find_by_uuid(tb, &pkg->remote_uuid);
	if (xd) {
		u8 xd_phy_port, phy_port;

		xd_phy_port = phy_port_from_route(xd->route, xd->depth);
		phy_port = phy_port_from_route(route, depth);

		if (xd->depth == depth && xd_phy_port == phy_port) {
			update_xdomain(xd, route, link);
			tb_xdomain_put(xd);
			return;
		}

		/*
		 * If we find an existing XDomain connection remove it
		 * now. We need to go through login handshake and
		 * everything anyway to be able to re-establish the
		 * connection.
		 */
		remove_xdomain(xd);
		tb_xdomain_put(xd);
	}

	/*
	 * Look if there already exists an XDomain in the same place
	 * than the new one and in that case remove it because it is
	 * most likely another host that got disconnected.
	 */
	xd = tb_xdomain_find_by_link_depth(tb, link, depth);
	if (!xd) {
		u8 dual_link;

		dual_link = dual_link_from_link(link);
		if (dual_link)
			xd = tb_xdomain_find_by_link_depth(tb, dual_link,
							   depth);
	}
	if (xd) {
		remove_xdomain(xd);
		tb_xdomain_put(xd);
	}

	/*
	 * If the user disconnected a switch during suspend and
	 * connected another host to the same port, remove the switch
	 * first.
	 */
	sw = tb_switch_find_by_route(tb, route);
	if (sw) {
		remove_switch(sw);
		tb_switch_put(sw);
	}

	sw = tb_switch_find_by_link_depth(tb, link, depth);
	if (!sw) {
		tb_warn(tb, "no switch exists at %u.%u, ignoring\n", link,
			depth);
		return;
	}

	add_xdomain(sw, route, &pkg->local_uuid, &pkg->remote_uuid, link,
		    depth);
	tb_switch_put(sw);
}

static void
icm_fr_xdomain_disconnected(struct tb *tb, const struct icm_pkg_header *hdr)
{
	const struct icm_fr_event_xdomain_disconnected *pkg =
		(const struct icm_fr_event_xdomain_disconnected *)hdr;
	struct tb_xdomain *xd;

	/*
	 * If the connection is through one or multiple devices, the
	 * XDomain device is removed along with them so it is fine if we
	 * cannot find it here.
	 */
	xd = tb_xdomain_find_by_uuid(tb, &pkg->remote_uuid);
	if (xd) {
		remove_xdomain(xd);
		tb_xdomain_put(xd);
	}
}

static int icm_tr_cio_reset(struct tb *tb)
{
	return pcie2cio_write(tb_priv(tb), TB_CFG_SWITCH, 0, 0x777, BIT(1));
}

static int
icm_tr_driver_ready(struct tb *tb, enum tb_security_level *security_level,
		    u8 *proto_version, size_t *nboot_acl, bool *rpm)
{
	struct icm_tr_pkg_driver_ready_response reply;
	struct icm_pkg_driver_ready request = {
		.hdr.code = ICM_DRIVER_READY,
	};
	int ret;

	memset(&reply, 0, sizeof(reply));
	ret = icm_request(tb, &request, sizeof(request), &reply, sizeof(reply),
			  1, 20000);
	if (ret)
		return ret;

	if (security_level)
		*security_level = reply.info & ICM_TR_INFO_SLEVEL_MASK;
	if (proto_version)
		*proto_version = (reply.info & ICM_TR_INFO_PROTO_VERSION_MASK) >>
				ICM_TR_INFO_PROTO_VERSION_SHIFT;
	if (nboot_acl)
		*nboot_acl = (reply.info & ICM_TR_INFO_BOOT_ACL_MASK) >>
				ICM_TR_INFO_BOOT_ACL_SHIFT;
	if (rpm)
		*rpm = !!(reply.hdr.flags & ICM_TR_FLAGS_RTD3);

	return 0;
}

static int icm_tr_approve_switch(struct tb *tb, struct tb_switch *sw)
{
	struct icm_tr_pkg_approve_device request;
	struct icm_tr_pkg_approve_device reply;
	int ret;

	memset(&request, 0, sizeof(request));
	memcpy(&request.ep_uuid, sw->uuid, sizeof(request.ep_uuid));
	request.hdr.code = ICM_APPROVE_DEVICE;
	request.route_lo = sw->config.route_lo;
	request.route_hi = sw->config.route_hi;
	request.connection_id = sw->connection_id;

	memset(&reply, 0, sizeof(reply));
	ret = icm_request(tb, &request, sizeof(request), &reply, sizeof(reply),
			  1, ICM_APPROVE_TIMEOUT);
	if (ret)
		return ret;

	if (reply.hdr.flags & ICM_FLAGS_ERROR) {
		tb_warn(tb, "PCIe tunnel creation failed\n");
		return -EIO;
	}

	return 0;
}

static int icm_tr_add_switch_key(struct tb *tb, struct tb_switch *sw)
{
	struct icm_tr_pkg_add_device_key_response reply;
	struct icm_tr_pkg_add_device_key request;
	int ret;

	memset(&request, 0, sizeof(request));
	memcpy(&request.ep_uuid, sw->uuid, sizeof(request.ep_uuid));
	request.hdr.code = ICM_ADD_DEVICE_KEY;
	request.route_lo = sw->config.route_lo;
	request.route_hi = sw->config.route_hi;
	request.connection_id = sw->connection_id;
	memcpy(request.key, sw->key, TB_SWITCH_KEY_SIZE);

	memset(&reply, 0, sizeof(reply));
	ret = icm_request(tb, &request, sizeof(request), &reply, sizeof(reply),
			  1, ICM_TIMEOUT);
	if (ret)
		return ret;

	if (reply.hdr.flags & ICM_FLAGS_ERROR) {
		tb_warn(tb, "Adding key to switch failed\n");
		return -EIO;
	}

	return 0;
}

static int icm_tr_challenge_switch_key(struct tb *tb, struct tb_switch *sw,
				       const u8 *challenge, u8 *response)
{
	struct icm_tr_pkg_challenge_device_response reply;
	struct icm_tr_pkg_challenge_device request;
	int ret;

	memset(&request, 0, sizeof(request));
	memcpy(&request.ep_uuid, sw->uuid, sizeof(request.ep_uuid));
	request.hdr.code = ICM_CHALLENGE_DEVICE;
	request.route_lo = sw->config.route_lo;
	request.route_hi = sw->config.route_hi;
	request.connection_id = sw->connection_id;
	memcpy(request.challenge, challenge, TB_SWITCH_KEY_SIZE);

	memset(&reply, 0, sizeof(reply));
	ret = icm_request(tb, &request, sizeof(request), &reply, sizeof(reply),
			  1, ICM_TIMEOUT);
	if (ret)
		return ret;

	if (reply.hdr.flags & ICM_FLAGS_ERROR)
		return -EKEYREJECTED;
	if (reply.hdr.flags & ICM_FLAGS_NO_KEY)
		return -ENOKEY;

	memcpy(response, reply.response, TB_SWITCH_KEY_SIZE);

	return 0;
}

static int icm_tr_approve_xdomain_paths(struct tb *tb, struct tb_xdomain *xd,
					int transmit_path, int transmit_ring,
					int receive_path, int receive_ring)
{
	struct icm_tr_pkg_approve_xdomain_response reply;
	struct icm_tr_pkg_approve_xdomain request;
	int ret;

	memset(&request, 0, sizeof(request));
	request.hdr.code = ICM_APPROVE_XDOMAIN;
	request.route_hi = upper_32_bits(xd->route);
	request.route_lo = lower_32_bits(xd->route);
	request.transmit_path = transmit_path;
	request.transmit_ring = transmit_ring;
	request.receive_path = receive_path;
	request.receive_ring = receive_ring;
	memcpy(&request.remote_uuid, xd->remote_uuid, sizeof(*xd->remote_uuid));

	memset(&reply, 0, sizeof(reply));
	ret = icm_request(tb, &request, sizeof(request), &reply, sizeof(reply),
			  1, ICM_TIMEOUT);
	if (ret)
		return ret;

	if (reply.hdr.flags & ICM_FLAGS_ERROR)
		return -EIO;

	return 0;
}

static int icm_tr_xdomain_tear_down(struct tb *tb, struct tb_xdomain *xd,
				    int stage)
{
	struct icm_tr_pkg_disconnect_xdomain_response reply;
	struct icm_tr_pkg_disconnect_xdomain request;
	int ret;

	memset(&request, 0, sizeof(request));
	request.hdr.code = ICM_DISCONNECT_XDOMAIN;
	request.stage = stage;
	request.route_hi = upper_32_bits(xd->route);
	request.route_lo = lower_32_bits(xd->route);
	memcpy(&request.remote_uuid, xd->remote_uuid, sizeof(*xd->remote_uuid));

	memset(&reply, 0, sizeof(reply));
	ret = icm_request(tb, &request, sizeof(request), &reply, sizeof(reply),
			  1, ICM_TIMEOUT);
	if (ret)
		return ret;

	if (reply.hdr.flags & ICM_FLAGS_ERROR)
		return -EIO;

	return 0;
}

static int icm_tr_disconnect_xdomain_paths(struct tb *tb, struct tb_xdomain *xd,
					   int transmit_path, int transmit_ring,
					   int receive_path, int receive_ring)
{
	int ret;

	ret = icm_tr_xdomain_tear_down(tb, xd, 1);
	if (ret)
		return ret;

	usleep_range(10, 50);
	return icm_tr_xdomain_tear_down(tb, xd, 2);
}

static void
__icm_tr_device_connected(struct tb *tb, const struct icm_pkg_header *hdr,
			  bool force_rtd3)
{
	const struct icm_tr_event_device_connected *pkg =
		(const struct icm_tr_event_device_connected *)hdr;
	bool authorized, boot, dual_lane, speed_gen3;
	enum tb_security_level security_level;
	struct tb_switch *sw, *parent_sw;
	struct tb_xdomain *xd;
	u64 route;

	icm_postpone_rescan(tb);

	/*
	 * Currently we don't use the QoS information coming with the
	 * device connected message so simply just ignore that extra
	 * packet for now.
	 */
	if (pkg->hdr.packet_id)
		return;

	route = get_route(pkg->route_hi, pkg->route_lo);
	authorized = pkg->link_info & ICM_LINK_INFO_APPROVED;
	security_level = (pkg->hdr.flags & ICM_FLAGS_SLEVEL_MASK) >>
			 ICM_FLAGS_SLEVEL_SHIFT;
	boot = pkg->link_info & ICM_LINK_INFO_BOOT;
	dual_lane = pkg->hdr.flags & ICM_FLAGS_DUAL_LANE;
	speed_gen3 = pkg->hdr.flags & ICM_FLAGS_SPEED_GEN3;

	if (pkg->link_info & ICM_LINK_INFO_REJECTED) {
		tb_info(tb, "switch at %llx was rejected by ICM firmware because topology limit exceeded\n",
			route);
		return;
	}

	sw = tb_switch_find_by_uuid(tb, &pkg->ep_uuid);
	if (sw) {
		/* Update the switch if it is still in the same place */
		if (tb_route(sw) == route && !!sw->authorized == authorized) {
			parent_sw = tb_to_switch(sw->dev.parent);
			update_switch(parent_sw, sw, route, pkg->connection_id,
				      0, 0, 0, boot);
			tb_switch_put(sw);
			return;
		}

		remove_switch(sw);
		tb_switch_put(sw);
	}

	/* Another switch with the same address */
	sw = tb_switch_find_by_route(tb, route);
	if (sw) {
		remove_switch(sw);
		tb_switch_put(sw);
	}

	/* XDomain connection with the same address */
	xd = tb_xdomain_find_by_route(tb, route);
	if (xd) {
		remove_xdomain(xd);
		tb_xdomain_put(xd);
	}

	parent_sw = tb_switch_find_by_route(tb, get_parent_route(route));
	if (!parent_sw) {
		tb_err(tb, "failed to find parent switch for %llx\n", route);
		return;
	}

	pm_runtime_get_sync(&parent_sw->dev);

	sw = alloc_switch(parent_sw, route, &pkg->ep_uuid);
	if (!IS_ERR(sw)) {
		sw->connection_id = pkg->connection_id;
		sw->authorized = authorized;
		sw->security_level = security_level;
		sw->boot = boot;
		sw->link_speed = speed_gen3 ? 20 : 10;
		sw->link_width = dual_lane ? 2 : 1;
		sw->rpm = force_rtd3;
		if (!sw->rpm)
			sw->rpm = intel_vss_is_rtd3(pkg->ep_name,
						    sizeof(pkg->ep_name));

		if (add_switch(parent_sw, sw))
			tb_switch_put(sw);
	}

	pm_runtime_mark_last_busy(&parent_sw->dev);
	pm_runtime_put_autosuspend(&parent_sw->dev);

	tb_switch_put(parent_sw);
}

static void
icm_tr_device_connected(struct tb *tb, const struct icm_pkg_header *hdr)
{
	__icm_tr_device_connected(tb, hdr, false);
}

static void
icm_tr_device_disconnected(struct tb *tb, const struct icm_pkg_header *hdr)
{
	const struct icm_tr_event_device_disconnected *pkg =
		(const struct icm_tr_event_device_disconnected *)hdr;
	struct tb_switch *sw;
	u64 route;

	route = get_route(pkg->route_hi, pkg->route_lo);

	sw = tb_switch_find_by_route(tb, route);
	if (!sw) {
		tb_warn(tb, "no switch exists at %llx, ignoring\n", route);
		return;
	}
	pm_runtime_get_sync(sw->dev.parent);

	remove_switch(sw);

	pm_runtime_mark_last_busy(sw->dev.parent);
	pm_runtime_put_autosuspend(sw->dev.parent);

	tb_switch_put(sw);
}

static void
icm_tr_xdomain_connected(struct tb *tb, const struct icm_pkg_header *hdr)
{
	const struct icm_tr_event_xdomain_connected *pkg =
		(const struct icm_tr_event_xdomain_connected *)hdr;
	struct tb_xdomain *xd;
	struct tb_switch *sw;
	u64 route;

	if (!tb->root_switch)
		return;

	route = get_route(pkg->local_route_hi, pkg->local_route_lo);

	xd = tb_xdomain_find_by_uuid(tb, &pkg->remote_uuid);
	if (xd) {
		if (xd->route == route) {
			update_xdomain(xd, route, 0);
			tb_xdomain_put(xd);
			return;
		}

		remove_xdomain(xd);
		tb_xdomain_put(xd);
	}

	/* An existing xdomain with the same address */
	xd = tb_xdomain_find_by_route(tb, route);
	if (xd) {
		remove_xdomain(xd);
		tb_xdomain_put(xd);
	}

	/*
	 * If the user disconnected a switch during suspend and
	 * connected another host to the same port, remove the switch
	 * first.
	 */
	sw = tb_switch_find_by_route(tb, route);
	if (sw) {
		remove_switch(sw);
		tb_switch_put(sw);
	}

	sw = tb_switch_find_by_route(tb, get_parent_route(route));
	if (!sw) {
		tb_warn(tb, "no switch exists at %llx, ignoring\n", route);
		return;
	}

	add_xdomain(sw, route, &pkg->local_uuid, &pkg->remote_uuid, 0, 0);
	tb_switch_put(sw);
}

static void
icm_tr_xdomain_disconnected(struct tb *tb, const struct icm_pkg_header *hdr)
{
	const struct icm_tr_event_xdomain_disconnected *pkg =
		(const struct icm_tr_event_xdomain_disconnected *)hdr;
	struct tb_xdomain *xd;
	u64 route;

	route = get_route(pkg->route_hi, pkg->route_lo);

	xd = tb_xdomain_find_by_route(tb, route);
	if (xd) {
		remove_xdomain(xd);
		tb_xdomain_put(xd);
	}
}

static struct pci_dev *get_upstream_port(struct pci_dev *pdev)
{
	struct pci_dev *parent;

	parent = pci_upstream_bridge(pdev);
	while (parent) {
		if (!pci_is_pcie(parent))
			return NULL;
		if (pci_pcie_type(parent) == PCI_EXP_TYPE_UPSTREAM)
			break;
		parent = pci_upstream_bridge(parent);
	}

	if (!parent)
		return NULL;

	switch (parent->device) {
	case PCI_DEVICE_ID_INTEL_ALPINE_RIDGE_2C_BRIDGE:
	case PCI_DEVICE_ID_INTEL_ALPINE_RIDGE_4C_BRIDGE:
	case PCI_DEVICE_ID_INTEL_ALPINE_RIDGE_LP_BRIDGE:
	case PCI_DEVICE_ID_INTEL_ALPINE_RIDGE_C_4C_BRIDGE:
	case PCI_DEVICE_ID_INTEL_ALPINE_RIDGE_C_2C_BRIDGE:
	case PCI_DEVICE_ID_INTEL_TITAN_RIDGE_2C_BRIDGE:
	case PCI_DEVICE_ID_INTEL_TITAN_RIDGE_4C_BRIDGE:
		return parent;
	}

	return NULL;
}

static bool icm_ar_is_supported(struct tb *tb)
{
	struct pci_dev *upstream_port;
	struct icm *icm = tb_priv(tb);

	/*
	 * Starting from Alpine Ridge we can use ICM on Apple machines
	 * as well. We just need to reset and re-enable it first.
	 * However, only start it if explicitly asked by the user.
	 */
	if (icm_firmware_running(tb->nhi))
		return true;
	if (!start_icm)
		return false;

	/*
	 * Find the upstream PCIe port in case we need to do reset
	 * through its vendor specific registers.
	 */
	upstream_port = get_upstream_port(tb->nhi->pdev);
	if (upstream_port) {
		int cap;

		cap = pci_find_ext_capability(upstream_port,
					      PCI_EXT_CAP_ID_VNDR);
		if (cap > 0) {
			icm->upstream_port = upstream_port;
			icm->vnd_cap = cap;

			return true;
		}
	}

	return false;
}

static int icm_ar_cio_reset(struct tb *tb)
{
	return pcie2cio_write(tb_priv(tb), TB_CFG_SWITCH, 0, 0x50, BIT(9));
}

static int icm_ar_get_mode(struct tb *tb)
{
	struct tb_nhi *nhi = tb->nhi;
	int retries = 60;
	u32 val;

	do {
		val = ioread32(nhi->iobase + REG_FW_STS);
		if (val & REG_FW_STS_NVM_AUTH_DONE)
			break;
		msleep(50);
	} while (--retries);

	if (!retries) {
		dev_err(&nhi->pdev->dev, "ICM firmware not authenticated\n");
		return -ENODEV;
	}

	return nhi_mailbox_mode(nhi);
}

static int
icm_ar_driver_ready(struct tb *tb, enum tb_security_level *security_level,
		    u8 *proto_version, size_t *nboot_acl, bool *rpm)
{
	struct icm_ar_pkg_driver_ready_response reply;
	struct icm_pkg_driver_ready request = {
		.hdr.code = ICM_DRIVER_READY,
	};
	int ret;

	memset(&reply, 0, sizeof(reply));
	ret = icm_request(tb, &request, sizeof(request), &reply, sizeof(reply),
			  1, ICM_TIMEOUT);
	if (ret)
		return ret;

	if (security_level)
		*security_level = reply.info & ICM_AR_INFO_SLEVEL_MASK;
	if (nboot_acl && (reply.info & ICM_AR_INFO_BOOT_ACL_SUPPORTED))
		*nboot_acl = (reply.info & ICM_AR_INFO_BOOT_ACL_MASK) >>
				ICM_AR_INFO_BOOT_ACL_SHIFT;
	if (rpm)
		*rpm = !!(reply.hdr.flags & ICM_AR_FLAGS_RTD3);

	return 0;
}

static int icm_ar_get_route(struct tb *tb, u8 link, u8 depth, u64 *route)
{
	struct icm_ar_pkg_get_route_response reply;
	struct icm_ar_pkg_get_route request = {
		.hdr = { .code = ICM_GET_ROUTE },
		.link_info = depth << ICM_LINK_INFO_DEPTH_SHIFT | link,
	};
	int ret;

	memset(&reply, 0, sizeof(reply));
	ret = icm_request(tb, &request, sizeof(request), &reply, sizeof(reply),
			  1, ICM_TIMEOUT);
	if (ret)
		return ret;

	if (reply.hdr.flags & ICM_FLAGS_ERROR)
		return -EIO;

	*route = get_route(reply.route_hi, reply.route_lo);
	return 0;
}

static int icm_ar_get_boot_acl(struct tb *tb, uuid_t *uuids, size_t nuuids)
{
	struct icm_ar_pkg_preboot_acl_response reply;
	struct icm_ar_pkg_preboot_acl request = {
		.hdr = { .code = ICM_PREBOOT_ACL },
	};
	int ret, i;

	memset(&reply, 0, sizeof(reply));
	ret = icm_request(tb, &request, sizeof(request), &reply, sizeof(reply),
			  1, ICM_TIMEOUT);
	if (ret)
		return ret;

	if (reply.hdr.flags & ICM_FLAGS_ERROR)
		return -EIO;

	for (i = 0; i < nuuids; i++) {
		u32 *uuid = (u32 *)&uuids[i];

		uuid[0] = reply.acl[i].uuid_lo;
		uuid[1] = reply.acl[i].uuid_hi;

		if (uuid[0] == 0xffffffff && uuid[1] == 0xffffffff) {
			/* Map empty entries to null UUID */
			uuid[0] = 0;
			uuid[1] = 0;
		} else if (uuid[0] != 0 || uuid[1] != 0) {
			/* Upper two DWs are always one's */
			uuid[2] = 0xffffffff;
			uuid[3] = 0xffffffff;
		}
	}

	return ret;
}

static int icm_ar_set_boot_acl(struct tb *tb, const uuid_t *uuids,
			       size_t nuuids)
{
	struct icm_ar_pkg_preboot_acl_response reply;
	struct icm_ar_pkg_preboot_acl request = {
		.hdr = {
			.code = ICM_PREBOOT_ACL,
			.flags = ICM_FLAGS_WRITE,
		},
	};
	int ret, i;

	for (i = 0; i < nuuids; i++) {
		const u32 *uuid = (const u32 *)&uuids[i];

		if (uuid_is_null(&uuids[i])) {
			/*
			 * Map null UUID to the empty (all one) entries
			 * for ICM.
			 */
			request.acl[i].uuid_lo = 0xffffffff;
			request.acl[i].uuid_hi = 0xffffffff;
		} else {
			/* Two high DWs need to be set to all one */
			if (uuid[2] != 0xffffffff || uuid[3] != 0xffffffff)
				return -EINVAL;

			request.acl[i].uuid_lo = uuid[0];
			request.acl[i].uuid_hi = uuid[1];
		}
	}

	memset(&reply, 0, sizeof(reply));
	ret = icm_request(tb, &request, sizeof(request), &reply, sizeof(reply),
			  1, ICM_TIMEOUT);
	if (ret)
		return ret;

	if (reply.hdr.flags & ICM_FLAGS_ERROR)
		return -EIO;

	return 0;
}

static int
icm_icl_driver_ready(struct tb *tb, enum tb_security_level *security_level,
		     u8 *proto_version, size_t *nboot_acl, bool *rpm)
{
	struct icm_tr_pkg_driver_ready_response reply;
	struct icm_pkg_driver_ready request = {
		.hdr.code = ICM_DRIVER_READY,
	};
	int ret;

	memset(&reply, 0, sizeof(reply));
	ret = icm_request(tb, &request, sizeof(request), &reply, sizeof(reply),
			  1, 20000);
	if (ret)
		return ret;

	if (proto_version)
		*proto_version = (reply.info & ICM_TR_INFO_PROTO_VERSION_MASK) >>
				ICM_TR_INFO_PROTO_VERSION_SHIFT;

	/* Ice Lake always supports RTD3 */
	if (rpm)
		*rpm = true;

	return 0;
}

static void icm_icl_set_uuid(struct tb *tb)
{
	struct tb_nhi *nhi = tb->nhi;
	u32 uuid[4];

	pci_read_config_dword(nhi->pdev, VS_CAP_10, &uuid[0]);
	pci_read_config_dword(nhi->pdev, VS_CAP_11, &uuid[1]);
	uuid[2] = 0xffffffff;
	uuid[3] = 0xffffffff;

	tb->root_switch->uuid = kmemdup(uuid, sizeof(uuid), GFP_KERNEL);
}

static void
icm_icl_device_connected(struct tb *tb, const struct icm_pkg_header *hdr)
{
	__icm_tr_device_connected(tb, hdr, true);
}

static void icm_icl_rtd3_veto(struct tb *tb, const struct icm_pkg_header *hdr)
{
	const struct icm_icl_event_rtd3_veto *pkg =
		(const struct icm_icl_event_rtd3_veto *)hdr;

	tb_dbg(tb, "ICM rtd3 veto=0x%08x\n", pkg->veto_reason);

	if (pkg->veto_reason)
		icm_veto_begin(tb);
	else
		icm_veto_end(tb);
}

static bool icm_tgl_is_supported(struct tb *tb)
{
	u32 val;

	/*
	 * If the firmware is not running use software CM. This platform
	 * should fully support both.
	 */
	val = ioread32(tb->nhi->iobase + REG_FW_STS);
	return !!(val & REG_FW_STS_NVM_AUTH_DONE);
}

static void icm_handle_notification(struct work_struct *work)
{
	struct icm_notification *n = container_of(work, typeof(*n), work);
	struct tb *tb = n->tb;
	struct icm *icm = tb_priv(tb);

	mutex_lock(&tb->lock);

	/*
	 * When the domain is stopped we flush its workqueue but before
	 * that the root switch is removed. In that case we should treat
	 * the queued events as being canceled.
	 */
	if (tb->root_switch) {
		switch (n->pkg->code) {
		case ICM_EVENT_DEVICE_CONNECTED:
			icm->device_connected(tb, n->pkg);
			break;
		case ICM_EVENT_DEVICE_DISCONNECTED:
			icm->device_disconnected(tb, n->pkg);
			break;
		case ICM_EVENT_XDOMAIN_CONNECTED:
			if (tb_is_xdomain_enabled())
				icm->xdomain_connected(tb, n->pkg);
			break;
		case ICM_EVENT_XDOMAIN_DISCONNECTED:
			if (tb_is_xdomain_enabled())
				icm->xdomain_disconnected(tb, n->pkg);
			break;
		case ICM_EVENT_RTD3_VETO:
			icm->rtd3_veto(tb, n->pkg);
			break;
		}
	}

	mutex_unlock(&tb->lock);

	kfree(n->pkg);
	kfree(n);
}

static void icm_handle_event(struct tb *tb, enum tb_cfg_pkg_type type,
			     const void *buf, size_t size)
{
	struct icm_notification *n;

	n = kmalloc(sizeof(*n), GFP_KERNEL);
	if (!n)
		return;

	INIT_WORK(&n->work, icm_handle_notification);
	n->pkg = kmemdup(buf, size, GFP_KERNEL);
	n->tb = tb;

	queue_work(tb->wq, &n->work);
}

static int
__icm_driver_ready(struct tb *tb, enum tb_security_level *security_level,
		   u8 *proto_version, size_t *nboot_acl, bool *rpm)
{
	struct icm *icm = tb_priv(tb);
	unsigned int retries = 50;
	int ret;

	ret = icm->driver_ready(tb, security_level, proto_version, nboot_acl,
				rpm);
	if (ret) {
		tb_err(tb, "failed to send driver ready to ICM\n");
		return ret;
	}

	/*
	 * Hold on here until the switch config space is accessible so
	 * that we can read root switch config successfully.
	 */
	do {
		struct tb_cfg_result res;
		u32 tmp;

		res = tb_cfg_read_raw(tb->ctl, &tmp, 0, 0, TB_CFG_SWITCH,
				      0, 1, 100);
		if (!res.err)
			return 0;

		msleep(50);
	} while (--retries);

	tb_err(tb, "failed to read root switch config space, giving up\n");
	return -ETIMEDOUT;
}

static int icm_firmware_reset(struct tb *tb, struct tb_nhi *nhi)
{
	struct icm *icm = tb_priv(tb);
	u32 val;

	if (!icm->upstream_port)
		return -ENODEV;

	/* Put ARC to wait for CIO reset event to happen */
	val = ioread32(nhi->iobase + REG_FW_STS);
	val |= REG_FW_STS_CIO_RESET_REQ;
	iowrite32(val, nhi->iobase + REG_FW_STS);

	/* Re-start ARC */
	val = ioread32(nhi->iobase + REG_FW_STS);
	val |= REG_FW_STS_ICM_EN_INVERT;
	val |= REG_FW_STS_ICM_EN_CPU;
	iowrite32(val, nhi->iobase + REG_FW_STS);

	/* Trigger CIO reset now */
	return icm->cio_reset(tb);
}

static int icm_firmware_start(struct tb *tb, struct tb_nhi *nhi)
{
	unsigned int retries = 10;
	int ret;
	u32 val;

	/* Check if the ICM firmware is already running */
	if (icm_firmware_running(nhi))
		return 0;

	dev_dbg(&nhi->pdev->dev, "starting ICM firmware\n");

	ret = icm_firmware_reset(tb, nhi);
	if (ret)
		return ret;

	/* Wait until the ICM firmware tells us it is up and running */
	do {
		/* Check that the ICM firmware is running */
		val = ioread32(nhi->iobase + REG_FW_STS);
		if (val & REG_FW_STS_NVM_AUTH_DONE)
			return 0;

		msleep(300);
	} while (--retries);

	return -ETIMEDOUT;
}

static int icm_reset_phy_port(struct tb *tb, int phy_port)
{
	struct icm *icm = tb_priv(tb);
	u32 state0, state1;
	int port0, port1;
	u32 val0, val1;
	int ret;

	if (!icm->upstream_port)
		return 0;

	if (phy_port) {
		port0 = 3;
		port1 = 4;
	} else {
		port0 = 1;
		port1 = 2;
	}

	/*
	 * Read link status of both null ports belonging to a single
	 * physical port.
	 */
	ret = pcie2cio_read(icm, TB_CFG_PORT, port0, PHY_PORT_CS1, &val0);
	if (ret)
		return ret;
	ret = pcie2cio_read(icm, TB_CFG_PORT, port1, PHY_PORT_CS1, &val1);
	if (ret)
		return ret;

	state0 = val0 & PHY_PORT_CS1_LINK_STATE_MASK;
	state0 >>= PHY_PORT_CS1_LINK_STATE_SHIFT;
	state1 = val1 & PHY_PORT_CS1_LINK_STATE_MASK;
	state1 >>= PHY_PORT_CS1_LINK_STATE_SHIFT;

	/* If they are both up we need to reset them now */
	if (state0 != TB_PORT_UP || state1 != TB_PORT_UP)
		return 0;

	val0 |= PHY_PORT_CS1_LINK_DISABLE;
	ret = pcie2cio_write(icm, TB_CFG_PORT, port0, PHY_PORT_CS1, val0);
	if (ret)
		return ret;

	val1 |= PHY_PORT_CS1_LINK_DISABLE;
	ret = pcie2cio_write(icm, TB_CFG_PORT, port1, PHY_PORT_CS1, val1);
	if (ret)
		return ret;

	/* Wait a bit and then re-enable both ports */
	usleep_range(10, 100);

	ret = pcie2cio_read(icm, TB_CFG_PORT, port0, PHY_PORT_CS1, &val0);
	if (ret)
		return ret;
	ret = pcie2cio_read(icm, TB_CFG_PORT, port1, PHY_PORT_CS1, &val1);
	if (ret)
		return ret;

	val0 &= ~PHY_PORT_CS1_LINK_DISABLE;
	ret = pcie2cio_write(icm, TB_CFG_PORT, port0, PHY_PORT_CS1, val0);
	if (ret)
		return ret;

	val1 &= ~PHY_PORT_CS1_LINK_DISABLE;
	return pcie2cio_write(icm, TB_CFG_PORT, port1, PHY_PORT_CS1, val1);
}

static int icm_firmware_init(struct tb *tb)
{
	struct icm *icm = tb_priv(tb);
	struct tb_nhi *nhi = tb->nhi;
	int ret;

	ret = icm_firmware_start(tb, nhi);
	if (ret) {
		dev_err(&nhi->pdev->dev, "could not start ICM firmware\n");
		return ret;
	}

	if (icm->get_mode) {
		ret = icm->get_mode(tb);

		switch (ret) {
		case NHI_FW_SAFE_MODE:
			icm->safe_mode = true;
			break;

		case NHI_FW_CM_MODE:
			/* Ask ICM to accept all Thunderbolt devices */
			nhi_mailbox_cmd(nhi, NHI_MAILBOX_ALLOW_ALL_DEVS, 0);
			break;

		default:
			if (ret < 0)
				return ret;

			tb_err(tb, "ICM firmware is in wrong mode: %u\n", ret);
			return -ENODEV;
		}
	}

	/*
	 * Reset both physical ports if there is anything connected to
	 * them already.
	 */
	ret = icm_reset_phy_port(tb, 0);
	if (ret)
		dev_warn(&nhi->pdev->dev, "failed to reset links on port0\n");
	ret = icm_reset_phy_port(tb, 1);
	if (ret)
		dev_warn(&nhi->pdev->dev, "failed to reset links on port1\n");

	return 0;
}

static int icm_driver_ready(struct tb *tb)
{
	struct icm *icm = tb_priv(tb);
	int ret;

	ret = icm_firmware_init(tb);
	if (ret)
		return ret;

	if (icm->safe_mode) {
		tb_info(tb, "Thunderbolt host controller is in safe mode.\n");
		tb_info(tb, "You need to update NVM firmware of the controller before it can be used.\n");
		tb_info(tb, "For latest updates check https://thunderbolttechnology.net/updates.\n");
		return 0;
	}

	ret = __icm_driver_ready(tb, &tb->security_level, &icm->proto_version,
				 &tb->nboot_acl, &icm->rpm);
	if (ret)
		return ret;

	/*
	 * Make sure the number of supported preboot ACL matches what we
	 * expect or disable the whole feature.
	 */
	if (tb->nboot_acl > icm->max_boot_acl)
		tb->nboot_acl = 0;

	if (icm->proto_version >= 3)
		tb_dbg(tb, "USB4 proxy operations supported\n");

	return 0;
}

static int icm_suspend(struct tb *tb)
{
	struct icm *icm = tb_priv(tb);

	if (icm->save_devices)
		icm->save_devices(tb);

	nhi_mailbox_cmd(tb->nhi, NHI_MAILBOX_DRV_UNLOADS, 0);
	return 0;
}

/*
 * Mark all switches (except root switch) below this one unplugged. ICM
 * firmware will send us an updated list of switches after we have send
 * it driver ready command. If a switch is not in that list it will be
 * removed when we perform rescan.
 */
static void icm_unplug_children(struct tb_switch *sw)
{
	struct tb_port *port;

	if (tb_route(sw))
		sw->is_unplugged = true;

	tb_switch_for_each_port(sw, port) {
		if (port->xdomain)
			port->xdomain->is_unplugged = true;
		else if (tb_port_has_remote(port))
			icm_unplug_children(port->remote->sw);
	}
}

static int complete_rpm(struct device *dev, void *data)
{
	struct tb_switch *sw = tb_to_switch(dev);

	if (sw)
		complete(&sw->rpm_complete);
	return 0;
}

static void remove_unplugged_switch(struct tb_switch *sw)
{
	struct device *parent = get_device(sw->dev.parent);

	pm_runtime_get_sync(parent);

	/*
	 * Signal this and switches below for rpm_complete because
	 * tb_switch_remove() calls pm_runtime_get_sync() that then waits
	 * for it.
	 */
	complete_rpm(&sw->dev, NULL);
	bus_for_each_dev(&tb_bus_type, &sw->dev, NULL, complete_rpm);
	tb_switch_remove(sw);

	pm_runtime_mark_last_busy(parent);
	pm_runtime_put_autosuspend(parent);

	put_device(parent);
}

static void icm_free_unplugged_children(struct tb_switch *sw)
{
	struct tb_port *port;

	tb_switch_for_each_port(sw, port) {
		if (port->xdomain && port->xdomain->is_unplugged) {
			tb_xdomain_remove(port->xdomain);
			port->xdomain = NULL;
		} else if (tb_port_has_remote(port)) {
			if (port->remote->sw->is_unplugged) {
				remove_unplugged_switch(port->remote->sw);
				port->remote = NULL;
			} else {
				icm_free_unplugged_children(port->remote->sw);
			}
		}
	}
}

static void icm_rescan_work(struct work_struct *work)
{
	struct icm *icm = container_of(work, struct icm, rescan_work.work);
	struct tb *tb = icm_to_tb(icm);

	mutex_lock(&tb->lock);
	if (tb->root_switch)
		icm_free_unplugged_children(tb->root_switch);
	mutex_unlock(&tb->lock);
}

static void icm_complete(struct tb *tb)
{
	struct icm *icm = tb_priv(tb);

	if (tb->nhi->going_away)
		return;

	/*
	 * If RTD3 was vetoed before we entered system suspend allow it
	 * again now before driver ready is sent. Firmware sends a new RTD3
	 * veto if it is still the case after we have sent it driver ready
	 * command.
	 */
	icm_veto_end(tb);
	icm_unplug_children(tb->root_switch);

	/*
	 * Now all existing children should be resumed, start events
	 * from ICM to get updated status.
	 */
	__icm_driver_ready(tb, NULL, NULL, NULL, NULL);

	/*
	 * We do not get notifications of devices that have been
	 * unplugged during suspend so schedule rescan to clean them up
	 * if any.
	 */
	queue_delayed_work(tb->wq, &icm->rescan_work, msecs_to_jiffies(500));
}

static int icm_runtime_suspend(struct tb *tb)
{
	nhi_mailbox_cmd(tb->nhi, NHI_MAILBOX_DRV_UNLOADS, 0);
	return 0;
}

static int icm_runtime_suspend_switch(struct tb_switch *sw)
{
	if (tb_route(sw))
		reinit_completion(&sw->rpm_complete);
	return 0;
}

static int icm_runtime_resume_switch(struct tb_switch *sw)
{
	if (tb_route(sw)) {
		if (!wait_for_completion_timeout(&sw->rpm_complete,
						 msecs_to_jiffies(500))) {
			dev_dbg(&sw->dev, "runtime resuming timed out\n");
		}
	}
	return 0;
}

static int icm_runtime_resume(struct tb *tb)
{
	/*
	 * We can reuse the same resume functionality than with system
	 * suspend.
	 */
	icm_complete(tb);
	return 0;
}

static int icm_start(struct tb *tb)
{
	struct icm *icm = tb_priv(tb);
	int ret;

	if (icm->safe_mode)
		tb->root_switch = tb_switch_alloc_safe_mode(tb, &tb->dev, 0);
	else
		tb->root_switch = tb_switch_alloc(tb, &tb->dev, 0);
	if (IS_ERR(tb->root_switch))
		return PTR_ERR(tb->root_switch);

	tb->root_switch->no_nvm_upgrade = !icm->can_upgrade_nvm;
	tb->root_switch->rpm = icm->rpm;

	if (icm->set_uuid)
		icm->set_uuid(tb);

	ret = tb_switch_add(tb->root_switch);
	if (ret) {
		tb_switch_put(tb->root_switch);
		tb->root_switch = NULL;
	}

	return ret;
}

static void icm_stop(struct tb *tb)
{
	struct icm *icm = tb_priv(tb);

	cancel_delayed_work(&icm->rescan_work);
	tb_switch_remove(tb->root_switch);
	tb->root_switch = NULL;
	nhi_mailbox_cmd(tb->nhi, NHI_MAILBOX_DRV_UNLOADS, 0);
	kfree(icm->last_nvm_auth);
	icm->last_nvm_auth = NULL;
}

static int icm_disconnect_pcie_paths(struct tb *tb)
{
	return nhi_mailbox_cmd(tb->nhi, NHI_MAILBOX_DISCONNECT_PCIE_PATHS, 0);
}

static void icm_usb4_switch_nvm_auth_complete(void *data)
{
	struct usb4_switch_nvm_auth *auth = data;
	struct icm *icm = auth->icm;
	struct tb *tb = icm_to_tb(icm);

	tb_dbg(tb, "NVM_AUTH response for %llx flags %#x status %#x\n",
	       get_route(auth->reply.route_hi, auth->reply.route_lo),
	       auth->reply.hdr.flags, auth->reply.status);

	mutex_lock(&tb->lock);
	if (WARN_ON(icm->last_nvm_auth))
		kfree(icm->last_nvm_auth);
	icm->last_nvm_auth = auth;
	mutex_unlock(&tb->lock);
}

static int icm_usb4_switch_nvm_authenticate(struct tb *tb, u64 route)
{
	struct usb4_switch_nvm_auth *auth;
	struct icm *icm = tb_priv(tb);
	struct tb_cfg_request *req;
	int ret;

	auth = kzalloc(sizeof(*auth), GFP_KERNEL);
	if (!auth)
		return -ENOMEM;

	auth->icm = icm;
	auth->request.hdr.code = ICM_USB4_SWITCH_OP;
	auth->request.route_hi = upper_32_bits(route);
	auth->request.route_lo = lower_32_bits(route);
	auth->request.opcode = USB4_SWITCH_OP_NVM_AUTH;

	req = tb_cfg_request_alloc();
	if (!req) {
		ret = -ENOMEM;
		goto err_free_auth;
	}

	req->match = icm_match;
	req->copy = icm_copy;
	req->request = &auth->request;
	req->request_size = sizeof(auth->request);
	req->request_type = TB_CFG_PKG_ICM_CMD;
	req->response = &auth->reply;
	req->npackets = 1;
	req->response_size = sizeof(auth->reply);
	req->response_type = TB_CFG_PKG_ICM_RESP;

	tb_dbg(tb, "NVM_AUTH request for %llx\n", route);

	mutex_lock(&icm->request_lock);
	ret = tb_cfg_request(tb->ctl, req, icm_usb4_switch_nvm_auth_complete,
			     auth);
	mutex_unlock(&icm->request_lock);

	tb_cfg_request_put(req);
	if (ret)
		goto err_free_auth;
	return 0;

err_free_auth:
	kfree(auth);
	return ret;
}

static int icm_usb4_switch_op(struct tb_switch *sw, u16 opcode, u32 *metadata,
			      u8 *status, const void *tx_data, size_t tx_data_len,
			      void *rx_data, size_t rx_data_len)
{
	struct icm_usb4_switch_op_response reply;
	struct icm_usb4_switch_op request;
	struct tb *tb = sw->tb;
	struct icm *icm = tb_priv(tb);
	u64 route = tb_route(sw);
	int ret;

	/*
	 * USB4 router operation proxy is supported in firmware if the
	 * protocol version is 3 or higher.
	 */
	if (icm->proto_version < 3)
		return -EOPNOTSUPP;

	/*
	 * NVM_AUTH is a special USB4 proxy operation that does not
	 * return immediately so handle it separately.
	 */
	if (opcode == USB4_SWITCH_OP_NVM_AUTH)
		return icm_usb4_switch_nvm_authenticate(tb, route);

	memset(&request, 0, sizeof(request));
	request.hdr.code = ICM_USB4_SWITCH_OP;
	request.route_hi = upper_32_bits(route);
	request.route_lo = lower_32_bits(route);
	request.opcode = opcode;
	if (metadata)
		request.metadata = *metadata;

	if (tx_data_len) {
		request.data_len_valid |= ICM_USB4_SWITCH_DATA_VALID;
		if (tx_data_len < ARRAY_SIZE(request.data))
			request.data_len_valid =
				tx_data_len & ICM_USB4_SWITCH_DATA_LEN_MASK;
		memcpy(request.data, tx_data, tx_data_len * sizeof(u32));
	}

	memset(&reply, 0, sizeof(reply));
	ret = icm_request(tb, &request, sizeof(request), &reply, sizeof(reply),
			  1, ICM_TIMEOUT);
	if (ret)
		return ret;

	if (reply.hdr.flags & ICM_FLAGS_ERROR)
		return -EIO;

	if (status)
		*status = reply.status;

	if (metadata)
		*metadata = reply.metadata;

	if (rx_data_len)
		memcpy(rx_data, reply.data, rx_data_len * sizeof(u32));

	return 0;
}

static int icm_usb4_switch_nvm_authenticate_status(struct tb_switch *sw,
						   u32 *status)
{
	struct usb4_switch_nvm_auth *auth;
	struct tb *tb = sw->tb;
	struct icm *icm = tb_priv(tb);
	int ret = 0;

	if (icm->proto_version < 3)
		return -EOPNOTSUPP;

	auth = icm->last_nvm_auth;
	icm->last_nvm_auth = NULL;

	if (auth && auth->reply.route_hi == sw->config.route_hi &&
	    auth->reply.route_lo == sw->config.route_lo) {
		tb_dbg(tb, "NVM_AUTH found for %llx flags %#x status %#x\n",
		       tb_route(sw), auth->reply.hdr.flags, auth->reply.status);
		if (auth->reply.hdr.flags & ICM_FLAGS_ERROR)
			ret = -EIO;
		else
			*status = auth->reply.status;
	} else {
		*status = 0;
	}

	kfree(auth);
	return ret;
}

/* Falcon Ridge */
static const struct tb_cm_ops icm_fr_ops = {
	.driver_ready = icm_driver_ready,
	.start = icm_start,
	.stop = icm_stop,
	.suspend = icm_suspend,
	.complete = icm_complete,
	.handle_event = icm_handle_event,
	.approve_switch = icm_fr_approve_switch,
	.add_switch_key = icm_fr_add_switch_key,
	.challenge_switch_key = icm_fr_challenge_switch_key,
	.disconnect_pcie_paths = icm_disconnect_pcie_paths,
	.approve_xdomain_paths = icm_fr_approve_xdomain_paths,
	.disconnect_xdomain_paths = icm_fr_disconnect_xdomain_paths,
};

/* Alpine Ridge */
static const struct tb_cm_ops icm_ar_ops = {
	.driver_ready = icm_driver_ready,
	.start = icm_start,
	.stop = icm_stop,
	.suspend = icm_suspend,
	.complete = icm_complete,
	.runtime_suspend = icm_runtime_suspend,
	.runtime_resume = icm_runtime_resume,
	.runtime_suspend_switch = icm_runtime_suspend_switch,
	.runtime_resume_switch = icm_runtime_resume_switch,
	.handle_event = icm_handle_event,
	.get_boot_acl = icm_ar_get_boot_acl,
	.set_boot_acl = icm_ar_set_boot_acl,
	.approve_switch = icm_fr_approve_switch,
	.add_switch_key = icm_fr_add_switch_key,
	.challenge_switch_key = icm_fr_challenge_switch_key,
	.disconnect_pcie_paths = icm_disconnect_pcie_paths,
	.approve_xdomain_paths = icm_fr_approve_xdomain_paths,
	.disconnect_xdomain_paths = icm_fr_disconnect_xdomain_paths,
};

/* Titan Ridge */
static const struct tb_cm_ops icm_tr_ops = {
	.driver_ready = icm_driver_ready,
	.start = icm_start,
	.stop = icm_stop,
	.suspend = icm_suspend,
	.complete = icm_complete,
	.runtime_suspend = icm_runtime_suspend,
	.runtime_resume = icm_runtime_resume,
	.runtime_suspend_switch = icm_runtime_suspend_switch,
	.runtime_resume_switch = icm_runtime_resume_switch,
	.handle_event = icm_handle_event,
	.get_boot_acl = icm_ar_get_boot_acl,
	.set_boot_acl = icm_ar_set_boot_acl,
	.approve_switch = icm_tr_approve_switch,
	.add_switch_key = icm_tr_add_switch_key,
	.challenge_switch_key = icm_tr_challenge_switch_key,
	.disconnect_pcie_paths = icm_disconnect_pcie_paths,
	.approve_xdomain_paths = icm_tr_approve_xdomain_paths,
	.disconnect_xdomain_paths = icm_tr_disconnect_xdomain_paths,
	.usb4_switch_op = icm_usb4_switch_op,
	.usb4_switch_nvm_authenticate_status =
		icm_usb4_switch_nvm_authenticate_status,
};

/* Ice Lake */
static const struct tb_cm_ops icm_icl_ops = {
	.driver_ready = icm_driver_ready,
	.start = icm_start,
	.stop = icm_stop,
	.complete = icm_complete,
	.runtime_suspend = icm_runtime_suspend,
	.runtime_resume = icm_runtime_resume,
	.handle_event = icm_handle_event,
	.approve_xdomain_paths = icm_tr_approve_xdomain_paths,
	.disconnect_xdomain_paths = icm_tr_disconnect_xdomain_paths,
	.usb4_switch_op = icm_usb4_switch_op,
	.usb4_switch_nvm_authenticate_status =
		icm_usb4_switch_nvm_authenticate_status,
};

struct tb *icm_probe(struct tb_nhi *nhi)
{
	struct icm *icm;
	struct tb *tb;

	tb = tb_domain_alloc(nhi, ICM_TIMEOUT, sizeof(struct icm));
	if (!tb)
		return NULL;

	icm = tb_priv(tb);
	INIT_DELAYED_WORK(&icm->rescan_work, icm_rescan_work);
	mutex_init(&icm->request_lock);

	switch (nhi->pdev->device) {
	case PCI_DEVICE_ID_INTEL_FALCON_RIDGE_2C_NHI:
	case PCI_DEVICE_ID_INTEL_FALCON_RIDGE_4C_NHI:
		icm->can_upgrade_nvm = true;
		icm->is_supported = icm_fr_is_supported;
		icm->get_route = icm_fr_get_route;
		icm->save_devices = icm_fr_save_devices;
		icm->driver_ready = icm_fr_driver_ready;
		icm->device_connected = icm_fr_device_connected;
		icm->device_disconnected = icm_fr_device_disconnected;
		icm->xdomain_connected = icm_fr_xdomain_connected;
		icm->xdomain_disconnected = icm_fr_xdomain_disconnected;
		tb->cm_ops = &icm_fr_ops;
		break;

	case PCI_DEVICE_ID_INTEL_ALPINE_RIDGE_2C_NHI:
	case PCI_DEVICE_ID_INTEL_ALPINE_RIDGE_4C_NHI:
	case PCI_DEVICE_ID_INTEL_ALPINE_RIDGE_LP_NHI:
	case PCI_DEVICE_ID_INTEL_ALPINE_RIDGE_C_4C_NHI:
	case PCI_DEVICE_ID_INTEL_ALPINE_RIDGE_C_2C_NHI:
		icm->max_boot_acl = ICM_AR_PREBOOT_ACL_ENTRIES;
		/*
		 * NVM upgrade has not been tested on Apple systems and
		 * they don't provide images publicly either. To be on
		 * the safe side prevent root switch NVM upgrade on Macs
		 * for now.
		 */
		icm->can_upgrade_nvm = !x86_apple_machine;
		icm->is_supported = icm_ar_is_supported;
		icm->cio_reset = icm_ar_cio_reset;
		icm->get_mode = icm_ar_get_mode;
		icm->get_route = icm_ar_get_route;
		icm->save_devices = icm_fr_save_devices;
		icm->driver_ready = icm_ar_driver_ready;
		icm->device_connected = icm_fr_device_connected;
		icm->device_disconnected = icm_fr_device_disconnected;
		icm->xdomain_connected = icm_fr_xdomain_connected;
		icm->xdomain_disconnected = icm_fr_xdomain_disconnected;
		tb->cm_ops = &icm_ar_ops;
		break;

	case PCI_DEVICE_ID_INTEL_TITAN_RIDGE_2C_NHI:
	case PCI_DEVICE_ID_INTEL_TITAN_RIDGE_4C_NHI:
		icm->max_boot_acl = ICM_AR_PREBOOT_ACL_ENTRIES;
		icm->can_upgrade_nvm = !x86_apple_machine;
		icm->is_supported = icm_ar_is_supported;
		icm->cio_reset = icm_tr_cio_reset;
		icm->get_mode = icm_ar_get_mode;
		icm->driver_ready = icm_tr_driver_ready;
		icm->device_connected = icm_tr_device_connected;
		icm->device_disconnected = icm_tr_device_disconnected;
		icm->xdomain_connected = icm_tr_xdomain_connected;
		icm->xdomain_disconnected = icm_tr_xdomain_disconnected;
		tb->cm_ops = &icm_tr_ops;
		break;

	case PCI_DEVICE_ID_INTEL_ICL_NHI0:
	case PCI_DEVICE_ID_INTEL_ICL_NHI1:
		icm->is_supported = icm_fr_is_supported;
		icm->driver_ready = icm_icl_driver_ready;
		icm->set_uuid = icm_icl_set_uuid;
		icm->device_connected = icm_icl_device_connected;
		icm->device_disconnected = icm_tr_device_disconnected;
		icm->xdomain_connected = icm_tr_xdomain_connected;
		icm->xdomain_disconnected = icm_tr_xdomain_disconnected;
		icm->rtd3_veto = icm_icl_rtd3_veto;
		tb->cm_ops = &icm_icl_ops;
		break;

	case PCI_DEVICE_ID_INTEL_TGL_NHI0:
	case PCI_DEVICE_ID_INTEL_TGL_NHI1:
	case PCI_DEVICE_ID_INTEL_TGL_H_NHI0:
	case PCI_DEVICE_ID_INTEL_TGL_H_NHI1:
	case PCI_DEVICE_ID_INTEL_ADL_NHI0:
	case PCI_DEVICE_ID_INTEL_ADL_NHI1:
	case PCI_DEVICE_ID_INTEL_RPL_NHI0:
	case PCI_DEVICE_ID_INTEL_RPL_NHI1:
		icm->is_supported = icm_tgl_is_supported;
		icm->driver_ready = icm_icl_driver_ready;
		icm->set_uuid = icm_icl_set_uuid;
		icm->device_connected = icm_icl_device_connected;
		icm->device_disconnected = icm_tr_device_disconnected;
		icm->xdomain_connected = icm_tr_xdomain_connected;
		icm->xdomain_disconnected = icm_tr_xdomain_disconnected;
		icm->rtd3_veto = icm_icl_rtd3_veto;
		tb->cm_ops = &icm_icl_ops;
		break;

<<<<<<< HEAD
=======
	case PCI_DEVICE_ID_INTEL_MAPLE_RIDGE_2C_NHI:
>>>>>>> 014862ee
	case PCI_DEVICE_ID_INTEL_MAPLE_RIDGE_4C_NHI:
		icm->is_supported = icm_tgl_is_supported;
		icm->get_mode = icm_ar_get_mode;
		icm->driver_ready = icm_tr_driver_ready;
		icm->device_connected = icm_tr_device_connected;
		icm->device_disconnected = icm_tr_device_disconnected;
		icm->xdomain_connected = icm_tr_xdomain_connected;
		icm->xdomain_disconnected = icm_tr_xdomain_disconnected;
		tb->cm_ops = &icm_tr_ops;
		break;
	}

	if (!icm->is_supported || !icm->is_supported(tb)) {
		dev_dbg(&nhi->pdev->dev, "ICM not supported on this controller\n");
		tb_domain_put(tb);
		return NULL;
	}

	tb_dbg(tb, "using firmware connection manager\n");

	return tb;
}<|MERGE_RESOLUTION|>--- conflicted
+++ resolved
@@ -2520,10 +2520,7 @@
 		tb->cm_ops = &icm_icl_ops;
 		break;
 
-<<<<<<< HEAD
-=======
 	case PCI_DEVICE_ID_INTEL_MAPLE_RIDGE_2C_NHI:
->>>>>>> 014862ee
 	case PCI_DEVICE_ID_INTEL_MAPLE_RIDGE_4C_NHI:
 		icm->is_supported = icm_tgl_is_supported;
 		icm->get_mode = icm_ar_get_mode;
