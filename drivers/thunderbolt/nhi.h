/* SPDX-License-Identifier: GPL-2.0 */
/*
 * Thunderbolt driver - NHI driver
 *
 * Copyright (c) 2014 Andreas Noever <andreas.noever@gmail.com>
 * Copyright (C) 2018, Intel Corporation
 */

#ifndef DSL3510_H_
#define DSL3510_H_

#include <linux/thunderbolt.h>

enum nhi_fw_mode {
	NHI_FW_SAFE_MODE,
	NHI_FW_AUTH_MODE,
	NHI_FW_EP_MODE,
	NHI_FW_CM_MODE,
};

enum nhi_mailbox_cmd {
	NHI_MAILBOX_SAVE_DEVS = 0x05,
	NHI_MAILBOX_DISCONNECT_PCIE_PATHS = 0x06,
	NHI_MAILBOX_DRV_UNLOADS = 0x07,
	NHI_MAILBOX_DISCONNECT_PA = 0x10,
	NHI_MAILBOX_DISCONNECT_PB = 0x11,
	NHI_MAILBOX_ALLOW_ALL_DEVS = 0x23,
};

int nhi_mailbox_cmd(struct tb_nhi *nhi, enum nhi_mailbox_cmd cmd, u32 data);
enum nhi_fw_mode nhi_mailbox_mode(struct tb_nhi *nhi);

/**
 * struct tb_nhi_ops - NHI specific optional operations
 * @init: NHI specific initialization
 * @suspend_noirq: NHI specific suspend_noirq hook
 * @resume_noirq: NHI specific resume_noirq hook
 * @runtime_suspend: NHI specific runtime_suspend hook
 * @runtime_resume: NHI specific runtime_resume hook
 * @shutdown: NHI specific shutdown
 */
struct tb_nhi_ops {
	int (*init)(struct tb_nhi *nhi);
	int (*suspend_noirq)(struct tb_nhi *nhi, bool wakeup);
	int (*resume_noirq)(struct tb_nhi *nhi);
	int (*runtime_suspend)(struct tb_nhi *nhi);
	int (*runtime_resume)(struct tb_nhi *nhi);
	void (*shutdown)(struct tb_nhi *nhi);
};

extern const struct tb_nhi_ops icl_nhi_ops;

/*
 * PCI IDs used in this driver from Win Ridge forward. There is no
 * need for the PCI quirk anymore as we will use ICM also on Apple
 * hardware.
 */
<<<<<<< HEAD
=======
#define PCI_DEVICE_ID_INTEL_MAPLE_RIDGE_2C_NHI		0x1134
>>>>>>> 014862ee
#define PCI_DEVICE_ID_INTEL_MAPLE_RIDGE_4C_NHI		0x1137
#define PCI_DEVICE_ID_INTEL_WIN_RIDGE_2C_NHI            0x157d
#define PCI_DEVICE_ID_INTEL_WIN_RIDGE_2C_BRIDGE         0x157e
#define PCI_DEVICE_ID_INTEL_ALPINE_RIDGE_LP_NHI		0x15bf
#define PCI_DEVICE_ID_INTEL_ALPINE_RIDGE_LP_BRIDGE	0x15c0
#define PCI_DEVICE_ID_INTEL_ALPINE_RIDGE_C_4C_NHI	0x15d2
#define PCI_DEVICE_ID_INTEL_ALPINE_RIDGE_C_4C_BRIDGE	0x15d3
#define PCI_DEVICE_ID_INTEL_ALPINE_RIDGE_C_2C_NHI	0x15d9
#define PCI_DEVICE_ID_INTEL_ALPINE_RIDGE_C_2C_BRIDGE	0x15da
#define PCI_DEVICE_ID_INTEL_ALPINE_RIDGE_LP_USBONLY_NHI	0x15dc
#define PCI_DEVICE_ID_INTEL_ALPINE_RIDGE_USBONLY_NHI	0x15dd
#define PCI_DEVICE_ID_INTEL_ALPINE_RIDGE_C_USBONLY_NHI	0x15de
#define PCI_DEVICE_ID_INTEL_TITAN_RIDGE_2C_BRIDGE	0x15e7
#define PCI_DEVICE_ID_INTEL_TITAN_RIDGE_2C_NHI		0x15e8
#define PCI_DEVICE_ID_INTEL_TITAN_RIDGE_4C_BRIDGE	0x15ea
#define PCI_DEVICE_ID_INTEL_TITAN_RIDGE_4C_NHI		0x15eb
#define PCI_DEVICE_ID_INTEL_TITAN_RIDGE_DD_BRIDGE	0x15ef
#define PCI_DEVICE_ID_INTEL_ADL_NHI0			0x463e
#define PCI_DEVICE_ID_INTEL_ADL_NHI1			0x466d
#define PCI_DEVICE_ID_INTEL_ICL_NHI1			0x8a0d
#define PCI_DEVICE_ID_INTEL_ICL_NHI0			0x8a17
#define PCI_DEVICE_ID_INTEL_TGL_NHI0			0x9a1b
#define PCI_DEVICE_ID_INTEL_TGL_NHI1			0x9a1d
#define PCI_DEVICE_ID_INTEL_TGL_H_NHI0			0x9a1f
#define PCI_DEVICE_ID_INTEL_TGL_H_NHI1			0x9a21
#define PCI_DEVICE_ID_INTEL_RPL_NHI0			0xa73e
#define PCI_DEVICE_ID_INTEL_RPL_NHI1			0xa76d

#define PCI_CLASS_SERIAL_USB_USB4			0x0c0340

#endif<|MERGE_RESOLUTION|>--- conflicted
+++ resolved
@@ -55,10 +55,7 @@
  * need for the PCI quirk anymore as we will use ICM also on Apple
  * hardware.
  */
-<<<<<<< HEAD
-=======
 #define PCI_DEVICE_ID_INTEL_MAPLE_RIDGE_2C_NHI		0x1134
->>>>>>> 014862ee
 #define PCI_DEVICE_ID_INTEL_MAPLE_RIDGE_4C_NHI		0x1137
 #define PCI_DEVICE_ID_INTEL_WIN_RIDGE_2C_NHI            0x157d
 #define PCI_DEVICE_ID_INTEL_WIN_RIDGE_2C_BRIDGE         0x157e
