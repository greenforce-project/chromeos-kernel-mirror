--- conflicted
+++ resolved
@@ -4,11 +4,7 @@
 	default y
 	select ARCH_32BIT_OFF_T if !64BIT
 	select ARCH_BINFMT_ELF_STATE if MIPS_FP_SUPPORT
-<<<<<<< HEAD
-=======
-	select ARCH_CLOCKSOURCE_DATA
 	select ARCH_HAS_CPU_FINALIZE_INIT
->>>>>>> 21732fd2
 	select ARCH_HAS_TICK_BROADCAST if GENERIC_CLOCKEVENTS_BROADCAST
 	select ARCH_HAS_UBSAN_SANITIZE_ALL
 	select ARCH_SUPPORTS_UPROBES
