--- conflicted
+++ resolved
@@ -5,11 +5,8 @@
 config UML
 	bool
 	default y
-<<<<<<< HEAD
 	select ARCH_EPHEMERAL_INODES
-=======
 	select ARCH_HAS_CPU_FINALIZE_INIT
->>>>>>> de5f6361
 	select ARCH_HAS_KCOV
 	select ARCH_NO_PREEMPT
 	select HAVE_ARCH_AUDITSYSCALL
