/*
 * SMP support for pSeries machines.
 *
 * Dave Engebretsen, Peter Bergner, and
 * Mike Corrigan {engebret|bergner|mikec}@us.ibm.com
 *
 * Plus various changes from other IBM teams...
 *
 *      This program is free software; you can redistribute it and/or
 *      modify it under the terms of the GNU General Public License
 *      as published by the Free Software Foundation; either version
 *      2 of the License, or (at your option) any later version.
 */


#include <linux/kernel.h>
#include <linux/module.h>
#include <linux/sched.h>
#include <linux/smp.h>
#include <linux/interrupt.h>
#include <linux/delay.h>
#include <linux/init.h>
#include <linux/spinlock.h>
#include <linux/cache.h>
#include <linux/err.h>
#include <linux/sysdev.h>
#include <linux/cpu.h>

#include <asm/ptrace.h>
#include <asm/atomic.h>
#include <asm/irq.h>
#include <asm/page.h>
#include <asm/pgtable.h>
#include <asm/io.h>
#include <asm/prom.h>
#include <asm/smp.h>
#include <asm/paca.h>
#include <asm/machdep.h>
#include <asm/cputable.h>
#include <asm/firmware.h>
#include <asm/system.h>
#include <asm/rtas.h>
#include <asm/pSeries_reconfig.h>
#include <asm/mpic.h>
#include <asm/vdso_datapage.h>
#include <asm/cputhreads.h>
#include <asm/mpic.h>
#include <asm/xics.h>

#include "plpar_wrappers.h"
#include "pseries.h"
#include "offline_states.h"


/*
 * The Primary thread of each non-boot processor was started from the OF client
 * interface by prom_hold_cpus and is spinning on secondary_hold_spinloop.
 */
static cpumask_var_t of_spin_mask;

/* Query where a cpu is now.  Return codes #defined in plpar_wrappers.h */
int smp_query_cpu_stopped(unsigned int pcpu)
{
	int cpu_status, status;
	int qcss_tok = rtas_token("query-cpu-stopped-state");

	if (qcss_tok == RTAS_UNKNOWN_SERVICE) {
		printk_once(KERN_INFO
			"Firmware doesn't support query-cpu-stopped-state\n");
		return QCSS_HARDWARE_ERROR;
	}

	status = rtas_call(qcss_tok, 1, 2, &cpu_status, pcpu);
	if (status != 0) {
		printk(KERN_ERR
		       "RTAS query-cpu-stopped-state failed: %i\n", status);
		return status;
	}

	return cpu_status;
}

/**
 * smp_startup_cpu() - start the given cpu
 *
 * At boot time, there is nothing to do for primary threads which were
 * started from Open Firmware.  For anything else, call RTAS with the
 * appropriate start location.
 *
 * Returns:
 *	0	- failure
 *	1	- success
 */
static inline int __devinit smp_startup_cpu(unsigned int lcpu)
{
	int status;
	unsigned long start_here = __pa((u32)*((unsigned long *)
					       generic_secondary_smp_init));
	unsigned int pcpu;
	int start_cpu;

	if (cpumask_test_cpu(lcpu, of_spin_mask))
		/* Already started by OF and sitting in spin loop */
		return 1;

	pcpu = get_hard_smp_processor_id(lcpu);

	/* Check to see if the CPU out of FW already for kexec */
	if (smp_query_cpu_stopped(pcpu) == QCSS_NOT_STOPPED){
		cpumask_set_cpu(lcpu, of_spin_mask);
		return 1;
	}

	/* Fixup atomic count: it exited inside IRQ handler. */
	task_thread_info(paca[lcpu].__current)->preempt_count	= 0;
#ifdef CONFIG_HOTPLUG_CPU
	if (get_cpu_current_state(lcpu) == CPU_STATE_INACTIVE)
		goto out;
#endif
	/* 
	 * If the RTAS start-cpu token does not exist then presume the
	 * cpu is already spinning.
	 */
	start_cpu = rtas_token("start-cpu");
	if (start_cpu == RTAS_UNKNOWN_SERVICE)
		return 1;

	status = rtas_call(start_cpu, 3, 1, NULL, pcpu, start_here, pcpu);
	if (status != 0) {
		printk(KERN_ERR "start-cpu failed: %i\n", status);
		return 0;
	}

#ifdef CONFIG_HOTPLUG_CPU
out:
#endif
	return 1;
}

static void __devinit smp_xics_setup_cpu(int cpu)
{
	if (cpu != boot_cpuid)
		xics_setup_cpu();

	if (firmware_has_feature(FW_FEATURE_SPLPAR))
		vpa_init(cpu);

	cpumask_clear_cpu(cpu, of_spin_mask);
#ifdef CONFIG_HOTPLUG_CPU
	set_cpu_current_state(cpu, CPU_STATE_ONLINE);
	set_default_offline_state(cpu);
#endif
}

static int __devinit smp_pSeries_kick_cpu(int nr)
{
	BUG_ON(nr < 0 || nr >= NR_CPUS);

	if (!smp_startup_cpu(nr))
		return -ENOENT;

	/*
	 * The processor is currently spinning, waiting for the
	 * cpu_start field to become non-zero After we set cpu_start,
	 * the processor will continue on to secondary_start
	 */
	paca[nr].cpu_start = 1;
#ifdef CONFIG_HOTPLUG_CPU
	set_preferred_offline_state(nr, CPU_STATE_ONLINE);

	if (get_cpu_current_state(nr) == CPU_STATE_INACTIVE) {
		long rc;
		unsigned long hcpuid;

		hcpuid = get_hard_smp_processor_id(nr);
		rc = plpar_hcall_norets(H_PROD, hcpuid);
		if (rc != H_SUCCESS)
			printk(KERN_ERR "Error: Prod to wake up processor %d "
						"Ret= %ld\n", nr, rc);
	}
#endif
<<<<<<< HEAD
=======

	return 0;
>>>>>>> d762f438
}

static int smp_pSeries_cpu_bootable(unsigned int nr)
{
	/* Special case - we inhibit secondary thread startup
	 * during boot if the user requests it.
	 */
	if (system_state < SYSTEM_RUNNING && cpu_has_feature(CPU_FTR_SMT)) {
		if (!smt_enabled_at_boot && cpu_thread_in_core(nr) != 0)
			return 0;
		if (smt_enabled_at_boot
		    && cpu_thread_in_core(nr) >= smt_enabled_at_boot)
			return 0;
	}

	return 1;
}

static struct smp_ops_t pSeries_mpic_smp_ops = {
	.message_pass	= smp_mpic_message_pass,
	.probe		= smp_mpic_probe,
	.kick_cpu	= smp_pSeries_kick_cpu,
	.setup_cpu	= smp_mpic_setup_cpu,
};

static struct smp_ops_t pSeries_xics_smp_ops = {
	.message_pass	= smp_muxed_ipi_message_pass,
	.cause_ipi	= NULL,	/* Filled at runtime by xics_smp_probe() */
	.probe		= xics_smp_probe,
	.kick_cpu	= smp_pSeries_kick_cpu,
	.setup_cpu	= smp_xics_setup_cpu,
	.cpu_bootable	= smp_pSeries_cpu_bootable,
};

/* This is called very early */
static void __init smp_init_pseries(void)
{
	int i;

	pr_debug(" -> smp_init_pSeries()\n");

	alloc_bootmem_cpumask_var(&of_spin_mask);

	/* Mark threads which are still spinning in hold loops. */
	if (cpu_has_feature(CPU_FTR_SMT)) {
		for_each_present_cpu(i) { 
			if (cpu_thread_in_core(i) == 0)
				cpumask_set_cpu(i, of_spin_mask);
		}
	} else {
		cpumask_copy(of_spin_mask, cpu_present_mask);
	}

	cpumask_clear_cpu(boot_cpuid, of_spin_mask);

	/* Non-lpar has additional take/give timebase */
	if (rtas_token("freeze-time-base") != RTAS_UNKNOWN_SERVICE) {
		smp_ops->give_timebase = rtas_give_timebase;
		smp_ops->take_timebase = rtas_take_timebase;
	}

	pr_debug(" <- smp_init_pSeries()\n");
}

void __init smp_init_pseries_mpic(void)
{
	smp_ops = &pSeries_mpic_smp_ops;

	smp_init_pseries();
}

void __init smp_init_pseries_xics(void)
{
	smp_ops = &pSeries_xics_smp_ops;

	smp_init_pseries();
}<|MERGE_RESOLUTION|>--- conflicted
+++ resolved
@@ -179,11 +179,8 @@
 						"Ret= %ld\n", nr, rc);
 	}
 #endif
-<<<<<<< HEAD
-=======
 
 	return 0;
->>>>>>> d762f438
 }
 
 static int smp_pSeries_cpu_bootable(unsigned int nr)
