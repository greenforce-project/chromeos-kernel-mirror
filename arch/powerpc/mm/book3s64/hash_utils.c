// SPDX-License-Identifier: GPL-2.0-or-later
/*
 * PowerPC64 port by Mike Corrigan and Dave Engebretsen
 *   {mikejc|engebret}@us.ibm.com
 *
 *    Copyright (c) 2000 Mike Corrigan <mikejc@us.ibm.com>
 *
 * SMP scalability work:
 *    Copyright (C) 2001 Anton Blanchard <anton@au.ibm.com>, IBM
 * 
 *    Module name: htab.c
 *
 *    Description:
 *      PowerPC Hashed Page Table functions
 */

#undef DEBUG
#undef DEBUG_LOW

#define pr_fmt(fmt) "hash-mmu: " fmt
#include <linux/spinlock.h>
#include <linux/errno.h>
#include <linux/sched/mm.h>
#include <linux/proc_fs.h>
#include <linux/stat.h>
#include <linux/sysctl.h>
#include <linux/export.h>
#include <linux/ctype.h>
#include <linux/cache.h>
#include <linux/init.h>
#include <linux/signal.h>
#include <linux/memblock.h>
#include <linux/context_tracking.h>
#include <linux/libfdt.h>
#include <linux/pkeys.h>
#include <linux/hugetlb.h>
#include <linux/cpu.h>
#include <linux/pgtable.h>

#include <asm/debugfs.h>
#include <asm/processor.h>
#include <asm/mmu.h>
#include <asm/mmu_context.h>
#include <asm/page.h>
#include <asm/types.h>
#include <linux/uaccess.h>
#include <asm/machdep.h>
#include <asm/prom.h>
#include <asm/io.h>
#include <asm/eeh.h>
#include <asm/tlb.h>
#include <asm/cacheflush.h>
#include <asm/cputable.h>
#include <asm/sections.h>
#include <asm/copro.h>
#include <asm/udbg.h>
#include <asm/code-patching.h>
#include <asm/fadump.h>
#include <asm/firmware.h>
#include <asm/tm.h>
#include <asm/trace.h>
#include <asm/ps3.h>
#include <asm/pte-walk.h>
#include <asm/asm-prototypes.h>
#include <asm/ultravisor.h>

#include <mm/mmu_decl.h>

#include "internal.h"


#ifdef DEBUG
#define DBG(fmt...) udbg_printf(fmt)
#else
#define DBG(fmt...)
#endif

#ifdef DEBUG_LOW
#define DBG_LOW(fmt...) udbg_printf(fmt)
#else
#define DBG_LOW(fmt...)
#endif

#define KB (1024)
#define MB (1024*KB)
#define GB (1024L*MB)

/*
 * Note:  pte   --> Linux PTE
 *        HPTE  --> PowerPC Hashed Page Table Entry
 *
 * Execution context:
 *   htab_initialize is called with the MMU off (of course), but
 *   the kernel has been copied down to zero so it can directly
 *   reference global data.  At this point it is very difficult
 *   to print debug info.
 *
 */

static unsigned long _SDR1;
struct mmu_psize_def mmu_psize_defs[MMU_PAGE_COUNT];
EXPORT_SYMBOL_GPL(mmu_psize_defs);

u8 hpte_page_sizes[1 << LP_BITS];
EXPORT_SYMBOL_GPL(hpte_page_sizes);

struct hash_pte *htab_address;
unsigned long htab_size_bytes;
unsigned long htab_hash_mask;
EXPORT_SYMBOL_GPL(htab_hash_mask);
int mmu_linear_psize = MMU_PAGE_4K;
EXPORT_SYMBOL_GPL(mmu_linear_psize);
int mmu_virtual_psize = MMU_PAGE_4K;
int mmu_vmalloc_psize = MMU_PAGE_4K;
#ifdef CONFIG_SPARSEMEM_VMEMMAP
int mmu_vmemmap_psize = MMU_PAGE_4K;
#endif
int mmu_io_psize = MMU_PAGE_4K;
int mmu_kernel_ssize = MMU_SEGSIZE_256M;
EXPORT_SYMBOL_GPL(mmu_kernel_ssize);
int mmu_highuser_ssize = MMU_SEGSIZE_256M;
u16 mmu_slb_size = 64;
EXPORT_SYMBOL_GPL(mmu_slb_size);
#ifdef CONFIG_PPC_64K_PAGES
int mmu_ci_restrictions;
#endif
#ifdef CONFIG_DEBUG_PAGEALLOC
static u8 *linear_map_hash_slots;
static unsigned long linear_map_hash_count;
static DEFINE_SPINLOCK(linear_map_hash_lock);
#endif /* CONFIG_DEBUG_PAGEALLOC */
struct mmu_hash_ops mmu_hash_ops;
EXPORT_SYMBOL(mmu_hash_ops);

/*
 * These are definitions of page sizes arrays to be used when none
 * is provided by the firmware.
 */

/*
 * Fallback (4k pages only)
 */
static struct mmu_psize_def mmu_psize_defaults[] = {
	[MMU_PAGE_4K] = {
		.shift	= 12,
		.sllp	= 0,
		.penc   = {[MMU_PAGE_4K] = 0, [1 ... MMU_PAGE_COUNT - 1] = -1},
		.avpnm	= 0,
		.tlbiel = 0,
	},
};

/*
 * POWER4, GPUL, POWER5
 *
 * Support for 16Mb large pages
 */
static struct mmu_psize_def mmu_psize_defaults_gp[] = {
	[MMU_PAGE_4K] = {
		.shift	= 12,
		.sllp	= 0,
		.penc   = {[MMU_PAGE_4K] = 0, [1 ... MMU_PAGE_COUNT - 1] = -1},
		.avpnm	= 0,
		.tlbiel = 1,
	},
	[MMU_PAGE_16M] = {
		.shift	= 24,
		.sllp	= SLB_VSID_L,
		.penc   = {[0 ... MMU_PAGE_16M - 1] = -1, [MMU_PAGE_16M] = 0,
			    [MMU_PAGE_16M + 1 ... MMU_PAGE_COUNT - 1] = -1 },
		.avpnm	= 0x1UL,
		.tlbiel = 0,
	},
};

/*
 * 'R' and 'C' update notes:
 *  - Under pHyp or KVM, the updatepp path will not set C, thus it *will*
 *     create writeable HPTEs without C set, because the hcall H_PROTECT
 *     that we use in that case will not update C
 *  - The above is however not a problem, because we also don't do that
 *     fancy "no flush" variant of eviction and we use H_REMOVE which will
 *     do the right thing and thus we don't have the race I described earlier
 *
 *    - Under bare metal,  we do have the race, so we need R and C set
 *    - We make sure R is always set and never lost
 *    - C is _PAGE_DIRTY, and *should* always be set for a writeable mapping
 */
unsigned long htab_convert_pte_flags(unsigned long pteflags)
{
	unsigned long rflags = 0;

	/* _PAGE_EXEC -> NOEXEC */
	if ((pteflags & _PAGE_EXEC) == 0)
		rflags |= HPTE_R_N;
	/*
	 * PPP bits:
	 * Linux uses slb key 0 for kernel and 1 for user.
	 * kernel RW areas are mapped with PPP=0b000
	 * User area is mapped with PPP=0b010 for read/write
	 * or PPP=0b011 for read-only (including writeable but clean pages).
	 */
	if (pteflags & _PAGE_PRIVILEGED) {
		/*
		 * Kernel read only mapped with ppp bits 0b110
		 */
		if (!(pteflags & _PAGE_WRITE)) {
			if (mmu_has_feature(MMU_FTR_KERNEL_RO))
				rflags |= (HPTE_R_PP0 | 0x2);
			else
				rflags |= 0x3;
		}
	} else {
		if (pteflags & _PAGE_RWX)
			rflags |= 0x2;
		if (!((pteflags & _PAGE_WRITE) && (pteflags & _PAGE_DIRTY)))
			rflags |= 0x1;
	}
	/*
	 * We can't allow hardware to update hpte bits. Hence always
	 * set 'R' bit and set 'C' if it is a write fault
	 */
	rflags |=  HPTE_R_R;

	if (pteflags & _PAGE_DIRTY)
		rflags |= HPTE_R_C;
	/*
	 * Add in WIG bits
	 */

	if ((pteflags & _PAGE_CACHE_CTL) == _PAGE_TOLERANT)
		rflags |= HPTE_R_I;
	else if ((pteflags & _PAGE_CACHE_CTL) == _PAGE_NON_IDEMPOTENT)
		rflags |= (HPTE_R_I | HPTE_R_G);
	else
		/*
		 * Add memory coherence if cache inhibited is not set
		 */
		rflags |= HPTE_R_M;

	rflags |= pte_to_hpte_pkey_bits(pteflags);
	return rflags;
}

int htab_bolt_mapping(unsigned long vstart, unsigned long vend,
		      unsigned long pstart, unsigned long prot,
		      int psize, int ssize)
{
	unsigned long vaddr, paddr;
	unsigned int step, shift;
	int ret = 0;

	shift = mmu_psize_defs[psize].shift;
	step = 1 << shift;

	prot = htab_convert_pte_flags(prot);

	DBG("htab_bolt_mapping(%lx..%lx -> %lx (%lx,%d,%d)\n",
	    vstart, vend, pstart, prot, psize, ssize);

	for (vaddr = vstart, paddr = pstart; vaddr < vend;
	     vaddr += step, paddr += step) {
		unsigned long hash, hpteg;
		unsigned long vsid = get_kernel_vsid(vaddr, ssize);
		unsigned long vpn  = hpt_vpn(vaddr, vsid, ssize);
		unsigned long tprot = prot;
		bool secondary_hash = false;

		/*
		 * If we hit a bad address return error.
		 */
		if (!vsid)
			return -1;
		/* Make kernel text executable */
		if (overlaps_kernel_text(vaddr, vaddr + step))
			tprot &= ~HPTE_R_N;

		/*
		 * If relocatable, check if it overlaps interrupt vectors that
		 * are copied down to real 0. For relocatable kernel
		 * (e.g. kdump case) we copy interrupt vectors down to real
		 * address 0. Mark that region as executable. This is
		 * because on p8 system with relocation on exception feature
		 * enabled, exceptions are raised with MMU (IR=DR=1) ON. Hence
		 * in order to execute the interrupt handlers in virtual
		 * mode the vector region need to be marked as executable.
		 */
		if ((PHYSICAL_START > MEMORY_START) &&
			overlaps_interrupt_vector_text(vaddr, vaddr + step))
				tprot &= ~HPTE_R_N;

		hash = hpt_hash(vpn, shift, ssize);
		hpteg = ((hash & htab_hash_mask) * HPTES_PER_GROUP);

		BUG_ON(!mmu_hash_ops.hpte_insert);
repeat:
		ret = mmu_hash_ops.hpte_insert(hpteg, vpn, paddr, tprot,
					       HPTE_V_BOLTED, psize, psize,
					       ssize);
		if (ret == -1) {
			/*
			 * Try to to keep bolted entries in primary.
			 * Remove non bolted entries and try insert again
			 */
			ret = mmu_hash_ops.hpte_remove(hpteg);
			if (ret != -1)
				ret = mmu_hash_ops.hpte_insert(hpteg, vpn, paddr, tprot,
							       HPTE_V_BOLTED, psize, psize,
							       ssize);
			if (ret == -1 && !secondary_hash) {
				secondary_hash = true;
				hpteg = ((~hash & htab_hash_mask) * HPTES_PER_GROUP);
				goto repeat;
			}
		}

		if (ret < 0)
			break;

		cond_resched();
#ifdef CONFIG_DEBUG_PAGEALLOC
		if (debug_pagealloc_enabled() &&
			(paddr >> PAGE_SHIFT) < linear_map_hash_count)
			linear_map_hash_slots[paddr >> PAGE_SHIFT] = ret | 0x80;
#endif /* CONFIG_DEBUG_PAGEALLOC */
	}
	return ret < 0 ? ret : 0;
}

int htab_remove_mapping(unsigned long vstart, unsigned long vend,
		      int psize, int ssize)
{
	unsigned long vaddr;
	unsigned int step, shift;
	int rc;
	int ret = 0;

	shift = mmu_psize_defs[psize].shift;
	step = 1 << shift;

	if (!mmu_hash_ops.hpte_removebolted)
		return -ENODEV;

	for (vaddr = vstart; vaddr < vend; vaddr += step) {
		rc = mmu_hash_ops.hpte_removebolted(vaddr, psize, ssize);
		if (rc == -ENOENT) {
			ret = -ENOENT;
			continue;
		}
		if (rc < 0)
			return rc;
	}

	return ret;
}

static bool disable_1tb_segments = false;

static int __init parse_disable_1tb_segments(char *p)
{
	disable_1tb_segments = true;
	return 0;
}
early_param("disable_1tb_segments", parse_disable_1tb_segments);

static int __init htab_dt_scan_seg_sizes(unsigned long node,
					 const char *uname, int depth,
					 void *data)
{
	const char *type = of_get_flat_dt_prop(node, "device_type", NULL);
	const __be32 *prop;
	int size = 0;

	/* We are scanning "cpu" nodes only */
	if (type == NULL || strcmp(type, "cpu") != 0)
		return 0;

	prop = of_get_flat_dt_prop(node, "ibm,processor-segment-sizes", &size);
	if (prop == NULL)
		return 0;
	for (; size >= 4; size -= 4, ++prop) {
		if (be32_to_cpu(prop[0]) == 40) {
			DBG("1T segment support detected\n");

			if (disable_1tb_segments) {
				DBG("1T segments disabled by command line\n");
				break;
			}

			cur_cpu_spec->mmu_features |= MMU_FTR_1T_SEGMENT;
			return 1;
		}
	}
	cur_cpu_spec->mmu_features &= ~MMU_FTR_NO_SLBIE_B;
	return 0;
}

static int __init get_idx_from_shift(unsigned int shift)
{
	int idx = -1;

	switch (shift) {
	case 0xc:
		idx = MMU_PAGE_4K;
		break;
	case 0x10:
		idx = MMU_PAGE_64K;
		break;
	case 0x14:
		idx = MMU_PAGE_1M;
		break;
	case 0x18:
		idx = MMU_PAGE_16M;
		break;
	case 0x22:
		idx = MMU_PAGE_16G;
		break;
	}
	return idx;
}

static int __init htab_dt_scan_page_sizes(unsigned long node,
					  const char *uname, int depth,
					  void *data)
{
	const char *type = of_get_flat_dt_prop(node, "device_type", NULL);
	const __be32 *prop;
	int size = 0;

	/* We are scanning "cpu" nodes only */
	if (type == NULL || strcmp(type, "cpu") != 0)
		return 0;

	prop = of_get_flat_dt_prop(node, "ibm,segment-page-sizes", &size);
	if (!prop)
		return 0;

	pr_info("Page sizes from device-tree:\n");
	size /= 4;
	cur_cpu_spec->mmu_features &= ~(MMU_FTR_16M_PAGE);
	while(size > 0) {
		unsigned int base_shift = be32_to_cpu(prop[0]);
		unsigned int slbenc = be32_to_cpu(prop[1]);
		unsigned int lpnum = be32_to_cpu(prop[2]);
		struct mmu_psize_def *def;
		int idx, base_idx;

		size -= 3; prop += 3;
		base_idx = get_idx_from_shift(base_shift);
		if (base_idx < 0) {
			/* skip the pte encoding also */
			prop += lpnum * 2; size -= lpnum * 2;
			continue;
		}
		def = &mmu_psize_defs[base_idx];
		if (base_idx == MMU_PAGE_16M)
			cur_cpu_spec->mmu_features |= MMU_FTR_16M_PAGE;

		def->shift = base_shift;
		if (base_shift <= 23)
			def->avpnm = 0;
		else
			def->avpnm = (1 << (base_shift - 23)) - 1;
		def->sllp = slbenc;
		/*
		 * We don't know for sure what's up with tlbiel, so
		 * for now we only set it for 4K and 64K pages
		 */
		if (base_idx == MMU_PAGE_4K || base_idx == MMU_PAGE_64K)
			def->tlbiel = 1;
		else
			def->tlbiel = 0;

		while (size > 0 && lpnum) {
			unsigned int shift = be32_to_cpu(prop[0]);
			int penc  = be32_to_cpu(prop[1]);

			prop += 2; size -= 2;
			lpnum--;

			idx = get_idx_from_shift(shift);
			if (idx < 0)
				continue;

			if (penc == -1)
				pr_err("Invalid penc for base_shift=%d "
				       "shift=%d\n", base_shift, shift);

			def->penc[idx] = penc;
			pr_info("base_shift=%d: shift=%d, sllp=0x%04lx,"
				" avpnm=0x%08lx, tlbiel=%d, penc=%d\n",
				base_shift, shift, def->sllp,
				def->avpnm, def->tlbiel, def->penc[idx]);
		}
	}

	return 1;
}

#ifdef CONFIG_HUGETLB_PAGE
/*
 * Scan for 16G memory blocks that have been set aside for huge pages
 * and reserve those blocks for 16G huge pages.
 */
static int __init htab_dt_scan_hugepage_blocks(unsigned long node,
					const char *uname, int depth,
					void *data) {
	const char *type = of_get_flat_dt_prop(node, "device_type", NULL);
	const __be64 *addr_prop;
	const __be32 *page_count_prop;
	unsigned int expected_pages;
	long unsigned int phys_addr;
	long unsigned int block_size;

	/* We are scanning "memory" nodes only */
	if (type == NULL || strcmp(type, "memory") != 0)
		return 0;

	/*
	 * This property is the log base 2 of the number of virtual pages that
	 * will represent this memory block.
	 */
	page_count_prop = of_get_flat_dt_prop(node, "ibm,expected#pages", NULL);
	if (page_count_prop == NULL)
		return 0;
	expected_pages = (1 << be32_to_cpu(page_count_prop[0]));
	addr_prop = of_get_flat_dt_prop(node, "reg", NULL);
	if (addr_prop == NULL)
		return 0;
	phys_addr = be64_to_cpu(addr_prop[0]);
	block_size = be64_to_cpu(addr_prop[1]);
	if (block_size != (16 * GB))
		return 0;
	printk(KERN_INFO "Huge page(16GB) memory: "
			"addr = 0x%lX size = 0x%lX pages = %d\n",
			phys_addr, block_size, expected_pages);
	if (phys_addr + block_size * expected_pages <= memblock_end_of_DRAM()) {
		memblock_reserve(phys_addr, block_size * expected_pages);
		pseries_add_gpage(phys_addr, block_size, expected_pages);
	}
	return 0;
}
#endif /* CONFIG_HUGETLB_PAGE */

static void mmu_psize_set_default_penc(void)
{
	int bpsize, apsize;
	for (bpsize = 0; bpsize < MMU_PAGE_COUNT; bpsize++)
		for (apsize = 0; apsize < MMU_PAGE_COUNT; apsize++)
			mmu_psize_defs[bpsize].penc[apsize] = -1;
}

#ifdef CONFIG_PPC_64K_PAGES

static bool might_have_hea(void)
{
	/*
	 * The HEA ethernet adapter requires awareness of the
	 * GX bus. Without that awareness we can easily assume
	 * we will never see an HEA ethernet device.
	 */
#ifdef CONFIG_IBMEBUS
	return !cpu_has_feature(CPU_FTR_ARCH_207S) &&
		firmware_has_feature(FW_FEATURE_SPLPAR);
#else
	return false;
#endif
}

#endif /* #ifdef CONFIG_PPC_64K_PAGES */

static void __init htab_scan_page_sizes(void)
{
	int rc;

	/* se the invalid penc to -1 */
	mmu_psize_set_default_penc();

	/* Default to 4K pages only */
	memcpy(mmu_psize_defs, mmu_psize_defaults,
	       sizeof(mmu_psize_defaults));

	/*
	 * Try to find the available page sizes in the device-tree
	 */
	rc = of_scan_flat_dt(htab_dt_scan_page_sizes, NULL);
	if (rc == 0 && early_mmu_has_feature(MMU_FTR_16M_PAGE)) {
		/*
		 * Nothing in the device-tree, but the CPU supports 16M pages,
		 * so let's fallback on a known size list for 16M capable CPUs.
		 */
		memcpy(mmu_psize_defs, mmu_psize_defaults_gp,
		       sizeof(mmu_psize_defaults_gp));
	}

#ifdef CONFIG_HUGETLB_PAGE
	if (!hugetlb_disabled && !early_radix_enabled() ) {
		/* Reserve 16G huge page memory sections for huge pages */
		of_scan_flat_dt(htab_dt_scan_hugepage_blocks, NULL);
	}
#endif /* CONFIG_HUGETLB_PAGE */
}

/*
 * Fill in the hpte_page_sizes[] array.
 * We go through the mmu_psize_defs[] array looking for all the
 * supported base/actual page size combinations.  Each combination
 * has a unique pagesize encoding (penc) value in the low bits of
 * the LP field of the HPTE.  For actual page sizes less than 1MB,
 * some of the upper LP bits are used for RPN bits, meaning that
 * we need to fill in several entries in hpte_page_sizes[].
 *
 * In diagrammatic form, with r = RPN bits and z = page size bits:
 *        PTE LP     actual page size
 *    rrrr rrrz		>=8KB
 *    rrrr rrzz		>=16KB
 *    rrrr rzzz		>=32KB
 *    rrrr zzzz		>=64KB
 *    ...
 *
 * The zzzz bits are implementation-specific but are chosen so that
 * no encoding for a larger page size uses the same value in its
 * low-order N bits as the encoding for the 2^(12+N) byte page size
 * (if it exists).
 */
static void init_hpte_page_sizes(void)
{
	long int ap, bp;
	long int shift, penc;

	for (bp = 0; bp < MMU_PAGE_COUNT; ++bp) {
		if (!mmu_psize_defs[bp].shift)
			continue;	/* not a supported page size */
		for (ap = bp; ap < MMU_PAGE_COUNT; ++ap) {
			penc = mmu_psize_defs[bp].penc[ap];
			if (penc == -1 || !mmu_psize_defs[ap].shift)
				continue;
			shift = mmu_psize_defs[ap].shift - LP_SHIFT;
			if (shift <= 0)
				continue;	/* should never happen */
			/*
			 * For page sizes less than 1MB, this loop
			 * replicates the entry for all possible values
			 * of the rrrr bits.
			 */
			while (penc < (1 << LP_BITS)) {
				hpte_page_sizes[penc] = (ap << 4) | bp;
				penc += 1 << shift;
			}
		}
	}
}

static void __init htab_init_page_sizes(void)
{
	bool aligned = true;
	init_hpte_page_sizes();

	if (!debug_pagealloc_enabled()) {
		/*
		 * Pick a size for the linear mapping. Currently, we only
		 * support 16M, 1M and 4K which is the default
		 */
		if (IS_ENABLED(CONFIG_STRICT_KERNEL_RWX) &&
		    (unsigned long)_stext % 0x1000000) {
			if (mmu_psize_defs[MMU_PAGE_16M].shift)
				pr_warn("Kernel not 16M aligned, disabling 16M linear map alignment\n");
			aligned = false;
		}

		if (mmu_psize_defs[MMU_PAGE_16M].shift && aligned)
			mmu_linear_psize = MMU_PAGE_16M;
		else if (mmu_psize_defs[MMU_PAGE_1M].shift)
			mmu_linear_psize = MMU_PAGE_1M;
	}

#ifdef CONFIG_PPC_64K_PAGES
	/*
	 * Pick a size for the ordinary pages. Default is 4K, we support
	 * 64K for user mappings and vmalloc if supported by the processor.
	 * We only use 64k for ioremap if the processor
	 * (and firmware) support cache-inhibited large pages.
	 * If not, we use 4k and set mmu_ci_restrictions so that
	 * hash_page knows to switch processes that use cache-inhibited
	 * mappings to 4k pages.
	 */
	if (mmu_psize_defs[MMU_PAGE_64K].shift) {
		mmu_virtual_psize = MMU_PAGE_64K;
		mmu_vmalloc_psize = MMU_PAGE_64K;
		if (mmu_linear_psize == MMU_PAGE_4K)
			mmu_linear_psize = MMU_PAGE_64K;
		if (mmu_has_feature(MMU_FTR_CI_LARGE_PAGE)) {
			/*
			 * When running on pSeries using 64k pages for ioremap
			 * would stop us accessing the HEA ethernet. So if we
			 * have the chance of ever seeing one, stay at 4k.
			 */
			if (!might_have_hea())
				mmu_io_psize = MMU_PAGE_64K;
		} else
			mmu_ci_restrictions = 1;
	}
#endif /* CONFIG_PPC_64K_PAGES */

#ifdef CONFIG_SPARSEMEM_VMEMMAP
	/*
	 * We try to use 16M pages for vmemmap if that is supported
	 * and we have at least 1G of RAM at boot
	 */
	if (mmu_psize_defs[MMU_PAGE_16M].shift &&
	    memblock_phys_mem_size() >= 0x40000000)
		mmu_vmemmap_psize = MMU_PAGE_16M;
	else
		mmu_vmemmap_psize = mmu_virtual_psize;
#endif /* CONFIG_SPARSEMEM_VMEMMAP */

	printk(KERN_DEBUG "Page orders: linear mapping = %d, "
	       "virtual = %d, io = %d"
#ifdef CONFIG_SPARSEMEM_VMEMMAP
	       ", vmemmap = %d"
#endif
	       "\n",
	       mmu_psize_defs[mmu_linear_psize].shift,
	       mmu_psize_defs[mmu_virtual_psize].shift,
	       mmu_psize_defs[mmu_io_psize].shift
#ifdef CONFIG_SPARSEMEM_VMEMMAP
	       ,mmu_psize_defs[mmu_vmemmap_psize].shift
#endif
	       );
}

static int __init htab_dt_scan_pftsize(unsigned long node,
				       const char *uname, int depth,
				       void *data)
{
	const char *type = of_get_flat_dt_prop(node, "device_type", NULL);
	const __be32 *prop;

	/* We are scanning "cpu" nodes only */
	if (type == NULL || strcmp(type, "cpu") != 0)
		return 0;

	prop = of_get_flat_dt_prop(node, "ibm,pft-size", NULL);
	if (prop != NULL) {
		/* pft_size[0] is the NUMA CEC cookie */
		ppc64_pft_size = be32_to_cpu(prop[1]);
		return 1;
	}
	return 0;
}

unsigned htab_shift_for_mem_size(unsigned long mem_size)
{
	unsigned memshift = __ilog2(mem_size);
	unsigned pshift = mmu_psize_defs[mmu_virtual_psize].shift;
	unsigned pteg_shift;

	/* round mem_size up to next power of 2 */
	if ((1UL << memshift) < mem_size)
		memshift += 1;

	/* aim for 2 pages / pteg */
	pteg_shift = memshift - (pshift + 1);

	/*
	 * 2^11 PTEGS of 128 bytes each, ie. 2^18 bytes is the minimum htab
	 * size permitted by the architecture.
	 */
	return max(pteg_shift + 7, 18U);
}

static unsigned long __init htab_get_table_size(void)
{
	/*
	 * If hash size isn't already provided by the platform, we try to
	 * retrieve it from the device-tree. If it's not there neither, we
	 * calculate it now based on the total RAM size
	 */
	if (ppc64_pft_size == 0)
		of_scan_flat_dt(htab_dt_scan_pftsize, NULL);
	if (ppc64_pft_size)
		return 1UL << ppc64_pft_size;

	return 1UL << htab_shift_for_mem_size(memblock_phys_mem_size());
}

#ifdef CONFIG_MEMORY_HOTPLUG
static int resize_hpt_for_hotplug(unsigned long new_mem_size)
{
	unsigned target_hpt_shift;

	if (!mmu_hash_ops.resize_hpt)
		return 0;

	target_hpt_shift = htab_shift_for_mem_size(new_mem_size);

	/*
	 * To avoid lots of HPT resizes if memory size is fluctuating
	 * across a boundary, we deliberately have some hysterisis
	 * here: we immediately increase the HPT size if the target
	 * shift exceeds the current shift, but we won't attempt to
	 * reduce unless the target shift is at least 2 below the
	 * current shift
	 */
	if (target_hpt_shift > ppc64_pft_size ||
	    target_hpt_shift < ppc64_pft_size - 1)
		return mmu_hash_ops.resize_hpt(target_hpt_shift);

	return 0;
}

int hash__create_section_mapping(unsigned long start, unsigned long end,
				 int nid, pgprot_t prot)
{
	int rc;

	if (end >= H_VMALLOC_START) {
		pr_warn("Outside the supported range\n");
		return -1;
	}

	resize_hpt_for_hotplug(memblock_phys_mem_size());

	rc = htab_bolt_mapping(start, end, __pa(start),
			       pgprot_val(prot), mmu_linear_psize,
			       mmu_kernel_ssize);

	if (rc < 0) {
		int rc2 = htab_remove_mapping(start, end, mmu_linear_psize,
					      mmu_kernel_ssize);
		BUG_ON(rc2 && (rc2 != -ENOENT));
	}
	return rc;
}

int hash__remove_section_mapping(unsigned long start, unsigned long end)
{
	int rc = htab_remove_mapping(start, end, mmu_linear_psize,
				     mmu_kernel_ssize);
	WARN_ON(rc < 0);

	if (resize_hpt_for_hotplug(memblock_phys_mem_size()) == -ENOSPC)
		pr_warn("Hash collision while resizing HPT\n");

	return rc;
}
#endif /* CONFIG_MEMORY_HOTPLUG */

static void __init hash_init_partition_table(phys_addr_t hash_table,
					     unsigned long htab_size)
{
	mmu_partition_table_init();

	/*
	 * PS field (VRMA page size) is not used for LPID 0, hence set to 0.
	 * For now, UPRT is 0 and we have no segment table.
	 */
	htab_size =  __ilog2(htab_size) - 18;
	mmu_partition_table_set_entry(0, hash_table | htab_size, 0, false);
	pr_info("Partition table %p\n", partition_tb);
}

static void __init htab_initialize(void)
{
	unsigned long table;
	unsigned long pteg_count;
	unsigned long prot;
	unsigned long base = 0, size = 0;
	struct memblock_region *reg;

	DBG(" -> htab_initialize()\n");

	if (mmu_has_feature(MMU_FTR_1T_SEGMENT)) {
		mmu_kernel_ssize = MMU_SEGSIZE_1T;
		mmu_highuser_ssize = MMU_SEGSIZE_1T;
		printk(KERN_INFO "Using 1TB segments\n");
	}

	if (stress_slb_enabled)
		static_branch_enable(&stress_slb_key);

	/*
	 * Calculate the required size of the htab.  We want the number of
	 * PTEGs to equal one half the number of real pages.
	 */ 
	htab_size_bytes = htab_get_table_size();
	pteg_count = htab_size_bytes >> 7;

	htab_hash_mask = pteg_count - 1;

	if (firmware_has_feature(FW_FEATURE_LPAR) ||
	    firmware_has_feature(FW_FEATURE_PS3_LV1)) {
		/* Using a hypervisor which owns the htab */
		htab_address = NULL;
		_SDR1 = 0; 
#ifdef CONFIG_FA_DUMP
		/*
		 * If firmware assisted dump is active firmware preserves
		 * the contents of htab along with entire partition memory.
		 * Clear the htab if firmware assisted dump is active so
		 * that we dont end up using old mappings.
		 */
		if (is_fadump_active() && mmu_hash_ops.hpte_clear_all)
			mmu_hash_ops.hpte_clear_all();
#endif
	} else {
		unsigned long limit = MEMBLOCK_ALLOC_ANYWHERE;

#ifdef CONFIG_PPC_CELL
		/*
		 * Cell may require the hash table down low when using the
		 * Axon IOMMU in order to fit the dynamic region over it, see
		 * comments in cell/iommu.c
		 */
		if (fdt_subnode_offset(initial_boot_params, 0, "axon") > 0) {
			limit = 0x80000000;
			pr_info("Hash table forced below 2G for Axon IOMMU\n");
		}
#endif /* CONFIG_PPC_CELL */

		table = memblock_phys_alloc_range(htab_size_bytes,
						  htab_size_bytes,
						  0, limit);
		if (!table)
			panic("ERROR: Failed to allocate %pa bytes below %pa\n",
			      &htab_size_bytes, &limit);

		DBG("Hash table allocated at %lx, size: %lx\n", table,
		    htab_size_bytes);

		htab_address = __va(table);

		/* htab absolute addr + encoded htabsize */
		_SDR1 = table + __ilog2(htab_size_bytes) - 18;

		/* Initialize the HPT with no entries */
		memset((void *)table, 0, htab_size_bytes);

		if (!cpu_has_feature(CPU_FTR_ARCH_300))
			/* Set SDR1 */
			mtspr(SPRN_SDR1, _SDR1);
		else
			hash_init_partition_table(table, htab_size_bytes);
	}

	prot = pgprot_val(PAGE_KERNEL);

#ifdef CONFIG_DEBUG_PAGEALLOC
	if (debug_pagealloc_enabled()) {
		linear_map_hash_count = memblock_end_of_DRAM() >> PAGE_SHIFT;
		linear_map_hash_slots = memblock_alloc_try_nid(
				linear_map_hash_count, 1, MEMBLOCK_LOW_LIMIT,
				ppc64_rma_size,	NUMA_NO_NODE);
		if (!linear_map_hash_slots)
			panic("%s: Failed to allocate %lu bytes max_addr=%pa\n",
			      __func__, linear_map_hash_count, &ppc64_rma_size);
	}
#endif /* CONFIG_DEBUG_PAGEALLOC */

	/* create bolted the linear mapping in the hash table */
	for_each_memblock(memory, reg) {
		base = (unsigned long)__va(reg->base);
		size = reg->size;

		DBG("creating mapping for region: %lx..%lx (prot: %lx)\n",
		    base, size, prot);

		if ((base + size) >= H_VMALLOC_START) {
			pr_warn("Outside the supported range\n");
			continue;
		}

		BUG_ON(htab_bolt_mapping(base, base + size, __pa(base),
				prot, mmu_linear_psize, mmu_kernel_ssize));
	}
	memblock_set_current_limit(MEMBLOCK_ALLOC_ANYWHERE);

	/*
	 * If we have a memory_limit and we've allocated TCEs then we need to
	 * explicitly map the TCE area at the top of RAM. We also cope with the
	 * case that the TCEs start below memory_limit.
	 * tce_alloc_start/end are 16MB aligned so the mapping should work
	 * for either 4K or 16MB pages.
	 */
	if (tce_alloc_start) {
		tce_alloc_start = (unsigned long)__va(tce_alloc_start);
		tce_alloc_end = (unsigned long)__va(tce_alloc_end);

		if (base + size >= tce_alloc_start)
			tce_alloc_start = base + size + 1;

		BUG_ON(htab_bolt_mapping(tce_alloc_start, tce_alloc_end,
					 __pa(tce_alloc_start), prot,
					 mmu_linear_psize, mmu_kernel_ssize));
	}


	DBG(" <- htab_initialize()\n");
}
#undef KB
#undef MB

void __init hash__early_init_devtree(void)
{
	/* Initialize segment sizes */
	of_scan_flat_dt(htab_dt_scan_seg_sizes, NULL);

	/* Initialize page sizes */
	htab_scan_page_sizes();
}

static struct hash_mm_context init_hash_mm_context;
void __init hash__early_init_mmu(void)
{
#ifndef CONFIG_PPC_64K_PAGES
	/*
	 * We have code in __hash_page_4K() and elsewhere, which assumes it can
	 * do the following:
	 *   new_pte |= (slot << H_PAGE_F_GIX_SHIFT) & (H_PAGE_F_SECOND | H_PAGE_F_GIX);
	 *
	 * Where the slot number is between 0-15, and values of 8-15 indicate
	 * the secondary bucket. For that code to work H_PAGE_F_SECOND and
	 * H_PAGE_F_GIX must occupy four contiguous bits in the PTE, and
	 * H_PAGE_F_SECOND must be placed above H_PAGE_F_GIX. Assert that here
	 * with a BUILD_BUG_ON().
	 */
	BUILD_BUG_ON(H_PAGE_F_SECOND != (1ul  << (H_PAGE_F_GIX_SHIFT + 3)));
#endif /* CONFIG_PPC_64K_PAGES */

	htab_init_page_sizes();

	/*
	 * initialize page table size
	 */
	__pte_frag_nr = H_PTE_FRAG_NR;
	__pte_frag_size_shift = H_PTE_FRAG_SIZE_SHIFT;
	__pmd_frag_nr = H_PMD_FRAG_NR;
	__pmd_frag_size_shift = H_PMD_FRAG_SIZE_SHIFT;

	__pte_index_size = H_PTE_INDEX_SIZE;
	__pmd_index_size = H_PMD_INDEX_SIZE;
	__pud_index_size = H_PUD_INDEX_SIZE;
	__pgd_index_size = H_PGD_INDEX_SIZE;
	__pud_cache_index = H_PUD_CACHE_INDEX;
	__pte_table_size = H_PTE_TABLE_SIZE;
	__pmd_table_size = H_PMD_TABLE_SIZE;
	__pud_table_size = H_PUD_TABLE_SIZE;
	__pgd_table_size = H_PGD_TABLE_SIZE;
	/*
	 * 4k use hugepd format, so for hash set then to
	 * zero
	 */
	__pmd_val_bits = HASH_PMD_VAL_BITS;
	__pud_val_bits = HASH_PUD_VAL_BITS;
	__pgd_val_bits = HASH_PGD_VAL_BITS;

	__kernel_virt_start = H_KERN_VIRT_START;
	__vmalloc_start = H_VMALLOC_START;
	__vmalloc_end = H_VMALLOC_END;
	__kernel_io_start = H_KERN_IO_START;
	__kernel_io_end = H_KERN_IO_END;
	vmemmap = (struct page *)H_VMEMMAP_START;
	ioremap_bot = IOREMAP_BASE;

#ifdef CONFIG_PCI
	pci_io_base = ISA_IO_BASE;
#endif

	/* Select appropriate backend */
	if (firmware_has_feature(FW_FEATURE_PS3_LV1))
		ps3_early_mm_init();
	else if (firmware_has_feature(FW_FEATURE_LPAR))
		hpte_init_pseries();
	else if (IS_ENABLED(CONFIG_PPC_NATIVE))
		hpte_init_native();

	if (!mmu_hash_ops.hpte_insert)
		panic("hash__early_init_mmu: No MMU hash ops defined!\n");

	/*
	 * Initialize the MMU Hash table and create the linear mapping
	 * of memory. Has to be done before SLB initialization as this is
	 * currently where the page size encoding is obtained.
	 */
	htab_initialize();

	init_mm.context.hash_context = &init_hash_mm_context;
	mm_ctx_set_slb_addr_limit(&init_mm.context, SLB_ADDR_LIMIT_DEFAULT);

	pr_info("Initializing hash mmu with SLB\n");
	/* Initialize SLB management */
	slb_initialize();

	if (cpu_has_feature(CPU_FTR_ARCH_206)
			&& cpu_has_feature(CPU_FTR_HVMODE))
		tlbiel_all();
}

#ifdef CONFIG_SMP
void hash__early_init_mmu_secondary(void)
{
	/* Initialize hash table for that CPU */
	if (!firmware_has_feature(FW_FEATURE_LPAR)) {

		if (!cpu_has_feature(CPU_FTR_ARCH_300))
			mtspr(SPRN_SDR1, _SDR1);
		else
			set_ptcr_when_no_uv(__pa(partition_tb) |
					    (PATB_SIZE_SHIFT - 12));
	}
	/* Initialize SLB */
	slb_initialize();

	if (cpu_has_feature(CPU_FTR_ARCH_206)
			&& cpu_has_feature(CPU_FTR_HVMODE))
		tlbiel_all();

<<<<<<< HEAD
	if (IS_ENABLED(CONFIG_PPC_MEM_KEYS) && mmu_has_feature(MMU_FTR_PKEY))
		mtspr(SPRN_UAMOR, default_uamor);
=======
#ifdef CONFIG_PPC_MEM_KEYS
	if (mmu_has_feature(MMU_FTR_PKEY))
		mtspr(SPRN_UAMOR, default_uamor);
#endif
>>>>>>> d012a719
}
#endif /* CONFIG_SMP */

/*
 * Called by asm hashtable.S for doing lazy icache flush
 */
unsigned int hash_page_do_lazy_icache(unsigned int pp, pte_t pte, int trap)
{
	struct page *page;

	if (!pfn_valid(pte_pfn(pte)))
		return pp;

	page = pte_page(pte);

	/* page is dirty */
	if (!test_bit(PG_arch_1, &page->flags) && !PageReserved(page)) {
		if (trap == 0x400) {
			flush_dcache_icache_page(page);
			set_bit(PG_arch_1, &page->flags);
		} else
			pp |= HPTE_R_N;
	}
	return pp;
}

#ifdef CONFIG_PPC_MM_SLICES
static unsigned int get_paca_psize(unsigned long addr)
{
	unsigned char *psizes;
	unsigned long index, mask_index;

	if (addr < SLICE_LOW_TOP) {
		psizes = get_paca()->mm_ctx_low_slices_psize;
		index = GET_LOW_SLICE_INDEX(addr);
	} else {
		psizes = get_paca()->mm_ctx_high_slices_psize;
		index = GET_HIGH_SLICE_INDEX(addr);
	}
	mask_index = index & 0x1;
	return (psizes[index >> 1] >> (mask_index * 4)) & 0xF;
}

#else
unsigned int get_paca_psize(unsigned long addr)
{
	return get_paca()->mm_ctx_user_psize;
}
#endif

/*
 * Demote a segment to using 4k pages.
 * For now this makes the whole process use 4k pages.
 */
#ifdef CONFIG_PPC_64K_PAGES
void demote_segment_4k(struct mm_struct *mm, unsigned long addr)
{
	if (get_slice_psize(mm, addr) == MMU_PAGE_4K)
		return;
	slice_set_range_psize(mm, addr, 1, MMU_PAGE_4K);
	copro_flush_all_slbs(mm);
	if ((get_paca_psize(addr) != MMU_PAGE_4K) && (current->mm == mm)) {

		copy_mm_to_paca(mm);
		slb_flush_and_restore_bolted();
	}
}
#endif /* CONFIG_PPC_64K_PAGES */

#ifdef CONFIG_PPC_SUBPAGE_PROT
/*
 * This looks up a 2-bit protection code for a 4k subpage of a 64k page.
 * Userspace sets the subpage permissions using the subpage_prot system call.
 *
 * Result is 0: full permissions, _PAGE_RW: read-only,
 * _PAGE_RWX: no access.
 */
static int subpage_protection(struct mm_struct *mm, unsigned long ea)
{
	struct subpage_prot_table *spt = mm_ctx_subpage_prot(&mm->context);
	u32 spp = 0;
	u32 **sbpm, *sbpp;

	if (!spt)
		return 0;

	if (ea >= spt->maxaddr)
		return 0;
	if (ea < 0x100000000UL) {
		/* addresses below 4GB use spt->low_prot */
		sbpm = spt->low_prot;
	} else {
		sbpm = spt->protptrs[ea >> SBP_L3_SHIFT];
		if (!sbpm)
			return 0;
	}
	sbpp = sbpm[(ea >> SBP_L2_SHIFT) & (SBP_L2_COUNT - 1)];
	if (!sbpp)
		return 0;
	spp = sbpp[(ea >> PAGE_SHIFT) & (SBP_L1_COUNT - 1)];

	/* extract 2-bit bitfield for this 4k subpage */
	spp >>= 30 - 2 * ((ea >> 12) & 0xf);

	/*
	 * 0 -> full premission
	 * 1 -> Read only
	 * 2 -> no access.
	 * We return the flag that need to be cleared.
	 */
	spp = ((spp & 2) ? _PAGE_RWX : 0) | ((spp & 1) ? _PAGE_WRITE : 0);
	return spp;
}

#else /* CONFIG_PPC_SUBPAGE_PROT */
static inline int subpage_protection(struct mm_struct *mm, unsigned long ea)
{
	return 0;
}
#endif

void hash_failure_debug(unsigned long ea, unsigned long access,
			unsigned long vsid, unsigned long trap,
			int ssize, int psize, int lpsize, unsigned long pte)
{
	if (!printk_ratelimit())
		return;
	pr_info("mm: Hashing failure ! EA=0x%lx access=0x%lx current=%s\n",
		ea, access, current->comm);
	pr_info("    trap=0x%lx vsid=0x%lx ssize=%d base psize=%d psize %d pte=0x%lx\n",
		trap, vsid, ssize, psize, lpsize, pte);
}

static void check_paca_psize(unsigned long ea, struct mm_struct *mm,
			     int psize, bool user_region)
{
	if (user_region) {
		if (psize != get_paca_psize(ea)) {
			copy_mm_to_paca(mm);
			slb_flush_and_restore_bolted();
		}
	} else if (get_paca()->vmalloc_sllp !=
		   mmu_psize_defs[mmu_vmalloc_psize].sllp) {
		get_paca()->vmalloc_sllp =
			mmu_psize_defs[mmu_vmalloc_psize].sllp;
		slb_vmalloc_update();
	}
}

/*
 * Result code is:
 *  0 - handled
 *  1 - normal page fault
 * -1 - critical hash insertion error
 * -2 - access not permitted by subpage protection mechanism
 */
int hash_page_mm(struct mm_struct *mm, unsigned long ea,
		 unsigned long access, unsigned long trap,
		 unsigned long flags)
{
	bool is_thp;
	enum ctx_state prev_state = exception_enter();
	pgd_t *pgdir;
	unsigned long vsid;
	pte_t *ptep;
	unsigned hugeshift;
	int rc, user_region = 0;
	int psize, ssize;

	DBG_LOW("hash_page(ea=%016lx, access=%lx, trap=%lx\n",
		ea, access, trap);
	trace_hash_fault(ea, access, trap);

	/* Get region & vsid */
	switch (get_region_id(ea)) {
	case USER_REGION_ID:
		user_region = 1;
		if (! mm) {
			DBG_LOW(" user region with no mm !\n");
			rc = 1;
			goto bail;
		}
		psize = get_slice_psize(mm, ea);
		ssize = user_segment_size(ea);
		vsid = get_user_vsid(&mm->context, ea, ssize);
		break;
	case VMALLOC_REGION_ID:
		vsid = get_kernel_vsid(ea, mmu_kernel_ssize);
		psize = mmu_vmalloc_psize;
		ssize = mmu_kernel_ssize;
		break;

	case IO_REGION_ID:
		vsid = get_kernel_vsid(ea, mmu_kernel_ssize);
		psize = mmu_io_psize;
		ssize = mmu_kernel_ssize;
		break;
	default:
		/*
		 * Not a valid range
		 * Send the problem up to do_page_fault()
		 */
		rc = 1;
		goto bail;
	}
	DBG_LOW(" mm=%p, mm->pgdir=%p, vsid=%016lx\n", mm, mm->pgd, vsid);

	/* Bad address. */
	if (!vsid) {
		DBG_LOW("Bad address!\n");
		rc = 1;
		goto bail;
	}
	/* Get pgdir */
	pgdir = mm->pgd;
	if (pgdir == NULL) {
		rc = 1;
		goto bail;
	}

	/* Check CPU locality */
	if (user_region && mm_is_thread_local(mm))
		flags |= HPTE_LOCAL_UPDATE;

#ifndef CONFIG_PPC_64K_PAGES
	/*
	 * If we use 4K pages and our psize is not 4K, then we might
	 * be hitting a special driver mapping, and need to align the
	 * address before we fetch the PTE.
	 *
	 * It could also be a hugepage mapping, in which case this is
	 * not necessary, but it's not harmful, either.
	 */
	if (psize != MMU_PAGE_4K)
		ea &= ~((1ul << mmu_psize_defs[psize].shift) - 1);
#endif /* CONFIG_PPC_64K_PAGES */

	/* Get PTE and page size from page tables */
	ptep = find_linux_pte(pgdir, ea, &is_thp, &hugeshift);
	if (ptep == NULL || !pte_present(*ptep)) {
		DBG_LOW(" no PTE !\n");
		rc = 1;
		goto bail;
	}

	/*
	 * Add _PAGE_PRESENT to the required access perm. If there are parallel
	 * updates to the pte that can possibly clear _PAGE_PTE, catch that too.
	 *
	 * We can safely use the return pte address in rest of the function
	 * because we do set H_PAGE_BUSY which prevents further updates to pte
	 * from generic code.
	 */
	access |= _PAGE_PRESENT | _PAGE_PTE;

	/*
	 * Pre-check access permissions (will be re-checked atomically
	 * in __hash_page_XX but this pre-check is a fast path
	 */
	if (!check_pte_access(access, pte_val(*ptep))) {
		DBG_LOW(" no access !\n");
		rc = 1;
		goto bail;
	}

	if (hugeshift) {
		if (is_thp)
			rc = __hash_page_thp(ea, access, vsid, (pmd_t *)ptep,
					     trap, flags, ssize, psize);
#ifdef CONFIG_HUGETLB_PAGE
		else
			rc = __hash_page_huge(ea, access, vsid, ptep, trap,
					      flags, ssize, hugeshift, psize);
#else
		else {
			/*
			 * if we have hugeshift, and is not transhuge with
			 * hugetlb disabled, something is really wrong.
			 */
			rc = 1;
			WARN_ON(1);
		}
#endif
		if (current->mm == mm)
			check_paca_psize(ea, mm, psize, user_region);

		goto bail;
	}

#ifndef CONFIG_PPC_64K_PAGES
	DBG_LOW(" i-pte: %016lx\n", pte_val(*ptep));
#else
	DBG_LOW(" i-pte: %016lx %016lx\n", pte_val(*ptep),
		pte_val(*(ptep + PTRS_PER_PTE)));
#endif
	/* Do actual hashing */
#ifdef CONFIG_PPC_64K_PAGES
	/* If H_PAGE_4K_PFN is set, make sure this is a 4k segment */
	if ((pte_val(*ptep) & H_PAGE_4K_PFN) && psize == MMU_PAGE_64K) {
		demote_segment_4k(mm, ea);
		psize = MMU_PAGE_4K;
	}

	/*
	 * If this PTE is non-cacheable and we have restrictions on
	 * using non cacheable large pages, then we switch to 4k
	 */
	if (mmu_ci_restrictions && psize == MMU_PAGE_64K && pte_ci(*ptep)) {
		if (user_region) {
			demote_segment_4k(mm, ea);
			psize = MMU_PAGE_4K;
		} else if (ea < VMALLOC_END) {
			/*
			 * some driver did a non-cacheable mapping
			 * in vmalloc space, so switch vmalloc
			 * to 4k pages
			 */
			printk(KERN_ALERT "Reducing vmalloc segment "
			       "to 4kB pages because of "
			       "non-cacheable mapping\n");
			psize = mmu_vmalloc_psize = MMU_PAGE_4K;
			copro_flush_all_slbs(mm);
		}
	}

#endif /* CONFIG_PPC_64K_PAGES */

	if (current->mm == mm)
		check_paca_psize(ea, mm, psize, user_region);

#ifdef CONFIG_PPC_64K_PAGES
	if (psize == MMU_PAGE_64K)
		rc = __hash_page_64K(ea, access, vsid, ptep, trap,
				     flags, ssize);
	else
#endif /* CONFIG_PPC_64K_PAGES */
	{
		int spp = subpage_protection(mm, ea);
		if (access & spp)
			rc = -2;
		else
			rc = __hash_page_4K(ea, access, vsid, ptep, trap,
					    flags, ssize, spp);
	}

	/*
	 * Dump some info in case of hash insertion failure, they should
	 * never happen so it is really useful to know if/when they do
	 */
	if (rc == -1)
		hash_failure_debug(ea, access, vsid, trap, ssize, psize,
				   psize, pte_val(*ptep));
#ifndef CONFIG_PPC_64K_PAGES
	DBG_LOW(" o-pte: %016lx\n", pte_val(*ptep));
#else
	DBG_LOW(" o-pte: %016lx %016lx\n", pte_val(*ptep),
		pte_val(*(ptep + PTRS_PER_PTE)));
#endif
	DBG_LOW(" -> rc=%d\n", rc);

bail:
	exception_exit(prev_state);
	return rc;
}
EXPORT_SYMBOL_GPL(hash_page_mm);

int hash_page(unsigned long ea, unsigned long access, unsigned long trap,
	      unsigned long dsisr)
{
	unsigned long flags = 0;
	struct mm_struct *mm = current->mm;

	if ((get_region_id(ea) == VMALLOC_REGION_ID) ||
	    (get_region_id(ea) == IO_REGION_ID))
		mm = &init_mm;

	if (dsisr & DSISR_NOHPTE)
		flags |= HPTE_NOHPTE_UPDATE;

	return hash_page_mm(mm, ea, access, trap, flags);
}
EXPORT_SYMBOL_GPL(hash_page);

int __hash_page(unsigned long trap, unsigned long ea, unsigned long dsisr,
		unsigned long msr)
{
	unsigned long access = _PAGE_PRESENT | _PAGE_READ;
	unsigned long flags = 0;
	struct mm_struct *mm = current->mm;
	unsigned int region_id = get_region_id(ea);

	if ((region_id == VMALLOC_REGION_ID) || (region_id == IO_REGION_ID))
		mm = &init_mm;

	if (dsisr & DSISR_NOHPTE)
		flags |= HPTE_NOHPTE_UPDATE;

	if (dsisr & DSISR_ISSTORE)
		access |= _PAGE_WRITE;
	/*
	 * We set _PAGE_PRIVILEGED only when
	 * kernel mode access kernel space.
	 *
	 * _PAGE_PRIVILEGED is NOT set
	 * 1) when kernel mode access user space
	 * 2) user space access kernel space.
	 */
	access |= _PAGE_PRIVILEGED;
	if ((msr & MSR_PR) || (region_id == USER_REGION_ID))
		access &= ~_PAGE_PRIVILEGED;

	if (trap == 0x400)
		access |= _PAGE_EXEC;

	return hash_page_mm(mm, ea, access, trap, flags);
}

#ifdef CONFIG_PPC_MM_SLICES
static bool should_hash_preload(struct mm_struct *mm, unsigned long ea)
{
	int psize = get_slice_psize(mm, ea);

	/* We only prefault standard pages for now */
	if (unlikely(psize != mm_ctx_user_psize(&mm->context)))
		return false;

	/*
	 * Don't prefault if subpage protection is enabled for the EA.
	 */
	if (unlikely((psize == MMU_PAGE_4K) && subpage_protection(mm, ea)))
		return false;

	return true;
}
#else
static bool should_hash_preload(struct mm_struct *mm, unsigned long ea)
{
	return true;
}
#endif

static void hash_preload(struct mm_struct *mm, pte_t *ptep, unsigned long ea,
			 bool is_exec, unsigned long trap)
{
	unsigned long vsid;
	pgd_t *pgdir;
	int rc, ssize, update_flags = 0;
	unsigned long access = _PAGE_PRESENT | _PAGE_READ | (is_exec ? _PAGE_EXEC : 0);
	unsigned long flags;

	BUG_ON(get_region_id(ea) != USER_REGION_ID);

	if (!should_hash_preload(mm, ea))
		return;

	DBG_LOW("hash_preload(mm=%p, mm->pgdir=%p, ea=%016lx, access=%lx,"
		" trap=%lx\n", mm, mm->pgd, ea, access, trap);

	/* Get Linux PTE if available */
	pgdir = mm->pgd;
	if (pgdir == NULL)
		return;

	/* Get VSID */
	ssize = user_segment_size(ea);
	vsid = get_user_vsid(&mm->context, ea, ssize);
	if (!vsid)
		return;

#ifdef CONFIG_PPC_64K_PAGES
	/* If either H_PAGE_4K_PFN or cache inhibited is set (and we are on
	 * a 64K kernel), then we don't preload, hash_page() will take
	 * care of it once we actually try to access the page.
	 * That way we don't have to duplicate all of the logic for segment
	 * page size demotion here
	 * Called with  PTL held, hence can be sure the value won't change in
	 * between.
	 */
	if ((pte_val(*ptep) & H_PAGE_4K_PFN) || pte_ci(*ptep))
		return;
#endif /* CONFIG_PPC_64K_PAGES */

	/*
	 * __hash_page_* must run with interrupts off, as it sets the
	 * H_PAGE_BUSY bit. It's possible for perf interrupts to hit at any
	 * time and may take a hash fault reading the user stack, see
	 * read_user_stack_slow() in the powerpc/perf code.
	 *
	 * If that takes a hash fault on the same page as we lock here, it
	 * will bail out when seeing H_PAGE_BUSY set, and retry the access
	 * leading to an infinite loop.
	 *
	 * Disabling interrupts here does not prevent perf interrupts, but it
	 * will prevent them taking hash faults (see the NMI test in
	 * do_hash_page), then read_user_stack's copy_from_user_nofault will
	 * fail and perf will fall back to read_user_stack_slow(), which
	 * walks the Linux page tables.
	 *
	 * Interrupts must also be off for the duration of the
	 * mm_is_thread_local test and update, to prevent preempt running the
	 * mm on another CPU (XXX: this may be racy vs kthread_use_mm).
	 */
	local_irq_save(flags);

	/* Is that local to this CPU ? */
	if (mm_is_thread_local(mm))
		update_flags |= HPTE_LOCAL_UPDATE;

	/* Hash it in */
#ifdef CONFIG_PPC_64K_PAGES
	if (mm_ctx_user_psize(&mm->context) == MMU_PAGE_64K)
		rc = __hash_page_64K(ea, access, vsid, ptep, trap,
				     update_flags, ssize);
	else
#endif /* CONFIG_PPC_64K_PAGES */
		rc = __hash_page_4K(ea, access, vsid, ptep, trap, update_flags,
				    ssize, subpage_protection(mm, ea));

	/* Dump some info in case of hash insertion failure, they should
	 * never happen so it is really useful to know if/when they do
	 */
	if (rc == -1)
		hash_failure_debug(ea, access, vsid, trap, ssize,
				   mm_ctx_user_psize(&mm->context),
				   mm_ctx_user_psize(&mm->context),
				   pte_val(*ptep));

	local_irq_restore(flags);
}

/*
 * This is called at the end of handling a user page fault, when the
 * fault has been handled by updating a PTE in the linux page tables.
 * We use it to preload an HPTE into the hash table corresponding to
 * the updated linux PTE.
 *
 * This must always be called with the pte lock held.
 */
void update_mmu_cache(struct vm_area_struct *vma, unsigned long address,
		      pte_t *ptep)
{
	/*
	 * We don't need to worry about _PAGE_PRESENT here because we are
	 * called with either mm->page_table_lock held or ptl lock held
	 */
	unsigned long trap;
	bool is_exec;

	if (radix_enabled())
		return;

	/* We only want HPTEs for linux PTEs that have _PAGE_ACCESSED set */
	if (!pte_young(*ptep) || address >= TASK_SIZE)
		return;

	/*
	 * We try to figure out if we are coming from an instruction
	 * access fault and pass that down to __hash_page so we avoid
	 * double-faulting on execution of fresh text. We have to test
	 * for regs NULL since init will get here first thing at boot.
	 *
	 * We also avoid filling the hash if not coming from a fault.
	 */

	trap = current->thread.regs ? TRAP(current->thread.regs) : 0UL;
	switch (trap) {
	case 0x300:
		is_exec = false;
		break;
	case 0x400:
		is_exec = true;
		break;
	default:
		return;
	}

	hash_preload(vma->vm_mm, ptep, address, is_exec, trap);
}

#ifdef CONFIG_PPC_TRANSACTIONAL_MEM
static inline void tm_flush_hash_page(int local)
{
	/*
	 * Transactions are not aborted by tlbiel, only tlbie. Without, syncing a
	 * page back to a block device w/PIO could pick up transactional data
	 * (bad!) so we force an abort here. Before the sync the page will be
	 * made read-only, which will flush_hash_page. BIG ISSUE here: if the
	 * kernel uses a page from userspace without unmapping it first, it may
	 * see the speculated version.
	 */
	if (local && cpu_has_feature(CPU_FTR_TM) && current->thread.regs &&
	    MSR_TM_ACTIVE(current->thread.regs->msr)) {
		tm_enable();
		tm_abort(TM_CAUSE_TLBI);
	}
}
#else
static inline void tm_flush_hash_page(int local)
{
}
#endif

/*
 * Return the global hash slot, corresponding to the given PTE, which contains
 * the HPTE.
 */
unsigned long pte_get_hash_gslot(unsigned long vpn, unsigned long shift,
		int ssize, real_pte_t rpte, unsigned int subpg_index)
{
	unsigned long hash, gslot, hidx;

	hash = hpt_hash(vpn, shift, ssize);
	hidx = __rpte_to_hidx(rpte, subpg_index);
	if (hidx & _PTEIDX_SECONDARY)
		hash = ~hash;
	gslot = (hash & htab_hash_mask) * HPTES_PER_GROUP;
	gslot += hidx & _PTEIDX_GROUP_IX;
	return gslot;
}

void flush_hash_page(unsigned long vpn, real_pte_t pte, int psize, int ssize,
		     unsigned long flags)
{
	unsigned long index, shift, gslot;
	int local = flags & HPTE_LOCAL_UPDATE;

	DBG_LOW("flush_hash_page(vpn=%016lx)\n", vpn);
	pte_iterate_hashed_subpages(pte, psize, vpn, index, shift) {
		gslot = pte_get_hash_gslot(vpn, shift, ssize, pte, index);
		DBG_LOW(" sub %ld: gslot=%lx\n", index, gslot);
		/*
		 * We use same base page size and actual psize, because we don't
		 * use these functions for hugepage
		 */
		mmu_hash_ops.hpte_invalidate(gslot, vpn, psize, psize,
					     ssize, local);
	} pte_iterate_hashed_end();

	tm_flush_hash_page(local);
}

#ifdef CONFIG_TRANSPARENT_HUGEPAGE
void flush_hash_hugepage(unsigned long vsid, unsigned long addr,
			 pmd_t *pmdp, unsigned int psize, int ssize,
			 unsigned long flags)
{
	int i, max_hpte_count, valid;
	unsigned long s_addr;
	unsigned char *hpte_slot_array;
	unsigned long hidx, shift, vpn, hash, slot;
	int local = flags & HPTE_LOCAL_UPDATE;

	s_addr = addr & HPAGE_PMD_MASK;
	hpte_slot_array = get_hpte_slot_array(pmdp);
	/*
	 * IF we try to do a HUGE PTE update after a withdraw is done.
	 * we will find the below NULL. This happens when we do
	 * split_huge_pmd
	 */
	if (!hpte_slot_array)
		return;

	if (mmu_hash_ops.hugepage_invalidate) {
		mmu_hash_ops.hugepage_invalidate(vsid, s_addr, hpte_slot_array,
						 psize, ssize, local);
		goto tm_abort;
	}
	/*
	 * No bluk hpte removal support, invalidate each entry
	 */
	shift = mmu_psize_defs[psize].shift;
	max_hpte_count = HPAGE_PMD_SIZE >> shift;
	for (i = 0; i < max_hpte_count; i++) {
		/*
		 * 8 bits per each hpte entries
		 * 000| [ secondary group (one bit) | hidx (3 bits) | valid bit]
		 */
		valid = hpte_valid(hpte_slot_array, i);
		if (!valid)
			continue;
		hidx =  hpte_hash_index(hpte_slot_array, i);

		/* get the vpn */
		addr = s_addr + (i * (1ul << shift));
		vpn = hpt_vpn(addr, vsid, ssize);
		hash = hpt_hash(vpn, shift, ssize);
		if (hidx & _PTEIDX_SECONDARY)
			hash = ~hash;

		slot = (hash & htab_hash_mask) * HPTES_PER_GROUP;
		slot += hidx & _PTEIDX_GROUP_IX;
		mmu_hash_ops.hpte_invalidate(slot, vpn, psize,
					     MMU_PAGE_16M, ssize, local);
	}
tm_abort:
	tm_flush_hash_page(local);
}
#endif /* CONFIG_TRANSPARENT_HUGEPAGE */

void flush_hash_range(unsigned long number, int local)
{
	if (mmu_hash_ops.flush_hash_range)
		mmu_hash_ops.flush_hash_range(number, local);
	else {
		int i;
		struct ppc64_tlb_batch *batch =
			this_cpu_ptr(&ppc64_tlb_batch);

		for (i = 0; i < number; i++)
			flush_hash_page(batch->vpn[i], batch->pte[i],
					batch->psize, batch->ssize, local);
	}
}

/*
 * low_hash_fault is called when we the low level hash code failed
 * to instert a PTE due to an hypervisor error
 */
void low_hash_fault(struct pt_regs *regs, unsigned long address, int rc)
{
	enum ctx_state prev_state = exception_enter();

	if (user_mode(regs)) {
#ifdef CONFIG_PPC_SUBPAGE_PROT
		if (rc == -2)
			_exception(SIGSEGV, regs, SEGV_ACCERR, address);
		else
#endif
			_exception(SIGBUS, regs, BUS_ADRERR, address);
	} else
		bad_page_fault(regs, address, SIGBUS);

	exception_exit(prev_state);
}

long hpte_insert_repeating(unsigned long hash, unsigned long vpn,
			   unsigned long pa, unsigned long rflags,
			   unsigned long vflags, int psize, int ssize)
{
	unsigned long hpte_group;
	long slot;

repeat:
	hpte_group = (hash & htab_hash_mask) * HPTES_PER_GROUP;

	/* Insert into the hash table, primary slot */
	slot = mmu_hash_ops.hpte_insert(hpte_group, vpn, pa, rflags, vflags,
					psize, psize, ssize);

	/* Primary is full, try the secondary */
	if (unlikely(slot == -1)) {
		hpte_group = (~hash & htab_hash_mask) * HPTES_PER_GROUP;
		slot = mmu_hash_ops.hpte_insert(hpte_group, vpn, pa, rflags,
						vflags | HPTE_V_SECONDARY,
						psize, psize, ssize);
		if (slot == -1) {
			if (mftb() & 0x1)
				hpte_group = (hash & htab_hash_mask) *
						HPTES_PER_GROUP;

			mmu_hash_ops.hpte_remove(hpte_group);
			goto repeat;
		}
	}

	return slot;
}

#ifdef CONFIG_DEBUG_PAGEALLOC
static void kernel_map_linear_page(unsigned long vaddr, unsigned long lmi)
{
	unsigned long hash;
	unsigned long vsid = get_kernel_vsid(vaddr, mmu_kernel_ssize);
	unsigned long vpn = hpt_vpn(vaddr, vsid, mmu_kernel_ssize);
	unsigned long mode = htab_convert_pte_flags(pgprot_val(PAGE_KERNEL));
	long ret;

	hash = hpt_hash(vpn, PAGE_SHIFT, mmu_kernel_ssize);

	/* Don't create HPTE entries for bad address */
	if (!vsid)
		return;

	ret = hpte_insert_repeating(hash, vpn, __pa(vaddr), mode,
				    HPTE_V_BOLTED,
				    mmu_linear_psize, mmu_kernel_ssize);

	BUG_ON (ret < 0);
	spin_lock(&linear_map_hash_lock);
	BUG_ON(linear_map_hash_slots[lmi] & 0x80);
	linear_map_hash_slots[lmi] = ret | 0x80;
	spin_unlock(&linear_map_hash_lock);
}

static void kernel_unmap_linear_page(unsigned long vaddr, unsigned long lmi)
{
	unsigned long hash, hidx, slot;
	unsigned long vsid = get_kernel_vsid(vaddr, mmu_kernel_ssize);
	unsigned long vpn = hpt_vpn(vaddr, vsid, mmu_kernel_ssize);

	hash = hpt_hash(vpn, PAGE_SHIFT, mmu_kernel_ssize);
	spin_lock(&linear_map_hash_lock);
	BUG_ON(!(linear_map_hash_slots[lmi] & 0x80));
	hidx = linear_map_hash_slots[lmi] & 0x7f;
	linear_map_hash_slots[lmi] = 0;
	spin_unlock(&linear_map_hash_lock);
	if (hidx & _PTEIDX_SECONDARY)
		hash = ~hash;
	slot = (hash & htab_hash_mask) * HPTES_PER_GROUP;
	slot += hidx & _PTEIDX_GROUP_IX;
	mmu_hash_ops.hpte_invalidate(slot, vpn, mmu_linear_psize,
				     mmu_linear_psize,
				     mmu_kernel_ssize, 0);
}

void __kernel_map_pages(struct page *page, int numpages, int enable)
{
	unsigned long flags, vaddr, lmi;
	int i;

	local_irq_save(flags);
	for (i = 0; i < numpages; i++, page++) {
		vaddr = (unsigned long)page_address(page);
		lmi = __pa(vaddr) >> PAGE_SHIFT;
		if (lmi >= linear_map_hash_count)
			continue;
		if (enable)
			kernel_map_linear_page(vaddr, lmi);
		else
			kernel_unmap_linear_page(vaddr, lmi);
	}
	local_irq_restore(flags);
}
#endif /* CONFIG_DEBUG_PAGEALLOC */

void hash__setup_initial_memory_limit(phys_addr_t first_memblock_base,
				phys_addr_t first_memblock_size)
{
	/*
	 * We don't currently support the first MEMBLOCK not mapping 0
	 * physical on those processors
	 */
	BUG_ON(first_memblock_base != 0);

	/*
	 * On virtualized systems the first entry is our RMA region aka VRMA,
	 * non-virtualized 64-bit hash MMU systems don't have a limitation
	 * on real mode access.
	 *
	 * For guests on platforms before POWER9, we clamp the it limit to 1G
	 * to avoid some funky things such as RTAS bugs etc...
	 *
	 * On POWER9 we limit to 1TB in case the host erroneously told us that
	 * the RMA was >1TB. Effective address bits 0:23 are treated as zero
	 * (meaning the access is aliased to zero i.e. addr = addr % 1TB)
	 * for virtual real mode addressing and so it doesn't make sense to
	 * have an area larger than 1TB as it can't be addressed.
	 */
	if (!early_cpu_has_feature(CPU_FTR_HVMODE)) {
		ppc64_rma_size = first_memblock_size;
		if (!early_cpu_has_feature(CPU_FTR_ARCH_300))
			ppc64_rma_size = min_t(u64, ppc64_rma_size, 0x40000000);
		else
			ppc64_rma_size = min_t(u64, ppc64_rma_size,
					       1UL << SID_SHIFT_1T);

		/* Finally limit subsequent allocations */
		memblock_set_current_limit(ppc64_rma_size);
	} else {
		ppc64_rma_size = ULONG_MAX;
	}
}

#ifdef CONFIG_DEBUG_FS

static int hpt_order_get(void *data, u64 *val)
{
	*val = ppc64_pft_size;
	return 0;
}

static int hpt_order_set(void *data, u64 val)
{
	int ret;

	if (!mmu_hash_ops.resize_hpt)
		return -ENODEV;

	cpus_read_lock();
	ret = mmu_hash_ops.resize_hpt(val);
	cpus_read_unlock();

	return ret;
}

DEFINE_DEBUGFS_ATTRIBUTE(fops_hpt_order, hpt_order_get, hpt_order_set, "%llu\n");

static int __init hash64_debugfs(void)
{
	debugfs_create_file("hpt_order", 0600, powerpc_debugfs_root, NULL,
			    &fops_hpt_order);
	return 0;
}
machine_device_initcall(pseries, hash64_debugfs);
#endif /* CONFIG_DEBUG_FS */

void __init print_system_hash_info(void)
{
	pr_info("ppc64_pft_size    = 0x%llx\n", ppc64_pft_size);

	if (htab_hash_mask)
		pr_info("htab_hash_mask    = 0x%lx\n", htab_hash_mask);
}<|MERGE_RESOLUTION|>--- conflicted
+++ resolved
@@ -1115,15 +1115,10 @@
 			&& cpu_has_feature(CPU_FTR_HVMODE))
 		tlbiel_all();
 
-<<<<<<< HEAD
-	if (IS_ENABLED(CONFIG_PPC_MEM_KEYS) && mmu_has_feature(MMU_FTR_PKEY))
-		mtspr(SPRN_UAMOR, default_uamor);
-=======
 #ifdef CONFIG_PPC_MEM_KEYS
 	if (mmu_has_feature(MMU_FTR_PKEY))
 		mtspr(SPRN_UAMOR, default_uamor);
 #endif
->>>>>>> d012a719
 }
 #endif /* CONFIG_SMP */
 
