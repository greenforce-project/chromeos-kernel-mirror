--- conflicted
+++ resolved
@@ -2927,7 +2927,11 @@
 {
 	return cpu_show_common(dev, attr, buf, X86_BUG_GDS);
 }
-<<<<<<< HEAD
+
+ssize_t cpu_show_reg_file_data_sampling(struct device *dev, struct device_attribute *attr, char *buf)
+{
+	return cpu_show_common(dev, attr, buf, X86_BUG_RFDS);
+}
 #endif
 
 /*
@@ -2942,12 +2946,4 @@
 	    !boot_cpu_has_bug(X86_BUG_L1TF))
 		static_branch_disable(&sched_coresched_supported);
 #endif
-}
-=======
-
-ssize_t cpu_show_reg_file_data_sampling(struct device *dev, struct device_attribute *attr, char *buf)
-{
-	return cpu_show_common(dev, attr, buf, X86_BUG_RFDS);
-}
-#endif
->>>>>>> 6a646d9f
+}