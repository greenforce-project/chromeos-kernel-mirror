// SPDX-License-Identifier: GPL-2.0
/*
 *  Copyright (C) 1994  Linus Torvalds
 *
 *  Cyrix stuff, June 1998 by:
 *	- Rafael R. Reilova (moved everything from head.S),
 *        <rreilova@ececs.uc.edu>
 *	- Channing Corn (tests & fixes),
 *	- Andrew D. Balsa (code cleanup).
 */
#include <linux/init.h>
#include <linux/cpu.h>
#include <linux/module.h>
#include <linux/nospec.h>
#include <linux/prctl.h>
#include <linux/sched/smt.h>
#include <linux/pgtable.h>
#include <linux/bpf.h>

#include <asm/spec-ctrl.h>
#include <asm/cmdline.h>
#include <asm/bugs.h>
#include <asm/processor.h>
#include <asm/processor-flags.h>
#include <asm/fpu/api.h>
#include <asm/msr.h>
#include <asm/vmx.h>
#include <asm/paravirt.h>
#include <asm/intel-family.h>
#include <asm/e820/api.h>
#include <asm/hypervisor.h>
#include <asm/tlbflush.h>

#include "cpu.h"

static void __init spectre_v1_select_mitigation(void);
static void __init spectre_v2_select_mitigation(void);
static void __init retbleed_select_mitigation(void);
static void __init spectre_v2_user_select_mitigation(void);
static void __init ssb_select_mitigation(void);
static void __init l1tf_select_mitigation(void);
static void __init mds_select_mitigation(void);
static void __init md_clear_update_mitigation(void);
static void __init md_clear_select_mitigation(void);
static void __init taa_select_mitigation(void);
static void __init mmio_select_mitigation(void);
static void __init srbds_select_mitigation(void);
static void __init coresched_select(void);
static void __init l1d_flush_select_mitigation(void);
static void __init gds_select_mitigation(void);
static void __init srso_select_mitigation(void);

/* The base value of the SPEC_CTRL MSR without task-specific bits set */
u64 x86_spec_ctrl_base;
EXPORT_SYMBOL_GPL(x86_spec_ctrl_base);

/* The current value of the SPEC_CTRL MSR with task-specific bits set */
DEFINE_PER_CPU(u64, x86_spec_ctrl_current);
EXPORT_SYMBOL_GPL(x86_spec_ctrl_current);

u64 x86_pred_cmd __ro_after_init = PRED_CMD_IBPB;
EXPORT_SYMBOL_GPL(x86_pred_cmd);

static DEFINE_MUTEX(spec_ctrl_mutex);

/* Update SPEC_CTRL MSR and its cached copy unconditionally */
static void update_spec_ctrl(u64 val)
{
	this_cpu_write(x86_spec_ctrl_current, val);
	wrmsrl(MSR_IA32_SPEC_CTRL, val);
}

/*
 * Keep track of the SPEC_CTRL MSR value for the current task, which may differ
 * from x86_spec_ctrl_base due to STIBP/SSB in __speculation_ctrl_update().
 */
void update_spec_ctrl_cond(u64 val)
{
	if (this_cpu_read(x86_spec_ctrl_current) == val)
		return;

	this_cpu_write(x86_spec_ctrl_current, val);

	/*
	 * When KERNEL_IBRS this MSR is written on return-to-user, unless
	 * forced the update can be delayed until that time.
	 */
	if (!cpu_feature_enabled(X86_FEATURE_KERNEL_IBRS))
		wrmsrl(MSR_IA32_SPEC_CTRL, val);
}

u64 spec_ctrl_current(void)
{
	return this_cpu_read(x86_spec_ctrl_current);
}
EXPORT_SYMBOL_GPL(spec_ctrl_current);

/*
 * AMD specific MSR info for Speculative Store Bypass control.
 * x86_amd_ls_cfg_ssbd_mask is initialized in identify_boot_cpu().
 */
u64 __ro_after_init x86_amd_ls_cfg_base;
u64 __ro_after_init x86_amd_ls_cfg_ssbd_mask;

/* Control conditional STIBP in switch_to() */
DEFINE_STATIC_KEY_FALSE(switch_to_cond_stibp);
/* Control conditional IBPB in switch_mm() */
DEFINE_STATIC_KEY_FALSE(switch_mm_cond_ibpb);
/* Control unconditional IBPB in switch_mm() */
DEFINE_STATIC_KEY_FALSE(switch_mm_always_ibpb);

/* Control MDS CPU buffer clear before returning to user space */
DEFINE_STATIC_KEY_FALSE(mds_user_clear);
EXPORT_SYMBOL_GPL(mds_user_clear);
/* Control MDS CPU buffer clear before idling (halt, mwait) */
DEFINE_STATIC_KEY_FALSE(mds_idle_clear);
EXPORT_SYMBOL_GPL(mds_idle_clear);

/*
 * Controls whether l1d flush based mitigations are enabled,
 * based on hw features and admin setting via boot parameter
 * defaults to false
 */
DEFINE_STATIC_KEY_FALSE(switch_mm_cond_l1d_flush);

/* Controls CPU Fill buffer clear before KVM guest MMIO accesses */
DEFINE_STATIC_KEY_FALSE(mmio_stale_data_clear);
EXPORT_SYMBOL_GPL(mmio_stale_data_clear);

void __init cpu_select_mitigations(void)
{
	/*
	 * Read the SPEC_CTRL MSR to account for reserved bits which may
	 * have unknown values. AMD64_LS_CFG MSR is cached in the early AMD
	 * init code as it is not enumerated and depends on the family.
	 */
	if (cpu_feature_enabled(X86_FEATURE_MSR_SPEC_CTRL)) {
		rdmsrl(MSR_IA32_SPEC_CTRL, x86_spec_ctrl_base);

		/*
		 * Previously running kernel (kexec), may have some controls
		 * turned ON. Clear them and let the mitigations setup below
		 * rediscover them based on configuration.
		 */
		x86_spec_ctrl_base &= ~SPEC_CTRL_MITIGATIONS_MASK;
	}

	/* Update whether core-scheduling is needed. */
	coresched_select();

	/* Select the proper CPU mitigations before patching alternatives: */
	spectre_v1_select_mitigation();
	spectre_v2_select_mitigation();
	/*
	 * retbleed_select_mitigation() relies on the state set by
	 * spectre_v2_select_mitigation(); specifically it wants to know about
	 * spectre_v2=ibrs.
	 */
	retbleed_select_mitigation();
	/*
	 * spectre_v2_user_select_mitigation() relies on the state set by
	 * retbleed_select_mitigation(); specifically the STIBP selection is
	 * forced for UNRET or IBPB.
	 */
	spectre_v2_user_select_mitigation();
	ssb_select_mitigation();
	l1tf_select_mitigation();
	md_clear_select_mitigation();
	srbds_select_mitigation();
	l1d_flush_select_mitigation();
	gds_select_mitigation();
	srso_select_mitigation();
}

/*
 * NOTE: This function is *only* called for SVM, since Intel uses
 * MSR_IA32_SPEC_CTRL for SSBD.
 */
void
x86_virt_spec_ctrl(u64 guest_virt_spec_ctrl, bool setguest)
{
	u64 guestval, hostval;
	struct thread_info *ti = current_thread_info();

	/*
	 * If SSBD is not handled in MSR_SPEC_CTRL on AMD, update
	 * MSR_AMD64_L2_CFG or MSR_VIRT_SPEC_CTRL if supported.
	 */
	if (!static_cpu_has(X86_FEATURE_LS_CFG_SSBD) &&
	    !static_cpu_has(X86_FEATURE_VIRT_SSBD))
		return;

	/*
	 * If the host has SSBD mitigation enabled, force it in the host's
	 * virtual MSR value. If its not permanently enabled, evaluate
	 * current's TIF_SSBD thread flag.
	 */
	if (static_cpu_has(X86_FEATURE_SPEC_STORE_BYPASS_DISABLE))
		hostval = SPEC_CTRL_SSBD;
	else
		hostval = ssbd_tif_to_spec_ctrl(ti->flags);

	/* Sanitize the guest value */
	guestval = guest_virt_spec_ctrl & SPEC_CTRL_SSBD;

	if (hostval != guestval) {
		unsigned long tif;

		tif = setguest ? ssbd_spec_ctrl_to_tif(guestval) :
				 ssbd_spec_ctrl_to_tif(hostval);

		speculation_ctrl_update(tif);
	}
}
EXPORT_SYMBOL_GPL(x86_virt_spec_ctrl);

static void x86_amd_ssb_disable(void)
{
	u64 msrval = x86_amd_ls_cfg_base | x86_amd_ls_cfg_ssbd_mask;

	if (boot_cpu_has(X86_FEATURE_VIRT_SSBD))
		wrmsrl(MSR_AMD64_VIRT_SPEC_CTRL, SPEC_CTRL_SSBD);
	else if (boot_cpu_has(X86_FEATURE_LS_CFG_SSBD))
		wrmsrl(MSR_AMD64_LS_CFG, msrval);
}

#undef pr_fmt
#define pr_fmt(fmt)	"MDS: " fmt

/* Default mitigation for MDS-affected CPUs */
static enum mds_mitigations mds_mitigation __ro_after_init = MDS_MITIGATION_FULL;
static bool mds_nosmt __ro_after_init = false;

static const char * const mds_strings[] = {
	[MDS_MITIGATION_OFF]	= "Vulnerable",
	[MDS_MITIGATION_FULL]	= "Mitigation: Clear CPU buffers",
	[MDS_MITIGATION_VMWERV]	= "Vulnerable: Clear CPU buffers attempted, no microcode",
};

static void __init mds_select_mitigation(void)
{
	if (!boot_cpu_has_bug(X86_BUG_MDS) || cpu_mitigations_off()) {
		mds_mitigation = MDS_MITIGATION_OFF;
		return;
	}

	if (mds_mitigation == MDS_MITIGATION_FULL) {
		if (!boot_cpu_has(X86_FEATURE_MD_CLEAR))
			mds_mitigation = MDS_MITIGATION_VMWERV;

		static_branch_enable(&mds_user_clear);

		if (!boot_cpu_has(X86_BUG_MSBDS_ONLY) &&
		    (mds_nosmt || cpu_mitigations_auto_nosmt()))
			cpu_smt_disable(false);
	}
}

static int __init mds_cmdline(char *str)
{
	if (!boot_cpu_has_bug(X86_BUG_MDS))
		return 0;

	if (!str)
		return -EINVAL;

	if (!strcmp(str, "off"))
		mds_mitigation = MDS_MITIGATION_OFF;
	else if (!strcmp(str, "full"))
		mds_mitigation = MDS_MITIGATION_FULL;
	else if (!strcmp(str, "full,nosmt")) {
		mds_mitigation = MDS_MITIGATION_FULL;
		mds_nosmt = true;
	}

	return 0;
}
early_param("mds", mds_cmdline);

#undef pr_fmt
#define pr_fmt(fmt)	"TAA: " fmt

enum taa_mitigations {
	TAA_MITIGATION_OFF,
	TAA_MITIGATION_UCODE_NEEDED,
	TAA_MITIGATION_VERW,
	TAA_MITIGATION_TSX_DISABLED,
};

/* Default mitigation for TAA-affected CPUs */
static enum taa_mitigations taa_mitigation __ro_after_init = TAA_MITIGATION_VERW;
static bool taa_nosmt __ro_after_init;

static const char * const taa_strings[] = {
	[TAA_MITIGATION_OFF]		= "Vulnerable",
	[TAA_MITIGATION_UCODE_NEEDED]	= "Vulnerable: Clear CPU buffers attempted, no microcode",
	[TAA_MITIGATION_VERW]		= "Mitigation: Clear CPU buffers",
	[TAA_MITIGATION_TSX_DISABLED]	= "Mitigation: TSX disabled",
};

static void __init taa_select_mitigation(void)
{
	u64 ia32_cap;

	if (!boot_cpu_has_bug(X86_BUG_TAA)) {
		taa_mitigation = TAA_MITIGATION_OFF;
		return;
	}

	/* TSX previously disabled by tsx=off */
	if (!boot_cpu_has(X86_FEATURE_RTM)) {
		taa_mitigation = TAA_MITIGATION_TSX_DISABLED;
		return;
	}

	if (cpu_mitigations_off()) {
		taa_mitigation = TAA_MITIGATION_OFF;
		return;
	}

	/*
	 * TAA mitigation via VERW is turned off if both
	 * tsx_async_abort=off and mds=off are specified.
	 */
	if (taa_mitigation == TAA_MITIGATION_OFF &&
	    mds_mitigation == MDS_MITIGATION_OFF)
		return;

	if (boot_cpu_has(X86_FEATURE_MD_CLEAR))
		taa_mitigation = TAA_MITIGATION_VERW;
	else
		taa_mitigation = TAA_MITIGATION_UCODE_NEEDED;

	/*
	 * VERW doesn't clear the CPU buffers when MD_CLEAR=1 and MDS_NO=1.
	 * A microcode update fixes this behavior to clear CPU buffers. It also
	 * adds support for MSR_IA32_TSX_CTRL which is enumerated by the
	 * ARCH_CAP_TSX_CTRL_MSR bit.
	 *
	 * On MDS_NO=1 CPUs if ARCH_CAP_TSX_CTRL_MSR is not set, microcode
	 * update is required.
	 */
	ia32_cap = x86_read_arch_cap_msr();
	if ( (ia32_cap & ARCH_CAP_MDS_NO) &&
	    !(ia32_cap & ARCH_CAP_TSX_CTRL_MSR))
		taa_mitigation = TAA_MITIGATION_UCODE_NEEDED;

	/*
	 * TSX is enabled, select alternate mitigation for TAA which is
	 * the same as MDS. Enable MDS static branch to clear CPU buffers.
	 *
	 * For guests that can't determine whether the correct microcode is
	 * present on host, enable the mitigation for UCODE_NEEDED as well.
	 */
	static_branch_enable(&mds_user_clear);

	if (taa_nosmt || cpu_mitigations_auto_nosmt())
		cpu_smt_disable(false);
}

static int __init tsx_async_abort_parse_cmdline(char *str)
{
	if (!boot_cpu_has_bug(X86_BUG_TAA))
		return 0;

	if (!str)
		return -EINVAL;

	if (!strcmp(str, "off")) {
		taa_mitigation = TAA_MITIGATION_OFF;
	} else if (!strcmp(str, "full")) {
		taa_mitigation = TAA_MITIGATION_VERW;
	} else if (!strcmp(str, "full,nosmt")) {
		taa_mitigation = TAA_MITIGATION_VERW;
		taa_nosmt = true;
	}

	return 0;
}
early_param("tsx_async_abort", tsx_async_abort_parse_cmdline);

#undef pr_fmt
#define pr_fmt(fmt)	"MMIO Stale Data: " fmt

enum mmio_mitigations {
	MMIO_MITIGATION_OFF,
	MMIO_MITIGATION_UCODE_NEEDED,
	MMIO_MITIGATION_VERW,
};

/* Default mitigation for Processor MMIO Stale Data vulnerabilities */
static enum mmio_mitigations mmio_mitigation __ro_after_init = MMIO_MITIGATION_VERW;
static bool mmio_nosmt __ro_after_init = false;

static const char * const mmio_strings[] = {
	[MMIO_MITIGATION_OFF]		= "Vulnerable",
	[MMIO_MITIGATION_UCODE_NEEDED]	= "Vulnerable: Clear CPU buffers attempted, no microcode",
	[MMIO_MITIGATION_VERW]		= "Mitigation: Clear CPU buffers",
};

static void __init mmio_select_mitigation(void)
{
	u64 ia32_cap;

	if (!boot_cpu_has_bug(X86_BUG_MMIO_STALE_DATA) ||
	     boot_cpu_has_bug(X86_BUG_MMIO_UNKNOWN) ||
	     cpu_mitigations_off()) {
		mmio_mitigation = MMIO_MITIGATION_OFF;
		return;
	}

	if (mmio_mitigation == MMIO_MITIGATION_OFF)
		return;

	ia32_cap = x86_read_arch_cap_msr();

	/*
	 * Enable CPU buffer clear mitigation for host and VMM, if also affected
	 * by MDS or TAA. Otherwise, enable mitigation for VMM only.
	 */
	if (boot_cpu_has_bug(X86_BUG_MDS) || (boot_cpu_has_bug(X86_BUG_TAA) &&
					      boot_cpu_has(X86_FEATURE_RTM)))
		static_branch_enable(&mds_user_clear);
	else
		static_branch_enable(&mmio_stale_data_clear);

	/*
	 * If Processor-MMIO-Stale-Data bug is present and Fill Buffer data can
	 * be propagated to uncore buffers, clearing the Fill buffers on idle
	 * is required irrespective of SMT state.
	 */
	if (!(ia32_cap & ARCH_CAP_FBSDP_NO))
		static_branch_enable(&mds_idle_clear);

	/*
	 * Check if the system has the right microcode.
	 *
	 * CPU Fill buffer clear mitigation is enumerated by either an explicit
	 * FB_CLEAR or by the presence of both MD_CLEAR and L1D_FLUSH on MDS
	 * affected systems.
	 */
	if ((ia32_cap & ARCH_CAP_FB_CLEAR) ||
	    (boot_cpu_has(X86_FEATURE_MD_CLEAR) &&
	     boot_cpu_has(X86_FEATURE_FLUSH_L1D) &&
	     !(ia32_cap & ARCH_CAP_MDS_NO)))
		mmio_mitigation = MMIO_MITIGATION_VERW;
	else
		mmio_mitigation = MMIO_MITIGATION_UCODE_NEEDED;

	if (mmio_nosmt || cpu_mitigations_auto_nosmt())
		cpu_smt_disable(false);
}

static int __init mmio_stale_data_parse_cmdline(char *str)
{
	if (!boot_cpu_has_bug(X86_BUG_MMIO_STALE_DATA))
		return 0;

	if (!str)
		return -EINVAL;

	if (!strcmp(str, "off")) {
		mmio_mitigation = MMIO_MITIGATION_OFF;
	} else if (!strcmp(str, "full")) {
		mmio_mitigation = MMIO_MITIGATION_VERW;
	} else if (!strcmp(str, "full,nosmt")) {
		mmio_mitigation = MMIO_MITIGATION_VERW;
		mmio_nosmt = true;
	}

	return 0;
}
early_param("mmio_stale_data", mmio_stale_data_parse_cmdline);

#undef pr_fmt
#define pr_fmt(fmt)     "" fmt

static void __init md_clear_update_mitigation(void)
{
	if (cpu_mitigations_off())
		return;

	if (!static_key_enabled(&mds_user_clear))
		goto out;

	/*
	 * mds_user_clear is now enabled. Update MDS, TAA and MMIO Stale Data
	 * mitigation, if necessary.
	 */
	if (mds_mitigation == MDS_MITIGATION_OFF &&
	    boot_cpu_has_bug(X86_BUG_MDS)) {
		mds_mitigation = MDS_MITIGATION_FULL;
		mds_select_mitigation();
	}
	if (taa_mitigation == TAA_MITIGATION_OFF &&
	    boot_cpu_has_bug(X86_BUG_TAA)) {
		taa_mitigation = TAA_MITIGATION_VERW;
		taa_select_mitigation();
	}
	if (mmio_mitigation == MMIO_MITIGATION_OFF &&
	    boot_cpu_has_bug(X86_BUG_MMIO_STALE_DATA)) {
		mmio_mitigation = MMIO_MITIGATION_VERW;
		mmio_select_mitigation();
	}
out:
	if (boot_cpu_has_bug(X86_BUG_MDS))
		pr_info("MDS: %s\n", mds_strings[mds_mitigation]);
	if (boot_cpu_has_bug(X86_BUG_TAA))
		pr_info("TAA: %s\n", taa_strings[taa_mitigation]);
	if (boot_cpu_has_bug(X86_BUG_MMIO_STALE_DATA))
		pr_info("MMIO Stale Data: %s\n", mmio_strings[mmio_mitigation]);
	else if (boot_cpu_has_bug(X86_BUG_MMIO_UNKNOWN))
		pr_info("MMIO Stale Data: Unknown: No mitigations\n");
}

static void __init md_clear_select_mitigation(void)
{
	mds_select_mitigation();
	taa_select_mitigation();
	mmio_select_mitigation();

	/*
	 * As MDS, TAA and MMIO Stale Data mitigations are inter-related, update
	 * and print their mitigation after MDS, TAA and MMIO Stale Data
	 * mitigation selection is done.
	 */
	md_clear_update_mitigation();
}

#undef pr_fmt
#define pr_fmt(fmt)	"SRBDS: " fmt

enum srbds_mitigations {
	SRBDS_MITIGATION_OFF,
	SRBDS_MITIGATION_UCODE_NEEDED,
	SRBDS_MITIGATION_FULL,
	SRBDS_MITIGATION_TSX_OFF,
	SRBDS_MITIGATION_HYPERVISOR,
};

static enum srbds_mitigations srbds_mitigation __ro_after_init = SRBDS_MITIGATION_FULL;

static const char * const srbds_strings[] = {
	[SRBDS_MITIGATION_OFF]		= "Vulnerable",
	[SRBDS_MITIGATION_UCODE_NEEDED]	= "Vulnerable: No microcode",
	[SRBDS_MITIGATION_FULL]		= "Mitigation: Microcode",
	[SRBDS_MITIGATION_TSX_OFF]	= "Mitigation: TSX disabled",
	[SRBDS_MITIGATION_HYPERVISOR]	= "Unknown: Dependent on hypervisor status",
};

static bool srbds_off;

void update_srbds_msr(void)
{
	u64 mcu_ctrl;

	if (!boot_cpu_has_bug(X86_BUG_SRBDS))
		return;

	if (boot_cpu_has(X86_FEATURE_HYPERVISOR))
		return;

	if (srbds_mitigation == SRBDS_MITIGATION_UCODE_NEEDED)
		return;

	/*
	 * A MDS_NO CPU for which SRBDS mitigation is not needed due to TSX
	 * being disabled and it hasn't received the SRBDS MSR microcode.
	 */
	if (!boot_cpu_has(X86_FEATURE_SRBDS_CTRL))
		return;

	rdmsrl(MSR_IA32_MCU_OPT_CTRL, mcu_ctrl);

	switch (srbds_mitigation) {
	case SRBDS_MITIGATION_OFF:
	case SRBDS_MITIGATION_TSX_OFF:
		mcu_ctrl |= RNGDS_MITG_DIS;
		break;
	case SRBDS_MITIGATION_FULL:
		mcu_ctrl &= ~RNGDS_MITG_DIS;
		break;
	default:
		break;
	}

	wrmsrl(MSR_IA32_MCU_OPT_CTRL, mcu_ctrl);
}

static void __init srbds_select_mitigation(void)
{
	u64 ia32_cap;

	if (!boot_cpu_has_bug(X86_BUG_SRBDS))
		return;

	/*
	 * Check to see if this is one of the MDS_NO systems supporting TSX that
	 * are only exposed to SRBDS when TSX is enabled or when CPU is affected
	 * by Processor MMIO Stale Data vulnerability.
	 */
	ia32_cap = x86_read_arch_cap_msr();
	if ((ia32_cap & ARCH_CAP_MDS_NO) && !boot_cpu_has(X86_FEATURE_RTM) &&
	    !boot_cpu_has_bug(X86_BUG_MMIO_STALE_DATA))
		srbds_mitigation = SRBDS_MITIGATION_TSX_OFF;
	else if (boot_cpu_has(X86_FEATURE_HYPERVISOR))
		srbds_mitigation = SRBDS_MITIGATION_HYPERVISOR;
	else if (!boot_cpu_has(X86_FEATURE_SRBDS_CTRL))
		srbds_mitigation = SRBDS_MITIGATION_UCODE_NEEDED;
	else if (cpu_mitigations_off() || srbds_off)
		srbds_mitigation = SRBDS_MITIGATION_OFF;

	update_srbds_msr();
	pr_info("%s\n", srbds_strings[srbds_mitigation]);
}

static int __init srbds_parse_cmdline(char *str)
{
	if (!str)
		return -EINVAL;

	if (!boot_cpu_has_bug(X86_BUG_SRBDS))
		return 0;

	srbds_off = !strcmp(str, "off");
	return 0;
}
early_param("srbds", srbds_parse_cmdline);

#undef pr_fmt
#define pr_fmt(fmt)     "L1D Flush : " fmt

enum l1d_flush_mitigations {
	L1D_FLUSH_OFF = 0,
	L1D_FLUSH_ON,
};

static enum l1d_flush_mitigations l1d_flush_mitigation __initdata = L1D_FLUSH_OFF;

static void __init l1d_flush_select_mitigation(void)
{
	if (!l1d_flush_mitigation || !boot_cpu_has(X86_FEATURE_FLUSH_L1D))
		return;

	static_branch_enable(&switch_mm_cond_l1d_flush);
	pr_info("Conditional flush on switch_mm() enabled\n");
}

static int __init l1d_flush_parse_cmdline(char *str)
{
	if (!strcmp(str, "on"))
		l1d_flush_mitigation = L1D_FLUSH_ON;

	return 0;
}
early_param("l1d_flush", l1d_flush_parse_cmdline);

#undef pr_fmt
#define pr_fmt(fmt)	"GDS: " fmt

enum gds_mitigations {
	GDS_MITIGATION_OFF,
	GDS_MITIGATION_UCODE_NEEDED,
	GDS_MITIGATION_FORCE,
	GDS_MITIGATION_FULL,
	GDS_MITIGATION_FULL_LOCKED,
	GDS_MITIGATION_HYPERVISOR,
};

#if IS_ENABLED(CONFIG_GDS_FORCE_MITIGATION)
static enum gds_mitigations gds_mitigation __ro_after_init = GDS_MITIGATION_FORCE;
#else
static enum gds_mitigations gds_mitigation __ro_after_init = GDS_MITIGATION_FULL;
#endif

static const char * const gds_strings[] = {
	[GDS_MITIGATION_OFF]		= "Vulnerable",
	[GDS_MITIGATION_UCODE_NEEDED]	= "Vulnerable: No microcode",
	[GDS_MITIGATION_FORCE]		= "Mitigation: AVX disabled, no microcode",
	[GDS_MITIGATION_FULL]		= "Mitigation: Microcode",
	[GDS_MITIGATION_FULL_LOCKED]	= "Mitigation: Microcode (locked)",
	[GDS_MITIGATION_HYPERVISOR]	= "Unknown: Dependent on hypervisor status",
};

bool gds_ucode_mitigated(void)
{
	return (gds_mitigation == GDS_MITIGATION_FULL ||
		gds_mitigation == GDS_MITIGATION_FULL_LOCKED);
}
EXPORT_SYMBOL_GPL(gds_ucode_mitigated);

void update_gds_msr(void)
{
	u64 mcu_ctrl_after;
	u64 mcu_ctrl;

	switch (gds_mitigation) {
	case GDS_MITIGATION_OFF:
		rdmsrl(MSR_IA32_MCU_OPT_CTRL, mcu_ctrl);
		mcu_ctrl |= GDS_MITG_DIS;
		break;
	case GDS_MITIGATION_FULL_LOCKED:
		/*
		 * The LOCKED state comes from the boot CPU. APs might not have
		 * the same state. Make sure the mitigation is enabled on all
		 * CPUs.
		 */
	case GDS_MITIGATION_FULL:
		rdmsrl(MSR_IA32_MCU_OPT_CTRL, mcu_ctrl);
		mcu_ctrl &= ~GDS_MITG_DIS;
		break;
	case GDS_MITIGATION_FORCE:
	case GDS_MITIGATION_UCODE_NEEDED:
	case GDS_MITIGATION_HYPERVISOR:
		return;
	};

	wrmsrl(MSR_IA32_MCU_OPT_CTRL, mcu_ctrl);

	/*
	 * Check to make sure that the WRMSR value was not ignored. Writes to
	 * GDS_MITG_DIS will be ignored if this processor is locked but the boot
	 * processor was not.
	 */
	rdmsrl(MSR_IA32_MCU_OPT_CTRL, mcu_ctrl_after);
	WARN_ON_ONCE(mcu_ctrl != mcu_ctrl_after);
}

static void __init gds_select_mitigation(void)
{
	u64 mcu_ctrl;

	if (!boot_cpu_has_bug(X86_BUG_GDS))
		return;

	if (boot_cpu_has(X86_FEATURE_HYPERVISOR)) {
		gds_mitigation = GDS_MITIGATION_HYPERVISOR;
		goto out;
	}

	if (cpu_mitigations_off())
		gds_mitigation = GDS_MITIGATION_OFF;
	/* Will verify below that mitigation _can_ be disabled */

	/* No microcode */
	if (!(x86_read_arch_cap_msr() & ARCH_CAP_GDS_CTRL)) {
		if (gds_mitigation == GDS_MITIGATION_FORCE) {
			/*
			 * This only needs to be done on the boot CPU so do it
			 * here rather than in update_gds_msr()
			 */
			setup_clear_cpu_cap(X86_FEATURE_AVX);
			pr_warn("Microcode update needed! Disabling AVX as mitigation.\n");
		} else {
			gds_mitigation = GDS_MITIGATION_UCODE_NEEDED;
		}
		goto out;
	}

	/* Microcode has mitigation, use it */
	if (gds_mitigation == GDS_MITIGATION_FORCE)
		gds_mitigation = GDS_MITIGATION_FULL;

	rdmsrl(MSR_IA32_MCU_OPT_CTRL, mcu_ctrl);
	if (mcu_ctrl & GDS_MITG_LOCKED) {
		if (gds_mitigation == GDS_MITIGATION_OFF)
			pr_warn("Mitigation locked. Disable failed.\n");

		/*
		 * The mitigation is selected from the boot CPU. All other CPUs
		 * _should_ have the same state. If the boot CPU isn't locked
		 * but others are then update_gds_msr() will WARN() of the state
		 * mismatch. If the boot CPU is locked update_gds_msr() will
		 * ensure the other CPUs have the mitigation enabled.
		 */
		gds_mitigation = GDS_MITIGATION_FULL_LOCKED;
	}

	update_gds_msr();
out:
	pr_info("%s\n", gds_strings[gds_mitigation]);
}

static int __init gds_parse_cmdline(char *str)
{
	if (!str)
		return -EINVAL;

	if (!boot_cpu_has_bug(X86_BUG_GDS))
		return 0;

	if (!strcmp(str, "off"))
		gds_mitigation = GDS_MITIGATION_OFF;
	else if (!strcmp(str, "force"))
		gds_mitigation = GDS_MITIGATION_FORCE;

	return 0;
}
early_param("gather_data_sampling", gds_parse_cmdline);

#undef pr_fmt
#define pr_fmt(fmt)     "Spectre V1 : " fmt

enum spectre_v1_mitigation {
	SPECTRE_V1_MITIGATION_NONE,
	SPECTRE_V1_MITIGATION_AUTO,
};

static enum spectre_v1_mitigation spectre_v1_mitigation __ro_after_init =
	SPECTRE_V1_MITIGATION_AUTO;

static const char * const spectre_v1_strings[] = {
	[SPECTRE_V1_MITIGATION_NONE] = "Vulnerable: __user pointer sanitization and usercopy barriers only; no swapgs barriers",
	[SPECTRE_V1_MITIGATION_AUTO] = "Mitigation: usercopy/swapgs barriers and __user pointer sanitization",
};

/*
 * Does SMAP provide full mitigation against speculative kernel access to
 * userspace?
 */
static bool smap_works_speculatively(void)
{
	if (!boot_cpu_has(X86_FEATURE_SMAP))
		return false;

	/*
	 * On CPUs which are vulnerable to Meltdown, SMAP does not
	 * prevent speculative access to user data in the L1 cache.
	 * Consider SMAP to be non-functional as a mitigation on these
	 * CPUs.
	 */
	if (boot_cpu_has(X86_BUG_CPU_MELTDOWN))
		return false;

	return true;
}

static void __init spectre_v1_select_mitigation(void)
{
	if (!boot_cpu_has_bug(X86_BUG_SPECTRE_V1) || cpu_mitigations_off()) {
		spectre_v1_mitigation = SPECTRE_V1_MITIGATION_NONE;
		return;
	}

	if (spectre_v1_mitigation == SPECTRE_V1_MITIGATION_AUTO) {
		/*
		 * With Spectre v1, a user can speculatively control either
		 * path of a conditional swapgs with a user-controlled GS
		 * value.  The mitigation is to add lfences to both code paths.
		 *
		 * If FSGSBASE is enabled, the user can put a kernel address in
		 * GS, in which case SMAP provides no protection.
		 *
		 * If FSGSBASE is disabled, the user can only put a user space
		 * address in GS.  That makes an attack harder, but still
		 * possible if there's no SMAP protection.
		 */
		if (boot_cpu_has(X86_FEATURE_FSGSBASE) ||
		    !smap_works_speculatively()) {
			/*
			 * Mitigation can be provided from SWAPGS itself or
			 * PTI as the CR3 write in the Meltdown mitigation
			 * is serializing.
			 *
			 * If neither is there, mitigate with an LFENCE to
			 * stop speculation through swapgs.
			 */
			if (boot_cpu_has_bug(X86_BUG_SWAPGS) &&
			    !boot_cpu_has(X86_FEATURE_PTI))
				setup_force_cpu_cap(X86_FEATURE_FENCE_SWAPGS_USER);

			/*
			 * Enable lfences in the kernel entry (non-swapgs)
			 * paths, to prevent user entry from speculatively
			 * skipping swapgs.
			 */
			setup_force_cpu_cap(X86_FEATURE_FENCE_SWAPGS_KERNEL);
		}
	}

	pr_info("%s\n", spectre_v1_strings[spectre_v1_mitigation]);
}

static int __init nospectre_v1_cmdline(char *str)
{
	spectre_v1_mitigation = SPECTRE_V1_MITIGATION_NONE;
	return 0;
}
early_param("nospectre_v1", nospectre_v1_cmdline);

static enum spectre_v2_mitigation spectre_v2_enabled __ro_after_init =
	SPECTRE_V2_NONE;

#undef pr_fmt
#define pr_fmt(fmt)     "RETBleed: " fmt

enum retbleed_mitigation {
	RETBLEED_MITIGATION_NONE,
	RETBLEED_MITIGATION_UNRET,
	RETBLEED_MITIGATION_IBPB,
	RETBLEED_MITIGATION_IBRS,
	RETBLEED_MITIGATION_EIBRS,
};

enum retbleed_mitigation_cmd {
	RETBLEED_CMD_OFF,
	RETBLEED_CMD_AUTO,
	RETBLEED_CMD_UNRET,
	RETBLEED_CMD_IBPB,
};

static const char * const retbleed_strings[] = {
	[RETBLEED_MITIGATION_NONE]	= "Vulnerable",
	[RETBLEED_MITIGATION_UNRET]	= "Mitigation: untrained return thunk",
	[RETBLEED_MITIGATION_IBPB]	= "Mitigation: IBPB",
	[RETBLEED_MITIGATION_IBRS]	= "Mitigation: IBRS",
	[RETBLEED_MITIGATION_EIBRS]	= "Mitigation: Enhanced IBRS",
};

static enum retbleed_mitigation retbleed_mitigation __ro_after_init =
	RETBLEED_MITIGATION_NONE;
static enum retbleed_mitigation_cmd retbleed_cmd __ro_after_init =
	RETBLEED_CMD_AUTO;

static int __ro_after_init retbleed_nosmt = false;

static int __init retbleed_parse_cmdline(char *str)
{
	if (!str)
		return -EINVAL;

	while (str) {
		char *next = strchr(str, ',');
		if (next) {
			*next = 0;
			next++;
		}

		if (!strcmp(str, "off")) {
			retbleed_cmd = RETBLEED_CMD_OFF;
		} else if (!strcmp(str, "auto")) {
			retbleed_cmd = RETBLEED_CMD_AUTO;
		} else if (!strcmp(str, "unret")) {
			retbleed_cmd = RETBLEED_CMD_UNRET;
		} else if (!strcmp(str, "ibpb")) {
			retbleed_cmd = RETBLEED_CMD_IBPB;
		} else if (!strcmp(str, "nosmt")) {
			retbleed_nosmt = true;
		} else {
			pr_err("Ignoring unknown retbleed option (%s).", str);
		}

		str = next;
	}

	return 0;
}
early_param("retbleed", retbleed_parse_cmdline);

#define RETBLEED_UNTRAIN_MSG "WARNING: BTB untrained return thunk mitigation is only effective on AMD/Hygon!\n"
#define RETBLEED_INTEL_MSG "WARNING: Spectre v2 mitigation leaves CPU vulnerable to RETBleed attacks, data leaks possible!\n"

static void __init retbleed_select_mitigation(void)
{
	bool mitigate_smt = false;

	if (!boot_cpu_has_bug(X86_BUG_RETBLEED) || cpu_mitigations_off())
		return;

	switch (retbleed_cmd) {
	case RETBLEED_CMD_OFF:
		return;

	case RETBLEED_CMD_UNRET:
		if (IS_ENABLED(CONFIG_CPU_UNRET_ENTRY)) {
			retbleed_mitigation = RETBLEED_MITIGATION_UNRET;
		} else {
			pr_err("WARNING: kernel not compiled with CPU_UNRET_ENTRY.\n");
			goto do_cmd_auto;
		}
		break;

	case RETBLEED_CMD_IBPB:
		if (!boot_cpu_has(X86_FEATURE_IBPB)) {
			pr_err("WARNING: CPU does not support IBPB.\n");
			goto do_cmd_auto;
		} else if (IS_ENABLED(CONFIG_CPU_IBPB_ENTRY)) {
			retbleed_mitigation = RETBLEED_MITIGATION_IBPB;
		} else {
			pr_err("WARNING: kernel not compiled with CPU_IBPB_ENTRY.\n");
			goto do_cmd_auto;
		}
		break;

do_cmd_auto:
	case RETBLEED_CMD_AUTO:
	default:
		if (boot_cpu_data.x86_vendor == X86_VENDOR_AMD ||
		    boot_cpu_data.x86_vendor == X86_VENDOR_HYGON) {
			if (IS_ENABLED(CONFIG_CPU_UNRET_ENTRY))
				retbleed_mitigation = RETBLEED_MITIGATION_UNRET;
			else if (IS_ENABLED(CONFIG_CPU_IBPB_ENTRY) && boot_cpu_has(X86_FEATURE_IBPB))
				retbleed_mitigation = RETBLEED_MITIGATION_IBPB;
		}

		/*
		 * The Intel mitigation (IBRS or eIBRS) was already selected in
		 * spectre_v2_select_mitigation().  'retbleed_mitigation' will
		 * be set accordingly below.
		 */

		break;
	}

	switch (retbleed_mitigation) {
	case RETBLEED_MITIGATION_UNRET:
		setup_force_cpu_cap(X86_FEATURE_RETHUNK);
		setup_force_cpu_cap(X86_FEATURE_UNRET);

		if (boot_cpu_data.x86_vendor != X86_VENDOR_AMD &&
		    boot_cpu_data.x86_vendor != X86_VENDOR_HYGON)
			pr_err(RETBLEED_UNTRAIN_MSG);

		mitigate_smt = true;
		break;

	case RETBLEED_MITIGATION_IBPB:
		setup_force_cpu_cap(X86_FEATURE_ENTRY_IBPB);
		mitigate_smt = true;
		break;

	default:
		break;
	}

	if (mitigate_smt && !boot_cpu_has(X86_FEATURE_STIBP) &&
	    (retbleed_nosmt || cpu_mitigations_auto_nosmt()))
		cpu_smt_disable(false);

	/*
	 * Let IBRS trump all on Intel without affecting the effects of the
	 * retbleed= cmdline option.
	 */
	if (boot_cpu_data.x86_vendor == X86_VENDOR_INTEL) {
		switch (spectre_v2_enabled) {
		case SPECTRE_V2_IBRS:
			retbleed_mitigation = RETBLEED_MITIGATION_IBRS;
			break;
		case SPECTRE_V2_EIBRS:
		case SPECTRE_V2_EIBRS_RETPOLINE:
		case SPECTRE_V2_EIBRS_LFENCE:
			retbleed_mitigation = RETBLEED_MITIGATION_EIBRS;
			break;
		default:
			pr_err(RETBLEED_INTEL_MSG);
		}
	}

	pr_info("%s\n", retbleed_strings[retbleed_mitigation]);
}

#undef pr_fmt
#define pr_fmt(fmt)     "Spectre V2 : " fmt

static enum spectre_v2_user_mitigation spectre_v2_user_stibp __ro_after_init =
	SPECTRE_V2_USER_NONE;
static enum spectre_v2_user_mitigation spectre_v2_user_ibpb __ro_after_init =
	SPECTRE_V2_USER_NONE;

#ifdef CONFIG_RETPOLINE
static bool spectre_v2_bad_module;

bool retpoline_module_ok(bool has_retpoline)
{
	if (spectre_v2_enabled == SPECTRE_V2_NONE || has_retpoline)
		return true;

	pr_err("System may be vulnerable to spectre v2\n");
	spectre_v2_bad_module = true;
	return false;
}

static inline const char *spectre_v2_module_string(void)
{
	return spectre_v2_bad_module ? " - vulnerable module loaded" : "";
}
#else
static inline const char *spectre_v2_module_string(void) { return ""; }
#endif

#define SPECTRE_V2_LFENCE_MSG "WARNING: LFENCE mitigation is not recommended for this CPU, data leaks possible!\n"
#define SPECTRE_V2_EIBRS_EBPF_MSG "WARNING: Unprivileged eBPF is enabled with eIBRS on, data leaks possible via Spectre v2 BHB attacks!\n"
#define SPECTRE_V2_EIBRS_LFENCE_EBPF_SMT_MSG "WARNING: Unprivileged eBPF is enabled with eIBRS+LFENCE mitigation and SMT, data leaks possible via Spectre v2 BHB attacks!\n"
#define SPECTRE_V2_IBRS_PERF_MSG "WARNING: IBRS mitigation selected on Enhanced IBRS CPU, this may cause unnecessary performance loss\n"

#ifdef CONFIG_BPF_SYSCALL
void unpriv_ebpf_notify(int new_state)
{
	if (new_state)
		return;

	/* Unprivileged eBPF is enabled */

	switch (spectre_v2_enabled) {
	case SPECTRE_V2_EIBRS:
		pr_err(SPECTRE_V2_EIBRS_EBPF_MSG);
		break;
	case SPECTRE_V2_EIBRS_LFENCE:
		if (sched_smt_active())
			pr_err(SPECTRE_V2_EIBRS_LFENCE_EBPF_SMT_MSG);
		break;
	default:
		break;
	}
}
#endif

static inline bool match_option(const char *arg, int arglen, const char *opt)
{
	int len = strlen(opt);

	return len == arglen && !strncmp(arg, opt, len);
}

/* The kernel command line selection for spectre v2 */
enum spectre_v2_mitigation_cmd {
	SPECTRE_V2_CMD_NONE,
	SPECTRE_V2_CMD_AUTO,
	SPECTRE_V2_CMD_FORCE,
	SPECTRE_V2_CMD_RETPOLINE,
	SPECTRE_V2_CMD_RETPOLINE_GENERIC,
	SPECTRE_V2_CMD_RETPOLINE_LFENCE,
	SPECTRE_V2_CMD_EIBRS,
	SPECTRE_V2_CMD_EIBRS_RETPOLINE,
	SPECTRE_V2_CMD_EIBRS_LFENCE,
	SPECTRE_V2_CMD_IBRS,
};

enum spectre_v2_user_cmd {
	SPECTRE_V2_USER_CMD_NONE,
	SPECTRE_V2_USER_CMD_AUTO,
	SPECTRE_V2_USER_CMD_FORCE,
	SPECTRE_V2_USER_CMD_PRCTL,
	SPECTRE_V2_USER_CMD_PRCTL_IBPB,
	SPECTRE_V2_USER_CMD_SECCOMP,
	SPECTRE_V2_USER_CMD_SECCOMP_IBPB,
};

static const char * const spectre_v2_user_strings[] = {
	[SPECTRE_V2_USER_NONE]			= "User space: Vulnerable",
	[SPECTRE_V2_USER_STRICT]		= "User space: Mitigation: STIBP protection",
	[SPECTRE_V2_USER_STRICT_PREFERRED]	= "User space: Mitigation: STIBP always-on protection",
	[SPECTRE_V2_USER_PRCTL]			= "User space: Mitigation: STIBP via prctl",
	[SPECTRE_V2_USER_SECCOMP]		= "User space: Mitigation: STIBP via seccomp and prctl",
};

static const struct {
	const char			*option;
	enum spectre_v2_user_cmd	cmd;
	bool				secure;
} v2_user_options[] __initconst = {
	{ "auto",		SPECTRE_V2_USER_CMD_AUTO,		false },
	{ "off",		SPECTRE_V2_USER_CMD_NONE,		false },
	{ "on",			SPECTRE_V2_USER_CMD_FORCE,		true  },
	{ "prctl",		SPECTRE_V2_USER_CMD_PRCTL,		false },
	{ "prctl,ibpb",		SPECTRE_V2_USER_CMD_PRCTL_IBPB,		false },
	{ "seccomp",		SPECTRE_V2_USER_CMD_SECCOMP,		false },
	{ "seccomp,ibpb",	SPECTRE_V2_USER_CMD_SECCOMP_IBPB,	false },
};

static void __init spec_v2_user_print_cond(const char *reason, bool secure)
{
	if (boot_cpu_has_bug(X86_BUG_SPECTRE_V2) != secure)
		pr_info("spectre_v2_user=%s forced on command line.\n", reason);
}

static __ro_after_init enum spectre_v2_mitigation_cmd spectre_v2_cmd;

static enum spectre_v2_user_cmd __init
spectre_v2_parse_user_cmdline(void)
{
	char arg[20];
	int ret, i;

	switch (spectre_v2_cmd) {
	case SPECTRE_V2_CMD_NONE:
		return SPECTRE_V2_USER_CMD_NONE;
	case SPECTRE_V2_CMD_FORCE:
		return SPECTRE_V2_USER_CMD_FORCE;
	default:
		break;
	}

	ret = cmdline_find_option(boot_command_line, "spectre_v2_user",
				  arg, sizeof(arg));
	if (ret < 0)
		return SPECTRE_V2_USER_CMD_AUTO;

	for (i = 0; i < ARRAY_SIZE(v2_user_options); i++) {
		if (match_option(arg, ret, v2_user_options[i].option)) {
			spec_v2_user_print_cond(v2_user_options[i].option,
						v2_user_options[i].secure);
			return v2_user_options[i].cmd;
		}
	}

	pr_err("Unknown user space protection option (%s). Switching to AUTO select\n", arg);
	return SPECTRE_V2_USER_CMD_AUTO;
}

static inline bool spectre_v2_in_eibrs_mode(enum spectre_v2_mitigation mode)
{
	return mode == SPECTRE_V2_EIBRS ||
	       mode == SPECTRE_V2_EIBRS_RETPOLINE ||
	       mode == SPECTRE_V2_EIBRS_LFENCE;
}

static inline bool spectre_v2_in_ibrs_mode(enum spectre_v2_mitigation mode)
{
	return spectre_v2_in_eibrs_mode(mode) || mode == SPECTRE_V2_IBRS;
}

static void __init
spectre_v2_user_select_mitigation(void)
{
	enum spectre_v2_user_mitigation mode = SPECTRE_V2_USER_NONE;
	bool smt_possible = IS_ENABLED(CONFIG_SMP);
	enum spectre_v2_user_cmd cmd;

	if (!boot_cpu_has(X86_FEATURE_IBPB) && !boot_cpu_has(X86_FEATURE_STIBP))
		return;

	if (cpu_smt_control == CPU_SMT_FORCE_DISABLED ||
	    cpu_smt_control == CPU_SMT_NOT_SUPPORTED)
		smt_possible = false;

	cmd = spectre_v2_parse_user_cmdline();
	switch (cmd) {
	case SPECTRE_V2_USER_CMD_NONE:
		goto set_mode;
	case SPECTRE_V2_USER_CMD_FORCE:
		mode = SPECTRE_V2_USER_STRICT;
		break;
	case SPECTRE_V2_USER_CMD_AUTO:
	case SPECTRE_V2_USER_CMD_PRCTL:
	case SPECTRE_V2_USER_CMD_PRCTL_IBPB:
		mode = SPECTRE_V2_USER_PRCTL;
		break;
	case SPECTRE_V2_USER_CMD_SECCOMP:
	case SPECTRE_V2_USER_CMD_SECCOMP_IBPB:
		if (IS_ENABLED(CONFIG_SECCOMP))
			mode = SPECTRE_V2_USER_SECCOMP;
		else
			mode = SPECTRE_V2_USER_PRCTL;
		break;
	}

	/* Initialize Indirect Branch Prediction Barrier */
	if (boot_cpu_has(X86_FEATURE_IBPB)) {
		setup_force_cpu_cap(X86_FEATURE_USE_IBPB);

		spectre_v2_user_ibpb = mode;
		switch (cmd) {
		case SPECTRE_V2_USER_CMD_FORCE:
		case SPECTRE_V2_USER_CMD_PRCTL_IBPB:
		case SPECTRE_V2_USER_CMD_SECCOMP_IBPB:
			static_branch_enable(&switch_mm_always_ibpb);
			spectre_v2_user_ibpb = SPECTRE_V2_USER_STRICT;
			break;
		case SPECTRE_V2_USER_CMD_PRCTL:
		case SPECTRE_V2_USER_CMD_AUTO:
		case SPECTRE_V2_USER_CMD_SECCOMP:
			static_branch_enable(&switch_mm_cond_ibpb);
			break;
		default:
			break;
		}

		pr_info("mitigation: Enabling %s Indirect Branch Prediction Barrier\n",
			static_key_enabled(&switch_mm_always_ibpb) ?
			"always-on" : "conditional");
	}

	/*
	 * If no STIBP, enhanced IBRS is enabled, or SMT impossible, STIBP
	 * is not required.
	 *
	 * Enhanced IBRS also protects against cross-thread branch target
	 * injection in user-mode as the IBRS bit remains always set which
	 * implicitly enables cross-thread protections.  However, in legacy IBRS
	 * mode, the IBRS bit is set only on kernel entry and cleared on return
	 * to userspace. This disables the implicit cross-thread protection,
	 * so allow for STIBP to be selected in that case.
	 */
	if (!boot_cpu_has(X86_FEATURE_STIBP) ||
	    !smt_possible ||
	    spectre_v2_in_eibrs_mode(spectre_v2_enabled))
		return;

	/*
	 * At this point, an STIBP mode other than "off" has been set.
	 * If STIBP support is not being forced, check if STIBP always-on
	 * is preferred.
	 */
	if (mode != SPECTRE_V2_USER_STRICT &&
	    boot_cpu_has(X86_FEATURE_AMD_STIBP_ALWAYS_ON))
		mode = SPECTRE_V2_USER_STRICT_PREFERRED;

	if (retbleed_mitigation == RETBLEED_MITIGATION_UNRET ||
	    retbleed_mitigation == RETBLEED_MITIGATION_IBPB) {
		if (mode != SPECTRE_V2_USER_STRICT &&
		    mode != SPECTRE_V2_USER_STRICT_PREFERRED)
			pr_info("Selecting STIBP always-on mode to complement retbleed mitigation\n");
		mode = SPECTRE_V2_USER_STRICT_PREFERRED;
	}

	spectre_v2_user_stibp = mode;

set_mode:
	pr_info("%s\n", spectre_v2_user_strings[mode]);
}

static const char * const spectre_v2_strings[] = {
	[SPECTRE_V2_NONE]			= "Vulnerable",
	[SPECTRE_V2_RETPOLINE]			= "Mitigation: Retpolines",
	[SPECTRE_V2_LFENCE]			= "Mitigation: LFENCE",
	[SPECTRE_V2_EIBRS]			= "Mitigation: Enhanced IBRS",
	[SPECTRE_V2_EIBRS_LFENCE]		= "Mitigation: Enhanced IBRS + LFENCE",
	[SPECTRE_V2_EIBRS_RETPOLINE]		= "Mitigation: Enhanced IBRS + Retpolines",
	[SPECTRE_V2_IBRS]			= "Mitigation: IBRS",
};

static const struct {
	const char *option;
	enum spectre_v2_mitigation_cmd cmd;
	bool secure;
} mitigation_options[] __initconst = {
	{ "off",		SPECTRE_V2_CMD_NONE,		  false },
	{ "on",			SPECTRE_V2_CMD_FORCE,		  true  },
	{ "retpoline",		SPECTRE_V2_CMD_RETPOLINE,	  false },
	{ "retpoline,amd",	SPECTRE_V2_CMD_RETPOLINE_LFENCE,  false },
	{ "retpoline,lfence",	SPECTRE_V2_CMD_RETPOLINE_LFENCE,  false },
	{ "retpoline,generic",	SPECTRE_V2_CMD_RETPOLINE_GENERIC, false },
	{ "eibrs",		SPECTRE_V2_CMD_EIBRS,		  false },
	{ "eibrs,lfence",	SPECTRE_V2_CMD_EIBRS_LFENCE,	  false },
	{ "eibrs,retpoline",	SPECTRE_V2_CMD_EIBRS_RETPOLINE,	  false },
	{ "auto",		SPECTRE_V2_CMD_AUTO,		  false },
	{ "ibrs",		SPECTRE_V2_CMD_IBRS,              false },
};

static void __init spec_v2_print_cond(const char *reason, bool secure)
{
	if (boot_cpu_has_bug(X86_BUG_SPECTRE_V2) != secure)
		pr_info("%s selected on command line.\n", reason);
}

static enum spectre_v2_mitigation_cmd __init spectre_v2_parse_cmdline(void)
{
	enum spectre_v2_mitigation_cmd cmd = SPECTRE_V2_CMD_AUTO;
	char arg[20];
	int ret, i;

	if (cmdline_find_option_bool(boot_command_line, "nospectre_v2") ||
	    cpu_mitigations_off())
		return SPECTRE_V2_CMD_NONE;

	ret = cmdline_find_option(boot_command_line, "spectre_v2", arg, sizeof(arg));
	if (ret < 0)
		return SPECTRE_V2_CMD_AUTO;

	for (i = 0; i < ARRAY_SIZE(mitigation_options); i++) {
		if (!match_option(arg, ret, mitigation_options[i].option))
			continue;
		cmd = mitigation_options[i].cmd;
		break;
	}

	if (i >= ARRAY_SIZE(mitigation_options)) {
		pr_err("unknown option (%s). Switching to AUTO select\n", arg);
		return SPECTRE_V2_CMD_AUTO;
	}

	if ((cmd == SPECTRE_V2_CMD_RETPOLINE ||
	     cmd == SPECTRE_V2_CMD_RETPOLINE_LFENCE ||
	     cmd == SPECTRE_V2_CMD_RETPOLINE_GENERIC ||
	     cmd == SPECTRE_V2_CMD_EIBRS_LFENCE ||
	     cmd == SPECTRE_V2_CMD_EIBRS_RETPOLINE) &&
	    !IS_ENABLED(CONFIG_RETPOLINE)) {
		pr_err("%s selected but not compiled in. Switching to AUTO select\n",
		       mitigation_options[i].option);
		return SPECTRE_V2_CMD_AUTO;
	}

	if ((cmd == SPECTRE_V2_CMD_EIBRS ||
	     cmd == SPECTRE_V2_CMD_EIBRS_LFENCE ||
	     cmd == SPECTRE_V2_CMD_EIBRS_RETPOLINE) &&
	    !boot_cpu_has(X86_FEATURE_IBRS_ENHANCED)) {
		pr_err("%s selected but CPU doesn't have eIBRS. Switching to AUTO select\n",
		       mitigation_options[i].option);
		return SPECTRE_V2_CMD_AUTO;
	}

	if ((cmd == SPECTRE_V2_CMD_RETPOLINE_LFENCE ||
	     cmd == SPECTRE_V2_CMD_EIBRS_LFENCE) &&
	    !boot_cpu_has(X86_FEATURE_LFENCE_RDTSC)) {
		pr_err("%s selected, but CPU doesn't have a serializing LFENCE. Switching to AUTO select\n",
		       mitigation_options[i].option);
		return SPECTRE_V2_CMD_AUTO;
	}

	if (cmd == SPECTRE_V2_CMD_IBRS && !IS_ENABLED(CONFIG_CPU_IBRS_ENTRY)) {
		pr_err("%s selected but not compiled in. Switching to AUTO select\n",
		       mitigation_options[i].option);
		return SPECTRE_V2_CMD_AUTO;
	}

	if (cmd == SPECTRE_V2_CMD_IBRS && boot_cpu_data.x86_vendor != X86_VENDOR_INTEL) {
		pr_err("%s selected but not Intel CPU. Switching to AUTO select\n",
		       mitigation_options[i].option);
		return SPECTRE_V2_CMD_AUTO;
	}

	if (cmd == SPECTRE_V2_CMD_IBRS && !boot_cpu_has(X86_FEATURE_IBRS)) {
		pr_err("%s selected but CPU doesn't have IBRS. Switching to AUTO select\n",
		       mitigation_options[i].option);
		return SPECTRE_V2_CMD_AUTO;
	}

	if (cmd == SPECTRE_V2_CMD_IBRS && boot_cpu_has(X86_FEATURE_XENPV)) {
		pr_err("%s selected but running as XenPV guest. Switching to AUTO select\n",
		       mitigation_options[i].option);
		return SPECTRE_V2_CMD_AUTO;
	}

	spec_v2_print_cond(mitigation_options[i].option,
			   mitigation_options[i].secure);
	return cmd;
}

static enum spectre_v2_mitigation __init spectre_v2_select_retpoline(void)
{
	if (!IS_ENABLED(CONFIG_RETPOLINE)) {
		pr_err("Kernel not compiled with retpoline; no mitigation available!");
		return SPECTRE_V2_NONE;
	}

	return SPECTRE_V2_RETPOLINE;
}

/* Disable in-kernel use of non-RSB RET predictors */
static void __init spec_ctrl_disable_kernel_rrsba(void)
{
	u64 ia32_cap;

	if (!boot_cpu_has(X86_FEATURE_RRSBA_CTRL))
		return;

	ia32_cap = x86_read_arch_cap_msr();

	if (ia32_cap & ARCH_CAP_RRSBA) {
		x86_spec_ctrl_base |= SPEC_CTRL_RRSBA_DIS_S;
		update_spec_ctrl(x86_spec_ctrl_base);
	}
}

static void __init spectre_v2_determine_rsb_fill_type_at_vmexit(enum spectre_v2_mitigation mode)
{
	/*
	 * Similar to context switches, there are two types of RSB attacks
	 * after VM exit:
	 *
	 * 1) RSB underflow
	 *
	 * 2) Poisoned RSB entry
	 *
	 * When retpoline is enabled, both are mitigated by filling/clearing
	 * the RSB.
	 *
	 * When IBRS is enabled, while #1 would be mitigated by the IBRS branch
	 * prediction isolation protections, RSB still needs to be cleared
	 * because of #2.  Note that SMEP provides no protection here, unlike
	 * user-space-poisoned RSB entries.
	 *
	 * eIBRS should protect against RSB poisoning, but if the EIBRS_PBRSB
	 * bug is present then a LITE version of RSB protection is required,
	 * just a single call needs to retire before a RET is executed.
	 */
	switch (mode) {
	case SPECTRE_V2_NONE:
		return;

	case SPECTRE_V2_EIBRS_LFENCE:
	case SPECTRE_V2_EIBRS:
		if (boot_cpu_has_bug(X86_BUG_EIBRS_PBRSB)) {
			setup_force_cpu_cap(X86_FEATURE_RSB_VMEXIT_LITE);
			pr_info("Spectre v2 / PBRSB-eIBRS: Retire a single CALL on VMEXIT\n");
		}
		return;

	case SPECTRE_V2_EIBRS_RETPOLINE:
	case SPECTRE_V2_RETPOLINE:
	case SPECTRE_V2_LFENCE:
	case SPECTRE_V2_IBRS:
		setup_force_cpu_cap(X86_FEATURE_RSB_VMEXIT);
		pr_info("Spectre v2 / SpectreRSB : Filling RSB on VMEXIT\n");
		return;
	}

	pr_warn_once("Unknown Spectre v2 mode, disabling RSB mitigation at VM exit");
	dump_stack();
}

static void __init spectre_v2_select_mitigation(void)
{
	enum spectre_v2_mitigation_cmd cmd = spectre_v2_parse_cmdline();
	enum spectre_v2_mitigation mode = SPECTRE_V2_NONE;

	/*
	 * If the CPU is not affected and the command line mode is NONE or AUTO
	 * then nothing to do.
	 */
	if (!boot_cpu_has_bug(X86_BUG_SPECTRE_V2) &&
	    (cmd == SPECTRE_V2_CMD_NONE || cmd == SPECTRE_V2_CMD_AUTO))
		return;

	switch (cmd) {
	case SPECTRE_V2_CMD_NONE:
		return;

	case SPECTRE_V2_CMD_FORCE:
	case SPECTRE_V2_CMD_AUTO:
		if (boot_cpu_has(X86_FEATURE_IBRS_ENHANCED)) {
			mode = SPECTRE_V2_EIBRS;
			break;
		}

		if (IS_ENABLED(CONFIG_CPU_IBRS_ENTRY) &&
		    boot_cpu_has_bug(X86_BUG_RETBLEED) &&
		    retbleed_cmd != RETBLEED_CMD_OFF &&
		    boot_cpu_has(X86_FEATURE_IBRS) &&
		    boot_cpu_data.x86_vendor == X86_VENDOR_INTEL) {
			mode = SPECTRE_V2_IBRS;
			break;
		}

		mode = spectre_v2_select_retpoline();
		break;

	case SPECTRE_V2_CMD_RETPOLINE_LFENCE:
		pr_err(SPECTRE_V2_LFENCE_MSG);
		mode = SPECTRE_V2_LFENCE;
		break;

	case SPECTRE_V2_CMD_RETPOLINE_GENERIC:
		mode = SPECTRE_V2_RETPOLINE;
		break;

	case SPECTRE_V2_CMD_RETPOLINE:
		mode = spectre_v2_select_retpoline();
		break;

	case SPECTRE_V2_CMD_IBRS:
		mode = SPECTRE_V2_IBRS;
		break;

	case SPECTRE_V2_CMD_EIBRS:
		mode = SPECTRE_V2_EIBRS;
		break;

	case SPECTRE_V2_CMD_EIBRS_LFENCE:
		mode = SPECTRE_V2_EIBRS_LFENCE;
		break;

	case SPECTRE_V2_CMD_EIBRS_RETPOLINE:
		mode = SPECTRE_V2_EIBRS_RETPOLINE;
		break;
	}

	if (mode == SPECTRE_V2_EIBRS && unprivileged_ebpf_enabled())
		pr_err(SPECTRE_V2_EIBRS_EBPF_MSG);

	if (spectre_v2_in_ibrs_mode(mode)) {
		x86_spec_ctrl_base |= SPEC_CTRL_IBRS;
		update_spec_ctrl(x86_spec_ctrl_base);
	}

	switch (mode) {
	case SPECTRE_V2_NONE:
	case SPECTRE_V2_EIBRS:
		break;

	case SPECTRE_V2_IBRS:
		setup_force_cpu_cap(X86_FEATURE_KERNEL_IBRS);
		if (boot_cpu_has(X86_FEATURE_IBRS_ENHANCED))
			pr_warn(SPECTRE_V2_IBRS_PERF_MSG);
		break;

	case SPECTRE_V2_LFENCE:
	case SPECTRE_V2_EIBRS_LFENCE:
		setup_force_cpu_cap(X86_FEATURE_RETPOLINE_LFENCE);
		fallthrough;

	case SPECTRE_V2_RETPOLINE:
	case SPECTRE_V2_EIBRS_RETPOLINE:
		setup_force_cpu_cap(X86_FEATURE_RETPOLINE);
		break;
	}

	/*
	 * Disable alternate RSB predictions in kernel when indirect CALLs and
	 * JMPs gets protection against BHI and Intramode-BTI, but RET
	 * prediction from a non-RSB predictor is still a risk.
	 */
	if (mode == SPECTRE_V2_EIBRS_LFENCE ||
	    mode == SPECTRE_V2_EIBRS_RETPOLINE ||
	    mode == SPECTRE_V2_RETPOLINE)
		spec_ctrl_disable_kernel_rrsba();

	spectre_v2_enabled = mode;
	pr_info("%s\n", spectre_v2_strings[mode]);

	/*
	 * If Spectre v2 protection has been enabled, fill the RSB during a
	 * context switch.  In general there are two types of RSB attacks
	 * across context switches, for which the CALLs/RETs may be unbalanced.
	 *
	 * 1) RSB underflow
	 *
	 *    Some Intel parts have "bottomless RSB".  When the RSB is empty,
	 *    speculated return targets may come from the branch predictor,
	 *    which could have a user-poisoned BTB or BHB entry.
	 *
	 *    AMD has it even worse: *all* returns are speculated from the BTB,
	 *    regardless of the state of the RSB.
	 *
	 *    When IBRS or eIBRS is enabled, the "user -> kernel" attack
	 *    scenario is mitigated by the IBRS branch prediction isolation
	 *    properties, so the RSB buffer filling wouldn't be necessary to
	 *    protect against this type of attack.
	 *
	 *    The "user -> user" attack scenario is mitigated by RSB filling.
	 *
	 * 2) Poisoned RSB entry
	 *
	 *    If the 'next' in-kernel return stack is shorter than 'prev',
	 *    'next' could be tricked into speculating with a user-poisoned RSB
	 *    entry.
	 *
	 *    The "user -> kernel" attack scenario is mitigated by SMEP and
	 *    eIBRS.
	 *
	 *    The "user -> user" scenario, also known as SpectreBHB, requires
	 *    RSB clearing.
	 *
	 * So to mitigate all cases, unconditionally fill RSB on context
	 * switches.
	 *
	 * FIXME: Is this pointless for retbleed-affected AMD?
	 */
	setup_force_cpu_cap(X86_FEATURE_RSB_CTXSW);
	pr_info("Spectre v2 / SpectreRSB mitigation: Filling RSB on context switch\n");

	spectre_v2_determine_rsb_fill_type_at_vmexit(mode);

	/*
	 * Retpoline protects the kernel, but doesn't protect firmware.  IBRS
	 * and Enhanced IBRS protect firmware too, so enable IBRS around
	 * firmware calls only when IBRS / Enhanced IBRS aren't otherwise
	 * enabled.
	 *
	 * Use "mode" to check Enhanced IBRS instead of boot_cpu_has(), because
	 * the user might select retpoline on the kernel command line and if
	 * the CPU supports Enhanced IBRS, kernel might un-intentionally not
	 * enable IBRS around firmware calls.
	 */
	if (boot_cpu_has_bug(X86_BUG_RETBLEED) &&
	    boot_cpu_has(X86_FEATURE_IBPB) &&
	    (boot_cpu_data.x86_vendor == X86_VENDOR_AMD ||
	     boot_cpu_data.x86_vendor == X86_VENDOR_HYGON)) {

		if (retbleed_cmd != RETBLEED_CMD_IBPB) {
			setup_force_cpu_cap(X86_FEATURE_USE_IBPB_FW);
			pr_info("Enabling Speculation Barrier for firmware calls\n");
		}

	} else if (boot_cpu_has(X86_FEATURE_IBRS) && !spectre_v2_in_ibrs_mode(mode)) {
		setup_force_cpu_cap(X86_FEATURE_USE_IBRS_FW);
		pr_info("Enabling Restricted Speculation for firmware calls\n");
	}

	/* Set up IBPB and STIBP depending on the general spectre V2 command */
	spectre_v2_cmd = cmd;
}

static void update_stibp_msr(void * __unused)
{
	u64 val = spec_ctrl_current() | (x86_spec_ctrl_base & SPEC_CTRL_STIBP);
	update_spec_ctrl(val);
}

/* Update x86_spec_ctrl_base in case SMT state changed. */
static void update_stibp_strict(void)
{
	u64 mask = x86_spec_ctrl_base & ~SPEC_CTRL_STIBP;

	if (sched_smt_active())
		mask |= SPEC_CTRL_STIBP;

	if (mask == x86_spec_ctrl_base)
		return;

	pr_info("Update user space SMT mitigation: STIBP %s\n",
		mask & SPEC_CTRL_STIBP ? "always-on" : "off");
	x86_spec_ctrl_base = mask;
	on_each_cpu(update_stibp_msr, NULL, 1);
}

/* Update the static key controlling the evaluation of TIF_SPEC_IB */
static void update_indir_branch_cond(void)
{
	if (!IS_ENABLED(CONFIG_SCHED_CORE) && sched_smt_active())
		static_branch_enable(&switch_to_cond_stibp);
	else
		static_branch_disable(&switch_to_cond_stibp);
}

#undef pr_fmt
#define pr_fmt(fmt) fmt

/* Update the static key controlling the MDS CPU buffer clear in idle */
static void update_mds_branch_idle(void)
{
	u64 ia32_cap = x86_read_arch_cap_msr();

	/*
	 * Enable the idle clearing if SMT is active on CPUs which are
	 * affected only by MSBDS and not any other MDS variant.
	 *
	 * The other variants cannot be mitigated when SMT is enabled, so
	 * clearing the buffers on idle just to prevent the Store Buffer
	 * repartitioning leak would be a window dressing exercise.
	 */
	if (!boot_cpu_has_bug(X86_BUG_MSBDS_ONLY))
		return;

	if (sched_smt_active()) {
		static_branch_enable(&mds_idle_clear);
	} else if (mmio_mitigation == MMIO_MITIGATION_OFF ||
		   (ia32_cap & ARCH_CAP_FBSDP_NO)) {
		static_branch_disable(&mds_idle_clear);
	}
}

#define MDS_MSG_SMT "MDS CPU bug present and SMT on, data leak possible. See https://www.kernel.org/doc/html/latest/admin-guide/hw-vuln/mds.html for more details.\n"
#define TAA_MSG_SMT "TAA CPU bug present and SMT on, data leak possible. See https://www.kernel.org/doc/html/latest/admin-guide/hw-vuln/tsx_async_abort.html for more details.\n"
#define MMIO_MSG_SMT "MMIO Stale Data CPU bug present and SMT on, data leak possible. See https://www.kernel.org/doc/html/latest/admin-guide/hw-vuln/processor_mmio_stale_data.html for more details.\n"

void cpu_bugs_smt_update(void)
{
	mutex_lock(&spec_ctrl_mutex);

	if (sched_smt_active() && unprivileged_ebpf_enabled() &&
	    spectre_v2_enabled == SPECTRE_V2_EIBRS_LFENCE)
		pr_warn_once(SPECTRE_V2_EIBRS_LFENCE_EBPF_SMT_MSG);

	switch (spectre_v2_user_stibp) {
	case SPECTRE_V2_USER_NONE:
		break;
	case SPECTRE_V2_USER_STRICT:
	case SPECTRE_V2_USER_STRICT_PREFERRED:
		update_stibp_strict();
		break;
	case SPECTRE_V2_USER_PRCTL:
	case SPECTRE_V2_USER_SECCOMP:
		update_indir_branch_cond();
		break;
	}

	switch (mds_mitigation) {
	case MDS_MITIGATION_FULL:
	case MDS_MITIGATION_VMWERV:
		if (sched_smt_active() && !boot_cpu_has(X86_BUG_MSBDS_ONLY))
			pr_warn_once(MDS_MSG_SMT);
		update_mds_branch_idle();
		break;
	case MDS_MITIGATION_OFF:
		break;
	}

	switch (taa_mitigation) {
	case TAA_MITIGATION_VERW:
	case TAA_MITIGATION_UCODE_NEEDED:
		if (sched_smt_active())
			pr_warn_once(TAA_MSG_SMT);
		break;
	case TAA_MITIGATION_TSX_DISABLED:
	case TAA_MITIGATION_OFF:
		break;
	}

	switch (mmio_mitigation) {
	case MMIO_MITIGATION_VERW:
	case MMIO_MITIGATION_UCODE_NEEDED:
		if (sched_smt_active())
			pr_warn_once(MMIO_MSG_SMT);
		break;
	case MMIO_MITIGATION_OFF:
		break;
	}

	mutex_unlock(&spec_ctrl_mutex);
}

#undef pr_fmt
#define pr_fmt(fmt)	"Speculative Store Bypass: " fmt

static enum ssb_mitigation ssb_mode __ro_after_init = SPEC_STORE_BYPASS_NONE;

/* The kernel command line selection */
enum ssb_mitigation_cmd {
	SPEC_STORE_BYPASS_CMD_NONE,
	SPEC_STORE_BYPASS_CMD_AUTO,
	SPEC_STORE_BYPASS_CMD_ON,
	SPEC_STORE_BYPASS_CMD_PRCTL,
	SPEC_STORE_BYPASS_CMD_SECCOMP,
};

static const char * const ssb_strings[] = {
	[SPEC_STORE_BYPASS_NONE]	= "Vulnerable",
	[SPEC_STORE_BYPASS_DISABLE]	= "Mitigation: Speculative Store Bypass disabled",
	[SPEC_STORE_BYPASS_PRCTL]	= "Mitigation: Speculative Store Bypass disabled via prctl",
	[SPEC_STORE_BYPASS_SECCOMP]	= "Mitigation: Speculative Store Bypass disabled via prctl and seccomp",
};

static const struct {
	const char *option;
	enum ssb_mitigation_cmd cmd;
} ssb_mitigation_options[]  __initconst = {
	{ "auto",	SPEC_STORE_BYPASS_CMD_AUTO },    /* Platform decides */
	{ "on",		SPEC_STORE_BYPASS_CMD_ON },      /* Disable Speculative Store Bypass */
	{ "off",	SPEC_STORE_BYPASS_CMD_NONE },    /* Don't touch Speculative Store Bypass */
	{ "prctl",	SPEC_STORE_BYPASS_CMD_PRCTL },   /* Disable Speculative Store Bypass via prctl */
	{ "seccomp",	SPEC_STORE_BYPASS_CMD_SECCOMP }, /* Disable Speculative Store Bypass via prctl and seccomp */
};

static enum ssb_mitigation_cmd __init ssb_parse_cmdline(void)
{
	enum ssb_mitigation_cmd cmd = SPEC_STORE_BYPASS_CMD_AUTO;
	char arg[20];
	int ret, i;

	if (cmdline_find_option_bool(boot_command_line, "nospec_store_bypass_disable") ||
	    cpu_mitigations_off()) {
		return SPEC_STORE_BYPASS_CMD_NONE;
	} else {
		ret = cmdline_find_option(boot_command_line, "spec_store_bypass_disable",
					  arg, sizeof(arg));
		if (ret < 0)
			return SPEC_STORE_BYPASS_CMD_AUTO;

		for (i = 0; i < ARRAY_SIZE(ssb_mitigation_options); i++) {
			if (!match_option(arg, ret, ssb_mitigation_options[i].option))
				continue;

			cmd = ssb_mitigation_options[i].cmd;
			break;
		}

		if (i >= ARRAY_SIZE(ssb_mitigation_options)) {
			pr_err("unknown option (%s). Switching to AUTO select\n", arg);
			return SPEC_STORE_BYPASS_CMD_AUTO;
		}
	}

	return cmd;
}

static enum ssb_mitigation __init __ssb_select_mitigation(void)
{
	enum ssb_mitigation mode = SPEC_STORE_BYPASS_NONE;
	enum ssb_mitigation_cmd cmd;

	if (!boot_cpu_has(X86_FEATURE_SSBD))
		return mode;

	cmd = ssb_parse_cmdline();
	if (!boot_cpu_has_bug(X86_BUG_SPEC_STORE_BYPASS) &&
	    (cmd == SPEC_STORE_BYPASS_CMD_NONE ||
	     cmd == SPEC_STORE_BYPASS_CMD_AUTO))
		return mode;

	switch (cmd) {
	case SPEC_STORE_BYPASS_CMD_SECCOMP:
		/*
		 * Choose prctl+seccomp as the default mode if seccomp is
		 * enabled.
		 */
		if (IS_ENABLED(CONFIG_SECCOMP))
			mode = SPEC_STORE_BYPASS_SECCOMP;
		else
			mode = SPEC_STORE_BYPASS_PRCTL;
		break;
	case SPEC_STORE_BYPASS_CMD_ON:
		mode = SPEC_STORE_BYPASS_DISABLE;
		break;
	case SPEC_STORE_BYPASS_CMD_AUTO:
	case SPEC_STORE_BYPASS_CMD_PRCTL:
		mode = SPEC_STORE_BYPASS_PRCTL;
		break;
	case SPEC_STORE_BYPASS_CMD_NONE:
		break;
	}

	/*
	 * We have three CPU feature flags that are in play here:
	 *  - X86_BUG_SPEC_STORE_BYPASS - CPU is susceptible.
	 *  - X86_FEATURE_SSBD - CPU is able to turn off speculative store bypass
	 *  - X86_FEATURE_SPEC_STORE_BYPASS_DISABLE - engage the mitigation
	 */
	if (mode == SPEC_STORE_BYPASS_DISABLE) {
		setup_force_cpu_cap(X86_FEATURE_SPEC_STORE_BYPASS_DISABLE);
		/*
		 * Intel uses the SPEC CTRL MSR Bit(2) for this, while AMD may
		 * use a completely different MSR and bit dependent on family.
		 */
		if (!static_cpu_has(X86_FEATURE_SPEC_CTRL_SSBD) &&
		    !static_cpu_has(X86_FEATURE_AMD_SSBD)) {
			x86_amd_ssb_disable();
		} else {
			x86_spec_ctrl_base |= SPEC_CTRL_SSBD;
			update_spec_ctrl(x86_spec_ctrl_base);
		}
	}

	return mode;
}

static void ssb_select_mitigation(void)
{
	ssb_mode = __ssb_select_mitigation();

	if (boot_cpu_has_bug(X86_BUG_SPEC_STORE_BYPASS))
		pr_info("%s\n", ssb_strings[ssb_mode]);
}

#undef pr_fmt
#define pr_fmt(fmt)     "Speculation prctl: " fmt

static void task_update_spec_tif(struct task_struct *tsk)
{
	/* Force the update of the real TIF bits */
	set_tsk_thread_flag(tsk, TIF_SPEC_FORCE_UPDATE);

	/*
	 * Immediately update the speculation control MSRs for the current
	 * task, but for a non-current task delay setting the CPU
	 * mitigation until it is scheduled next.
	 *
	 * This can only happen for SECCOMP mitigation. For PRCTL it's
	 * always the current task.
	 */
	if (tsk == current)
		speculation_ctrl_update_current();
}

static int l1d_flush_prctl_set(struct task_struct *task, unsigned long ctrl)
{

	if (!static_branch_unlikely(&switch_mm_cond_l1d_flush))
		return -EPERM;

	switch (ctrl) {
	case PR_SPEC_ENABLE:
		set_ti_thread_flag(&task->thread_info, TIF_SPEC_L1D_FLUSH);
		return 0;
	case PR_SPEC_DISABLE:
		clear_ti_thread_flag(&task->thread_info, TIF_SPEC_L1D_FLUSH);
		return 0;
	default:
		return -ERANGE;
	}
}

static int ssb_prctl_set(struct task_struct *task, unsigned long ctrl)
{
	if (ssb_mode != SPEC_STORE_BYPASS_PRCTL &&
	    ssb_mode != SPEC_STORE_BYPASS_SECCOMP)
		return -ENXIO;

	switch (ctrl) {
	case PR_SPEC_ENABLE:
		/* If speculation is force disabled, enable is not allowed */
		if (task_spec_ssb_force_disable(task))
			return -EPERM;
		task_clear_spec_ssb_disable(task);
		task_clear_spec_ssb_noexec(task);
		task_update_spec_tif(task);
		break;
	case PR_SPEC_DISABLE:
		task_set_spec_ssb_disable(task);
		task_clear_spec_ssb_noexec(task);
		task_update_spec_tif(task);
		break;
	case PR_SPEC_FORCE_DISABLE:
		task_set_spec_ssb_disable(task);
		task_set_spec_ssb_force_disable(task);
		task_clear_spec_ssb_noexec(task);
		task_update_spec_tif(task);
		break;
	case PR_SPEC_DISABLE_NOEXEC:
		if (task_spec_ssb_force_disable(task))
			return -EPERM;
		task_set_spec_ssb_disable(task);
		task_set_spec_ssb_noexec(task);
		task_update_spec_tif(task);
		break;
	default:
		return -ERANGE;
	}
	return 0;
}

static bool is_spec_ib_user_controlled(void)
{
	return spectre_v2_user_ibpb == SPECTRE_V2_USER_PRCTL ||
		spectre_v2_user_ibpb == SPECTRE_V2_USER_SECCOMP ||
		spectre_v2_user_stibp == SPECTRE_V2_USER_PRCTL ||
		spectre_v2_user_stibp == SPECTRE_V2_USER_SECCOMP;
}

static int ib_prctl_set(struct task_struct *task, unsigned long ctrl)
{
	switch (ctrl) {
	case PR_SPEC_ENABLE:
		if (spectre_v2_user_ibpb == SPECTRE_V2_USER_NONE &&
		    spectre_v2_user_stibp == SPECTRE_V2_USER_NONE)
			return 0;

		/*
		 * With strict mode for both IBPB and STIBP, the instruction
		 * code paths avoid checking this task flag and instead,
		 * unconditionally run the instruction. However, STIBP and IBPB
		 * are independent and either can be set to conditionally
		 * enabled regardless of the mode of the other.
		 *
		 * If either is set to conditional, allow the task flag to be
		 * updated, unless it was force-disabled by a previous prctl
		 * call. Currently, this is possible on an AMD CPU which has the
		 * feature X86_FEATURE_AMD_STIBP_ALWAYS_ON. In this case, if the
		 * kernel is booted with 'spectre_v2_user=seccomp', then
		 * spectre_v2_user_ibpb == SPECTRE_V2_USER_SECCOMP and
		 * spectre_v2_user_stibp == SPECTRE_V2_USER_STRICT_PREFERRED.
		 */
		if (!is_spec_ib_user_controlled() ||
		    task_spec_ib_force_disable(task))
			return -EPERM;

		task_clear_spec_ib_disable(task);
		task_update_spec_tif(task);
		break;
	case PR_SPEC_DISABLE:
	case PR_SPEC_FORCE_DISABLE:
		/*
		 * Indirect branch speculation is always allowed when
		 * mitigation is force disabled.
		 */
		if (spectre_v2_user_ibpb == SPECTRE_V2_USER_NONE &&
		    spectre_v2_user_stibp == SPECTRE_V2_USER_NONE)
			return -EPERM;

		if (!is_spec_ib_user_controlled())
			return 0;

		task_set_spec_ib_disable(task);
		if (ctrl == PR_SPEC_FORCE_DISABLE)
			task_set_spec_ib_force_disable(task);
		task_update_spec_tif(task);
		if (task == current)
			indirect_branch_prediction_barrier();
		break;
	default:
		return -ERANGE;
	}
	return 0;
}

int arch_prctl_spec_ctrl_set(struct task_struct *task, unsigned long which,
			     unsigned long ctrl)
{
	switch (which) {
	case PR_SPEC_STORE_BYPASS:
		return ssb_prctl_set(task, ctrl);
	case PR_SPEC_INDIRECT_BRANCH:
		return ib_prctl_set(task, ctrl);
	case PR_SPEC_L1D_FLUSH:
		return l1d_flush_prctl_set(task, ctrl);
	default:
		return -ENODEV;
	}
}

#ifdef CONFIG_SECCOMP
void arch_seccomp_spec_mitigate(struct task_struct *task)
{
	if (ssb_mode == SPEC_STORE_BYPASS_SECCOMP)
		ssb_prctl_set(task, PR_SPEC_FORCE_DISABLE);
	if (spectre_v2_user_ibpb == SPECTRE_V2_USER_SECCOMP ||
	    spectre_v2_user_stibp == SPECTRE_V2_USER_SECCOMP)
		ib_prctl_set(task, PR_SPEC_FORCE_DISABLE);
}
#endif

static int l1d_flush_prctl_get(struct task_struct *task)
{
	if (!static_branch_unlikely(&switch_mm_cond_l1d_flush))
		return PR_SPEC_FORCE_DISABLE;

	if (test_ti_thread_flag(&task->thread_info, TIF_SPEC_L1D_FLUSH))
		return PR_SPEC_PRCTL | PR_SPEC_ENABLE;
	else
		return PR_SPEC_PRCTL | PR_SPEC_DISABLE;
}

static int ssb_prctl_get(struct task_struct *task)
{
	switch (ssb_mode) {
	case SPEC_STORE_BYPASS_DISABLE:
		return PR_SPEC_DISABLE;
	case SPEC_STORE_BYPASS_SECCOMP:
	case SPEC_STORE_BYPASS_PRCTL:
		if (task_spec_ssb_force_disable(task))
			return PR_SPEC_PRCTL | PR_SPEC_FORCE_DISABLE;
		if (task_spec_ssb_noexec(task))
			return PR_SPEC_PRCTL | PR_SPEC_DISABLE_NOEXEC;
		if (task_spec_ssb_disable(task))
			return PR_SPEC_PRCTL | PR_SPEC_DISABLE;
		return PR_SPEC_PRCTL | PR_SPEC_ENABLE;
	default:
		if (boot_cpu_has_bug(X86_BUG_SPEC_STORE_BYPASS))
			return PR_SPEC_ENABLE;
		return PR_SPEC_NOT_AFFECTED;
	}
}

static int ib_prctl_get(struct task_struct *task)
{
	if (!boot_cpu_has_bug(X86_BUG_SPECTRE_V2))
		return PR_SPEC_NOT_AFFECTED;

	if (spectre_v2_user_ibpb == SPECTRE_V2_USER_NONE &&
	    spectre_v2_user_stibp == SPECTRE_V2_USER_NONE)
		return PR_SPEC_ENABLE;
	else if (is_spec_ib_user_controlled()) {
		if (task_spec_ib_force_disable(task))
			return PR_SPEC_PRCTL | PR_SPEC_FORCE_DISABLE;
		if (task_spec_ib_disable(task))
			return PR_SPEC_PRCTL | PR_SPEC_DISABLE;
		return PR_SPEC_PRCTL | PR_SPEC_ENABLE;
	} else if (spectre_v2_user_ibpb == SPECTRE_V2_USER_STRICT ||
	    spectre_v2_user_stibp == SPECTRE_V2_USER_STRICT ||
	    spectre_v2_user_stibp == SPECTRE_V2_USER_STRICT_PREFERRED)
		return PR_SPEC_DISABLE;
	else
		return PR_SPEC_NOT_AFFECTED;
}

int arch_prctl_spec_ctrl_get(struct task_struct *task, unsigned long which)
{
	switch (which) {
	case PR_SPEC_STORE_BYPASS:
		return ssb_prctl_get(task);
	case PR_SPEC_INDIRECT_BRANCH:
		return ib_prctl_get(task);
	case PR_SPEC_L1D_FLUSH:
		return l1d_flush_prctl_get(task);
	default:
		return -ENODEV;
	}
}

void x86_spec_ctrl_setup_ap(void)
{
	if (boot_cpu_has(X86_FEATURE_MSR_SPEC_CTRL))
		update_spec_ctrl(x86_spec_ctrl_base);

	if (ssb_mode == SPEC_STORE_BYPASS_DISABLE)
		x86_amd_ssb_disable();
}

bool itlb_multihit_kvm_mitigation;
EXPORT_SYMBOL_GPL(itlb_multihit_kvm_mitigation);

#undef pr_fmt
#define pr_fmt(fmt)	"L1TF: " fmt

/* Default mitigation for L1TF-affected CPUs */
enum l1tf_mitigations l1tf_mitigation __ro_after_init = L1TF_MITIGATION_FLUSH;
#if IS_ENABLED(CONFIG_KVM_INTEL)
EXPORT_SYMBOL_GPL(l1tf_mitigation);
#endif
enum vmx_l1d_flush_state l1tf_vmx_mitigation = VMENTER_L1D_FLUSH_AUTO;
EXPORT_SYMBOL_GPL(l1tf_vmx_mitigation);

/*
 * These CPUs all support 44bits physical address space internally in the
 * cache but CPUID can report a smaller number of physical address bits.
 *
 * The L1TF mitigation uses the top most address bit for the inversion of
 * non present PTEs. When the installed memory reaches into the top most
 * address bit due to memory holes, which has been observed on machines
 * which report 36bits physical address bits and have 32G RAM installed,
 * then the mitigation range check in l1tf_select_mitigation() triggers.
 * This is a false positive because the mitigation is still possible due to
 * the fact that the cache uses 44bit internally. Use the cache bits
 * instead of the reported physical bits and adjust them on the affected
 * machines to 44bit if the reported bits are less than 44.
 */
static void override_cache_bits(struct cpuinfo_x86 *c)
{
	if (c->x86 != 6)
		return;

	switch (c->x86_model) {
	case INTEL_FAM6_NEHALEM:
	case INTEL_FAM6_WESTMERE:
	case INTEL_FAM6_SANDYBRIDGE:
	case INTEL_FAM6_IVYBRIDGE:
	case INTEL_FAM6_HASWELL:
	case INTEL_FAM6_HASWELL_L:
	case INTEL_FAM6_HASWELL_G:
	case INTEL_FAM6_BROADWELL:
	case INTEL_FAM6_BROADWELL_G:
	case INTEL_FAM6_SKYLAKE_L:
	case INTEL_FAM6_SKYLAKE:
	case INTEL_FAM6_KABYLAKE_L:
	case INTEL_FAM6_KABYLAKE:
		if (c->x86_cache_bits < 44)
			c->x86_cache_bits = 44;
		break;
	}
}

static void __init l1tf_select_mitigation(void)
{
	u64 half_pa;

	if (!boot_cpu_has_bug(X86_BUG_L1TF))
		return;

	if (cpu_mitigations_off())
		l1tf_mitigation = L1TF_MITIGATION_OFF;
	else if (cpu_mitigations_auto_nosmt())
		l1tf_mitigation = L1TF_MITIGATION_FLUSH_NOSMT;

	override_cache_bits(&boot_cpu_data);

	switch (l1tf_mitigation) {
	case L1TF_MITIGATION_OFF:
	case L1TF_MITIGATION_FLUSH_NOWARN:
	case L1TF_MITIGATION_FLUSH:
		break;
	case L1TF_MITIGATION_FLUSH_NOSMT:
	case L1TF_MITIGATION_FULL:
		cpu_smt_disable(false);
		break;
	case L1TF_MITIGATION_FULL_FORCE:
		cpu_smt_disable(true);
		break;
	}

#if CONFIG_PGTABLE_LEVELS == 2
	pr_warn("Kernel not compiled for PAE. No mitigation for L1TF\n");
	return;
#endif

	half_pa = (u64)l1tf_pfn_limit() << PAGE_SHIFT;
	if (l1tf_mitigation != L1TF_MITIGATION_OFF &&
			e820__mapped_any(half_pa, ULLONG_MAX - half_pa, E820_TYPE_RAM)) {
		pr_warn("System has more than MAX_PA/2 memory. L1TF mitigation not effective.\n");
		pr_info("You may make it effective by booting the kernel with mem=%llu parameter.\n",
				half_pa);
		pr_info("However, doing so will make a part of your RAM unusable.\n");
		pr_info("Reading https://www.kernel.org/doc/html/latest/admin-guide/hw-vuln/l1tf.html might help you decide.\n");
		return;
	}

	setup_force_cpu_cap(X86_FEATURE_L1TF_PTEINV);
}

static int __init l1tf_cmdline(char *str)
{
	if (!boot_cpu_has_bug(X86_BUG_L1TF))
		return 0;

	if (!str)
		return -EINVAL;

	if (!strcmp(str, "off"))
		l1tf_mitigation = L1TF_MITIGATION_OFF;
	else if (!strcmp(str, "flush,nowarn"))
		l1tf_mitigation = L1TF_MITIGATION_FLUSH_NOWARN;
	else if (!strcmp(str, "flush"))
		l1tf_mitigation = L1TF_MITIGATION_FLUSH;
	else if (!strcmp(str, "flush,nosmt"))
		l1tf_mitigation = L1TF_MITIGATION_FLUSH_NOSMT;
	else if (!strcmp(str, "full"))
		l1tf_mitigation = L1TF_MITIGATION_FULL;
	else if (!strcmp(str, "full,force"))
		l1tf_mitigation = L1TF_MITIGATION_FULL_FORCE;

	return 0;
}
early_param("l1tf", l1tf_cmdline);

#undef pr_fmt
#define pr_fmt(fmt)	"Speculative Return Stack Overflow: " fmt

enum srso_mitigation {
	SRSO_MITIGATION_NONE,
	SRSO_MITIGATION_MICROCODE,
	SRSO_MITIGATION_SAFE_RET,
	SRSO_MITIGATION_IBPB,
	SRSO_MITIGATION_IBPB_ON_VMEXIT,
};

enum srso_mitigation_cmd {
	SRSO_CMD_OFF,
	SRSO_CMD_MICROCODE,
	SRSO_CMD_SAFE_RET,
	SRSO_CMD_IBPB,
	SRSO_CMD_IBPB_ON_VMEXIT,
};

static const char * const srso_strings[] = {
	[SRSO_MITIGATION_NONE]           = "Vulnerable",
	[SRSO_MITIGATION_MICROCODE]      = "Mitigation: microcode",
	[SRSO_MITIGATION_SAFE_RET]	 = "Mitigation: safe RET",
	[SRSO_MITIGATION_IBPB]		 = "Mitigation: IBPB",
	[SRSO_MITIGATION_IBPB_ON_VMEXIT] = "Mitigation: IBPB on VMEXIT only"
};

static enum srso_mitigation srso_mitigation __ro_after_init = SRSO_MITIGATION_NONE;
static enum srso_mitigation_cmd srso_cmd __ro_after_init = SRSO_CMD_SAFE_RET;

static int __init srso_parse_cmdline(char *str)
{
	if (!str)
		return -EINVAL;

	if (!strcmp(str, "off"))
		srso_cmd = SRSO_CMD_OFF;
	else if (!strcmp(str, "microcode"))
		srso_cmd = SRSO_CMD_MICROCODE;
	else if (!strcmp(str, "safe-ret"))
		srso_cmd = SRSO_CMD_SAFE_RET;
	else if (!strcmp(str, "ibpb"))
		srso_cmd = SRSO_CMD_IBPB;
	else if (!strcmp(str, "ibpb-vmexit"))
		srso_cmd = SRSO_CMD_IBPB_ON_VMEXIT;
	else
		pr_err("Ignoring unknown SRSO option (%s).", str);

	return 0;
}
early_param("spec_rstack_overflow", srso_parse_cmdline);

#define SRSO_NOTICE "WARNING: See https://kernel.org/doc/html/latest/admin-guide/hw-vuln/srso.html for mitigation options."

static void __init srso_select_mitigation(void)
{
	bool has_microcode;

	if (!boot_cpu_has_bug(X86_BUG_SRSO) || cpu_mitigations_off())
		goto pred_cmd;

	/*
	 * The first check is for the kernel running as a guest in order
	 * for guests to verify whether IBPB is a viable mitigation.
	 */
	has_microcode = boot_cpu_has(X86_FEATURE_IBPB_BRTYPE) || cpu_has_ibpb_brtype_microcode();
	if (!has_microcode) {
		pr_warn("IBPB-extending microcode not applied!\n");
		pr_warn(SRSO_NOTICE);
	} else {
		/*
		 * Enable the synthetic (even if in a real CPUID leaf)
		 * flags for guests.
		 */
		setup_force_cpu_cap(X86_FEATURE_IBPB_BRTYPE);

		/*
		 * Zen1/2 with SMT off aren't vulnerable after the right
		 * IBPB microcode has been applied.
		 */
		if ((boot_cpu_data.x86 < 0x19) &&
		    (!cpu_smt_possible() || (cpu_smt_control == CPU_SMT_DISABLED)))
			setup_force_cpu_cap(X86_FEATURE_SRSO_NO);
	}

	if (retbleed_mitigation == RETBLEED_MITIGATION_IBPB) {
		if (has_microcode) {
			pr_err("Retbleed IBPB mitigation enabled, using same for SRSO\n");
			srso_mitigation = SRSO_MITIGATION_IBPB;
			goto pred_cmd;
		}
	}

	switch (srso_cmd) {
	case SRSO_CMD_OFF:
		return;

	case SRSO_CMD_MICROCODE:
		if (has_microcode) {
			srso_mitigation = SRSO_MITIGATION_MICROCODE;
			pr_warn(SRSO_NOTICE);
		}
		break;

	case SRSO_CMD_SAFE_RET:
		if (IS_ENABLED(CONFIG_CPU_SRSO)) {
			/*
			 * Enable the return thunk for generated code
			 * like ftrace, static_call, etc.
			 */
			setup_force_cpu_cap(X86_FEATURE_RETHUNK);

			if (boot_cpu_data.x86 == 0x19)
				setup_force_cpu_cap(X86_FEATURE_SRSO_ALIAS);
			else
				setup_force_cpu_cap(X86_FEATURE_SRSO);
			srso_mitigation = SRSO_MITIGATION_SAFE_RET;
		} else {
			pr_err("WARNING: kernel not compiled with CPU_SRSO.\n");
			goto pred_cmd;
		}
		break;

	case SRSO_CMD_IBPB:
		if (IS_ENABLED(CONFIG_CPU_IBPB_ENTRY)) {
			if (has_microcode) {
				setup_force_cpu_cap(X86_FEATURE_ENTRY_IBPB);
				srso_mitigation = SRSO_MITIGATION_IBPB;
			}
		} else {
			pr_err("WARNING: kernel not compiled with CPU_IBPB_ENTRY.\n");
			goto pred_cmd;
		}
		break;

	case SRSO_CMD_IBPB_ON_VMEXIT:
		if (IS_ENABLED(CONFIG_CPU_SRSO)) {
			if (!boot_cpu_has(X86_FEATURE_ENTRY_IBPB) && has_microcode) {
				setup_force_cpu_cap(X86_FEATURE_IBPB_ON_VMEXIT);
				srso_mitigation = SRSO_MITIGATION_IBPB_ON_VMEXIT;
			}
		} else {
			pr_err("WARNING: kernel not compiled with CPU_SRSO.\n");
			goto pred_cmd;
                }
		break;

	default:
		break;
	}

	pr_info("%s%s\n", srso_strings[srso_mitigation], (has_microcode ? "" : ", no microcode"));

pred_cmd:
	if ((boot_cpu_has(X86_FEATURE_SRSO_NO) || srso_cmd == SRSO_CMD_OFF) &&
	     boot_cpu_has(X86_FEATURE_SBPB))
		x86_pred_cmd = PRED_CMD_SBPB;
}

#undef pr_fmt
#define pr_fmt(fmt) fmt

#ifdef CONFIG_SYSFS

#define L1TF_DEFAULT_MSG "Mitigation: PTE Inversion"

#if IS_ENABLED(CONFIG_KVM_INTEL)
static const char * const l1tf_vmx_states[] = {
	[VMENTER_L1D_FLUSH_AUTO]		= "auto",
	[VMENTER_L1D_FLUSH_NEVER]		= "vulnerable",
	[VMENTER_L1D_FLUSH_COND]		= "conditional cache flushes",
	[VMENTER_L1D_FLUSH_ALWAYS]		= "cache flushes",
	[VMENTER_L1D_FLUSH_EPT_DISABLED]	= "EPT disabled",
	[VMENTER_L1D_FLUSH_NOT_REQUIRED]	= "flush not necessary"
};

static ssize_t l1tf_show_state(char *buf)
{
	if (l1tf_vmx_mitigation == VMENTER_L1D_FLUSH_AUTO)
		return sprintf(buf, "%s\n", L1TF_DEFAULT_MSG);

	if (l1tf_vmx_mitigation == VMENTER_L1D_FLUSH_EPT_DISABLED ||
	    (l1tf_vmx_mitigation == VMENTER_L1D_FLUSH_NEVER &&
	     sched_smt_active())) {
		return sprintf(buf, "%s; VMX: %s\n", L1TF_DEFAULT_MSG,
			       l1tf_vmx_states[l1tf_vmx_mitigation]);
	}

	return sprintf(buf, "%s; VMX: %s, SMT %s\n", L1TF_DEFAULT_MSG,
		       l1tf_vmx_states[l1tf_vmx_mitigation],
		       sched_smt_active() ? "vulnerable" : "disabled");
}

static ssize_t itlb_multihit_show_state(char *buf)
{
	if (!boot_cpu_has(X86_FEATURE_MSR_IA32_FEAT_CTL) ||
	    !boot_cpu_has(X86_FEATURE_VMX))
		return sprintf(buf, "KVM: Mitigation: VMX unsupported\n");
	else if (!(cr4_read_shadow() & X86_CR4_VMXE))
		return sprintf(buf, "KVM: Mitigation: VMX disabled\n");
	else if (itlb_multihit_kvm_mitigation)
		return sprintf(buf, "KVM: Mitigation: Split huge pages\n");
	else
		return sprintf(buf, "KVM: Vulnerable\n");
}
#else
static ssize_t l1tf_show_state(char *buf)
{
	return sprintf(buf, "%s\n", L1TF_DEFAULT_MSG);
}

static ssize_t itlb_multihit_show_state(char *buf)
{
	return sprintf(buf, "Processor vulnerable\n");
}
#endif

static ssize_t mds_show_state(char *buf)
{
	if (boot_cpu_has(X86_FEATURE_HYPERVISOR)) {
		return sprintf(buf, "%s; SMT Host state unknown\n",
			       mds_strings[mds_mitigation]);
	}

	if (boot_cpu_has(X86_BUG_MSBDS_ONLY)) {
		return sprintf(buf, "%s; SMT %s\n", mds_strings[mds_mitigation],
			       (mds_mitigation == MDS_MITIGATION_OFF ? "vulnerable" :
			        sched_smt_active() ? "mitigated" : "disabled"));
	}

	return sprintf(buf, "%s; SMT %s\n", mds_strings[mds_mitigation],
		       sched_smt_active() ? "vulnerable" : "disabled");
}

static ssize_t tsx_async_abort_show_state(char *buf)
{
	if ((taa_mitigation == TAA_MITIGATION_TSX_DISABLED) ||
	    (taa_mitigation == TAA_MITIGATION_OFF))
		return sprintf(buf, "%s\n", taa_strings[taa_mitigation]);

	if (boot_cpu_has(X86_FEATURE_HYPERVISOR)) {
		return sprintf(buf, "%s; SMT Host state unknown\n",
			       taa_strings[taa_mitigation]);
	}

	return sprintf(buf, "%s; SMT %s\n", taa_strings[taa_mitigation],
		       sched_smt_active() ? "vulnerable" : "disabled");
}

static ssize_t mmio_stale_data_show_state(char *buf)
{
	if (boot_cpu_has_bug(X86_BUG_MMIO_UNKNOWN))
		return sysfs_emit(buf, "Unknown: No mitigations\n");

	if (mmio_mitigation == MMIO_MITIGATION_OFF)
		return sysfs_emit(buf, "%s\n", mmio_strings[mmio_mitigation]);

	if (boot_cpu_has(X86_FEATURE_HYPERVISOR)) {
		return sysfs_emit(buf, "%s; SMT Host state unknown\n",
				  mmio_strings[mmio_mitigation]);
	}

	return sysfs_emit(buf, "%s; SMT %s\n", mmio_strings[mmio_mitigation],
			  sched_smt_active() ? "vulnerable" : "disabled");
}

static char *stibp_state(void)
{
	if (spectre_v2_in_eibrs_mode(spectre_v2_enabled))
		return "";

	switch (spectre_v2_user_stibp) {
	case SPECTRE_V2_USER_NONE:
		return ", STIBP: disabled";
	case SPECTRE_V2_USER_STRICT:
		return ", STIBP: forced";
	case SPECTRE_V2_USER_STRICT_PREFERRED:
		return ", STIBP: always-on";
	case SPECTRE_V2_USER_PRCTL:
	case SPECTRE_V2_USER_SECCOMP:
		if (static_key_enabled(&switch_to_cond_stibp))
			return ", STIBP: conditional";
	}
	return "";
}

static char *ibpb_state(void)
{
	if (boot_cpu_has(X86_FEATURE_IBPB)) {
		if (static_key_enabled(&switch_mm_always_ibpb))
			return ", IBPB: always-on";
		if (static_key_enabled(&switch_mm_cond_ibpb))
			return ", IBPB: conditional";
		return ", IBPB: disabled";
	}
	return "";
}

static char *pbrsb_eibrs_state(void)
{
	if (boot_cpu_has_bug(X86_BUG_EIBRS_PBRSB)) {
		if (boot_cpu_has(X86_FEATURE_RSB_VMEXIT_LITE) ||
		    boot_cpu_has(X86_FEATURE_RSB_VMEXIT))
			return ", PBRSB-eIBRS: SW sequence";
		else
			return ", PBRSB-eIBRS: Vulnerable";
	} else {
		return ", PBRSB-eIBRS: Not affected";
	}
}

static ssize_t spectre_v2_show_state(char *buf)
{
	if (spectre_v2_enabled == SPECTRE_V2_LFENCE)
		return sprintf(buf, "Vulnerable: LFENCE\n");

	if (spectre_v2_enabled == SPECTRE_V2_EIBRS && unprivileged_ebpf_enabled())
		return sprintf(buf, "Vulnerable: eIBRS with unprivileged eBPF\n");

	if (sched_smt_active() && unprivileged_ebpf_enabled() &&
	    spectre_v2_enabled == SPECTRE_V2_EIBRS_LFENCE)
		return sprintf(buf, "Vulnerable: eIBRS+LFENCE with unprivileged eBPF and SMT\n");

	return sprintf(buf, "%s%s%s%s%s%s%s\n",
		       spectre_v2_strings[spectre_v2_enabled],
		       ibpb_state(),
		       boot_cpu_has(X86_FEATURE_USE_IBRS_FW) ? ", IBRS_FW" : "",
		       stibp_state(),
		       boot_cpu_has(X86_FEATURE_RSB_CTXSW) ? ", RSB filling" : "",
		       pbrsb_eibrs_state(),
		       spectre_v2_module_string());
}

static ssize_t srbds_show_state(char *buf)
{
	return sprintf(buf, "%s\n", srbds_strings[srbds_mitigation]);
}

static ssize_t retbleed_show_state(char *buf)
{
	if (retbleed_mitigation == RETBLEED_MITIGATION_UNRET ||
	    retbleed_mitigation == RETBLEED_MITIGATION_IBPB) {
	    if (boot_cpu_data.x86_vendor != X86_VENDOR_AMD &&
		boot_cpu_data.x86_vendor != X86_VENDOR_HYGON)
		    return sprintf(buf, "Vulnerable: untrained return thunk / IBPB on non-AMD based uarch\n");

	    return sprintf(buf, "%s; SMT %s\n",
			   retbleed_strings[retbleed_mitigation],
			   !sched_smt_active() ? "disabled" :
			   spectre_v2_user_stibp == SPECTRE_V2_USER_STRICT ||
			   spectre_v2_user_stibp == SPECTRE_V2_USER_STRICT_PREFERRED ?
			   "enabled with STIBP protection" : "vulnerable");
	}

	return sprintf(buf, "%s\n", retbleed_strings[retbleed_mitigation]);
}

static ssize_t gds_show_state(char *buf)
{
	return sysfs_emit(buf, "%s\n", gds_strings[gds_mitigation]);
}

static ssize_t srso_show_state(char *buf)
{
	return sysfs_emit(buf, "%s%s\n",
			  srso_strings[srso_mitigation],
			  (cpu_has_ibpb_brtype_microcode() ? "" : ", no microcode"));
}

static ssize_t cpu_show_common(struct device *dev, struct device_attribute *attr,
			       char *buf, unsigned int bug)
{
	if (!boot_cpu_has_bug(bug))
		return sprintf(buf, "Not affected\n");

	switch (bug) {
	case X86_BUG_CPU_MELTDOWN:
		if (boot_cpu_has(X86_FEATURE_PTI))
			return sprintf(buf, "Mitigation: PTI\n");

		if (hypervisor_is_type(X86_HYPER_XEN_PV))
			return sprintf(buf, "Unknown (XEN PV detected, hypervisor mitigation required)\n");

		break;

	case X86_BUG_SPECTRE_V1:
		return sprintf(buf, "%s\n", spectre_v1_strings[spectre_v1_mitigation]);

	case X86_BUG_SPECTRE_V2:
		return spectre_v2_show_state(buf);

	case X86_BUG_SPEC_STORE_BYPASS:
		return sprintf(buf, "%s\n", ssb_strings[ssb_mode]);

	case X86_BUG_L1TF:
		if (boot_cpu_has(X86_FEATURE_L1TF_PTEINV))
			return l1tf_show_state(buf);
		break;

	case X86_BUG_MDS:
		return mds_show_state(buf);

	case X86_BUG_TAA:
		return tsx_async_abort_show_state(buf);

	case X86_BUG_ITLB_MULTIHIT:
		return itlb_multihit_show_state(buf);

	case X86_BUG_SRBDS:
		return srbds_show_state(buf);

	case X86_BUG_MMIO_STALE_DATA:
	case X86_BUG_MMIO_UNKNOWN:
		return mmio_stale_data_show_state(buf);

	case X86_BUG_RETBLEED:
		return retbleed_show_state(buf);

	case X86_BUG_GDS:
		return gds_show_state(buf);

	case X86_BUG_SRSO:
		return srso_show_state(buf);

	default:
		break;
	}

	return sprintf(buf, "Vulnerable\n");
}

ssize_t cpu_show_meltdown(struct device *dev, struct device_attribute *attr, char *buf)
{
	return cpu_show_common(dev, attr, buf, X86_BUG_CPU_MELTDOWN);
}

ssize_t cpu_show_spectre_v1(struct device *dev, struct device_attribute *attr, char *buf)
{
	return cpu_show_common(dev, attr, buf, X86_BUG_SPECTRE_V1);
}

ssize_t cpu_show_spectre_v2(struct device *dev, struct device_attribute *attr, char *buf)
{
	return cpu_show_common(dev, attr, buf, X86_BUG_SPECTRE_V2);
}

ssize_t cpu_show_spec_store_bypass(struct device *dev, struct device_attribute *attr, char *buf)
{
	return cpu_show_common(dev, attr, buf, X86_BUG_SPEC_STORE_BYPASS);
}

ssize_t cpu_show_l1tf(struct device *dev, struct device_attribute *attr, char *buf)
{
	return cpu_show_common(dev, attr, buf, X86_BUG_L1TF);
}

ssize_t cpu_show_mds(struct device *dev, struct device_attribute *attr, char *buf)
{
	return cpu_show_common(dev, attr, buf, X86_BUG_MDS);
}

ssize_t cpu_show_tsx_async_abort(struct device *dev, struct device_attribute *attr, char *buf)
{
	return cpu_show_common(dev, attr, buf, X86_BUG_TAA);
}

ssize_t cpu_show_itlb_multihit(struct device *dev, struct device_attribute *attr, char *buf)
{
	return cpu_show_common(dev, attr, buf, X86_BUG_ITLB_MULTIHIT);
}

ssize_t cpu_show_srbds(struct device *dev, struct device_attribute *attr, char *buf)
{
	return cpu_show_common(dev, attr, buf, X86_BUG_SRBDS);
}

ssize_t cpu_show_mmio_stale_data(struct device *dev, struct device_attribute *attr, char *buf)
{
	if (boot_cpu_has_bug(X86_BUG_MMIO_UNKNOWN))
		return cpu_show_common(dev, attr, buf, X86_BUG_MMIO_UNKNOWN);
	else
		return cpu_show_common(dev, attr, buf, X86_BUG_MMIO_STALE_DATA);
}

ssize_t cpu_show_retbleed(struct device *dev, struct device_attribute *attr, char *buf)
{
	return cpu_show_common(dev, attr, buf, X86_BUG_RETBLEED);
}

<<<<<<< HEAD
#endif

/*
 * When coresched=secure command line option is passed (default), disable core
 * scheduling if CPU does not have MDS/L1TF vulnerability.
 */
static void __init coresched_select(void)
{
#ifdef CONFIG_SCHED_CORE
	if (coresched_cmd_secure() &&
	    !boot_cpu_has_bug(X86_BUG_MDS) &&
	    !boot_cpu_has_bug(X86_BUG_L1TF))
		static_branch_disable(&sched_coresched_supported);
#endif
}
=======
ssize_t cpu_show_gds(struct device *dev, struct device_attribute *attr, char *buf)
{
	return cpu_show_common(dev, attr, buf, X86_BUG_GDS);
}

ssize_t cpu_show_spec_rstack_overflow(struct device *dev, struct device_attribute *attr, char *buf)
{
	return cpu_show_common(dev, attr, buf, X86_BUG_SRSO);
}
#endif
>>>>>>> 0a4a7855
<|MERGE_RESOLUTION|>--- conflicted
+++ resolved
@@ -2801,7 +2801,15 @@
 	return cpu_show_common(dev, attr, buf, X86_BUG_RETBLEED);
 }
 
-<<<<<<< HEAD
+ssize_t cpu_show_gds(struct device *dev, struct device_attribute *attr, char *buf)
+{
+	return cpu_show_common(dev, attr, buf, X86_BUG_GDS);
+}
+
+ssize_t cpu_show_spec_rstack_overflow(struct device *dev, struct device_attribute *attr, char *buf)
+{
+	return cpu_show_common(dev, attr, buf, X86_BUG_SRSO);
+}
 #endif
 
 /*
@@ -2816,16 +2824,4 @@
 	    !boot_cpu_has_bug(X86_BUG_L1TF))
 		static_branch_disable(&sched_coresched_supported);
 #endif
-}
-=======
-ssize_t cpu_show_gds(struct device *dev, struct device_attribute *attr, char *buf)
-{
-	return cpu_show_common(dev, attr, buf, X86_BUG_GDS);
-}
-
-ssize_t cpu_show_spec_rstack_overflow(struct device *dev, struct device_attribute *attr, char *buf)
-{
-	return cpu_show_common(dev, attr, buf, X86_BUG_SRSO);
-}
-#endif
->>>>>>> 0a4a7855
+}