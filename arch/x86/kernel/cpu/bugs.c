--- conflicted
+++ resolved
@@ -45,12 +45,9 @@
 static void __init taa_select_mitigation(void);
 static void __init mmio_select_mitigation(void);
 static void __init srbds_select_mitigation(void);
-<<<<<<< HEAD
 static void __init coresched_select(void);
-=======
 static void __init gds_select_mitigation(void);
 static void __init srso_select_mitigation(void);
->>>>>>> de5f6361
 
 /* The base value of the SPEC_CTRL MSR without task-specific bits set */
 u64 x86_spec_ctrl_base;
@@ -2732,7 +2729,16 @@
 {
 	return cpu_show_common(dev, attr, buf, X86_BUG_RETBLEED);
 }
-<<<<<<< HEAD
+
+ssize_t cpu_show_gds(struct device *dev, struct device_attribute *attr, char *buf)
+{
+	return cpu_show_common(dev, attr, buf, X86_BUG_GDS);
+}
+
+ssize_t cpu_show_spec_rstack_overflow(struct device *dev, struct device_attribute *attr, char *buf)
+{
+	return cpu_show_common(dev, attr, buf, X86_BUG_SRSO);
+}
 #endif
 
 /*
@@ -2747,17 +2753,4 @@
 	    !boot_cpu_has_bug(X86_BUG_L1TF))
 		static_branch_disable(&sched_coresched_supported);
 #endif
-}
-=======
-
-ssize_t cpu_show_gds(struct device *dev, struct device_attribute *attr, char *buf)
-{
-	return cpu_show_common(dev, attr, buf, X86_BUG_GDS);
-}
-
-ssize_t cpu_show_spec_rstack_overflow(struct device *dev, struct device_attribute *attr, char *buf)
-{
-	return cpu_show_common(dev, attr, buf, X86_BUG_SRSO);
-}
-#endif
->>>>>>> de5f6361
+}