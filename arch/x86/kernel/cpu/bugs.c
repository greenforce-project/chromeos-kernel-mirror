--- conflicted
+++ resolved
@@ -44,11 +44,8 @@
 static void __init taa_select_mitigation(void);
 static void __init mmio_select_mitigation(void);
 static void __init srbds_select_mitigation(void);
-<<<<<<< HEAD
 static void __init coresched_select(void);
-=======
 static void __init gds_select_mitigation(void);
->>>>>>> 38e29db7
 
 /* The base value of the SPEC_CTRL MSR without task-specific bits set */
 u64 x86_spec_ctrl_base;
@@ -2423,7 +2420,11 @@
 {
 	return cpu_show_common(dev, attr, buf, X86_BUG_RETBLEED);
 }
-<<<<<<< HEAD
+
+ssize_t cpu_show_gds(struct device *dev, struct device_attribute *attr, char *buf)
+{
+	return cpu_show_common(dev, attr, buf, X86_BUG_GDS);
+}
 #endif
 
 /*
@@ -2438,12 +2439,4 @@
 	    !boot_cpu_has_bug(X86_BUG_L1TF))
 		static_branch_disable(&sched_coresched_supported);
 #endif
-}
-=======
-
-ssize_t cpu_show_gds(struct device *dev, struct device_attribute *attr, char *buf)
-{
-	return cpu_show_common(dev, attr, buf, X86_BUG_GDS);
-}
-#endif
->>>>>>> 38e29db7
+}