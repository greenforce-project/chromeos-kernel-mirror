--- conflicted
+++ resolved
@@ -139,11 +139,6 @@
 	 */
 	if (cpu_feature_enabled(X86_FEATURE_MSR_SPEC_CTRL)) {
 		rdmsrl(MSR_IA32_SPEC_CTRL, x86_spec_ctrl_base);
-
-<<<<<<< HEAD
-	/* Update whether core-scheduling is needed. */
-	coresched_select();
-=======
 		/*
 		 * Previously running kernel (kexec), may have some controls
 		 * turned ON. Clear them and let the mitigations setup below
@@ -151,7 +146,9 @@
 		 */
 		x86_spec_ctrl_base &= ~SPEC_CTRL_MITIGATIONS_MASK;
 	}
->>>>>>> e5f315b5
+
+	/* Update whether core-scheduling is needed. */
+	coresched_select();
 
 	/* Select the proper CPU mitigations before patching alternatives: */
 	spectre_v1_select_mitigation();
