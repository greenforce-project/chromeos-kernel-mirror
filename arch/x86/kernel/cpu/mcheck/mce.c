/*
 * Machine check handler.
 *
 * K8 parts Copyright 2002,2003 Andi Kleen, SuSE Labs.
 * Rest from unknown author(s).
 * 2004 Andi Kleen. Rewrote most of it.
 * Copyright 2008 Intel Corporation
 * Author: Andi Kleen
 */

#define pr_fmt(fmt) KBUILD_MODNAME ": " fmt

#include <linux/thread_info.h>
#include <linux/capability.h>
#include <linux/miscdevice.h>
#include <linux/ratelimit.h>
#include <linux/kallsyms.h>
#include <linux/rcupdate.h>
#include <linux/kobject.h>
#include <linux/uaccess.h>
#include <linux/kdebug.h>
#include <linux/kernel.h>
#include <linux/percpu.h>
#include <linux/string.h>
#include <linux/device.h>
#include <linux/syscore_ops.h>
#include <linux/delay.h>
#include <linux/ctype.h>
#include <linux/sched.h>
#include <linux/sysfs.h>
#include <linux/types.h>
#include <linux/slab.h>
#include <linux/init.h>
#include <linux/kmod.h>
#include <linux/poll.h>
#include <linux/nmi.h>
#include <linux/cpu.h>
#include <linux/ras.h>
#include <linux/smp.h>
#include <linux/fs.h>
#include <linux/mm.h>
#include <linux/debugfs.h>
#include <linux/irq_work.h>
#include <linux/export.h>
#include <linux/jump_label.h>

#include <asm/intel-family.h>
#include <asm/processor.h>
#include <asm/traps.h>
#include <asm/tlbflush.h>
#include <asm/mce.h>
#include <asm/msr.h>
#include <asm/reboot.h>
#include <asm/set_memory.h>

#include "mce-internal.h"

static DEFINE_MUTEX(mce_log_mutex);

/* sysfs synchronization */
static DEFINE_MUTEX(mce_sysfs_mutex);

#define CREATE_TRACE_POINTS
#include <trace/events/mce.h>

#define SPINUNIT		100	/* 100ns */

DEFINE_PER_CPU(unsigned, mce_exception_count);

struct mce_bank *mce_banks __read_mostly;
struct mce_vendor_flags mce_flags __read_mostly;

struct mca_config mca_cfg __read_mostly = {
	.bootlog  = -1,
	/*
	 * Tolerant levels:
	 * 0: always panic on uncorrected errors, log corrected errors
	 * 1: panic or SIGBUS on uncorrected errors, log corrected errors
	 * 2: SIGBUS or log uncorrected errors (if possible), log corr. errors
	 * 3: never panic or SIGBUS, log all errors (for testing only)
	 */
	.tolerant = 1,
	.monarch_timeout = -1
};

static DEFINE_PER_CPU(struct mce, mces_seen);
static unsigned long mce_need_notify;
static int cpu_missing;

/*
 * MCA banks polled by the period polling timer for corrected events.
 * With Intel CMCI, this only has MCA banks which do not support CMCI (if any).
 */
DEFINE_PER_CPU(mce_banks_t, mce_poll_banks) = {
	[0 ... BITS_TO_LONGS(MAX_NR_BANKS)-1] = ~0UL
};

/*
 * MCA banks controlled through firmware first for corrected errors.
 * This is a global list of banks for which we won't enable CMCI and we
 * won't poll. Firmware controls these banks and is responsible for
 * reporting corrected errors through GHES. Uncorrected/recoverable
 * errors are still notified through a machine check.
 */
mce_banks_t mce_banks_ce_disabled;

static struct work_struct mce_work;
static struct irq_work mce_irq_work;

static void (*quirk_no_way_out)(int bank, struct mce *m, struct pt_regs *regs);

#ifndef mce_unmap_kpfn
static void mce_unmap_kpfn(unsigned long pfn);
#endif

/*
 * CPU/chipset specific EDAC code can register a notifier call here to print
 * MCE errors in a human-readable form.
 */
BLOCKING_NOTIFIER_HEAD(x86_mce_decoder_chain);

/* Do initial initialization of a struct mce */
void mce_setup(struct mce *m)
{
	memset(m, 0, sizeof(struct mce));
	m->cpu = m->extcpu = smp_processor_id();
	/* We hope get_seconds stays lockless */
	m->time = get_seconds();
	m->cpuvendor = boot_cpu_data.x86_vendor;
	m->cpuid = cpuid_eax(1);
	m->socketid = cpu_data(m->extcpu).phys_proc_id;
	m->apicid = cpu_data(m->extcpu).initial_apicid;
	rdmsrl(MSR_IA32_MCG_CAP, m->mcgcap);

	if (this_cpu_has(X86_FEATURE_INTEL_PPIN))
		rdmsrl(MSR_PPIN, m->ppin);

	m->microcode = boot_cpu_data.microcode;
}

DEFINE_PER_CPU(struct mce, injectm);
EXPORT_PER_CPU_SYMBOL_GPL(injectm);

void mce_log(struct mce *m)
{
	if (!mce_gen_pool_add(m))
		irq_work_queue(&mce_irq_work);
}

void mce_inject_log(struct mce *m)
{
	mutex_lock(&mce_log_mutex);
	mce_log(m);
	mutex_unlock(&mce_log_mutex);
}
EXPORT_SYMBOL_GPL(mce_inject_log);

static struct notifier_block mce_srao_nb;

/*
 * We run the default notifier if we have only the SRAO, the first and the
 * default notifier registered. I.e., the mandatory NUM_DEFAULT_NOTIFIERS
 * notifiers registered on the chain.
 */
#define NUM_DEFAULT_NOTIFIERS	3
static atomic_t num_notifiers;

void mce_register_decode_chain(struct notifier_block *nb)
{
	if (WARN_ON(nb->priority > MCE_PRIO_MCELOG && nb->priority < MCE_PRIO_EDAC))
		return;

	atomic_inc(&num_notifiers);

	blocking_notifier_chain_register(&x86_mce_decoder_chain, nb);
}
EXPORT_SYMBOL_GPL(mce_register_decode_chain);

void mce_unregister_decode_chain(struct notifier_block *nb)
{
	atomic_dec(&num_notifiers);

	blocking_notifier_chain_unregister(&x86_mce_decoder_chain, nb);
}
EXPORT_SYMBOL_GPL(mce_unregister_decode_chain);

static inline u32 ctl_reg(int bank)
{
	return MSR_IA32_MCx_CTL(bank);
}

static inline u32 status_reg(int bank)
{
	return MSR_IA32_MCx_STATUS(bank);
}

static inline u32 addr_reg(int bank)
{
	return MSR_IA32_MCx_ADDR(bank);
}

static inline u32 misc_reg(int bank)
{
	return MSR_IA32_MCx_MISC(bank);
}

static inline u32 smca_ctl_reg(int bank)
{
	return MSR_AMD64_SMCA_MCx_CTL(bank);
}

static inline u32 smca_status_reg(int bank)
{
	return MSR_AMD64_SMCA_MCx_STATUS(bank);
}

static inline u32 smca_addr_reg(int bank)
{
	return MSR_AMD64_SMCA_MCx_ADDR(bank);
}

static inline u32 smca_misc_reg(int bank)
{
	return MSR_AMD64_SMCA_MCx_MISC(bank);
}

struct mca_msr_regs msr_ops = {
	.ctl	= ctl_reg,
	.status	= status_reg,
	.addr	= addr_reg,
	.misc	= misc_reg
};

static void __print_mce(struct mce *m)
{
	pr_emerg(HW_ERR "CPU %d: Machine Check%s: %Lx Bank %d: %016Lx\n",
		 m->extcpu,
		 (m->mcgstatus & MCG_STATUS_MCIP ? " Exception" : ""),
		 m->mcgstatus, m->bank, m->status);

	if (m->ip) {
		pr_emerg(HW_ERR "RIP%s %02x:<%016Lx> ",
			!(m->mcgstatus & MCG_STATUS_EIPV) ? " !INEXACT!" : "",
			m->cs, m->ip);

		if (m->cs == __KERNEL_CS)
			print_symbol("{%s}", m->ip);
		pr_cont("\n");
	}

	pr_emerg(HW_ERR "TSC %llx ", m->tsc);
	if (m->addr)
		pr_cont("ADDR %llx ", m->addr);
	if (m->misc)
		pr_cont("MISC %llx ", m->misc);

	if (mce_flags.smca) {
		if (m->synd)
			pr_cont("SYND %llx ", m->synd);
		if (m->ipid)
			pr_cont("IPID %llx ", m->ipid);
	}

	pr_cont("\n");
	/*
	 * Note this output is parsed by external tools and old fields
	 * should not be changed.
	 */
	pr_emerg(HW_ERR "PROCESSOR %u:%x TIME %llu SOCKET %u APIC %x microcode %x\n",
		m->cpuvendor, m->cpuid, m->time, m->socketid, m->apicid,
		m->microcode);
}

static void print_mce(struct mce *m)
{
	__print_mce(m);
	pr_emerg_ratelimited(HW_ERR "Run the above through 'mcelog --ascii'\n");
}

#define PANIC_TIMEOUT 5 /* 5 seconds */

static atomic_t mce_panicked;

static int fake_panic;
static atomic_t mce_fake_panicked;

/* Panic in progress. Enable interrupts and wait for final IPI */
static void wait_for_panic(void)
{
	long timeout = PANIC_TIMEOUT*USEC_PER_SEC;

	preempt_disable();
	local_irq_enable();
	while (timeout-- > 0)
		udelay(1);
	if (panic_timeout == 0)
		panic_timeout = mca_cfg.panic_timeout;
	panic("Panicing machine check CPU died");
}

static void mce_panic(const char *msg, struct mce *final, char *exp)
{
	int apei_err = 0;
	struct llist_node *pending;
	struct mce_evt_llist *l;

	if (!fake_panic) {
		/*
		 * Make sure only one CPU runs in machine check panic
		 */
		if (atomic_inc_return(&mce_panicked) > 1)
			wait_for_panic();
		barrier();

		bust_spinlocks(1);
		console_verbose();
	} else {
		/* Don't log too much for fake panic */
		if (atomic_inc_return(&mce_fake_panicked) > 1)
			return;
	}
	pending = mce_gen_pool_prepare_records();
	/* First print corrected ones that are still unlogged */
	llist_for_each_entry(l, pending, llnode) {
		struct mce *m = &l->mce;
		if (!(m->status & MCI_STATUS_UC)) {
			print_mce(m);
			if (!apei_err)
				apei_err = apei_write_mce(m);
		}
	}
	/* Now print uncorrected but with the final one last */
	llist_for_each_entry(l, pending, llnode) {
		struct mce *m = &l->mce;
		if (!(m->status & MCI_STATUS_UC))
			continue;
		if (!final || mce_cmp(m, final)) {
			print_mce(m);
			if (!apei_err)
				apei_err = apei_write_mce(m);
		}
	}
	if (final) {
		print_mce(final);
		if (!apei_err)
			apei_err = apei_write_mce(final);
	}
	if (cpu_missing)
		pr_emerg(HW_ERR "Some CPUs didn't answer in synchronization\n");
	if (exp)
		pr_emerg(HW_ERR "Machine check: %s\n", exp);
	if (!fake_panic) {
		if (panic_timeout == 0)
			panic_timeout = mca_cfg.panic_timeout;
		panic(msg);
	} else
		pr_emerg(HW_ERR "Fake kernel panic: %s\n", msg);
}

/* Support code for software error injection */

static int msr_to_offset(u32 msr)
{
	unsigned bank = __this_cpu_read(injectm.bank);

	if (msr == mca_cfg.rip_msr)
		return offsetof(struct mce, ip);
	if (msr == msr_ops.status(bank))
		return offsetof(struct mce, status);
	if (msr == msr_ops.addr(bank))
		return offsetof(struct mce, addr);
	if (msr == msr_ops.misc(bank))
		return offsetof(struct mce, misc);
	if (msr == MSR_IA32_MCG_STATUS)
		return offsetof(struct mce, mcgstatus);
	return -1;
}

/* MSR access wrappers used for error injection */
static u64 mce_rdmsrl(u32 msr)
{
	u64 v;

	if (__this_cpu_read(injectm.finished)) {
		int offset = msr_to_offset(msr);

		if (offset < 0)
			return 0;
		return *(u64 *)((char *)this_cpu_ptr(&injectm) + offset);
	}

	if (rdmsrl_safe(msr, &v)) {
		WARN_ONCE(1, "mce: Unable to read MSR 0x%x!\n", msr);
		/*
		 * Return zero in case the access faulted. This should
		 * not happen normally but can happen if the CPU does
		 * something weird, or if the code is buggy.
		 */
		v = 0;
	}

	return v;
}

static void mce_wrmsrl(u32 msr, u64 v)
{
	if (__this_cpu_read(injectm.finished)) {
		int offset = msr_to_offset(msr);

		if (offset >= 0)
			*(u64 *)((char *)this_cpu_ptr(&injectm) + offset) = v;
		return;
	}
	wrmsrl(msr, v);
}

/*
 * Collect all global (w.r.t. this processor) status about this machine
 * check into our "mce" struct so that we can use it later to assess
 * the severity of the problem as we read per-bank specific details.
 */
static inline void mce_gather_info(struct mce *m, struct pt_regs *regs)
{
	mce_setup(m);

	m->mcgstatus = mce_rdmsrl(MSR_IA32_MCG_STATUS);
	if (regs) {
		/*
		 * Get the address of the instruction at the time of
		 * the machine check error.
		 */
		if (m->mcgstatus & (MCG_STATUS_RIPV|MCG_STATUS_EIPV)) {
			m->ip = regs->ip;
			m->cs = regs->cs;

			/*
			 * When in VM86 mode make the cs look like ring 3
			 * always. This is a lie, but it's better than passing
			 * the additional vm86 bit around everywhere.
			 */
			if (v8086_mode(regs))
				m->cs |= 3;
		}
		/* Use accurate RIP reporting if available. */
		if (mca_cfg.rip_msr)
			m->ip = mce_rdmsrl(mca_cfg.rip_msr);
	}
}

int mce_available(struct cpuinfo_x86 *c)
{
	if (mca_cfg.disabled)
		return 0;
	return cpu_has(c, X86_FEATURE_MCE) && cpu_has(c, X86_FEATURE_MCA);
}

static void mce_schedule_work(void)
{
	if (!mce_gen_pool_empty())
		schedule_work(&mce_work);
}

static void mce_irq_work_cb(struct irq_work *entry)
{
	mce_schedule_work();
}

static void mce_report_event(struct pt_regs *regs)
{
	if (regs->flags & (X86_VM_MASK|X86_EFLAGS_IF)) {
		mce_notify_irq();
		/*
		 * Triggering the work queue here is just an insurance
		 * policy in case the syscall exit notify handler
		 * doesn't run soon enough or ends up running on the
		 * wrong CPU (can happen when audit sleeps)
		 */
		mce_schedule_work();
		return;
	}

	irq_work_queue(&mce_irq_work);
}

/*
 * Check if the address reported by the CPU is in a format we can parse.
 * It would be possible to add code for most other cases, but all would
 * be somewhat complicated (e.g. segment offset would require an instruction
 * parser). So only support physical addresses up to page granuality for now.
 */
static int mce_usable_address(struct mce *m)
{
	if (!(m->status & MCI_STATUS_ADDRV))
		return 0;

	/* Checks after this one are Intel-specific: */
	if (boot_cpu_data.x86_vendor != X86_VENDOR_INTEL)
		return 1;

	if (!(m->status & MCI_STATUS_MISCV))
		return 0;

	if (MCI_MISC_ADDR_LSB(m->misc) > PAGE_SHIFT)
		return 0;

	if (MCI_MISC_ADDR_MODE(m->misc) != MCI_MISC_ADDR_PHYS)
		return 0;

	return 1;
}

bool mce_is_memory_error(struct mce *m)
{
	if (m->cpuvendor == X86_VENDOR_AMD) {
		return amd_mce_is_memory_error(m);

	} else if (m->cpuvendor == X86_VENDOR_INTEL) {
		/*
		 * Intel SDM Volume 3B - 15.9.2 Compound Error Codes
		 *
		 * Bit 7 of the MCACOD field of IA32_MCi_STATUS is used for
		 * indicating a memory error. Bit 8 is used for indicating a
		 * cache hierarchy error. The combination of bit 2 and bit 3
		 * is used for indicating a `generic' cache hierarchy error
		 * But we can't just blindly check the above bits, because if
		 * bit 11 is set, then it is a bus/interconnect error - and
		 * either way the above bits just gives more detail on what
		 * bus/interconnect error happened. Note that bit 12 can be
		 * ignored, as it's the "filter" bit.
		 */
		return (m->status & 0xef80) == BIT(7) ||
		       (m->status & 0xef00) == BIT(8) ||
		       (m->status & 0xeffc) == 0xc;
	}

	return false;
}
EXPORT_SYMBOL_GPL(mce_is_memory_error);

static bool cec_add_mce(struct mce *m)
{
	if (!m)
		return false;

	/* We eat only correctable DRAM errors with usable addresses. */
	if (mce_is_memory_error(m) &&
	    !(m->status & MCI_STATUS_UC) &&
	    mce_usable_address(m))
		if (!cec_add_elem(m->addr >> PAGE_SHIFT))
			return true;

	return false;
}

static int mce_first_notifier(struct notifier_block *nb, unsigned long val,
			      void *data)
{
	struct mce *m = (struct mce *)data;

	if (!m)
		return NOTIFY_DONE;

	if (cec_add_mce(m))
		return NOTIFY_STOP;

	/* Emit the trace record: */
	trace_mce_record(m);

	set_bit(0, &mce_need_notify);

	mce_notify_irq();

	return NOTIFY_DONE;
}

static struct notifier_block first_nb = {
	.notifier_call	= mce_first_notifier,
	.priority	= MCE_PRIO_FIRST,
};

static int srao_decode_notifier(struct notifier_block *nb, unsigned long val,
				void *data)
{
	struct mce *mce = (struct mce *)data;
	unsigned long pfn;

	if (!mce)
		return NOTIFY_DONE;

	if (mce_usable_address(mce) && (mce->severity == MCE_AO_SEVERITY)) {
		pfn = mce->addr >> PAGE_SHIFT;
		if (memory_failure(pfn, MCE_VECTOR, 0))
			mce_unmap_kpfn(pfn);
	}

	return NOTIFY_OK;
}
static struct notifier_block mce_srao_nb = {
	.notifier_call	= srao_decode_notifier,
	.priority	= MCE_PRIO_SRAO,
};

static int mce_default_notifier(struct notifier_block *nb, unsigned long val,
				void *data)
{
	struct mce *m = (struct mce *)data;

	if (!m)
		return NOTIFY_DONE;

	if (atomic_read(&num_notifiers) > NUM_DEFAULT_NOTIFIERS)
		return NOTIFY_DONE;

	__print_mce(m);

	return NOTIFY_DONE;
}

static struct notifier_block mce_default_nb = {
	.notifier_call	= mce_default_notifier,
	/* lowest prio, we want it to run last. */
	.priority	= MCE_PRIO_LOWEST,
};

/*
 * Read ADDR and MISC registers.
 */
static void mce_read_aux(struct mce *m, int i)
{
	if (m->status & MCI_STATUS_MISCV)
		m->misc = mce_rdmsrl(msr_ops.misc(i));

	if (m->status & MCI_STATUS_ADDRV) {
		m->addr = mce_rdmsrl(msr_ops.addr(i));

		/*
		 * Mask the reported address by the reported granularity.
		 */
		if (mca_cfg.ser && (m->status & MCI_STATUS_MISCV)) {
			u8 shift = MCI_MISC_ADDR_LSB(m->misc);
			m->addr >>= shift;
			m->addr <<= shift;
		}

		/*
		 * Extract [55:<lsb>] where lsb is the least significant
		 * *valid* bit of the address bits.
		 */
		if (mce_flags.smca) {
			u8 lsb = (m->addr >> 56) & 0x3f;

			m->addr &= GENMASK_ULL(55, lsb);
		}
	}

	if (mce_flags.smca) {
		m->ipid = mce_rdmsrl(MSR_AMD64_SMCA_MCx_IPID(i));

		if (m->status & MCI_STATUS_SYNDV)
			m->synd = mce_rdmsrl(MSR_AMD64_SMCA_MCx_SYND(i));
	}
}

DEFINE_PER_CPU(unsigned, mce_poll_count);

/*
 * Poll for corrected events or events that happened before reset.
 * Those are just logged through /dev/mcelog.
 *
 * This is executed in standard interrupt context.
 *
 * Note: spec recommends to panic for fatal unsignalled
 * errors here. However this would be quite problematic --
 * we would need to reimplement the Monarch handling and
 * it would mess up the exclusion between exception handler
 * and poll hander -- * so we skip this for now.
 * These cases should not happen anyways, or only when the CPU
 * is already totally * confused. In this case it's likely it will
 * not fully execute the machine check handler either.
 */
bool machine_check_poll(enum mcp_flags flags, mce_banks_t *b)
{
	bool error_seen = false;
	struct mce m;
	int i;

	this_cpu_inc(mce_poll_count);

	mce_gather_info(&m, NULL);

	if (flags & MCP_TIMESTAMP)
		m.tsc = rdtsc();

	for (i = 0; i < mca_cfg.banks; i++) {
		if (!mce_banks[i].ctl || !test_bit(i, *b))
			continue;

		m.misc = 0;
		m.addr = 0;
		m.bank = i;

		barrier();
		m.status = mce_rdmsrl(msr_ops.status(i));

		/* If this entry is not valid, ignore it */
		if (!(m.status & MCI_STATUS_VAL))
			continue;

		/*
		 * If we are logging everything (at CPU online) or this
		 * is a corrected error, then we must log it.
		 */
		if ((flags & MCP_UC) || !(m.status & MCI_STATUS_UC))
			goto log_it;

		/*
		 * Newer Intel systems that support software error
		 * recovery need to make additional checks. Other
		 * CPUs should skip over uncorrected errors, but log
		 * everything else.
		 */
		if (!mca_cfg.ser) {
			if (m.status & MCI_STATUS_UC)
				continue;
			goto log_it;
		}

		/* Log "not enabled" (speculative) errors */
		if (!(m.status & MCI_STATUS_EN))
			goto log_it;

		/*
		 * Log UCNA (SDM: 15.6.3 "UCR Error Classification")
		 * UC == 1 && PCC == 0 && S == 0
		 */
		if (!(m.status & MCI_STATUS_PCC) && !(m.status & MCI_STATUS_S))
			goto log_it;

		/*
		 * Skip anything else. Presumption is that our read of this
		 * bank is racing with a machine check. Leave the log alone
		 * for do_machine_check() to deal with it.
		 */
		continue;

log_it:
		error_seen = true;

		mce_read_aux(&m, i);

		m.severity = mce_severity(&m, mca_cfg.tolerant, NULL, false);

		/*
		 * Don't get the IP here because it's unlikely to
		 * have anything to do with the actual error location.
		 */
		if (!(flags & MCP_DONTLOG) && !mca_cfg.dont_log_ce)
			mce_log(&m);
		else if (mce_usable_address(&m)) {
			/*
			 * Although we skipped logging this, we still want
			 * to take action. Add to the pool so the registered
			 * notifiers will see it.
			 */
			if (!mce_gen_pool_add(&m))
				mce_schedule_work();
		}

		/*
		 * Clear state for this bank.
		 */
		mce_wrmsrl(msr_ops.status(i), 0);
	}

	/*
	 * Don't clear MCG_STATUS here because it's only defined for
	 * exceptions.
	 */

	sync_core();

	return error_seen;
}
EXPORT_SYMBOL_GPL(machine_check_poll);

/*
 * Do a quick check if any of the events requires a panic.
 * This decides if we keep the events around or clear them.
 */
static int mce_no_way_out(struct mce *m, char **msg, unsigned long *validp,
			  struct pt_regs *regs)
{
	char *tmp;
	int i;

	for (i = 0; i < mca_cfg.banks; i++) {
		m->status = mce_rdmsrl(msr_ops.status(i));
		if (!(m->status & MCI_STATUS_VAL))
			continue;

		__set_bit(i, validp);
		if (quirk_no_way_out)
			quirk_no_way_out(i, m, regs);

		if (mce_severity(m, mca_cfg.tolerant, &tmp, true) >= MCE_PANIC_SEVERITY) {
			m->bank = i;
			mce_read_aux(m, i);
			*msg = tmp;
			return 1;
		}
	}
	return 0;
}

/*
 * Variable to establish order between CPUs while scanning.
 * Each CPU spins initially until executing is equal its number.
 */
static atomic_t mce_executing;

/*
 * Defines order of CPUs on entry. First CPU becomes Monarch.
 */
static atomic_t mce_callin;

/*
 * Check if a timeout waiting for other CPUs happened.
 */
static int mce_timed_out(u64 *t, const char *msg)
{
	/*
	 * The others already did panic for some reason.
	 * Bail out like in a timeout.
	 * rmb() to tell the compiler that system_state
	 * might have been modified by someone else.
	 */
	rmb();
	if (atomic_read(&mce_panicked))
		wait_for_panic();
	if (!mca_cfg.monarch_timeout)
		goto out;
	if ((s64)*t < SPINUNIT) {
		if (mca_cfg.tolerant <= 1)
			mce_panic(msg, NULL, NULL);
		cpu_missing = 1;
		return 1;
	}
	*t -= SPINUNIT;
out:
	touch_nmi_watchdog();
	return 0;
}

/*
 * The Monarch's reign.  The Monarch is the CPU who entered
 * the machine check handler first. It waits for the others to
 * raise the exception too and then grades them. When any
 * error is fatal panic. Only then let the others continue.
 *
 * The other CPUs entering the MCE handler will be controlled by the
 * Monarch. They are called Subjects.
 *
 * This way we prevent any potential data corruption in a unrecoverable case
 * and also makes sure always all CPU's errors are examined.
 *
 * Also this detects the case of a machine check event coming from outer
 * space (not detected by any CPUs) In this case some external agent wants
 * us to shut down, so panic too.
 *
 * The other CPUs might still decide to panic if the handler happens
 * in a unrecoverable place, but in this case the system is in a semi-stable
 * state and won't corrupt anything by itself. It's ok to let the others
 * continue for a bit first.
 *
 * All the spin loops have timeouts; when a timeout happens a CPU
 * typically elects itself to be Monarch.
 */
static void mce_reign(void)
{
	int cpu;
	struct mce *m = NULL;
	int global_worst = 0;
	char *msg = NULL;
	char *nmsg = NULL;

	/*
	 * This CPU is the Monarch and the other CPUs have run
	 * through their handlers.
	 * Grade the severity of the errors of all the CPUs.
	 */
	for_each_possible_cpu(cpu) {
		int severity = mce_severity(&per_cpu(mces_seen, cpu),
					    mca_cfg.tolerant,
					    &nmsg, true);
		if (severity > global_worst) {
			msg = nmsg;
			global_worst = severity;
			m = &per_cpu(mces_seen, cpu);
		}
	}

	/*
	 * Cannot recover? Panic here then.
	 * This dumps all the mces in the log buffer and stops the
	 * other CPUs.
	 */
	if (m && global_worst >= MCE_PANIC_SEVERITY && mca_cfg.tolerant < 3)
		mce_panic("Fatal machine check", m, msg);

	/*
	 * For UC somewhere we let the CPU who detects it handle it.
	 * Also must let continue the others, otherwise the handling
	 * CPU could deadlock on a lock.
	 */

	/*
	 * No machine check event found. Must be some external
	 * source or one CPU is hung. Panic.
	 */
	if (global_worst <= MCE_KEEP_SEVERITY && mca_cfg.tolerant < 3)
		mce_panic("Fatal machine check from unknown source", NULL, NULL);

	/*
	 * Now clear all the mces_seen so that they don't reappear on
	 * the next mce.
	 */
	for_each_possible_cpu(cpu)
		memset(&per_cpu(mces_seen, cpu), 0, sizeof(struct mce));
}

static atomic_t global_nwo;

/*
 * Start of Monarch synchronization. This waits until all CPUs have
 * entered the exception handler and then determines if any of them
 * saw a fatal event that requires panic. Then it executes them
 * in the entry order.
 * TBD double check parallel CPU hotunplug
 */
static int mce_start(int *no_way_out)
{
	int order;
	int cpus = num_online_cpus();
	u64 timeout = (u64)mca_cfg.monarch_timeout * NSEC_PER_USEC;

	if (!timeout)
		return -1;

	atomic_add(*no_way_out, &global_nwo);
	/*
	 * Rely on the implied barrier below, such that global_nwo
	 * is updated before mce_callin.
	 */
	order = atomic_inc_return(&mce_callin);

	/*
	 * Wait for everyone.
	 */
	while (atomic_read(&mce_callin) != cpus) {
		if (mce_timed_out(&timeout,
				  "Timeout: Not all CPUs entered broadcast exception handler")) {
			atomic_set(&global_nwo, 0);
			return -1;
		}
		ndelay(SPINUNIT);
	}

	/*
	 * mce_callin should be read before global_nwo
	 */
	smp_rmb();

	if (order == 1) {
		/*
		 * Monarch: Starts executing now, the others wait.
		 */
		atomic_set(&mce_executing, 1);
	} else {
		/*
		 * Subject: Now start the scanning loop one by one in
		 * the original callin order.
		 * This way when there are any shared banks it will be
		 * only seen by one CPU before cleared, avoiding duplicates.
		 */
		while (atomic_read(&mce_executing) < order) {
			if (mce_timed_out(&timeout,
					  "Timeout: Subject CPUs unable to finish machine check processing")) {
				atomic_set(&global_nwo, 0);
				return -1;
			}
			ndelay(SPINUNIT);
		}
	}

	/*
	 * Cache the global no_way_out state.
	 */
	*no_way_out = atomic_read(&global_nwo);

	return order;
}

/*
 * Synchronize between CPUs after main scanning loop.
 * This invokes the bulk of the Monarch processing.
 */
static int mce_end(int order)
{
	int ret = -1;
	u64 timeout = (u64)mca_cfg.monarch_timeout * NSEC_PER_USEC;

	if (!timeout)
		goto reset;
	if (order < 0)
		goto reset;

	/*
	 * Allow others to run.
	 */
	atomic_inc(&mce_executing);

	if (order == 1) {
		/* CHECKME: Can this race with a parallel hotplug? */
		int cpus = num_online_cpus();

		/*
		 * Monarch: Wait for everyone to go through their scanning
		 * loops.
		 */
		while (atomic_read(&mce_executing) <= cpus) {
			if (mce_timed_out(&timeout,
					  "Timeout: Monarch CPU unable to finish machine check processing"))
				goto reset;
			ndelay(SPINUNIT);
		}

		mce_reign();
		barrier();
		ret = 0;
	} else {
		/*
		 * Subject: Wait for Monarch to finish.
		 */
		while (atomic_read(&mce_executing) != 0) {
			if (mce_timed_out(&timeout,
					  "Timeout: Monarch CPU did not finish machine check processing"))
				goto reset;
			ndelay(SPINUNIT);
		}

		/*
		 * Don't reset anything. That's done by the Monarch.
		 */
		return 0;
	}

	/*
	 * Reset all global state.
	 */
reset:
	atomic_set(&global_nwo, 0);
	atomic_set(&mce_callin, 0);
	barrier();

	/*
	 * Let others run again.
	 */
	atomic_set(&mce_executing, 0);
	return ret;
}

static void mce_clear_state(unsigned long *toclear)
{
	int i;

	for (i = 0; i < mca_cfg.banks; i++) {
		if (test_bit(i, toclear))
			mce_wrmsrl(msr_ops.status(i), 0);
	}
}

static int do_memory_failure(struct mce *m)
{
	int flags = MF_ACTION_REQUIRED;
	int ret;

	pr_err("Uncorrected hardware memory error in user-access at %llx", m->addr);
	if (!(m->mcgstatus & MCG_STATUS_RIPV))
		flags |= MF_MUST_KILL;
	ret = memory_failure(m->addr >> PAGE_SHIFT, MCE_VECTOR, flags);
	if (ret)
		pr_err("Memory error not recovered");
	else
		mce_unmap_kpfn(m->addr >> PAGE_SHIFT);
	return ret;
}

#ifndef mce_unmap_kpfn
static void mce_unmap_kpfn(unsigned long pfn)
{
	unsigned long decoy_addr;

	/*
	 * Unmap this page from the kernel 1:1 mappings to make sure
	 * we don't log more errors because of speculative access to
	 * the page.
	 * We would like to just call:
	 *	set_memory_np((unsigned long)pfn_to_kaddr(pfn), 1);
	 * but doing that would radically increase the odds of a
	 * speculative access to the poison page because we'd have
	 * the virtual address of the kernel 1:1 mapping sitting
	 * around in registers.
	 * Instead we get tricky.  We create a non-canonical address
	 * that looks just like the one we want, but has bit 63 flipped.
	 * This relies on set_memory_np() not checking whether we passed
	 * a legal address.
	 */

/*
 * Build time check to see if we have a spare virtual bit. Don't want
 * to leave this until run time because most developers don't have a
 * system that can exercise this code path. This will only become a
 * problem if/when we move beyond 5-level page tables.
 *
 * Hard code "9" here because cpp doesn't grok ilog2(PTRS_PER_PGD)
 */
#if PGDIR_SHIFT + 9 < 63
	decoy_addr = (pfn << PAGE_SHIFT) + (PAGE_OFFSET ^ BIT(63));
#else
#error "no unused virtual bit available"
#endif

	if (set_memory_np(decoy_addr, 1))
		pr_warn("Could not invalidate pfn=0x%lx from 1:1 map\n", pfn);
}
#endif

/*
 * The actual machine check handler. This only handles real
 * exceptions when something got corrupted coming in through int 18.
 *
 * This is executed in NMI context not subject to normal locking rules. This
 * implies that most kernel services cannot be safely used. Don't even
 * think about putting a printk in there!
 *
 * On Intel systems this is entered on all CPUs in parallel through
 * MCE broadcast. However some CPUs might be broken beyond repair,
 * so be always careful when synchronizing with others.
 */
void do_machine_check(struct pt_regs *regs, long error_code)
{
	struct mca_config *cfg = &mca_cfg;
	struct mce m, *final;
	int i;
	int worst = 0;
	int severity;

	/*
	 * Establish sequential order between the CPUs entering the machine
	 * check handler.
	 */
	int order = -1;
	/*
	 * If no_way_out gets set, there is no safe way to recover from this
	 * MCE.  If mca_cfg.tolerant is cranked up, we'll try anyway.
	 */
	int no_way_out = 0;
	/*
	 * If kill_it gets set, there might be a way to recover from this
	 * error.
	 */
	int kill_it = 0;
	DECLARE_BITMAP(toclear, MAX_NR_BANKS);
	DECLARE_BITMAP(valid_banks, MAX_NR_BANKS);
	char *msg = "Unknown";

	/*
	 * MCEs are always local on AMD. Same is determined by MCG_STATUS_LMCES
	 * on Intel.
	 */
	int lmce = 1;
	int cpu = smp_processor_id();

	/*
	 * Cases where we avoid rendezvous handler timeout:
	 * 1) If this CPU is offline.
	 *
	 * 2) If crashing_cpu was set, e.g. we're entering kdump and we need to
	 *  skip those CPUs which remain looping in the 1st kernel - see
	 *  crash_nmi_callback().
	 *
	 * Note: there still is a small window between kexec-ing and the new,
	 * kdump kernel establishing a new #MC handler where a broadcasted MCE
	 * might not get handled properly.
	 */
	if (cpu_is_offline(cpu) ||
	    (crashing_cpu != -1 && crashing_cpu != cpu)) {
		u64 mcgstatus;

		mcgstatus = mce_rdmsrl(MSR_IA32_MCG_STATUS);
		if (mcgstatus & MCG_STATUS_RIPV) {
			mce_wrmsrl(MSR_IA32_MCG_STATUS, 0);
			return;
		}
	}

	ist_enter(regs);

	this_cpu_inc(mce_exception_count);

	if (!cfg->banks)
		goto out;

	mce_gather_info(&m, regs);
	m.tsc = rdtsc();

	final = this_cpu_ptr(&mces_seen);
	*final = m;

	memset(valid_banks, 0, sizeof(valid_banks));
	no_way_out = mce_no_way_out(&m, &msg, valid_banks, regs);

	barrier();

	/*
	 * When no restart IP might need to kill or panic.
	 * Assume the worst for now, but if we find the
	 * severity is MCE_AR_SEVERITY we have other options.
	 */
	if (!(m.mcgstatus & MCG_STATUS_RIPV))
		kill_it = 1;

	/*
	 * Check if this MCE is signaled to only this logical processor,
	 * on Intel only.
	 */
	if (m.cpuvendor == X86_VENDOR_INTEL)
		lmce = m.mcgstatus & MCG_STATUS_LMCES;

	/*
	 * Local machine check may already know that we have to panic.
	 * Broadcast machine check begins rendezvous in mce_start()
	 * Go through all banks in exclusion of the other CPUs. This way we
	 * don't report duplicated events on shared banks because the first one
	 * to see it will clear it.
	 */
	if (lmce) {
		if (no_way_out)
			mce_panic("Fatal local machine check", &m, msg);
	} else {
		order = mce_start(&no_way_out);
	}

	for (i = 0; i < cfg->banks; i++) {
		__clear_bit(i, toclear);
		if (!test_bit(i, valid_banks))
			continue;
		if (!mce_banks[i].ctl)
			continue;

		m.misc = 0;
		m.addr = 0;
		m.bank = i;

		m.status = mce_rdmsrl(msr_ops.status(i));
		if ((m.status & MCI_STATUS_VAL) == 0)
			continue;

		/*
		 * Non uncorrected or non signaled errors are handled by
		 * machine_check_poll. Leave them alone, unless this panics.
		 */
		if (!(m.status & (cfg->ser ? MCI_STATUS_S : MCI_STATUS_UC)) &&
			!no_way_out)
			continue;

		/*
		 * Set taint even when machine check was not enabled.
		 */
		add_taint(TAINT_MACHINE_CHECK, LOCKDEP_NOW_UNRELIABLE);

		severity = mce_severity(&m, cfg->tolerant, NULL, true);

		/*
		 * When machine check was for corrected/deferred handler don't
		 * touch, unless we're panicing.
		 */
		if ((severity == MCE_KEEP_SEVERITY ||
		     severity == MCE_UCNA_SEVERITY) && !no_way_out)
			continue;
		__set_bit(i, toclear);
		if (severity == MCE_NO_SEVERITY) {
			/*
			 * Machine check event was not enabled. Clear, but
			 * ignore.
			 */
			continue;
		}

		mce_read_aux(&m, i);

		/* assuming valid severity level != 0 */
		m.severity = severity;

		mce_log(&m);

		if (severity > worst) {
			*final = m;
			worst = severity;
		}
	}

	/* mce_clear_state will clear *final, save locally for use later */
	m = *final;

	if (!no_way_out)
		mce_clear_state(toclear);

	/*
	 * Do most of the synchronization with other CPUs.
	 * When there's any problem use only local no_way_out state.
	 */
	if (!lmce) {
		if (mce_end(order) < 0)
			no_way_out = worst >= MCE_PANIC_SEVERITY;
	} else {
		/*
		 * If there was a fatal machine check we should have
		 * already called mce_panic earlier in this function.
		 * Since we re-read the banks, we might have found
		 * something new. Check again to see if we found a
		 * fatal error. We call "mce_severity()" again to
		 * make sure we have the right "msg".
		 */
		if (worst >= MCE_PANIC_SEVERITY && mca_cfg.tolerant < 3) {
			mce_severity(&m, cfg->tolerant, &msg, true);
			mce_panic("Local fatal machine check!", &m, msg);
		}
	}

	/*
	 * If tolerant is at an insane level we drop requests to kill
	 * processes and continue even when there is no way out.
	 */
	if (cfg->tolerant == 3)
		kill_it = 0;
	else if (no_way_out)
		mce_panic("Fatal machine check on current CPU", &m, msg);

	if (worst > 0)
		mce_report_event(regs);
	mce_wrmsrl(MSR_IA32_MCG_STATUS, 0);
out:
	sync_core();

	if (worst != MCE_AR_SEVERITY && !kill_it)
		goto out_ist;

	/* Fault was in user mode and we need to take some action */
	if ((m.cs & 3) == 3) {
		ist_begin_non_atomic(regs);
		local_irq_enable();

		if (kill_it || do_memory_failure(&m))
			force_sig(SIGBUS, current);
		local_irq_disable();
		ist_end_non_atomic();
	} else {
		if (!fixup_exception(regs, X86_TRAP_MC))
			mce_panic("Failed kernel mode recovery", &m, NULL);
	}

out_ist:
	ist_exit(regs);
}
EXPORT_SYMBOL_GPL(do_machine_check);

#ifndef CONFIG_MEMORY_FAILURE
int memory_failure(unsigned long pfn, int vector, int flags)
{
	/* mce_severity() should not hand us an ACTION_REQUIRED error */
	BUG_ON(flags & MF_ACTION_REQUIRED);
	pr_err("Uncorrected memory error in page 0x%lx ignored\n"
	       "Rebuild kernel with CONFIG_MEMORY_FAILURE=y for smarter handling\n",
	       pfn);

	return 0;
}
#endif

/*
 * Periodic polling timer for "silent" machine check errors.  If the
 * poller finds an MCE, poll 2x faster.  When the poller finds no more
 * errors, poll 2x slower (up to check_interval seconds).
 */
static unsigned long check_interval = INITIAL_CHECK_INTERVAL;

static DEFINE_PER_CPU(unsigned long, mce_next_interval); /* in jiffies */
static DEFINE_PER_CPU(struct timer_list, mce_timer);

static unsigned long mce_adjust_timer_default(unsigned long interval)
{
	return interval;
}

static unsigned long (*mce_adjust_timer)(unsigned long interval) = mce_adjust_timer_default;

static void __start_timer(struct timer_list *t, unsigned long interval)
{
	unsigned long when = jiffies + interval;
	unsigned long flags;

	local_irq_save(flags);

	if (!timer_pending(t) || time_before(when, t->expires))
		mod_timer(t, round_jiffies(when));

	local_irq_restore(flags);
}

static void mce_timer_fn(unsigned long data)
{
	struct timer_list *t = this_cpu_ptr(&mce_timer);
	int cpu = smp_processor_id();
	unsigned long iv;

	WARN_ON(cpu != data);

	iv = __this_cpu_read(mce_next_interval);

	if (mce_available(this_cpu_ptr(&cpu_info))) {
		machine_check_poll(0, this_cpu_ptr(&mce_poll_banks));

		if (mce_intel_cmci_poll()) {
			iv = mce_adjust_timer(iv);
			goto done;
		}
	}

	/*
	 * Alert userspace if needed. If we logged an MCE, reduce the polling
	 * interval, otherwise increase the polling interval.
	 */
	if (mce_notify_irq())
		iv = max(iv / 2, (unsigned long) HZ/100);
	else
		iv = min(iv * 2, round_jiffies_relative(check_interval * HZ));

done:
	__this_cpu_write(mce_next_interval, iv);
	__start_timer(t, iv);
}

/*
 * Ensure that the timer is firing in @interval from now.
 */
void mce_timer_kick(unsigned long interval)
{
	struct timer_list *t = this_cpu_ptr(&mce_timer);
	unsigned long iv = __this_cpu_read(mce_next_interval);

	__start_timer(t, interval);

	if (interval < iv)
		__this_cpu_write(mce_next_interval, interval);
}

/* Must not be called in IRQ context where del_timer_sync() can deadlock */
static void mce_timer_delete_all(void)
{
	int cpu;

	for_each_online_cpu(cpu)
		del_timer_sync(&per_cpu(mce_timer, cpu));
}

/*
 * Notify the user(s) about new machine check events.
 * Can be called from interrupt context, but not from machine check/NMI
 * context.
 */
int mce_notify_irq(void)
{
	/* Not more than two messages every minute */
	static DEFINE_RATELIMIT_STATE(ratelimit, 60*HZ, 2);

	if (test_and_clear_bit(0, &mce_need_notify)) {
		mce_work_trigger();

		if (__ratelimit(&ratelimit))
			pr_info(HW_ERR "Machine check events logged\n");

		return 1;
	}
	return 0;
}
EXPORT_SYMBOL_GPL(mce_notify_irq);

static int __mcheck_cpu_mce_banks_init(void)
{
	int i;
	u8 num_banks = mca_cfg.banks;

	mce_banks = kzalloc(num_banks * sizeof(struct mce_bank), GFP_KERNEL);
	if (!mce_banks)
		return -ENOMEM;

	for (i = 0; i < num_banks; i++) {
		struct mce_bank *b = &mce_banks[i];

		b->ctl = -1ULL;
		b->init = 1;
	}
	return 0;
}

/*
 * Initialize Machine Checks for a CPU.
 */
static int __mcheck_cpu_cap_init(void)
{
	unsigned b;
	u64 cap;

	rdmsrl(MSR_IA32_MCG_CAP, cap);

	b = cap & MCG_BANKCNT_MASK;
	if (!mca_cfg.banks)
		pr_info("CPU supports %d MCE banks\n", b);

	if (b > MAX_NR_BANKS) {
		pr_warn("Using only %u machine check banks out of %u\n",
			MAX_NR_BANKS, b);
		b = MAX_NR_BANKS;
	}

	/* Don't support asymmetric configurations today */
	WARN_ON(mca_cfg.banks != 0 && b != mca_cfg.banks);
	mca_cfg.banks = b;

	if (!mce_banks) {
		int err = __mcheck_cpu_mce_banks_init();

		if (err)
			return err;
	}

	/* Use accurate RIP reporting if available. */
	if ((cap & MCG_EXT_P) && MCG_EXT_CNT(cap) >= 9)
		mca_cfg.rip_msr = MSR_IA32_MCG_EIP;

	if (cap & MCG_SER_P)
		mca_cfg.ser = true;

	return 0;
}

static void __mcheck_cpu_init_generic(void)
{
	enum mcp_flags m_fl = 0;
	mce_banks_t all_banks;
	u64 cap;

	if (!mca_cfg.bootlog)
		m_fl = MCP_DONTLOG;

	/*
	 * Log the machine checks left over from the previous reset.
	 */
	bitmap_fill(all_banks, MAX_NR_BANKS);
	machine_check_poll(MCP_UC | m_fl, &all_banks);

	cr4_set_bits(X86_CR4_MCE);

	rdmsrl(MSR_IA32_MCG_CAP, cap);
	if (cap & MCG_CTL_P)
		wrmsr(MSR_IA32_MCG_CTL, 0xffffffff, 0xffffffff);
}

static void __mcheck_cpu_init_clear_banks(void)
{
	int i;

	for (i = 0; i < mca_cfg.banks; i++) {
		struct mce_bank *b = &mce_banks[i];

		if (!b->init)
			continue;
		wrmsrl(msr_ops.ctl(i), b->ctl);
		wrmsrl(msr_ops.status(i), 0);
	}
}

/*
 * During IFU recovery Sandy Bridge -EP4S processors set the RIPV and
 * EIPV bits in MCG_STATUS to zero on the affected logical processor (SDM
 * Vol 3B Table 15-20). But this confuses both the code that determines
 * whether the machine check occurred in kernel or user mode, and also
 * the severity assessment code. Pretend that EIPV was set, and take the
 * ip/cs values from the pt_regs that mce_gather_info() ignored earlier.
 */
static void quirk_sandybridge_ifu(int bank, struct mce *m, struct pt_regs *regs)
{
	if (bank != 0)
		return;
	if ((m->mcgstatus & (MCG_STATUS_EIPV|MCG_STATUS_RIPV)) != 0)
		return;
	if ((m->status & (MCI_STATUS_OVER|MCI_STATUS_UC|
		          MCI_STATUS_EN|MCI_STATUS_MISCV|MCI_STATUS_ADDRV|
			  MCI_STATUS_PCC|MCI_STATUS_S|MCI_STATUS_AR|
			  MCACOD)) !=
			 (MCI_STATUS_UC|MCI_STATUS_EN|
			  MCI_STATUS_MISCV|MCI_STATUS_ADDRV|MCI_STATUS_S|
			  MCI_STATUS_AR|MCACOD_INSTR))
		return;

	m->mcgstatus |= MCG_STATUS_EIPV;
	m->ip = regs->ip;
	m->cs = regs->cs;
}

/* Add per CPU specific workarounds here */
static int __mcheck_cpu_apply_quirks(struct cpuinfo_x86 *c)
{
	struct mca_config *cfg = &mca_cfg;

	if (c->x86_vendor == X86_VENDOR_UNKNOWN) {
		pr_info("unknown CPU type - not enabling MCE support\n");
		return -EOPNOTSUPP;
	}

	/* This should be disabled by the BIOS, but isn't always */
	if (c->x86_vendor == X86_VENDOR_AMD) {
		if (c->x86 == 15 && cfg->banks > 4) {
			/*
			 * disable GART TBL walk error reporting, which
			 * trips off incorrectly with the IOMMU & 3ware
			 * & Cerberus:
			 */
			clear_bit(10, (unsigned long *)&mce_banks[4].ctl);
		}
		if (c->x86 < 0x11 && cfg->bootlog < 0) {
			/*
			 * Lots of broken BIOS around that don't clear them
			 * by default and leave crap in there. Don't log:
			 */
			cfg->bootlog = 0;
		}
		/*
		 * Various K7s with broken bank 0 around. Always disable
		 * by default.
		 */
		if (c->x86 == 6 && cfg->banks > 0)
			mce_banks[0].ctl = 0;

		/*
		 * overflow_recov is supported for F15h Models 00h-0fh
		 * even though we don't have a CPUID bit for it.
		 */
		if (c->x86 == 0x15 && c->x86_model <= 0xf)
			mce_flags.overflow_recov = 1;
<<<<<<< HEAD
=======

>>>>>>> bfb9e5c0
	}

	if (c->x86_vendor == X86_VENDOR_INTEL) {
		/*
		 * SDM documents that on family 6 bank 0 should not be written
		 * because it aliases to another special BIOS controlled
		 * register.
		 * But it's not aliased anymore on model 0x1a+
		 * Don't ignore bank 0 completely because there could be a
		 * valid event later, merely don't write CTL0.
		 */

		if (c->x86 == 6 && c->x86_model < 0x1A && cfg->banks > 0)
			mce_banks[0].init = 0;

		/*
		 * All newer Intel systems support MCE broadcasting. Enable
		 * synchronization with a one second timeout.
		 */
		if ((c->x86 > 6 || (c->x86 == 6 && c->x86_model >= 0xe)) &&
			cfg->monarch_timeout < 0)
			cfg->monarch_timeout = USEC_PER_SEC;

		/*
		 * There are also broken BIOSes on some Pentium M and
		 * earlier systems:
		 */
		if (c->x86 == 6 && c->x86_model <= 13 && cfg->bootlog < 0)
			cfg->bootlog = 0;

		if (c->x86 == 6 && c->x86_model == 45)
			quirk_no_way_out = quirk_sandybridge_ifu;
	}
	if (cfg->monarch_timeout < 0)
		cfg->monarch_timeout = 0;
	if (cfg->bootlog != 0)
		cfg->panic_timeout = 30;

	return 0;
}

static int __mcheck_cpu_ancient_init(struct cpuinfo_x86 *c)
{
	if (c->x86 != 5)
		return 0;

	switch (c->x86_vendor) {
	case X86_VENDOR_INTEL:
		intel_p5_mcheck_init(c);
		return 1;
		break;
	case X86_VENDOR_CENTAUR:
		winchip_mcheck_init(c);
		return 1;
		break;
	default:
		return 0;
	}

	return 0;
}

/*
 * Init basic CPU features needed for early decoding of MCEs.
 */
static void __mcheck_cpu_init_early(struct cpuinfo_x86 *c)
{
	if (c->x86_vendor == X86_VENDOR_AMD) {
		mce_flags.overflow_recov = !!cpu_has(c, X86_FEATURE_OVERFLOW_RECOV);
		mce_flags.succor	 = !!cpu_has(c, X86_FEATURE_SUCCOR);
		mce_flags.smca		 = !!cpu_has(c, X86_FEATURE_SMCA);

		if (mce_flags.smca) {
			msr_ops.ctl	= smca_ctl_reg;
			msr_ops.status	= smca_status_reg;
			msr_ops.addr	= smca_addr_reg;
			msr_ops.misc	= smca_misc_reg;
		}
	}
}

static void __mcheck_cpu_init_vendor(struct cpuinfo_x86 *c)
{
	switch (c->x86_vendor) {
	case X86_VENDOR_INTEL:
		mce_intel_feature_init(c);
		mce_adjust_timer = cmci_intel_adjust_timer;
		break;

	case X86_VENDOR_AMD: {
		mce_amd_feature_init(c);
		break;
		}

	default:
		break;
	}
}

static void __mcheck_cpu_clear_vendor(struct cpuinfo_x86 *c)
{
	switch (c->x86_vendor) {
	case X86_VENDOR_INTEL:
		mce_intel_feature_clear(c);
		break;
	default:
		break;
	}
}

static void mce_start_timer(struct timer_list *t)
{
	unsigned long iv = check_interval * HZ;

	if (mca_cfg.ignore_ce || !iv)
		return;

	this_cpu_write(mce_next_interval, iv);
	__start_timer(t, iv);
}

static void __mcheck_cpu_setup_timer(void)
{
	struct timer_list *t = this_cpu_ptr(&mce_timer);
	unsigned int cpu = smp_processor_id();

	setup_pinned_timer(t, mce_timer_fn, cpu);
}

static void __mcheck_cpu_init_timer(void)
{
	struct timer_list *t = this_cpu_ptr(&mce_timer);
	unsigned int cpu = smp_processor_id();

	setup_pinned_timer(t, mce_timer_fn, cpu);
	mce_start_timer(t);
}

/* Handle unconfigured int18 (should never happen) */
static void unexpected_machine_check(struct pt_regs *regs, long error_code)
{
	pr_err("CPU#%d: Unexpected int18 (Machine Check)\n",
	       smp_processor_id());
}

/* Call the installed machine check handler for this CPU setup. */
void (*machine_check_vector)(struct pt_regs *, long error_code) =
						unexpected_machine_check;

dotraplinkage void do_mce(struct pt_regs *regs, long error_code)
{
	machine_check_vector(regs, error_code);
}

/*
 * Called for each booted CPU to set up machine checks.
 * Must be called with preempt off:
 */
void mcheck_cpu_init(struct cpuinfo_x86 *c)
{
	if (mca_cfg.disabled)
		return;

	if (__mcheck_cpu_ancient_init(c))
		return;

	if (!mce_available(c))
		return;

	if (__mcheck_cpu_cap_init() < 0 || __mcheck_cpu_apply_quirks(c) < 0) {
		mca_cfg.disabled = true;
		return;
	}

	if (mce_gen_pool_init()) {
		mca_cfg.disabled = true;
		pr_emerg("Couldn't allocate MCE records pool!\n");
		return;
	}

	machine_check_vector = do_machine_check;

	__mcheck_cpu_init_early(c);
	__mcheck_cpu_init_generic();
	__mcheck_cpu_init_vendor(c);
	__mcheck_cpu_init_clear_banks();
	__mcheck_cpu_setup_timer();
}

/*
 * Called for each booted CPU to clear some machine checks opt-ins
 */
void mcheck_cpu_clear(struct cpuinfo_x86 *c)
{
	if (mca_cfg.disabled)
		return;

	if (!mce_available(c))
		return;

	/*
	 * Possibly to clear general settings generic to x86
	 * __mcheck_cpu_clear_generic(c);
	 */
	__mcheck_cpu_clear_vendor(c);

}

static void __mce_disable_bank(void *arg)
{
	int bank = *((int *)arg);
	__clear_bit(bank, this_cpu_ptr(mce_poll_banks));
	cmci_disable_bank(bank);
}

void mce_disable_bank(int bank)
{
	if (bank >= mca_cfg.banks) {
		pr_warn(FW_BUG
			"Ignoring request to disable invalid MCA bank %d.\n",
			bank);
		return;
	}
	set_bit(bank, mce_banks_ce_disabled);
	on_each_cpu(__mce_disable_bank, &bank, 1);
}

/*
 * mce=off Disables machine check
 * mce=no_cmci Disables CMCI
 * mce=no_lmce Disables LMCE
 * mce=dont_log_ce Clears corrected events silently, no log created for CEs.
 * mce=ignore_ce Disables polling and CMCI, corrected events are not cleared.
 * mce=TOLERANCELEVEL[,monarchtimeout] (number, see above)
 *	monarchtimeout is how long to wait for other CPUs on machine
 *	check, or 0 to not wait
 * mce=bootlog Log MCEs from before booting. Disabled by default on AMD Fam10h
	and older.
 * mce=nobootlog Don't log MCEs from before booting.
 * mce=bios_cmci_threshold Don't program the CMCI threshold
 * mce=recovery force enable memcpy_mcsafe()
 */
static int __init mcheck_enable(char *str)
{
	struct mca_config *cfg = &mca_cfg;

	if (*str == 0) {
		enable_p5_mce();
		return 1;
	}
	if (*str == '=')
		str++;
	if (!strcmp(str, "off"))
		cfg->disabled = true;
	else if (!strcmp(str, "no_cmci"))
		cfg->cmci_disabled = true;
	else if (!strcmp(str, "no_lmce"))
		cfg->lmce_disabled = true;
	else if (!strcmp(str, "dont_log_ce"))
		cfg->dont_log_ce = true;
	else if (!strcmp(str, "ignore_ce"))
		cfg->ignore_ce = true;
	else if (!strcmp(str, "bootlog") || !strcmp(str, "nobootlog"))
		cfg->bootlog = (str[0] == 'b');
	else if (!strcmp(str, "bios_cmci_threshold"))
		cfg->bios_cmci_threshold = true;
	else if (!strcmp(str, "recovery"))
		cfg->recovery = true;
	else if (isdigit(str[0])) {
		if (get_option(&str, &cfg->tolerant) == 2)
			get_option(&str, &(cfg->monarch_timeout));
	} else {
		pr_info("mce argument %s ignored. Please use /sys\n", str);
		return 0;
	}
	return 1;
}
__setup("mce", mcheck_enable);

int __init mcheck_init(void)
{
	mcheck_intel_therm_init();
	mce_register_decode_chain(&first_nb);
	mce_register_decode_chain(&mce_srao_nb);
	mce_register_decode_chain(&mce_default_nb);
	mcheck_vendor_init_severity();

	INIT_WORK(&mce_work, mce_gen_pool_process);
	init_irq_work(&mce_irq_work, mce_irq_work_cb);

	return 0;
}

/*
 * mce_syscore: PM support
 */

/*
 * Disable machine checks on suspend and shutdown. We can't really handle
 * them later.
 */
static void mce_disable_error_reporting(void)
{
	int i;

	for (i = 0; i < mca_cfg.banks; i++) {
		struct mce_bank *b = &mce_banks[i];

		if (b->init)
			wrmsrl(msr_ops.ctl(i), 0);
	}
	return;
}

static void vendor_disable_error_reporting(void)
{
	/*
	 * Don't clear on Intel or AMD CPUs. Some of these MSRs are socket-wide.
	 * Disabling them for just a single offlined CPU is bad, since it will
	 * inhibit reporting for all shared resources on the socket like the
	 * last level cache (LLC), the integrated memory controller (iMC), etc.
	 */
	if (boot_cpu_data.x86_vendor == X86_VENDOR_INTEL ||
	    boot_cpu_data.x86_vendor == X86_VENDOR_AMD)
		return;

	mce_disable_error_reporting();
}

static int mce_syscore_suspend(void)
{
	vendor_disable_error_reporting();
	return 0;
}

static void mce_syscore_shutdown(void)
{
	vendor_disable_error_reporting();
}

/*
 * On resume clear all MCE state. Don't want to see leftovers from the BIOS.
 * Only one CPU is active at this time, the others get re-added later using
 * CPU hotplug:
 */
static void mce_syscore_resume(void)
{
	__mcheck_cpu_init_generic();
	__mcheck_cpu_init_vendor(raw_cpu_ptr(&cpu_info));
	__mcheck_cpu_init_clear_banks();
}

static struct syscore_ops mce_syscore_ops = {
	.suspend	= mce_syscore_suspend,
	.shutdown	= mce_syscore_shutdown,
	.resume		= mce_syscore_resume,
};

/*
 * mce_device: Sysfs support
 */

static void mce_cpu_restart(void *data)
{
	if (!mce_available(raw_cpu_ptr(&cpu_info)))
		return;
	__mcheck_cpu_init_generic();
	__mcheck_cpu_init_clear_banks();
	__mcheck_cpu_init_timer();
}

/* Reinit MCEs after user configuration changes */
static void mce_restart(void)
{
	mce_timer_delete_all();
	on_each_cpu(mce_cpu_restart, NULL, 1);
}

/* Toggle features for corrected errors */
static void mce_disable_cmci(void *data)
{
	if (!mce_available(raw_cpu_ptr(&cpu_info)))
		return;
	cmci_clear();
}

static void mce_enable_ce(void *all)
{
	if (!mce_available(raw_cpu_ptr(&cpu_info)))
		return;
	cmci_reenable();
	cmci_recheck();
	if (all)
		__mcheck_cpu_init_timer();
}

static struct bus_type mce_subsys = {
	.name		= "machinecheck",
	.dev_name	= "machinecheck",
};

DEFINE_PER_CPU(struct device *, mce_device);

static inline struct mce_bank *attr_to_bank(struct device_attribute *attr)
{
	return container_of(attr, struct mce_bank, attr);
}

static ssize_t show_bank(struct device *s, struct device_attribute *attr,
			 char *buf)
{
	return sprintf(buf, "%llx\n", attr_to_bank(attr)->ctl);
}

static ssize_t set_bank(struct device *s, struct device_attribute *attr,
			const char *buf, size_t size)
{
	u64 new;

	if (kstrtou64(buf, 0, &new) < 0)
		return -EINVAL;

	attr_to_bank(attr)->ctl = new;
	mce_restart();

	return size;
}

static ssize_t set_ignore_ce(struct device *s,
			     struct device_attribute *attr,
			     const char *buf, size_t size)
{
	u64 new;

	if (kstrtou64(buf, 0, &new) < 0)
		return -EINVAL;

	mutex_lock(&mce_sysfs_mutex);
	if (mca_cfg.ignore_ce ^ !!new) {
		if (new) {
			/* disable ce features */
			mce_timer_delete_all();
			on_each_cpu(mce_disable_cmci, NULL, 1);
			mca_cfg.ignore_ce = true;
		} else {
			/* enable ce features */
			mca_cfg.ignore_ce = false;
			on_each_cpu(mce_enable_ce, (void *)1, 1);
		}
	}
	mutex_unlock(&mce_sysfs_mutex);

	return size;
}

static ssize_t set_cmci_disabled(struct device *s,
				 struct device_attribute *attr,
				 const char *buf, size_t size)
{
	u64 new;

	if (kstrtou64(buf, 0, &new) < 0)
		return -EINVAL;

	mutex_lock(&mce_sysfs_mutex);
	if (mca_cfg.cmci_disabled ^ !!new) {
		if (new) {
			/* disable cmci */
			on_each_cpu(mce_disable_cmci, NULL, 1);
			mca_cfg.cmci_disabled = true;
		} else {
			/* enable cmci */
			mca_cfg.cmci_disabled = false;
			on_each_cpu(mce_enable_ce, NULL, 1);
		}
	}
	mutex_unlock(&mce_sysfs_mutex);

	return size;
}

static ssize_t store_int_with_restart(struct device *s,
				      struct device_attribute *attr,
				      const char *buf, size_t size)
{
	unsigned long old_check_interval = check_interval;
	ssize_t ret = device_store_ulong(s, attr, buf, size);

	if (check_interval == old_check_interval)
		return ret;

	mutex_lock(&mce_sysfs_mutex);
	mce_restart();
	mutex_unlock(&mce_sysfs_mutex);

	return ret;
}

static DEVICE_INT_ATTR(tolerant, 0644, mca_cfg.tolerant);
static DEVICE_INT_ATTR(monarch_timeout, 0644, mca_cfg.monarch_timeout);
static DEVICE_BOOL_ATTR(dont_log_ce, 0644, mca_cfg.dont_log_ce);

static struct dev_ext_attribute dev_attr_check_interval = {
	__ATTR(check_interval, 0644, device_show_int, store_int_with_restart),
	&check_interval
};

static struct dev_ext_attribute dev_attr_ignore_ce = {
	__ATTR(ignore_ce, 0644, device_show_bool, set_ignore_ce),
	&mca_cfg.ignore_ce
};

static struct dev_ext_attribute dev_attr_cmci_disabled = {
	__ATTR(cmci_disabled, 0644, device_show_bool, set_cmci_disabled),
	&mca_cfg.cmci_disabled
};

static struct device_attribute *mce_device_attrs[] = {
	&dev_attr_tolerant.attr,
	&dev_attr_check_interval.attr,
#ifdef CONFIG_X86_MCELOG_LEGACY
	&dev_attr_trigger,
#endif
	&dev_attr_monarch_timeout.attr,
	&dev_attr_dont_log_ce.attr,
	&dev_attr_ignore_ce.attr,
	&dev_attr_cmci_disabled.attr,
	NULL
};

static cpumask_var_t mce_device_initialized;

static void mce_device_release(struct device *dev)
{
	kfree(dev);
}

/* Per cpu device init. All of the cpus still share the same ctrl bank: */
static int mce_device_create(unsigned int cpu)
{
	struct device *dev;
	int err;
	int i, j;

	if (!mce_available(&boot_cpu_data))
		return -EIO;

	dev = per_cpu(mce_device, cpu);
	if (dev)
		return 0;

	dev = kzalloc(sizeof *dev, GFP_KERNEL);
	if (!dev)
		return -ENOMEM;
	dev->id  = cpu;
	dev->bus = &mce_subsys;
	dev->release = &mce_device_release;

	err = device_register(dev);
	if (err) {
		put_device(dev);
		return err;
	}

	for (i = 0; mce_device_attrs[i]; i++) {
		err = device_create_file(dev, mce_device_attrs[i]);
		if (err)
			goto error;
	}
	for (j = 0; j < mca_cfg.banks; j++) {
		err = device_create_file(dev, &mce_banks[j].attr);
		if (err)
			goto error2;
	}
	cpumask_set_cpu(cpu, mce_device_initialized);
	per_cpu(mce_device, cpu) = dev;

	return 0;
error2:
	while (--j >= 0)
		device_remove_file(dev, &mce_banks[j].attr);
error:
	while (--i >= 0)
		device_remove_file(dev, mce_device_attrs[i]);

	device_unregister(dev);

	return err;
}

static void mce_device_remove(unsigned int cpu)
{
	struct device *dev = per_cpu(mce_device, cpu);
	int i;

	if (!cpumask_test_cpu(cpu, mce_device_initialized))
		return;

	for (i = 0; mce_device_attrs[i]; i++)
		device_remove_file(dev, mce_device_attrs[i]);

	for (i = 0; i < mca_cfg.banks; i++)
		device_remove_file(dev, &mce_banks[i].attr);

	device_unregister(dev);
	cpumask_clear_cpu(cpu, mce_device_initialized);
	per_cpu(mce_device, cpu) = NULL;
}

/* Make sure there are no machine checks on offlined CPUs. */
static void mce_disable_cpu(void)
{
	if (!mce_available(raw_cpu_ptr(&cpu_info)))
		return;

	if (!cpuhp_tasks_frozen)
		cmci_clear();

	vendor_disable_error_reporting();
}

static void mce_reenable_cpu(void)
{
	int i;

	if (!mce_available(raw_cpu_ptr(&cpu_info)))
		return;

	if (!cpuhp_tasks_frozen)
		cmci_reenable();
	for (i = 0; i < mca_cfg.banks; i++) {
		struct mce_bank *b = &mce_banks[i];

		if (b->init)
			wrmsrl(msr_ops.ctl(i), b->ctl);
	}
}

static int mce_cpu_dead(unsigned int cpu)
{
	mce_intel_hcpu_update(cpu);

	/* intentionally ignoring frozen here */
	if (!cpuhp_tasks_frozen)
		cmci_rediscover();
	return 0;
}

static int mce_cpu_online(unsigned int cpu)
{
	struct timer_list *t = this_cpu_ptr(&mce_timer);
	int ret;

	mce_device_create(cpu);

	ret = mce_threshold_create_device(cpu);
	if (ret) {
		mce_device_remove(cpu);
		return ret;
	}
	mce_reenable_cpu();
	mce_start_timer(t);
	return 0;
}

static int mce_cpu_pre_down(unsigned int cpu)
{
	struct timer_list *t = this_cpu_ptr(&mce_timer);

	mce_disable_cpu();
	del_timer_sync(t);
	mce_threshold_remove_device(cpu);
	mce_device_remove(cpu);
	return 0;
}

static __init void mce_init_banks(void)
{
	int i;

	for (i = 0; i < mca_cfg.banks; i++) {
		struct mce_bank *b = &mce_banks[i];
		struct device_attribute *a = &b->attr;

		sysfs_attr_init(&a->attr);
		a->attr.name	= b->attrname;
		snprintf(b->attrname, ATTR_LEN, "bank%d", i);

		a->attr.mode	= 0644;
		a->show		= show_bank;
		a->store	= set_bank;
	}
}

static __init int mcheck_init_device(void)
{
	int err;

	if (!mce_available(&boot_cpu_data)) {
		err = -EIO;
		goto err_out;
	}

	if (!zalloc_cpumask_var(&mce_device_initialized, GFP_KERNEL)) {
		err = -ENOMEM;
		goto err_out;
	}

	mce_init_banks();

	err = subsys_system_register(&mce_subsys, NULL);
	if (err)
		goto err_out_mem;

	err = cpuhp_setup_state(CPUHP_X86_MCE_DEAD, "x86/mce:dead", NULL,
				mce_cpu_dead);
	if (err)
		goto err_out_mem;

	err = cpuhp_setup_state(CPUHP_AP_ONLINE_DYN, "x86/mce:online",
				mce_cpu_online, mce_cpu_pre_down);
	if (err < 0)
		goto err_out_online;

	register_syscore_ops(&mce_syscore_ops);

	return 0;

err_out_online:
	cpuhp_remove_state(CPUHP_X86_MCE_DEAD);

err_out_mem:
	free_cpumask_var(mce_device_initialized);

err_out:
	pr_err("Unable to init MCE device (rc: %d)\n", err);

	return err;
}
device_initcall_sync(mcheck_init_device);

/*
 * Old style boot options parsing. Only for compatibility.
 */
static int __init mcheck_disable(char *str)
{
	mca_cfg.disabled = true;
	return 1;
}
__setup("nomce", mcheck_disable);

#ifdef CONFIG_DEBUG_FS
struct dentry *mce_get_debugfs_dir(void)
{
	static struct dentry *dmce;

	if (!dmce)
		dmce = debugfs_create_dir("mce", NULL);

	return dmce;
}

static void mce_reset(void)
{
	cpu_missing = 0;
	atomic_set(&mce_fake_panicked, 0);
	atomic_set(&mce_executing, 0);
	atomic_set(&mce_callin, 0);
	atomic_set(&global_nwo, 0);
}

static int fake_panic_get(void *data, u64 *val)
{
	*val = fake_panic;
	return 0;
}

static int fake_panic_set(void *data, u64 val)
{
	mce_reset();
	fake_panic = val;
	return 0;
}

DEFINE_SIMPLE_ATTRIBUTE(fake_panic_fops, fake_panic_get,
			fake_panic_set, "%llu\n");

static int __init mcheck_debugfs_init(void)
{
	struct dentry *dmce, *ffake_panic;

	dmce = mce_get_debugfs_dir();
	if (!dmce)
		return -ENOMEM;
	ffake_panic = debugfs_create_file("fake_panic", 0444, dmce, NULL,
					  &fake_panic_fops);
	if (!ffake_panic)
		return -ENOMEM;

	return 0;
}
#else
static int __init mcheck_debugfs_init(void) { return -EINVAL; }
#endif

DEFINE_STATIC_KEY_FALSE(mcsafe_key);
EXPORT_SYMBOL_GPL(mcsafe_key);

static int __init mcheck_late_init(void)
{
	if (mca_cfg.recovery)
		static_branch_inc(&mcsafe_key);

	mcheck_debugfs_init();
	cec_init();

	/*
	 * Flush out everything that has been logged during early boot, now that
	 * everything has been initialized (workqueues, decoders, ...).
	 */
	mce_schedule_work();

	return 0;
}
late_initcall(mcheck_late_init);<|MERGE_RESOLUTION|>--- conflicted
+++ resolved
@@ -1659,10 +1659,7 @@
 		 */
 		if (c->x86 == 0x15 && c->x86_model <= 0xf)
 			mce_flags.overflow_recov = 1;
-<<<<<<< HEAD
-=======
-
->>>>>>> bfb9e5c0
+
 	}
 
 	if (c->x86_vendor == X86_VENDOR_INTEL) {
