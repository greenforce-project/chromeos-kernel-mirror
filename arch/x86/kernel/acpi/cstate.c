// SPDX-License-Identifier: GPL-2.0-only
/*
 * Copyright (C) 2005 Intel Corporation
 * 	Venkatesh Pallipadi <venkatesh.pallipadi@intel.com>
 * 	- Added _PDC for SMP C-states on Intel CPUs
 */

#include <linux/kernel.h>
#include <linux/export.h>
#include <linux/init.h>
#include <linux/acpi.h>
#include <linux/cpu.h>
#include <linux/sched.h>

#include <acpi/processor.h>
#include <asm/mwait.h>
#include <asm/special_insns.h>

/*
 * Initialize bm_flags based on the CPU cache properties
 * On SMP it depends on cache configuration
 * - When cache is not shared among all CPUs, we flush cache
 *   before entering C3.
 * - When cache is shared among all CPUs, we use bm_check
 *   mechanism as in UP case
 *
 * This routine is called only after all the CPUs are online
 */
void acpi_processor_power_init_bm_check(struct acpi_processor_flags *flags,
					unsigned int cpu)
{
	struct cpuinfo_x86 *c = &cpu_data(cpu);

	flags->bm_check = 0;
	if (num_online_cpus() == 1)
		flags->bm_check = 1;
	else if (c->x86_vendor == X86_VENDOR_INTEL) {
		/*
		 * Today all MP CPUs that support C3 share cache.
		 * And caches should not be flushed by software while
		 * entering C3 type state.
		 */
		flags->bm_check = 1;
	}

	/*
	 * On all recent Intel platforms, ARB_DISABLE is a nop.
	 * So, set bm_control to zero to indicate that ARB_DISABLE
	 * is not required while entering C3 type state on
	 * P4, Core and beyond CPUs
	 */
	if (c->x86_vendor == X86_VENDOR_INTEL &&
	    (c->x86 > 0xf || (c->x86 == 6 && c->x86_model >= 0x0f)))
			flags->bm_control = 0;
	/*
	 * For all recent Centaur CPUs, the ucode will make sure that each
	 * core can keep cache coherence with each other while entering C3
	 * type state. So, set bm_check to 1 to indicate that the kernel
	 * doesn't need to execute a cache flush operation (WBINVD) when
	 * entering C3 type state.
	 */
	if (c->x86_vendor == X86_VENDOR_CENTAUR) {
		if (c->x86 > 6 || (c->x86 == 6 && c->x86_model == 0x0f &&
		    c->x86_stepping >= 0x0e))
			flags->bm_check = 1;
	}

	if (c->x86_vendor == X86_VENDOR_ZHAOXIN) {
		/*
		 * All Zhaoxin CPUs that support C3 share cache.
		 * And caches should not be flushed by software while
		 * entering C3 type state.
		 */
		flags->bm_check = 1;
		/*
		 * On all recent Zhaoxin platforms, ARB_DISABLE is a nop.
		 * So, set bm_control to zero to indicate that ARB_DISABLE
		 * is not required while entering C3 type state.
		 */
		flags->bm_control = 0;
	}
<<<<<<< HEAD
	if (c->x86_vendor == X86_VENDOR_AMD) {
		/*
		 * For all AMD CPUs that support C3, caches should not be
		 * flushed by software while entering C3 type state. Set
		 * bm->check to 1 so that kernel doesn't need to execute
		 * cache flush operation.
=======
	if (c->x86_vendor == X86_VENDOR_AMD && c->x86 >= 0x17) {
		/*
		 * For all AMD Zen or newer CPUs that support C3, caches
		 * should not be flushed by software while entering C3
		 * type state. Set bm->check to 1 so that kernel doesn't
		 * need to execute cache flush operation.
>>>>>>> 8d823aaa
		 */
		flags->bm_check = 1;
		/*
		 * In current AMD C state implementation ARB_DIS is no longer
		 * used. So set bm_control to zero to indicate ARB_DIS is not
		 * required while entering C3 type state.
		 */
		flags->bm_control = 0;
	}
}
EXPORT_SYMBOL(acpi_processor_power_init_bm_check);

/* The code below handles cstate entry with monitor-mwait pair on Intel*/

struct cstate_entry {
	struct {
		unsigned int eax;
		unsigned int ecx;
	} states[ACPI_PROCESSOR_MAX_POWER];
};
static struct cstate_entry __percpu *cpu_cstate_entry;	/* per CPU ptr */

static short mwait_supported[ACPI_PROCESSOR_MAX_POWER];

#define NATIVE_CSTATE_BEYOND_HALT	(2)

static long acpi_processor_ffh_cstate_probe_cpu(void *_cx)
{
	struct acpi_processor_cx *cx = _cx;
	long retval;
	unsigned int eax, ebx, ecx, edx;
	unsigned int edx_part;
	unsigned int cstate_type; /* C-state type and not ACPI C-state type */
	unsigned int num_cstate_subtype;

	cpuid(CPUID_MWAIT_LEAF, &eax, &ebx, &ecx, &edx);

	/* Check whether this particular cx_type (in CST) is supported or not */
	cstate_type = ((cx->address >> MWAIT_SUBSTATE_SIZE) &
			MWAIT_CSTATE_MASK) + 1;
	edx_part = edx >> (cstate_type * MWAIT_SUBSTATE_SIZE);
	num_cstate_subtype = edx_part & MWAIT_SUBSTATE_MASK;

	retval = 0;
	/* If the HW does not support any sub-states in this C-state */
	if (num_cstate_subtype == 0) {
		pr_warn(FW_BUG "ACPI MWAIT C-state 0x%x not supported by HW (0x%x)\n",
				cx->address, edx_part);
		retval = -1;
		goto out;
	}

	/* mwait ecx extensions INTERRUPT_BREAK should be supported for C2/C3 */
	if (!(ecx & CPUID5_ECX_EXTENSIONS_SUPPORTED) ||
	    !(ecx & CPUID5_ECX_INTERRUPT_BREAK)) {
		retval = -1;
		goto out;
	}

	if (!mwait_supported[cstate_type]) {
		mwait_supported[cstate_type] = 1;
		printk(KERN_DEBUG
			"Monitor-Mwait will be used to enter C-%d state\n",
			cx->type);
	}
	snprintf(cx->desc,
			ACPI_CX_DESC_LEN, "ACPI FFH MWAIT 0x%x",
			cx->address);
out:
	return retval;
}

int acpi_processor_ffh_cstate_probe(unsigned int cpu,
		struct acpi_processor_cx *cx, struct acpi_power_register *reg)
{
	struct cstate_entry *percpu_entry;
	struct cpuinfo_x86 *c = &cpu_data(cpu);
	long retval;

	if (!cpu_cstate_entry || c->cpuid_level < CPUID_MWAIT_LEAF)
		return -1;

	if (reg->bit_offset != NATIVE_CSTATE_BEYOND_HALT)
		return -1;

	percpu_entry = per_cpu_ptr(cpu_cstate_entry, cpu);
	percpu_entry->states[cx->index].eax = 0;
	percpu_entry->states[cx->index].ecx = 0;

	/* Make sure we are running on right CPU */

	retval = call_on_cpu(cpu, acpi_processor_ffh_cstate_probe_cpu, cx,
			     false);
	if (retval == 0) {
		/* Use the hint in CST */
		percpu_entry->states[cx->index].eax = cx->address;
		percpu_entry->states[cx->index].ecx = MWAIT_ECX_INTERRUPT_BREAK;
	}

	/*
	 * For _CST FFH on Intel, if GAS.access_size bit 1 is cleared,
	 * then we should skip checking BM_STS for this C-state.
	 * ref: "Intel Processor Vendor-Specific ACPI Interface Specification"
	 */
	if ((c->x86_vendor == X86_VENDOR_INTEL) && !(reg->access_size & 0x2))
		cx->bm_sts_skip = 1;

	return retval;
}
EXPORT_SYMBOL_GPL(acpi_processor_ffh_cstate_probe);

void __cpuidle acpi_processor_ffh_cstate_enter(struct acpi_processor_cx *cx)
{
	unsigned int cpu = smp_processor_id();
	struct cstate_entry *percpu_entry;

	percpu_entry = per_cpu_ptr(cpu_cstate_entry, cpu);
	mwait_idle_with_hints(percpu_entry->states[cx->index].eax,
	                      percpu_entry->states[cx->index].ecx);
}
EXPORT_SYMBOL_GPL(acpi_processor_ffh_cstate_enter);

static int __init ffh_cstate_init(void)
{
	struct cpuinfo_x86 *c = &boot_cpu_data;

	if (c->x86_vendor != X86_VENDOR_INTEL &&
	    c->x86_vendor != X86_VENDOR_AMD)
		return -1;

	cpu_cstate_entry = alloc_percpu(struct cstate_entry);
	return 0;
}

static void __exit ffh_cstate_exit(void)
{
	free_percpu(cpu_cstate_entry);
	cpu_cstate_entry = NULL;
}

arch_initcall(ffh_cstate_init);
__exitcall(ffh_cstate_exit);<|MERGE_RESOLUTION|>--- conflicted
+++ resolved
@@ -79,21 +79,12 @@
 		 */
 		flags->bm_control = 0;
 	}
-<<<<<<< HEAD
-	if (c->x86_vendor == X86_VENDOR_AMD) {
-		/*
-		 * For all AMD CPUs that support C3, caches should not be
-		 * flushed by software while entering C3 type state. Set
-		 * bm->check to 1 so that kernel doesn't need to execute
-		 * cache flush operation.
-=======
 	if (c->x86_vendor == X86_VENDOR_AMD && c->x86 >= 0x17) {
 		/*
 		 * For all AMD Zen or newer CPUs that support C3, caches
 		 * should not be flushed by software while entering C3
 		 * type state. Set bm->check to 1 so that kernel doesn't
 		 * need to execute cache flush operation.
->>>>>>> 8d823aaa
 		 */
 		flags->bm_check = 1;
 		/*
