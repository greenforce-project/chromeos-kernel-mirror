--- conflicted
+++ resolved
@@ -177,13 +177,8 @@
 		       -T $(filter %.lds,$^) $(filter %.o,$^) && \
 		 sh $(srctree)/$(src)/checkundef.sh '$(NM)' '$@'
 
-<<<<<<< HEAD
 VDSO_LDFLAGS = -shared --hash-style=both --build-id=sha1 \
-	$(call ld-option, --eh-frame-hdr) -Bsymbolic
-=======
-VDSO_LDFLAGS = -shared --hash-style=both --build-id \
 	$(call ld-option, --eh-frame-hdr) -Bsymbolic -z noexecstack
->>>>>>> 684cc17b
 GCOV_PROFILE := n
 
 quiet_cmd_vdso_and_check = VDSO    $@
