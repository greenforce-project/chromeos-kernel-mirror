/* SPDX-License-Identifier: GPL-2.0 */

#include <linux/stringify.h>
#include <linux/linkage.h>
#include <asm/dwarf2.h>
#include <asm/cpufeatures.h>
#include <asm/alternative.h>
#include <asm/export.h>
#include <asm/nospec-branch.h>
#include <asm/unwind_hints.h>
#include <asm/frame.h>
#include <asm/nops.h>

	.section .text..__x86.indirect_thunk

.macro RETPOLINE reg
	ANNOTATE_INTRA_FUNCTION_CALL
	call    .Ldo_rop_\@
.Lspec_trap_\@:
	UNWIND_HINT_EMPTY
	pause
	lfence
	jmp .Lspec_trap_\@
.Ldo_rop_\@:
	mov     %\reg, (%_ASM_SP)
	UNWIND_HINT_FUNC
	RET
.endm

.macro THUNK reg

	.align RETPOLINE_THUNK_SIZE
SYM_INNER_LABEL(__x86_indirect_thunk_\reg, SYM_L_GLOBAL)
	UNWIND_HINT_EMPTY

	ALTERNATIVE_2 __stringify(RETPOLINE \reg), \
		      __stringify(lfence; ANNOTATE_RETPOLINE_SAFE; jmp *%\reg; int3), X86_FEATURE_RETPOLINE_LFENCE, \
		      __stringify(ANNOTATE_RETPOLINE_SAFE; jmp *%\reg), ALT_NOT(X86_FEATURE_RETPOLINE)

.endm

/*
 * Despite being an assembler file we can't just use .irp here
 * because __KSYM_DEPS__ only uses the C preprocessor and would
 * only see one instance of "__x86_indirect_thunk_\reg" rather
 * than one per register with the correct names. So we do it
 * the simple and nasty way...
 *
 * Worse, you can only have a single EXPORT_SYMBOL per line,
 * and CPP can't insert newlines, so we have to repeat everything
 * at least twice.
 */

#define __EXPORT_THUNK(sym)	_ASM_NOKPROBE(sym); EXPORT_SYMBOL(sym)
#define EXPORT_THUNK(reg)	__EXPORT_THUNK(__x86_indirect_thunk_ ## reg)

	.align RETPOLINE_THUNK_SIZE
SYM_CODE_START(__x86_indirect_thunk_array)

#define GEN(reg) THUNK reg
#include <asm/GEN-for-each-reg.h>
#undef GEN

	.align RETPOLINE_THUNK_SIZE
SYM_CODE_END(__x86_indirect_thunk_array)

#define GEN(reg) EXPORT_THUNK(reg)
#include <asm/GEN-for-each-reg.h>
#undef GEN

/*
 * This function name is magical and is used by -mfunction-return=thunk-extern
 * for the compiler to generate JMPs to it.
 */
#ifdef CONFIG_RETHUNK

/*
 * srso_alias_untrain_ret() and srso_alias_safe_ret() are placed at
 * special addresses:
 *
 * - srso_alias_untrain_ret() is 2M aligned
 * - srso_alias_safe_ret() is also in the same 2M page but bits 2, 8, 14
 * and 20 in its virtual address are set (while those bits in the
 * srso_alias_untrain_ret() function are cleared).
 *
 * This guarantees that those two addresses will alias in the branch
 * target buffer of Zen3/4 generations, leading to any potential
 * poisoned entries at that BTB slot to get evicted.
 *
 * As a result, srso_alias_safe_ret() becomes a safe return.
 */
#ifdef CONFIG_CPU_SRSO
	.section .text..__x86.rethunk_untrain

SYM_START(srso_alias_untrain_ret, SYM_L_GLOBAL, SYM_A_NONE)
	UNWIND_HINT_FUNC
	ASM_NOP2
	lfence
	jmp srso_alias_return_thunk
SYM_FUNC_END(srso_alias_untrain_ret)
__EXPORT_THUNK(srso_alias_untrain_ret)

	.section .text..__x86.rethunk_safe
#else
/* dummy definition for alternatives */
SYM_START(srso_alias_untrain_ret, SYM_L_GLOBAL, SYM_A_NONE)
	ANNOTATE_UNRET_SAFE
	ret
	int3
SYM_FUNC_END(srso_alias_untrain_ret)
#endif

<<<<<<< HEAD
/* Needs a definition for the __x86_return_thunk alternative below. */
SYM_START(srso_safe_ret_alias, SYM_L_GLOBAL, SYM_A_NONE)
#ifdef CONFIG_CPU_SRSO
=======
SYM_START(srso_alias_safe_ret, SYM_L_GLOBAL, SYM_A_NONE)
>>>>>>> 5ddfe5cc
	lea 8(%_ASM_SP), %_ASM_SP
	UNWIND_HINT_FUNC
	ANNOTATE_UNRET_SAFE
	ret
	int3
SYM_FUNC_END(srso_alias_safe_ret)

	.section .text..__x86.return_thunk

SYM_CODE_START(srso_alias_return_thunk)
	UNWIND_HINT_FUNC
	ANNOTATE_NOENDBR
	call srso_alias_safe_ret
	ud2
SYM_CODE_END(srso_alias_return_thunk)

/*
 * Some generic notes on the untraining sequences:
 *
 * They are interchangeable when it comes to flushing potentially wrong
 * RET predictions from the BTB.
 *
 * The SRSO Zen1/2 (MOVABS) untraining sequence is longer than the
 * Retbleed sequence because the return sequence done there
 * (srso_safe_ret()) is longer and the return sequence must fully nest
 * (end before) the untraining sequence. Therefore, the untraining
 * sequence must fully overlap the return sequence.
 *
 * Regarding alignment - the instructions which need to be untrained,
 * must all start at a cacheline boundary for Zen1/2 generations. That
 * is, instruction sequences starting at srso_safe_ret() and
 * the respective instruction sequences at retbleed_return_thunk()
 * must start at a cacheline boundary.
 */

/*
 * Safety details here pertain to the AMD Zen{1,2} microarchitecture:
 * 1) The RET at retbleed_return_thunk must be on a 64 byte boundary, for
 *    alignment within the BTB.
 * 2) The instruction at retbleed_untrain_ret must contain, and not
 *    end with, the 0xc3 byte of the RET.
 * 3) STIBP must be enabled, or SMT disabled, to prevent the sibling thread
 *    from re-poisioning the BTB prediction.
 */
	.align 64
	.skip 64 - (retbleed_return_thunk - retbleed_untrain_ret), 0xcc
SYM_FUNC_START_NOALIGN(retbleed_untrain_ret);

	/*
	 * As executed from retbleed_untrain_ret, this is:
	 *
	 *   TEST $0xcc, %bl
	 *   LFENCE
	 *   JMP retbleed_return_thunk
	 *
	 * Executing the TEST instruction has a side effect of evicting any BTB
	 * prediction (potentially attacker controlled) attached to the RET, as
	 * retbleed_return_thunk + 1 isn't an instruction boundary at the moment.
	 */
	.byte	0xf6

	/*
	 * As executed from retbleed_return_thunk, this is a plain RET.
	 *
	 * As part of the TEST above, RET is the ModRM byte, and INT3 the imm8.
	 *
	 * We subsequently jump backwards and architecturally execute the RET.
	 * This creates a correct BTB prediction (type=ret), but in the
	 * meantime we suffer Straight Line Speculation (because the type was
	 * no branch) which is halted by the INT3.
	 *
	 * With SMT enabled and STIBP active, a sibling thread cannot poison
	 * RET's prediction to a type of its choice, but can evict the
	 * prediction due to competitive sharing. If the prediction is
	 * evicted, retbleed_return_thunk will suffer Straight Line Speculation
	 * which will be contained safely by the INT3.
	 */
SYM_INNER_LABEL(retbleed_return_thunk, SYM_L_GLOBAL)
	ret
	int3
SYM_CODE_END(retbleed_return_thunk)

	/*
	 * Ensure the TEST decoding / BTB invalidation is complete.
	 */
	lfence

	/*
	 * Jump back and execute the RET in the middle of the TEST instruction.
	 * INT3 is for SLS protection.
	 */
	jmp retbleed_return_thunk
	int3
SYM_FUNC_END(retbleed_untrain_ret)
__EXPORT_THUNK(retbleed_untrain_ret)

/*
 * SRSO untraining sequence for Zen1/2, similar to retbleed_untrain_ret()
 * above. On kernel entry, srso_untrain_ret() is executed which is a
 *
 * movabs $0xccccc30824648d48,%rax
 *
 * and when the return thunk executes the inner label srso_safe_ret()
 * later, it is a stack manipulation and a RET which is mispredicted and
 * thus a "safe" one to use.
 */
	.align 64
	.skip 64 - (srso_safe_ret - srso_untrain_ret), 0xcc
SYM_START(srso_untrain_ret, SYM_L_GLOBAL, SYM_A_NONE)
	.byte 0x48, 0xb8

/*
 * This forces the function return instruction to speculate into a trap
 * (UD2 in srso_return_thunk() below).  This RET will then mispredict
 * and execution will continue at the return site read from the top of
 * the stack.
 */
SYM_INNER_LABEL(srso_safe_ret, SYM_L_GLOBAL)
	lea 8(%_ASM_SP), %_ASM_SP
	ret
	int3
	int3
<<<<<<< HEAD
=======
	/* end of movabs */
>>>>>>> 5ddfe5cc
	lfence
	call srso_safe_ret
	ud2
SYM_CODE_END(srso_safe_ret)
SYM_FUNC_END(srso_untrain_ret)
__EXPORT_THUNK(srso_untrain_ret)

SYM_CODE_START(srso_return_thunk)
	UNWIND_HINT_FUNC
	ANNOTATE_NOENDBR
	call srso_safe_ret
	ud2
SYM_CODE_END(srso_return_thunk)

SYM_FUNC_START(entry_untrain_ret)
	ALTERNATIVE_2 "jmp retbleed_untrain_ret", \
		      "jmp srso_untrain_ret", X86_FEATURE_SRSO, \
		      "jmp srso_alias_untrain_ret", X86_FEATURE_SRSO_ALIAS
SYM_FUNC_END(entry_untrain_ret)
__EXPORT_THUNK(entry_untrain_ret)

SYM_CODE_START(__x86_return_thunk)
	UNWIND_HINT_FUNC
	ANNOTATE_NOENDBR
	ANNOTATE_UNRET_SAFE
	ret
	int3
SYM_CODE_END(__x86_return_thunk)
EXPORT_SYMBOL(__x86_return_thunk)

#endif /* CONFIG_RETHUNK */<|MERGE_RESOLUTION|>--- conflicted
+++ resolved
@@ -110,13 +110,7 @@
 SYM_FUNC_END(srso_alias_untrain_ret)
 #endif
 
-<<<<<<< HEAD
-/* Needs a definition for the __x86_return_thunk alternative below. */
-SYM_START(srso_safe_ret_alias, SYM_L_GLOBAL, SYM_A_NONE)
-#ifdef CONFIG_CPU_SRSO
-=======
 SYM_START(srso_alias_safe_ret, SYM_L_GLOBAL, SYM_A_NONE)
->>>>>>> 5ddfe5cc
 	lea 8(%_ASM_SP), %_ASM_SP
 	UNWIND_HINT_FUNC
 	ANNOTATE_UNRET_SAFE
@@ -239,10 +233,7 @@
 	ret
 	int3
 	int3
-<<<<<<< HEAD
-=======
 	/* end of movabs */
->>>>>>> 5ddfe5cc
 	lfence
 	call srso_safe_ret
 	ud2
