--- conflicted
+++ resolved
@@ -5528,7 +5528,6 @@
 	return 0;
 }
 
-<<<<<<< HEAD
 #ifdef CONFIG_HAVE_KVM_PM_NOTIFIER
 static int kvm_arch_suspend_notifier(struct kvm *kvm)
 {
@@ -5563,7 +5562,7 @@
 	return NOTIFY_DONE;
 }
 #endif /* CONFIG_HAVE_KVM_PM_NOTIFIER */
-=======
+
 #ifdef CONFIG_KVM_COMPAT
 /* for KVM_X86_SET_MSR_FILTER */
 struct kvm_msr_filter_range_compat {
@@ -5619,7 +5618,6 @@
 	return r;
 }
 #endif
->>>>>>> f5b40c0e
 
 long kvm_arch_vm_ioctl(struct file *filp,
 		       unsigned int ioctl, unsigned long arg)
