--- conflicted
+++ resolved
@@ -515,16 +515,14 @@
 static int stimer_set_config(struct kvm_vcpu_hv_stimer *stimer, u64 config,
 			     bool host)
 {
-<<<<<<< HEAD
 	union hv_stimer_config new_config = {.as_uint64 = config},
 		old_config = {.as_uint64 = stimer->config.as_uint64};
-=======
+
 	struct kvm_vcpu *vcpu = stimer_to_vcpu(stimer);
 	struct kvm_vcpu_hv_synic *synic = vcpu_to_synic(vcpu);
 
 	if (!synic->active && (!host || config))
 		return 1;
->>>>>>> aaad8e56
 
 	trace_kvm_hv_stimer_set_config(stimer_to_vcpu(stimer)->vcpu_id,
 				       stimer->index, config, host);
