/*
 * Flexible mmap layout support
 *
 * Based on code by Ingo Molnar and Andi Kleen, copyrighted
 * as follows:
 *
 * Copyright 2003-2009 Red Hat Inc.
 * All Rights Reserved.
 * Copyright 2005 Andi Kleen, SUSE Labs.
 * Copyright 2007 Jiri Kosina, SUSE Labs.
 *
 * This program is free software; you can redistribute it and/or modify
 * it under the terms of the GNU General Public License as published by
 * the Free Software Foundation; either version 2 of the License, or
 * (at your option) any later version.
 *
 * This program is distributed in the hope that it will be useful,
 * but WITHOUT ANY WARRANTY; without even the implied warranty of
 * MERCHANTABILITY or FITNESS FOR A PARTICULAR PURPOSE.  See the
 * GNU General Public License for more details.
 *
 * You should have received a copy of the GNU General Public License
 * along with this program; if not, write to the Free Software
 * Foundation, Inc., 59 Temple Place, Suite 330, Boston, MA  02111-1307  USA
 */

#include <linux/personality.h>
#include <linux/mm.h>
#include <linux/random.h>
#include <linux/limits.h>
#include <linux/sched/signal.h>
#include <linux/sched/mm.h>
#include <linux/compat.h>
#include <asm/elf.h>

#include "physaddr.h"

struct va_alignment __read_mostly va_align = {
	.flags = -1,
};

unsigned long task_size_32bit(void)
{
	return IA32_PAGE_OFFSET;
}

unsigned long task_size_64bit(int full_addr_space)
{
	return full_addr_space ? TASK_SIZE_MAX : DEFAULT_MAP_WINDOW;
}

static unsigned long stack_maxrandom_size(unsigned long task_size)
{
	unsigned long max = 0;
	if (current->flags & PF_RANDOMIZE) {
		max = (-1UL) & __STACK_RND_MASK(task_size == task_size_32bit());
		max <<= PAGE_SHIFT;
	}

	return max;
}

#ifdef CONFIG_COMPAT
# define mmap32_rnd_bits  mmap_rnd_compat_bits
# define mmap64_rnd_bits  mmap_rnd_bits
#else
# define mmap32_rnd_bits  mmap_rnd_bits
# define mmap64_rnd_bits  mmap_rnd_bits
#endif

#define SIZE_128M    (128 * 1024 * 1024UL)

static int mmap_is_legacy(void)
{
	if (current->personality & ADDR_COMPAT_LAYOUT)
		return 1;

	return sysctl_legacy_va_layout;
}

static unsigned long arch_rnd(unsigned int rndbits)
{
	if (!(current->flags & PF_RANDOMIZE))
		return 0;
	return (get_random_long() & ((1UL << rndbits) - 1)) << PAGE_SHIFT;
}

unsigned long arch_mmap_rnd(void)
{
	return arch_rnd(mmap_is_ia32() ? mmap32_rnd_bits : mmap64_rnd_bits);
}

static unsigned long mmap_base(unsigned long rnd, unsigned long task_size)
{
	unsigned long gap = rlimit(RLIMIT_STACK);
	unsigned long pad = stack_maxrandom_size(task_size) + stack_guard_gap;
	unsigned long gap_min, gap_max;

	/* Values close to RLIM_INFINITY can overflow. */
	if (gap + pad > gap)
		gap += pad;

	/*
	 * Top of mmap area (just below the process stack).
	 * Leave an at least ~128 MB hole with possible stack randomization.
	 */
	gap_min = SIZE_128M;
	gap_max = (task_size / 6) * 5;

	if (gap < gap_min)
		gap = gap_min;
	else if (gap > gap_max)
		gap = gap_max;

	return PAGE_ALIGN(task_size - gap - rnd);
}

static unsigned long mmap_legacy_base(unsigned long rnd,
				      unsigned long task_size)
{
	return __TASK_UNMAPPED_BASE(task_size) + rnd;
}

/*
 * This function, called very early during the creation of a new
 * process VM image, sets up which VM layout function to use:
 */
static void arch_pick_mmap_base(unsigned long *base, unsigned long *legacy_base,
		unsigned long random_factor, unsigned long task_size)
{
	*legacy_base = mmap_legacy_base(random_factor, task_size);
	if (mmap_is_legacy())
		*base = *legacy_base;
	else
		*base = mmap_base(random_factor, task_size);
}

void arch_pick_mmap_layout(struct mm_struct *mm)
{
	if (mmap_is_legacy())
		mm->get_unmapped_area = arch_get_unmapped_area;
	else
		mm->get_unmapped_area = arch_get_unmapped_area_topdown;

	arch_pick_mmap_base(&mm->mmap_base, &mm->mmap_legacy_base,
			arch_rnd(mmap64_rnd_bits), task_size_64bit(0));

#ifdef CONFIG_HAVE_ARCH_COMPAT_MMAP_BASES
	/*
	 * The mmap syscall mapping base decision depends solely on the
	 * syscall type (64-bit or compat). This applies for 64bit
	 * applications and 32bit applications. The 64bit syscall uses
	 * mmap_base, the compat syscall uses mmap_compat_base.
	 */
	arch_pick_mmap_base(&mm->mmap_compat_base, &mm->mmap_compat_legacy_base,
			arch_rnd(mmap32_rnd_bits), task_size_32bit());
#endif
}

unsigned long get_mmap_base(int is_legacy)
{
	struct mm_struct *mm = current->mm;

#ifdef CONFIG_HAVE_ARCH_COMPAT_MMAP_BASES
	if (in_compat_syscall()) {
		return is_legacy ? mm->mmap_compat_legacy_base
				 : mm->mmap_compat_base;
	}
#endif
	return is_legacy ? mm->mmap_legacy_base : mm->mmap_base;
}

const char *arch_vma_name(struct vm_area_struct *vma)
{
	if (vma->vm_flags & VM_MPX)
		return "[mpx]";
	return NULL;
}

<<<<<<< HEAD
/* Can we access it for direct reading/writing? Must be RAM: */
int valid_phys_addr_range(phys_addr_t addr, size_t count)
{
	return addr + count <= __pa(high_memory);
}

/* Can we access it through mmap? Must be a valid physical address: */
int valid_mmap_phys_addr_range(unsigned long pfn, size_t count)
{
	phys_addr_t addr = (phys_addr_t)pfn << PAGE_SHIFT;

	return phys_addr_valid(addr + count - 1);
=======
/*
 * Only allow root to set high MMIO mappings to PROT_NONE.
 * This prevents an unpriv. user to set them to PROT_NONE and invert
 * them, then pointing to valid memory for L1TF speculation.
 *
 * Note: for locked down kernels may want to disable the root override.
 */
bool pfn_modify_allowed(unsigned long pfn, pgprot_t prot)
{
	if (!boot_cpu_has_bug(X86_BUG_L1TF))
		return true;
	if (!__pte_needs_invert(pgprot_val(prot)))
		return true;
	/* If it's real memory always allow */
	if (pfn_valid(pfn))
		return true;
	if (pfn > l1tf_pfn_limit() && !capable(CAP_SYS_ADMIN))
		return false;
	return true;
>>>>>>> 4b7b7376
}<|MERGE_RESOLUTION|>--- conflicted
+++ resolved
@@ -177,7 +177,6 @@
 	return NULL;
 }
 
-<<<<<<< HEAD
 /* Can we access it for direct reading/writing? Must be RAM: */
 int valid_phys_addr_range(phys_addr_t addr, size_t count)
 {
@@ -190,7 +189,8 @@
 	phys_addr_t addr = (phys_addr_t)pfn << PAGE_SHIFT;
 
 	return phys_addr_valid(addr + count - 1);
-=======
+}
+
 /*
  * Only allow root to set high MMIO mappings to PROT_NONE.
  * This prevents an unpriv. user to set them to PROT_NONE and invert
@@ -210,5 +210,4 @@
 	if (pfn > l1tf_pfn_limit() && !capable(CAP_SYS_ADMIN))
 		return false;
 	return true;
->>>>>>> 4b7b7376
 }