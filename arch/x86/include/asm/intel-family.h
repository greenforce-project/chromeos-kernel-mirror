--- conflicted
+++ resolved
@@ -8,12 +8,6 @@
  * The "_X" parts are generally the EP and EX Xeons, or the
  * "Extreme" ones, like Broadwell-E, or Atom microserver.
  *
-<<<<<<< HEAD
-=======
- * Things ending in "2" are usually because we have no better
- * name for them.  There's no processor called "SILVERMONT2".
- *
->>>>>>> 84bae268
  * While adding a new CPUID for a new microarchitecture, add a new
  * group to keep logically sorted out in chronological order. Within
  * that group keep the CPUID for the variants sorted by model number.
@@ -58,8 +52,6 @@
 
 #define INTEL_FAM6_CANNONLAKE_MOBILE	0x66
 
-<<<<<<< HEAD
-=======
 #define INTEL_FAM6_ICELAKE_X		0x6A
 #define INTEL_FAM6_ICELAKE_XEON_D	0x6C
 #define INTEL_FAM6_ICELAKE_DESKTOP	0x7D
@@ -76,7 +68,6 @@
 #define INTEL_FAM6_ALDERLAKE		0x97
 #define INTEL_FAM6_ALDERLAKE_L		0x9A
 
->>>>>>> 84bae268
 /* "Small Core" Processors (Atom) */
 
 #define INTEL_FAM6_ATOM_BONNELL		0x1C /* Diamondville, Pineview */
