--- conflicted
+++ resolved
@@ -103,10 +103,7 @@
 
 #define INTEL_FAM6_RAPTORLAKE		0xB7
 #define INTEL_FAM6_RAPTORLAKE_P		0xBA
-<<<<<<< HEAD
-=======
 #define INTEL_FAM6_RAPTORLAKE_S		0xBF
->>>>>>> 272d4b8a
 
 /* "Small Core" Processors (Atom) */
 
