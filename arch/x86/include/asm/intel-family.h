/* SPDX-License-Identifier: GPL-2.0 */
#ifndef _ASM_X86_INTEL_FAMILY_H
#define _ASM_X86_INTEL_FAMILY_H

/*
 * "Big Core" Processors (Branded as Core, Xeon, etc...)
 *
 * The "_X" parts are generally the EP and EX Xeons, or the
 * "Extreme" ones, like Broadwell-E, or Atom microserver.
 *
 * While adding a new CPUID for a new microarchitecture, add a new
 * group to keep logically sorted out in chronological order. Within
 * that group keep the CPUID for the variants sorted by model number.
 */

/* Wildcard match for FAM6 so X86_MATCH_INTEL_FAM6_MODEL(ANY) works */
#define INTEL_FAM6_ANY			X86_MODEL_ANY

#define INTEL_FAM6_CORE_YONAH		0x0E

#define INTEL_FAM6_CORE2_MEROM		0x0F
#define INTEL_FAM6_CORE2_MEROM_L	0x16
#define INTEL_FAM6_CORE2_PENRYN		0x17
#define INTEL_FAM6_CORE2_DUNNINGTON	0x1D

#define INTEL_FAM6_NEHALEM		0x1E
#define INTEL_FAM6_NEHALEM_G		0x1F /* Auburndale / Havendale */
#define INTEL_FAM6_NEHALEM_EP		0x1A
#define INTEL_FAM6_NEHALEM_EX		0x2E

#define INTEL_FAM6_WESTMERE		0x25
#define INTEL_FAM6_WESTMERE_EP		0x2C
#define INTEL_FAM6_WESTMERE_EX		0x2F

#define INTEL_FAM6_SANDYBRIDGE		0x2A
#define INTEL_FAM6_SANDYBRIDGE_X	0x2D
#define INTEL_FAM6_IVYBRIDGE		0x3A
#define INTEL_FAM6_IVYBRIDGE_X		0x3E

#define INTEL_FAM6_HASWELL_CORE		0x3C
#define INTEL_FAM6_HASWELL_X		0x3F
#define INTEL_FAM6_HASWELL_ULT		0x45
#define INTEL_FAM6_HASWELL_GT3E		0x46

#define INTEL_FAM6_BROADWELL_CORE	0x3D
#define INTEL_FAM6_BROADWELL_GT3E	0x47
#define INTEL_FAM6_BROADWELL_X		0x4F
#define INTEL_FAM6_BROADWELL_XEON_D	0x56

#define INTEL_FAM6_SKYLAKE_MOBILE	0x4E
#define INTEL_FAM6_SKYLAKE_DESKTOP	0x5E
#define INTEL_FAM6_SKYLAKE_X		0x55
#define INTEL_FAM6_KABYLAKE_MOBILE	0x8E
#define INTEL_FAM6_KABYLAKE_DESKTOP	0x9E

#define INTEL_FAM6_CANNONLAKE_MOBILE	0x66

#define INTEL_FAM6_ICELAKE_X		0x6A
#define INTEL_FAM6_ICELAKE_XEON_D	0x6C
#define INTEL_FAM6_ICELAKE_DESKTOP	0x7D
#define INTEL_FAM6_ICELAKE_MOBILE	0x7E

#define INTEL_FAM6_COMETLAKE		0xA5
#define INTEL_FAM6_COMETLAKE_L		0xA6

#define INTEL_FAM6_ROCKETLAKE		0xA7

/* Hybrid Core/Atom Processors */

#define	INTEL_FAM6_LAKEFIELD		0x8A
#define INTEL_FAM6_ALDERLAKE		0x97
#define INTEL_FAM6_ALDERLAKE_L		0x9A

#define INTEL_FAM6_TIGERLAKE_L		0x8C
#define INTEL_FAM6_TIGERLAKE		0x8D

/* "Small Core" Processors (Atom) */

#define INTEL_FAM6_ATOM_BONNELL		0x1C /* Diamondville, Pineview */
#define INTEL_FAM6_ATOM_BONNELL_MID	0x26 /* Silverthorne, Lincroft */

#define INTEL_FAM6_ATOM_SALTWELL	0x36 /* Cedarview */
#define INTEL_FAM6_ATOM_SALTWELL_MID	0x27 /* Penwell */
#define INTEL_FAM6_ATOM_SALTWELL_TABLET	0x35 /* Cloverview */

#define INTEL_FAM6_ATOM_SILVERMONT	0x37 /* Bay Trail, Valleyview */
#define INTEL_FAM6_ATOM_SILVERMONT_X	0x4D /* Avaton, Rangely */
#define INTEL_FAM6_ATOM_SILVERMONT_MID	0x4A /* Merriefield */

#define INTEL_FAM6_ATOM_AIRMONT		0x4C /* Cherry Trail, Braswell */
#define INTEL_FAM6_ATOM_AIRMONT_MID	0x5A /* Moorefield */

#define INTEL_FAM6_ATOM_GOLDMONT	0x5C /* Apollo Lake */
#define INTEL_FAM6_ATOM_GOLDMONT_X	0x5F /* Denverton */
#define INTEL_FAM6_ATOM_GOLDMONT_PLUS	0x7A /* Gemini Lake */

#define INTEL_FAM6_ATOM_TREMONT_X	0x86 /* Jacobsville */
#define INTEL_FAM6_ATOM_TREMONT		0x96 /* Elkhart Lake */
#define INTEL_FAM6_ATOM_TREMONT_L	0x9C /* Jasper Lake */

/* Xeon Phi */

#define INTEL_FAM6_XEON_PHI_KNL		0x57 /* Knights Landing */
#define INTEL_FAM6_XEON_PHI_KNM		0x85 /* Knights Mill */

<<<<<<< HEAD
/* Useful macros */
#define INTEL_CPU_FAM_ANY(_family, _model, _driver_data)	\
{								\
	.vendor		= X86_VENDOR_INTEL,			\
	.family		= _family,				\
	.model		= _model,				\
	.feature	= X86_FEATURE_ANY,			\
	.driver_data	= (kernel_ulong_t)&_driver_data		\
}

#define INTEL_CPU_FAM6(_model, _driver_data)			\
	INTEL_CPU_FAM_ANY(6, INTEL_FAM6_##_model, _driver_data)
=======
/* Family 5 */
#define INTEL_FAM5_QUARK_X1000		0x09 /* Quark X1000 SoC */
>>>>>>> a85772d7

#endif /* _ASM_X86_INTEL_FAMILY_H */<|MERGE_RESOLUTION|>--- conflicted
+++ resolved
@@ -103,7 +103,9 @@
 #define INTEL_FAM6_XEON_PHI_KNL		0x57 /* Knights Landing */
 #define INTEL_FAM6_XEON_PHI_KNM		0x85 /* Knights Mill */
 
-<<<<<<< HEAD
+/* Family 5 */
+#define INTEL_FAM5_QUARK_X1000		0x09 /* Quark X1000 SoC */
+
 /* Useful macros */
 #define INTEL_CPU_FAM_ANY(_family, _model, _driver_data)	\
 {								\
@@ -116,9 +118,5 @@
 
 #define INTEL_CPU_FAM6(_model, _driver_data)			\
 	INTEL_CPU_FAM_ANY(6, INTEL_FAM6_##_model, _driver_data)
-=======
-/* Family 5 */
-#define INTEL_FAM5_QUARK_X1000		0x09 /* Quark X1000 SoC */
->>>>>>> a85772d7
 
 #endif /* _ASM_X86_INTEL_FAMILY_H */