// SPDX-License-Identifier: GPL-2.0-only
/*
 * Copyright (C) 2012,2013 - ARM Ltd
 * Author: Marc Zyngier <marc.zyngier@arm.com>
 *
 * Derived from arch/arm/kvm/reset.c
 * Copyright (C) 2012 - Virtual Open Systems and Columbia University
 * Author: Christoffer Dall <c.dall@virtualopensystems.com>
 */

#include <linux/errno.h>
#include <linux/kernel.h>
#include <linux/kvm_host.h>
#include <linux/kvm.h>
#include <linux/hw_breakpoint.h>
#include <linux/slab.h>
#include <linux/string.h>
#include <linux/types.h>

#include <kvm/arm_arch_timer.h>

#include <asm/cpufeature.h>
#include <asm/cputype.h>
#include <asm/fpsimd.h>
#include <asm/ptrace.h>
#include <asm/kvm_arm.h>
#include <asm/kvm_asm.h>
#include <asm/kvm_coproc.h>
#include <asm/kvm_emulate.h>
#include <asm/kvm_mmu.h>
#include <asm/virt.h>

/* Maximum phys_shift supported for any VM on this host */
static u32 kvm_ipa_limit;

/*
 * ARMv8 Reset Values
 */
static const struct kvm_regs default_regs_reset = {
	.regs.pstate = (PSR_MODE_EL1h | PSR_A_BIT | PSR_I_BIT |
			PSR_F_BIT | PSR_D_BIT),
};

static const struct kvm_regs default_regs_reset32 = {
	.regs.pstate = (PSR_AA32_MODE_SVC | PSR_AA32_A_BIT |
			PSR_AA32_I_BIT | PSR_AA32_F_BIT),
};

/**
 * kvm_arch_vm_ioctl_check_extension
 *
 * We currently assume that the number of HW registers is uniform
 * across all CPUs (see cpuinfo_sanity_check).
 */
int kvm_arch_vm_ioctl_check_extension(struct kvm *kvm, long ext)
{
	int r;

	switch (ext) {
	case KVM_CAP_ARM_EL1_32BIT:
		r = cpus_have_const_cap(ARM64_HAS_32BIT_EL1);
		break;
	case KVM_CAP_GUEST_DEBUG_HW_BPS:
		r = get_num_brps();
		break;
	case KVM_CAP_GUEST_DEBUG_HW_WPS:
		r = get_num_wrps();
		break;
	case KVM_CAP_ARM_PMU_V3:
		r = kvm_arm_support_pmu_v3();
		break;
	case KVM_CAP_ARM_INJECT_SERROR_ESR:
		r = cpus_have_const_cap(ARM64_HAS_RAS_EXTN);
		break;
	case KVM_CAP_SET_GUEST_DEBUG:
	case KVM_CAP_VCPU_ATTRIBUTES:
		r = 1;
		break;
	case KVM_CAP_ARM_VM_IPA_SIZE:
		r = kvm_ipa_limit;
		break;
	case KVM_CAP_ARM_SVE:
		r = system_supports_sve();
		break;
	case KVM_CAP_ARM_PTRAUTH_ADDRESS:
	case KVM_CAP_ARM_PTRAUTH_GENERIC:
		r = has_vhe() && system_supports_address_auth() &&
				 system_supports_generic_auth();
		break;
	default:
		r = 0;
	}

	return r;
}

unsigned int kvm_sve_max_vl;

int kvm_arm_init_sve(void)
{
	if (system_supports_sve()) {
		kvm_sve_max_vl = sve_max_virtualisable_vl;

		/*
		 * The get_sve_reg()/set_sve_reg() ioctl interface will need
		 * to be extended with multiple register slice support in
		 * order to support vector lengths greater than
		 * SVE_VL_ARCH_MAX:
		 */
		if (WARN_ON(kvm_sve_max_vl > SVE_VL_ARCH_MAX))
			kvm_sve_max_vl = SVE_VL_ARCH_MAX;

		/*
		 * Don't even try to make use of vector lengths that
		 * aren't available on all CPUs, for now:
		 */
		if (kvm_sve_max_vl < sve_max_vl)
			pr_warn("KVM: SVE vector length for guests limited to %u bytes\n",
				kvm_sve_max_vl);
	}

	return 0;
}

static int kvm_vcpu_enable_sve(struct kvm_vcpu *vcpu)
{
	if (!system_supports_sve())
		return -EINVAL;

	/* Verify that KVM startup enforced this when SVE was detected: */
	if (WARN_ON(!has_vhe()))
		return -EINVAL;

	vcpu->arch.sve_max_vl = kvm_sve_max_vl;

	/*
	 * Userspace can still customize the vector lengths by writing
	 * KVM_REG_ARM64_SVE_VLS.  Allocation is deferred until
	 * kvm_arm_vcpu_finalize(), which freezes the configuration.
	 */
	vcpu->arch.flags |= KVM_ARM64_GUEST_HAS_SVE;

	return 0;
}

/*
 * Finalize vcpu's maximum SVE vector length, allocating
 * vcpu->arch.sve_state as necessary.
 */
static int kvm_vcpu_finalize_sve(struct kvm_vcpu *vcpu)
{
	void *buf;
	unsigned int vl;

	vl = vcpu->arch.sve_max_vl;

	/*
	 * Resposibility for these properties is shared between
	 * kvm_arm_init_arch_resources(), kvm_vcpu_enable_sve() and
	 * set_sve_vls().  Double-check here just to be sure:
	 */
	if (WARN_ON(!sve_vl_valid(vl) || vl > sve_max_virtualisable_vl ||
		    vl > SVE_VL_ARCH_MAX))
		return -EIO;

	buf = kzalloc(SVE_SIG_REGS_SIZE(sve_vq_from_vl(vl)), GFP_KERNEL);
	if (!buf)
		return -ENOMEM;

	vcpu->arch.sve_state = buf;
	vcpu->arch.flags |= KVM_ARM64_VCPU_SVE_FINALIZED;
	return 0;
}

int kvm_arm_vcpu_finalize(struct kvm_vcpu *vcpu, int feature)
{
	switch (feature) {
	case KVM_ARM_VCPU_SVE:
		if (!vcpu_has_sve(vcpu))
			return -EINVAL;

		if (kvm_arm_vcpu_sve_finalized(vcpu))
			return -EPERM;

		return kvm_vcpu_finalize_sve(vcpu);
	}

	return -EINVAL;
}

bool kvm_arm_vcpu_is_finalized(struct kvm_vcpu *vcpu)
{
	if (vcpu_has_sve(vcpu) && !kvm_arm_vcpu_sve_finalized(vcpu))
		return false;

	return true;
}

void kvm_arch_vcpu_uninit(struct kvm_vcpu *vcpu)
{
	kfree(vcpu->arch.sve_state);
}

static void kvm_vcpu_reset_sve(struct kvm_vcpu *vcpu)
{
	if (vcpu_has_sve(vcpu))
		memset(vcpu->arch.sve_state, 0, vcpu_sve_state_size(vcpu));
}

static int kvm_vcpu_enable_ptrauth(struct kvm_vcpu *vcpu)
{
	/* Support ptrauth only if the system supports these capabilities. */
	if (!has_vhe())
		return -EINVAL;

	if (!system_supports_address_auth() ||
	    !system_supports_generic_auth())
		return -EINVAL;
	/*
	 * For now make sure that both address/generic pointer authentication
	 * features are requested by the userspace together.
	 */
	if (!test_bit(KVM_ARM_VCPU_PTRAUTH_ADDRESS, vcpu->arch.features) ||
	    !test_bit(KVM_ARM_VCPU_PTRAUTH_GENERIC, vcpu->arch.features))
		return -EINVAL;

	vcpu->arch.flags |= KVM_ARM64_GUEST_HAS_PTRAUTH;
	return 0;
}

/**
 * kvm_reset_vcpu - sets core registers and sys_regs to reset value
 * @vcpu: The VCPU pointer
 *
 * This function finds the right table above and sets the registers on
 * the virtual CPU struct to their architecturally defined reset
 * values, except for registers whose reset is deferred until
 * kvm_arm_vcpu_finalize().
 *
 * Note: This function can be called from two paths: The KVM_ARM_VCPU_INIT
 * ioctl or as part of handling a request issued by another VCPU in the PSCI
 * handling code.  In the first case, the VCPU will not be loaded, and in the
 * second case the VCPU will be loaded.  Because this function operates purely
 * on the memory-backed valus of system registers, we want to do a full put if
 * we were loaded (handling a request) and load the values back at the end of
 * the function.  Otherwise we leave the state alone.  In both cases, we
 * disable preemption around the vcpu reset as we would otherwise race with
 * preempt notifiers which also call put/load.
 */
int kvm_reset_vcpu(struct kvm_vcpu *vcpu)
{
	const struct kvm_regs *cpu_reset;
	int ret;
	bool loaded;

	/* Reset PMU outside of the non-preemptible section */
	kvm_pmu_vcpu_reset(vcpu);

	preempt_disable();
	loaded = (vcpu->cpu != -1);
	if (loaded)
		kvm_arch_vcpu_put(vcpu);

	if (!kvm_arm_vcpu_sve_finalized(vcpu)) {
		if (test_bit(KVM_ARM_VCPU_SVE, vcpu->arch.features)) {
			ret = kvm_vcpu_enable_sve(vcpu);
			if (ret)
				goto out;
		}
	} else {
		kvm_vcpu_reset_sve(vcpu);
	}

	if (test_bit(KVM_ARM_VCPU_PTRAUTH_ADDRESS, vcpu->arch.features) ||
	    test_bit(KVM_ARM_VCPU_PTRAUTH_GENERIC, vcpu->arch.features)) {
		if (kvm_vcpu_enable_ptrauth(vcpu)) {
			ret = -EINVAL;
			goto out;
		}
	}

	switch (vcpu->arch.target) {
	default:
		if (test_bit(KVM_ARM_VCPU_EL1_32BIT, vcpu->arch.features)) {
<<<<<<< HEAD
			if (!cpus_have_const_cap(ARM64_HAS_32BIT_EL1))
=======
			if (!cpu_has_32bit_el1()) {
				ret = -EINVAL;
>>>>>>> c57b1153
				goto out;
			}
			cpu_reset = &default_regs_reset32;
		} else {
			cpu_reset = &default_regs_reset;
		}

		break;
	}

	/* Reset core registers */
	memcpy(vcpu_gp_regs(vcpu), cpu_reset, sizeof(*cpu_reset));

	/* Reset system registers */
	kvm_reset_sys_regs(vcpu);

	/*
	 * Additional reset state handling that PSCI may have imposed on us.
	 * Must be done after all the sys_reg reset.
	 */
	if (vcpu->arch.reset_state.reset) {
		unsigned long target_pc = vcpu->arch.reset_state.pc;

		/* Gracefully handle Thumb2 entry point */
		if (vcpu_mode_is_32bit(vcpu) && (target_pc & 1)) {
			target_pc &= ~1UL;
			vcpu_set_thumb(vcpu);
		}

		/* Propagate caller endianness */
		if (vcpu->arch.reset_state.be)
			kvm_vcpu_set_be(vcpu);

		*vcpu_pc(vcpu) = target_pc;
		vcpu_set_reg(vcpu, 0, vcpu->arch.reset_state.r0);

		vcpu->arch.reset_state.reset = false;
	}

	/* Default workaround setup is enabled (if supported) */
	if (kvm_arm_have_ssbd() == KVM_SSBD_KERNEL)
		vcpu->arch.workaround_flags |= VCPU_WORKAROUND_2_FLAG;

	/* Reset timer */
	ret = kvm_timer_vcpu_reset(vcpu);
out:
	if (loaded)
		kvm_arch_vcpu_load(vcpu, smp_processor_id());
	preempt_enable();
	return ret;
}

u32 get_kvm_ipa_limit(void)
{
	return kvm_ipa_limit;
}

void kvm_set_ipa_limit(void)
{
	unsigned int ipa_max, pa_max, va_max, parange;
	u64 mmfr0;

	mmfr0 = read_sanitised_ftr_reg(SYS_ID_AA64MMFR0_EL1);
	parange = cpuid_feature_extract_unsigned_field(mmfr0,
				ID_AA64MMFR0_PARANGE_SHIFT);
	pa_max = id_aa64mmfr0_parange_to_phys_shift(parange);

	/* Clamp the IPA limit to the PA size supported by the kernel */
	ipa_max = (pa_max > PHYS_MASK_SHIFT) ? PHYS_MASK_SHIFT : pa_max;
	/*
	 * Since our stage2 table is dependent on the stage1 page table code,
	 * we must always honor the following condition:
	 *
	 *  Number of levels in Stage1 >= Number of levels in Stage2.
	 *
	 * So clamp the ipa limit further down to limit the number of levels.
	 * Since we can concatenate upto 16 tables at entry level, we could
	 * go upto 4bits above the maximum VA addressible with the current
	 * number of levels.
	 */
	va_max = PGDIR_SHIFT + PAGE_SHIFT - 3;
	va_max += 4;

	if (va_max < ipa_max)
		ipa_max = va_max;

	/*
	 * If the final limit is lower than the real physical address
	 * limit of the CPUs, report the reason.
	 */
	if (ipa_max < pa_max)
		pr_info("kvm: Limiting the IPA size due to kernel %s Address limit\n",
			(va_max < pa_max) ? "Virtual" : "Physical");

	WARN(ipa_max < KVM_PHYS_SHIFT,
	     "KVM IPA limit (%d bit) is smaller than default size\n", ipa_max);
	kvm_ipa_limit = ipa_max;
	kvm_info("IPA Size Limit: %dbits\n", kvm_ipa_limit);
}

/*
 * Configure the VTCR_EL2 for this VM. The VTCR value is common
 * across all the physical CPUs on the system. We use system wide
 * sanitised values to fill in different fields, except for Hardware
 * Management of Access Flags. HA Flag is set unconditionally on
 * all CPUs, as it is safe to run with or without the feature and
 * the bit is RES0 on CPUs that don't support it.
 */
int kvm_arm_setup_stage2(struct kvm *kvm, unsigned long type)
{
	u64 vtcr = VTCR_EL2_FLAGS, mmfr0;
	u32 parange, phys_shift;
	u8 lvls;

	if (type & ~KVM_VM_TYPE_ARM_IPA_SIZE_MASK)
		return -EINVAL;

	phys_shift = KVM_VM_TYPE_ARM_IPA_SIZE(type);
	if (phys_shift) {
		if (phys_shift > kvm_ipa_limit ||
		    phys_shift < 32)
			return -EINVAL;
	} else {
		phys_shift = KVM_PHYS_SHIFT;
	}

	mmfr0 = read_sanitised_ftr_reg(SYS_ID_AA64MMFR0_EL1);
	parange = cpuid_feature_extract_unsigned_field(mmfr0,
				ID_AA64MMFR0_PARANGE_SHIFT);
	if (parange > ID_AA64MMFR0_PARANGE_MAX)
		parange = ID_AA64MMFR0_PARANGE_MAX;
	vtcr |= parange << VTCR_EL2_PS_SHIFT;

	vtcr |= VTCR_EL2_T0SZ(phys_shift);
	/*
	 * Use a minimum 2 level page table to prevent splitting
	 * host PMD huge pages at stage2.
	 */
	lvls = stage2_pgtable_levels(phys_shift);
	if (lvls < 2)
		lvls = 2;
	vtcr |= VTCR_EL2_LVLS_TO_SL0(lvls);

	/*
	 * Enable the Hardware Access Flag management, unconditionally
	 * on all CPUs. The features is RES0 on CPUs without the support
	 * and must be ignored by the CPUs.
	 */
	vtcr |= VTCR_EL2_HA;

	/* Set the vmid bits */
	vtcr |= (kvm_get_vmid_bits() == 16) ?
		VTCR_EL2_VS_16BIT :
		VTCR_EL2_VS_8BIT;
	kvm->arch.vtcr = vtcr;
	return 0;
}<|MERGE_RESOLUTION|>--- conflicted
+++ resolved
@@ -282,12 +282,8 @@
 	switch (vcpu->arch.target) {
 	default:
 		if (test_bit(KVM_ARM_VCPU_EL1_32BIT, vcpu->arch.features)) {
-<<<<<<< HEAD
-			if (!cpus_have_const_cap(ARM64_HAS_32BIT_EL1))
-=======
-			if (!cpu_has_32bit_el1()) {
+			if (!cpus_have_const_cap(ARM64_HAS_32BIT_EL1)) {
 				ret = -EINVAL;
->>>>>>> c57b1153
 				goto out;
 			}
 			cpu_reset = &default_regs_reset32;
