--- conflicted
+++ resolved
@@ -74,13 +74,11 @@
 obj-y					+= vdso-wrap.o
 obj-$(CONFIG_COMPAT_VDSO)		+= vdso32-wrap.o
 
-<<<<<<< HEAD
 obj-$(CONFIG_ALT_SYSCALL)		+= alt-syscall.o
-=======
+
 # Force dependency (vdso*-wrap.S includes vdso.so through incbin)
 $(obj)/vdso-wrap.o: $(obj)/vdso/vdso.so
 $(obj)/vdso32-wrap.o: $(obj)/vdso32/vdso.so
->>>>>>> 9f43e3ac
 
 obj-y					+= probes/
 head-y					:= head.o
