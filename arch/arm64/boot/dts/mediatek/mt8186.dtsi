--- conflicted
+++ resolved
@@ -264,7 +264,6 @@
 		};
 	};
 
-<<<<<<< HEAD
 	cluster0_opp: opp-table-0 {
 		compatible = "operating-points-v2";
 		opp-shared;
@@ -600,12 +599,8 @@
 		};
 	};
 
-	clk13m: oscillator-13m {
-		compatible = "fixed-clock";
-=======
 	clk13m: fixed-factor-clock-13m {
 		compatible = "fixed-factor-clock";
->>>>>>> 8a923980
 		#clock-cells = <0>;
 		clocks = <&clk26m>;
 		clock-div = <2>;
