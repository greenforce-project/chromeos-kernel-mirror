// SPDX-License-Identifier: (GPL-2.0-only OR BSD-2-Clause)
/*
 * Copyright (C) 2022 MediaTek Inc.
 * Author: Allen-KH Cheng <allen-kh.cheng@mediatek.com>
 */
/dts-v1/;
#include <dt-bindings/clock/mt8186-clk.h>
#include <dt-bindings/gce/mt8186-gce.h>
#include <dt-bindings/interrupt-controller/arm-gic.h>
#include <dt-bindings/interrupt-controller/irq.h>
#include <dt-bindings/memory/mt8186-memory-port.h>
#include <dt-bindings/pinctrl/mt8186-pinfunc.h>
#include <dt-bindings/power/mt8186-power.h>
#include <dt-bindings/phy/phy.h>
#include <dt-bindings/reset/mt8186-resets.h>
#include <dt-bindings/thermal/thermal.h>

/ {
	compatible = "mediatek,mt8186";
	interrupt-parent = <&gic>;
	#address-cells = <2>;
	#size-cells = <2>;

	aliases {
		ovl0 = &ovl0;
		ovl_2l0 = &ovl_2l0;
		rdma0 = &rdma0;
		rdma1 = &rdma1;
	};

	cci: cci {
		compatible = "mediatek,mt8186-cci";
		clocks = <&mcusys CLK_MCU_ARMPLL_BUS_SEL>,
			 <&apmixedsys CLK_APMIXED_MAINPLL>;
		clock-names = "cci", "intermediate";
		operating-points-v2 = <&cci_opp>;
	};

	cci_opp: opp-table-cci {
		compatible = "operating-points-v2";
		opp-shared;

		cci_opp_0: opp-500000000 {
			opp-hz = /bits/ 64 <500000000>;
			opp-microvolt = <600000>;
		};

		cci_opp_1: opp-560000000 {
			opp-hz = /bits/ 64 <560000000>;
			opp-microvolt = <675000>;
		};

		cci_opp_2: opp-612000000 {
			opp-hz = /bits/ 64 <612000000>;
			opp-microvolt = <693750>;
		};

		cci_opp_3: opp-682000000 {
			opp-hz = /bits/ 64 <682000000>;
			opp-microvolt = <718750>;
		};

		cci_opp_4: opp-752000000 {
			opp-hz = /bits/ 64 <752000000>;
			opp-microvolt = <743750>;
		};

		cci_opp_5: opp-822000000 {
			opp-hz = /bits/ 64 <822000000>;
			opp-microvolt = <768750>;
		};

		cci_opp_6: opp-875000000 {
			opp-hz = /bits/ 64 <875000000>;
			opp-microvolt = <781250>;
		};

		cci_opp_7: opp-927000000 {
			opp-hz = /bits/ 64 <927000000>;
			opp-microvolt = <800000>;
		};

		cci_opp_8: opp-980000000 {
			opp-hz = /bits/ 64 <980000000>;
			opp-microvolt = <818750>;
		};

		cci_opp_9: opp-1050000000 {
			opp-hz = /bits/ 64 <1050000000>;
			opp-microvolt = <843750>;
		};

		cci_opp_10: opp-1120000000 {
			opp-hz = /bits/ 64 <1120000000>;
			opp-microvolt = <862500>;
		};

		cci_opp_11: opp-1155000000 {
			opp-hz = /bits/ 64 <1155000000>;
			opp-microvolt = <887500>;
		};

		cci_opp_12: opp-1190000000 {
			opp-hz = /bits/ 64 <1190000000>;
			opp-microvolt = <906250>;
		};

		cci_opp_13: opp-1260000000 {
			opp-hz = /bits/ 64 <1260000000>;
			opp-microvolt = <950000>;
		};

		cci_opp_14: opp-1330000000 {
			opp-hz = /bits/ 64 <1330000000>;
			opp-microvolt = <993750>;
		};

		cci_opp_15: opp-1400000000 {
			opp-hz = /bits/ 64 <1400000000>;
			opp-microvolt = <1031250>;
		};
	};

	cluster0_opp: opp-table-cluster0 {
		compatible = "operating-points-v2";
		opp-shared;

		opp-500000000 {
			opp-hz = /bits/ 64 <500000000>;
			opp-microvolt = <600000>;
			required-opps = <&cci_opp_0>;
		};

		opp-774000000 {
			opp-hz = /bits/ 64 <774000000>;
			opp-microvolt = <675000>;
			required-opps = <&cci_opp_1>;
		};

		opp-875000000 {
			opp-hz = /bits/ 64 <875000000>;
			opp-microvolt = <700000>;
			required-opps = <&cci_opp_2>;
		};

		opp-975000000 {
			opp-hz = /bits/ 64 <975000000>;
			opp-microvolt = <725000>;
			required-opps = <&cci_opp_3>;
		};

		opp-1075000000 {
			opp-hz = /bits/ 64 <1075000000>;
			opp-microvolt = <750000>;
			required-opps = <&cci_opp_4>;
		};

		opp-1175000000 {
			opp-hz = /bits/ 64 <1175000000>;
			opp-microvolt = <775000>;
			required-opps = <&cci_opp_5>;
		};

		opp-1275000000 {
			opp-hz = /bits/ 64 <1275000000>;
			opp-microvolt = <800000>;
			required-opps = <&cci_opp_6>;
		};

		opp-1375000000 {
			opp-hz = /bits/ 64 <1375000000>;
			opp-microvolt = <825000>;
			required-opps = <&cci_opp_7>;
		};

		opp-1500000000 {
			opp-hz = /bits/ 64 <1500000000>;
			opp-microvolt = <856250>;
			required-opps = <&cci_opp_8>;
		};

		opp-1618000000 {
			opp-hz = /bits/ 64 <1618000000>;
			opp-microvolt = <875000>;
			required-opps = <&cci_opp_9>;
		};

		opp-1666000000 {
			opp-hz = /bits/ 64 <1666000000>;
			opp-microvolt = <900000>;
			required-opps = <&cci_opp_10>;
		};

		opp-1733000000 {
			opp-hz = /bits/ 64 <1733000000>;
			opp-microvolt = <925000>;
			required-opps = <&cci_opp_11>;
		};

		opp-1800000000 {
			opp-hz = /bits/ 64 <1800000000>;
			opp-microvolt = <950000>;
			required-opps = <&cci_opp_12>;
		};

		opp-1866000000 {
			opp-hz = /bits/ 64 <1866000000>;
			opp-microvolt = <981250>;
			required-opps = <&cci_opp_13>;
		};

		opp-1933000000 {
			opp-hz = /bits/ 64 <1933000000>;
			opp-microvolt = <1006250>;
			required-opps = <&cci_opp_14>;
		};

		opp-2000000000 {
			opp-hz = /bits/ 64 <2000000000>;
			opp-microvolt = <1031250>;
			required-opps = <&cci_opp_15>;
		};
	};

	cluster1_opp: opp-table-cluster1 {
		compatible = "operating-points-v2";
		opp-shared;

		opp-774000000 {
			opp-hz = /bits/ 64 <774000000>;
			opp-microvolt = <675000>;
			required-opps = <&cci_opp_0>;
		};

		opp-835000000 {
			opp-hz = /bits/ 64 <835000000>;
			opp-microvolt = <693750>;
			required-opps = <&cci_opp_1>;
		};

		opp-919000000 {
			opp-hz = /bits/ 64 <919000000>;
			opp-microvolt = <718750>;
			required-opps = <&cci_opp_2>;
		};

		opp-1002000000 {
			opp-hz = /bits/ 64 <1002000000>;
			opp-microvolt = <743750>;
			required-opps = <&cci_opp_3>;
		};

		opp-1085000000 {
			opp-hz = /bits/ 64 <1085000000>;
			opp-microvolt = <775000>;
			required-opps = <&cci_opp_4>;
		};

		opp-1169000000 {
			opp-hz = /bits/ 64 <1169000000>;
			opp-microvolt = <800000>;
			required-opps = <&cci_opp_5>;
		};

		opp-1308000000 {
			opp-hz = /bits/ 64 <1308000000>;
			opp-microvolt = <843750>;
			required-opps = <&cci_opp_6>;
		};

		opp-1419000000 {
			opp-hz = /bits/ 64 <1419000000>;
			opp-microvolt = <875000>;
			required-opps = <&cci_opp_7>;
		};

		opp-1530000000 {
			opp-hz = /bits/ 64 <1530000000>;
			opp-microvolt = <912500>;
			required-opps = <&cci_opp_8>;
		};

		opp-1670000000 {
			opp-hz = /bits/ 64 <1670000000>;
			opp-microvolt = <956250>;
			required-opps = <&cci_opp_9>;
		};

		opp-1733000000 {
			opp-hz = /bits/ 64 <1733000000>;
			opp-microvolt = <981250>;
			required-opps = <&cci_opp_10>;
		};

		opp-1796000000 {
			opp-hz = /bits/ 64 <1796000000>;
			opp-microvolt = <1012500>;
			required-opps = <&cci_opp_11>;
		};

		opp-1860000000 {
			opp-hz = /bits/ 64 <1860000000>;
			opp-microvolt = <1037500>;
			required-opps = <&cci_opp_12>;
		};

		opp-1923000000 {
			opp-hz = /bits/ 64 <1923000000>;
			opp-microvolt = <1062500>;
			required-opps = <&cci_opp_13>;
		};

		cluster1_opp_14: opp-1986000000 {
			opp-hz = /bits/ 64 <1986000000>;
			opp-microvolt = <1093750>;
			required-opps = <&cci_opp_14>;
		};

		cluster1_opp_15: opp-2050000000 {
			opp-hz = /bits/ 64 <2050000000>;
			opp-microvolt = <1118750>;
			required-opps = <&cci_opp_15>;
		};
	};

	cpus {
		#address-cells = <1>;
		#size-cells = <0>;

		cpu-map {
			cluster0 {
				core0 {
					cpu = <&cpu0>;
				};

				core1 {
					cpu = <&cpu1>;
				};

				core2 {
					cpu = <&cpu2>;
				};

				core3 {
					cpu = <&cpu3>;
				};

				core4 {
					cpu = <&cpu4>;
				};

				core5 {
					cpu = <&cpu5>;
				};

				core6 {
					cpu = <&cpu6>;
				};

				core7 {
					cpu = <&cpu7>;
				};
			};
		};

		cpu0: cpu@0 {
			device_type = "cpu";
			compatible = "arm,cortex-a55";
			reg = <0x000>;
			enable-method = "psci";
			clock-frequency = <2000000000>;
			clocks = <&mcusys CLK_MCU_ARMPLL_LL_SEL>,
				 <&apmixedsys CLK_APMIXED_MAINPLL>;
			clock-names = "cpu", "intermediate";
			operating-points-v2 = <&cluster0_opp>;
			dynamic-power-coefficient = <84>;
			capacity-dmips-mhz = <382>;
			cpu-idle-states = <&cpu_ret_l &cpu_off_l>;
			i-cache-size = <32768>;
			i-cache-line-size = <64>;
			i-cache-sets = <128>;
			d-cache-size = <32768>;
			d-cache-line-size = <64>;
			d-cache-sets = <128>;
			next-level-cache = <&l2_0>;
			#cooling-cells = <2>;
			mediatek,cci = <&cci>;
		};

		cpu1: cpu@100 {
			device_type = "cpu";
			compatible = "arm,cortex-a55";
			reg = <0x100>;
			enable-method = "psci";
			clock-frequency = <2000000000>;
			clocks = <&mcusys CLK_MCU_ARMPLL_LL_SEL>,
				 <&apmixedsys CLK_APMIXED_MAINPLL>;
			clock-names = "cpu", "intermediate";
			operating-points-v2 = <&cluster0_opp>;
			dynamic-power-coefficient = <84>;
			capacity-dmips-mhz = <382>;
			cpu-idle-states = <&cpu_ret_l &cpu_off_l>;
			i-cache-size = <32768>;
			i-cache-line-size = <64>;
			i-cache-sets = <128>;
			d-cache-size = <32768>;
			d-cache-line-size = <64>;
			d-cache-sets = <128>;
			next-level-cache = <&l2_0>;
			#cooling-cells = <2>;
			mediatek,cci = <&cci>;
		};

		cpu2: cpu@200 {
			device_type = "cpu";
			compatible = "arm,cortex-a55";
			reg = <0x200>;
			enable-method = "psci";
			clock-frequency = <2000000000>;
			clocks = <&mcusys CLK_MCU_ARMPLL_LL_SEL>,
				 <&apmixedsys CLK_APMIXED_MAINPLL>;
			clock-names = "cpu", "intermediate";
			operating-points-v2 = <&cluster0_opp>;
			dynamic-power-coefficient = <84>;
			capacity-dmips-mhz = <382>;
			cpu-idle-states = <&cpu_ret_l &cpu_off_l>;
			i-cache-size = <32768>;
			i-cache-line-size = <64>;
			i-cache-sets = <128>;
			d-cache-size = <32768>;
			d-cache-line-size = <64>;
			d-cache-sets = <128>;
			next-level-cache = <&l2_0>;
			#cooling-cells = <2>;
			mediatek,cci = <&cci>;
		};

		cpu3: cpu@300 {
			device_type = "cpu";
			compatible = "arm,cortex-a55";
			reg = <0x300>;
			enable-method = "psci";
			clock-frequency = <2000000000>;
			clocks = <&mcusys CLK_MCU_ARMPLL_LL_SEL>,
				 <&apmixedsys CLK_APMIXED_MAINPLL>;
			clock-names = "cpu", "intermediate";
			operating-points-v2 = <&cluster0_opp>;
			dynamic-power-coefficient = <84>;
			capacity-dmips-mhz = <382>;
			cpu-idle-states = <&cpu_ret_l &cpu_off_l>;
			i-cache-size = <32768>;
			i-cache-line-size = <64>;
			i-cache-sets = <128>;
			d-cache-size = <32768>;
			d-cache-line-size = <64>;
			d-cache-sets = <128>;
			next-level-cache = <&l2_0>;
			#cooling-cells = <2>;
			mediatek,cci = <&cci>;
		};

		cpu4: cpu@400 {
			device_type = "cpu";
			compatible = "arm,cortex-a55";
			reg = <0x400>;
			enable-method = "psci";
			clock-frequency = <2000000000>;
			clocks = <&mcusys CLK_MCU_ARMPLL_LL_SEL>,
				 <&apmixedsys CLK_APMIXED_MAINPLL>;
			clock-names = "cpu", "intermediate";
			operating-points-v2 = <&cluster0_opp>;
			dynamic-power-coefficient = <84>;
			capacity-dmips-mhz = <382>;
			cpu-idle-states = <&cpu_ret_l &cpu_off_l>;
			i-cache-size = <32768>;
			i-cache-line-size = <64>;
			i-cache-sets = <128>;
			d-cache-size = <32768>;
			d-cache-line-size = <64>;
			d-cache-sets = <128>;
			next-level-cache = <&l2_0>;
			#cooling-cells = <2>;
			mediatek,cci = <&cci>;
		};

		cpu5: cpu@500 {
			device_type = "cpu";
			compatible = "arm,cortex-a55";
			reg = <0x500>;
			enable-method = "psci";
			clock-frequency = <2000000000>;
			clocks = <&mcusys CLK_MCU_ARMPLL_LL_SEL>,
				 <&apmixedsys CLK_APMIXED_MAINPLL>;
			clock-names = "cpu", "intermediate";
			operating-points-v2 = <&cluster0_opp>;
			dynamic-power-coefficient = <84>;
			capacity-dmips-mhz = <382>;
			cpu-idle-states = <&cpu_ret_l &cpu_off_l>;
			i-cache-size = <32768>;
			i-cache-line-size = <64>;
			i-cache-sets = <128>;
			d-cache-size = <32768>;
			d-cache-line-size = <64>;
			d-cache-sets = <128>;
			next-level-cache = <&l2_0>;
			#cooling-cells = <2>;
			mediatek,cci = <&cci>;
		};

		cpu6: cpu@600 {
			device_type = "cpu";
			compatible = "arm,cortex-a76";
			reg = <0x600>;
			enable-method = "psci";
			clock-frequency = <2050000000>;
			clocks = <&mcusys CLK_MCU_ARMPLL_BL_SEL>,
				 <&apmixedsys CLK_APMIXED_MAINPLL>;
			clock-names = "cpu", "intermediate";
			operating-points-v2 = <&cluster1_opp>;
			dynamic-power-coefficient = <335>;
			capacity-dmips-mhz = <1024>;
			cpu-idle-states = <&cpu_ret_b &cpu_off_b>;
			i-cache-size = <65536>;
			i-cache-line-size = <64>;
			i-cache-sets = <256>;
			d-cache-size = <65536>;
			d-cache-line-size = <64>;
			d-cache-sets = <256>;
			next-level-cache = <&l2_1>;
			#cooling-cells = <2>;
			mediatek,cci = <&cci>;
		};

		cpu7: cpu@700 {
			device_type = "cpu";
			compatible = "arm,cortex-a76";
			reg = <0x700>;
			enable-method = "psci";
			clock-frequency = <2050000000>;
			clocks = <&mcusys CLK_MCU_ARMPLL_BL_SEL>,
				 <&apmixedsys CLK_APMIXED_MAINPLL>;
			clock-names = "cpu", "intermediate";
			operating-points-v2 = <&cluster1_opp>;
			dynamic-power-coefficient = <335>;
			capacity-dmips-mhz = <1024>;
			cpu-idle-states = <&cpu_ret_b &cpu_off_b>;
			i-cache-size = <65536>;
			i-cache-line-size = <64>;
			i-cache-sets = <256>;
			d-cache-size = <65536>;
			d-cache-line-size = <64>;
			d-cache-sets = <256>;
			next-level-cache = <&l2_1>;
			#cooling-cells = <2>;
			mediatek,cci = <&cci>;
		};

		idle-states {
			entry-method = "psci";

			cpu_ret_l: cpu-retention-l {
				compatible = "arm,idle-state";
				arm,psci-suspend-param = <0x00010001>;
				local-timer-stop;
				entry-latency-us = <50>;
				exit-latency-us = <100>;
				min-residency-us = <1600>;
			};

			cpu_ret_b: cpu-retention-b {
				compatible = "arm,idle-state";
				arm,psci-suspend-param = <0x00010001>;
				local-timer-stop;
				entry-latency-us = <50>;
				exit-latency-us = <100>;
				min-residency-us = <1400>;
			};

			cpu_off_l: cpu-off-l {
				compatible = "arm,idle-state";
				arm,psci-suspend-param = <0x01010001>;
				local-timer-stop;
				entry-latency-us = <100>;
				exit-latency-us = <250>;
				min-residency-us = <2100>;
			};

			cpu_off_b: cpu-off-b {
				compatible = "arm,idle-state";
				arm,psci-suspend-param = <0x01010001>;
				local-timer-stop;
				entry-latency-us = <100>;
				exit-latency-us = <250>;
				min-residency-us = <1900>;
			};
		};

		l2_0: l2-cache0 {
			compatible = "cache";
			cache-level = <2>;
			cache-size = <131072>;
			cache-line-size = <64>;
			cache-sets = <512>;
			next-level-cache = <&l3_0>;
			cache-unified;
		};

		l2_1: l2-cache1 {
			compatible = "cache";
			cache-level = <2>;
			cache-size = <262144>;
			cache-line-size = <64>;
			cache-sets = <512>;
			next-level-cache = <&l3_0>;
			cache-unified;
		};

		l3_0: l3-cache {
			compatible = "cache";
			cache-level = <3>;
			cache-size = <1048576>;
			cache-line-size = <64>;
			cache-sets = <1024>;
			cache-unified;
		};
	};

	clk13m: fixed-factor-clock-13m {
		compatible = "fixed-factor-clock";
		#clock-cells = <0>;
		clocks = <&clk26m>;
		clock-div = <2>;
		clock-mult = <1>;
		clock-output-names = "clk13m";
	};

	clk26m: oscillator-26m {
		compatible = "fixed-clock";
		#clock-cells = <0>;
		clock-frequency = <26000000>;
		clock-output-names = "clk26m";
	};

	clk32k: oscillator-32k {
		compatible = "fixed-clock";
		#clock-cells = <0>;
		clock-frequency = <32768>;
		clock-output-names = "clk32k";
	};

	gpu_opp_table: opp-table-gpu {
		compatible = "operating-points-v2";

		opp-299000000 {
			opp-hz = /bits/ 64 <299000000>;
			opp-microvolt = <612500>;
			opp-supported-hw = <0xff>;
		};

		opp-332000000 {
			opp-hz = /bits/ 64 <332000000>;
			opp-microvolt = <625000>;
			opp-supported-hw = <0xff>;
		};

		opp-366000000 {
			opp-hz = /bits/ 64 <366000000>;
			opp-microvolt = <637500>;
			opp-supported-hw = <0xff>;
		};

		opp-400000000 {
			opp-hz = /bits/ 64 <400000000>;
			opp-microvolt = <643750>;
			opp-supported-hw = <0xff>;
		};

		opp-434000000 {
			opp-hz = /bits/ 64 <434000000>;
			opp-microvolt = <656250>;
			opp-supported-hw = <0xff>;
		};

		opp-484000000 {
			opp-hz = /bits/ 64 <484000000>;
			opp-microvolt = <668750>;
			opp-supported-hw = <0xff>;
		};

		opp-535000000 {
			opp-hz = /bits/ 64 <535000000>;
			opp-microvolt = <687500>;
			opp-supported-hw = <0xff>;
		};

		opp-586000000 {
			opp-hz = /bits/ 64 <586000000>;
			opp-microvolt = <700000>;
			opp-supported-hw = <0xff>;
		};

		opp-637000000 {
			opp-hz = /bits/ 64 <637000000>;
			opp-microvolt = <712500>;
			opp-supported-hw = <0xff>;
		};

		opp-690000000 {
			opp-hz = /bits/ 64 <690000000>;
			opp-microvolt = <737500>;
			opp-supported-hw = <0xff>;
		};

		opp-743000000 {
			opp-hz = /bits/ 64 <743000000>;
			opp-microvolt = <756250>;
			opp-supported-hw = <0xff>;
		};

		opp-796000000 {
			opp-hz = /bits/ 64 <796000000>;
			opp-microvolt = <781250>;
			opp-supported-hw = <0xff>;
		};

		opp-850000000 {
			opp-hz = /bits/ 64 <850000000>;
			opp-microvolt = <800000>;
			opp-supported-hw = <0xff>;
		};

		opp-900000000-3 {
			opp-hz = /bits/ 64 <900000000>;
			opp-microvolt = <850000>;
			opp-supported-hw = <0x8>;
		};

		opp-900000000-4 {
			opp-hz = /bits/ 64 <900000000>;
			opp-microvolt = <837500>;
			opp-supported-hw = <0x10>;
		};

		opp-900000000-5 {
			opp-hz = /bits/ 64 <900000000>;
			opp-microvolt = <825000>;
			opp-supported-hw = <0x30>;
		};

		opp-950000000-3 {
			opp-hz = /bits/ 64 <950000000>;
			opp-microvolt = <900000>;
			opp-supported-hw = <0x8>;
		};

		opp-950000000-4 {
			opp-hz = /bits/ 64 <950000000>;
			opp-microvolt = <875000>;
			opp-supported-hw = <0x10>;
		};

		opp-950000000-5 {
			opp-hz = /bits/ 64 <950000000>;
			opp-microvolt = <850000>;
			opp-supported-hw = <0x30>;
		};

		opp-1000000000-3 {
			opp-hz = /bits/ 64 <1000000000>;
			opp-microvolt = <950000>;
			opp-supported-hw = <0x8>;
		};

		opp-1000000000-4 {
			opp-hz = /bits/ 64 <1000000000>;
			opp-microvolt = <912500>;
			opp-supported-hw = <0x10>;
		};

		opp-1000000000-5 {
			opp-hz = /bits/ 64 <1000000000>;
			opp-microvolt = <875000>;
			opp-supported-hw = <0x30>;
		};
	};

	pmu-a55 {
		compatible = "arm,cortex-a55-pmu";
		interrupt-parent = <&gic>;
		interrupts = <GIC_PPI 7 IRQ_TYPE_LEVEL_HIGH &ppi_cluster0>;
	};

	pmu-a76 {
		compatible = "arm,cortex-a76-pmu";
		interrupt-parent = <&gic>;
		interrupts = <GIC_PPI 7 IRQ_TYPE_LEVEL_HIGH &ppi_cluster1>;
	};

	psci {
		compatible = "arm,psci-1.0";
		method = "smc";
	};

	timer {
		compatible = "arm,armv8-timer";
		interrupt-parent = <&gic>;
		interrupts = <GIC_PPI 13 IRQ_TYPE_LEVEL_LOW 0>,
			     <GIC_PPI 14 IRQ_TYPE_LEVEL_LOW 0>,
			     <GIC_PPI 11 IRQ_TYPE_LEVEL_LOW 0>,
			     <GIC_PPI 10 IRQ_TYPE_LEVEL_LOW 0>;
	};

	soc {
		#address-cells = <2>;
		#size-cells = <2>;
		compatible = "simple-bus";
		dma-ranges = <0x0 0x0 0x0 0x0 0x4 0x0>;
		ranges;

		gic: interrupt-controller@c000000 {
			compatible = "arm,gic-v3";
			#interrupt-cells = <4>;
			#redistributor-regions = <1>;
			interrupt-parent = <&gic>;
			interrupt-controller;
			reg = <0 0x0c000000 0 0x40000>,
			      <0 0x0c040000 0 0x200000>;
			interrupts = <GIC_PPI 9 IRQ_TYPE_LEVEL_HIGH 0>;

			ppi-partitions {
				ppi_cluster0: interrupt-partition-0 {
					affinity = <&cpu0 &cpu1 &cpu2 &cpu3 &cpu4 &cpu5>;
				};

				ppi_cluster1: interrupt-partition-1 {
					affinity = <&cpu6 &cpu7>;
				};
			};
		};

		mcusys: syscon@c53a000 {
			compatible = "mediatek,mt8186-mcusys", "syscon";
			reg = <0 0xc53a000 0 0x1000>;
			#clock-cells = <1>;
		};

		topckgen: syscon@10000000 {
			compatible = "mediatek,mt8186-topckgen", "syscon";
			reg = <0 0x10000000 0 0x1000>;
			#clock-cells = <1>;
		};

		infracfg_ao: syscon@10001000 {
			compatible = "mediatek,mt8186-infracfg_ao", "syscon";
			reg = <0 0x10001000 0 0x1000>;
			#clock-cells = <1>;
			#reset-cells = <1>;
		};

		pericfg: syscon@10003000 {
			compatible = "mediatek,mt8186-pericfg", "syscon";
			reg = <0 0x10003000 0 0x1000>;
		};

		pio: pinctrl@10005000 {
			compatible = "mediatek,mt8186-pinctrl";
			reg = <0 0x10005000 0 0x1000>,
			      <0 0x10002000 0 0x0200>,
			      <0 0x10002200 0 0x0200>,
			      <0 0x10002400 0 0x0200>,
			      <0 0x10002600 0 0x0200>,
			      <0 0x10002a00 0 0x0200>,
			      <0 0x10002c00 0 0x0200>,
			      <0 0x1000b000 0 0x1000>;
			reg-names = "iocfg0", "iocfg_lt", "iocfg_lm", "iocfg_lb",
				    "iocfg_bl", "iocfg_rb", "iocfg_rt", "eint";
			gpio-controller;
			#gpio-cells = <2>;
			gpio-ranges = <&pio 0 0 185>;
			interrupt-controller;
			interrupts = <GIC_SPI 186 IRQ_TYPE_LEVEL_HIGH 0>;
			#interrupt-cells = <2>;
		};

		scpsys: syscon@10006000 {
			compatible = "mediatek,mt8186-scpsys", "syscon", "simple-mfd";
			reg = <0 0x10006000 0 0x1000>;

			/* System Power Manager */
			spm: power-controller {
				compatible = "mediatek,mt8186-power-controller";
				#address-cells = <1>;
				#size-cells = <0>;
				#power-domain-cells = <1>;

				/* power domain of the SoC */
				mfg0: power-domain@MT8186_POWER_DOMAIN_MFG0 {
					reg = <MT8186_POWER_DOMAIN_MFG0>;
					clocks = <&topckgen CLK_TOP_MFG>;
					clock-names = "mfg00";
					#address-cells = <1>;
					#size-cells = <0>;
					#power-domain-cells = <1>;

					mfg1: power-domain@MT8186_POWER_DOMAIN_MFG1 {
						reg = <MT8186_POWER_DOMAIN_MFG1>;
						mediatek,infracfg = <&infracfg_ao>;
						#address-cells = <1>;
						#size-cells = <0>;
						#power-domain-cells = <1>;

						power-domain@MT8186_POWER_DOMAIN_MFG2 {
							reg = <MT8186_POWER_DOMAIN_MFG2>;
							#power-domain-cells = <0>;
						};

						power-domain@MT8186_POWER_DOMAIN_MFG3 {
							reg = <MT8186_POWER_DOMAIN_MFG3>;
							#power-domain-cells = <0>;
						};
					};
				};

				power-domain@MT8186_POWER_DOMAIN_CSIRX_TOP {
					reg = <MT8186_POWER_DOMAIN_CSIRX_TOP>;
					clocks = <&topckgen CLK_TOP_SENINF>,
						 <&topckgen CLK_TOP_SENINF1>;
					clock-names = "subsys-csirx-top0",
						      "subsys-csirx-top1";
					#power-domain-cells = <0>;
				};

				power-domain@MT8186_POWER_DOMAIN_SSUSB {
					reg = <MT8186_POWER_DOMAIN_SSUSB>;
					#power-domain-cells = <0>;
				};

				power-domain@MT8186_POWER_DOMAIN_SSUSB_P1 {
					reg = <MT8186_POWER_DOMAIN_SSUSB_P1>;
					#power-domain-cells = <0>;
				};

				power-domain@MT8186_POWER_DOMAIN_ADSP_AO {
					reg = <MT8186_POWER_DOMAIN_ADSP_AO>;
					clocks = <&topckgen CLK_TOP_AUDIODSP>,
						 <&topckgen CLK_TOP_ADSP_BUS>;
					clock-names = "audioadsp",
						      "subsys-adsp-bus";
					#address-cells = <1>;
					#size-cells = <0>;
					#power-domain-cells = <1>;

					power-domain@MT8186_POWER_DOMAIN_ADSP_INFRA {
						reg = <MT8186_POWER_DOMAIN_ADSP_INFRA>;
						#address-cells = <1>;
						#size-cells = <0>;
						#power-domain-cells = <1>;

						power-domain@MT8186_POWER_DOMAIN_ADSP_TOP {
							reg = <MT8186_POWER_DOMAIN_ADSP_TOP>;
							mediatek,infracfg = <&infracfg_ao>;
							#power-domain-cells = <0>;
						};
					};
				};

				power-domain@MT8186_POWER_DOMAIN_CONN_ON {
					reg = <MT8186_POWER_DOMAIN_CONN_ON>;
					mediatek,infracfg = <&infracfg_ao>;
					#power-domain-cells = <0>;
				};

				power-domain@MT8186_POWER_DOMAIN_DIS {
					reg = <MT8186_POWER_DOMAIN_DIS>;
					clocks = <&topckgen CLK_TOP_DISP>,
						 <&topckgen CLK_TOP_MDP>,
						 <&mmsys CLK_MM_SMI_INFRA>,
						 <&mmsys CLK_MM_SMI_COMMON>,
						 <&mmsys CLK_MM_SMI_GALS>,
						 <&mmsys CLK_MM_SMI_IOMMU>;
					clock-names = "disp", "mdp",
						      "subsys-smi-infra",
						      "subsys-smi-common",
						      "subsys-smi-gals",
						      "subsys-smi-iommu";
					mediatek,infracfg = <&infracfg_ao>;
					#address-cells = <1>;
					#size-cells = <0>;
					#power-domain-cells = <1>;

					power-domain@MT8186_POWER_DOMAIN_VDEC {
						reg = <MT8186_POWER_DOMAIN_VDEC>;
						clocks = <&topckgen CLK_TOP_VDEC>,
							 <&vdecsys CLK_VDEC_LARB1_CKEN>;
						clock-names = "vdec0", "larb";
						mediatek,infracfg = <&infracfg_ao>;
						#power-domain-cells = <0>;
					};

					power-domain@MT8186_POWER_DOMAIN_CAM {
						reg = <MT8186_POWER_DOMAIN_CAM>;
						clocks = <&topckgen CLK_TOP_SENINF>,
							 <&topckgen CLK_TOP_SENINF1>,
							 <&topckgen CLK_TOP_SENINF2>,
							 <&topckgen CLK_TOP_SENINF3>,
							 <&camsys CLK_CAM2MM_GALS>,
							 <&topckgen CLK_TOP_CAMTM>,
							 <&topckgen CLK_TOP_CAM>;
						clock-names = "cam0", "cam1", "cam2",
							      "cam3", "gals",
							      "subsys-cam-tm",
							      "subsys-cam-top";
						mediatek,infracfg = <&infracfg_ao>;
						#address-cells = <1>;
						#size-cells = <0>;
						#power-domain-cells = <1>;

						power-domain@MT8186_POWER_DOMAIN_CAM_RAWB {
							reg = <MT8186_POWER_DOMAIN_CAM_RAWB>;
							#power-domain-cells = <0>;
						};

						power-domain@MT8186_POWER_DOMAIN_CAM_RAWA {
							reg = <MT8186_POWER_DOMAIN_CAM_RAWA>;
							#power-domain-cells = <0>;
						};
					};

					power-domain@MT8186_POWER_DOMAIN_IMG {
						reg = <MT8186_POWER_DOMAIN_IMG>;
						clocks = <&imgsys1 CLK_IMG1_GALS_IMG1>,
							 <&topckgen CLK_TOP_IMG1>;
						clock-names = "gals", "subsys-img-top";
						mediatek,infracfg = <&infracfg_ao>;
						#address-cells = <1>;
						#size-cells = <0>;
						#power-domain-cells = <1>;

						power-domain@MT8186_POWER_DOMAIN_IMG2 {
							reg = <MT8186_POWER_DOMAIN_IMG2>;
							#power-domain-cells = <0>;
						};
					};

					power-domain@MT8186_POWER_DOMAIN_IPE {
						reg = <MT8186_POWER_DOMAIN_IPE>;
						clocks = <&topckgen CLK_TOP_IPE>,
							 <&ipesys CLK_IPE_LARB19>,
							 <&ipesys CLK_IPE_LARB20>,
							 <&ipesys CLK_IPE_SMI_SUBCOM>,
							 <&ipesys CLK_IPE_GALS_IPE>;
						clock-names = "subsys-ipe-top",
							      "subsys-ipe-larb0",
							      "subsys-ipe-larb1",
							      "subsys-ipe-smi",
							      "subsys-ipe-gals";
						mediatek,infracfg = <&infracfg_ao>;
						#power-domain-cells = <0>;
					};

					power-domain@MT8186_POWER_DOMAIN_VENC {
						reg = <MT8186_POWER_DOMAIN_VENC>;
						clocks = <&topckgen CLK_TOP_VENC>,
							 <&vencsys CLK_VENC_CKE1_VENC>;
						clock-names = "venc0", "larb";
						mediatek,infracfg = <&infracfg_ao>;
						#power-domain-cells = <0>;
					};

					power-domain@MT8186_POWER_DOMAIN_WPE {
						reg = <MT8186_POWER_DOMAIN_WPE>;
						clocks = <&topckgen CLK_TOP_WPE>,
							 <&wpesys CLK_WPE_SMI_LARB8_CK_EN>,
							 <&wpesys CLK_WPE_SMI_LARB8_PCLK_EN>;
						clock-names = "wpe0",
							      "subsys-larb-ck",
							      "subsys-larb-pclk";
						mediatek,infracfg = <&infracfg_ao>;
						#power-domain-cells = <0>;
					};
				};
			};
		};

		watchdog: watchdog@10007000 {
			compatible = "mediatek,mt8186-wdt";
			mediatek,disable-extrst;
			reg = <0 0x10007000 0 0x1000>;
			#reset-cells = <1>;
		};

		apmixedsys: syscon@1000c000 {
			compatible = "mediatek,mt8186-apmixedsys", "syscon";
			reg = <0 0x1000c000 0 0x1000>;
			#clock-cells = <1>;
		};

		pwrap: pwrap@1000d000 {
			compatible = "mediatek,mt8186-pwrap", "syscon";
			reg = <0 0x1000d000 0 0x1000>;
			reg-names = "pwrap";
			interrupts = <GIC_SPI 194 IRQ_TYPE_LEVEL_HIGH 0>;
			clocks = <&infracfg_ao CLK_INFRA_AO_PMIC_AP>,
				 <&infracfg_ao CLK_INFRA_AO_PMIC_TMR>;
			clock-names = "spi", "wrap";
		};

		spmi: spmi@10015000 {
			compatible = "mediatek,mt8186-spmi", "mediatek,mt8195-spmi";
			reg = <0 0x10015000 0 0x000e00>, <0 0x1001B000 0 0x000100>;
			reg-names = "pmif", "spmimst";
			clocks = <&infracfg_ao CLK_INFRA_AO_PMIC_AP>,
				 <&infracfg_ao CLK_INFRA_AO_PMIC_TMR>,
				 <&topckgen CLK_TOP_SPMI_MST>;
			clock-names = "pmif_sys_ck", "pmif_tmr_ck", "spmimst_clk_mux";
			assigned-clocks = <&topckgen CLK_TOP_SPMI_MST>;
			assigned-clock-parents = <&topckgen CLK_TOP_ULPOSC1_D10>;
			interrupts = <GIC_SPI 237 IRQ_TYPE_LEVEL_HIGH 0>,
				     <GIC_SPI 241 IRQ_TYPE_LEVEL_HIGH 0>;
			status = "disabled";
		};

		systimer: timer@10017000 {
			compatible = "mediatek,mt8186-timer",
				     "mediatek,mt6765-timer";
			reg = <0 0x10017000 0 0x1000>;
			interrupts = <GIC_SPI 207 IRQ_TYPE_LEVEL_HIGH 0>;
			clocks = <&clk13m>;
		};

		gce: mailbox@1022c000 {
			compatible = "mediatek,mt8186-gce";
			reg = <0 0X1022c000 0 0x4000>;
			clocks = <&infracfg_ao CLK_INFRA_AO_GCE>;
			clock-names = "gce";
			interrupts = <GIC_SPI 170 IRQ_TYPE_LEVEL_HIGH 0>;
			#mbox-cells = <2>;
		};

		scp: scp@10500000 {
			compatible = "mediatek,mt8186-scp";
			reg = <0 0x10500000 0 0x40000>,
			      <0 0x105c0000 0 0x19080>;
			reg-names = "sram", "cfg";
			interrupts = <GIC_SPI 205 IRQ_TYPE_LEVEL_HIGH 0>;
		};

		adsp: adsp@10680000 {
			compatible = "mediatek,mt8186-dsp";
			reg = <0 0x10680000 0 0x2000>, <0 0x10800000 0 0x100000>,
			      <0 0x1068b000 0 0x100>, <0 0x1068f000 0 0x1000>;
			reg-names = "cfg", "sram", "sec", "bus";
			clocks = <&topckgen CLK_TOP_AUDIODSP>, <&topckgen CLK_TOP_ADSP_BUS>;
			clock-names = "audiodsp", "adsp_bus";
			assigned-clocks = <&topckgen CLK_TOP_AUDIODSP>,
					  <&topckgen CLK_TOP_ADSP_BUS>;
			assigned-clock-parents = <&clk26m>, <&topckgen CLK_TOP_MAINPLL_D2_D2>;
			mbox-names = "rx", "tx";
			mboxes = <&adsp_mailbox0>, <&adsp_mailbox1>;
			power-domains = <&spm MT8186_POWER_DOMAIN_ADSP_TOP>;
			status = "disabled";
		};

		adsp_mailbox0: mailbox@10686000 {
			compatible = "mediatek,mt8186-adsp-mbox";
			#mbox-cells = <0>;
			reg = <0 0x10686100 0 0x1000>;
			interrupts = <GIC_SPI 361 IRQ_TYPE_LEVEL_HIGH 0>;
		};

		adsp_mailbox1: mailbox@10687000 {
			compatible = "mediatek,mt8186-adsp-mbox";
			#mbox-cells = <0>;
			reg = <0 0x10687100 0 0x1000>;
			interrupts = <GIC_SPI 362 IRQ_TYPE_LEVEL_HIGH 0>;
		};

		nor_flash: spi@11000000 {
			compatible = "mediatek,mt8186-nor";
			reg = <0 0x11000000 0 0x1000>;
			clocks = <&topckgen CLK_TOP_SPINOR>,
				 <&infracfg_ao CLK_INFRA_AO_SPINOR>,
				 <&infracfg_ao CLK_INFRA_AO_FLASHIF_133M>,
				 <&infracfg_ao CLK_INFRA_AO_FLASHIF_66M>;
			clock-names = "spi", "sf", "axi", "axi_s";
			assigned-clocks = <&topckgen CLK_TOP_SPINOR>;
			assigned-clock-parents = <&topckgen CLK_TOP_UNIVPLL_D3_D8>;
			interrupts = <GIC_SPI 293 IRQ_TYPE_LEVEL_HIGH 0>;
			status = "disabled";
		};

		auxadc: adc@11001000 {
			compatible = "mediatek,mt8186-auxadc", "mediatek,mt8173-auxadc";
			reg = <0 0x11001000 0 0x1000>;
			#io-channel-cells = <1>;
			clocks = <&infracfg_ao CLK_INFRA_AO_AUXADC>;
			clock-names = "main";
		};

		uart0: serial@11002000 {
			compatible = "mediatek,mt8186-uart",
				     "mediatek,mt6577-uart";
			reg = <0 0x11002000 0 0x1000>;
			interrupts = <GIC_SPI 112 IRQ_TYPE_LEVEL_HIGH 0>;
			clocks = <&clk26m>, <&infracfg_ao CLK_INFRA_AO_UART0>;
			clock-names = "baud", "bus";
			status = "disabled";
		};

		uart1: serial@11003000 {
			compatible = "mediatek,mt8186-uart",
				     "mediatek,mt6577-uart";
			reg = <0 0x11003000 0 0x1000>;
			interrupts = <GIC_SPI 113 IRQ_TYPE_LEVEL_HIGH 0>;
			clocks = <&clk26m>, <&infracfg_ao CLK_INFRA_AO_UART1>;
			clock-names = "baud", "bus";
			status = "disabled";
		};

		i2c0: i2c@11007000 {
			compatible = "mediatek,mt8186-i2c";
			reg = <0 0x11007000 0 0x1000>,
			      <0 0x10200100 0 0x100>;
			interrupts = <GIC_SPI 105 IRQ_TYPE_LEVEL_HIGH 0>;
			clocks = <&imp_iic_wrap CLK_IMP_IIC_WRAP_AP_CLOCK_I2C0>,
				 <&infracfg_ao CLK_INFRA_AO_AP_DMA>;
			clock-names = "main", "dma";
			clock-div = <1>;
			#address-cells = <1>;
			#size-cells = <0>;
			status = "disabled";
		};

		i2c1: i2c@11008000 {
			compatible = "mediatek,mt8186-i2c";
			reg = <0 0x11008000 0 0x1000>,
			      <0 0x10200200 0 0x100>;
			interrupts = <GIC_SPI 106 IRQ_TYPE_LEVEL_HIGH 0>;
			clocks = <&imp_iic_wrap CLK_IMP_IIC_WRAP_AP_CLOCK_I2C1>,
				 <&infracfg_ao CLK_INFRA_AO_AP_DMA>;
			clock-names = "main", "dma";
			clock-div = <1>;
			#address-cells = <1>;
			#size-cells = <0>;
			status = "disabled";
		};

		i2c2: i2c@11009000 {
			compatible = "mediatek,mt8186-i2c";
			reg = <0 0x11009000 0 0x1000>,
			      <0 0x10200300 0 0x180>;
			interrupts = <GIC_SPI 107 IRQ_TYPE_LEVEL_HIGH 0>;
			clocks = <&imp_iic_wrap CLK_IMP_IIC_WRAP_AP_CLOCK_I2C2>,
				 <&infracfg_ao CLK_INFRA_AO_AP_DMA>;
			clock-names = "main", "dma";
			clock-div = <1>;
			#address-cells = <1>;
			#size-cells = <0>;
			status = "disabled";
		};

		i2c3: i2c@1100f000 {
			compatible = "mediatek,mt8186-i2c";
			reg = <0 0x1100f000 0 0x1000>,
			      <0 0x10200480 0 0x100>;
			interrupts = <GIC_SPI 108 IRQ_TYPE_LEVEL_HIGH 0>;
			clocks = <&imp_iic_wrap CLK_IMP_IIC_WRAP_AP_CLOCK_I2C3>,
				 <&infracfg_ao CLK_INFRA_AO_AP_DMA>;
			clock-names = "main", "dma";
			clock-div = <1>;
			#address-cells = <1>;
			#size-cells = <0>;
			status = "disabled";
		};

		i2c4: i2c@11011000 {
			compatible = "mediatek,mt8186-i2c";
			reg = <0 0x11011000 0 0x1000>,
			      <0 0x10200580 0 0x180>;
			interrupts = <GIC_SPI 109 IRQ_TYPE_LEVEL_HIGH 0>;
			clocks = <&imp_iic_wrap CLK_IMP_IIC_WRAP_AP_CLOCK_I2C4>,
				 <&infracfg_ao CLK_INFRA_AO_AP_DMA>;
			clock-names = "main", "dma";
			clock-div = <1>;
			#address-cells = <1>;
			#size-cells = <0>;
			status = "disabled";
		};

		i2c5: i2c@11016000 {
			compatible = "mediatek,mt8186-i2c";
			reg = <0 0x11016000 0 0x1000>,
			      <0 0x10200700 0 0x100>;
			interrupts = <GIC_SPI 354 IRQ_TYPE_LEVEL_HIGH 0>;
			clocks = <&imp_iic_wrap CLK_IMP_IIC_WRAP_AP_CLOCK_I2C5>,
				 <&infracfg_ao CLK_INFRA_AO_AP_DMA>;
			clock-names = "main", "dma";
			clock-div = <1>;
			#address-cells = <1>;
			#size-cells = <0>;
			status = "disabled";
		};

		i2c6: i2c@1100d000 {
			compatible = "mediatek,mt8186-i2c";
			reg = <0 0x1100d000 0 0x1000>,
			      <0 0x10200800 0 0x100>;
			interrupts = <GIC_SPI 355 IRQ_TYPE_LEVEL_HIGH 0>;
			clocks = <&imp_iic_wrap CLK_IMP_IIC_WRAP_AP_CLOCK_I2C6>,
				 <&infracfg_ao CLK_INFRA_AO_AP_DMA>;
			clock-names = "main", "dma";
			clock-div = <1>;
			#address-cells = <1>;
			#size-cells = <0>;
			status = "disabled";
		};

		i2c7: i2c@11004000 {
			compatible = "mediatek,mt8186-i2c";
			reg = <0 0x11004000 0 0x1000>,
			      <0 0x10200900 0 0x180>;
			interrupts = <GIC_SPI 110 IRQ_TYPE_LEVEL_HIGH 0>;
			clocks = <&imp_iic_wrap CLK_IMP_IIC_WRAP_AP_CLOCK_I2C7>,
				 <&infracfg_ao CLK_INFRA_AO_AP_DMA>;
			clock-names = "main", "dma";
			clock-div = <1>;
			#address-cells = <1>;
			#size-cells = <0>;
			status = "disabled";
		};

		i2c8: i2c@11005000 {
			compatible = "mediatek,mt8186-i2c";
			reg = <0 0x11005000 0 0x1000>,
			      <0 0x10200A80 0 0x180>;
			interrupts = <GIC_SPI 111 IRQ_TYPE_LEVEL_HIGH 0>;
			clocks = <&imp_iic_wrap CLK_IMP_IIC_WRAP_AP_CLOCK_I2C8>,
				 <&infracfg_ao CLK_INFRA_AO_AP_DMA>;
			clock-names = "main", "dma";
			clock-div = <1>;
			#address-cells = <1>;
			#size-cells = <0>;
			status = "disabled";
		};

		spi0: spi@1100a000 {
			compatible = "mediatek,mt8186-spi", "mediatek,mt6765-spi";
			#address-cells = <1>;
			#size-cells = <0>;
			reg = <0 0x1100a000 0 0x1000>;
			interrupts = <GIC_SPI 138 IRQ_TYPE_LEVEL_HIGH 0>;
			clocks = <&topckgen CLK_TOP_MAINPLL_D5>,
				 <&topckgen CLK_TOP_SPI>,
				 <&infracfg_ao CLK_INFRA_AO_SPI0>;
			clock-names = "parent-clk", "sel-clk", "spi-clk";
			status = "disabled";
		};

		lvts: lvts@1100b000 {
			compatible = "mediatek,mt8186-lvts";
			#thermal-sensor-cells = <1>;
			reg = <0 0x1100b000 0 0x1000>;
			interrupts = <GIC_SPI 99 IRQ_TYPE_LEVEL_HIGH 0>;
			clocks = <&infracfg_ao CLK_INFRA_AO_THERM>;
			clock-names = "lvts_clk";
			resets = <&infracfg_ao MT8186_INFRA_THERMAL_CTRL_RST>;
			nvmem-cells = <&lvts_e_data1 &lvts_e_data2>;
			nvmem-cell-names = "e_data1","e_data2";
		};

		svs: svs@1100b000 {
			compatible = "mediatek,mt8186-svs";
			reg = <0 0x1100b000 0 0x1000>;
			interrupts = <GIC_SPI 142 IRQ_TYPE_LEVEL_HIGH 0>;
			clocks = <&infracfg_ao CLK_INFRA_AO_THERM>;
			clock-names = "main";
			nvmem-cells = <&svs_calibration>, <&lvts_e_data1>;
			nvmem-cell-names = "svs-calibration-data", "t-calibration-data";
			resets = <&infracfg_ao MT8186_INFRA_PTP_CTRL_RST>;
			reset-names = "svs_rst";
		};

		pwm0: pwm@1100e000 {
			compatible = "mediatek,mt8186-disp-pwm", "mediatek,mt8183-disp-pwm";
			reg = <0 0x1100e000 0 0x1000>;
			interrupts = <GIC_SPI 143 IRQ_TYPE_LEVEL_HIGH 0>;
			#pwm-cells = <2>;
			clocks = <&topckgen CLK_TOP_DISP_PWM>,
				 <&infracfg_ao CLK_INFRA_AO_DISP_PWM>;
			clock-names = "main", "mm";
			status = "disabled";
		};

		spi1: spi@11010000 {
			compatible = "mediatek,mt8186-spi", "mediatek,mt6765-spi";
			#address-cells = <1>;
			#size-cells = <0>;
			reg = <0 0x11010000 0 0x1000>;
			interrupts = <GIC_SPI 139 IRQ_TYPE_LEVEL_HIGH 0>;
			clocks = <&topckgen CLK_TOP_MAINPLL_D5>,
				 <&topckgen CLK_TOP_SPI>,
				 <&infracfg_ao CLK_INFRA_AO_SPI1>;
			clock-names = "parent-clk", "sel-clk", "spi-clk";
			status = "disabled";
		};

		spi2: spi@11012000 {
			compatible = "mediatek,mt8186-spi", "mediatek,mt6765-spi";
			#address-cells = <1>;
			#size-cells = <0>;
			reg = <0 0x11012000 0 0x1000>;
			interrupts = <GIC_SPI 145 IRQ_TYPE_LEVEL_HIGH 0>;
			clocks = <&topckgen CLK_TOP_MAINPLL_D5>,
				 <&topckgen CLK_TOP_SPI>,
				 <&infracfg_ao CLK_INFRA_AO_SPI2>;
			clock-names = "parent-clk", "sel-clk", "spi-clk";
			status = "disabled";
		};

		spi3: spi@11013000 {
			compatible = "mediatek,mt8186-spi", "mediatek,mt6765-spi";
			#address-cells = <1>;
			#size-cells = <0>;
			reg = <0 0x11013000 0 0x1000>;
			interrupts = <GIC_SPI 146 IRQ_TYPE_LEVEL_HIGH 0>;
			clocks = <&topckgen CLK_TOP_MAINPLL_D5>,
				 <&topckgen CLK_TOP_SPI>,
				 <&infracfg_ao CLK_INFRA_AO_SPI3>;
			clock-names = "parent-clk", "sel-clk", "spi-clk";
			status = "disabled";
		};

		spi4: spi@11014000 {
			compatible = "mediatek,mt8186-spi", "mediatek,mt6765-spi";
			#address-cells = <1>;
			#size-cells = <0>;
			reg = <0 0x11014000 0 0x1000>;
			interrupts = <GIC_SPI 116 IRQ_TYPE_LEVEL_HIGH 0>;
			clocks = <&topckgen CLK_TOP_MAINPLL_D5>,
				 <&topckgen CLK_TOP_SPI>,
				 <&infracfg_ao CLK_INFRA_AO_SPI4>;
			clock-names = "parent-clk", "sel-clk", "spi-clk";
			status = "disabled";
		};

		spi5: spi@11015000 {
			compatible = "mediatek,mt8186-spi", "mediatek,mt6765-spi";
			#address-cells = <1>;
			#size-cells = <0>;
			reg = <0 0x11015000 0 0x1000>;
			interrupts = <GIC_SPI 117 IRQ_TYPE_LEVEL_HIGH 0>;
			clocks = <&topckgen CLK_TOP_MAINPLL_D5>,
				 <&topckgen CLK_TOP_SPI>,
				 <&infracfg_ao CLK_INFRA_AO_SPI5>;
			clock-names = "parent-clk", "sel-clk", "spi-clk";
			status = "disabled";
		};

		imp_iic_wrap: clock-controller@11017000 {
			compatible = "mediatek,mt8186-imp_iic_wrap";
			reg = <0 0x11017000 0 0x1000>;
			#clock-cells = <1>;
		};

		uart2: serial@11018000 {
			compatible = "mediatek,mt8186-uart",
				     "mediatek,mt6577-uart";
			reg = <0 0x11018000 0 0x1000>;
			interrupts = <GIC_SPI 246 IRQ_TYPE_LEVEL_HIGH 0>;
			clocks = <&clk26m>, <&infracfg_ao CLK_INFRA_AO_UART2>;
			clock-names = "baud", "bus";
			status = "disabled";
		};

		i2c9: i2c@11019000 {
			compatible = "mediatek,mt8186-i2c";
			reg = <0 0x11019000 0 0x1000>,
			      <0 0x10200c00 0 0x180>;
			interrupts = <GIC_SPI 356 IRQ_TYPE_LEVEL_HIGH 0>;
			clocks = <&imp_iic_wrap CLK_IMP_IIC_WRAP_AP_CLOCK_I2C9>,
				 <&infracfg_ao CLK_INFRA_AO_AP_DMA>;
			clock-names = "main", "dma";
			clock-div = <1>;
			#address-cells = <1>;
			#size-cells = <0>;
			status = "disabled";
		};

		afe: audio-controller@11210000 {
			compatible = "mediatek,mt8186-sound";
			reg = <0 0x11210000 0 0x2000>;
			clocks = <&infracfg_ao CLK_INFRA_AO_AUDIO>,
				 <&infracfg_ao CLK_INFRA_AO_AUDIO_26M_BCLK>,
				 <&topckgen CLK_TOP_AUDIO>,
				 <&topckgen CLK_TOP_AUD_INTBUS>,
				 <&topckgen CLK_TOP_MAINPLL_D2_D4>,
				 <&topckgen CLK_TOP_AUD_1>,
				 <&apmixedsys CLK_APMIXED_APLL1>,
				 <&topckgen CLK_TOP_AUD_2>,
				 <&apmixedsys CLK_APMIXED_APLL2>,
				 <&topckgen CLK_TOP_AUD_ENGEN1>,
				 <&topckgen CLK_TOP_APLL1_D8>,
				 <&topckgen CLK_TOP_AUD_ENGEN2>,
				 <&topckgen CLK_TOP_APLL2_D8>,
				 <&topckgen CLK_TOP_APLL_I2S0_MCK_SEL>,
				 <&topckgen CLK_TOP_APLL_I2S1_MCK_SEL>,
				 <&topckgen CLK_TOP_APLL_I2S2_MCK_SEL>,
				 <&topckgen CLK_TOP_APLL_I2S4_MCK_SEL>,
				 <&topckgen CLK_TOP_APLL_TDMOUT_MCK_SEL>,
				 <&topckgen CLK_TOP_APLL12_CK_DIV0>,
				 <&topckgen CLK_TOP_APLL12_CK_DIV1>,
				 <&topckgen CLK_TOP_APLL12_CK_DIV2>,
				 <&topckgen CLK_TOP_APLL12_CK_DIV4>,
				 <&topckgen CLK_TOP_APLL12_CK_DIV_TDMOUT_M>,
				 <&topckgen CLK_TOP_AUDIO_H>,
				 <&clk26m>;
			clock-names = "aud_infra_clk",
				      "mtkaif_26m_clk",
				      "top_mux_audio",
				      "top_mux_audio_int",
				      "top_mainpll_d2_d4",
				      "top_mux_aud_1",
				      "top_apll1_ck",
				      "top_mux_aud_2",
				      "top_apll2_ck",
				      "top_mux_aud_eng1",
				      "top_apll1_d8",
				      "top_mux_aud_eng2",
				      "top_apll2_d8",
				      "top_i2s0_m_sel",
				      "top_i2s1_m_sel",
				      "top_i2s2_m_sel",
				      "top_i2s4_m_sel",
				      "top_tdm_m_sel",
				      "top_apll12_div0",
				      "top_apll12_div1",
				      "top_apll12_div2",
				      "top_apll12_div4",
				      "top_apll12_div_tdm",
				      "top_mux_audio_h",
				      "top_clk26m_clk";
			interrupts = <GIC_SPI 169 IRQ_TYPE_LEVEL_HIGH 0>;
			mediatek,apmixedsys = <&apmixedsys>;
			mediatek,infracfg = <&infracfg_ao>;
			mediatek,topckgen = <&topckgen>;
			resets = <&watchdog MT8186_TOPRGU_AUDIO_SW_RST>;
			reset-names = "audiosys";
			status = "disabled";
		};

		ssusb0: usb@11201000 {
			compatible = "mediatek,mt8186-mtu3", "mediatek,mtu3";
			reg = <0 0x11201000 0 0x2dff>, <0 0x11203e00 0 0x0100>;
			reg-names = "mac", "ippc";
			clocks = <&topckgen CLK_TOP_USB_TOP>,
				 <&infracfg_ao CLK_INFRA_AO_SSUSB_TOP_REF>,
				 <&infracfg_ao CLK_INFRA_AO_SSUSB_TOP_HCLK>,
				 <&infracfg_ao CLK_INFRA_AO_ICUSB>;
			clock-names = "sys_ck", "ref_ck", "mcu_ck", "dma_ck";
			interrupts = <GIC_SPI 303 IRQ_TYPE_LEVEL_HIGH 0>;
			phys = <&u2port0 PHY_TYPE_USB2>;
			power-domains = <&spm MT8186_POWER_DOMAIN_SSUSB>;
			#address-cells = <2>;
			#size-cells = <2>;
			ranges;
			status = "disabled";

			usb_host0: usb@11200000 {
				compatible = "mediatek,mt8186-xhci", "mediatek,mtk-xhci";
				reg = <0 0x11200000 0 0x1000>;
				reg-names = "mac";
				clocks = <&topckgen CLK_TOP_USB_TOP>,
					 <&infracfg_ao CLK_INFRA_AO_SSUSB_TOP_REF>,
					 <&infracfg_ao CLK_INFRA_AO_SSUSB_TOP_HCLK>,
					 <&infracfg_ao CLK_INFRA_AO_ICUSB>,
					 <&infracfg_ao CLK_INFRA_AO_SSUSB_TOP_XHCI>;
				clock-names = "sys_ck", "ref_ck", "mcu_ck", "dma_ck", "xhci_ck";
				interrupts = <GIC_SPI 294 IRQ_TYPE_LEVEL_HIGH 0>;
				mediatek,syscon-wakeup = <&pericfg 0x420 2>;
				wakeup-source;
				status = "disabled";
			};
		};

		xhci0: usb@11200000 {
			compatible = "mediatek,mt8186-xhci",
				     "mediatek,mtk-xhci";
			reg = <0 0x11200000 0 0x1000>,
			      <0 0x11203e00 0 0x0100>;
			reg-names = "mac", "ippc";
			interrupts = <GIC_SPI 294 IRQ_TYPE_LEVEL_HIGH 0>;
			phys = <&u2port0 PHY_TYPE_USB2>;
			clocks = <&topckgen CLK_TOP_USB_TOP>,
				 <&infracfg_ao CLK_INFRA_AO_SSUSB_TOP_REF>,
				 <&infracfg_ao CLK_INFRA_AO_SSUSB_TOP_HCLK>,
				 <&infracfg_ao CLK_INFRA_AO_ICUSB>,
				 <&infracfg_ao CLK_INFRA_AO_SSUSB_TOP_XHCI>;
			clock-names = "sys_ck", "ref_ck", "mcu_ck", "dma_ck", "xhci_ck";
			power-domains = <&spm MT8186_POWER_DOMAIN_SSUSB>;
			mediatek,syscon-wakeup = <&pericfg 0x420 2>;
			wakeup-source;
			status = "disabled";
		};

		mmc0: mmc@11230000 {
			compatible = "mediatek,mt8186-mmc",
				     "mediatek,mt8183-mmc";
			reg = <0 0x11230000 0 0x10000>,
			      <0 0x11cd0000 0 0x1000>;
			clocks = <&topckgen CLK_TOP_MSDC50_0>,
				 <&infracfg_ao CLK_INFRA_AO_MSDC0>,
				 <&infracfg_ao CLK_INFRA_AO_MSDC0_SRC>,
				 <&infracfg_ao CLK_INFRA_AO_MSDCFDE>;
			clock-names = "source", "hclk", "source_cg", "crypto";
			interrupts = <GIC_SPI 100 IRQ_TYPE_LEVEL_HIGH 0>;
			assigned-clocks = <&topckgen CLK_TOP_MSDC50_0>;
			assigned-clock-parents = <&apmixedsys CLK_APMIXED_MSDCPLL>;
			status = "disabled";
		};

		mmc1: mmc@11240000 {
			compatible = "mediatek,mt8186-mmc",
				     "mediatek,mt8183-mmc";
			reg = <0 0x11240000 0 0x1000>,
			      <0 0x11c90000 0 0x1000>;
			clocks = <&topckgen CLK_TOP_MSDC30_1>,
				 <&infracfg_ao CLK_INFRA_AO_MSDC1>,
				 <&infracfg_ao CLK_INFRA_AO_MSDC1_SRC>;
			clock-names = "source", "hclk", "source_cg";
			interrupts = <GIC_SPI 101 IRQ_TYPE_LEVEL_HIGH 0>;
			assigned-clocks = <&topckgen CLK_TOP_MSDC30_1>;
			assigned-clock-parents = <&topckgen CLK_TOP_MSDCPLL_D2>;
			status = "disabled";
		};

		xhci1: usb@11280000 {
			compatible = "mediatek,mt8186-xhci",
				     "mediatek,mtk-xhci";
			reg = <0 0x11280000 0 0x1000>,
			      <0 0x11283e00 0 0x0100>;
			reg-names = "mac", "ippc";
			interrupts = <GIC_SPI 324 IRQ_TYPE_LEVEL_HIGH 0>;
			phys = <&u2port1 PHY_TYPE_USB2>,
			       <&u3port1 PHY_TYPE_USB3>;
			clocks = <&infracfg_ao CLK_INFRA_AO_SSUSB_TOP_P1_SYS>,
				 <&infracfg_ao CLK_INFRA_AO_SSUSB_TOP_P1_REF>,
				 <&infracfg_ao CLK_INFRA_AO_SSUSB_TOP_P1_HCLK>,
				 <&clk26m>,
				 <&infracfg_ao CLK_INFRA_AO_SSUSB_TOP_P1_XHCI>;
			clock-names = "sys_ck", "ref_ck", "mcu_ck", "dma_ck","xhci_ck";
			power-domains = <&spm MT8186_POWER_DOMAIN_SSUSB_P1>;
			mediatek,syscon-wakeup = <&pericfg 0x424 2>;
			wakeup-source;
			status = "disabled";
		};

		ssusb1: usb@11281000 {
			compatible = "mediatek,mt8186-mtu3", "mediatek,mtu3";
			reg = <0 0x11281000 0 0x2dff>, <0 0x11283e00 0 0x0100>;
			reg-names = "mac", "ippc";
			clocks = <&infracfg_ao CLK_INFRA_AO_SSUSB_TOP_P1_SYS>,
				 <&infracfg_ao CLK_INFRA_AO_SSUSB_TOP_P1_REF>,
				 <&infracfg_ao CLK_INFRA_AO_SSUSB_TOP_P1_HCLK>,
				 <&clk26m>;
			clock-names = "sys_ck", "ref_ck", "mcu_ck", "dma_ck";
			interrupts = <GIC_SPI 331 IRQ_TYPE_LEVEL_HIGH 0>;
			phys = <&u2port1 PHY_TYPE_USB2>, <&u3port1 PHY_TYPE_USB3>;
			power-domains = <&spm MT8186_POWER_DOMAIN_SSUSB_P1>;
			#address-cells = <2>;
			#size-cells = <2>;
			ranges;
			status = "disabled";

			usb_host1: usb@11280000 {
				compatible = "mediatek,mt8186-xhci", "mediatek,mtk-xhci";
				reg = <0 0x11280000 0 0x1000>;
				reg-names = "mac";
				clocks = <&infracfg_ao CLK_INFRA_AO_SSUSB_TOP_P1_SYS>,
					 <&infracfg_ao CLK_INFRA_AO_SSUSB_TOP_P1_REF>,
					 <&infracfg_ao CLK_INFRA_AO_SSUSB_TOP_P1_HCLK>,
					 <&clk26m>,
					 <&infracfg_ao CLK_INFRA_AO_SSUSB_TOP_P1_XHCI>;
				clock-names = "sys_ck", "ref_ck", "mcu_ck", "dma_ck","xhci_ck";
				interrupts = <GIC_SPI 324 IRQ_TYPE_LEVEL_HIGH 0>;
				mediatek,syscon-wakeup = <&pericfg 0x424 2>;
				wakeup-source;
				status = "disabled";
			};
		};

		u3phy0: t-phy@11c80000 {
			compatible = "mediatek,mt8186-tphy",
				     "mediatek,generic-tphy-v2";
			#address-cells = <1>;
			#size-cells = <1>;
			ranges = <0x0 0x0 0x11c80000 0x1000>;
			status = "disabled";

			u2port1: usb-phy@0 {
				reg = <0x0 0x700>;
				clocks = <&clk26m>;
				clock-names = "ref";
				#phy-cells = <1>;
			};

			u3port1: usb-phy@700 {
				reg = <0x700 0x900>;
				clocks = <&clk26m>;
				clock-names = "ref";
				#phy-cells = <1>;
			};
		};

		u3phy1: t-phy@11ca0000 {
			compatible = "mediatek,mt8186-tphy",
				     "mediatek,generic-tphy-v2";
			#address-cells = <1>;
			#size-cells = <1>;
			ranges = <0x0 0x0 0x11ca0000 0x1000>;
			status = "disabled";

			u2port0: usb-phy@0 {
				reg = <0x0 0x700>;
				clocks = <&clk26m>;
				clock-names = "ref";
				#phy-cells = <1>;
				mediatek,discth = <0x8>;
			};
		};

		efuse: efuse@11cb0000 {
			compatible = "mediatek,mt8186-efuse", "mediatek,efuse";
			reg = <0 0x11cb0000 0 0x1000>;
			#address-cells = <1>;
			#size-cells = <1>;

<<<<<<< HEAD
			lvts_e_data1: data1 {
				reg = <0x1cc 0x14>;
			};

			lvts_e_data2: data1-1 {
				reg = <0x2f8 0x14>;
			};

			svs_calibration: calib {
				reg = <0x550 0x50>;
			};

			gpu_speedbin: gpu-speed-bin@59c {
=======
			gpu_speedbin: gpu-speedbin@59c {
>>>>>>> ac255352
				reg = <0x59c 0x4>;
				bits = <0 3>;
			};
		};

		mipi_tx0: dsi-phy@11cc0000 {
			compatible = "mediatek,mt8183-mipi-tx";
			reg = <0 0x11cc0000 0 0x1000>;
			clocks = <&clk26m>;
			#clock-cells = <0>;
			#phy-cells = <0>;
			clock-output-names = "mipi_tx0_pll";
			status = "disabled";
		};

		mfgsys: clock-controller@13000000 {
			compatible = "mediatek,mt8186-mfgsys";
			reg = <0 0x13000000 0 0x1000>;
			#clock-cells = <1>;
		};

		gpu: gpu@13040000 {
			compatible = "mediatek,mt8186-mali",
				     "arm,mali-bifrost";
			reg = <0 0x13040000 0 0x4000>;

			clocks = <&mfgsys CLK_MFG_BG3D>;
			interrupts = <GIC_SPI 276 IRQ_TYPE_LEVEL_HIGH 0>,
				     <GIC_SPI 275 IRQ_TYPE_LEVEL_HIGH 0>,
				     <GIC_SPI 274 IRQ_TYPE_LEVEL_HIGH 0>;
			interrupt-names = "job", "mmu", "gpu";
			power-domains = <&spm MT8186_POWER_DOMAIN_MFG2>,
					<&spm MT8186_POWER_DOMAIN_MFG3>;
			power-domain-names = "core0", "core1";
			#cooling-cells = <2>;
			nvmem-cells = <&gpu_speedbin>;
			nvmem-cell-names = "speed-bin";
			operating-points-v2 = <&gpu_opp_table>;
			dynamic-power-coefficient = <4687>;
			status = "disabled";
		};

		mmsys: syscon@14000000 {
			compatible = "mediatek,mt8186-mmsys", "syscon";
			reg = <0 0x14000000 0 0x1000>;
			#clock-cells = <1>;
			#reset-cells = <1>;
			mboxes = <&gce 0 CMDQ_THR_PRIO_HIGHEST>,
				 <&gce 1 CMDQ_THR_PRIO_HIGHEST>;
			mediatek,gce-client-reg = <&gce SUBSYS_1400XXXX 0 0x1000>;
		};

		mutex: mutex@14001000 {
			compatible = "mediatek,mt8186-disp-mutex";
			reg = <0 0x14001000 0 0x1000>;
			clocks = <&mmsys CLK_MM_DISP_MUTEX0>;
			interrupts = <GIC_SPI 295 IRQ_TYPE_LEVEL_HIGH 0>;
			mediatek,gce-client-reg = <&gce SUBSYS_1401XXXX 0x1000 0x1000>;
			mediatek,gce-events = <CMDQ_EVENT_DISP_STREAM_DONE_ENG_EVENT_0>,
					      <CMDQ_EVENT_DISP_STREAM_DONE_ENG_EVENT_1>;
			power-domains = <&spm MT8186_POWER_DOMAIN_DIS>;
		};

		smi_common: smi@14002000 {
			compatible = "mediatek,mt8186-smi-common";
			reg = <0 0x14002000 0 0x1000>;
			clocks = <&mmsys CLK_MM_SMI_COMMON>, <&mmsys CLK_MM_SMI_COMMON>,
				 <&mmsys CLK_MM_SMI_GALS>, <&mmsys CLK_MM_SMI_GALS>;
			clock-names = "apb", "smi", "gals0", "gals1";
			power-domains = <&spm MT8186_POWER_DOMAIN_DIS>;
		};

		larb0: smi@14003000 {
			compatible = "mediatek,mt8186-smi-larb";
			reg = <0 0x14003000 0 0x1000>;
			clocks = <&mmsys CLK_MM_SMI_COMMON>,
				 <&mmsys CLK_MM_SMI_COMMON>;
			clock-names = "apb", "smi";
			mediatek,larb-id = <0>;
			mediatek,smi = <&smi_common>;
			power-domains = <&spm MT8186_POWER_DOMAIN_DIS>;
		};

		larb1: smi@14004000 {
			compatible = "mediatek,mt8186-smi-larb";
			reg = <0 0x14004000 0 0x1000>;
			clocks = <&mmsys CLK_MM_SMI_COMMON>,
				 <&mmsys CLK_MM_SMI_COMMON>;
			clock-names = "apb", "smi";
			mediatek,larb-id = <1>;
			mediatek,smi = <&smi_common>;
			power-domains = <&spm MT8186_POWER_DOMAIN_DIS>;
		};

		ovl0: ovl@14005000 {
			compatible = "mediatek,mt8186-disp-ovl", "mediatek,mt8192-disp-ovl";
			reg = <0 0x14005000 0 0x1000>;
			clocks = <&mmsys CLK_MM_DISP_OVL0>;
			interrupts = <GIC_SPI 297 IRQ_TYPE_LEVEL_HIGH 0>;
			iommus = <&iommu_mm IOMMU_PORT_L0_OVL_RDMA0>;
			mediatek,gce-client-reg = <&gce SUBSYS_1400XXXX 0x5000 0x1000>;
			power-domains = <&spm MT8186_POWER_DOMAIN_DIS>;
		};

		ovl_2l0: ovl@14006000 {
			compatible = "mediatek,mt8186-disp-ovl-2l", "mediatek,mt8192-disp-ovl-2l";
			reg = <0 0x14006000 0 0x1000>;
			clocks = <&mmsys CLK_MM_DISP_OVL0_2L>;
			interrupts = <GIC_SPI 298 IRQ_TYPE_LEVEL_HIGH 0>;
			iommus = <&iommu_mm IOMMU_PORT_L1_OVL_2L_RDMA0>;
			mediatek,gce-client-reg = <&gce SUBSYS_1400XXXX 0x6000 0x1000>;
			power-domains = <&spm MT8186_POWER_DOMAIN_DIS>;
		};

		rdma0: rdma@14007000 {
			compatible = "mediatek,mt8186-disp-rdma", "mediatek,mt8183-disp-rdma";
			reg = <0 0x14007000 0 0x1000>;
			clocks = <&mmsys CLK_MM_DISP_RDMA0>;
			interrupts = <GIC_SPI 299 IRQ_TYPE_LEVEL_HIGH 0>;
			iommus = <&iommu_mm IOMMU_PORT_L1_DISP_RDMA0>;
			mediatek,gce-client-reg = <&gce SUBSYS_1400XXXX 0x7000 0x1000>;
			power-domains = <&spm MT8186_POWER_DOMAIN_DIS>;
		};

		color: color@14009000 {
			compatible = "mediatek,mt8186-disp-color", "mediatek,mt8173-disp-color";
			reg = <0 0x14009000 0 0x1000>;
			clocks = <&mmsys CLK_MM_DISP_COLOR0>;
			interrupts = <GIC_SPI 301 IRQ_TYPE_LEVEL_HIGH 0>;
			mediatek,gce-client-reg = <&gce SUBSYS_1400XXXX 0x8000 0x1000>;
			power-domains = <&spm MT8186_POWER_DOMAIN_DIS>;
		};

		dpi0: dpi@1400a000 {
			compatible = "mediatek,mt8186-dpi";
			reg = <0 0x1400a000 0 0x1000>;
			power-domains = <&spm MT8186_POWER_DOMAIN_DIS>;
			clocks = <&topckgen CLK_TOP_DPI>,
				 <&mmsys CLK_MM_DISP_DPI>,
				 <&apmixedsys CLK_APMIXED_TVDPLL>;
			clock-names = "pixel", "engine", "pll";
			assigned-clocks = <&topckgen CLK_TOP_DPI>;
			assigned-clock-parents = <&topckgen CLK_TOP_TVDPLL_D2>;
			interrupts = <GIC_SPI 309 IRQ_TYPE_LEVEL_LOW 0>;
			status = "disabled";

			port {
				dpi_out: endpoint { };
			};
		};

		ccorr: ccorr@1400b000 {
			compatible = "mediatek,mt8186-disp-ccorr", "mediatek,mt8192-disp-ccorr";
			reg = <0 0x1400b000 0 0x1000>;
			clocks = <&mmsys CLK_MM_DISP_CCORR0>;
			interrupts = <GIC_SPI 302 IRQ_TYPE_LEVEL_HIGH 0>;
			mediatek,gce-client-reg = <&gce SUBSYS_1400XXXX 0xb000 0x1000>;
			power-domains = <&spm MT8186_POWER_DOMAIN_DIS>;
		};

		aal: aal@1400c000 {
			compatible = "mediatek,mt8186-disp-aal", "mediatek,mt8183-disp-aal";
			reg = <0 0x1400c000 0 0x1000>;
			clocks = <&mmsys CLK_MM_DISP_AAL0>;
			interrupts = <GIC_SPI 304 IRQ_TYPE_LEVEL_HIGH 0>;
			mediatek,gce-client-reg = <&gce SUBSYS_1400XXXX 0xc000 0x1000>;
			power-domains = <&spm MT8186_POWER_DOMAIN_DIS>;
		};

		gamma: gamma@1400d000 {
			compatible = "mediatek,mt8186-disp-gamma", "mediatek,mt8183-disp-gamma";
			reg = <0 0x1400d000 0 0x1000>;
			clocks = <&mmsys CLK_MM_DISP_GAMMA0>;
			interrupts = <GIC_SPI 305 IRQ_TYPE_LEVEL_HIGH 0>;
			mediatek,gce-client-reg = <&gce SUBSYS_1400XXXX 0xd000 0x1000>;
			power-domains = <&spm MT8186_POWER_DOMAIN_DIS>;
		};

		postmask: postmask@1400e000 {
			compatible = "mediatek,mt8186-disp-postmask",
				     "mediatek,mt8192-disp-postmask";
			reg = <0 0x1400e000 0 0x1000>;
			clocks = <&mmsys CLK_MM_DISP_POSTMASK0>;
			interrupts = <GIC_SPI 306 IRQ_TYPE_LEVEL_HIGH 0>;
			mediatek,gce-client-reg = <&gce SUBSYS_1400XXXX 0xe000 0x1000>;
			power-domains = <&spm MT8186_POWER_DOMAIN_DIS>;
		};

		dither: dither@1400f000 {
			compatible = "mediatek,mt8186-disp-dither", "mediatek,mt8183-disp-dither";
			reg = <0 0x1400f000 0 0x1000>;
			clocks = <&mmsys CLK_MM_DISP_DITHER0>;
			interrupts = <GIC_SPI 307 IRQ_TYPE_LEVEL_HIGH 0>;
			mediatek,gce-client-reg = <&gce SUBSYS_1400XXXX 0xf000 0x1000>;
			power-domains = <&spm MT8186_POWER_DOMAIN_DIS>;
		};

		dsi0: dsi@14013000 {
			compatible = "mediatek,mt8186-dsi";
			reg = <0 0x14013000 0 0x1000>;
			clocks = <&mmsys CLK_MM_DSI0>,
				 <&mmsys CLK_MM_DSI0_DSI_CK_DOMAIN>,
				 <&mipi_tx0>;
			clock-names = "engine", "digital", "hs";
			interrupts = <GIC_SPI 311 IRQ_TYPE_LEVEL_HIGH 0>;
			power-domains = <&spm MT8186_POWER_DOMAIN_DIS>;
			resets = <&mmsys MT8186_MMSYS_SW0_RST_B_DISP_DSI0>;
			phys = <&mipi_tx0>;
			phy-names = "dphy";
			status = "disabled";

			port {
				dsi_out: endpoint { };
			};
		};

		iommu_mm: iommu@14016000 {
			compatible = "mediatek,mt8186-iommu-mm";
			reg = <0 0x14016000 0 0x1000>;
			clocks = <&mmsys CLK_MM_SMI_IOMMU>;
			clock-names = "bclk";
			interrupts = <GIC_SPI 313 IRQ_TYPE_LEVEL_HIGH 0>;
			mediatek,larbs = <&larb0 &larb1 &larb2 &larb4
					  &larb7 &larb8 &larb9 &larb11
					  &larb13 &larb14 &larb16 &larb17
					  &larb19 &larb20>;
			power-domains = <&spm MT8186_POWER_DOMAIN_DIS>;
			#iommu-cells = <1>;
		};

		rdma1: rdma@1401f000 {
			compatible = "mediatek,mt8186-disp-rdma", "mediatek,mt8183-disp-rdma";
			reg = <0 0x1401f000 0 0x1000>;
			clocks = <&mmsys CLK_MM_DISP_RDMA1>;
			interrupts = <GIC_SPI 308 IRQ_TYPE_LEVEL_HIGH 0>;
			iommus = <&iommu_mm IOMMU_PORT_L1_DISP_RDMA1>;
			mediatek,gce-client-reg = <&gce SUBSYS_1401XXXX 0xf000 0x1000>;
			power-domains = <&spm MT8186_POWER_DOMAIN_DIS>;
		};

		wpesys: clock-controller@14020000 {
			compatible = "mediatek,mt8186-wpesys";
			reg = <0 0x14020000 0 0x1000>;
			#clock-cells = <1>;
		};

		larb8: smi@14023000 {
			compatible = "mediatek,mt8186-smi-larb";
			reg = <0 0x14023000 0 0x1000>;
			clocks = <&wpesys CLK_WPE_SMI_LARB8_CK_EN>,
				 <&wpesys CLK_WPE_SMI_LARB8_CK_EN>;
			clock-names = "apb", "smi";
			mediatek,larb-id = <8>;
			mediatek,smi = <&smi_common>;
			power-domains = <&spm MT8186_POWER_DOMAIN_WPE>;
		};

		imgsys1: clock-controller@15020000 {
			compatible = "mediatek,mt8186-imgsys1";
			reg = <0 0x15020000 0 0x1000>;
			mediatek,gce-client-reg = <&gce SUBSYS_1502XXXX 0 0x1000>;
			#clock-cells = <1>;
		};

		larb9: smi@1502e000 {
			compatible = "mediatek,mt8186-smi-larb";
			reg = <0 0x1502e000 0 0x1000>;
			clocks = <&imgsys1 CLK_IMG1_GALS_IMG1>,
				 <&imgsys1 CLK_IMG1_LARB9_IMG1>;
			clock-names = "apb", "smi";
			mediatek,larb-id = <9>;
			mediatek,smi = <&smi_common>;
			power-domains = <&spm MT8186_POWER_DOMAIN_IMG>;
		};

		imgsys2: clock-controller@15820000 {
			compatible = "mediatek,mt8186-imgsys2";
			reg = <0 0x15820000 0 0x1000>;
			#clock-cells = <1>;
		};

		larb11: smi@1582e000 {
			compatible = "mediatek,mt8186-smi-larb";
			reg = <0 0x1582e000 0 0x1000>;
			clocks = <&imgsys1 CLK_IMG1_LARB9_IMG1>,
				 <&imgsys2 CLK_IMG2_LARB9_IMG2>;
			clock-names = "apb", "smi";
			mediatek,larb-id = <11>;
			mediatek,smi = <&smi_common>;
			power-domains = <&spm MT8186_POWER_DOMAIN_IMG2>;
		};

		larb4: smi@1602e000 {
			compatible = "mediatek,mt8186-smi-larb";
			reg = <0 0x1602e000 0 0x1000>;
			clocks = <&vdecsys CLK_VDEC_LARB1_CKEN>,
				 <&vdecsys CLK_VDEC_LARB1_CKEN>;
			clock-names = "apb", "smi";
			mediatek,larb-id = <4>;
			mediatek,smi = <&smi_common>;
			power-domains = <&spm MT8186_POWER_DOMAIN_VDEC>;
		};

		vcodec_dec: vcodec_dec@16000000 {
			compatible = "mediatek,mt8186-vcodec-dec";
			reg = <0 0x16000000 0 0x1000>;		/* VDEC_SYS */
			mediatek,scp = <&scp>;
			iommus = <&iommu_mm IOMMU_PORT_L4_HW_VDEC_MC_EXT>;
			dma-ranges = <0x1 0x0 0x0 0x40000000 0x0 0xfff00000>;
			#address-cells = <2>;
			#size-cells = <2>;
			ranges;

			vcodec_core: vcodec_core@16025000 {
				compatible = "mediatek,mtk-vcodec-core";
				reg = <0 0x16025000 0 0x1000>;		/* VDEC_CORE_MISC */
				interrupts = <GIC_SPI 343 IRQ_TYPE_LEVEL_HIGH 0>;
				iommus = <&iommu_mm IOMMU_PORT_L4_HW_VDEC_MC_EXT>,
					 <&iommu_mm IOMMU_PORT_L4_HW_VDEC_UFO_EXT>,
					 <&iommu_mm IOMMU_PORT_L4_HW_VDEC_PP_EXT>,
					 <&iommu_mm IOMMU_PORT_L4_HW_VDEC_PRED_RD_EXT>,
					 <&iommu_mm IOMMU_PORT_L4_HW_VDEC_PRED_WR_EXT>,
					 <&iommu_mm IOMMU_PORT_L4_HW_VDEC_PPWRAP_EXT>,
					 <&iommu_mm IOMMU_PORT_L4_HW_VDEC_TILE_EXT>,
					 <&iommu_mm IOMMU_PORT_L4_HW_VDEC_VLD_EXT>,
					 <&iommu_mm IOMMU_PORT_L4_HW_VDEC_VLD2_EXT>,
					 <&iommu_mm IOMMU_PORT_L4_HW_VDEC_AVC_MV_EXT>,
					 <&iommu_mm IOMMU_PORT_L4_HW_VDEC_UFO_ENC_EXT>,
					 <&iommu_mm IOMMU_PORT_L4_HW_VDEC_RG_CTRL_DMA_EXT>;
				clocks = <&topckgen CLK_TOP_VDEC>,
					 <&vdecsys CLK_VDEC_CKEN>,
					 <&topckgen CLK_TOP_UNIVPLL_D3>;
				clock-names = "vdec-sel", "vdec-soc-vdec", "vdec-top";
				assigned-clocks = <&topckgen CLK_TOP_VDEC>;
				assigned-clock-parents = <&topckgen CLK_TOP_UNIVPLL_D3>;
				power-domains = <&spm MT8186_POWER_DOMAIN_VDEC>;
			};
		};

		vdecsys: clock-controller@1602f000 {
			compatible = "mediatek,mt8186-vdecsys";
			reg = <0 0x1602f000 0 0x1000>;
			#clock-cells = <1>;
		};

		vencsys: clock-controller@17000000 {
			compatible = "mediatek,mt8186-vencsys";
			reg = <0 0x17000000 0 0x1000>;
			#clock-cells = <1>;
		};

		jpgenc: jpgenc@17030000 {
			compatible = "mediatek,mt8186-jpgenc", "mediatek,mtk-jpgenc";
			#address-cells = <2>;
			#size-cells = <2>;
			reg = <0 0x17030000 0 0x10000>;
			interrupts = <GIC_SPI 245 IRQ_TYPE_LEVEL_HIGH 0>;
			clocks = <&vencsys CLK_VENC_CKE2_JPGENC>;
			clock-names = "jpgenc";
			power-domains = <&spm MT8186_POWER_DOMAIN_VENC>;
			dma-ranges = <0x1 0x0 0x1 0x0 0x1 0x0>;
			iommus = <&iommu_mm IOMMU_PORT_L7_JPGENC_Y_RDMA>,
				 <&iommu_mm IOMMU_PORT_L7_JPGENC_C_RDMA>,
				 <&iommu_mm IOMMU_PORT_L7_JPGENC_Q_TABLE>,
			<&iommu_mm IOMMU_PORT_L7_JPGENC_BSDMA>;
		};

		venc: venc@17000000 {
			compatible = "mediatek,mt8183-vcodec-enc";
			#address-cells = <2>;
			#size-cells = <2>;
			reg = <0 0x17020000 0 0x2000>;  /* VENC_GCON */
			interrupts = <GIC_SPI 243 IRQ_TYPE_LEVEL_HIGH 0>;
			iommus = <&iommu_mm IOMMU_PORT_L7_VENC_RCPU>,
				 <&iommu_mm IOMMU_PORT_L7_VENC_REC>,
				 <&iommu_mm IOMMU_PORT_L7_VENC_BSDMA>,
				 <&iommu_mm IOMMU_PORT_L7_VENC_SV_COMV>,
				 <&iommu_mm IOMMU_PORT_L7_VENC_RD_COMV>,
				 <&iommu_mm IOMMU_PORT_L7_VENC_CUR_LUMA>,
				 <&iommu_mm IOMMU_PORT_L7_VENC_CUR_CHROMA>,
				 <&iommu_mm IOMMU_PORT_L7_VENC_REF_LUMA>,
				 <&iommu_mm IOMMU_PORT_L7_VENC_REF_CHROMA>;
			dma-ranges = <0x1 0x0 0x1 0x0 0x1 0x0>;
			mediatek,scp = <&scp>;
			clocks = <&vencsys CLK_VENC_CKE1_VENC>;
			clock-names = "MT_CG_VENC";
			assigned-clocks = <&topckgen CLK_TOP_VENC>;
			assigned-clock-parents = <&topckgen CLK_TOP_UNIVPLL_D3>;
			power-domains = <&spm MT8186_POWER_DOMAIN_VENC>;
		};

		larb7: smi@17010000 {
			compatible = "mediatek,mt8186-smi-larb";
			reg = <0 0x17010000 0 0x1000>;
			clocks = <&vencsys CLK_VENC_CKE1_VENC>,
				 <&vencsys CLK_VENC_CKE1_VENC>;
			clock-names = "apb", "smi";
			mediatek,larb-id = <7>;
			mediatek,smi = <&smi_common>;
			power-domains = <&spm MT8186_POWER_DOMAIN_VENC>;
		};

		camsys: clock-controller@1a000000 {
			compatible = "mediatek,mt8186-camsys";
			reg = <0 0x1a000000 0 0x1000>;
			#clock-cells = <1>;
		};

		larb13: smi@1a001000 {
			compatible = "mediatek,mt8186-smi-larb";
			reg = <0 0x1a001000 0 0x1000>;
			clocks = <&camsys CLK_CAM2MM_GALS>, <&camsys CLK_CAM_LARB13>;
			clock-names = "apb", "smi";
			mediatek,larb-id = <13>;
			mediatek,smi = <&smi_common>;
			power-domains = <&spm MT8186_POWER_DOMAIN_CAM>;
		};

		larb14: smi@1a002000 {
			compatible = "mediatek,mt8186-smi-larb";
			reg = <0 0x1a002000 0 0x1000>;
			clocks = <&camsys CLK_CAM2MM_GALS>, <&camsys CLK_CAM_LARB14>;
			clock-names = "apb", "smi";
			mediatek,larb-id = <14>;
			mediatek,smi = <&smi_common>;
			power-domains = <&spm MT8186_POWER_DOMAIN_CAM>;
		};

		larb16: smi@1a00f000 {
			compatible = "mediatek,mt8186-smi-larb";
			reg = <0 0x1a00f000 0 0x1000>;
			clocks = <&camsys CLK_CAM_LARB14>,
				 <&camsys_rawa CLK_CAM_RAWA_LARBX_RAWA>;
			clock-names = "apb", "smi";
			mediatek,larb-id = <16>;
			mediatek,smi = <&smi_common>;
			power-domains = <&spm MT8186_POWER_DOMAIN_CAM_RAWA>;
		};

		larb17: smi@1a010000 {
			compatible = "mediatek,mt8186-smi-larb";
			reg = <0 0x1a010000 0 0x1000>;
			clocks = <&camsys CLK_CAM_LARB13>,
				 <&camsys_rawb CLK_CAM_RAWB_LARBX_RAWB>;
			clock-names = "apb", "smi";
			mediatek,larb-id = <17>;
			mediatek,smi = <&smi_common>;
			power-domains = <&spm MT8186_POWER_DOMAIN_CAM_RAWB>;
		};

		camsys_rawa: clock-controller@1a04f000 {
			compatible = "mediatek,mt8186-camsys_rawa";
			reg = <0 0x1a04f000 0 0x1000>;
			#clock-cells = <1>;
		};

		camsys_rawb: clock-controller@1a06f000 {
			compatible = "mediatek,mt8186-camsys_rawb";
			reg = <0 0x1a06f000 0 0x1000>;
			#clock-cells = <1>;
		};

		mdpsys: clock-controller@1b000000 {
			compatible = "mediatek,mt8186-mdpsys";
			reg = <0 0x1b000000 0 0x1000>;
			mediatek,gce-client-reg = <&gce SUBSYS_1B00XXXX 0 0x1000>;
			#clock-cells = <1>;
			mboxes = <&gce 2 CMDQ_THR_PRIO_HIGHEST>;
		};

		mdp3_mutex0: mdp3-mutex@1b001000 {
			compatible = "mediatek,mt8186-mdp3-mutex";
			reg = <0 0x1b001000 0 0x1000>;
			mediatek,gce-client-reg = <&gce SUBSYS_1B00XXXX 0x1000 0x1000>;
			clocks = <&mdpsys CLK_MDP_MUTEX0>;
		};

		larb2: smi@1b002000 {
			compatible = "mediatek,mt8186-smi-larb";
			reg = <0 0x1b002000 0 0x1000>;
			clocks = <&mdpsys CLK_MDP_SMI0>, <&mdpsys CLK_MDP_SMI0>;
			clock-names = "apb", "smi";
			mediatek,larb-id = <2>;
			mediatek,smi = <&smi_common>;
			power-domains = <&spm MT8186_POWER_DOMAIN_DIS>;
		};

		ipesys: clock-controller@1c000000 {
			compatible = "mediatek,mt8186-ipesys";
			reg = <0 0x1c000000 0 0x1000>;
			#clock-cells = <1>;
		};

		larb20: smi@1c00f000 {
			compatible = "mediatek,mt8186-smi-larb";
			reg = <0 0x1c00f000 0 0x1000>;
			clocks = <&ipesys CLK_IPE_LARB20>, <&ipesys CLK_IPE_LARB20>;
			clock-names = "apb", "smi";
			mediatek,larb-id = <20>;
			mediatek,smi = <&smi_common>;
			power-domains = <&spm MT8186_POWER_DOMAIN_IPE>;
		};

		larb19: smi@1c10f000 {
			compatible = "mediatek,mt8186-smi-larb";
			reg = <0 0x1c10f000 0 0x1000>;
			clocks = <&ipesys CLK_IPE_LARB19>, <&ipesys CLK_IPE_LARB19>;
			clock-names = "apb", "smi";
			mediatek,larb-id = <19>;
			mediatek,smi = <&smi_common>;
			power-domains = <&spm MT8186_POWER_DOMAIN_IPE>;
		};

		thermal_zones: thermal-zones {
			soc_max {
				polling-delay = <1000>; /* milliseconds */
				polling-delay-passive = <50>; /* milliseconds */
				thermal-sensors = <&lvts 0>;
				sustainable-power = <1500>;

				trips {
					threshold: trip-point@0 {
						temperature = <58000>;
						hysteresis = <2000>;
						type = "passive";
					};

					target: target@1 {
						temperature = <82000>;
						hysteresis = <2000>;
						type = "passive";
					};

					soc_max_crit: soc_max_crit@0 {
						temperature = <103000>;
						hysteresis = <2000>;
						type = "critical";
					};
				};

				cooling_map: cooling-maps {
					map0 {
						trip = <&target>;
						cooling-device = <&cpu0
							THERMAL_NO_LIMIT
							THERMAL_NO_LIMIT>,
								<&cpu1
							THERMAL_NO_LIMIT
							THERMAL_NO_LIMIT>,
								<&cpu2
							THERMAL_NO_LIMIT
							THERMAL_NO_LIMIT>,
								<&cpu3
							THERMAL_NO_LIMIT
							THERMAL_NO_LIMIT>,
								<&cpu4
							THERMAL_NO_LIMIT
							THERMAL_NO_LIMIT>,
								<&cpu5
							THERMAL_NO_LIMIT
							THERMAL_NO_LIMIT>;
						contribution = <4096>;
					};

					map1 {
						trip = <&target>;
						cooling-device = <&cpu6
							THERMAL_NO_LIMIT
							THERMAL_NO_LIMIT>,
								<&cpu7
							THERMAL_NO_LIMIT
							THERMAL_NO_LIMIT>;
						contribution = <1024>;
					};
				};
			};

			cpu_zone0{
				polling-delay = <0>; /* milliseconds */
				polling-delay-passive = <0>; /* milliseconds */
				thermal-sensors = <&lvts 1>;
			};

			cpu_zone1{
				polling-delay = <0>; /* milliseconds */
				polling-delay-passive = <0>; /* milliseconds */
				thermal-sensors = <&lvts 2>;
			};

			cpu_zone2{
				polling-delay = <0>; /* milliseconds */
				polling-delay-passive = <0>; /* milliseconds */
				thermal-sensors = <&lvts 3>;
			};

			cam{
				polling-delay = <0>; /* milliseconds */
				polling-delay-passive = <0>; /* milliseconds */
				thermal-sensors = <&lvts 4>;
			};

			nna{
				polling-delay = <0>; /* milliseconds */
				polling-delay-passive = <0>; /* milliseconds */
				thermal-sensors = <&lvts 5>;
			};

			adsp{
				polling-delay = <0>; /* milliseconds */
				polling-delay-passive = <0>; /* milliseconds */
				thermal-sensors = <&lvts 6>;
			};

			mfg{
				polling-delay = <0>; /* milliseconds */
				polling-delay-passive = <0>; /* milliseconds */
				thermal-sensors = <&lvts 7>;
			};

			cpu_big0{
				polling-delay = <0>; /* milliseconds */
				polling-delay-passive = <0>; /* milliseconds */
				thermal-sensors = <&lvts 8>;
			};

			cpu_big1{
				polling-delay = <0>; /* milliseconds */
				polling-delay-passive = <0>; /* milliseconds */
				thermal-sensors = <&lvts 9>;
			};
		};
	};
};<|MERGE_RESOLUTION|>--- conflicted
+++ resolved
@@ -1734,7 +1734,6 @@
 			#address-cells = <1>;
 			#size-cells = <1>;
 
-<<<<<<< HEAD
 			lvts_e_data1: data1 {
 				reg = <0x1cc 0x14>;
 			};
@@ -1747,10 +1746,7 @@
 				reg = <0x550 0x50>;
 			};
 
-			gpu_speedbin: gpu-speed-bin@59c {
-=======
 			gpu_speedbin: gpu-speedbin@59c {
->>>>>>> ac255352
 				reg = <0x59c 0x4>;
 				bits = <0 3>;
 			};
