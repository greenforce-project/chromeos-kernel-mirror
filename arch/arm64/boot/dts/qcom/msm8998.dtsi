--- conflicted
+++ resolved
@@ -1903,17 +1903,11 @@
 
 			cpu = <&CPU4>;
 
-<<<<<<< HEAD
-			port {
-				etm4_out: endpoint {
-					remote-endpoint = <&apss_funnel_in4>;
-=======
 			out-ports {
-				port{
+				port {
 					etm4_out: endpoint {
 						remote-endpoint = <&apss_funnel_in4>;
 					};
->>>>>>> f1bb7048
 				};
 			};
 		};
@@ -1928,17 +1922,11 @@
 
 			cpu = <&CPU5>;
 
-<<<<<<< HEAD
-			port {
-				etm5_out: endpoint {
-					remote-endpoint = <&apss_funnel_in5>;
-=======
 			out-ports {
-				port{
+				port {
 					etm5_out: endpoint {
 						remote-endpoint = <&apss_funnel_in5>;
 					};
->>>>>>> f1bb7048
 				};
 			};
 		};
@@ -1953,17 +1941,11 @@
 
 			cpu = <&CPU6>;
 
-<<<<<<< HEAD
-			port {
-				etm6_out: endpoint {
-					remote-endpoint = <&apss_funnel_in6>;
-=======
 			out-ports {
-				port{
+				port {
 					etm6_out: endpoint {
 						remote-endpoint = <&apss_funnel_in6>;
 					};
->>>>>>> f1bb7048
 				};
 			};
 		};
@@ -1978,17 +1960,11 @@
 
 			cpu = <&CPU7>;
 
-<<<<<<< HEAD
-			port {
-				etm7_out: endpoint {
-					remote-endpoint = <&apss_funnel_in7>;
-=======
 			out-ports {
-				port{
+				port {
 					etm7_out: endpoint {
 						remote-endpoint = <&apss_funnel_in7>;
 					};
->>>>>>> f1bb7048
 				};
 			};
 		};
