--- conflicted
+++ resolved
@@ -99,18 +99,10 @@
 	firmware-name = "ath11k/WCN6750/hw1.0/wpss.mdt";
 };
 
-<<<<<<< HEAD
-=======
-/* Increase the size from 2.5MB to 8MB */
-&rmtfs_mem {
-	reg = <0x0 0x9c900000 0x0 0x800000>;
-};
-
 &watchdog {
 	status = "okay";
 };
 
->>>>>>> 883d1a95
 &wifi {
 	status = "okay";
 
