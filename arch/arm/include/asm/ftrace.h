/* SPDX-License-Identifier: GPL-2.0 */
#ifndef _ASM_ARM_FTRACE
#define _ASM_ARM_FTRACE

#ifdef CONFIG_DYNAMIC_FTRACE_WITH_REGS
#define ARCH_SUPPORTS_FTRACE_OPS 1
#endif

#ifdef CONFIG_FUNCTION_TRACER
#define MCOUNT_ADDR		((unsigned long)(__gnu_mcount_nc))
#define MCOUNT_INSN_SIZE	4 /* sizeof mcount call */

#ifndef __ASSEMBLY__
extern void mcount(void);
extern void __gnu_mcount_nc(void);

#ifdef CONFIG_DYNAMIC_FTRACE
struct dyn_arch_ftrace {
<<<<<<< HEAD
=======
#ifdef CONFIG_OLD_MCOUNT
	bool	old_mcount;
#endif
#ifdef CONFIG_ARM_MODULE_PLTS
	struct module *mod;
#endif
>>>>>>> 6db10b4d
};

static inline unsigned long ftrace_call_adjust(unsigned long addr)
{
	/* With Thumb-2, the recorded addresses have the lsb set */
	return addr & ~1;
}

extern void ftrace_caller_old(void);
extern void ftrace_call_old(void);
#endif

#endif

#endif

#ifndef __ASSEMBLY__

#if defined(CONFIG_FRAME_POINTER) && !defined(CONFIG_ARM_UNWIND)
/*
 * return_address uses walk_stackframe to do it's work.  If both
 * CONFIG_FRAME_POINTER=y and CONFIG_ARM_UNWIND=y walk_stackframe uses unwind
 * information.  For this to work in the function tracer many functions would
 * have to be marked with __notrace.  So for now just depend on
 * !CONFIG_ARM_UNWIND.
 */

void *return_address(unsigned int);

#else

static inline void *return_address(unsigned int level)
{
	return NULL;
}

#endif

#define ftrace_return_address(n) return_address(n)

#define ARCH_HAS_SYSCALL_MATCH_SYM_NAME

static inline bool arch_syscall_match_sym_name(const char *sym,
					       const char *name)
{
	if (!strcmp(sym, "sys_mmap2"))
		sym = "sys_mmap_pgoff";
	else if (!strcmp(sym, "sys_statfs64_wrapper"))
		sym = "sys_statfs64";
	else if (!strcmp(sym, "sys_fstatfs64_wrapper"))
		sym = "sys_fstatfs64";
	else if (!strcmp(sym, "sys_arm_fadvise64_64"))
		sym = "sys_fadvise64_64";

	/* Ignore case since sym may start with "SyS" instead of "sys" */
	return !strcasecmp(sym, name);
}

#endif /* ifndef __ASSEMBLY__ */

#endif /* _ASM_ARM_FTRACE */<|MERGE_RESOLUTION|>--- conflicted
+++ resolved
@@ -16,15 +16,9 @@
 
 #ifdef CONFIG_DYNAMIC_FTRACE
 struct dyn_arch_ftrace {
-<<<<<<< HEAD
-=======
-#ifdef CONFIG_OLD_MCOUNT
-	bool	old_mcount;
-#endif
 #ifdef CONFIG_ARM_MODULE_PLTS
 	struct module *mod;
 #endif
->>>>>>> 6db10b4d
 };
 
 static inline unsigned long ftrace_call_adjust(unsigned long addr)
