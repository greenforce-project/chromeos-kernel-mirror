# SPDX-License-Identifier: GPL-2.0
config ARM
	bool
	default y
	select ARCH_CLOCKSOURCE_DATA
	select ARCH_DISCARD_MEMBLOCK if !HAVE_ARCH_PFN_VALID && !KEXEC
<<<<<<< HEAD
	select ARCH_HAS_ALT_SYSCALL if (AEABI && !OABI_COMPAT)
=======
	select ARCH_HAS_CPU_FINALIZE_INIT if MMU
>>>>>>> 38e29db7
	select ARCH_HAS_DEBUG_VIRTUAL if MMU
	select ARCH_HAS_DEVMEM_IS_ALLOWED
	select ARCH_HAS_ELF_RANDOMIZE
	select ARCH_HAS_FORTIFY_SOURCE
	select ARCH_HAS_KCOV
	select ARCH_HAS_MEMBARRIER_SYNC_CORE
	select ARCH_HAS_PTE_SPECIAL if ARM_LPAE
	select ARCH_HAS_PHYS_TO_DMA
	select ARCH_HAS_SET_MEMORY
	select ARCH_HAS_STRICT_KERNEL_RWX if MMU && !XIP_KERNEL
	select ARCH_HAS_STRICT_MODULE_RWX if MMU
	select ARCH_HAS_SYNC_DMA_FOR_DEVICE
	select ARCH_HAS_SYNC_DMA_FOR_CPU
	select ARCH_HAS_TICK_BROADCAST if GENERIC_CLOCKEVENTS_BROADCAST
	select ARCH_HAVE_CUSTOM_GPIO_H
	select ARCH_HAS_GCOV_PROFILE_ALL
	select ARCH_MIGHT_HAVE_PC_PARPORT
	select ARCH_OPTIONAL_KERNEL_RWX if ARCH_HAS_STRICT_KERNEL_RWX
	select ARCH_OPTIONAL_KERNEL_RWX_DEFAULT if CPU_V7
	select ARCH_SUPPORTS_ATOMIC_RMW
	select ARCH_USE_BUILTIN_BSWAP
	select ARCH_USE_CMPXCHG_LOCKREF
	select ARCH_WANT_IPC_PARSE_VERSION
	select BUILDTIME_EXTABLE_SORT if MMU
	select CLONE_BACKWARDS
	select CPU_PM if (SUSPEND || CPU_IDLE)
	select DCACHE_WORD_ACCESS if HAVE_EFFICIENT_UNALIGNED_ACCESS
	select DMA_DIRECT_OPS if !MMU
	select EDAC_SUPPORT
	select EDAC_ATOMIC_SCRUB
	select GENERIC_ALLOCATOR
	select GENERIC_ARCH_TOPOLOGY if ARM_CPU_TOPOLOGY
	select GENERIC_ATOMIC64 if (CPU_V7M || CPU_V6 || !CPU_32v6K || !AEABI)
	select GENERIC_CLOCKEVENTS_BROADCAST if SMP
	select GENERIC_CPU_AUTOPROBE
	select GENERIC_EARLY_IOREMAP
	select GENERIC_IDLE_POLL_SETUP
	select GENERIC_IRQ_PROBE
	select GENERIC_IRQ_SHOW
	select GENERIC_IRQ_SHOW_LEVEL
	select GENERIC_PCI_IOMAP
	select GENERIC_SCHED_CLOCK
	select GENERIC_SMP_IDLE_THREAD
	select GENERIC_STRNCPY_FROM_USER
	select GENERIC_STRNLEN_USER
	select HANDLE_DOMAIN_IRQ
	select HARDIRQS_SW_RESEND
	select HAVE_ARCH_AUDITSYSCALL if (AEABI && !OABI_COMPAT)
	select HAVE_ARCH_BITREVERSE if (CPU_32v7M || CPU_32v7) && !CPU_32v6
	select HAVE_ARCH_JUMP_LABEL if !XIP_KERNEL && !CPU_ENDIAN_BE32 && MMU
	select HAVE_ARCH_KGDB if !CPU_ENDIAN_BE32 && MMU
	select HAVE_ARCH_MMAP_RND_BITS if MMU
	select HAVE_ARCH_SECCOMP_FILTER if (AEABI && !OABI_COMPAT)
	select HAVE_ARCH_THREAD_STRUCT_WHITELIST
	select HAVE_ARCH_TRACEHOOK
	select HAVE_ARM_SMCCC if CPU_V7
	select HAVE_EBPF_JIT if !CPU_ENDIAN_BE32
	select HAVE_CONTEXT_TRACKING
	select HAVE_C_RECORDMCOUNT
	select HAVE_DEBUG_KMEMLEAK if !XIP_KERNEL
	select HAVE_DMA_CONTIGUOUS if MMU
	select HAVE_DYNAMIC_FTRACE if (!XIP_KERNEL) && !CPU_ENDIAN_BE32 && MMU
	select HAVE_DYNAMIC_FTRACE_WITH_REGS if HAVE_DYNAMIC_FTRACE
	select HAVE_EFFICIENT_UNALIGNED_ACCESS if (CPU_V6 || CPU_V6K || CPU_V7) && MMU
	select HAVE_EXIT_THREAD
	select HAVE_FTRACE_MCOUNT_RECORD if (!XIP_KERNEL)
	select HAVE_FUNCTION_GRAPH_TRACER if (!THUMB2_KERNEL && !CC_IS_CLANG)
	select HAVE_FUNCTION_TRACER if (!XIP_KERNEL) && (CC_IS_GCC || CLANG_VERSION >= 90000)
	select HAVE_FUTEX_CMPXCHG if FUTEX
	select HAVE_GCC_PLUGINS
	select HAVE_GENERIC_DMA_COHERENT
	select HAVE_HW_BREAKPOINT if (PERF_EVENTS && (CPU_V6 || CPU_V6K || CPU_V7))
	select HAVE_IDE if PCI || ISA || PCMCIA
	select HAVE_IRQ_TIME_ACCOUNTING
	select HAVE_KERNEL_GZIP
	select HAVE_KERNEL_LZ4
	select HAVE_KERNEL_LZMA
	select HAVE_KERNEL_LZO
	select HAVE_KERNEL_XZ
	select HAVE_KPROBES if !XIP_KERNEL && !CPU_ENDIAN_BE32 && !CPU_V7M
	select HAVE_KRETPROBES if (HAVE_KPROBES)
	select HAVE_MEMBLOCK
	select HAVE_MOD_ARCH_SPECIFIC
	select HAVE_NMI
	select HAVE_OPROFILE if (HAVE_PERF_EVENTS)
	select HAVE_OPTPROBES if !THUMB2_KERNEL
	select HAVE_PERF_EVENTS
	select HAVE_PERF_REGS
	select HAVE_PERF_USER_STACK_DUMP
	select HAVE_RCU_TABLE_FREE if (SMP && ARM_LPAE)
	select HAVE_REGS_AND_STACK_ACCESS_API
	select HAVE_RSEQ
	select HAVE_STACKPROTECTOR
	select HAVE_SYSCALL_TRACEPOINTS
	select HAVE_UID16
	select HAVE_VIRT_CPU_ACCOUNTING_GEN
	select IRQ_FORCED_THREADING
	select MODULES_USE_ELF_REL
	select NEED_DMA_MAP_STATE
	select NO_BOOTMEM
	select OF_EARLY_FLATTREE if OF
	select OF_RESERVED_MEM if OF
	select OLD_SIGACTION
	select OLD_SIGSUSPEND3
	select PERF_USE_VMALLOC
	select REFCOUNT_FULL
	select RTC_LIB
	select SYS_SUPPORTS_APM_EMULATION
	# Above selects are sorted alphabetically; please add new ones
	# according to that.  Thanks.
	help
	  The ARM series is a line of low-power-consumption RISC chip designs
	  licensed by ARM Ltd and targeted at embedded applications and
	  handhelds such as the Compaq IPAQ.  ARM-based PCs are no longer
	  manufactured, but legacy ARM-based PC hardware remains popular in
	  Europe.  There is an ARM Linux project with a web page at
	  <http://www.arm.linux.org.uk/>.

config ARM_HAS_SG_CHAIN
	select ARCH_HAS_SG_CHAIN
	bool

config ARM_DMA_USE_IOMMU
	bool
	select ARM_HAS_SG_CHAIN
	select NEED_SG_DMA_LENGTH

if ARM_DMA_USE_IOMMU

config ARM_DMA_IOMMU_ALIGNMENT
	int "Maximum PAGE_SIZE order of alignment for DMA IOMMU buffers"
	range 4 9
	default 8
	help
	  DMA mapping framework by default aligns all buffers to the smallest
	  PAGE_SIZE order which is greater than or equal to the requested buffer
	  size. This works well for buffers up to a few hundreds kilobytes, but
	  for larger buffers it just a waste of address space. Drivers which has
	  relatively small addressing window (like 64Mib) might run out of
	  virtual space with just a few allocations.

	  With this parameter you can specify the maximum PAGE_SIZE order for
	  DMA IOMMU buffers. Larger buffers will be aligned only to this
	  specified order. The order is expressed as a power of two multiplied
	  by the PAGE_SIZE.

endif

config MIGHT_HAVE_PCI
	bool

config SYS_SUPPORTS_APM_EMULATION
	bool

config HAVE_TCM
	bool
	select GENERIC_ALLOCATOR

config HAVE_PROC_CPU
	bool

config NO_IOPORT_MAP
	bool

config EISA
	bool
	---help---
	  The Extended Industry Standard Architecture (EISA) bus was
	  developed as an open alternative to the IBM MicroChannel bus.

	  The EISA bus provided some of the features of the IBM MicroChannel
	  bus while maintaining backward compatibility with cards made for
	  the older ISA bus.  The EISA bus saw limited use between 1988 and
	  1995 when it was made obsolete by the PCI bus.

	  Say Y here if you are building a kernel for an EISA-based machine.

	  Otherwise, say N.

config SBUS
	bool

config STACKTRACE_SUPPORT
	bool
	default y

config LOCKDEP_SUPPORT
	bool
	default y

config TRACE_IRQFLAGS_SUPPORT
	bool
	default !CPU_V7M

config RWSEM_XCHGADD_ALGORITHM
	bool
	default y

config ARCH_HAS_ILOG2_U32
	bool

config ARCH_HAS_ILOG2_U64
	bool

config ARCH_HAS_BANDGAP
	bool

config FIX_EARLYCON_MEM
	def_bool y if MMU

config GENERIC_HWEIGHT
	bool
	default y

config GENERIC_CALIBRATE_DELAY
	bool
	default y

config ARCH_MAY_HAVE_PC_FDC
	bool

config ZONE_DMA
	bool

config ARCH_SUPPORTS_UPROBES
	def_bool y

config ARCH_HAS_DMA_SET_COHERENT_MASK
	bool

config GENERIC_ISA_DMA
	bool

config FIQ
	bool

config NEED_RET_TO_USER
	bool

config ARCH_MTD_XIP
	bool

config ARM_PATCH_PHYS_VIRT
	bool "Patch physical to virtual translations at runtime" if EMBEDDED
	default y
	depends on !XIP_KERNEL && MMU
	help
	  Patch phys-to-virt and virt-to-phys translation functions at
	  boot and module load time according to the position of the
	  kernel in system memory.

	  This can only be used with non-XIP MMU kernels where the base
	  of physical memory is at a 16MB boundary.

	  Only disable this option if you know that you do not require
	  this feature (eg, building a kernel for a single machine) and
	  you need to shrink the kernel to the minimal size.

config NEED_MACH_IO_H
	bool
	help
	  Select this when mach/io.h is required to provide special
	  definitions for this platform.  The need for mach/io.h should
	  be avoided when possible.

config NEED_MACH_MEMORY_H
	bool
	help
	  Select this when mach/memory.h is required to provide special
	  definitions for this platform.  The need for mach/memory.h should
	  be avoided when possible.

config PHYS_OFFSET
	hex "Physical address of main memory" if MMU
	depends on !ARM_PATCH_PHYS_VIRT
	default DRAM_BASE if !MMU
	default 0x00000000 if ARCH_EBSA110 || \
			ARCH_FOOTBRIDGE || \
			ARCH_INTEGRATOR || \
			ARCH_IOP13XX || \
			ARCH_KS8695 || \
			ARCH_REALVIEW
	default 0x10000000 if ARCH_OMAP1 || ARCH_RPC
	default 0x20000000 if ARCH_S5PV210
	default 0xc0000000 if ARCH_SA1100
	help
	  Please provide the physical address corresponding to the
	  location of main memory in your system.

config GENERIC_BUG
	def_bool y
	depends on BUG

config PGTABLE_LEVELS
	int
	default 3 if ARM_LPAE
	default 2

menu "System Type"

config MMU
	bool "MMU-based Paged Memory Management Support"
	default y
	help
	  Select if you want MMU-based virtualised addressing space
	  support by paged memory management. If unsure, say 'Y'.

config ARCH_MMAP_RND_BITS_MIN
	default 8

config ARCH_MMAP_RND_BITS_MAX
	default 14 if PAGE_OFFSET=0x40000000
	default 15 if PAGE_OFFSET=0x80000000
	default 16

#
# The "ARM system type" choice list is ordered alphabetically by option
# text.  Please add new entries in the option alphabetic order.
#
choice
	prompt "ARM system type"
	default ARM_SINGLE_ARMV7M if !MMU
	default ARCH_MULTIPLATFORM if MMU

config ARCH_MULTIPLATFORM
	bool "Allow multiple platforms to be selected"
	depends on MMU
	select ARM_HAS_SG_CHAIN
	select ARM_PATCH_PHYS_VIRT
	select AUTO_ZRELADDR
	select TIMER_OF
	select COMMON_CLK
	select GENERIC_CLOCKEVENTS
	select GENERIC_IRQ_MULTI_HANDLER
	select MIGHT_HAVE_PCI
	select PCI_DOMAINS if PCI
	select SPARSE_IRQ
	select USE_OF

config ARM_SINGLE_ARMV7M
	bool "ARMv7-M based platforms (Cortex-M0/M3/M4)"
	depends on !MMU
	select ARM_NVIC
	select AUTO_ZRELADDR
	select TIMER_OF
	select COMMON_CLK
	select CPU_V7M
	select GENERIC_CLOCKEVENTS
	select NO_IOPORT_MAP
	select SPARSE_IRQ
	select USE_OF

config ARCH_EBSA110
	bool "EBSA-110"
	select ARCH_USES_GETTIMEOFFSET
	select CPU_SA110
	select ISA
	select NEED_MACH_IO_H
	select NEED_MACH_MEMORY_H
	select NO_IOPORT_MAP
	help
	  This is an evaluation board for the StrongARM processor available
	  from Digital. It has limited hardware on-board, including an
	  Ethernet interface, two PCMCIA sockets, two serial ports and a
	  parallel port.

config ARCH_EP93XX
	bool "EP93xx-based"
	select ARCH_SPARSEMEM_ENABLE
	select ARM_AMBA
	imply ARM_PATCH_PHYS_VIRT
	select ARM_VIC
	select AUTO_ZRELADDR
	select CLKDEV_LOOKUP
	select CLKSRC_MMIO
	select CPU_ARM920T
	select GENERIC_CLOCKEVENTS
	select GPIOLIB
	help
	  This enables support for the Cirrus EP93xx series of CPUs.

config ARCH_FOOTBRIDGE
	bool "FootBridge"
	select CPU_SA110
	select FOOTBRIDGE
	select GENERIC_CLOCKEVENTS
	select HAVE_IDE
	select NEED_MACH_IO_H if !MMU
	select NEED_MACH_MEMORY_H
	help
	  Support for systems based on the DC21285 companion chip
	  ("FootBridge"), such as the Simtec CATS and the Rebel NetWinder.

config ARCH_NETX
	bool "Hilscher NetX based"
	select ARM_VIC
	select CLKSRC_MMIO
	select CPU_ARM926T
	select GENERIC_CLOCKEVENTS
	help
	  This enables support for systems based on the Hilscher NetX Soc

config ARCH_IOP13XX
	bool "IOP13xx-based"
	depends on MMU
	select CPU_XSC3
	select NEED_MACH_MEMORY_H
	select NEED_RET_TO_USER
	select PCI
	select PLAT_IOP
	select VMSPLIT_1G
	select SPARSE_IRQ
	help
	  Support for Intel's IOP13XX (XScale) family of processors.

config ARCH_IOP32X
	bool "IOP32x-based"
	depends on MMU
	select CPU_XSCALE
	select GPIO_IOP
	select GPIOLIB
	select NEED_RET_TO_USER
	select PCI
	select PLAT_IOP
	help
	  Support for Intel's 80219 and IOP32X (XScale) family of
	  processors.

config ARCH_IOP33X
	bool "IOP33x-based"
	depends on MMU
	select CPU_XSCALE
	select GPIO_IOP
	select GPIOLIB
	select NEED_RET_TO_USER
	select PCI
	select PLAT_IOP
	help
	  Support for Intel's IOP33X (XScale) family of processors.

config ARCH_IXP4XX
	bool "IXP4xx-based"
	depends on MMU
	select ARCH_HAS_DMA_SET_COHERENT_MASK
	select ARCH_SUPPORTS_BIG_ENDIAN
	select CLKSRC_MMIO
	select CPU_XSCALE
	select DMABOUNCE if PCI
	select GENERIC_CLOCKEVENTS
	select GPIOLIB
	select MIGHT_HAVE_PCI
	select NEED_MACH_IO_H
	select USB_EHCI_BIG_ENDIAN_DESC
	select USB_EHCI_BIG_ENDIAN_MMIO
	help
	  Support for Intel's IXP4XX (XScale) family of processors.

config ARCH_DOVE
	bool "Marvell Dove"
	select CPU_PJ4
	select GENERIC_CLOCKEVENTS
	select GENERIC_IRQ_MULTI_HANDLER
	select GPIOLIB
	select MIGHT_HAVE_PCI
	select MVEBU_MBUS
	select PINCTRL
	select PINCTRL_DOVE
	select PLAT_ORION_LEGACY
	select SPARSE_IRQ
	select PM_GENERIC_DOMAINS if PM
	help
	  Support for the Marvell Dove SoC 88AP510

config ARCH_KS8695
	bool "Micrel/Kendin KS8695"
	select CLKSRC_MMIO
	select CPU_ARM922T
	select GENERIC_CLOCKEVENTS
	select GPIOLIB
	select NEED_MACH_MEMORY_H
	help
	  Support for Micrel/Kendin KS8695 "Centaur" (ARM922T) based
	  System-on-Chip devices.

config ARCH_W90X900
	bool "Nuvoton W90X900 CPU"
	select CLKDEV_LOOKUP
	select CLKSRC_MMIO
	select CPU_ARM926T
	select GENERIC_CLOCKEVENTS
	select GPIOLIB
	help
	  Support for Nuvoton (Winbond logic dept.) ARM9 processor,
	  At present, the w90x900 has been renamed nuc900, regarding
	  the ARM series product line, you can login the following
	  link address to know more.

	  <http://www.nuvoton.com/hq/enu/ProductAndSales/ProductLines/
		ConsumerElectronicsIC/ARMMicrocontroller/ARMMicrocontroller>

config ARCH_LPC32XX
	bool "NXP LPC32XX"
	select ARM_AMBA
	select CLKDEV_LOOKUP
	select CLKSRC_LPC32XX
	select COMMON_CLK
	select CPU_ARM926T
	select GENERIC_CLOCKEVENTS
	select GENERIC_IRQ_MULTI_HANDLER
	select GPIOLIB
	select SPARSE_IRQ
	select USE_OF
	help
	  Support for the NXP LPC32XX family of processors

config ARCH_PXA
	bool "PXA2xx/PXA3xx-based"
	depends on MMU
	select ARCH_MTD_XIP
	select ARM_CPU_SUSPEND if PM
	select AUTO_ZRELADDR
	select COMMON_CLK
	select CLKDEV_LOOKUP
	select CLKSRC_PXA
	select CLKSRC_MMIO
	select TIMER_OF
	select CPU_XSCALE if !CPU_XSC3
	select GENERIC_CLOCKEVENTS
	select GENERIC_IRQ_MULTI_HANDLER
	select GPIO_PXA
	select GPIOLIB
	select HAVE_IDE
	select IRQ_DOMAIN
	select PLAT_PXA
	select SPARSE_IRQ
	help
	  Support for Intel/Marvell's PXA2xx/PXA3xx processor line.

config ARCH_RPC
	bool "RiscPC"
	depends on MMU
	select ARCH_ACORN
	select ARCH_MAY_HAVE_PC_FDC
	select ARCH_SPARSEMEM_ENABLE
	select ARCH_USES_GETTIMEOFFSET
	select CPU_SA110
	select FIQ
	select HAVE_IDE
	select HAVE_PATA_PLATFORM
	select ISA_DMA_API
	select NEED_MACH_IO_H
	select NEED_MACH_MEMORY_H
	select NO_IOPORT_MAP
	help
	  On the Acorn Risc-PC, Linux can support the internal IDE disk and
	  CD-ROM interface, serial and parallel port, and the floppy drive.

config ARCH_SA1100
	bool "SA1100-based"
	select ARCH_MTD_XIP
	select ARCH_SPARSEMEM_ENABLE
	select CLKDEV_LOOKUP
	select CLKSRC_MMIO
	select CLKSRC_PXA
	select TIMER_OF if OF
	select CPU_FREQ
	select CPU_SA1100
	select GENERIC_CLOCKEVENTS
	select GENERIC_IRQ_MULTI_HANDLER
	select GPIOLIB
	select HAVE_IDE
	select IRQ_DOMAIN
	select ISA
	select NEED_MACH_MEMORY_H
	select SPARSE_IRQ
	help
	  Support for StrongARM 11x0 based boards.

config ARCH_S3C24XX
	bool "Samsung S3C24XX SoCs"
	select ATAGS
	select CLKDEV_LOOKUP
	select CLKSRC_SAMSUNG_PWM
	select GENERIC_CLOCKEVENTS
	select GPIO_SAMSUNG
	select GPIOLIB
	select GENERIC_IRQ_MULTI_HANDLER
	select HAVE_S3C2410_I2C if I2C
	select HAVE_S3C2410_WATCHDOG if WATCHDOG
	select HAVE_S3C_RTC if RTC_CLASS
	select NEED_MACH_IO_H
	select S3C2410_WATCHDOG
	select SAMSUNG_ATAGS
	select USE_OF
	select WATCHDOG
	help
	  Samsung S3C2410, S3C2412, S3C2413, S3C2416, S3C2440, S3C2442, S3C2443
	  and S3C2450 SoCs based systems, such as the Simtec Electronics BAST
	  (<http://www.simtec.co.uk/products/EB110ITX/>), the IPAQ 1940 or the
	  Samsung SMDK2410 development board (and derivatives).

config ARCH_DAVINCI
	bool "TI DaVinci"
	select ARCH_HAS_HOLES_MEMORYMODEL
	select COMMON_CLK
	select CPU_ARM926T
	select GENERIC_ALLOCATOR
	select GENERIC_CLOCKEVENTS
	select GENERIC_IRQ_CHIP
	select GPIOLIB
	select HAVE_IDE
	select PM_GENERIC_DOMAINS if PM
	select PM_GENERIC_DOMAINS_OF if PM && OF
	select REGMAP_MMIO
	select RESET_CONTROLLER
	select USE_OF
	select ZONE_DMA
	help
	  Support for TI's DaVinci platform.

config ARCH_OMAP1
	bool "TI OMAP1"
	depends on MMU
	select ARCH_HAS_HOLES_MEMORYMODEL
	select ARCH_OMAP
	select CLKDEV_LOOKUP
	select CLKSRC_MMIO
	select GENERIC_CLOCKEVENTS
	select GENERIC_IRQ_CHIP
	select GENERIC_IRQ_MULTI_HANDLER
	select GPIOLIB
	select HAVE_IDE
	select IRQ_DOMAIN
	select NEED_MACH_IO_H if PCCARD
	select NEED_MACH_MEMORY_H
	select SPARSE_IRQ
	help
	  Support for older TI OMAP1 (omap7xx, omap15xx or omap16xx)

endchoice

menu "Multiple platform selection"
	depends on ARCH_MULTIPLATFORM

comment "CPU Core family selection"

config ARCH_MULTI_V4
	bool "ARMv4 based platforms (FA526)"
	depends on !ARCH_MULTI_V6_V7
	select ARCH_MULTI_V4_V5
	select CPU_FA526

config ARCH_MULTI_V4T
	bool "ARMv4T based platforms (ARM720T, ARM920T, ...)"
	depends on !ARCH_MULTI_V6_V7
	select ARCH_MULTI_V4_V5
	select CPU_ARM920T if !(CPU_ARM7TDMI || CPU_ARM720T || \
		CPU_ARM740T || CPU_ARM9TDMI || CPU_ARM922T || \
		CPU_ARM925T || CPU_ARM940T)

config ARCH_MULTI_V5
	bool "ARMv5 based platforms (ARM926T, XSCALE, PJ1, ...)"
	depends on !ARCH_MULTI_V6_V7
	select ARCH_MULTI_V4_V5
	select CPU_ARM926T if !(CPU_ARM946E || CPU_ARM1020 || \
		CPU_ARM1020E || CPU_ARM1022 || CPU_ARM1026 || \
		CPU_XSCALE || CPU_XSC3 || CPU_MOHAWK || CPU_FEROCEON)

config ARCH_MULTI_V4_V5
	bool

config ARCH_MULTI_V6
	bool "ARMv6 based platforms (ARM11)"
	select ARCH_MULTI_V6_V7
	select CPU_V6K

config ARCH_MULTI_V7
	bool "ARMv7 based platforms (Cortex-A, PJ4, Scorpion, Krait)"
	default y
	select ARCH_MULTI_V6_V7
	select CPU_V7
	select HAVE_SMP

config ARCH_MULTI_V6_V7
	bool
	select MIGHT_HAVE_CACHE_L2X0

config ARCH_MULTI_CPU_AUTO
	def_bool !(ARCH_MULTI_V4 || ARCH_MULTI_V4T || ARCH_MULTI_V6_V7)
	select ARCH_MULTI_V5

endmenu

config ARCH_VIRT
	bool "Dummy Virtual Machine"
	depends on ARCH_MULTI_V7
	select ARM_AMBA
	select ARM_GIC
	select ARM_GIC_V2M if PCI
	select ARM_GIC_V3
	select ARM_GIC_V3_ITS if PCI
	select ARM_PSCI
	select HAVE_ARM_ARCH_TIMER

#
# This is sorted alphabetically by mach-* pathname.  However, plat-*
# Kconfigs may be included either alphabetically (according to the
# plat- suffix) or along side the corresponding mach-* source.
#
source "arch/arm/mach-actions/Kconfig"

source "arch/arm/mach-alpine/Kconfig"

source "arch/arm/mach-artpec/Kconfig"

source "arch/arm/mach-asm9260/Kconfig"

source "arch/arm/mach-aspeed/Kconfig"

source "arch/arm/mach-at91/Kconfig"

source "arch/arm/mach-axxia/Kconfig"

source "arch/arm/mach-bcm/Kconfig"

source "arch/arm/mach-berlin/Kconfig"

source "arch/arm/mach-clps711x/Kconfig"

source "arch/arm/mach-cns3xxx/Kconfig"

source "arch/arm/mach-davinci/Kconfig"

source "arch/arm/mach-digicolor/Kconfig"

source "arch/arm/mach-dove/Kconfig"

source "arch/arm/mach-ep93xx/Kconfig"

source "arch/arm/mach-exynos/Kconfig"
source "arch/arm/plat-samsung/Kconfig"

source "arch/arm/mach-footbridge/Kconfig"

source "arch/arm/mach-gemini/Kconfig"

source "arch/arm/mach-highbank/Kconfig"

source "arch/arm/mach-hisi/Kconfig"

source "arch/arm/mach-imx/Kconfig"

source "arch/arm/mach-integrator/Kconfig"

source "arch/arm/mach-iop13xx/Kconfig"

source "arch/arm/mach-iop32x/Kconfig"

source "arch/arm/mach-iop33x/Kconfig"

source "arch/arm/mach-ixp4xx/Kconfig"

source "arch/arm/mach-keystone/Kconfig"

source "arch/arm/mach-ks8695/Kconfig"

source "arch/arm/mach-mediatek/Kconfig"

source "arch/arm/mach-meson/Kconfig"

source "arch/arm/mach-mmp/Kconfig"

source "arch/arm/mach-moxart/Kconfig"

source "arch/arm/mach-mv78xx0/Kconfig"

source "arch/arm/mach-mvebu/Kconfig"

source "arch/arm/mach-mxs/Kconfig"

source "arch/arm/mach-netx/Kconfig"

source "arch/arm/mach-nomadik/Kconfig"

source "arch/arm/mach-npcm/Kconfig"

source "arch/arm/mach-nspire/Kconfig"

source "arch/arm/plat-omap/Kconfig"

source "arch/arm/mach-omap1/Kconfig"

source "arch/arm/mach-omap2/Kconfig"

source "arch/arm/mach-orion5x/Kconfig"

source "arch/arm/mach-oxnas/Kconfig"

source "arch/arm/mach-picoxcell/Kconfig"

source "arch/arm/mach-prima2/Kconfig"

source "arch/arm/mach-pxa/Kconfig"
source "arch/arm/plat-pxa/Kconfig"

source "arch/arm/mach-qcom/Kconfig"

source "arch/arm/mach-realview/Kconfig"

source "arch/arm/mach-rockchip/Kconfig"

source "arch/arm/mach-s3c24xx/Kconfig"

source "arch/arm/mach-s3c64xx/Kconfig"

source "arch/arm/mach-s5pv210/Kconfig"

source "arch/arm/mach-sa1100/Kconfig"

source "arch/arm/mach-shmobile/Kconfig"

source "arch/arm/mach-socfpga/Kconfig"

source "arch/arm/mach-spear/Kconfig"

source "arch/arm/mach-sti/Kconfig"

source "arch/arm/mach-stm32/Kconfig"

source "arch/arm/mach-sunxi/Kconfig"

source "arch/arm/mach-tango/Kconfig"

source "arch/arm/mach-tegra/Kconfig"

source "arch/arm/mach-u300/Kconfig"

source "arch/arm/mach-uniphier/Kconfig"

source "arch/arm/mach-ux500/Kconfig"

source "arch/arm/mach-versatile/Kconfig"

source "arch/arm/mach-vexpress/Kconfig"
source "arch/arm/plat-versatile/Kconfig"

source "arch/arm/mach-vt8500/Kconfig"

source "arch/arm/mach-w90x900/Kconfig"

source "arch/arm/mach-zx/Kconfig"

source "arch/arm/mach-zynq/Kconfig"

# ARMv7-M architecture
config ARCH_EFM32
	bool "Energy Micro efm32"
	depends on ARM_SINGLE_ARMV7M
	select GPIOLIB
	help
	  Support for Energy Micro's (now Silicon Labs) efm32 Giant Gecko
	  processors.

config ARCH_LPC18XX
	bool "NXP LPC18xx/LPC43xx"
	depends on ARM_SINGLE_ARMV7M
	select ARCH_HAS_RESET_CONTROLLER
	select ARM_AMBA
	select CLKSRC_LPC32XX
	select PINCTRL
	help
	  Support for NXP's LPC18xx Cortex-M3 and LPC43xx Cortex-M4
	  high performance microcontrollers.

config ARCH_MPS2
	bool "ARM MPS2 platform"
	depends on ARM_SINGLE_ARMV7M
	select ARM_AMBA
	select CLKSRC_MPS2
	help
	  Support for Cortex-M Prototyping System (or V2M-MPS2) which comes
	  with a range of available cores like Cortex-M3/M4/M7.

	  Please, note that depends which Application Note is used memory map
	  for the platform may vary, so adjustment of RAM base might be needed.

# Definitions to make life easier
config ARCH_ACORN
	bool

config PLAT_IOP
	bool
	select GENERIC_CLOCKEVENTS

config PLAT_ORION
	bool
	select CLKSRC_MMIO
	select COMMON_CLK
	select GENERIC_IRQ_CHIP
	select IRQ_DOMAIN

config PLAT_ORION_LEGACY
	bool
	select PLAT_ORION

config PLAT_PXA
	bool

config PLAT_VERSATILE
	bool

source "arch/arm/firmware/Kconfig"

source arch/arm/mm/Kconfig

config IWMMXT
	bool "Enable iWMMXt support"
	depends on CPU_XSCALE || CPU_XSC3 || CPU_MOHAWK || CPU_PJ4 || CPU_PJ4B
	default y if PXA27x || PXA3xx || ARCH_MMP || CPU_PJ4 || CPU_PJ4B
	help
	  Enable support for iWMMXt context switching at run time if
	  running on a CPU that supports it.

if !MMU
source "arch/arm/Kconfig-nommu"
endif

config PJ4B_ERRATA_4742
	bool "PJ4B Errata 4742: IDLE Wake Up Commands can Cause the CPU Core to Cease Operation"
	depends on CPU_PJ4B && MACH_ARMADA_370
	default y
	help
	  When coming out of either a Wait for Interrupt (WFI) or a Wait for
	  Event (WFE) IDLE states, a specific timing sensitivity exists between
	  the retiring WFI/WFE instructions and the newly issued subsequent
	  instructions.  This sensitivity can result in a CPU hang scenario.
	  Workaround:
	  The software must insert either a Data Synchronization Barrier (DSB)
	  or Data Memory Barrier (DMB) command immediately after the WFI/WFE
	  instruction

config ARM_ERRATA_326103
	bool "ARM errata: FSR write bit incorrect on a SWP to read-only memory"
	depends on CPU_V6
	help
	  Executing a SWP instruction to read-only memory does not set bit 11
	  of the FSR on the ARM 1136 prior to r1p0. This causes the kernel to
	  treat the access as a read, preventing a COW from occurring and
	  causing the faulting task to livelock.

config ARM_ERRATA_411920
	bool "ARM errata: Invalidation of the Instruction Cache operation can fail"
	depends on CPU_V6 || CPU_V6K
	help
	  Invalidation of the Instruction Cache operation can
	  fail. This erratum is present in 1136 (before r1p4), 1156 and 1176.
	  It does not affect the MPCore. This option enables the ARM Ltd.
	  recommended workaround.

config ARM_ERRATA_430973
	bool "ARM errata: Stale prediction on replaced interworking branch"
	depends on CPU_V7
	help
	  This option enables the workaround for the 430973 Cortex-A8
	  r1p* erratum. If a code sequence containing an ARM/Thumb
	  interworking branch is replaced with another code sequence at the
	  same virtual address, whether due to self-modifying code or virtual
	  to physical address re-mapping, Cortex-A8 does not recover from the
	  stale interworking branch prediction. This results in Cortex-A8
	  executing the new code sequence in the incorrect ARM or Thumb state.
	  The workaround enables the BTB/BTAC operations by setting ACTLR.IBE
	  and also flushes the branch target cache at every context switch.
	  Note that setting specific bits in the ACTLR register may not be
	  available in non-secure mode.

config ARM_ERRATA_458693
	bool "ARM errata: Processor deadlock when a false hazard is created"
	depends on CPU_V7
	depends on !ARCH_MULTIPLATFORM
	help
	  This option enables the workaround for the 458693 Cortex-A8 (r2p0)
	  erratum. For very specific sequences of memory operations, it is
	  possible for a hazard condition intended for a cache line to instead
	  be incorrectly associated with a different cache line. This false
	  hazard might then cause a processor deadlock. The workaround enables
	  the L1 caching of the NEON accesses and disables the PLD instruction
	  in the ACTLR register. Note that setting specific bits in the ACTLR
	  register may not be available in non-secure mode.

config ARM_ERRATA_460075
	bool "ARM errata: Data written to the L2 cache can be overwritten with stale data"
	depends on CPU_V7
	depends on !ARCH_MULTIPLATFORM
	help
	  This option enables the workaround for the 460075 Cortex-A8 (r2p0)
	  erratum. Any asynchronous access to the L2 cache may encounter a
	  situation in which recent store transactions to the L2 cache are lost
	  and overwritten with stale memory contents from external memory. The
	  workaround disables the write-allocate mode for the L2 cache via the
	  ACTLR register. Note that setting specific bits in the ACTLR register
	  may not be available in non-secure mode.

config ARM_ERRATA_742230
	bool "ARM errata: DMB operation may be faulty"
	depends on CPU_V7 && SMP
	depends on !ARCH_MULTIPLATFORM
	help
	  This option enables the workaround for the 742230 Cortex-A9
	  (r1p0..r2p2) erratum. Under rare circumstances, a DMB instruction
	  between two write operations may not ensure the correct visibility
	  ordering of the two writes. This workaround sets a specific bit in
	  the diagnostic register of the Cortex-A9 which causes the DMB
	  instruction to behave as a DSB, ensuring the correct behaviour of
	  the two writes.

config ARM_ERRATA_742231
	bool "ARM errata: Incorrect hazard handling in the SCU may lead to data corruption"
	depends on CPU_V7 && SMP
	depends on !ARCH_MULTIPLATFORM
	help
	  This option enables the workaround for the 742231 Cortex-A9
	  (r2p0..r2p2) erratum. Under certain conditions, specific to the
	  Cortex-A9 MPCore micro-architecture, two CPUs working in SMP mode,
	  accessing some data located in the same cache line, may get corrupted
	  data due to bad handling of the address hazard when the line gets
	  replaced from one of the CPUs at the same time as another CPU is
	  accessing it. This workaround sets specific bits in the diagnostic
	  register of the Cortex-A9 which reduces the linefill issuing
	  capabilities of the processor.

config ARM_ERRATA_643719
	bool "ARM errata: LoUIS bit field in CLIDR register is incorrect"
	depends on CPU_V7 && SMP
	default y
	help
	  This option enables the workaround for the 643719 Cortex-A9 (prior to
	  r1p0) erratum. On affected cores the LoUIS bit field of the CLIDR
	  register returns zero when it should return one. The workaround
	  corrects this value, ensuring cache maintenance operations which use
	  it behave as intended and avoiding data corruption.

config ARM_ERRATA_720789
	bool "ARM errata: TLBIASIDIS and TLBIMVAIS operations can broadcast a faulty ASID"
	depends on CPU_V7
	help
	  This option enables the workaround for the 720789 Cortex-A9 (prior to
	  r2p0) erratum. A faulty ASID can be sent to the other CPUs for the
	  broadcasted CP15 TLB maintenance operations TLBIASIDIS and TLBIMVAIS.
	  As a consequence of this erratum, some TLB entries which should be
	  invalidated are not, resulting in an incoherency in the system page
	  tables. The workaround changes the TLB flushing routines to invalidate
	  entries regardless of the ASID.

config ARM_ERRATA_743622
	bool "ARM errata: Faulty hazard checking in the Store Buffer may lead to data corruption"
	depends on CPU_V7
	depends on !ARCH_MULTIPLATFORM
	help
	  This option enables the workaround for the 743622 Cortex-A9
	  (r2p*) erratum. Under very rare conditions, a faulty
	  optimisation in the Cortex-A9 Store Buffer may lead to data
	  corruption. This workaround sets a specific bit in the diagnostic
	  register of the Cortex-A9 which disables the Store Buffer
	  optimisation, preventing the defect from occurring. This has no
	  visible impact on the overall performance or power consumption of the
	  processor.

config ARM_ERRATA_751472
	bool "ARM errata: Interrupted ICIALLUIS may prevent completion of broadcasted operation"
	depends on CPU_V7
	depends on !ARCH_MULTIPLATFORM
	help
	  This option enables the workaround for the 751472 Cortex-A9 (prior
	  to r3p0) erratum. An interrupted ICIALLUIS operation may prevent the
	  completion of a following broadcasted operation if the second
	  operation is received by a CPU before the ICIALLUIS has completed,
	  potentially leading to corrupted entries in the cache or TLB.

config ARM_ERRATA_754322
	bool "ARM errata: possible faulty MMU translations following an ASID switch"
	depends on CPU_V7
	help
	  This option enables the workaround for the 754322 Cortex-A9 (r2p*,
	  r3p*) erratum. A speculative memory access may cause a page table walk
	  which starts prior to an ASID switch but completes afterwards. This
	  can populate the micro-TLB with a stale entry which may be hit with
	  the new ASID. This workaround places two dsb instructions in the mm
	  switching code so that no page table walks can cross the ASID switch.

config ARM_ERRATA_754327
	bool "ARM errata: no automatic Store Buffer drain"
	depends on CPU_V7 && SMP
	help
	  This option enables the workaround for the 754327 Cortex-A9 (prior to
	  r2p0) erratum. The Store Buffer does not have any automatic draining
	  mechanism and therefore a livelock may occur if an external agent
	  continuously polls a memory location waiting to observe an update.
	  This workaround defines cpu_relax() as smp_mb(), preventing correctly
	  written polling loops from denying visibility of updates to memory.

config ARM_ERRATA_364296
	bool "ARM errata: Possible cache data corruption with hit-under-miss enabled"
	depends on CPU_V6
	help
	  This options enables the workaround for the 364296 ARM1136
	  r0p2 erratum (possible cache data corruption with
	  hit-under-miss enabled). It sets the undocumented bit 31 in
	  the auxiliary control register and the FI bit in the control
	  register, thus disabling hit-under-miss without putting the
	  processor into full low interrupt latency mode. ARM11MPCore
	  is not affected.

config ARM_ERRATA_764369
	bool "ARM errata: Data cache line maintenance operation by MVA may not succeed"
	depends on CPU_V7 && SMP
	help
	  This option enables the workaround for erratum 764369
	  affecting Cortex-A9 MPCore with two or more processors (all
	  current revisions). Under certain timing circumstances, a data
	  cache line maintenance operation by MVA targeting an Inner
	  Shareable memory region may fail to proceed up to either the
	  Point of Coherency or to the Point of Unification of the
	  system. This workaround adds a DSB instruction before the
	  relevant cache maintenance functions and sets a specific bit
	  in the diagnostic control register of the SCU.

config ARM_ERRATA_775420
       bool "ARM errata: A data cache maintenance operation which aborts, might lead to deadlock"
       depends on CPU_V7
       help
	 This option enables the workaround for the 775420 Cortex-A9 (r2p2,
	 r2p6,r2p8,r2p10,r3p0) erratum. In case a date cache maintenance
	 operation aborts with MMU exception, it might cause the processor
	 to deadlock. This workaround puts DSB before executing ISB if
	 an abort may occur on cache maintenance.

config ARM_ERRATA_798181
	bool "ARM errata: TLBI/DSB failure on Cortex-A15"
	depends on CPU_V7 && SMP
	help
	  On Cortex-A15 (r0p0..r3p2) the TLBI*IS/DSB operations are not
	  adequately shooting down all use of the old entries. This
	  option enables the Linux kernel workaround for this erratum
	  which sends an IPI to the CPUs that are running the same ASID
	  as the one being invalidated.

config ARM_ERRATA_773022
	bool "ARM errata: incorrect instructions may be executed from loop buffer"
	depends on CPU_V7
	help
	  This option enables the workaround for the 773022 Cortex-A15
	  (up to r0p4) erratum. In certain rare sequences of code, the
	  loop buffer may deliver incorrect instructions. This
	  workaround disables the loop buffer to avoid the erratum.

config ARM_ERRATA_818325_852422
	bool "ARM errata: A12: some seqs of opposed cond code instrs => deadlock or corruption"
	depends on CPU_V7
	help
	  This option enables the workaround for:
	  - Cortex-A12 818325: Execution of an UNPREDICTABLE STR or STM
	    instruction might deadlock.  Fixed in r0p1.
	  - Cortex-A12 852422: Execution of a sequence of instructions might
	    lead to either a data corruption or a CPU deadlock.  Not fixed in
	    any Cortex-A12 cores yet.
	  This workaround for all both errata involves setting bit[12] of the
	  Feature Register. This bit disables an optimisation applied to a
	  sequence of 2 instructions that use opposing condition codes.

config ARM_ERRATA_821420
	bool "ARM errata: A12: sequence of VMOV to core registers might lead to a dead lock"
	depends on CPU_V7
	help
	  This option enables the workaround for the 821420 Cortex-A12
	  (all revs) erratum. In very rare timing conditions, a sequence
	  of VMOV to Core registers instructions, for which the second
	  one is in the shadow of a branch or abort, can lead to a
	  deadlock when the VMOV instructions are issued out-of-order.

config ARM_ERRATA_825619
	bool "ARM errata: A12: DMB NSHST/ISHST mixed ... might cause deadlock"
	depends on CPU_V7
	help
	  This option enables the workaround for the 825619 Cortex-A12
	  (all revs) erratum. Within rare timing constraints, executing a
	  DMB NSHST or DMB ISHST instruction followed by a mix of Cacheable
	  and Device/Strongly-Ordered loads and stores might cause deadlock

config ARM_ERRATA_857271
	bool "ARM errata: A12: CPU might deadlock under some very rare internal conditions"
	depends on CPU_V7
	help
	  This option enables the workaround for the 857271 Cortex-A12
	  (all revs) erratum. Under very rare timing conditions, the CPU might
	  hang. The workaround is expected to have a < 1% performance impact.

config ARM_ERRATA_852421
	bool "ARM errata: A17: DMB ST might fail to create order between stores"
	depends on CPU_V7
	help
	  This option enables the workaround for the 852421 Cortex-A17
	  (r1p0, r1p1, r1p2) erratum. Under very rare timing conditions,
	  execution of a DMB ST instruction might fail to properly order
	  stores from GroupA and stores from GroupB.

config ARM_ERRATA_852423
	bool "ARM errata: A17: some seqs of opposed cond code instrs => deadlock or corruption"
	depends on CPU_V7
	help
	  This option enables the workaround for:
	  - Cortex-A17 852423: Execution of a sequence of instructions might
	    lead to either a data corruption or a CPU deadlock.  Not fixed in
	    any Cortex-A17 cores yet.
	  This is identical to Cortex-A12 erratum 852422.  It is a separate
	  config option from the A12 erratum due to the way errata are checked
	  for and handled.

config ARM_ERRATA_857272
	bool "ARM errata: A17: CPU might deadlock under some very rare internal conditions"
	depends on CPU_V7
	help
	  This option enables the workaround for the 857272 Cortex-A17 erratum.
	  This erratum is not known to be fixed in any A17 revision.
	  This is identical to Cortex-A12 erratum 857271.  It is a separate
	  config option from the A12 erratum due to the way errata are checked
	  for and handled.

endmenu

source "arch/arm/common/Kconfig"

menu "Bus support"

config ISA
	bool
	help
	  Find out whether you have ISA slots on your motherboard.  ISA is the
	  name of a bus system, i.e. the way the CPU talks to the other stuff
	  inside your box.  Other bus systems are PCI, EISA, MicroChannel
	  (MCA) or VESA.  ISA is an older system, now being displaced by PCI;
	  newer boards don't support it.  If you have ISA, say Y, otherwise N.

# Select ISA DMA controller support
config ISA_DMA
	bool
	select ISA_DMA_API

# Select ISA DMA interface
config ISA_DMA_API
	bool

config PCI
	bool "PCI support" if MIGHT_HAVE_PCI
	help
	  Find out whether you have a PCI motherboard. PCI is the name of a
	  bus system, i.e. the way the CPU talks to the other stuff inside
	  your box. Other bus systems are ISA, EISA, MicroChannel (MCA) or
	  VESA. If you have PCI, say Y, otherwise N.

config PCI_DOMAINS
	bool "Support for multiple PCI domains"
	depends on PCI
	help
	  Enable PCI domains kernel management. Say Y if your machine
	  has a PCI bus hierarchy that requires more than one PCI
	  domain (aka segment) to be correctly managed. Say N otherwise.

	  If you don't know what to do here, say N.

config PCI_DOMAINS_GENERIC
	def_bool PCI_DOMAINS

config PCI_NANOENGINE
	bool "BSE nanoEngine PCI support"
	depends on SA1100_NANOENGINE
	help
	  Enable PCI on the BSE nanoEngine board.

config PCI_SYSCALL
	def_bool PCI

config PCI_HOST_ITE8152
	bool
	depends on PCI && MACH_ARMCORE
	default y
	select DMABOUNCE

source "drivers/pci/Kconfig"

source "drivers/pcmcia/Kconfig"

endmenu

menu "Kernel Features"

config HAVE_SMP
	bool
	help
	  This option should be selected by machines which have an SMP-
	  capable CPU.

	  The only effect of this option is to make the SMP-related
	  options available to the user for configuration.

config SMP
	bool "Symmetric Multi-Processing"
	depends on CPU_V6K || CPU_V7
	depends on GENERIC_CLOCKEVENTS
	depends on HAVE_SMP
	depends on MMU || ARM_MPU
	select IRQ_WORK
	help
	  This enables support for systems with more than one CPU. If you have
	  a system with only one CPU, say N. If you have a system with more
	  than one CPU, say Y.

	  If you say N here, the kernel will run on uni- and multiprocessor
	  machines, but will use only one CPU of a multiprocessor machine. If
	  you say Y here, the kernel will run on many, but not all,
	  uniprocessor machines. On a uniprocessor machine, the kernel
	  will run faster if you say N here.

	  See also <file:Documentation/x86/i386/IO-APIC.txt>,
	  <file:Documentation/lockup-watchdogs.txt> and the SMP-HOWTO available at
	  <http://tldp.org/HOWTO/SMP-HOWTO.html>.

	  If you don't know what to do here, say N.

config SMP_ON_UP
	bool "Allow booting SMP kernel on uniprocessor systems"
	depends on SMP && !XIP_KERNEL && MMU
	default y
	help
	  SMP kernels contain instructions which fail on non-SMP processors.
	  Enabling this option allows the kernel to modify itself to make
	  these instructions safe.  Disabling it allows about 1K of space
	  savings.

	  If you don't know what to do here, say Y.

config ARM_CPU_TOPOLOGY
	bool "Support cpu topology definition"
	depends on SMP && CPU_V7
	default y
	help
	  Support ARM cpu topology definition. The MPIDR register defines
	  affinity between processors which is then used to describe the cpu
	  topology of an ARM System.

config SCHED_MC
	bool "Multi-core scheduler support"
	depends on ARM_CPU_TOPOLOGY
	help
	  Multi-core scheduler support improves the CPU scheduler's decision
	  making when dealing with multi-core CPU chips at a cost of slightly
	  increased overhead in some places. If unsure say N here.

config SCHED_SMT
	bool "SMT scheduler support"
	depends on ARM_CPU_TOPOLOGY
	help
	  Improves the CPU scheduler's decision making when dealing with
	  MultiThreading at a cost of slightly increased overhead in some
	  places. If unsure say N here.

config HAVE_ARM_SCU
	bool
	help
	  This option enables support for the ARM system coherency unit

config HAVE_ARM_ARCH_TIMER
	bool "Architected timer support"
	depends on CPU_V7
	select ARM_ARCH_TIMER
	select GENERIC_CLOCKEVENTS
	help
	  This option enables support for the ARM architected timer

config HAVE_ARM_TWD
	bool
	select TIMER_OF if OF
	help
	  This options enables support for the ARM timer and watchdog unit

config MCPM
	bool "Multi-Cluster Power Management"
	depends on CPU_V7 && SMP
	help
	  This option provides the common power management infrastructure
	  for (multi-)cluster based systems, such as big.LITTLE based
	  systems.

config MCPM_QUAD_CLUSTER
	bool
	depends on MCPM
	help
	  To avoid wasting resources unnecessarily, MCPM only supports up
	  to 2 clusters by default.
	  Platforms with 3 or 4 clusters that use MCPM must select this
	  option to allow the additional clusters to be managed.

config BIG_LITTLE
	bool "big.LITTLE support (Experimental)"
	depends on CPU_V7 && SMP
	select MCPM
	help
	  This option enables support selections for the big.LITTLE
	  system architecture.

config BL_SWITCHER
	bool "big.LITTLE switcher support"
	depends on BIG_LITTLE && MCPM && HOTPLUG_CPU && ARM_GIC
	select CPU_PM
	help
	  The big.LITTLE "switcher" provides the core functionality to
	  transparently handle transition between a cluster of A15's
	  and a cluster of A7's in a big.LITTLE system.

config BL_SWITCHER_DUMMY_IF
	tristate "Simple big.LITTLE switcher user interface"
	depends on BL_SWITCHER && DEBUG_KERNEL
	help
	  This is a simple and dummy char dev interface to control
	  the big.LITTLE switcher core code.  It is meant for
	  debugging purposes only.

choice
	prompt "Memory split"
	depends on MMU
	default VMSPLIT_3G
	help
	  Select the desired split between kernel and user memory.

	  If you are not absolutely sure what you are doing, leave this
	  option alone!

	config VMSPLIT_3G
		bool "3G/1G user/kernel split"
	config VMSPLIT_3G_OPT
		depends on !ARM_LPAE
		bool "3G/1G user/kernel split (for full 1G low memory)"
	config VMSPLIT_2G
		bool "2G/2G user/kernel split"
	config VMSPLIT_1G
		bool "1G/3G user/kernel split"
endchoice

config PAGE_OFFSET
	hex
	default PHYS_OFFSET if !MMU
	default 0x40000000 if VMSPLIT_1G
	default 0x80000000 if VMSPLIT_2G
	default 0xB0000000 if VMSPLIT_3G_OPT
	default 0xC0000000

config NR_CPUS
	int "Maximum number of CPUs (2-32)"
	range 2 32
	depends on SMP
	default "4"

config HOTPLUG_CPU
	bool "Support for hot-pluggable CPUs"
	depends on SMP
	select GENERIC_IRQ_MIGRATION
	help
	  Say Y here to experiment with turning CPUs off and on.  CPUs
	  can be controlled through /sys/devices/system/cpu.

config ARM_PSCI
	bool "Support for the ARM Power State Coordination Interface (PSCI)"
	depends on HAVE_ARM_SMCCC
	select ARM_PSCI_FW
	help
	  Say Y here if you want Linux to communicate with system firmware
	  implementing the PSCI specification for CPU-centric power
	  management operations described in ARM document number ARM DEN
	  0022A ("Power State Coordination Interface System Software on
	  ARM processors").

# The GPIO number here must be sorted by descending number. In case of
# a multiplatform kernel, we just want the highest value required by the
# selected platforms.
config ARCH_NR_GPIO
	int
	default 2048 if ARCH_SOCFPGA
	default 1024 if ARCH_BRCMSTB || ARCH_RENESAS || ARCH_TEGRA || \
		ARCH_ZYNQ
	default 512 if ARCH_EXYNOS || ARCH_KEYSTONE || SOC_OMAP5 || \
		SOC_DRA7XX || ARCH_S3C24XX || ARCH_S3C64XX || ARCH_S5PV210
	default 416 if ARCH_SUNXI
	default 392 if ARCH_U8500
	default 352 if ARCH_VT8500
	default 288 if ARCH_ROCKCHIP
	default 264 if MACH_H4700
	default 0
	help
	  Maximum number of GPIOs in the system.

	  If unsure, leave the default value.

config HZ_FIXED
	int
	default 200 if ARCH_EBSA110
	default 128 if SOC_AT91RM9200
	default 0

choice
	depends on HZ_FIXED = 0
	prompt "Timer frequency"

config HZ_100
	bool "100 Hz"

config HZ_200
	bool "200 Hz"

config HZ_250
	bool "250 Hz"

config HZ_300
	bool "300 Hz"

config HZ_500
	bool "500 Hz"

config HZ_1000
	bool "1000 Hz"

endchoice

config HZ
	int
	default HZ_FIXED if HZ_FIXED != 0
	default 100 if HZ_100
	default 200 if HZ_200
	default 250 if HZ_250
	default 300 if HZ_300
	default 500 if HZ_500
	default 1000

config SCHED_HRTICK
	def_bool HIGH_RES_TIMERS

config THUMB2_KERNEL
	bool "Compile the kernel in Thumb-2 mode" if !CPU_THUMBONLY
	depends on (CPU_V7 || CPU_V7M) && !CPU_V6 && !CPU_V6K
	default y if CPU_THUMBONLY
	select ARM_UNWIND
	help
	  By enabling this option, the kernel will be compiled in
	  Thumb-2 mode.

	  If unsure, say N.

config THUMB2_AVOID_R_ARM_THM_JUMP11
	bool "Work around buggy Thumb-2 short branch relocations in gas"
	depends on THUMB2_KERNEL && MODULES
	default y
	help
	  Various binutils versions can resolve Thumb-2 branches to
	  locally-defined, preemptible global symbols as short-range "b.n"
	  branch instructions.

	  This is a problem, because there's no guarantee the final
	  destination of the symbol, or any candidate locations for a
	  trampoline, are within range of the branch.  For this reason, the
	  kernel does not support fixing up the R_ARM_THM_JUMP11 (102)
	  relocation in modules at all, and it makes little sense to add
	  support.

	  The symptom is that the kernel fails with an "unsupported
	  relocation" error when loading some modules.

	  Until fixed tools are available, passing
	  -fno-optimize-sibling-calls to gcc should prevent gcc generating
	  code which hits this problem, at the cost of a bit of extra runtime
	  stack usage in some cases.

	  The problem is described in more detail at:
	      https://bugs.launchpad.net/binutils-linaro/+bug/725126

	  Only Thumb-2 kernels are affected.

	  Unless you are sure your tools don't have this problem, say Y.

config ARM_PATCH_IDIV
	bool "Runtime patch udiv/sdiv instructions into __aeabi_{u}idiv()"
	depends on CPU_32v7 && !XIP_KERNEL
	default y
	help
	  The ARM compiler inserts calls to __aeabi_idiv() and
	  __aeabi_uidiv() when it needs to perform division on signed
	  and unsigned integers. Some v7 CPUs have support for the sdiv
	  and udiv instructions that can be used to implement those
	  functions.

	  Enabling this option allows the kernel to modify itself to
	  replace the first two instructions of these library functions
	  with the sdiv or udiv plus "bx lr" instructions when the CPU
	  it is running on supports them. Typically this will be faster
	  and less power intensive than running the original library
	  code to do integer division.

config AEABI
	bool "Use the ARM EABI to compile the kernel" if !CPU_V7 && \
		!CPU_V7M && !CPU_V6 && !CPU_V6K && !CC_IS_CLANG
	default CPU_V7 || CPU_V7M || CPU_V6 || CPU_V6K || CC_IS_CLANG
	help
	  This option allows for the kernel to be compiled using the latest
	  ARM ABI (aka EABI).  This is only useful if you are using a user
	  space environment that is also compiled with EABI.

	  Since there are major incompatibilities between the legacy ABI and
	  EABI, especially with regard to structure member alignment, this
	  option also changes the kernel syscall calling convention to
	  disambiguate both ABIs and allow for backward compatibility support
	  (selected with CONFIG_OABI_COMPAT).

	  To use this you need GCC version 4.0.0 or later.

config OABI_COMPAT
	bool "Allow old ABI binaries to run with this kernel (EXPERIMENTAL)"
	depends on AEABI && !THUMB2_KERNEL
	help
	  This option preserves the old syscall interface along with the
	  new (ARM EABI) one. It also provides a compatibility layer to
	  intercept syscalls that have structure arguments which layout
	  in memory differs between the legacy ABI and the new ARM EABI
	  (only for non "thumb" binaries). This option adds a tiny
	  overhead to all syscalls and produces a slightly larger kernel.

	  The seccomp filter system will not be available when this is
	  selected, since there is no way yet to sensibly distinguish
	  between calling conventions during filtering.

	  If you know you'll be using only pure EABI user space then you
	  can say N here. If this option is not selected and you attempt
	  to execute a legacy ABI binary then the result will be
	  UNPREDICTABLE (in fact it can be predicted that it won't work
	  at all). If in doubt say N.

config ARCH_HAS_HOLES_MEMORYMODEL
	bool

config ARCH_SPARSEMEM_ENABLE
	bool

config ARCH_SPARSEMEM_DEFAULT
	def_bool ARCH_SPARSEMEM_ENABLE

config ARCH_SELECT_MEMORY_MODEL
	def_bool ARCH_SPARSEMEM_ENABLE

config HAVE_ARCH_PFN_VALID
	def_bool ARCH_HAS_HOLES_MEMORYMODEL || !SPARSEMEM

config HAVE_GENERIC_GUP
	def_bool y
	depends on ARM_LPAE

config HIGHMEM
	bool "High Memory Support"
	depends on MMU
	help
	  The address space of ARM processors is only 4 Gigabytes large
	  and it has to accommodate user address space, kernel address
	  space as well as some memory mapped IO. That means that, if you
	  have a large amount of physical memory and/or IO, not all of the
	  memory can be "permanently mapped" by the kernel. The physical
	  memory that is not permanently mapped is called "high memory".

	  Depending on the selected kernel/user memory split, minimum
	  vmalloc space and actual amount of RAM, you may not need this
	  option which should result in a slightly faster kernel.

	  If unsure, say n.

config HIGHPTE
	bool "Allocate 2nd-level pagetables from highmem" if EXPERT
	depends on HIGHMEM
	default y
	help
	  The VM uses one page of physical memory for each page table.
	  For systems with a lot of processes, this can use a lot of
	  precious low memory, eventually leading to low memory being
	  consumed by page tables.  Setting this option will allow
	  user-space 2nd level page tables to reside in high memory.

config CPU_SW_DOMAIN_PAN
	bool "Enable use of CPU domains to implement privileged no-access"
	depends on MMU && !ARM_LPAE
	default y
	help
	  Increase kernel security by ensuring that normal kernel accesses
	  are unable to access userspace addresses.  This can help prevent
	  use-after-free bugs becoming an exploitable privilege escalation
	  by ensuring that magic values (such as LIST_POISON) will always
	  fault when dereferenced.

	  CPUs with low-vector mappings use a best-efforts implementation.
	  Their lower 1MB needs to remain accessible for the vectors, but
	  the remainder of userspace will become appropriately inaccessible.

config HW_PERF_EVENTS
	def_bool y
	depends on ARM_PMU

config SYS_SUPPORTS_HUGETLBFS
       def_bool y
       depends on ARM_LPAE

config HAVE_ARCH_TRANSPARENT_HUGEPAGE
       def_bool y
       depends on ARM_LPAE

config ARCH_WANT_GENERAL_HUGETLB
	def_bool y

config ARM_MODULE_PLTS
	bool "Use PLTs to allow module memory to spill over into vmalloc area"
	depends on MODULES
	default y
	help
	  Allocate PLTs when loading modules so that jumps and calls whose
	  targets are too far away for their relative offsets to be encoded
	  in the instructions themselves can be bounced via veneers in the
	  module's PLT. This allows modules to be allocated in the generic
	  vmalloc area after the dedicated module memory area has been
	  exhausted. The modules will use slightly more memory, but after
	  rounding up to page size, the actual memory footprint is usually
	  the same.

	  Disabling this is usually safe for small single-platform
	  configurations. If unsure, say y.

config FORCE_MAX_ZONEORDER
	int "Maximum zone order"
	default "12" if SOC_AM33XX
	default "9" if SA1111 || ARCH_EFM32
	default "11"
	help
	  The kernel memory allocator divides physically contiguous memory
	  blocks into "zones", where each zone is a power of two number of
	  pages.  This option selects the largest power of two that the kernel
	  keeps in the memory allocator.  If you need to allocate very large
	  blocks of physically contiguous memory, then you may need to
	  increase this value.

	  This config option is actually maximum order plus one. For example,
	  a value of 11 means that the largest free memory block is 2^10 pages.

config ALIGNMENT_TRAP
	bool
	depends on CPU_CP15_MMU
	default y if !ARCH_EBSA110
	select HAVE_PROC_CPU if PROC_FS
	help
	  ARM processors cannot fetch/store information which is not
	  naturally aligned on the bus, i.e., a 4 byte fetch must start at an
	  address divisible by 4. On 32-bit ARM processors, these non-aligned
	  fetch/store instructions will be emulated in software if you say
	  here, which has a severe performance impact. This is necessary for
	  correct operation of some network protocols. With an IP-only
	  configuration it is safe to say N, otherwise say Y.

config UACCESS_WITH_MEMCPY
	bool "Use kernel mem{cpy,set}() for {copy_to,clear}_user()"
	depends on MMU
	default y if CPU_FEROCEON
	help
	  Implement faster copy_to_user and clear_user methods for CPU
	  cores where a 8-word STM instruction give significantly higher
	  memory write throughput than a sequence of individual 32bit stores.

	  A possible side effect is a slight increase in scheduling latency
	  between threads sharing the same address space if they invoke
	  such copy operations with large buffers.

	  However, if the CPU data cache is using a write-allocate mode,
	  this option is unlikely to provide any performance gain.

config SECCOMP
	bool
	prompt "Enable seccomp to safely compute untrusted bytecode"
	---help---
	  This kernel feature is useful for number crunching applications
	  that may need to compute untrusted bytecode during their
	  execution. By using pipes or other transports made available to
	  the process as file descriptors supporting the read/write
	  syscalls, it's possible to isolate those applications in
	  their own address space using seccomp. Once seccomp is
	  enabled via prctl(PR_SET_SECCOMP), it cannot be disabled
	  and the task is only allowed to execute a few safe syscalls
	  defined by each seccomp mode.

config PARAVIRT
	bool "Enable paravirtualization code"
	help
	  This changes the kernel so it can modify itself when it is run
	  under a hypervisor, potentially improving performance significantly
	  over full virtualization.

config PARAVIRT_TIME_ACCOUNTING
	bool "Paravirtual steal time accounting"
	select PARAVIRT
	default n
	help
	  Select this option to enable fine granularity task steal time
	  accounting. Time spent executing other tasks in parallel with
	  the current vCPU is discounted from the vCPU power. To account for
	  that, there can be a small performance impact.

	  If in doubt, say N here.

config XEN_DOM0
	def_bool y
	depends on XEN

config XEN
	bool "Xen guest support on ARM"
	depends on ARM && AEABI && OF
	depends on CPU_V7 && !CPU_V6
	depends on !GENERIC_ATOMIC64
	depends on MMU
	select ARCH_DMA_ADDR_T_64BIT
	select ARM_PSCI
	select SWIOTLB
	select SWIOTLB_XEN
	select PARAVIRT
	help
	  Say Y if you want to run Linux in a Virtual Machine on Xen on ARM.

endmenu

menu "Boot options"

config USE_OF
	bool "Flattened Device Tree support"
	select IRQ_DOMAIN
	select OF
	help
	  Include support for flattened device tree machine descriptions.

config ATAGS
	bool "Support for the traditional ATAGS boot data passing" if USE_OF
	default y
	help
	  This is the traditional way of passing data to the kernel at boot
	  time. If you are solely relying on the flattened device tree (or
	  the ARM_ATAG_DTB_COMPAT option) then you may unselect this option
	  to remove ATAGS support from your kernel binary.  If unsure,
	  leave this to y.

config DEPRECATED_PARAM_STRUCT
	bool "Provide old way to pass kernel parameters"
	depends on ATAGS
	help
	  This was deprecated in 2001 and announced to live on for 5 years.
	  Some old boot loaders still use this way.

config BUILD_ARM_APPENDED_DTB_IMAGE
	bool "Build a concatenated zImage/dtb by default"
	depends on OF
	help
	  Enabling this option will cause a concatenated zImage and list of
	  DTBs to be built by default (instead of a standalone zImage.)
	  The image will built in arch/arm/boot/zImage-dtb

config BUILD_ARM_APPENDED_DTB_IMAGE_NAMES
	string "Default dtb names"
	depends on BUILD_ARM_APPENDED_DTB_IMAGE
	help
	  Space separated list of names of dtbs to append when
	  building a concatenated zImage-dtb.

# Compressed boot loader in ROM.  Yes, we really want to ask about
# TEXT and BSS so we preserve their values in the config files.
config ZBOOT_ROM_TEXT
	hex "Compressed ROM boot loader base address"
	default "0"
	help
	  The physical address at which the ROM-able zImage is to be
	  placed in the target.  Platforms which normally make use of
	  ROM-able zImage formats normally set this to a suitable
	  value in their defconfig file.

	  If ZBOOT_ROM is not enabled, this has no effect.

config ZBOOT_ROM_BSS
	hex "Compressed ROM boot loader BSS address"
	default "0"
	help
	  The base address of an area of read/write memory in the target
	  for the ROM-able zImage which must be available while the
	  decompressor is running. It must be large enough to hold the
	  entire decompressed kernel plus an additional 128 KiB.
	  Platforms which normally make use of ROM-able zImage formats
	  normally set this to a suitable value in their defconfig file.

	  If ZBOOT_ROM is not enabled, this has no effect.

config ZBOOT_ROM
	bool "Compressed boot loader in ROM/flash"
	depends on ZBOOT_ROM_TEXT != ZBOOT_ROM_BSS
	depends on !ARM_APPENDED_DTB && !XIP_KERNEL && !AUTO_ZRELADDR
	help
	  Say Y here if you intend to execute your compressed kernel image
	  (zImage) directly from ROM or flash.  If unsure, say N.

config ARM_APPENDED_DTB
	bool "Use appended device tree blob to zImage (EXPERIMENTAL)"
	depends on OF
	help
	  With this option, the boot code will look for a device tree binary
	  (DTB) appended to zImage
	  (e.g. cat zImage <filename>.dtb > zImage_w_dtb).

	  This is meant as a backward compatibility convenience for those
	  systems with a bootloader that can't be upgraded to accommodate
	  the documented boot protocol using a device tree.

	  Beware that there is very little in terms of protection against
	  this option being confused by leftover garbage in memory that might
	  look like a DTB header after a reboot if no actual DTB is appended
	  to zImage.  Do not leave this option active in a production kernel
	  if you don't intend to always append a DTB.  Proper passing of the
	  location into r2 of a bootloader provided DTB is always preferable
	  to this option.

config ARM_ATAG_DTB_COMPAT
	bool "Supplement the appended DTB with traditional ATAG information"
	depends on ARM_APPENDED_DTB
	help
	  Some old bootloaders can't be updated to a DTB capable one, yet
	  they provide ATAGs with memory configuration, the ramdisk address,
	  the kernel cmdline string, etc.  Such information is dynamically
	  provided by the bootloader and can't always be stored in a static
	  DTB.  To allow a device tree enabled kernel to be used with such
	  bootloaders, this option allows zImage to extract the information
	  from the ATAG list and store it at run time into the appended DTB.

choice
	prompt "Kernel command line type" if ARM_ATAG_DTB_COMPAT
	default ARM_ATAG_DTB_COMPAT_CMDLINE_FROM_BOOTLOADER

config ARM_ATAG_DTB_COMPAT_CMDLINE_FROM_BOOTLOADER
	bool "Use bootloader kernel arguments if available"
	help
	  Uses the command-line options passed by the boot loader instead of
	  the device tree bootargs property. If the boot loader doesn't provide
	  any, the device tree bootargs property will be used.

config ARM_ATAG_DTB_COMPAT_CMDLINE_EXTEND
	bool "Extend with bootloader kernel arguments"
	help
	  The command-line arguments provided by the boot loader will be
	  appended to the the device tree bootargs property.

endchoice

config CMDLINE
	string "Default kernel command string"
	default ""
	help
	  On some architectures (EBSA110 and CATS), there is currently no way
	  for the boot loader to pass arguments to the kernel. For these
	  architectures, you should supply some command-line options at build
	  time by entering them here. As a minimum, you should specify the
	  memory size and the root device (e.g., mem=64M root=/dev/nfs).

choice
	prompt "Kernel command line type" if CMDLINE != ""
	default CMDLINE_FROM_BOOTLOADER

config CMDLINE_FROM_BOOTLOADER
	bool "Use bootloader kernel arguments if available"
	help
	  Uses the command-line options passed by the boot loader. If
	  the boot loader doesn't provide any, the default kernel command
	  string provided in CMDLINE will be used.

config CMDLINE_EXTEND
	bool "Extend bootloader kernel arguments"
	help
	  The command-line arguments provided by the boot loader will be
	  appended to the default kernel command string.

config CMDLINE_FORCE
	bool "Always use the default kernel command string"
	help
	  Always use the default kernel command string, even if the boot
	  loader passes other arguments to the kernel.
	  This is useful if you cannot or don't want to change the
	  command-line options your boot loader passes to the kernel.
endchoice

config XIP_KERNEL
	bool "Kernel Execute-In-Place from ROM"
	depends on !ARM_LPAE && !ARCH_MULTIPLATFORM
	help
	  Execute-In-Place allows the kernel to run from non-volatile storage
	  directly addressable by the CPU, such as NOR flash. This saves RAM
	  space since the text section of the kernel is not loaded from flash
	  to RAM.  Read-write sections, such as the data section and stack,
	  are still copied to RAM.  The XIP kernel is not compressed since
	  it has to run directly from flash, so it will take more space to
	  store it.  The flash address used to link the kernel object files,
	  and for storing it, is configuration dependent. Therefore, if you
	  say Y here, you must know the proper physical address where to
	  store the kernel image depending on your own flash memory usage.

	  Also note that the make target becomes "make xipImage" rather than
	  "make zImage" or "make Image".  The final kernel binary to put in
	  ROM memory will be arch/arm/boot/xipImage.

	  If unsure, say N.

config XIP_PHYS_ADDR
	hex "XIP Kernel Physical Location"
	depends on XIP_KERNEL
	default "0x00080000"
	help
	  This is the physical address in your flash memory the kernel will
	  be linked for and stored to.  This address is dependent on your
	  own flash usage.

config XIP_DEFLATED_DATA
	bool "Store kernel .data section compressed in ROM"
	depends on XIP_KERNEL
	select ZLIB_INFLATE
	help
	  Before the kernel is actually executed, its .data section has to be
	  copied to RAM from ROM. This option allows for storing that data
	  in compressed form and decompressed to RAM rather than merely being
	  copied, saving some precious ROM space. A possible drawback is a
	  slightly longer boot delay.

config KEXEC
	bool "Kexec system call (EXPERIMENTAL)"
	depends on (!SMP || PM_SLEEP_SMP)
	depends on MMU
	select KEXEC_CORE
	help
	  kexec is a system call that implements the ability to shutdown your
	  current kernel, and to start another kernel.  It is like a reboot
	  but it is independent of the system firmware.   And like a reboot
	  you can start any kernel with it, not just Linux.

	  It is an ongoing process to be certain the hardware in a machine
	  is properly shutdown, so do not be surprised if this code does not
	  initially work for you.

config ATAGS_PROC
	bool "Export atags in procfs"
	depends on ATAGS && KEXEC
	default y
	help
	  Should the atags used to boot the kernel be exported in an "atags"
	  file in procfs. Useful with kexec.

config CRASH_DUMP
	bool "Build kdump crash kernel (EXPERIMENTAL)"
	help
	  Generate crash dump after being started by kexec. This should
	  be normally only set in special crash dump kernels which are
	  loaded in the main kernel with kexec-tools into a specially
	  reserved region and then later executed after a crash by
	  kdump/kexec. The crash dump kernel must be compiled to a
	  memory address not used by the main kernel

	  For more details see Documentation/kdump/kdump.txt

config AUTO_ZRELADDR
	bool "Auto calculation of the decompressed kernel image address"
	help
	  ZRELADDR is the physical address where the decompressed kernel
	  image will be placed. If AUTO_ZRELADDR is selected, the address
	  will be determined at run-time by masking the current IP with
	  0xf8000000. This assumes the zImage being placed in the first 128MB
	  from start of memory.

config EFI_STUB
	bool

config EFI
	bool "UEFI runtime support"
	depends on OF && !CPU_BIG_ENDIAN && MMU && AUTO_ZRELADDR && !XIP_KERNEL
	select UCS2_STRING
	select EFI_PARAMS_FROM_FDT
	select EFI_STUB
	select EFI_ARMSTUB
	select EFI_RUNTIME_WRAPPERS
	---help---
	  This option provides support for runtime services provided
	  by UEFI firmware (such as non-volatile variables, realtime
	  clock, and platform reset). A UEFI stub is also provided to
	  allow the kernel to be booted as an EFI application. This
	  is only useful for kernels that may run on systems that have
	  UEFI firmware.

config DMI
	bool "Enable support for SMBIOS (DMI) tables"
	depends on EFI
	default y
	help
	  This enables SMBIOS/DMI feature for systems.

	  This option is only useful on systems that have UEFI firmware.
	  However, even with this option, the resultant kernel should
	  continue to boot on existing non-UEFI platforms.

	  NOTE: This does *NOT* enable or encourage the use of DMI quirks,
	  i.e., the the practice of identifying the platform via DMI to
	  decide whether certain workarounds for buggy hardware and/or
	  firmware need to be enabled. This would require the DMI subsystem
	  to be enabled much earlier than we do on ARM, which is non-trivial.

endmenu

menu "CPU Power Management"

source "drivers/cpufreq/Kconfig"

source "drivers/cpuidle/Kconfig"

endmenu

menu "Floating point emulation"

comment "At least one emulation must be selected"

config FPE_NWFPE
	bool "NWFPE math emulation"
	depends on (!AEABI || OABI_COMPAT) && !THUMB2_KERNEL
	---help---
	  Say Y to include the NWFPE floating point emulator in the kernel.
	  This is necessary to run most binaries. Linux does not currently
	  support floating point hardware so you need to say Y here even if
	  your machine has an FPA or floating point co-processor podule.

	  You may say N here if you are going to load the Acorn FPEmulator
	  early in the bootup.

config FPE_NWFPE_XP
	bool "Support extended precision"
	depends on FPE_NWFPE
	help
	  Say Y to include 80-bit support in the kernel floating-point
	  emulator.  Otherwise, only 32 and 64-bit support is compiled in.
	  Note that gcc does not generate 80-bit operations by default,
	  so in most cases this option only enlarges the size of the
	  floating point emulator without any good reason.

	  You almost surely want to say N here.

config FPE_FASTFPE
	bool "FastFPE math emulation (EXPERIMENTAL)"
	depends on (!AEABI || OABI_COMPAT) && !CPU_32v3
	---help---
	  Say Y here to include the FAST floating point emulator in the kernel.
	  This is an experimental much faster emulator which now also has full
	  precision for the mantissa.  It does not support any exceptions.
	  It is very simple, and approximately 3-6 times faster than NWFPE.

	  It should be sufficient for most programs.  It may be not suitable
	  for scientific calculations, but you have to check this for yourself.
	  If you do not feel you need a faster FP emulation you should better
	  choose NWFPE.

config VFP
	bool "VFP-format floating point maths"
	depends on CPU_V6 || CPU_V6K || CPU_ARM926T || CPU_V7 || CPU_FEROCEON
	help
	  Say Y to include VFP support code in the kernel. This is needed
	  if your hardware includes a VFP unit.

	  Please see <file:Documentation/arm/VFP/release-notes.txt> for
	  release notes and additional status information.

	  Say N if your target does not have VFP hardware.

config VFPv3
	bool
	depends on VFP
	default y if CPU_V7

config NEON
	bool "Advanced SIMD (NEON) Extension support"
	depends on VFPv3 && CPU_V7
	help
	  Say Y to include support code for NEON, the ARMv7 Advanced SIMD
	  Extension.

config KERNEL_MODE_NEON
	bool "Support for NEON in kernel mode"
	depends on NEON && AEABI
	help
	  Say Y to include support for NEON in kernel mode.

endmenu

menu "Power management options"

source "kernel/power/Kconfig"

config ARCH_SUSPEND_POSSIBLE
	depends on CPU_ARM920T || CPU_ARM926T || CPU_FEROCEON || CPU_SA1100 || \
		CPU_V6 || CPU_V6K || CPU_V7 || CPU_V7M || CPU_XSC3 || CPU_XSCALE || CPU_MOHAWK
	def_bool y

config ARM_CPU_SUSPEND
	def_bool PM_SLEEP || BL_SWITCHER || ARM_PSCI_FW
	depends on ARCH_SUSPEND_POSSIBLE

config ARCH_HIBERNATION_POSSIBLE
	bool
	depends on MMU
	default y if ARCH_SUSPEND_POSSIBLE

endmenu

source "drivers/firmware/Kconfig"

if CRYPTO
source "arch/arm/crypto/Kconfig"
endif

source "arch/arm/kvm/Kconfig"<|MERGE_RESOLUTION|>--- conflicted
+++ resolved
@@ -4,11 +4,8 @@
 	default y
 	select ARCH_CLOCKSOURCE_DATA
 	select ARCH_DISCARD_MEMBLOCK if !HAVE_ARCH_PFN_VALID && !KEXEC
-<<<<<<< HEAD
 	select ARCH_HAS_ALT_SYSCALL if (AEABI && !OABI_COMPAT)
-=======
 	select ARCH_HAS_CPU_FINALIZE_INIT if MMU
->>>>>>> 38e29db7
 	select ARCH_HAS_DEBUG_VIRTUAL if MMU
 	select ARCH_HAS_DEVMEM_IS_ALLOWED
 	select ARCH_HAS_ELF_RANDOMIZE
