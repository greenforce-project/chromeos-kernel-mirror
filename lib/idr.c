--- conflicted
+++ resolved
@@ -230,15 +230,11 @@
 {
 	struct radix_tree_iter iter;
 	void __rcu **slot;
-<<<<<<< HEAD
+	void *entry = NULL;
 	int base = idr->idr_base;
 	int id = *nextid;
 
 	id = (id < base) ? 0 : id - base;
-	slot = radix_tree_iter_find(&idr->idr_rt, &iter, id);
-=======
-	void *entry = NULL;
-
 	radix_tree_for_each_slot(slot, &idr->idr_rt, &iter, *nextid) {
 		entry = rcu_dereference_raw(*slot);
 		if (!entry)
@@ -250,7 +246,6 @@
 			break;
 		slot = radix_tree_iter_retry(&iter);
 	}
->>>>>>> 43598c57
 	if (!slot)
 		return NULL;
 	id = iter.index + base;
@@ -258,16 +253,8 @@
 	if (WARN_ON_ONCE(id > INT_MAX))
 		return NULL;
 
-<<<<<<< HEAD
 	*nextid = id;
-	return rcu_dereference_raw(*slot);
-=======
-	if (WARN_ON_ONCE(iter.index > INT_MAX))
-		return NULL;
-
-	*nextid = iter.index;
 	return entry;
->>>>>>> 43598c57
 }
 EXPORT_SYMBOL(idr_get_next);
 
