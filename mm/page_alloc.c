// SPDX-License-Identifier: GPL-2.0-only
/*
 *  linux/mm/page_alloc.c
 *
 *  Manages the free list, the system allocates free pages here.
 *  Note that kmalloc() lives in slab.c
 *
 *  Copyright (C) 1991, 1992, 1993, 1994  Linus Torvalds
 *  Swap reorganised 29.12.95, Stephen Tweedie
 *  Support of BIGMEM added by Gerhard Wichert, Siemens AG, July 1999
 *  Reshaped it to be a zoned allocator, Ingo Molnar, Red Hat, 1999
 *  Discontiguous memory support, Kanoj Sarcar, SGI, Nov 1999
 *  Zone balancing, Kanoj Sarcar, SGI, Jan 2000
 *  Per cpu hot/cold page lists, bulk allocation, Martin J. Bligh, Sept 2002
 *          (lots of bits borrowed from Ingo Molnar & Andrew Morton)
 */

#include <linux/stddef.h>
#include <linux/mm.h>
#include <linux/highmem.h>
#include <linux/interrupt.h>
#include <linux/jiffies.h>
#include <linux/compiler.h>
#include <linux/kernel.h>
#include <linux/kasan.h>
#include <linux/kmsan.h>
#include <linux/module.h>
#include <linux/suspend.h>
#include <linux/ratelimit.h>
#include <linux/oom.h>
#include <linux/topology.h>
#include <linux/sysctl.h>
#include <linux/cpu.h>
#include <linux/cpuset.h>
#include <linux/memory_hotplug.h>
#include <linux/nodemask.h>
#include <linux/vmstat.h>
#include <linux/fault-inject.h>
#include <linux/compaction.h>
#include <trace/events/kmem.h>
#include <trace/events/oom.h>
#include <linux/prefetch.h>
#include <linux/mm_inline.h>
#include <linux/mmu_notifier.h>
#include <linux/migrate.h>
#include <linux/sched/mm.h>
#include <linux/page_owner.h>
#include <linux/page_table_check.h>
#include <linux/memcontrol.h>
#include <linux/ftrace.h>
#include <linux/lockdep.h>
#include <linux/psi.h>
#include <linux/khugepaged.h>
#include <linux/delayacct.h>
#include <linux/low-mem-notify.h>
#include <asm/div64.h>
#include "internal.h"
#include "shuffle.h"
#include "page_reporting.h"

/* Free Page Internal flags: for internal, non-pcp variants of free_pages(). */
typedef int __bitwise fpi_t;

/* No special request */
#define FPI_NONE		((__force fpi_t)0)

/*
 * Skip free page reporting notification for the (possibly merged) page.
 * This does not hinder free page reporting from grabbing the page,
 * reporting it and marking it "reported" -  it only skips notifying
 * the free page reporting infrastructure about a newly freed page. For
 * example, used when temporarily pulling a page from a freelist and
 * putting it back unmodified.
 */
#define FPI_SKIP_REPORT_NOTIFY	((__force fpi_t)BIT(0))

/*
 * Place the (possibly merged) page to the tail of the freelist. Will ignore
 * page shuffling (relevant code - e.g., memory onlining - is expected to
 * shuffle the whole zone).
 *
 * Note: No code should rely on this flag for correctness - it's purely
 *       to allow for optimizations when handing back either fresh pages
 *       (memory onlining) or untouched pages (page isolation, free page
 *       reporting).
 */
#define FPI_TO_TAIL		((__force fpi_t)BIT(1))

/* prevent >1 _updater_ of zone percpu pageset ->high and ->batch fields */
static DEFINE_MUTEX(pcp_batch_high_lock);
#define MIN_PERCPU_PAGELIST_HIGH_FRACTION (8)

#if defined(CONFIG_SMP) || defined(CONFIG_PREEMPT_RT)
/*
 * On SMP, spin_trylock is sufficient protection.
 * On PREEMPT_RT, spin_trylock is equivalent on both SMP and UP.
 */
#define pcp_trylock_prepare(flags)	do { } while (0)
#define pcp_trylock_finish(flag)	do { } while (0)
#else

/* UP spin_trylock always succeeds so disable IRQs to prevent re-entrancy. */
#define pcp_trylock_prepare(flags)	local_irq_save(flags)
#define pcp_trylock_finish(flags)	local_irq_restore(flags)
#endif

/*
 * Locking a pcp requires a PCP lookup followed by a spinlock. To avoid
 * a migration causing the wrong PCP to be locked and remote memory being
 * potentially allocated, pin the task to the CPU for the lookup+lock.
 * preempt_disable is used on !RT because it is faster than migrate_disable.
 * migrate_disable is used on RT because otherwise RT spinlock usage is
 * interfered with and a high priority task cannot preempt the allocator.
 */
#ifndef CONFIG_PREEMPT_RT
#define pcpu_task_pin()		preempt_disable()
#define pcpu_task_unpin()	preempt_enable()
#else
#define pcpu_task_pin()		migrate_disable()
#define pcpu_task_unpin()	migrate_enable()
#endif

/*
 * Generic helper to lookup and a per-cpu variable with an embedded spinlock.
 * Return value should be used with equivalent unlock helper.
 */
#define pcpu_spin_lock(type, member, ptr)				\
({									\
	type *_ret;							\
	pcpu_task_pin();						\
	_ret = this_cpu_ptr(ptr);					\
	spin_lock(&_ret->member);					\
	_ret;								\
})

#define pcpu_spin_trylock(type, member, ptr)				\
({									\
	type *_ret;							\
	pcpu_task_pin();						\
	_ret = this_cpu_ptr(ptr);					\
	if (!spin_trylock(&_ret->member)) {				\
		pcpu_task_unpin();					\
		_ret = NULL;						\
	}								\
	_ret;								\
})

#define pcpu_spin_unlock(member, ptr)					\
({									\
	spin_unlock(&ptr->member);					\
	pcpu_task_unpin();						\
})

/* struct per_cpu_pages specific helpers. */
#define pcp_spin_lock(ptr)						\
	pcpu_spin_lock(struct per_cpu_pages, lock, ptr)

#define pcp_spin_trylock(ptr)						\
	pcpu_spin_trylock(struct per_cpu_pages, lock, ptr)

#define pcp_spin_unlock(ptr)						\
	pcpu_spin_unlock(lock, ptr)

#ifdef CONFIG_USE_PERCPU_NUMA_NODE_ID
DEFINE_PER_CPU(int, numa_node);
EXPORT_PER_CPU_SYMBOL(numa_node);
#endif

DEFINE_STATIC_KEY_TRUE(vm_numa_stat_key);

#ifdef CONFIG_HAVE_MEMORYLESS_NODES
/*
 * N.B., Do NOT reference the '_numa_mem_' per cpu variable directly.
 * It will not be defined when CONFIG_HAVE_MEMORYLESS_NODES is not defined.
 * Use the accessor functions set_numa_mem(), numa_mem_id() and cpu_to_mem()
 * defined in <linux/topology.h>.
 */
DEFINE_PER_CPU(int, _numa_mem_);		/* Kernel "local memory" node */
EXPORT_PER_CPU_SYMBOL(_numa_mem_);
#endif

static DEFINE_MUTEX(pcpu_drain_mutex);

#ifdef CONFIG_GCC_PLUGIN_LATENT_ENTROPY
volatile unsigned long latent_entropy __latent_entropy;
EXPORT_SYMBOL(latent_entropy);
#endif

/*
 * Array of node states.
 */
nodemask_t node_states[NR_NODE_STATES] __read_mostly = {
	[N_POSSIBLE] = NODE_MASK_ALL,
	[N_ONLINE] = { { [0] = 1UL } },
#ifndef CONFIG_NUMA
	[N_NORMAL_MEMORY] = { { [0] = 1UL } },
#ifdef CONFIG_HIGHMEM
	[N_HIGH_MEMORY] = { { [0] = 1UL } },
#endif
	[N_MEMORY] = { { [0] = 1UL } },
	[N_CPU] = { { [0] = 1UL } },
#endif	/* NUMA */
};
EXPORT_SYMBOL(node_states);

gfp_t gfp_allowed_mask __read_mostly = GFP_BOOT_MASK;

/*
 * A cached value of the page's pageblock's migratetype, used when the page is
 * put on a pcplist. Used to avoid the pageblock migratetype lookup when
 * freeing from pcplists in most cases, at the cost of possibly becoming stale.
 * Also the migratetype set in the page does not necessarily match the pcplist
 * index, e.g. page might have MIGRATE_CMA set but be on a pcplist with any
 * other index - this ensures that it will be put on the correct CMA freelist.
 */
static inline int get_pcppage_migratetype(struct page *page)
{
	return page->index;
}

static inline void set_pcppage_migratetype(struct page *page, int migratetype)
{
	page->index = migratetype;
}

#ifdef CONFIG_HUGETLB_PAGE_SIZE_VARIABLE
unsigned int pageblock_order __read_mostly;
#endif

static void __free_pages_ok(struct page *page, unsigned int order,
			    fpi_t fpi_flags);

/*
 * results with 256, 32 in the lowmem_reserve sysctl:
 *	1G machine -> (16M dma, 800M-16M normal, 1G-800M high)
 *	1G machine -> (16M dma, 784M normal, 224M high)
 *	NORMAL allocation will leave 784M/256 of ram reserved in the ZONE_DMA
 *	HIGHMEM allocation will leave 224M/32 of ram reserved in ZONE_NORMAL
 *	HIGHMEM allocation will leave (224M+784M)/256 of ram reserved in ZONE_DMA
 *
 * TBD: should special case ZONE_DMA32 machines here - in those we normally
 * don't need any ZONE_NORMAL reservation
 */
static int sysctl_lowmem_reserve_ratio[MAX_NR_ZONES] = {
#ifdef CONFIG_ZONE_DMA
	[ZONE_DMA] = 256,
#endif
#ifdef CONFIG_ZONE_DMA32
	[ZONE_DMA32] = 256,
#endif
	[ZONE_NORMAL] = 32,
#ifdef CONFIG_HIGHMEM
	[ZONE_HIGHMEM] = 0,
#endif
	[ZONE_MOVABLE] = 0,
};

char * const zone_names[MAX_NR_ZONES] = {
#ifdef CONFIG_ZONE_DMA
	 "DMA",
#endif
#ifdef CONFIG_ZONE_DMA32
	 "DMA32",
#endif
	 "Normal",
#ifdef CONFIG_HIGHMEM
	 "HighMem",
#endif
	 "Movable",
#ifdef CONFIG_ZONE_DEVICE
	 "Device",
#endif
};

const char * const migratetype_names[MIGRATE_TYPES] = {
	"Unmovable",
	"Movable",
	"Reclaimable",
	"HighAtomic",
#ifdef CONFIG_CMA
	"CMA",
#endif
#ifdef CONFIG_MEMORY_ISOLATION
	"Isolate",
#endif
};

int min_free_kbytes = 1024;
int user_min_free_kbytes = -1;
static int watermark_boost_factor __read_mostly = 15000;
static int watermark_scale_factor = 10;

/* movable_zone is the "real" zone pages in ZONE_MOVABLE are taken from */
int movable_zone;
EXPORT_SYMBOL(movable_zone);

#if MAX_NUMNODES > 1
unsigned int nr_node_ids __read_mostly = MAX_NUMNODES;
unsigned int nr_online_nodes __read_mostly = 1;
EXPORT_SYMBOL(nr_node_ids);
EXPORT_SYMBOL(nr_online_nodes);
#endif

static bool page_contains_unaccepted(struct page *page, unsigned int order);
static void accept_page(struct page *page, unsigned int order);
static bool try_to_accept_memory(struct zone *zone, unsigned int order);
static inline bool has_unaccepted_memory(void);
static bool __free_unaccepted(struct page *page);

int page_group_by_mobility_disabled __read_mostly;

#ifdef CONFIG_DEFERRED_STRUCT_PAGE_INIT
/*
 * During boot we initialize deferred pages on-demand, as needed, but once
 * page_alloc_init_late() has finished, the deferred pages are all initialized,
 * and we can permanently disable that path.
 */
DEFINE_STATIC_KEY_TRUE(deferred_pages);

static inline bool deferred_pages_enabled(void)
{
	return static_branch_unlikely(&deferred_pages);
}

/*
 * deferred_grow_zone() is __init, but it is called from
 * get_page_from_freelist() during early boot until deferred_pages permanently
 * disables this call. This is why we have refdata wrapper to avoid warning,
 * and to ensure that the function body gets unloaded.
 */
static bool __ref
_deferred_grow_zone(struct zone *zone, unsigned int order)
{
       return deferred_grow_zone(zone, order);
}
#else
static inline bool deferred_pages_enabled(void)
{
	return false;
}
#endif /* CONFIG_DEFERRED_STRUCT_PAGE_INIT */

/* Return a pointer to the bitmap storing bits affecting a block of pages */
static inline unsigned long *get_pageblock_bitmap(const struct page *page,
							unsigned long pfn)
{
#ifdef CONFIG_SPARSEMEM
	return section_to_usemap(__pfn_to_section(pfn));
#else
	return page_zone(page)->pageblock_flags;
#endif /* CONFIG_SPARSEMEM */
}

static inline int pfn_to_bitidx(const struct page *page, unsigned long pfn)
{
#ifdef CONFIG_SPARSEMEM
	pfn &= (PAGES_PER_SECTION-1);
#else
	pfn = pfn - pageblock_start_pfn(page_zone(page)->zone_start_pfn);
#endif /* CONFIG_SPARSEMEM */
	return (pfn >> pageblock_order) * NR_PAGEBLOCK_BITS;
}

/**
 * get_pfnblock_flags_mask - Return the requested group of flags for the pageblock_nr_pages block of pages
 * @page: The page within the block of interest
 * @pfn: The target page frame number
 * @mask: mask of bits that the caller is interested in
 *
 * Return: pageblock_bits flags
 */
unsigned long get_pfnblock_flags_mask(const struct page *page,
					unsigned long pfn, unsigned long mask)
{
	unsigned long *bitmap;
	unsigned long bitidx, word_bitidx;
	unsigned long word;

	bitmap = get_pageblock_bitmap(page, pfn);
	bitidx = pfn_to_bitidx(page, pfn);
	word_bitidx = bitidx / BITS_PER_LONG;
	bitidx &= (BITS_PER_LONG-1);
	/*
	 * This races, without locks, with set_pfnblock_flags_mask(). Ensure
	 * a consistent read of the memory array, so that results, even though
	 * racy, are not corrupted.
	 */
	word = READ_ONCE(bitmap[word_bitidx]);
	return (word >> bitidx) & mask;
}

static __always_inline int get_pfnblock_migratetype(const struct page *page,
					unsigned long pfn)
{
	return get_pfnblock_flags_mask(page, pfn, MIGRATETYPE_MASK);
}

/**
 * set_pfnblock_flags_mask - Set the requested group of flags for a pageblock_nr_pages block of pages
 * @page: The page within the block of interest
 * @flags: The flags to set
 * @pfn: The target page frame number
 * @mask: mask of bits that the caller is interested in
 */
void set_pfnblock_flags_mask(struct page *page, unsigned long flags,
					unsigned long pfn,
					unsigned long mask)
{
	unsigned long *bitmap;
	unsigned long bitidx, word_bitidx;
	unsigned long word;

	BUILD_BUG_ON(NR_PAGEBLOCK_BITS != 4);
	BUILD_BUG_ON(MIGRATE_TYPES > (1 << PB_migratetype_bits));

	bitmap = get_pageblock_bitmap(page, pfn);
	bitidx = pfn_to_bitidx(page, pfn);
	word_bitidx = bitidx / BITS_PER_LONG;
	bitidx &= (BITS_PER_LONG-1);

	VM_BUG_ON_PAGE(!zone_spans_pfn(page_zone(page), pfn), page);

	mask <<= bitidx;
	flags <<= bitidx;

	word = READ_ONCE(bitmap[word_bitidx]);
	do {
	} while (!try_cmpxchg(&bitmap[word_bitidx], &word, (word & ~mask) | flags));
}

void set_pageblock_migratetype(struct page *page, int migratetype)
{
	if (unlikely(page_group_by_mobility_disabled &&
		     migratetype < MIGRATE_PCPTYPES))
		migratetype = MIGRATE_UNMOVABLE;

	set_pfnblock_flags_mask(page, (unsigned long)migratetype,
				page_to_pfn(page), MIGRATETYPE_MASK);
}

#ifdef CONFIG_DEBUG_VM
static int page_outside_zone_boundaries(struct zone *zone, struct page *page)
{
	int ret;
	unsigned seq;
	unsigned long pfn = page_to_pfn(page);
	unsigned long sp, start_pfn;

	do {
		seq = zone_span_seqbegin(zone);
		start_pfn = zone->zone_start_pfn;
		sp = zone->spanned_pages;
		ret = !zone_spans_pfn(zone, pfn);
	} while (zone_span_seqretry(zone, seq));

	if (ret)
		pr_err("page 0x%lx outside node %d zone %s [ 0x%lx - 0x%lx ]\n",
			pfn, zone_to_nid(zone), zone->name,
			start_pfn, start_pfn + sp);

	return ret;
}

/*
 * Temporary debugging check for pages not lying within a given zone.
 */
static int __maybe_unused bad_range(struct zone *zone, struct page *page)
{
	if (page_outside_zone_boundaries(zone, page))
		return 1;
	if (zone != page_zone(page))
		return 1;

	return 0;
}
#else
static inline int __maybe_unused bad_range(struct zone *zone, struct page *page)
{
	return 0;
}
#endif

static void bad_page(struct page *page, const char *reason)
{
	static unsigned long resume;
	static unsigned long nr_shown;
	static unsigned long nr_unshown;

	/*
	 * Allow a burst of 60 reports, then keep quiet for that minute;
	 * or allow a steady drip of one report per second.
	 */
	if (nr_shown == 60) {
		if (time_before(jiffies, resume)) {
			nr_unshown++;
			goto out;
		}
		if (nr_unshown) {
			pr_alert(
			      "BUG: Bad page state: %lu messages suppressed\n",
				nr_unshown);
			nr_unshown = 0;
		}
		nr_shown = 0;
	}
	if (nr_shown++ == 0)
		resume = jiffies + 60 * HZ;

	pr_alert("BUG: Bad page state in process %s  pfn:%05lx\n",
		current->comm, page_to_pfn(page));
	dump_page(page, reason);

	print_modules();
	dump_stack();
out:
	/* Leave bad fields for debug, except PageBuddy could make trouble */
	page_mapcount_reset(page); /* remove PageBuddy */
	add_taint(TAINT_BAD_PAGE, LOCKDEP_NOW_UNRELIABLE);
}

static inline unsigned int order_to_pindex(int migratetype, int order)
{
#ifdef CONFIG_TRANSPARENT_HUGEPAGE
	if (order > PAGE_ALLOC_COSTLY_ORDER) {
		VM_BUG_ON(order != pageblock_order);
		return NR_LOWORDER_PCP_LISTS;
	}
#else
	VM_BUG_ON(order > PAGE_ALLOC_COSTLY_ORDER);
#endif

	return (MIGRATE_PCPTYPES * order) + migratetype;
}

static inline int pindex_to_order(unsigned int pindex)
{
	int order = pindex / MIGRATE_PCPTYPES;

#ifdef CONFIG_TRANSPARENT_HUGEPAGE
	if (pindex == NR_LOWORDER_PCP_LISTS)
		order = pageblock_order;
#else
	VM_BUG_ON(order > PAGE_ALLOC_COSTLY_ORDER);
#endif

	return order;
}

static inline bool pcp_allowed_order(unsigned int order)
{
	if (order <= PAGE_ALLOC_COSTLY_ORDER)
		return true;
#ifdef CONFIG_TRANSPARENT_HUGEPAGE
	if (order == pageblock_order)
		return true;
#endif
	return false;
}

static inline void free_the_page(struct page *page, unsigned int order)
{
	if (pcp_allowed_order(order))		/* Via pcp? */
		free_unref_page(page, order);
	else
		__free_pages_ok(page, order, FPI_NONE);
}

/*
 * Higher-order pages are called "compound pages".  They are structured thusly:
 *
 * The first PAGE_SIZE page is called the "head page" and have PG_head set.
 *
 * The remaining PAGE_SIZE pages are called "tail pages". PageTail() is encoded
 * in bit 0 of page->compound_head. The rest of bits is pointer to head page.
 *
 * The first tail page's ->compound_order holds the order of allocation.
 * This usage means that zero-order pages may not be compound.
 */

void prep_compound_page(struct page *page, unsigned int order)
{
	int i;
	int nr_pages = 1 << order;

	__SetPageHead(page);
	for (i = 1; i < nr_pages; i++)
		prep_compound_tail(page, i);

	prep_compound_head(page, order);
}

void destroy_large_folio(struct folio *folio)
{
	if (folio_test_hugetlb(folio)) {
		free_huge_folio(folio);
		return;
	}

	if (folio_test_large_rmappable(folio))
		folio_undo_large_rmappable(folio);

	mem_cgroup_uncharge(folio);
	free_the_page(&folio->page, folio_order(folio));
}

static inline void set_buddy_order(struct page *page, unsigned int order)
{
	set_page_private(page, order);
	__SetPageBuddy(page);
}

#ifdef CONFIG_COMPACTION
static inline struct capture_control *task_capc(struct zone *zone)
{
	struct capture_control *capc = current->capture_control;

	return unlikely(capc) &&
		!(current->flags & PF_KTHREAD) &&
		!capc->page &&
		capc->cc->zone == zone ? capc : NULL;
}

static inline bool
compaction_capture(struct capture_control *capc, struct page *page,
		   int order, int migratetype)
{
	if (!capc || order != capc->cc->order)
		return false;

	/* Do not accidentally pollute CMA or isolated regions*/
	if (is_migrate_cma(migratetype) ||
	    is_migrate_isolate(migratetype))
		return false;

	/*
	 * Do not let lower order allocations pollute a movable pageblock.
	 * This might let an unmovable request use a reclaimable pageblock
	 * and vice-versa but no more than normal fallback logic which can
	 * have trouble finding a high-order free page.
	 */
	if (order < pageblock_order && migratetype == MIGRATE_MOVABLE)
		return false;

	capc->page = page;
	return true;
}

#else
static inline struct capture_control *task_capc(struct zone *zone)
{
	return NULL;
}

static inline bool
compaction_capture(struct capture_control *capc, struct page *page,
		   int order, int migratetype)
{
	return false;
}
#endif /* CONFIG_COMPACTION */

/* Used for pages not on another list */
static inline void add_to_free_list(struct page *page, struct zone *zone,
				    unsigned int order, int migratetype)
{
	struct free_area *area = &zone->free_area[order];

	list_add(&page->buddy_list, &area->free_list[migratetype]);
	area->nr_free++;
}

/* Used for pages not on another list */
static inline void add_to_free_list_tail(struct page *page, struct zone *zone,
					 unsigned int order, int migratetype)
{
	struct free_area *area = &zone->free_area[order];

	list_add_tail(&page->buddy_list, &area->free_list[migratetype]);
	area->nr_free++;
}

/*
 * Used for pages which are on another list. Move the pages to the tail
 * of the list - so the moved pages won't immediately be considered for
 * allocation again (e.g., optimization for memory onlining).
 */
static inline void move_to_free_list(struct page *page, struct zone *zone,
				     unsigned int order, int migratetype)
{
	struct free_area *area = &zone->free_area[order];

	list_move_tail(&page->buddy_list, &area->free_list[migratetype]);
}

static inline void del_page_from_free_list(struct page *page, struct zone *zone,
					   unsigned int order)
{
	/* clear reported state and update reported page count */
	if (page_reported(page))
		__ClearPageReported(page);

	list_del(&page->buddy_list);
	__ClearPageBuddy(page);
	set_page_private(page, 0);
	zone->free_area[order].nr_free--;
}

static inline struct page *get_page_from_free_area(struct free_area *area,
					    int migratetype)
{
	return list_first_entry_or_null(&area->free_list[migratetype],
					struct page, buddy_list);
}

/*
 * If this is not the largest possible page, check if the buddy
 * of the next-highest order is free. If it is, it's possible
 * that pages are being freed that will coalesce soon. In case,
 * that is happening, add the free page to the tail of the list
 * so it's less likely to be used soon and more likely to be merged
 * as a higher order page
 */
static inline bool
buddy_merge_likely(unsigned long pfn, unsigned long buddy_pfn,
		   struct page *page, unsigned int order)
{
	unsigned long higher_page_pfn;
	struct page *higher_page;

	if (order >= MAX_ORDER - 1)
		return false;

	higher_page_pfn = buddy_pfn & pfn;
	higher_page = page + (higher_page_pfn - pfn);

	return find_buddy_page_pfn(higher_page, higher_page_pfn, order + 1,
			NULL) != NULL;
}

/*
 * Freeing function for a buddy system allocator.
 *
 * The concept of a buddy system is to maintain direct-mapped table
 * (containing bit values) for memory blocks of various "orders".
 * The bottom level table contains the map for the smallest allocatable
 * units of memory (here, pages), and each level above it describes
 * pairs of units from the levels below, hence, "buddies".
 * At a high level, all that happens here is marking the table entry
 * at the bottom level available, and propagating the changes upward
 * as necessary, plus some accounting needed to play nicely with other
 * parts of the VM system.
 * At each level, we keep a list of pages, which are heads of continuous
 * free pages of length of (1 << order) and marked with PageBuddy.
 * Page's order is recorded in page_private(page) field.
 * So when we are allocating or freeing one, we can derive the state of the
 * other.  That is, if we allocate a small block, and both were
 * free, the remainder of the region must be split into blocks.
 * If a block is freed, and its buddy is also free, then this
 * triggers coalescing into a block of larger size.
 *
 * -- nyc
 */

static inline void __free_one_page(struct page *page,
		unsigned long pfn,
		struct zone *zone, unsigned int order,
		int migratetype, fpi_t fpi_flags)
{
	struct capture_control *capc = task_capc(zone);
	unsigned long buddy_pfn = 0;
	unsigned long combined_pfn;
	struct page *buddy;
	bool to_tail;

	VM_BUG_ON(!zone_is_initialized(zone));
	VM_BUG_ON_PAGE(page->flags & PAGE_FLAGS_CHECK_AT_PREP, page);

	VM_BUG_ON(migratetype == -1);
	if (likely(!is_migrate_isolate(migratetype)))
		__mod_zone_freepage_state(zone, 1 << order, migratetype);

	VM_BUG_ON_PAGE(pfn & ((1 << order) - 1), page);
	VM_BUG_ON_PAGE(bad_range(zone, page), page);

	while (order < MAX_ORDER) {
		if (compaction_capture(capc, page, order, migratetype)) {
			__mod_zone_freepage_state(zone, -(1 << order),
								migratetype);
			return;
		}

		buddy = find_buddy_page_pfn(page, pfn, order, &buddy_pfn);
		if (!buddy)
			goto done_merging;

		if (unlikely(order >= pageblock_order)) {
			/*
			 * We want to prevent merge between freepages on pageblock
			 * without fallbacks and normal pageblock. Without this,
			 * pageblock isolation could cause incorrect freepage or CMA
			 * accounting or HIGHATOMIC accounting.
			 */
			int buddy_mt = get_pfnblock_migratetype(buddy, buddy_pfn);

			if (migratetype != buddy_mt
					&& (!migratetype_is_mergeable(migratetype) ||
						!migratetype_is_mergeable(buddy_mt)))
				goto done_merging;
		}

		/*
		 * Our buddy is free or it is CONFIG_DEBUG_PAGEALLOC guard page,
		 * merge with it and move up one order.
		 */
		if (page_is_guard(buddy))
			clear_page_guard(zone, buddy, order, migratetype);
		else
			del_page_from_free_list(buddy, zone, order);
		combined_pfn = buddy_pfn & pfn;
		page = page + (combined_pfn - pfn);
		pfn = combined_pfn;
		order++;
	}

done_merging:
	set_buddy_order(page, order);

	if (fpi_flags & FPI_TO_TAIL)
		to_tail = true;
	else if (is_shuffle_order(order))
		to_tail = shuffle_pick_tail();
	else
		to_tail = buddy_merge_likely(pfn, buddy_pfn, page, order);

	if (to_tail)
		add_to_free_list_tail(page, zone, order, migratetype);
	else
		add_to_free_list(page, zone, order, migratetype);

	/* Notify page reporting subsystem of freed page */
	if (!(fpi_flags & FPI_SKIP_REPORT_NOTIFY))
		page_reporting_notify_free(order);
}

/**
 * split_free_page() -- split a free page at split_pfn_offset
 * @free_page:		the original free page
 * @order:		the order of the page
 * @split_pfn_offset:	split offset within the page
 *
 * Return -ENOENT if the free page is changed, otherwise 0
 *
 * It is used when the free page crosses two pageblocks with different migratetypes
 * at split_pfn_offset within the page. The split free page will be put into
 * separate migratetype lists afterwards. Otherwise, the function achieves
 * nothing.
 */
int split_free_page(struct page *free_page,
			unsigned int order, unsigned long split_pfn_offset)
{
	struct zone *zone = page_zone(free_page);
	unsigned long free_page_pfn = page_to_pfn(free_page);
	unsigned long pfn;
	unsigned long flags;
	int free_page_order;
	int mt;
	int ret = 0;

	if (split_pfn_offset == 0)
		return ret;

	spin_lock_irqsave(&zone->lock, flags);

	if (!PageBuddy(free_page) || buddy_order(free_page) != order) {
		ret = -ENOENT;
		goto out;
	}

	mt = get_pfnblock_migratetype(free_page, free_page_pfn);
	if (likely(!is_migrate_isolate(mt)))
		__mod_zone_freepage_state(zone, -(1UL << order), mt);

	del_page_from_free_list(free_page, zone, order);
	for (pfn = free_page_pfn;
	     pfn < free_page_pfn + (1UL << order);) {
		int mt = get_pfnblock_migratetype(pfn_to_page(pfn), pfn);

		free_page_order = min_t(unsigned int,
					pfn ? __ffs(pfn) : order,
					__fls(split_pfn_offset));
		__free_one_page(pfn_to_page(pfn), pfn, zone, free_page_order,
				mt, FPI_NONE);
		pfn += 1UL << free_page_order;
		split_pfn_offset -= (1UL << free_page_order);
		/* we have done the first part, now switch to second part */
		if (split_pfn_offset == 0)
			split_pfn_offset = (1UL << order) - (pfn - free_page_pfn);
	}
out:
	spin_unlock_irqrestore(&zone->lock, flags);
	return ret;
}
/*
 * A bad page could be due to a number of fields. Instead of multiple branches,
 * try and check multiple fields with one check. The caller must do a detailed
 * check if necessary.
 */
static inline bool page_expected_state(struct page *page,
					unsigned long check_flags)
{
	if (unlikely(atomic_read(&page->_mapcount) != -1))
		return false;

	if (unlikely((unsigned long)page->mapping |
			page_ref_count(page) |
#ifdef CONFIG_MEMCG
			page->memcg_data |
#endif
			(page->flags & check_flags)))
		return false;

	return true;
}

static const char *page_bad_reason(struct page *page, unsigned long flags)
{
	const char *bad_reason = NULL;

	if (unlikely(atomic_read(&page->_mapcount) != -1))
		bad_reason = "nonzero mapcount";
	if (unlikely(page->mapping != NULL))
		bad_reason = "non-NULL mapping";
	if (unlikely(page_ref_count(page) != 0))
		bad_reason = "nonzero _refcount";
	if (unlikely(page->flags & flags)) {
		if (flags == PAGE_FLAGS_CHECK_AT_PREP)
			bad_reason = "PAGE_FLAGS_CHECK_AT_PREP flag(s) set";
		else
			bad_reason = "PAGE_FLAGS_CHECK_AT_FREE flag(s) set";
	}
#ifdef CONFIG_MEMCG
	if (unlikely(page->memcg_data))
		bad_reason = "page still charged to cgroup";
#endif
	return bad_reason;
}

static void free_page_is_bad_report(struct page *page)
{
	bad_page(page,
		 page_bad_reason(page, PAGE_FLAGS_CHECK_AT_FREE));
}

static inline bool free_page_is_bad(struct page *page)
{
	if (likely(page_expected_state(page, PAGE_FLAGS_CHECK_AT_FREE)))
		return false;

	/* Something has gone sideways, find it */
	free_page_is_bad_report(page);
	return true;
}

static inline bool is_check_pages_enabled(void)
{
	return static_branch_unlikely(&check_pages_enabled);
}

static int free_tail_page_prepare(struct page *head_page, struct page *page)
{
	struct folio *folio = (struct folio *)head_page;
	int ret = 1;

	/*
	 * We rely page->lru.next never has bit 0 set, unless the page
	 * is PageTail(). Let's make sure that's true even for poisoned ->lru.
	 */
	BUILD_BUG_ON((unsigned long)LIST_POISON1 & 1);

	if (!is_check_pages_enabled()) {
		ret = 0;
		goto out;
	}
	switch (page - head_page) {
	case 1:
		/* the first tail page: these may be in place of ->mapping */
		if (unlikely(folio_entire_mapcount(folio))) {
			bad_page(page, "nonzero entire_mapcount");
			goto out;
		}
		if (unlikely(atomic_read(&folio->_nr_pages_mapped))) {
			bad_page(page, "nonzero nr_pages_mapped");
			goto out;
		}
		if (unlikely(atomic_read(&folio->_pincount))) {
			bad_page(page, "nonzero pincount");
			goto out;
		}
		break;
	case 2:
		/*
		 * the second tail page: ->mapping is
		 * deferred_list.next -- ignore value.
		 */
		break;
	default:
		if (page->mapping != TAIL_MAPPING) {
			bad_page(page, "corrupted mapping in tail page");
			goto out;
		}
		break;
	}
	if (unlikely(!PageTail(page))) {
		bad_page(page, "PageTail not set");
		goto out;
	}
	if (unlikely(compound_head(page) != head_page)) {
		bad_page(page, "compound_head not consistent");
		goto out;
	}
	ret = 0;
out:
	page->mapping = NULL;
	clear_compound_head(page);
	return ret;
}

/*
 * Skip KASAN memory poisoning when either:
 *
 * 1. For generic KASAN: deferred memory initialization has not yet completed.
 *    Tag-based KASAN modes skip pages freed via deferred memory initialization
 *    using page tags instead (see below).
 * 2. For tag-based KASAN modes: the page has a match-all KASAN tag, indicating
 *    that error detection is disabled for accesses via the page address.
 *
 * Pages will have match-all tags in the following circumstances:
 *
 * 1. Pages are being initialized for the first time, including during deferred
 *    memory init; see the call to page_kasan_tag_reset in __init_single_page.
 * 2. The allocation was not unpoisoned due to __GFP_SKIP_KASAN, with the
 *    exception of pages unpoisoned by kasan_unpoison_vmalloc.
 * 3. The allocation was excluded from being checked due to sampling,
 *    see the call to kasan_unpoison_pages.
 *
 * Poisoning pages during deferred memory init will greatly lengthen the
 * process and cause problem in large memory systems as the deferred pages
 * initialization is done with interrupt disabled.
 *
 * Assuming that there will be no reference to those newly initialized
 * pages before they are ever allocated, this should have no effect on
 * KASAN memory tracking as the poison will be properly inserted at page
 * allocation time. The only corner case is when pages are allocated by
 * on-demand allocation and then freed again before the deferred pages
 * initialization is done, but this is not likely to happen.
 */
static inline bool should_skip_kasan_poison(struct page *page, fpi_t fpi_flags)
{
	if (IS_ENABLED(CONFIG_KASAN_GENERIC))
		return deferred_pages_enabled();

	return page_kasan_tag(page) == 0xff;
}

static void kernel_init_pages(struct page *page, int numpages)
{
	int i;

	/* s390's use of memset() could override KASAN redzones. */
	kasan_disable_current();
	for (i = 0; i < numpages; i++)
		clear_highpage_kasan_tagged(page + i);
	kasan_enable_current();
}

static __always_inline bool free_pages_prepare(struct page *page,
			unsigned int order, fpi_t fpi_flags)
{
	int bad = 0;
	bool skip_kasan_poison = should_skip_kasan_poison(page, fpi_flags);
	bool init = want_init_on_free();

	VM_BUG_ON_PAGE(PageTail(page), page);

	trace_mm_page_free(page, order);
	kmsan_free_page(page, order);

	if (unlikely(PageHWPoison(page)) && !order) {
		/*
		 * Do not let hwpoison pages hit pcplists/buddy
		 * Untie memcg state and reset page's owner
		 */
		if (memcg_kmem_online() && PageMemcgKmem(page))
			__memcg_kmem_uncharge_page(page, order);
		reset_page_owner(page, order);
		page_table_check_free(page, order);
		return false;
	}

	/*
	 * Check tail pages before head page information is cleared to
	 * avoid checking PageCompound for order-0 pages.
	 */
	if (unlikely(order)) {
		bool compound = PageCompound(page);
		int i;

		VM_BUG_ON_PAGE(compound && compound_order(page) != order, page);

		if (compound)
			page[1].flags &= ~PAGE_FLAGS_SECOND;
		for (i = 1; i < (1 << order); i++) {
			if (compound)
				bad += free_tail_page_prepare(page, page + i);
			if (is_check_pages_enabled()) {
				if (free_page_is_bad(page + i)) {
					bad++;
					continue;
				}
			}
			(page + i)->flags &= ~PAGE_FLAGS_CHECK_AT_PREP;
		}
	}
	if (PageMappingFlags(page))
		page->mapping = NULL;
	if (memcg_kmem_online() && PageMemcgKmem(page))
		__memcg_kmem_uncharge_page(page, order);
	if (is_check_pages_enabled()) {
		if (free_page_is_bad(page))
			bad++;
		if (bad)
			return false;
	}

	page_cpupid_reset_last(page);
	page->flags &= ~PAGE_FLAGS_CHECK_AT_PREP;
	reset_page_owner(page, order);
	page_table_check_free(page, order);

	if (!PageHighMem(page)) {
		debug_check_no_locks_freed(page_address(page),
					   PAGE_SIZE << order);
		debug_check_no_obj_freed(page_address(page),
					   PAGE_SIZE << order);
	}

	kernel_poison_pages(page, 1 << order);

	/*
	 * As memory initialization might be integrated into KASAN,
	 * KASAN poisoning and memory initialization code must be
	 * kept together to avoid discrepancies in behavior.
	 *
	 * With hardware tag-based KASAN, memory tags must be set before the
	 * page becomes unavailable via debug_pagealloc or arch_free_page.
	 */
	if (!skip_kasan_poison) {
		kasan_poison_pages(page, order, init);

		/* Memory is already initialized if KASAN did it internally. */
		if (kasan_has_integrated_init())
			init = false;
	}
	if (init)
		kernel_init_pages(page, 1 << order);

	/*
	 * arch_free_page() can make the page's contents inaccessible.  s390
	 * does this.  So nothing which can access the page's contents should
	 * happen after this.
	 */
	arch_free_page(page, order);

	debug_pagealloc_unmap_pages(page, 1 << order);

	return true;
}

/*
 * Frees a number of pages from the PCP lists
 * Assumes all pages on list are in same zone.
 * count is the number of pages to free.
 */
static void free_pcppages_bulk(struct zone *zone, int count,
					struct per_cpu_pages *pcp,
					int pindex)
{
	unsigned long flags;
	unsigned int order;
	bool isolated_pageblocks;
	struct page *page;

	/*
	 * Ensure proper count is passed which otherwise would stuck in the
	 * below while (list_empty(list)) loop.
	 */
	count = min(pcp->count, count);

	/* Ensure requested pindex is drained first. */
	pindex = pindex - 1;

	spin_lock_irqsave(&zone->lock, flags);
	isolated_pageblocks = has_isolate_pageblock(zone);

	while (count > 0) {
		struct list_head *list;
		int nr_pages;

		/* Remove pages from lists in a round-robin fashion. */
		do {
			if (++pindex > NR_PCP_LISTS - 1)
				pindex = 0;
			list = &pcp->lists[pindex];
		} while (list_empty(list));

		order = pindex_to_order(pindex);
		nr_pages = 1 << order;
		do {
			int mt;

			page = list_last_entry(list, struct page, pcp_list);
			mt = get_pcppage_migratetype(page);

			/* must delete to avoid corrupting pcp list */
			list_del(&page->pcp_list);
			count -= nr_pages;
			pcp->count -= nr_pages;

			/* MIGRATE_ISOLATE page should not go to pcplists */
			VM_BUG_ON_PAGE(is_migrate_isolate(mt), page);
			/* Pageblock could have been isolated meanwhile */
			if (unlikely(isolated_pageblocks))
				mt = get_pageblock_migratetype(page);

			__free_one_page(page, page_to_pfn(page), zone, order, mt, FPI_NONE);
			trace_mm_page_pcpu_drain(page, order, mt);
		} while (count > 0 && !list_empty(list));
	}

	spin_unlock_irqrestore(&zone->lock, flags);
}

static void free_one_page(struct zone *zone,
				struct page *page, unsigned long pfn,
				unsigned int order,
				int migratetype, fpi_t fpi_flags)
{
	unsigned long flags;

	spin_lock_irqsave(&zone->lock, flags);
	if (unlikely(has_isolate_pageblock(zone) ||
		is_migrate_isolate(migratetype))) {
		migratetype = get_pfnblock_migratetype(page, pfn);
	}
	__free_one_page(page, pfn, zone, order, migratetype, fpi_flags);
	spin_unlock_irqrestore(&zone->lock, flags);
}

static void __free_pages_ok(struct page *page, unsigned int order,
			    fpi_t fpi_flags)
{
	unsigned long flags;
	int migratetype;
	unsigned long pfn = page_to_pfn(page);
	struct zone *zone = page_zone(page);

	if (!free_pages_prepare(page, order, fpi_flags))
		return;

	/*
	 * Calling get_pfnblock_migratetype() without spin_lock_irqsave() here
	 * is used to avoid calling get_pfnblock_migratetype() under the lock.
	 * This will reduce the lock holding time.
	 */
	migratetype = get_pfnblock_migratetype(page, pfn);

	spin_lock_irqsave(&zone->lock, flags);
	if (unlikely(has_isolate_pageblock(zone) ||
		is_migrate_isolate(migratetype))) {
		migratetype = get_pfnblock_migratetype(page, pfn);
	}
	__free_one_page(page, pfn, zone, order, migratetype, fpi_flags);
	spin_unlock_irqrestore(&zone->lock, flags);

	__count_vm_events(PGFREE, 1 << order);
}

void __free_pages_core(struct page *page, unsigned int order)
{
	unsigned int nr_pages = 1 << order;
	struct page *p = page;
	unsigned int loop;

	/*
	 * When initializing the memmap, __init_single_page() sets the refcount
	 * of all pages to 1 ("allocated"/"not free"). We have to set the
	 * refcount of all involved pages to 0.
	 */
	prefetchw(p);
	for (loop = 0; loop < (nr_pages - 1); loop++, p++) {
		prefetchw(p + 1);
		__ClearPageReserved(p);
		set_page_count(p, 0);
	}
	__ClearPageReserved(p);
	set_page_count(p, 0);

	atomic_long_add(nr_pages, &page_zone(page)->managed_pages);

	if (page_contains_unaccepted(page, order)) {
		if (order == MAX_ORDER && __free_unaccepted(page))
			return;

		accept_page(page, order);
	}

	/*
	 * Bypass PCP and place fresh pages right to the tail, primarily
	 * relevant for memory onlining.
	 */
	__free_pages_ok(page, order, FPI_TO_TAIL);
}

/*
 * Check that the whole (or subset of) a pageblock given by the interval of
 * [start_pfn, end_pfn) is valid and within the same zone, before scanning it
 * with the migration of free compaction scanner.
 *
 * Return struct page pointer of start_pfn, or NULL if checks were not passed.
 *
 * It's possible on some configurations to have a setup like node0 node1 node0
 * i.e. it's possible that all pages within a zones range of pages do not
 * belong to a single zone. We assume that a border between node0 and node1
 * can occur within a single pageblock, but not a node0 node1 node0
 * interleaving within a single pageblock. It is therefore sufficient to check
 * the first and last page of a pageblock and avoid checking each individual
 * page in a pageblock.
 *
 * Note: the function may return non-NULL struct page even for a page block
 * which contains a memory hole (i.e. there is no physical memory for a subset
 * of the pfn range). For example, if the pageblock order is MAX_ORDER, which
 * will fall into 2 sub-sections, and the end pfn of the pageblock may be hole
 * even though the start pfn is online and valid. This should be safe most of
 * the time because struct pages are still initialized via init_unavailable_range()
 * and pfn walkers shouldn't touch any physical memory range for which they do
 * not recognize any specific metadata in struct pages.
 */
struct page *__pageblock_pfn_to_page(unsigned long start_pfn,
				     unsigned long end_pfn, struct zone *zone)
{
	struct page *start_page;
	struct page *end_page;

	/* end_pfn is one past the range we are checking */
	end_pfn--;

	if (!pfn_valid(end_pfn))
		return NULL;

	start_page = pfn_to_online_page(start_pfn);
	if (!start_page)
		return NULL;

	if (page_zone(start_page) != zone)
		return NULL;

	end_page = pfn_to_page(end_pfn);

	/* This gives a shorter code than deriving page_zone(end_page) */
	if (page_zone_id(start_page) != page_zone_id(end_page))
		return NULL;

	return start_page;
}

/*
 * The order of subdivision here is critical for the IO subsystem.
 * Please do not alter this order without good reasons and regression
 * testing. Specifically, as large blocks of memory are subdivided,
 * the order in which smaller blocks are delivered depends on the order
 * they're subdivided in this function. This is the primary factor
 * influencing the order in which pages are delivered to the IO
 * subsystem according to empirical testing, and this is also justified
 * by considering the behavior of a buddy system containing a single
 * large block of memory acted on by a series of small allocations.
 * This behavior is a critical factor in sglist merging's success.
 *
 * -- nyc
 */
static inline void expand(struct zone *zone, struct page *page,
	int low, int high, int migratetype)
{
	unsigned long size = 1 << high;

	while (high > low) {
		high--;
		size >>= 1;
		VM_BUG_ON_PAGE(bad_range(zone, &page[size]), &page[size]);

		/*
		 * Mark as guard pages (or page), that will allow to
		 * merge back to allocator when buddy will be freed.
		 * Corresponding page table entries will not be touched,
		 * pages will stay not present in virtual address space
		 */
		if (set_page_guard(zone, &page[size], high, migratetype))
			continue;

		add_to_free_list(&page[size], zone, high, migratetype);
		set_buddy_order(&page[size], high);
	}
}

static void check_new_page_bad(struct page *page)
{
	if (unlikely(page->flags & __PG_HWPOISON)) {
		/* Don't complain about hwpoisoned pages */
		page_mapcount_reset(page); /* remove PageBuddy */
		return;
	}

	bad_page(page,
		 page_bad_reason(page, PAGE_FLAGS_CHECK_AT_PREP));
}

/*
 * This page is about to be returned from the page allocator
 */
static int check_new_page(struct page *page)
{
	if (likely(page_expected_state(page,
				PAGE_FLAGS_CHECK_AT_PREP|__PG_HWPOISON)))
		return 0;

	check_new_page_bad(page);
	return 1;
}

static inline bool check_new_pages(struct page *page, unsigned int order)
{
	if (is_check_pages_enabled()) {
		for (int i = 0; i < (1 << order); i++) {
			struct page *p = page + i;

			if (check_new_page(p))
				return true;
		}
	}

	return false;
}

static inline bool should_skip_kasan_unpoison(gfp_t flags)
{
	/* Don't skip if a software KASAN mode is enabled. */
	if (IS_ENABLED(CONFIG_KASAN_GENERIC) ||
	    IS_ENABLED(CONFIG_KASAN_SW_TAGS))
		return false;

	/* Skip, if hardware tag-based KASAN is not enabled. */
	if (!kasan_hw_tags_enabled())
		return true;

	/*
	 * With hardware tag-based KASAN enabled, skip if this has been
	 * requested via __GFP_SKIP_KASAN.
	 */
	return flags & __GFP_SKIP_KASAN;
}

static inline bool should_skip_init(gfp_t flags)
{
	/* Don't skip, if hardware tag-based KASAN is not enabled. */
	if (!kasan_hw_tags_enabled())
		return false;

	/* For hardware tag-based KASAN, skip if requested. */
	return (flags & __GFP_SKIP_ZERO);
}

inline void post_alloc_hook(struct page *page, unsigned int order,
				gfp_t gfp_flags)
{
	bool init = !want_init_on_free() && want_init_on_alloc(gfp_flags) &&
			!should_skip_init(gfp_flags);
	bool zero_tags = init && (gfp_flags & __GFP_ZEROTAGS);
	int i;

	set_page_private(page, 0);
	set_page_refcounted(page);

	arch_alloc_page(page, order);
	debug_pagealloc_map_pages(page, 1 << order);

	/*
	 * Page unpoisoning must happen before memory initialization.
	 * Otherwise, the poison pattern will be overwritten for __GFP_ZERO
	 * allocations and the page unpoisoning code will complain.
	 */
	kernel_unpoison_pages(page, 1 << order);

	/*
	 * As memory initialization might be integrated into KASAN,
	 * KASAN unpoisoning and memory initializion code must be
	 * kept together to avoid discrepancies in behavior.
	 */

	/*
	 * If memory tags should be zeroed
	 * (which happens only when memory should be initialized as well).
	 */
	if (zero_tags) {
		/* Initialize both memory and memory tags. */
		for (i = 0; i != 1 << order; ++i)
			tag_clear_highpage(page + i);

		/* Take note that memory was initialized by the loop above. */
		init = false;
	}
	if (!should_skip_kasan_unpoison(gfp_flags) &&
	    kasan_unpoison_pages(page, order, init)) {
		/* Take note that memory was initialized by KASAN. */
		if (kasan_has_integrated_init())
			init = false;
	} else {
		/*
		 * If memory tags have not been set by KASAN, reset the page
		 * tags to ensure page_address() dereferencing does not fault.
		 */
		for (i = 0; i != 1 << order; ++i)
			page_kasan_tag_reset(page + i);
	}
	/* If memory is still not initialized, initialize it now. */
	if (init)
		kernel_init_pages(page, 1 << order);

	set_page_owner(page, order, gfp_flags);
	page_table_check_alloc(page, order);
}

static void prep_new_page(struct page *page, unsigned int order, gfp_t gfp_flags,
							unsigned int alloc_flags)
{
	post_alloc_hook(page, order, gfp_flags);

	if (order && (gfp_flags & __GFP_COMP))
		prep_compound_page(page, order);

	/*
	 * page is set pfmemalloc when ALLOC_NO_WATERMARKS was necessary to
	 * allocate the page. The expectation is that the caller is taking
	 * steps that will free more memory. The caller should avoid the page
	 * being used for !PFMEMALLOC purposes.
	 */
	if (alloc_flags & ALLOC_NO_WATERMARKS)
		set_page_pfmemalloc(page);
	else
		clear_page_pfmemalloc(page);
}

/*
 * Go through the free lists for the given migratetype and remove
 * the smallest available page from the freelists
 */
static __always_inline
struct page *__rmqueue_smallest(struct zone *zone, unsigned int order,
						int migratetype)
{
	unsigned int current_order;
	struct free_area *area;
	struct page *page;

	/* Find a page of the appropriate size in the preferred list */
	for (current_order = order; current_order <= MAX_ORDER; ++current_order) {
		area = &(zone->free_area[current_order]);
		page = get_page_from_free_area(area, migratetype);
		if (!page)
			continue;
		del_page_from_free_list(page, zone, current_order);
		expand(zone, page, order, current_order, migratetype);
		set_pcppage_migratetype(page, migratetype);
		trace_mm_page_alloc_zone_locked(page, order, migratetype,
				pcp_allowed_order(order) &&
				migratetype < MIGRATE_PCPTYPES);
		return page;
	}

	return NULL;
}


/*
 * This array describes the order lists are fallen back to when
 * the free lists for the desirable migrate type are depleted
 *
 * The other migratetypes do not have fallbacks.
 */
static int fallbacks[MIGRATE_TYPES][MIGRATE_PCPTYPES - 1] = {
	[MIGRATE_UNMOVABLE]   = { MIGRATE_RECLAIMABLE, MIGRATE_MOVABLE   },
	[MIGRATE_MOVABLE]     = { MIGRATE_RECLAIMABLE, MIGRATE_UNMOVABLE },
	[MIGRATE_RECLAIMABLE] = { MIGRATE_UNMOVABLE,   MIGRATE_MOVABLE   },
};

#ifdef CONFIG_CMA
static __always_inline struct page *__rmqueue_cma_fallback(struct zone *zone,
					unsigned int order)
{
	return __rmqueue_smallest(zone, order, MIGRATE_CMA);
}
#else
static inline struct page *__rmqueue_cma_fallback(struct zone *zone,
					unsigned int order) { return NULL; }
#endif

/*
 * Move the free pages in a range to the freelist tail of the requested type.
 * Note that start_page and end_pages are not aligned on a pageblock
 * boundary. If alignment is required, use move_freepages_block()
 */
static int move_freepages(struct zone *zone,
			  unsigned long start_pfn, unsigned long end_pfn,
			  int migratetype, int *num_movable)
{
	struct page *page;
	unsigned long pfn;
	unsigned int order;
	int pages_moved = 0;

	for (pfn = start_pfn; pfn <= end_pfn;) {
		page = pfn_to_page(pfn);
		if (!PageBuddy(page)) {
			/*
			 * We assume that pages that could be isolated for
			 * migration are movable. But we don't actually try
			 * isolating, as that would be expensive.
			 */
			if (num_movable &&
					(PageLRU(page) || __PageMovable(page)))
				(*num_movable)++;
			pfn++;
			continue;
		}

		/* Make sure we are not inadvertently changing nodes */
		VM_BUG_ON_PAGE(page_to_nid(page) != zone_to_nid(zone), page);
		VM_BUG_ON_PAGE(page_zone(page) != zone, page);

		order = buddy_order(page);
		move_to_free_list(page, zone, order, migratetype);
		pfn += 1 << order;
		pages_moved += 1 << order;
	}

	return pages_moved;
}

int move_freepages_block(struct zone *zone, struct page *page,
				int migratetype, int *num_movable)
{
	unsigned long start_pfn, end_pfn, pfn;

	if (num_movable)
		*num_movable = 0;

	pfn = page_to_pfn(page);
	start_pfn = pageblock_start_pfn(pfn);
	end_pfn = pageblock_end_pfn(pfn) - 1;

	/* Do not cross zone boundaries */
	if (!zone_spans_pfn(zone, start_pfn))
		start_pfn = pfn;
	if (!zone_spans_pfn(zone, end_pfn))
		return 0;

	return move_freepages(zone, start_pfn, end_pfn, migratetype,
								num_movable);
}

static void change_pageblock_range(struct page *pageblock_page,
					int start_order, int migratetype)
{
	int nr_pageblocks = 1 << (start_order - pageblock_order);

	while (nr_pageblocks--) {
		set_pageblock_migratetype(pageblock_page, migratetype);
		pageblock_page += pageblock_nr_pages;
	}
}

/*
 * When we are falling back to another migratetype during allocation, try to
 * steal extra free pages from the same pageblocks to satisfy further
 * allocations, instead of polluting multiple pageblocks.
 *
 * If we are stealing a relatively large buddy page, it is likely there will
 * be more free pages in the pageblock, so try to steal them all. For
 * reclaimable and unmovable allocations, we steal regardless of page size,
 * as fragmentation caused by those allocations polluting movable pageblocks
 * is worse than movable allocations stealing from unmovable and reclaimable
 * pageblocks.
 */
static bool can_steal_fallback(unsigned int order, int start_mt)
{
	/*
	 * Leaving this order check is intended, although there is
	 * relaxed order check in next check. The reason is that
	 * we can actually steal whole pageblock if this condition met,
	 * but, below check doesn't guarantee it and that is just heuristic
	 * so could be changed anytime.
	 */
	if (order >= pageblock_order)
		return true;

	if (order >= pageblock_order / 2 ||
		start_mt == MIGRATE_RECLAIMABLE ||
		start_mt == MIGRATE_UNMOVABLE ||
		page_group_by_mobility_disabled)
		return true;

	return false;
}

static inline bool boost_watermark(struct zone *zone)
{
	unsigned long max_boost;

	if (!watermark_boost_factor)
		return false;
	/*
	 * Don't bother in zones that are unlikely to produce results.
	 * On small machines, including kdump capture kernels running
	 * in a small area, boosting the watermark can cause an out of
	 * memory situation immediately.
	 */
	if ((pageblock_nr_pages * 4) > zone_managed_pages(zone))
		return false;

	max_boost = mult_frac(zone->_watermark[WMARK_HIGH],
			watermark_boost_factor, 10000);

	/*
	 * high watermark may be uninitialised if fragmentation occurs
	 * very early in boot so do not boost. We do not fall
	 * through and boost by pageblock_nr_pages as failing
	 * allocations that early means that reclaim is not going
	 * to help and it may even be impossible to reclaim the
	 * boosted watermark resulting in a hang.
	 */
	if (!max_boost)
		return false;

	max_boost = max(pageblock_nr_pages, max_boost);

	zone->watermark_boost = min(zone->watermark_boost + pageblock_nr_pages,
		max_boost);

	return true;
}

/*
 * This function implements actual steal behaviour. If order is large enough,
 * we can steal whole pageblock. If not, we first move freepages in this
 * pageblock to our migratetype and determine how many already-allocated pages
 * are there in the pageblock with a compatible migratetype. If at least half
 * of pages are free or compatible, we can change migratetype of the pageblock
 * itself, so pages freed in the future will be put on the correct free list.
 */
static void steal_suitable_fallback(struct zone *zone, struct page *page,
		unsigned int alloc_flags, int start_type, bool whole_block)
{
	unsigned int current_order = buddy_order(page);
	int free_pages, movable_pages, alike_pages;
	int old_block_type;

	old_block_type = get_pageblock_migratetype(page);

	/*
	 * This can happen due to races and we want to prevent broken
	 * highatomic accounting.
	 */
	if (is_migrate_highatomic(old_block_type))
		goto single_page;

	/* Take ownership for orders >= pageblock_order */
	if (current_order >= pageblock_order) {
		change_pageblock_range(page, current_order, start_type);
		goto single_page;
	}

	/*
	 * Boost watermarks to increase reclaim pressure to reduce the
	 * likelihood of future fallbacks. Wake kswapd now as the node
	 * may be balanced overall and kswapd will not wake naturally.
	 */
	if (boost_watermark(zone) && (alloc_flags & ALLOC_KSWAPD))
		set_bit(ZONE_BOOSTED_WATERMARK, &zone->flags);

	/* We are not allowed to try stealing from the whole block */
	if (!whole_block)
		goto single_page;

	free_pages = move_freepages_block(zone, page, start_type,
						&movable_pages);
	/* moving whole block can fail due to zone boundary conditions */
	if (!free_pages)
		goto single_page;

	/*
	 * Determine how many pages are compatible with our allocation.
	 * For movable allocation, it's the number of movable pages which
	 * we just obtained. For other types it's a bit more tricky.
	 */
	if (start_type == MIGRATE_MOVABLE) {
		alike_pages = movable_pages;
	} else {
		/*
		 * If we are falling back a RECLAIMABLE or UNMOVABLE allocation
		 * to MOVABLE pageblock, consider all non-movable pages as
		 * compatible. If it's UNMOVABLE falling back to RECLAIMABLE or
		 * vice versa, be conservative since we can't distinguish the
		 * exact migratetype of non-movable pages.
		 */
		if (old_block_type == MIGRATE_MOVABLE)
			alike_pages = pageblock_nr_pages
						- (free_pages + movable_pages);
		else
			alike_pages = 0;
	}
	/*
	 * If a sufficient number of pages in the block are either free or of
	 * compatible migratability as our allocation, claim the whole block.
	 */
	if (free_pages + alike_pages >= (1 << (pageblock_order-1)) ||
			page_group_by_mobility_disabled)
		set_pageblock_migratetype(page, start_type);

	return;

single_page:
	move_to_free_list(page, zone, current_order, start_type);
}

/*
 * Check whether there is a suitable fallback freepage with requested order.
 * If only_stealable is true, this function returns fallback_mt only if
 * we can steal other freepages all together. This would help to reduce
 * fragmentation due to mixed migratetype pages in one pageblock.
 */
int find_suitable_fallback(struct free_area *area, unsigned int order,
			int migratetype, bool only_stealable, bool *can_steal)
{
	int i;
	int fallback_mt;

	if (area->nr_free == 0)
		return -1;

	*can_steal = false;
	for (i = 0; i < MIGRATE_PCPTYPES - 1 ; i++) {
		fallback_mt = fallbacks[migratetype][i];
		if (free_area_empty(area, fallback_mt))
			continue;

		if (can_steal_fallback(order, migratetype))
			*can_steal = true;

		if (!only_stealable)
			return fallback_mt;

		if (*can_steal)
			return fallback_mt;
	}

	return -1;
}

/*
 * Reserve a pageblock for exclusive use of high-order atomic allocations if
 * there are no empty page blocks that contain a page with a suitable order
 */
static void reserve_highatomic_pageblock(struct page *page, struct zone *zone)
{
	int mt;
	unsigned long max_managed, flags;

	/*
	 * Limit the number reserved to 1 pageblock or roughly 1% of a zone.
	 * Check is race-prone but harmless.
	 */
	max_managed = (zone_managed_pages(zone) / 100) + pageblock_nr_pages;
	if (zone->nr_reserved_highatomic >= max_managed)
		return;

	spin_lock_irqsave(&zone->lock, flags);

	/* Recheck the nr_reserved_highatomic limit under the lock */
	if (zone->nr_reserved_highatomic >= max_managed)
		goto out_unlock;

	/* Yoink! */
	mt = get_pageblock_migratetype(page);
	/* Only reserve normal pageblocks (i.e., they can merge with others) */
	if (migratetype_is_mergeable(mt)) {
		zone->nr_reserved_highatomic += pageblock_nr_pages;
		set_pageblock_migratetype(page, MIGRATE_HIGHATOMIC);
		move_freepages_block(zone, page, MIGRATE_HIGHATOMIC, NULL);
	}

out_unlock:
	spin_unlock_irqrestore(&zone->lock, flags);
}

/*
 * Used when an allocation is about to fail under memory pressure. This
 * potentially hurts the reliability of high-order allocations when under
 * intense memory pressure but failed atomic allocations should be easier
 * to recover from than an OOM.
 *
 * If @force is true, try to unreserve a pageblock even though highatomic
 * pageblock is exhausted.
 */
static bool unreserve_highatomic_pageblock(const struct alloc_context *ac,
						bool force)
{
	struct zonelist *zonelist = ac->zonelist;
	unsigned long flags;
	struct zoneref *z;
	struct zone *zone;
	struct page *page;
	int order;
	bool ret;

	for_each_zone_zonelist_nodemask(zone, z, zonelist, ac->highest_zoneidx,
								ac->nodemask) {
		/*
		 * Preserve at least one pageblock unless memory pressure
		 * is really high.
		 */
		if (!force && zone->nr_reserved_highatomic <=
					pageblock_nr_pages)
			continue;

		spin_lock_irqsave(&zone->lock, flags);
		for (order = 0; order <= MAX_ORDER; order++) {
			struct free_area *area = &(zone->free_area[order]);

			page = get_page_from_free_area(area, MIGRATE_HIGHATOMIC);
			if (!page)
				continue;

			/*
			 * In page freeing path, migratetype change is racy so
			 * we can counter several free pages in a pageblock
			 * in this loop although we changed the pageblock type
			 * from highatomic to ac->migratetype. So we should
			 * adjust the count once.
			 */
			if (is_migrate_highatomic_page(page)) {
				/*
				 * It should never happen but changes to
				 * locking could inadvertently allow a per-cpu
				 * drain to add pages to MIGRATE_HIGHATOMIC
				 * while unreserving so be safe and watch for
				 * underflows.
				 */
				zone->nr_reserved_highatomic -= min(
						pageblock_nr_pages,
						zone->nr_reserved_highatomic);
			}

			/*
			 * Convert to ac->migratetype and avoid the normal
			 * pageblock stealing heuristics. Minimally, the caller
			 * is doing the work and needs the pages. More
			 * importantly, if the block was always converted to
			 * MIGRATE_UNMOVABLE or another type then the number
			 * of pageblocks that cannot be completely freed
			 * may increase.
			 */
			set_pageblock_migratetype(page, ac->migratetype);
			ret = move_freepages_block(zone, page, ac->migratetype,
									NULL);
			if (ret) {
				spin_unlock_irqrestore(&zone->lock, flags);
				return ret;
			}
		}
		spin_unlock_irqrestore(&zone->lock, flags);
	}

	return false;
}

/*
 * Try finding a free buddy page on the fallback list and put it on the free
 * list of requested migratetype, possibly along with other pages from the same
 * block, depending on fragmentation avoidance heuristics. Returns true if
 * fallback was found so that __rmqueue_smallest() can grab it.
 *
 * The use of signed ints for order and current_order is a deliberate
 * deviation from the rest of this file, to make the for loop
 * condition simpler.
 */
static __always_inline bool
__rmqueue_fallback(struct zone *zone, int order, int start_migratetype,
						unsigned int alloc_flags)
{
	struct free_area *area;
	int current_order;
	int min_order = order;
	struct page *page;
	int fallback_mt;
	bool can_steal;

	/*
	 * Do not steal pages from freelists belonging to other pageblocks
	 * i.e. orders < pageblock_order. If there are no local zones free,
	 * the zonelists will be reiterated without ALLOC_NOFRAGMENT.
	 */
	if (order < pageblock_order && alloc_flags & ALLOC_NOFRAGMENT)
		min_order = pageblock_order;

	/*
	 * Find the largest available free page in the other list. This roughly
	 * approximates finding the pageblock with the most free pages, which
	 * would be too costly to do exactly.
	 */
	for (current_order = MAX_ORDER; current_order >= min_order;
				--current_order) {
		area = &(zone->free_area[current_order]);
		fallback_mt = find_suitable_fallback(area, current_order,
				start_migratetype, false, &can_steal);
		if (fallback_mt == -1)
			continue;

		/*
		 * We cannot steal all free pages from the pageblock and the
		 * requested migratetype is movable. In that case it's better to
		 * steal and split the smallest available page instead of the
		 * largest available page, because even if the next movable
		 * allocation falls back into a different pageblock than this
		 * one, it won't cause permanent fragmentation.
		 */
		if (!can_steal && start_migratetype == MIGRATE_MOVABLE
					&& current_order > order)
			goto find_smallest;

		goto do_steal;
	}

	return false;

find_smallest:
	for (current_order = order; current_order <= MAX_ORDER;
							current_order++) {
		area = &(zone->free_area[current_order]);
		fallback_mt = find_suitable_fallback(area, current_order,
				start_migratetype, false, &can_steal);
		if (fallback_mt != -1)
			break;
	}

	/*
	 * This should not happen - we already found a suitable fallback
	 * when looking for the largest page.
	 */
	VM_BUG_ON(current_order > MAX_ORDER);

do_steal:
	page = get_page_from_free_area(area, fallback_mt);

	steal_suitable_fallback(zone, page, alloc_flags, start_migratetype,
								can_steal);

	trace_mm_page_alloc_extfrag(page, order, current_order,
		start_migratetype, fallback_mt);

	return true;

}

/*
 * Do the hard work of removing an element from the buddy allocator.
 * Call me with the zone->lock already held.
 */
static __always_inline struct page *
__rmqueue(struct zone *zone, unsigned int order, int migratetype,
						unsigned int alloc_flags)
{
	struct page *page;

	if (IS_ENABLED(CONFIG_CMA)) {
		/*
		 * Balance movable allocations between regular and CMA areas by
		 * allocating from CMA when over half of the zone's free memory
		 * is in the CMA area.
		 */
		if (alloc_flags & ALLOC_CMA &&
		    zone_page_state(zone, NR_FREE_CMA_PAGES) >
		    zone_page_state(zone, NR_FREE_PAGES) / 2) {
			page = __rmqueue_cma_fallback(zone, order);
			if (page)
				return page;
		}
	}
retry:
	page = __rmqueue_smallest(zone, order, migratetype);
	if (unlikely(!page)) {
		if (alloc_flags & ALLOC_CMA)
			page = __rmqueue_cma_fallback(zone, order);

		if (!page && __rmqueue_fallback(zone, order, migratetype,
								alloc_flags))
			goto retry;
	}
	return page;
}

/*
 * Obtain a specified number of elements from the buddy allocator, all under
 * a single hold of the lock, for efficiency.  Add them to the supplied list.
 * Returns the number of new pages which were placed at *list.
 */
static int rmqueue_bulk(struct zone *zone, unsigned int order,
			unsigned long count, struct list_head *list,
			int migratetype, unsigned int alloc_flags)
{
	unsigned long flags;
	int i;

	spin_lock_irqsave(&zone->lock, flags);
	for (i = 0; i < count; ++i) {
		struct page *page = __rmqueue(zone, order, migratetype,
								alloc_flags);
		if (unlikely(page == NULL))
			break;

		/*
		 * Split buddy pages returned by expand() are received here in
		 * physical page order. The page is added to the tail of
		 * caller's list. From the callers perspective, the linked list
		 * is ordered by page number under some conditions. This is
		 * useful for IO devices that can forward direction from the
		 * head, thus also in the physical page order. This is useful
		 * for IO devices that can merge IO requests if the physical
		 * pages are ordered properly.
		 */
		list_add_tail(&page->pcp_list, list);
		if (is_migrate_cma(get_pcppage_migratetype(page)))
			__mod_zone_page_state(zone, NR_FREE_CMA_PAGES,
					      -(1 << order));
	}

	__mod_zone_page_state(zone, NR_FREE_PAGES, -(i << order));
	spin_unlock_irqrestore(&zone->lock, flags);

	return i;
}

#ifdef CONFIG_NUMA
/*
 * Called from the vmstat counter updater to drain pagesets of this
 * currently executing processor on remote nodes after they have
 * expired.
 */
void drain_zone_pages(struct zone *zone, struct per_cpu_pages *pcp)
{
	int to_drain, batch;

	batch = READ_ONCE(pcp->batch);
	to_drain = min(pcp->count, batch);
	if (to_drain > 0) {
		spin_lock(&pcp->lock);
		free_pcppages_bulk(zone, to_drain, pcp, 0);
		spin_unlock(&pcp->lock);
	}
}
#endif

/*
 * Drain pcplists of the indicated processor and zone.
 */
static void drain_pages_zone(unsigned int cpu, struct zone *zone)
{
	struct per_cpu_pages *pcp;

	pcp = per_cpu_ptr(zone->per_cpu_pageset, cpu);
	if (pcp->count) {
		spin_lock(&pcp->lock);
		free_pcppages_bulk(zone, pcp->count, pcp, 0);
		spin_unlock(&pcp->lock);
	}
}

/*
 * Drain pcplists of all zones on the indicated processor.
 */
static void drain_pages(unsigned int cpu)
{
	struct zone *zone;

	for_each_populated_zone(zone) {
		drain_pages_zone(cpu, zone);
	}
}

/*
 * Spill all of this CPU's per-cpu pages back into the buddy allocator.
 */
void drain_local_pages(struct zone *zone)
{
	int cpu = smp_processor_id();

	if (zone)
		drain_pages_zone(cpu, zone);
	else
		drain_pages(cpu);
}

/*
 * The implementation of drain_all_pages(), exposing an extra parameter to
 * drain on all cpus.
 *
 * drain_all_pages() is optimized to only execute on cpus where pcplists are
 * not empty. The check for non-emptiness can however race with a free to
 * pcplist that has not yet increased the pcp->count from 0 to 1. Callers
 * that need the guarantee that every CPU has drained can disable the
 * optimizing racy check.
 */
static void __drain_all_pages(struct zone *zone, bool force_all_cpus)
{
	int cpu;

	/*
	 * Allocate in the BSS so we won't require allocation in
	 * direct reclaim path for CONFIG_CPUMASK_OFFSTACK=y
	 */
	static cpumask_t cpus_with_pcps;

	/*
	 * Do not drain if one is already in progress unless it's specific to
	 * a zone. Such callers are primarily CMA and memory hotplug and need
	 * the drain to be complete when the call returns.
	 */
	if (unlikely(!mutex_trylock(&pcpu_drain_mutex))) {
		if (!zone)
			return;
		mutex_lock(&pcpu_drain_mutex);
	}

	/*
	 * We don't care about racing with CPU hotplug event
	 * as offline notification will cause the notified
	 * cpu to drain that CPU pcps and on_each_cpu_mask
	 * disables preemption as part of its processing
	 */
	for_each_online_cpu(cpu) {
		struct per_cpu_pages *pcp;
		struct zone *z;
		bool has_pcps = false;

		if (force_all_cpus) {
			/*
			 * The pcp.count check is racy, some callers need a
			 * guarantee that no cpu is missed.
			 */
			has_pcps = true;
		} else if (zone) {
			pcp = per_cpu_ptr(zone->per_cpu_pageset, cpu);
			if (pcp->count)
				has_pcps = true;
		} else {
			for_each_populated_zone(z) {
				pcp = per_cpu_ptr(z->per_cpu_pageset, cpu);
				if (pcp->count) {
					has_pcps = true;
					break;
				}
			}
		}

		if (has_pcps)
			cpumask_set_cpu(cpu, &cpus_with_pcps);
		else
			cpumask_clear_cpu(cpu, &cpus_with_pcps);
	}

	for_each_cpu(cpu, &cpus_with_pcps) {
		if (zone)
			drain_pages_zone(cpu, zone);
		else
			drain_pages(cpu);
	}

	mutex_unlock(&pcpu_drain_mutex);
}

/*
 * Spill all the per-cpu pages from all CPUs back into the buddy allocator.
 *
 * When zone parameter is non-NULL, spill just the single zone's pages.
 */
void drain_all_pages(struct zone *zone)
{
	__drain_all_pages(zone, false);
}

static bool free_unref_page_prepare(struct page *page, unsigned long pfn,
							unsigned int order)
{
	int migratetype;

	if (!free_pages_prepare(page, order, FPI_NONE))
		return false;

	migratetype = get_pfnblock_migratetype(page, pfn);
	set_pcppage_migratetype(page, migratetype);
	return true;
}

static int nr_pcp_free(struct per_cpu_pages *pcp, int high, bool free_high)
{
	int min_nr_free, max_nr_free;
	int batch = READ_ONCE(pcp->batch);

	/* Free everything if batch freeing high-order pages. */
	if (unlikely(free_high))
		return pcp->count;

	/* Check for PCP disabled or boot pageset */
	if (unlikely(high < batch))
		return 1;

	/* Leave at least pcp->batch pages on the list */
	min_nr_free = batch;
	max_nr_free = high - batch;

	/*
	 * Double the number of pages freed each time there is subsequent
	 * freeing of pages without any allocation.
	 */
	batch <<= pcp->free_factor;
	if (batch < max_nr_free)
		pcp->free_factor++;
	batch = clamp(batch, min_nr_free, max_nr_free);

	return batch;
}

static int nr_pcp_high(struct per_cpu_pages *pcp, struct zone *zone,
		       bool free_high)
{
	int high = READ_ONCE(pcp->high);

	if (unlikely(!high || free_high))
		return 0;

	if (!test_bit(ZONE_RECLAIM_ACTIVE, &zone->flags))
		return high;

	/*
	 * If reclaim is active, limit the number of pages that can be
	 * stored on pcp lists
	 */
	return min(READ_ONCE(pcp->batch) << 2, high);
}

static void free_unref_page_commit(struct zone *zone, struct per_cpu_pages *pcp,
				   struct page *page, int migratetype,
				   unsigned int order)
{
	int high;
	int pindex;
	bool free_high;

	__count_vm_events(PGFREE, 1 << order);
	pindex = order_to_pindex(migratetype, order);
	list_add(&page->pcp_list, &pcp->lists[pindex]);
	pcp->count += 1 << order;

	/*
	 * As high-order pages other than THP's stored on PCP can contribute
	 * to fragmentation, limit the number stored when PCP is heavily
	 * freeing without allocation. The remainder after bulk freeing
	 * stops will be drained from vmstat refresh context.
	 */
	free_high = (pcp->free_factor && order && order <= PAGE_ALLOC_COSTLY_ORDER);

	high = nr_pcp_high(pcp, zone, free_high);
	if (pcp->count >= high) {
		free_pcppages_bulk(zone, nr_pcp_free(pcp, high, free_high), pcp, pindex);
	}
}

/*
 * Free a pcp page
 */
void free_unref_page(struct page *page, unsigned int order)
{
	unsigned long __maybe_unused UP_flags;
	struct per_cpu_pages *pcp;
	struct zone *zone;
	unsigned long pfn = page_to_pfn(page);
	int migratetype, pcpmigratetype;

	if (!free_unref_page_prepare(page, pfn, order))
		return;

	/*
	 * We only track unmovable, reclaimable and movable on pcp lists.
	 * Place ISOLATE pages on the isolated list because they are being
	 * offlined but treat HIGHATOMIC and CMA as movable pages so we can
	 * get those areas back if necessary. Otherwise, we may have to free
	 * excessively into the page allocator
	 */
	migratetype = pcpmigratetype = get_pcppage_migratetype(page);
	if (unlikely(migratetype >= MIGRATE_PCPTYPES)) {
		if (unlikely(is_migrate_isolate(migratetype))) {
			free_one_page(page_zone(page), page, pfn, order, migratetype, FPI_NONE);
			return;
		}
		pcpmigratetype = MIGRATE_MOVABLE;
	}

	zone = page_zone(page);
	pcp_trylock_prepare(UP_flags);
	pcp = pcp_spin_trylock(zone->per_cpu_pageset);
	if (pcp) {
		free_unref_page_commit(zone, pcp, page, pcpmigratetype, order);
		pcp_spin_unlock(pcp);
	} else {
		free_one_page(zone, page, pfn, order, migratetype, FPI_NONE);
	}
	pcp_trylock_finish(UP_flags);
}

/*
 * Free a list of 0-order pages
 */
void free_unref_page_list(struct list_head *list)
{
	unsigned long __maybe_unused UP_flags;
	struct page *page, *next;
	struct per_cpu_pages *pcp = NULL;
	struct zone *locked_zone = NULL;
	int batch_count = 0;
	int migratetype;

	/* Prepare pages for freeing */
	list_for_each_entry_safe(page, next, list, lru) {
		unsigned long pfn = page_to_pfn(page);
		if (!free_unref_page_prepare(page, pfn, 0)) {
			list_del(&page->lru);
			continue;
		}

		/*
		 * Free isolated pages directly to the allocator, see
		 * comment in free_unref_page.
		 */
		migratetype = get_pcppage_migratetype(page);
		if (unlikely(is_migrate_isolate(migratetype))) {
			list_del(&page->lru);
			free_one_page(page_zone(page), page, pfn, 0, migratetype, FPI_NONE);
			continue;
		}
	}

	list_for_each_entry_safe(page, next, list, lru) {
		struct zone *zone = page_zone(page);

		list_del(&page->lru);
		migratetype = get_pcppage_migratetype(page);

		/*
		 * Either different zone requiring a different pcp lock or
		 * excessive lock hold times when freeing a large list of
		 * pages.
		 */
		if (zone != locked_zone || batch_count == SWAP_CLUSTER_MAX) {
			if (pcp) {
				pcp_spin_unlock(pcp);
				pcp_trylock_finish(UP_flags);
			}

			batch_count = 0;

			/*
			 * trylock is necessary as pages may be getting freed
			 * from IRQ or SoftIRQ context after an IO completion.
			 */
			pcp_trylock_prepare(UP_flags);
			pcp = pcp_spin_trylock(zone->per_cpu_pageset);
			if (unlikely(!pcp)) {
				pcp_trylock_finish(UP_flags);
				free_one_page(zone, page, page_to_pfn(page),
					      0, migratetype, FPI_NONE);
				locked_zone = NULL;
				continue;
			}
			locked_zone = zone;
		}

		/*
		 * Non-isolated types over MIGRATE_PCPTYPES get added
		 * to the MIGRATE_MOVABLE pcp list.
		 */
		if (unlikely(migratetype >= MIGRATE_PCPTYPES))
			migratetype = MIGRATE_MOVABLE;

		trace_mm_page_free_batched(page);
		free_unref_page_commit(zone, pcp, page, migratetype, 0);
		batch_count++;
	}

	if (pcp) {
		pcp_spin_unlock(pcp);
		pcp_trylock_finish(UP_flags);
	}
}

/*
 * split_page takes a non-compound higher-order page, and splits it into
 * n (1<<order) sub-pages: page[0..n]
 * Each sub-page must be freed individually.
 *
 * Note: this is probably too low level an operation for use in drivers.
 * Please consult with lkml before using this in your driver.
 */
void split_page(struct page *page, unsigned int order)
{
	int i;

	VM_BUG_ON_PAGE(PageCompound(page), page);
	VM_BUG_ON_PAGE(!page_count(page), page);

	for (i = 1; i < (1 << order); i++)
		set_page_refcounted(page + i);
	split_page_owner(page, 1 << order);
	split_page_memcg(page, 1 << order);
}
EXPORT_SYMBOL_GPL(split_page);

int __isolate_free_page(struct page *page, unsigned int order)
{
	struct zone *zone = page_zone(page);
	int mt = get_pageblock_migratetype(page);

	if (!is_migrate_isolate(mt)) {
		unsigned long watermark;
		/*
		 * Obey watermarks as if the page was being allocated. We can
		 * emulate a high-order watermark check with a raised order-0
		 * watermark, because we already know our high-order page
		 * exists.
		 */
		watermark = zone->_watermark[WMARK_MIN] + (1UL << order);
		if (!zone_watermark_ok(zone, 0, watermark, 0, ALLOC_CMA))
			return 0;

		__mod_zone_freepage_state(zone, -(1UL << order), mt);
	}

	del_page_from_free_list(page, zone, order);

	/*
	 * Set the pageblock if the isolated page is at least half of a
	 * pageblock
	 */
	if (order >= pageblock_order - 1) {
		struct page *endpage = page + (1 << order) - 1;
		for (; page < endpage; page += pageblock_nr_pages) {
			int mt = get_pageblock_migratetype(page);
			/*
			 * Only change normal pageblocks (i.e., they can merge
			 * with others)
			 */
			if (migratetype_is_mergeable(mt))
				set_pageblock_migratetype(page,
							  MIGRATE_MOVABLE);
		}
	}

	return 1UL << order;
}

/**
 * __putback_isolated_page - Return a now-isolated page back where we got it
 * @page: Page that was isolated
 * @order: Order of the isolated page
 * @mt: The page's pageblock's migratetype
 *
 * This function is meant to return a page pulled from the free lists via
 * __isolate_free_page back to the free lists they were pulled from.
 */
void __putback_isolated_page(struct page *page, unsigned int order, int mt)
{
	struct zone *zone = page_zone(page);

	/* zone lock should be held when this function is called */
	lockdep_assert_held(&zone->lock);

	/* Return isolated page to tail of freelist. */
	__free_one_page(page, page_to_pfn(page), zone, order, mt,
			FPI_SKIP_REPORT_NOTIFY | FPI_TO_TAIL);
}

/*
 * Update NUMA hit/miss statistics
 */
static inline void zone_statistics(struct zone *preferred_zone, struct zone *z,
				   long nr_account)
{
#ifdef CONFIG_NUMA
	enum numa_stat_item local_stat = NUMA_LOCAL;

	/* skip numa counters update if numa stats is disabled */
	if (!static_branch_likely(&vm_numa_stat_key))
		return;

	if (zone_to_nid(z) != numa_node_id())
		local_stat = NUMA_OTHER;

	if (zone_to_nid(z) == zone_to_nid(preferred_zone))
		__count_numa_events(z, NUMA_HIT, nr_account);
	else {
		__count_numa_events(z, NUMA_MISS, nr_account);
		__count_numa_events(preferred_zone, NUMA_FOREIGN, nr_account);
	}
	__count_numa_events(z, local_stat, nr_account);
#endif
}

static __always_inline
struct page *rmqueue_buddy(struct zone *preferred_zone, struct zone *zone,
			   unsigned int order, unsigned int alloc_flags,
			   int migratetype)
{
	struct page *page;
	unsigned long flags;

	do {
		page = NULL;
		spin_lock_irqsave(&zone->lock, flags);
		if (alloc_flags & ALLOC_HIGHATOMIC)
			page = __rmqueue_smallest(zone, order, MIGRATE_HIGHATOMIC);
		if (!page) {
			page = __rmqueue(zone, order, migratetype, alloc_flags);

			/*
			 * If the allocation fails, allow OOM handling access
			 * to HIGHATOMIC reserves as failing now is worse than
			 * failing a high-order atomic allocation in the
			 * future.
			 */
			if (!page && (alloc_flags & ALLOC_OOM))
				page = __rmqueue_smallest(zone, order, MIGRATE_HIGHATOMIC);

			if (!page) {
				spin_unlock_irqrestore(&zone->lock, flags);
				return NULL;
			}
		}
		__mod_zone_freepage_state(zone, -(1 << order),
					  get_pcppage_migratetype(page));
		spin_unlock_irqrestore(&zone->lock, flags);
	} while (check_new_pages(page, order));

	__count_zid_vm_events(PGALLOC, page_zonenum(page), 1 << order);
	zone_statistics(preferred_zone, zone, 1);

	return page;
}

/* Remove page from the per-cpu list, caller must protect the list */
static inline
struct page *__rmqueue_pcplist(struct zone *zone, unsigned int order,
			int migratetype,
			unsigned int alloc_flags,
			struct per_cpu_pages *pcp,
			struct list_head *list)
{
	struct page *page;

	do {
		if (list_empty(list)) {
			int batch = READ_ONCE(pcp->batch);
			int alloced;

			/*
			 * Scale batch relative to order if batch implies
			 * free pages can be stored on the PCP. Batch can
			 * be 1 for small zones or for boot pagesets which
			 * should never store free pages as the pages may
			 * belong to arbitrary zones.
			 */
			if (batch > 1)
				batch = max(batch >> order, 2);
			alloced = rmqueue_bulk(zone, order,
					batch, list,
					migratetype, alloc_flags);

			pcp->count += alloced << order;
			if (unlikely(list_empty(list)))
				return NULL;
		}

		page = list_first_entry(list, struct page, pcp_list);
		list_del(&page->pcp_list);
		pcp->count -= 1 << order;
	} while (check_new_pages(page, order));

	return page;
}

/* Lock and remove page from the per-cpu list */
static struct page *rmqueue_pcplist(struct zone *preferred_zone,
			struct zone *zone, unsigned int order,
			int migratetype, unsigned int alloc_flags)
{
	struct per_cpu_pages *pcp;
	struct list_head *list;
	struct page *page;
	unsigned long __maybe_unused UP_flags;

	/* spin_trylock may fail due to a parallel drain or IRQ reentrancy. */
	pcp_trylock_prepare(UP_flags);
	pcp = pcp_spin_trylock(zone->per_cpu_pageset);
	if (!pcp) {
		pcp_trylock_finish(UP_flags);
		return NULL;
	}

	/*
	 * On allocation, reduce the number of pages that are batch freed.
	 * See nr_pcp_free() where free_factor is increased for subsequent
	 * frees.
	 */
	pcp->free_factor >>= 1;
	list = &pcp->lists[order_to_pindex(migratetype, order)];
	page = __rmqueue_pcplist(zone, order, migratetype, alloc_flags, pcp, list);
	pcp_spin_unlock(pcp);
	pcp_trylock_finish(UP_flags);
	if (page) {
		__count_zid_vm_events(PGALLOC, page_zonenum(page), 1 << order);
		zone_statistics(preferred_zone, zone, 1);
	}
	return page;
}

/*
 * Allocate a page from the given zone.
 * Use pcplists for THP or "cheap" high-order allocations.
 */

/*
 * Do not instrument rmqueue() with KMSAN. This function may call
 * __msan_poison_alloca() through a call to set_pfnblock_flags_mask().
 * If __msan_poison_alloca() attempts to allocate pages for the stack depot, it
 * may call rmqueue() again, which will result in a deadlock.
 */
__no_sanitize_memory
static inline
struct page *rmqueue(struct zone *preferred_zone,
			struct zone *zone, unsigned int order,
			gfp_t gfp_flags, unsigned int alloc_flags,
			int migratetype)
{
	struct page *page;

	/*
	 * We most definitely don't want callers attempting to
	 * allocate greater than order-1 page units with __GFP_NOFAIL.
	 */
	WARN_ON_ONCE((gfp_flags & __GFP_NOFAIL) && (order > 1));

	if (likely(pcp_allowed_order(order))) {
		page = rmqueue_pcplist(preferred_zone, zone, order,
				       migratetype, alloc_flags);
		if (likely(page))
			goto out;
	}

	page = rmqueue_buddy(preferred_zone, zone, order, alloc_flags,
							migratetype);

out:
	/* Separate test+clear to avoid unnecessary atomics */
	if ((alloc_flags & ALLOC_KSWAPD) &&
	    unlikely(test_bit(ZONE_BOOSTED_WATERMARK, &zone->flags))) {
		clear_bit(ZONE_BOOSTED_WATERMARK, &zone->flags);
		wakeup_kswapd(zone, 0, 0, zone_idx(zone));
	}

	VM_BUG_ON_PAGE(page && bad_range(zone, page), page);
	return page;
}

noinline bool should_fail_alloc_page(gfp_t gfp_mask, unsigned int order)
{
	return __should_fail_alloc_page(gfp_mask, order);
}
ALLOW_ERROR_INJECTION(should_fail_alloc_page, TRUE);

static inline long __zone_watermark_unusable_free(struct zone *z,
				unsigned int order, unsigned int alloc_flags)
{
	long unusable_free = (1 << order) - 1;

	/*
	 * If the caller does not have rights to reserves below the min
	 * watermark then subtract the high-atomic reserves. This will
	 * over-estimate the size of the atomic reserve but it avoids a search.
	 */
	if (likely(!(alloc_flags & ALLOC_RESERVES)))
		unusable_free += z->nr_reserved_highatomic;

#ifdef CONFIG_CMA
	/* If allocation can't use CMA areas don't use free CMA pages */
	if (!(alloc_flags & ALLOC_CMA))
		unusable_free += zone_page_state(z, NR_FREE_CMA_PAGES);
#endif
#ifdef CONFIG_UNACCEPTED_MEMORY
	unusable_free += zone_page_state(z, NR_UNACCEPTED);
#endif

	return unusable_free;
}

/*
 * Return true if free base pages are above 'mark'. For high-order checks it
 * will return true of the order-0 watermark is reached and there is at least
 * one free page of a suitable size. Checking now avoids taking the zone lock
 * to check in the allocation paths if no pages are free.
 */
bool __zone_watermark_ok(struct zone *z, unsigned int order, unsigned long mark,
			 int highest_zoneidx, unsigned int alloc_flags,
			 long free_pages)
{
	long min = mark;
	int o;

	/* free_pages may go negative - that's OK */
	free_pages -= __zone_watermark_unusable_free(z, order, alloc_flags);

	if (unlikely(alloc_flags & ALLOC_RESERVES)) {
		/*
		 * __GFP_HIGH allows access to 50% of the min reserve as well
		 * as OOM.
		 */
		if (alloc_flags & ALLOC_MIN_RESERVE) {
			min -= min / 2;

			/*
			 * Non-blocking allocations (e.g. GFP_ATOMIC) can
			 * access more reserves than just __GFP_HIGH. Other
			 * non-blocking allocations requests such as GFP_NOWAIT
			 * or (GFP_KERNEL & ~__GFP_DIRECT_RECLAIM) do not get
			 * access to the min reserve.
			 */
			if (alloc_flags & ALLOC_NON_BLOCK)
				min -= min / 4;
		}

		/*
		 * OOM victims can try even harder than the normal reserve
		 * users on the grounds that it's definitely going to be in
		 * the exit path shortly and free memory. Any allocation it
		 * makes during the free path will be small and short-lived.
		 */
		if (alloc_flags & ALLOC_OOM)
			min -= min / 2;
	}

	/*
	 * Check watermarks for an order-0 allocation request. If these
	 * are not met, then a high-order request also cannot go ahead
	 * even if a suitable page happened to be free.
	 */
	if (free_pages <= min + z->lowmem_reserve[highest_zoneidx])
		return false;

	/* If this is an order-0 request then the watermark is fine */
	if (!order)
		return true;

	/* For a high-order request, check at least one suitable page is free */
	for (o = order; o <= MAX_ORDER; o++) {
		struct free_area *area = &z->free_area[o];
		int mt;

		if (!area->nr_free)
			continue;

		for (mt = 0; mt < MIGRATE_PCPTYPES; mt++) {
			if (!free_area_empty(area, mt))
				return true;
		}

#ifdef CONFIG_CMA
		if ((alloc_flags & ALLOC_CMA) &&
		    !free_area_empty(area, MIGRATE_CMA)) {
			return true;
		}
#endif
		if ((alloc_flags & (ALLOC_HIGHATOMIC|ALLOC_OOM)) &&
		    !free_area_empty(area, MIGRATE_HIGHATOMIC)) {
			return true;
		}
	}
	return false;
}

bool zone_watermark_ok(struct zone *z, unsigned int order, unsigned long mark,
		      int highest_zoneidx, unsigned int alloc_flags)
{
	return __zone_watermark_ok(z, order, mark, highest_zoneidx, alloc_flags,
					zone_page_state(z, NR_FREE_PAGES));
}

static inline bool zone_watermark_fast(struct zone *z, unsigned int order,
				unsigned long mark, int highest_zoneidx,
				unsigned int alloc_flags, gfp_t gfp_mask)
{
	long free_pages;

	free_pages = zone_page_state(z, NR_FREE_PAGES);

	/*
	 * Fast check for order-0 only. If this fails then the reserves
	 * need to be calculated.
	 */
	if (!order) {
		long usable_free;
		long reserved;

		usable_free = free_pages;
		reserved = __zone_watermark_unusable_free(z, 0, alloc_flags);

		/* reserved may over estimate high-atomic reserves. */
		usable_free -= min(usable_free, reserved);
		if (usable_free > mark + z->lowmem_reserve[highest_zoneidx])
			return true;
	}

	if (__zone_watermark_ok(z, order, mark, highest_zoneidx, alloc_flags,
					free_pages))
		return true;

	/*
	 * Ignore watermark boosting for __GFP_HIGH order-0 allocations
	 * when checking the min watermark. The min watermark is the
	 * point where boosting is ignored so that kswapd is woken up
	 * when below the low watermark.
	 */
	if (unlikely(!order && (alloc_flags & ALLOC_MIN_RESERVE) && z->watermark_boost
		&& ((alloc_flags & ALLOC_WMARK_MASK) == WMARK_MIN))) {
		mark = z->_watermark[WMARK_MIN];
		return __zone_watermark_ok(z, order, mark, highest_zoneidx,
					alloc_flags, free_pages);
	}

	return false;
}

bool zone_watermark_ok_safe(struct zone *z, unsigned int order,
			unsigned long mark, int highest_zoneidx)
{
	long free_pages = zone_page_state(z, NR_FREE_PAGES);

	if (z->percpu_drift_mark && free_pages < z->percpu_drift_mark)
		free_pages = zone_page_state_snapshot(z, NR_FREE_PAGES);

	return __zone_watermark_ok(z, order, mark, highest_zoneidx, 0,
								free_pages);
}

#ifdef CONFIG_NUMA
int __read_mostly node_reclaim_distance = RECLAIM_DISTANCE;

static bool zone_allows_reclaim(struct zone *local_zone, struct zone *zone)
{
	return node_distance(zone_to_nid(local_zone), zone_to_nid(zone)) <=
				node_reclaim_distance;
}
#else	/* CONFIG_NUMA */
static bool zone_allows_reclaim(struct zone *local_zone, struct zone *zone)
{
	return true;
}
#endif	/* CONFIG_NUMA */

/*
 * The restriction on ZONE_DMA32 as being a suitable zone to use to avoid
 * fragmentation is subtle. If the preferred zone was HIGHMEM then
 * premature use of a lower zone may cause lowmem pressure problems that
 * are worse than fragmentation. If the next zone is ZONE_DMA then it is
 * probably too small. It only makes sense to spread allocations to avoid
 * fragmentation between the Normal and DMA32 zones.
 */
static inline unsigned int
alloc_flags_nofragment(struct zone *zone, gfp_t gfp_mask)
{
	unsigned int alloc_flags;

	/*
	 * __GFP_KSWAPD_RECLAIM is assumed to be the same as ALLOC_KSWAPD
	 * to save a branch.
	 */
	alloc_flags = (__force int) (gfp_mask & __GFP_KSWAPD_RECLAIM);

#ifdef CONFIG_ZONE_DMA32
	if (!zone)
		return alloc_flags;

	if (zone_idx(zone) != ZONE_NORMAL)
		return alloc_flags;

	/*
	 * If ZONE_DMA32 exists, assume it is the one after ZONE_NORMAL and
	 * the pointer is within zone->zone_pgdat->node_zones[]. Also assume
	 * on UMA that if Normal is populated then so is DMA32.
	 */
	BUILD_BUG_ON(ZONE_NORMAL - ZONE_DMA32 != 1);
	if (nr_online_nodes > 1 && !populated_zone(--zone))
		return alloc_flags;

	alloc_flags |= ALLOC_NOFRAGMENT;
#endif /* CONFIG_ZONE_DMA32 */
	return alloc_flags;
}

/* Must be called after current_gfp_context() which can change gfp_mask */
static inline unsigned int gfp_to_alloc_flags_cma(gfp_t gfp_mask,
						  unsigned int alloc_flags)
{
#ifdef CONFIG_CMA
	if (gfp_migratetype(gfp_mask) == MIGRATE_MOVABLE)
		alloc_flags |= ALLOC_CMA;
#endif
	return alloc_flags;
}

/*
 * get_page_from_freelist goes through the zonelist trying to allocate
 * a page.
 */
static struct page *
get_page_from_freelist(gfp_t gfp_mask, unsigned int order, int alloc_flags,
						const struct alloc_context *ac)
{
	struct zoneref *z;
	struct zone *zone;
	struct pglist_data *last_pgdat = NULL;
	bool last_pgdat_dirty_ok = false;
	bool no_fallback;

retry:
	/*
	 * Scan zonelist, looking for a zone with enough free.
	 * See also cpuset_node_allowed() comment in kernel/cgroup/cpuset.c.
	 */
	no_fallback = alloc_flags & ALLOC_NOFRAGMENT;
	z = ac->preferred_zoneref;
	for_next_zone_zonelist_nodemask(zone, z, ac->highest_zoneidx,
					ac->nodemask) {
		struct page *page;
		unsigned long mark;

		if (cpusets_enabled() &&
			(alloc_flags & ALLOC_CPUSET) &&
			!__cpuset_zone_allowed(zone, gfp_mask))
				continue;
		/*
		 * When allocating a page cache page for writing, we
		 * want to get it from a node that is within its dirty
		 * limit, such that no single node holds more than its
		 * proportional share of globally allowed dirty pages.
		 * The dirty limits take into account the node's
		 * lowmem reserves and high watermark so that kswapd
		 * should be able to balance it without having to
		 * write pages from its LRU list.
		 *
		 * XXX: For now, allow allocations to potentially
		 * exceed the per-node dirty limit in the slowpath
		 * (spread_dirty_pages unset) before going into reclaim,
		 * which is important when on a NUMA setup the allowed
		 * nodes are together not big enough to reach the
		 * global limit.  The proper fix for these situations
		 * will require awareness of nodes in the
		 * dirty-throttling and the flusher threads.
		 */
		if (ac->spread_dirty_pages) {
			if (last_pgdat != zone->zone_pgdat) {
				last_pgdat = zone->zone_pgdat;
				last_pgdat_dirty_ok = node_dirty_ok(zone->zone_pgdat);
			}

			if (!last_pgdat_dirty_ok)
				continue;
		}

		if (no_fallback && nr_online_nodes > 1 &&
		    zone != ac->preferred_zoneref->zone) {
			int local_nid;

			/*
			 * If moving to a remote node, retry but allow
			 * fragmenting fallbacks. Locality is more important
			 * than fragmentation avoidance.
			 */
			local_nid = zone_to_nid(ac->preferred_zoneref->zone);
			if (zone_to_nid(zone) != local_nid) {
				alloc_flags &= ~ALLOC_NOFRAGMENT;
				goto retry;
			}
		}

		mark = wmark_pages(zone, alloc_flags & ALLOC_WMARK_MASK);
		if (!zone_watermark_fast(zone, order, mark,
				       ac->highest_zoneidx, alloc_flags,
				       gfp_mask)) {
			int ret;

			if (has_unaccepted_memory()) {
				if (try_to_accept_memory(zone, order))
					goto try_this_zone;
			}

#ifdef CONFIG_DEFERRED_STRUCT_PAGE_INIT
			/*
			 * Watermark failed for this zone, but see if we can
			 * grow this zone if it contains deferred pages.
			 */
			if (deferred_pages_enabled()) {
				if (_deferred_grow_zone(zone, order))
					goto try_this_zone;
			}
#endif
			/* Checked here to keep the fast path fast */
			BUILD_BUG_ON(ALLOC_NO_WATERMARKS < NR_WMARK);
			if (alloc_flags & ALLOC_NO_WATERMARKS)
				goto try_this_zone;

			if (!node_reclaim_enabled() ||
			    !zone_allows_reclaim(ac->preferred_zoneref->zone, zone))
				continue;

			ret = node_reclaim(zone->zone_pgdat, gfp_mask, order);
			switch (ret) {
			case NODE_RECLAIM_NOSCAN:
				/* did not scan */
				continue;
			case NODE_RECLAIM_FULL:
				/* scanned but unreclaimable */
				continue;
			default:
				/* did we reclaim enough */
				if (zone_watermark_ok(zone, order, mark,
					ac->highest_zoneidx, alloc_flags))
					goto try_this_zone;

				continue;
			}
		}

try_this_zone:
		page = rmqueue(ac->preferred_zoneref->zone, zone, order,
				gfp_mask, alloc_flags, ac->migratetype);
		if (page) {
			prep_new_page(page, order, gfp_mask, alloc_flags);

			/*
			 * If this is a high-order atomic allocation then check
			 * if the pageblock should be reserved for the future
			 */
			if (unlikely(alloc_flags & ALLOC_HIGHATOMIC))
				reserve_highatomic_pageblock(page, zone);

			return page;
		} else {
			if (has_unaccepted_memory()) {
				if (try_to_accept_memory(zone, order))
					goto try_this_zone;
			}

#ifdef CONFIG_DEFERRED_STRUCT_PAGE_INIT
			/* Try again if zone has deferred pages */
			if (deferred_pages_enabled()) {
				if (_deferred_grow_zone(zone, order))
					goto try_this_zone;
			}
#endif
		}
	}

	/*
	 * It's possible on a UMA machine to get through all zones that are
	 * fragmented. If avoiding fragmentation, reset and try again.
	 */
	if (no_fallback) {
		alloc_flags &= ~ALLOC_NOFRAGMENT;
		goto retry;
	}

	return NULL;
}

static void warn_alloc_show_mem(gfp_t gfp_mask, nodemask_t *nodemask)
{
	unsigned int filter = SHOW_MEM_FILTER_NODES;

	/*
	 * This documents exceptions given to allocations in certain
	 * contexts that are allowed to allocate outside current's set
	 * of allowed nodes.
	 */
	if (!(gfp_mask & __GFP_NOMEMALLOC))
		if (tsk_is_oom_victim(current) ||
		    (current->flags & (PF_MEMALLOC | PF_EXITING)))
			filter &= ~SHOW_MEM_FILTER_NODES;
	if (!in_task() || !(gfp_mask & __GFP_DIRECT_RECLAIM))
		filter &= ~SHOW_MEM_FILTER_NODES;

	__show_mem(filter, nodemask, gfp_zone(gfp_mask));
}

void warn_alloc(gfp_t gfp_mask, nodemask_t *nodemask, const char *fmt, ...)
{
	struct va_format vaf;
	va_list args;
	static DEFINE_RATELIMIT_STATE(nopage_rs, 10*HZ, 1);

	if ((gfp_mask & __GFP_NOWARN) ||
	     !__ratelimit(&nopage_rs) ||
	     ((gfp_mask & __GFP_DMA) && !has_managed_dma()))
		return;

	va_start(args, fmt);
	vaf.fmt = fmt;
	vaf.va = &args;
	pr_warn("%s: %pV, mode:%#x(%pGg), nodemask=%*pbl",
			current->comm, &vaf, gfp_mask, &gfp_mask,
			nodemask_pr_args(nodemask));
	va_end(args);

	cpuset_print_current_mems_allowed();
	pr_cont("\n");
	dump_stack();
	warn_alloc_show_mem(gfp_mask, nodemask);
}

static inline struct page *
__alloc_pages_cpuset_fallback(gfp_t gfp_mask, unsigned int order,
			      unsigned int alloc_flags,
			      const struct alloc_context *ac)
{
	struct page *page;

	page = get_page_from_freelist(gfp_mask, order,
			alloc_flags|ALLOC_CPUSET, ac);
	/*
	 * fallback to ignore cpuset restriction if our nodes
	 * are depleted
	 */
	if (!page)
		page = get_page_from_freelist(gfp_mask, order,
				alloc_flags, ac);

	return page;
}

static inline struct page *
__alloc_pages_may_oom(gfp_t gfp_mask, unsigned int order,
	const struct alloc_context *ac, unsigned long *did_some_progress)
{
	struct oom_control oc = {
		.zonelist = ac->zonelist,
		.nodemask = ac->nodemask,
		.memcg = NULL,
		.gfp_mask = gfp_mask,
		.order = order,
	};
	struct page *page;

	*did_some_progress = 0;

	/*
	 * Acquire the oom lock.  If that fails, somebody else is
	 * making progress for us.
	 */
	if (!mutex_trylock(&oom_lock)) {
		*did_some_progress = 1;
		schedule_timeout_uninterruptible(1);
		return NULL;
	}

	/*
	 * Go through the zonelist yet one more time, keep very high watermark
	 * here, this is only to catch a parallel oom killing, we must fail if
	 * we're still under heavy pressure. But make sure that this reclaim
	 * attempt shall not depend on __GFP_DIRECT_RECLAIM && !__GFP_NORETRY
	 * allocation which will never fail due to oom_lock already held.
	 */
	page = get_page_from_freelist((gfp_mask | __GFP_HARDWALL) &
				      ~__GFP_DIRECT_RECLAIM, order,
				      ALLOC_WMARK_HIGH|ALLOC_CPUSET, ac);
	if (page)
		goto out;

	/* Coredumps can quickly deplete all memory reserves */
	if (current->flags & PF_DUMPCORE)
		goto out;
	/* The OOM killer will not help higher order allocs */
	if (order > PAGE_ALLOC_COSTLY_ORDER)
		goto out;
	/*
	 * We have already exhausted all our reclaim opportunities without any
	 * success so it is time to admit defeat. We will skip the OOM killer
	 * because it is very likely that the caller has a more reasonable
	 * fallback than shooting a random task.
	 *
	 * The OOM killer may not free memory on a specific node.
	 */
	if (gfp_mask & (__GFP_RETRY_MAYFAIL | __GFP_THISNODE))
		goto out;
	/* The OOM killer does not needlessly kill tasks for lowmem */
	if (ac->highest_zoneidx < ZONE_NORMAL)
		goto out;
	if (pm_suspended_storage())
		goto out;
	/*
	 * XXX: GFP_NOFS allocations should rather fail than rely on
	 * other request to make a forward progress.
	 * We are in an unfortunate situation where out_of_memory cannot
	 * do much for this context but let's try it to at least get
	 * access to memory reserved if the current task is killed (see
	 * out_of_memory). Once filesystems are ready to handle allocation
	 * failures more gracefully we should just bail out here.
	 */

	/* Exhausted what can be done so it's blame time */
	if (out_of_memory(&oc) ||
	    WARN_ON_ONCE_GFP(gfp_mask & __GFP_NOFAIL, gfp_mask)) {
		*did_some_progress = 1;

		/*
		 * Help non-failing allocations by giving them access to memory
		 * reserves
		 */
		if (gfp_mask & __GFP_NOFAIL)
			page = __alloc_pages_cpuset_fallback(gfp_mask, order,
					ALLOC_NO_WATERMARKS, ac);
	}
out:
	mutex_unlock(&oom_lock);
	return page;
}

/*
 * Maximum number of compaction retries with a progress before OOM
 * killer is consider as the only way to move forward.
 */
#define MAX_COMPACT_RETRIES 16

#ifdef CONFIG_COMPACTION
/* Try memory compaction for high-order allocations before reclaim */
static struct page *
__alloc_pages_direct_compact(gfp_t gfp_mask, unsigned int order,
		unsigned int alloc_flags, const struct alloc_context *ac,
		enum compact_priority prio, enum compact_result *compact_result)
{
	struct page *page = NULL;
	unsigned long pflags;
	unsigned int noreclaim_flag;

	if (!order)
		return NULL;

	psi_memstall_enter(&pflags);
	delayacct_compact_start();
	noreclaim_flag = memalloc_noreclaim_save();

	*compact_result = try_to_compact_pages(gfp_mask, order, alloc_flags, ac,
								prio, &page);

	memalloc_noreclaim_restore(noreclaim_flag);
	psi_memstall_leave(&pflags);
	delayacct_compact_end();

	if (*compact_result == COMPACT_SKIPPED)
		return NULL;
	/*
	 * At least in one zone compaction wasn't deferred or skipped, so let's
	 * count a compaction stall
	 */
	count_vm_event(COMPACTSTALL);

	/* Prep a captured page if available */
	if (page)
		prep_new_page(page, order, gfp_mask, alloc_flags);

	/* Try get a page from the freelist if available */
	if (!page)
		page = get_page_from_freelist(gfp_mask, order, alloc_flags, ac);

	if (page) {
		struct zone *zone = page_zone(page);

		zone->compact_blockskip_flush = false;
		compaction_defer_reset(zone, order, true);
		count_vm_event(COMPACTSUCCESS);
		return page;
	}

	/*
	 * It's bad if compaction run occurs and fails. The most likely reason
	 * is that pages exist, but not enough to satisfy watermarks.
	 */
	count_vm_event(COMPACTFAIL);

	cond_resched();

	return NULL;
}

static inline bool
should_compact_retry(struct alloc_context *ac, int order, int alloc_flags,
		     enum compact_result compact_result,
		     enum compact_priority *compact_priority,
		     int *compaction_retries)
{
	int max_retries = MAX_COMPACT_RETRIES;
	int min_priority;
	bool ret = false;
	int retries = *compaction_retries;
	enum compact_priority priority = *compact_priority;

	if (!order)
		return false;

	if (fatal_signal_pending(current))
		return false;

	/*
	 * Compaction was skipped due to a lack of free order-0
	 * migration targets. Continue if reclaim can help.
	 */
	if (compact_result == COMPACT_SKIPPED) {
		ret = compaction_zonelist_suitable(ac, order, alloc_flags);
		goto out;
	}

	/*
	 * Compaction managed to coalesce some page blocks, but the
	 * allocation failed presumably due to a race. Retry some.
	 */
	if (compact_result == COMPACT_SUCCESS) {
		/*
		 * !costly requests are much more important than
		 * __GFP_RETRY_MAYFAIL costly ones because they are de
		 * facto nofail and invoke OOM killer to move on while
		 * costly can fail and users are ready to cope with
		 * that. 1/4 retries is rather arbitrary but we would
		 * need much more detailed feedback from compaction to
		 * make a better decision.
		 */
		if (order > PAGE_ALLOC_COSTLY_ORDER)
			max_retries /= 4;

		if (++(*compaction_retries) <= max_retries) {
			ret = true;
			goto out;
		}
	}

	/*
	 * Compaction failed. Retry with increasing priority.
	 */
	min_priority = (order > PAGE_ALLOC_COSTLY_ORDER) ?
			MIN_COMPACT_COSTLY_PRIORITY : MIN_COMPACT_PRIORITY;

	if (*compact_priority > min_priority) {
		(*compact_priority)--;
		*compaction_retries = 0;
		ret = true;
	}
out:
	trace_compact_retry(order, priority, compact_result, retries, max_retries, ret);
	return ret;
}
#else
static inline struct page *
__alloc_pages_direct_compact(gfp_t gfp_mask, unsigned int order,
		unsigned int alloc_flags, const struct alloc_context *ac,
		enum compact_priority prio, enum compact_result *compact_result)
{
	*compact_result = COMPACT_SKIPPED;
	return NULL;
}

static inline bool
should_compact_retry(struct alloc_context *ac, unsigned int order, int alloc_flags,
		     enum compact_result compact_result,
		     enum compact_priority *compact_priority,
		     int *compaction_retries)
{
	struct zone *zone;
	struct zoneref *z;

	if (!order || order > PAGE_ALLOC_COSTLY_ORDER)
		return false;

	/*
	 * There are setups with compaction disabled which would prefer to loop
	 * inside the allocator rather than hit the oom killer prematurely.
	 * Let's give them a good hope and keep retrying while the order-0
	 * watermarks are OK.
	 */
	for_each_zone_zonelist_nodemask(zone, z, ac->zonelist,
				ac->highest_zoneidx, ac->nodemask) {
		if (zone_watermark_ok(zone, 0, min_wmark_pages(zone),
					ac->highest_zoneidx, alloc_flags))
			return true;
	}
	return false;
}
#endif /* CONFIG_COMPACTION */

#ifdef CONFIG_LOCKDEP
static struct lockdep_map __fs_reclaim_map =
	STATIC_LOCKDEP_MAP_INIT("fs_reclaim", &__fs_reclaim_map);

static bool __need_reclaim(gfp_t gfp_mask)
{
	/* no reclaim without waiting on it */
	if (!(gfp_mask & __GFP_DIRECT_RECLAIM))
		return false;

	/* this guy won't enter reclaim */
	if (current->flags & PF_MEMALLOC)
		return false;

	if (gfp_mask & __GFP_NOLOCKDEP)
		return false;

	return true;
}

void __fs_reclaim_acquire(unsigned long ip)
{
	lock_acquire_exclusive(&__fs_reclaim_map, 0, 0, NULL, ip);
}

void __fs_reclaim_release(unsigned long ip)
{
	lock_release(&__fs_reclaim_map, ip);
}

void fs_reclaim_acquire(gfp_t gfp_mask)
{
	gfp_mask = current_gfp_context(gfp_mask);

	if (__need_reclaim(gfp_mask)) {
		if (gfp_mask & __GFP_FS)
			__fs_reclaim_acquire(_RET_IP_);

#ifdef CONFIG_MMU_NOTIFIER
		lock_map_acquire(&__mmu_notifier_invalidate_range_start_map);
		lock_map_release(&__mmu_notifier_invalidate_range_start_map);
#endif

	}
}
EXPORT_SYMBOL_GPL(fs_reclaim_acquire);

void fs_reclaim_release(gfp_t gfp_mask)
{
	gfp_mask = current_gfp_context(gfp_mask);

	if (__need_reclaim(gfp_mask)) {
		if (gfp_mask & __GFP_FS)
			__fs_reclaim_release(_RET_IP_);
	}
}
EXPORT_SYMBOL_GPL(fs_reclaim_release);
#endif

/*
 * Zonelists may change due to hotplug during allocation. Detect when zonelists
 * have been rebuilt so allocation retries. Reader side does not lock and
 * retries the allocation if zonelist changes. Writer side is protected by the
 * embedded spin_lock.
 */
static DEFINE_SEQLOCK(zonelist_update_seq);

static unsigned int zonelist_iter_begin(void)
{
	if (IS_ENABLED(CONFIG_MEMORY_HOTREMOVE))
		return read_seqbegin(&zonelist_update_seq);

	return 0;
}

static unsigned int check_retry_zonelist(unsigned int seq)
{
	if (IS_ENABLED(CONFIG_MEMORY_HOTREMOVE))
		return read_seqretry(&zonelist_update_seq, seq);

	return seq;
}

/* Perform direct synchronous page reclaim */
static unsigned long
__perform_reclaim(gfp_t gfp_mask, unsigned int order,
					const struct alloc_context *ac)
{
	unsigned int noreclaim_flag;
	unsigned long progress;

	cond_resched();

	/* We now go into synchronous reclaim */
	cpuset_memory_pressure_bump();
	fs_reclaim_acquire(gfp_mask);
	noreclaim_flag = memalloc_noreclaim_save();

	progress = try_to_free_pages(ac->zonelist, order, gfp_mask,
								ac->nodemask);

	memalloc_noreclaim_restore(noreclaim_flag);
	fs_reclaim_release(gfp_mask);

	cond_resched();

	return progress;
}

/* The really slow allocator path where we enter direct reclaim */
static inline struct page *
__alloc_pages_direct_reclaim(gfp_t gfp_mask, unsigned int order,
		unsigned int alloc_flags, const struct alloc_context *ac,
		unsigned long *did_some_progress)
{
	struct page *page = NULL;
	unsigned long pflags;
	bool drained = false;

	psi_memstall_enter(&pflags);
	*did_some_progress = __perform_reclaim(gfp_mask, order, ac);
	if (unlikely(!(*did_some_progress)))
		goto out;

retry:
	page = get_page_from_freelist(gfp_mask, order, alloc_flags, ac);

	/*
	 * If an allocation failed after direct reclaim, it could be because
	 * pages are pinned on the per-cpu lists or in high alloc reserves.
	 * Shrink them and try again
	 */
	if (!page && !drained) {
		unreserve_highatomic_pageblock(ac, false);
		drain_all_pages(NULL);
		drained = true;
		goto retry;
	}
out:
	psi_memstall_leave(&pflags);

	return page;
}

static void wake_all_kswapds(unsigned int order, gfp_t gfp_mask,
			     const struct alloc_context *ac)
{
	struct zoneref *z;
	struct zone *zone;
	pg_data_t *last_pgdat = NULL;
	enum zone_type highest_zoneidx = ac->highest_zoneidx;

	for_each_zone_zonelist_nodemask(zone, z, ac->zonelist, highest_zoneidx,
					ac->nodemask) {
		if (!managed_zone(zone))
			continue;
		if (last_pgdat != zone->zone_pgdat) {
			wakeup_kswapd(zone, gfp_mask, order, highest_zoneidx);
			last_pgdat = zone->zone_pgdat;
		}
	}
}

static inline unsigned int
gfp_to_alloc_flags(gfp_t gfp_mask, unsigned int order)
{
	unsigned int alloc_flags = ALLOC_WMARK_MIN | ALLOC_CPUSET;

	/*
	 * __GFP_HIGH is assumed to be the same as ALLOC_MIN_RESERVE
	 * and __GFP_KSWAPD_RECLAIM is assumed to be the same as ALLOC_KSWAPD
	 * to save two branches.
	 */
	BUILD_BUG_ON(__GFP_HIGH != (__force gfp_t) ALLOC_MIN_RESERVE);
	BUILD_BUG_ON(__GFP_KSWAPD_RECLAIM != (__force gfp_t) ALLOC_KSWAPD);

	/*
	 * The caller may dip into page reserves a bit more if the caller
	 * cannot run direct reclaim, or if the caller has realtime scheduling
	 * policy or is asking for __GFP_HIGH memory.  GFP_ATOMIC requests will
	 * set both ALLOC_NON_BLOCK and ALLOC_MIN_RESERVE(__GFP_HIGH).
	 */
	alloc_flags |= (__force int)
		(gfp_mask & (__GFP_HIGH | __GFP_KSWAPD_RECLAIM));

	if (!(gfp_mask & __GFP_DIRECT_RECLAIM)) {
		/*
		 * Not worth trying to allocate harder for __GFP_NOMEMALLOC even
		 * if it can't schedule.
		 */
		if (!(gfp_mask & __GFP_NOMEMALLOC)) {
			alloc_flags |= ALLOC_NON_BLOCK;

			if (order > 0)
				alloc_flags |= ALLOC_HIGHATOMIC;
		}

		/*
		 * Ignore cpuset mems for non-blocking __GFP_HIGH (probably
		 * GFP_ATOMIC) rather than fail, see the comment for
		 * cpuset_node_allowed().
		 */
		if (alloc_flags & ALLOC_MIN_RESERVE)
			alloc_flags &= ~ALLOC_CPUSET;
	} else if (unlikely(rt_task(current)) && in_task())
		alloc_flags |= ALLOC_MIN_RESERVE;

	alloc_flags = gfp_to_alloc_flags_cma(gfp_mask, alloc_flags);

	return alloc_flags;
}

static bool oom_reserves_allowed(struct task_struct *tsk)
{
	if (!tsk_is_oom_victim(tsk))
		return false;

	/*
	 * !MMU doesn't have oom reaper so give access to memory reserves
	 * only to the thread with TIF_MEMDIE set
	 */
	if (!IS_ENABLED(CONFIG_MMU) && !test_thread_flag(TIF_MEMDIE))
		return false;

	return true;
}

/*
 * Distinguish requests which really need access to full memory
 * reserves from oom victims which can live with a portion of it
 */
static inline int __gfp_pfmemalloc_flags(gfp_t gfp_mask)
{
	if (unlikely(gfp_mask & __GFP_NOMEMALLOC))
		return 0;
	if (gfp_mask & __GFP_MEMALLOC)
		return ALLOC_NO_WATERMARKS;
	if (in_serving_softirq() && (current->flags & PF_MEMALLOC))
		return ALLOC_NO_WATERMARKS;
	if (!in_interrupt()) {
		if (current->flags & PF_MEMALLOC)
			return ALLOC_NO_WATERMARKS;
		else if (oom_reserves_allowed(current))
			return ALLOC_OOM;
	}

	return 0;
}

bool gfp_pfmemalloc_allowed(gfp_t gfp_mask)
{
	return !!__gfp_pfmemalloc_flags(gfp_mask);
}

/*
 * Checks whether it makes sense to retry the reclaim to make a forward progress
 * for the given allocation request.
 *
 * We give up when we either have tried MAX_RECLAIM_RETRIES in a row
 * without success, or when we couldn't even meet the watermark if we
 * reclaimed all remaining pages on the LRU lists.
 *
 * Returns true if a retry is viable or false to enter the oom path.
 */
static inline bool
should_reclaim_retry(gfp_t gfp_mask, unsigned order,
		     struct alloc_context *ac, int alloc_flags,
		     bool did_some_progress, int *no_progress_loops)
{
	struct zone *zone;
	struct zoneref *z;
	bool ret = false;

	/*
	 * Costly allocations might have made a progress but this doesn't mean
	 * their order will become available due to high fragmentation so
	 * always increment the no progress counter for them
	 */
	if (did_some_progress && order <= PAGE_ALLOC_COSTLY_ORDER)
		*no_progress_loops = 0;
	else
		(*no_progress_loops)++;

<<<<<<< HEAD
	/*
	 * Make sure we converge to OOM if we cannot make any progress
	 * several times in the row.
	 */
	if (*no_progress_loops > MAX_RECLAIM_RETRIES) {
		low_mem_notify();
		/* Before OOM, exhaust highatomic_reserve */
		return unreserve_highatomic_pageblock(ac, true);
	}
=======
	if (*no_progress_loops > MAX_RECLAIM_RETRIES)
		goto out;

>>>>>>> 51f354b8

	/*
	 * Keep reclaiming pages while there is a chance this will lead
	 * somewhere.  If none of the target zones can satisfy our allocation
	 * request even if all reclaimable pages are considered then we are
	 * screwed and have to go OOM.
	 */
	for_each_zone_zonelist_nodemask(zone, z, ac->zonelist,
				ac->highest_zoneidx, ac->nodemask) {
		unsigned long available;
		unsigned long reclaimable;
		unsigned long min_wmark = min_wmark_pages(zone);
		bool wmark;

		available = reclaimable = zone_reclaimable_pages(zone);
		available += zone_page_state_snapshot(zone, NR_FREE_PAGES);

		/*
		 * Would the allocation succeed if we reclaimed all
		 * reclaimable pages?
		 */
		wmark = __zone_watermark_ok(zone, order, min_wmark,
				ac->highest_zoneidx, alloc_flags, available);
		trace_reclaim_retry_zone(z, order, reclaimable,
				available, min_wmark, *no_progress_loops, wmark);
		if (wmark) {
			ret = true;
			break;
		}
	}

	/*
	 * Memory allocation/reclaim might be called from a WQ context and the
	 * current implementation of the WQ concurrency control doesn't
	 * recognize that a particular WQ is congested if the worker thread is
	 * looping without ever sleeping. Therefore we have to do a short sleep
	 * here rather than calling cond_resched().
	 */
	if (current->flags & PF_WQ_WORKER)
		schedule_timeout_uninterruptible(1);
	else
		cond_resched();
out:
	/* Before OOM, exhaust highatomic_reserve */
	if (!ret)
		return unreserve_highatomic_pageblock(ac, true);

	return ret;
}

static inline bool
check_retry_cpuset(int cpuset_mems_cookie, struct alloc_context *ac)
{
	/*
	 * It's possible that cpuset's mems_allowed and the nodemask from
	 * mempolicy don't intersect. This should be normally dealt with by
	 * policy_nodemask(), but it's possible to race with cpuset update in
	 * such a way the check therein was true, and then it became false
	 * before we got our cpuset_mems_cookie here.
	 * This assumes that for all allocations, ac->nodemask can come only
	 * from MPOL_BIND mempolicy (whose documented semantics is to be ignored
	 * when it does not intersect with the cpuset restrictions) or the
	 * caller can deal with a violated nodemask.
	 */
	if (cpusets_enabled() && ac->nodemask &&
			!cpuset_nodemask_valid_mems_allowed(ac->nodemask)) {
		ac->nodemask = NULL;
		return true;
	}

	/*
	 * When updating a task's mems_allowed or mempolicy nodemask, it is
	 * possible to race with parallel threads in such a way that our
	 * allocation can fail while the mask is being updated. If we are about
	 * to fail, check if the cpuset changed during allocation and if so,
	 * retry.
	 */
	if (read_mems_allowed_retry(cpuset_mems_cookie))
		return true;

	return false;
}

static inline struct page *
__alloc_pages_slowpath(gfp_t gfp_mask, unsigned int order,
						struct alloc_context *ac)
{
	bool can_direct_reclaim = gfp_mask & __GFP_DIRECT_RECLAIM;
	const bool costly_order = order > PAGE_ALLOC_COSTLY_ORDER;
	struct page *page = NULL;
	unsigned int alloc_flags;
	unsigned long did_some_progress;
	enum compact_priority compact_priority;
	enum compact_result compact_result;
	int compaction_retries;
	int no_progress_loops;
	unsigned int cpuset_mems_cookie;
	unsigned int zonelist_iter_cookie;
	int reserve_flags;

restart:
	compaction_retries = 0;
	no_progress_loops = 0;
	compact_priority = DEF_COMPACT_PRIORITY;
	cpuset_mems_cookie = read_mems_allowed_begin();
	zonelist_iter_cookie = zonelist_iter_begin();

	/*
	 * The fast path uses conservative alloc_flags to succeed only until
	 * kswapd needs to be woken up, and to avoid the cost of setting up
	 * alloc_flags precisely. So we do that now.
	 */
	alloc_flags = gfp_to_alloc_flags(gfp_mask, order);

	/*
	 * We need to recalculate the starting point for the zonelist iterator
	 * because we might have used different nodemask in the fast path, or
	 * there was a cpuset modification and we are retrying - otherwise we
	 * could end up iterating over non-eligible zones endlessly.
	 */
	ac->preferred_zoneref = first_zones_zonelist(ac->zonelist,
					ac->highest_zoneidx, ac->nodemask);
	if (!ac->preferred_zoneref->zone)
		goto nopage;

	/*
	 * Check for insane configurations where the cpuset doesn't contain
	 * any suitable zone to satisfy the request - e.g. non-movable
	 * GFP_HIGHUSER allocations from MOVABLE nodes only.
	 */
	if (cpusets_insane_config() && (gfp_mask & __GFP_HARDWALL)) {
		struct zoneref *z = first_zones_zonelist(ac->zonelist,
					ac->highest_zoneidx,
					&cpuset_current_mems_allowed);
		if (!z->zone)
			goto nopage;
	}

	if (alloc_flags & ALLOC_KSWAPD)
		wake_all_kswapds(order, gfp_mask, ac);

	/*
	 * The adjusted alloc_flags might result in immediate success, so try
	 * that first
	 */
	page = get_page_from_freelist(gfp_mask, order, alloc_flags, ac);
	if (page)
		goto got_pg;

	/*
	 * For costly allocations, try direct compaction first, as it's likely
	 * that we have enough base pages and don't need to reclaim. For non-
	 * movable high-order allocations, do that as well, as compaction will
	 * try prevent permanent fragmentation by migrating from blocks of the
	 * same migratetype.
	 * Don't try this for allocations that are allowed to ignore
	 * watermarks, as the ALLOC_NO_WATERMARKS attempt didn't yet happen.
	 */
	if (can_direct_reclaim &&
			(costly_order ||
			   (order > 0 && ac->migratetype != MIGRATE_MOVABLE))
			&& !gfp_pfmemalloc_allowed(gfp_mask)) {
		page = __alloc_pages_direct_compact(gfp_mask, order,
						alloc_flags, ac,
						INIT_COMPACT_PRIORITY,
						&compact_result);
		if (page)
			goto got_pg;

		/*
		 * Checks for costly allocations with __GFP_NORETRY, which
		 * includes some THP page fault allocations
		 */
		if (costly_order && (gfp_mask & __GFP_NORETRY)) {
			/*
			 * If allocating entire pageblock(s) and compaction
			 * failed because all zones are below low watermarks
			 * or is prohibited because it recently failed at this
			 * order, fail immediately unless the allocator has
			 * requested compaction and reclaim retry.
			 *
			 * Reclaim is
			 *  - potentially very expensive because zones are far
			 *    below their low watermarks or this is part of very
			 *    bursty high order allocations,
			 *  - not guaranteed to help because isolate_freepages()
			 *    may not iterate over freed pages as part of its
			 *    linear scan, and
			 *  - unlikely to make entire pageblocks free on its
			 *    own.
			 */
			if (compact_result == COMPACT_SKIPPED ||
			    compact_result == COMPACT_DEFERRED)
				goto nopage;

			/*
			 * Looks like reclaim/compaction is worth trying, but
			 * sync compaction could be very expensive, so keep
			 * using async compaction.
			 */
			compact_priority = INIT_COMPACT_PRIORITY;
		}
	}

retry:
	/* Ensure kswapd doesn't accidentally go to sleep as long as we loop */
	if (alloc_flags & ALLOC_KSWAPD)
		wake_all_kswapds(order, gfp_mask, ac);

	reserve_flags = __gfp_pfmemalloc_flags(gfp_mask);
	if (reserve_flags)
		alloc_flags = gfp_to_alloc_flags_cma(gfp_mask, reserve_flags) |
					  (alloc_flags & ALLOC_KSWAPD);

	/*
	 * Reset the nodemask and zonelist iterators if memory policies can be
	 * ignored. These allocations are high priority and system rather than
	 * user oriented.
	 */
	if (!(alloc_flags & ALLOC_CPUSET) || reserve_flags) {
		ac->nodemask = NULL;
		ac->preferred_zoneref = first_zones_zonelist(ac->zonelist,
					ac->highest_zoneidx, ac->nodemask);
	}

	/* Attempt with potentially adjusted zonelist and alloc_flags */
	page = get_page_from_freelist(gfp_mask, order, alloc_flags, ac);
	if (page)
		goto got_pg;

	/* Caller is not willing to reclaim, we can't balance anything */
	if (!can_direct_reclaim)
		goto nopage;

	/* Avoid recursion of direct reclaim */
	if (current->flags & PF_MEMALLOC)
		goto nopage;

	/* Try direct reclaim and then allocating */
	page = __alloc_pages_direct_reclaim(gfp_mask, order, alloc_flags, ac,
							&did_some_progress);
	if (page)
		goto got_pg;

	/* Try direct compaction and then allocating */
	page = __alloc_pages_direct_compact(gfp_mask, order, alloc_flags, ac,
					compact_priority, &compact_result);
	if (page)
		goto got_pg;

	/* Do not loop if specifically requested */
	if (gfp_mask & __GFP_NORETRY)
		goto nopage;

	/*
	 * Do not retry costly high order allocations unless they are
	 * __GFP_RETRY_MAYFAIL
	 */
	if (costly_order && !(gfp_mask & __GFP_RETRY_MAYFAIL))
		goto nopage;

	if (should_reclaim_retry(gfp_mask, order, ac, alloc_flags,
				 did_some_progress > 0, &no_progress_loops))
		goto retry;

	/*
	 * It doesn't make any sense to retry for the compaction if the order-0
	 * reclaim is not able to make any progress because the current
	 * implementation of the compaction depends on the sufficient amount
	 * of free memory (see __compaction_suitable)
	 */
	if (did_some_progress > 0 &&
			should_compact_retry(ac, order, alloc_flags,
				compact_result, &compact_priority,
				&compaction_retries))
		goto retry;


	/*
	 * Deal with possible cpuset update races or zonelist updates to avoid
	 * a unnecessary OOM kill.
	 */
	if (check_retry_cpuset(cpuset_mems_cookie, ac) ||
	    check_retry_zonelist(zonelist_iter_cookie))
		goto restart;

	/* Reclaim has failed us, start killing things */
	page = __alloc_pages_may_oom(gfp_mask, order, ac, &did_some_progress);
	if (page)
		goto got_pg;

	/* Avoid allocations with no watermarks from looping endlessly */
	if (tsk_is_oom_victim(current) &&
	    (alloc_flags & ALLOC_OOM ||
	     (gfp_mask & __GFP_NOMEMALLOC)))
		goto nopage;

	/* Retry as long as the OOM killer is making progress */
	if (did_some_progress) {
		no_progress_loops = 0;
		goto retry;
	}

nopage:
	/*
	 * Deal with possible cpuset update races or zonelist updates to avoid
	 * a unnecessary OOM kill.
	 */
	if (check_retry_cpuset(cpuset_mems_cookie, ac) ||
	    check_retry_zonelist(zonelist_iter_cookie))
		goto restart;

	/*
	 * Make sure that __GFP_NOFAIL request doesn't leak out and make sure
	 * we always retry
	 */
	if (gfp_mask & __GFP_NOFAIL) {
		/*
		 * All existing users of the __GFP_NOFAIL are blockable, so warn
		 * of any new users that actually require GFP_NOWAIT
		 */
		if (WARN_ON_ONCE_GFP(!can_direct_reclaim, gfp_mask))
			goto fail;

		/*
		 * PF_MEMALLOC request from this context is rather bizarre
		 * because we cannot reclaim anything and only can loop waiting
		 * for somebody to do a work for us
		 */
		WARN_ON_ONCE_GFP(current->flags & PF_MEMALLOC, gfp_mask);

		/*
		 * non failing costly orders are a hard requirement which we
		 * are not prepared for much so let's warn about these users
		 * so that we can identify them and convert them to something
		 * else.
		 */
		WARN_ON_ONCE_GFP(costly_order, gfp_mask);

		/*
		 * Help non-failing allocations by giving some access to memory
		 * reserves normally used for high priority non-blocking
		 * allocations but do not use ALLOC_NO_WATERMARKS because this
		 * could deplete whole memory reserves which would just make
		 * the situation worse.
		 */
		page = __alloc_pages_cpuset_fallback(gfp_mask, order, ALLOC_MIN_RESERVE, ac);
		if (page)
			goto got_pg;

		cond_resched();
		goto retry;
	}
fail:
	warn_alloc(gfp_mask, ac->nodemask,
			"page allocation failure: order:%u", order);
got_pg:
	return page;
}

static inline bool prepare_alloc_pages(gfp_t gfp_mask, unsigned int order,
		int preferred_nid, nodemask_t *nodemask,
		struct alloc_context *ac, gfp_t *alloc_gfp,
		unsigned int *alloc_flags)
{
	ac->highest_zoneidx = gfp_zone(gfp_mask);
	ac->zonelist = node_zonelist(preferred_nid, gfp_mask);
	ac->nodemask = nodemask;
	ac->migratetype = gfp_migratetype(gfp_mask);

	if (cpusets_enabled()) {
		*alloc_gfp |= __GFP_HARDWALL;
		/*
		 * When we are in the interrupt context, it is irrelevant
		 * to the current task context. It means that any node ok.
		 */
		if (in_task() && !ac->nodemask)
			ac->nodemask = &cpuset_current_mems_allowed;
		else
			*alloc_flags |= ALLOC_CPUSET;
	}

	might_alloc(gfp_mask);

	if (should_fail_alloc_page(gfp_mask, order))
		return false;

	*alloc_flags = gfp_to_alloc_flags_cma(gfp_mask, *alloc_flags);

	/* Dirty zone balancing only done in the fast path */
	ac->spread_dirty_pages = (gfp_mask & __GFP_WRITE);

	/*
	 * The preferred zone is used for statistics but crucially it is
	 * also used as the starting point for the zonelist iterator. It
	 * may get reset for allocations that ignore memory policies.
	 */
	ac->preferred_zoneref = first_zones_zonelist(ac->zonelist,
					ac->highest_zoneidx, ac->nodemask);

	return true;
}

/*
 * __alloc_pages_bulk - Allocate a number of order-0 pages to a list or array
 * @gfp: GFP flags for the allocation
 * @preferred_nid: The preferred NUMA node ID to allocate from
 * @nodemask: Set of nodes to allocate from, may be NULL
 * @nr_pages: The number of pages desired on the list or array
 * @page_list: Optional list to store the allocated pages
 * @page_array: Optional array to store the pages
 *
 * This is a batched version of the page allocator that attempts to
 * allocate nr_pages quickly. Pages are added to page_list if page_list
 * is not NULL, otherwise it is assumed that the page_array is valid.
 *
 * For lists, nr_pages is the number of pages that should be allocated.
 *
 * For arrays, only NULL elements are populated with pages and nr_pages
 * is the maximum number of pages that will be stored in the array.
 *
 * Returns the number of pages on the list or array.
 */
unsigned long __alloc_pages_bulk(gfp_t gfp, int preferred_nid,
			nodemask_t *nodemask, int nr_pages,
			struct list_head *page_list,
			struct page **page_array)
{
	struct page *page;
	unsigned long __maybe_unused UP_flags;
	struct zone *zone;
	struct zoneref *z;
	struct per_cpu_pages *pcp;
	struct list_head *pcp_list;
	struct alloc_context ac;
	gfp_t alloc_gfp;
	unsigned int alloc_flags = ALLOC_WMARK_LOW;
	int nr_populated = 0, nr_account = 0;

	/*
	 * Skip populated array elements to determine if any pages need
	 * to be allocated before disabling IRQs.
	 */
	while (page_array && nr_populated < nr_pages && page_array[nr_populated])
		nr_populated++;

	/* No pages requested? */
	if (unlikely(nr_pages <= 0))
		goto out;

	/* Already populated array? */
	if (unlikely(page_array && nr_pages - nr_populated == 0))
		goto out;

	/* Bulk allocator does not support memcg accounting. */
	if (memcg_kmem_online() && (gfp & __GFP_ACCOUNT))
		goto failed;

	/* Use the single page allocator for one page. */
	if (nr_pages - nr_populated == 1)
		goto failed;

#ifdef CONFIG_PAGE_OWNER
	/*
	 * PAGE_OWNER may recurse into the allocator to allocate space to
	 * save the stack with pagesets.lock held. Releasing/reacquiring
	 * removes much of the performance benefit of bulk allocation so
	 * force the caller to allocate one page at a time as it'll have
	 * similar performance to added complexity to the bulk allocator.
	 */
	if (static_branch_unlikely(&page_owner_inited))
		goto failed;
#endif

	/* May set ALLOC_NOFRAGMENT, fragmentation will return 1 page. */
	gfp &= gfp_allowed_mask;
	alloc_gfp = gfp;
	if (!prepare_alloc_pages(gfp, 0, preferred_nid, nodemask, &ac, &alloc_gfp, &alloc_flags))
		goto out;
	gfp = alloc_gfp;

	/* Find an allowed local zone that meets the low watermark. */
	for_each_zone_zonelist_nodemask(zone, z, ac.zonelist, ac.highest_zoneidx, ac.nodemask) {
		unsigned long mark;

		if (cpusets_enabled() && (alloc_flags & ALLOC_CPUSET) &&
		    !__cpuset_zone_allowed(zone, gfp)) {
			continue;
		}

		if (nr_online_nodes > 1 && zone != ac.preferred_zoneref->zone &&
		    zone_to_nid(zone) != zone_to_nid(ac.preferred_zoneref->zone)) {
			goto failed;
		}

		mark = wmark_pages(zone, alloc_flags & ALLOC_WMARK_MASK) + nr_pages;
		if (zone_watermark_fast(zone, 0,  mark,
				zonelist_zone_idx(ac.preferred_zoneref),
				alloc_flags, gfp)) {
			break;
		}
	}

	/*
	 * If there are no allowed local zones that meets the watermarks then
	 * try to allocate a single page and reclaim if necessary.
	 */
	if (unlikely(!zone))
		goto failed;

	/* spin_trylock may fail due to a parallel drain or IRQ reentrancy. */
	pcp_trylock_prepare(UP_flags);
	pcp = pcp_spin_trylock(zone->per_cpu_pageset);
	if (!pcp)
		goto failed_irq;

	/* Attempt the batch allocation */
	pcp_list = &pcp->lists[order_to_pindex(ac.migratetype, 0)];
	while (nr_populated < nr_pages) {

		/* Skip existing pages */
		if (page_array && page_array[nr_populated]) {
			nr_populated++;
			continue;
		}

		page = __rmqueue_pcplist(zone, 0, ac.migratetype, alloc_flags,
								pcp, pcp_list);
		if (unlikely(!page)) {
			/* Try and allocate at least one page */
			if (!nr_account) {
				pcp_spin_unlock(pcp);
				goto failed_irq;
			}
			break;
		}
		nr_account++;

		prep_new_page(page, 0, gfp, 0);
		if (page_list)
			list_add(&page->lru, page_list);
		else
			page_array[nr_populated] = page;
		nr_populated++;
	}

	pcp_spin_unlock(pcp);
	pcp_trylock_finish(UP_flags);

	__count_zid_vm_events(PGALLOC, zone_idx(zone), nr_account);
	zone_statistics(ac.preferred_zoneref->zone, zone, nr_account);

out:
	return nr_populated;

failed_irq:
	pcp_trylock_finish(UP_flags);

failed:
	page = __alloc_pages(gfp, 0, preferred_nid, nodemask);
	if (page) {
		if (page_list)
			list_add(&page->lru, page_list);
		else
			page_array[nr_populated] = page;
		nr_populated++;
	}

	goto out;
}
EXPORT_SYMBOL_GPL(__alloc_pages_bulk);

/*
 * This is the 'heart' of the zoned buddy allocator.
 */
struct page *__alloc_pages(gfp_t gfp, unsigned int order, int preferred_nid,
							nodemask_t *nodemask)
{
	struct page *page;
	unsigned int alloc_flags = ALLOC_WMARK_LOW;
	gfp_t alloc_gfp; /* The gfp_t that was actually used for allocation */
	struct alloc_context ac = { };

	/*
	 * There are several places where we assume that the order value is sane
	 * so bail out early if the request is out of bound.
	 */
	if (WARN_ON_ONCE_GFP(order > MAX_ORDER, gfp))
		return NULL;

	gfp &= gfp_allowed_mask;
	/*
	 * Apply scoped allocation constraints. This is mainly about GFP_NOFS
	 * resp. GFP_NOIO which has to be inherited for all allocation requests
	 * from a particular context which has been marked by
	 * memalloc_no{fs,io}_{save,restore}. And PF_MEMALLOC_PIN which ensures
	 * movable zones are not used during allocation.
	 */
	gfp = current_gfp_context(gfp);
	alloc_gfp = gfp;
	if (!prepare_alloc_pages(gfp, order, preferred_nid, nodemask, &ac,
			&alloc_gfp, &alloc_flags))
		return NULL;

	low_mem_check();

	/*
	 * Forbid the first pass from falling back to types that fragment
	 * memory until all local zones are considered.
	 */
	alloc_flags |= alloc_flags_nofragment(ac.preferred_zoneref->zone, gfp);

	/* First allocation attempt */
	page = get_page_from_freelist(alloc_gfp, order, alloc_flags, &ac);
	if (likely(page))
		goto out;

	alloc_gfp = gfp;
	ac.spread_dirty_pages = false;

	/*
	 * Restore the original nodemask if it was potentially replaced with
	 * &cpuset_current_mems_allowed to optimize the fast-path attempt.
	 */
	ac.nodemask = nodemask;

	page = __alloc_pages_slowpath(alloc_gfp, order, &ac);

out:
	if (memcg_kmem_online() && (gfp & __GFP_ACCOUNT) && page &&
	    unlikely(__memcg_kmem_charge_page(page, gfp, order) != 0)) {
		__free_pages(page, order);
		page = NULL;
	}

	trace_mm_page_alloc(page, order, alloc_gfp, ac.migratetype);
	kmsan_alloc_page(page, order, alloc_gfp);

	return page;
}
EXPORT_SYMBOL(__alloc_pages);

struct folio *__folio_alloc(gfp_t gfp, unsigned int order, int preferred_nid,
		nodemask_t *nodemask)
{
	struct page *page = __alloc_pages(gfp | __GFP_COMP, order,
			preferred_nid, nodemask);
	struct folio *folio = (struct folio *)page;

	if (folio && order > 1)
		folio_prep_large_rmappable(folio);
	return folio;
}
EXPORT_SYMBOL(__folio_alloc);

/*
 * Common helper functions. Never use with __GFP_HIGHMEM because the returned
 * address cannot represent highmem pages. Use alloc_pages and then kmap if
 * you need to access high mem.
 */
unsigned long __get_free_pages(gfp_t gfp_mask, unsigned int order)
{
	struct page *page;

	page = alloc_pages(gfp_mask & ~__GFP_HIGHMEM, order);
	if (!page)
		return 0;
	return (unsigned long) page_address(page);
}
EXPORT_SYMBOL(__get_free_pages);

unsigned long get_zeroed_page(gfp_t gfp_mask)
{
	return __get_free_page(gfp_mask | __GFP_ZERO);
}
EXPORT_SYMBOL(get_zeroed_page);

/**
 * __free_pages - Free pages allocated with alloc_pages().
 * @page: The page pointer returned from alloc_pages().
 * @order: The order of the allocation.
 *
 * This function can free multi-page allocations that are not compound
 * pages.  It does not check that the @order passed in matches that of
 * the allocation, so it is easy to leak memory.  Freeing more memory
 * than was allocated will probably emit a warning.
 *
 * If the last reference to this page is speculative, it will be released
 * by put_page() which only frees the first page of a non-compound
 * allocation.  To prevent the remaining pages from being leaked, we free
 * the subsequent pages here.  If you want to use the page's reference
 * count to decide when to free the allocation, you should allocate a
 * compound page, and use put_page() instead of __free_pages().
 *
 * Context: May be called in interrupt context or while holding a normal
 * spinlock, but not in NMI context or while holding a raw spinlock.
 */
void __free_pages(struct page *page, unsigned int order)
{
	/* get PageHead before we drop reference */
	int head = PageHead(page);

	if (put_page_testzero(page))
		free_the_page(page, order);
	else if (!head)
		while (order-- > 0)
			free_the_page(page + (1 << order), order);
}
EXPORT_SYMBOL(__free_pages);

void free_pages(unsigned long addr, unsigned int order)
{
	if (addr != 0) {
		VM_BUG_ON(!virt_addr_valid((void *)addr));
		__free_pages(virt_to_page((void *)addr), order);
	}
}

EXPORT_SYMBOL(free_pages);

/*
 * Page Fragment:
 *  An arbitrary-length arbitrary-offset area of memory which resides
 *  within a 0 or higher order page.  Multiple fragments within that page
 *  are individually refcounted, in the page's reference counter.
 *
 * The page_frag functions below provide a simple allocation framework for
 * page fragments.  This is used by the network stack and network device
 * drivers to provide a backing region of memory for use as either an
 * sk_buff->head, or to be used in the "frags" portion of skb_shared_info.
 */
static struct page *__page_frag_cache_refill(struct page_frag_cache *nc,
					     gfp_t gfp_mask)
{
	struct page *page = NULL;
	gfp_t gfp = gfp_mask;

#if (PAGE_SIZE < PAGE_FRAG_CACHE_MAX_SIZE)
	gfp_mask |= __GFP_COMP | __GFP_NOWARN | __GFP_NORETRY |
		    __GFP_NOMEMALLOC;
	page = alloc_pages_node(NUMA_NO_NODE, gfp_mask,
				PAGE_FRAG_CACHE_MAX_ORDER);
	nc->size = page ? PAGE_FRAG_CACHE_MAX_SIZE : PAGE_SIZE;
#endif
	if (unlikely(!page))
		page = alloc_pages_node(NUMA_NO_NODE, gfp, 0);

	nc->va = page ? page_address(page) : NULL;

	return page;
}

void __page_frag_cache_drain(struct page *page, unsigned int count)
{
	VM_BUG_ON_PAGE(page_ref_count(page) == 0, page);

	if (page_ref_sub_and_test(page, count))
		free_the_page(page, compound_order(page));
}
EXPORT_SYMBOL(__page_frag_cache_drain);

void *page_frag_alloc_align(struct page_frag_cache *nc,
		      unsigned int fragsz, gfp_t gfp_mask,
		      unsigned int align_mask)
{
	unsigned int size = PAGE_SIZE;
	struct page *page;
	int offset;

	if (unlikely(!nc->va)) {
refill:
		page = __page_frag_cache_refill(nc, gfp_mask);
		if (!page)
			return NULL;

#if (PAGE_SIZE < PAGE_FRAG_CACHE_MAX_SIZE)
		/* if size can vary use size else just use PAGE_SIZE */
		size = nc->size;
#endif
		/* Even if we own the page, we do not use atomic_set().
		 * This would break get_page_unless_zero() users.
		 */
		page_ref_add(page, PAGE_FRAG_CACHE_MAX_SIZE);

		/* reset page count bias and offset to start of new frag */
		nc->pfmemalloc = page_is_pfmemalloc(page);
		nc->pagecnt_bias = PAGE_FRAG_CACHE_MAX_SIZE + 1;
		nc->offset = size;
	}

	offset = nc->offset - fragsz;
	if (unlikely(offset < 0)) {
		page = virt_to_page(nc->va);

		if (!page_ref_sub_and_test(page, nc->pagecnt_bias))
			goto refill;

		if (unlikely(nc->pfmemalloc)) {
			free_the_page(page, compound_order(page));
			goto refill;
		}

#if (PAGE_SIZE < PAGE_FRAG_CACHE_MAX_SIZE)
		/* if size can vary use size else just use PAGE_SIZE */
		size = nc->size;
#endif
		/* OK, page count is 0, we can safely set it */
		set_page_count(page, PAGE_FRAG_CACHE_MAX_SIZE + 1);

		/* reset page count bias and offset to start of new frag */
		nc->pagecnt_bias = PAGE_FRAG_CACHE_MAX_SIZE + 1;
		offset = size - fragsz;
		if (unlikely(offset < 0)) {
			/*
			 * The caller is trying to allocate a fragment
			 * with fragsz > PAGE_SIZE but the cache isn't big
			 * enough to satisfy the request, this may
			 * happen in low memory conditions.
			 * We don't release the cache page because
			 * it could make memory pressure worse
			 * so we simply return NULL here.
			 */
			return NULL;
		}
	}

	nc->pagecnt_bias--;
	offset &= align_mask;
	nc->offset = offset;

	return nc->va + offset;
}
EXPORT_SYMBOL(page_frag_alloc_align);

/*
 * Frees a page fragment allocated out of either a compound or order 0 page.
 */
void page_frag_free(void *addr)
{
	struct page *page = virt_to_head_page(addr);

	if (unlikely(put_page_testzero(page)))
		free_the_page(page, compound_order(page));
}
EXPORT_SYMBOL(page_frag_free);

static void *make_alloc_exact(unsigned long addr, unsigned int order,
		size_t size)
{
	if (addr) {
		unsigned long nr = DIV_ROUND_UP(size, PAGE_SIZE);
		struct page *page = virt_to_page((void *)addr);
		struct page *last = page + nr;

		split_page_owner(page, 1 << order);
		split_page_memcg(page, 1 << order);
		while (page < --last)
			set_page_refcounted(last);

		last = page + (1UL << order);
		for (page += nr; page < last; page++)
			__free_pages_ok(page, 0, FPI_TO_TAIL);
	}
	return (void *)addr;
}

/**
 * alloc_pages_exact - allocate an exact number physically-contiguous pages.
 * @size: the number of bytes to allocate
 * @gfp_mask: GFP flags for the allocation, must not contain __GFP_COMP
 *
 * This function is similar to alloc_pages(), except that it allocates the
 * minimum number of pages to satisfy the request.  alloc_pages() can only
 * allocate memory in power-of-two pages.
 *
 * This function is also limited by MAX_ORDER.
 *
 * Memory allocated by this function must be released by free_pages_exact().
 *
 * Return: pointer to the allocated area or %NULL in case of error.
 */
void *alloc_pages_exact(size_t size, gfp_t gfp_mask)
{
	unsigned int order = get_order(size);
	unsigned long addr;

	if (WARN_ON_ONCE(gfp_mask & (__GFP_COMP | __GFP_HIGHMEM)))
		gfp_mask &= ~(__GFP_COMP | __GFP_HIGHMEM);

	addr = __get_free_pages(gfp_mask, order);
	return make_alloc_exact(addr, order, size);
}
EXPORT_SYMBOL(alloc_pages_exact);

/**
 * alloc_pages_exact_nid - allocate an exact number of physically-contiguous
 *			   pages on a node.
 * @nid: the preferred node ID where memory should be allocated
 * @size: the number of bytes to allocate
 * @gfp_mask: GFP flags for the allocation, must not contain __GFP_COMP
 *
 * Like alloc_pages_exact(), but try to allocate on node nid first before falling
 * back.
 *
 * Return: pointer to the allocated area or %NULL in case of error.
 */
void * __meminit alloc_pages_exact_nid(int nid, size_t size, gfp_t gfp_mask)
{
	unsigned int order = get_order(size);
	struct page *p;

	if (WARN_ON_ONCE(gfp_mask & (__GFP_COMP | __GFP_HIGHMEM)))
		gfp_mask &= ~(__GFP_COMP | __GFP_HIGHMEM);

	p = alloc_pages_node(nid, gfp_mask, order);
	if (!p)
		return NULL;
	return make_alloc_exact((unsigned long)page_address(p), order, size);
}

/**
 * free_pages_exact - release memory allocated via alloc_pages_exact()
 * @virt: the value returned by alloc_pages_exact.
 * @size: size of allocation, same value as passed to alloc_pages_exact().
 *
 * Release the memory allocated by a previous call to alloc_pages_exact.
 */
void free_pages_exact(void *virt, size_t size)
{
	unsigned long addr = (unsigned long)virt;
	unsigned long end = addr + PAGE_ALIGN(size);

	while (addr < end) {
		free_page(addr);
		addr += PAGE_SIZE;
	}
}
EXPORT_SYMBOL(free_pages_exact);

/**
 * nr_free_zone_pages - count number of pages beyond high watermark
 * @offset: The zone index of the highest zone
 *
 * nr_free_zone_pages() counts the number of pages which are beyond the
 * high watermark within all zones at or below a given zone index.  For each
 * zone, the number of pages is calculated as:
 *
 *     nr_free_zone_pages = managed_pages - high_pages
 *
 * Return: number of pages beyond high watermark.
 */
static unsigned long nr_free_zone_pages(int offset)
{
	struct zoneref *z;
	struct zone *zone;

	/* Just pick one node, since fallback list is circular */
	unsigned long sum = 0;

	struct zonelist *zonelist = node_zonelist(numa_node_id(), GFP_KERNEL);

	for_each_zone_zonelist(zone, z, zonelist, offset) {
		unsigned long size = zone_managed_pages(zone);
		unsigned long high = high_wmark_pages(zone);
		if (size > high)
			sum += size - high;
	}

	return sum;
}

/**
 * nr_free_buffer_pages - count number of pages beyond high watermark
 *
 * nr_free_buffer_pages() counts the number of pages which are beyond the high
 * watermark within ZONE_DMA and ZONE_NORMAL.
 *
 * Return: number of pages beyond high watermark within ZONE_DMA and
 * ZONE_NORMAL.
 */
unsigned long nr_free_buffer_pages(void)
{
	return nr_free_zone_pages(gfp_zone(GFP_USER));
}
EXPORT_SYMBOL_GPL(nr_free_buffer_pages);

static void zoneref_set_zone(struct zone *zone, struct zoneref *zoneref)
{
	zoneref->zone = zone;
	zoneref->zone_idx = zone_idx(zone);
}

/*
 * Builds allocation fallback zone lists.
 *
 * Add all populated zones of a node to the zonelist.
 */
static int build_zonerefs_node(pg_data_t *pgdat, struct zoneref *zonerefs)
{
	struct zone *zone;
	enum zone_type zone_type = MAX_NR_ZONES;
	int nr_zones = 0;

	do {
		zone_type--;
		zone = pgdat->node_zones + zone_type;
		if (populated_zone(zone)) {
			zoneref_set_zone(zone, &zonerefs[nr_zones++]);
			check_highest_zone(zone_type);
		}
	} while (zone_type);

	return nr_zones;
}

#ifdef CONFIG_NUMA

static int __parse_numa_zonelist_order(char *s)
{
	/*
	 * We used to support different zonelists modes but they turned
	 * out to be just not useful. Let's keep the warning in place
	 * if somebody still use the cmd line parameter so that we do
	 * not fail it silently
	 */
	if (!(*s == 'd' || *s == 'D' || *s == 'n' || *s == 'N')) {
		pr_warn("Ignoring unsupported numa_zonelist_order value:  %s\n", s);
		return -EINVAL;
	}
	return 0;
}

static char numa_zonelist_order[] = "Node";
#define NUMA_ZONELIST_ORDER_LEN	16
/*
 * sysctl handler for numa_zonelist_order
 */
static int numa_zonelist_order_handler(struct ctl_table *table, int write,
		void *buffer, size_t *length, loff_t *ppos)
{
	if (write)
		return __parse_numa_zonelist_order(buffer);
	return proc_dostring(table, write, buffer, length, ppos);
}

static int node_load[MAX_NUMNODES];

/**
 * find_next_best_node - find the next node that should appear in a given node's fallback list
 * @node: node whose fallback list we're appending
 * @used_node_mask: nodemask_t of already used nodes
 *
 * We use a number of factors to determine which is the next node that should
 * appear on a given node's fallback list.  The node should not have appeared
 * already in @node's fallback list, and it should be the next closest node
 * according to the distance array (which contains arbitrary distance values
 * from each node to each node in the system), and should also prefer nodes
 * with no CPUs, since presumably they'll have very little allocation pressure
 * on them otherwise.
 *
 * Return: node id of the found node or %NUMA_NO_NODE if no node is found.
 */
int find_next_best_node(int node, nodemask_t *used_node_mask)
{
	int n, val;
	int min_val = INT_MAX;
	int best_node = NUMA_NO_NODE;

	/* Use the local node if we haven't already */
	if (!node_isset(node, *used_node_mask)) {
		node_set(node, *used_node_mask);
		return node;
	}

	for_each_node_state(n, N_MEMORY) {

		/* Don't want a node to appear more than once */
		if (node_isset(n, *used_node_mask))
			continue;

		/* Use the distance array to find the distance */
		val = node_distance(node, n);

		/* Penalize nodes under us ("prefer the next node") */
		val += (n < node);

		/* Give preference to headless and unused nodes */
		if (!cpumask_empty(cpumask_of_node(n)))
			val += PENALTY_FOR_NODE_WITH_CPUS;

		/* Slight preference for less loaded node */
		val *= MAX_NUMNODES;
		val += node_load[n];

		if (val < min_val) {
			min_val = val;
			best_node = n;
		}
	}

	if (best_node >= 0)
		node_set(best_node, *used_node_mask);

	return best_node;
}


/*
 * Build zonelists ordered by node and zones within node.
 * This results in maximum locality--normal zone overflows into local
 * DMA zone, if any--but risks exhausting DMA zone.
 */
static void build_zonelists_in_node_order(pg_data_t *pgdat, int *node_order,
		unsigned nr_nodes)
{
	struct zoneref *zonerefs;
	int i;

	zonerefs = pgdat->node_zonelists[ZONELIST_FALLBACK]._zonerefs;

	for (i = 0; i < nr_nodes; i++) {
		int nr_zones;

		pg_data_t *node = NODE_DATA(node_order[i]);

		nr_zones = build_zonerefs_node(node, zonerefs);
		zonerefs += nr_zones;
	}
	zonerefs->zone = NULL;
	zonerefs->zone_idx = 0;
}

/*
 * Build gfp_thisnode zonelists
 */
static void build_thisnode_zonelists(pg_data_t *pgdat)
{
	struct zoneref *zonerefs;
	int nr_zones;

	zonerefs = pgdat->node_zonelists[ZONELIST_NOFALLBACK]._zonerefs;
	nr_zones = build_zonerefs_node(pgdat, zonerefs);
	zonerefs += nr_zones;
	zonerefs->zone = NULL;
	zonerefs->zone_idx = 0;
}

/*
 * Build zonelists ordered by zone and nodes within zones.
 * This results in conserving DMA zone[s] until all Normal memory is
 * exhausted, but results in overflowing to remote node while memory
 * may still exist in local DMA zone.
 */

static void build_zonelists(pg_data_t *pgdat)
{
	static int node_order[MAX_NUMNODES];
	int node, nr_nodes = 0;
	nodemask_t used_mask = NODE_MASK_NONE;
	int local_node, prev_node;

	/* NUMA-aware ordering of nodes */
	local_node = pgdat->node_id;
	prev_node = local_node;

	memset(node_order, 0, sizeof(node_order));
	while ((node = find_next_best_node(local_node, &used_mask)) >= 0) {
		/*
		 * We don't want to pressure a particular node.
		 * So adding penalty to the first node in same
		 * distance group to make it round-robin.
		 */
		if (node_distance(local_node, node) !=
		    node_distance(local_node, prev_node))
			node_load[node] += 1;

		node_order[nr_nodes++] = node;
		prev_node = node;
	}

	build_zonelists_in_node_order(pgdat, node_order, nr_nodes);
	build_thisnode_zonelists(pgdat);
	pr_info("Fallback order for Node %d: ", local_node);
	for (node = 0; node < nr_nodes; node++)
		pr_cont("%d ", node_order[node]);
	pr_cont("\n");
}

#ifdef CONFIG_HAVE_MEMORYLESS_NODES
/*
 * Return node id of node used for "local" allocations.
 * I.e., first node id of first zone in arg node's generic zonelist.
 * Used for initializing percpu 'numa_mem', which is used primarily
 * for kernel allocations, so use GFP_KERNEL flags to locate zonelist.
 */
int local_memory_node(int node)
{
	struct zoneref *z;

	z = first_zones_zonelist(node_zonelist(node, GFP_KERNEL),
				   gfp_zone(GFP_KERNEL),
				   NULL);
	return zone_to_nid(z->zone);
}
#endif

static void setup_min_unmapped_ratio(void);
static void setup_min_slab_ratio(void);
#else	/* CONFIG_NUMA */

static void build_zonelists(pg_data_t *pgdat)
{
	int node, local_node;
	struct zoneref *zonerefs;
	int nr_zones;

	local_node = pgdat->node_id;

	zonerefs = pgdat->node_zonelists[ZONELIST_FALLBACK]._zonerefs;
	nr_zones = build_zonerefs_node(pgdat, zonerefs);
	zonerefs += nr_zones;

	/*
	 * Now we build the zonelist so that it contains the zones
	 * of all the other nodes.
	 * We don't want to pressure a particular node, so when
	 * building the zones for node N, we make sure that the
	 * zones coming right after the local ones are those from
	 * node N+1 (modulo N)
	 */
	for (node = local_node + 1; node < MAX_NUMNODES; node++) {
		if (!node_online(node))
			continue;
		nr_zones = build_zonerefs_node(NODE_DATA(node), zonerefs);
		zonerefs += nr_zones;
	}
	for (node = 0; node < local_node; node++) {
		if (!node_online(node))
			continue;
		nr_zones = build_zonerefs_node(NODE_DATA(node), zonerefs);
		zonerefs += nr_zones;
	}

	zonerefs->zone = NULL;
	zonerefs->zone_idx = 0;
}

#endif	/* CONFIG_NUMA */

/*
 * Boot pageset table. One per cpu which is going to be used for all
 * zones and all nodes. The parameters will be set in such a way
 * that an item put on a list will immediately be handed over to
 * the buddy list. This is safe since pageset manipulation is done
 * with interrupts disabled.
 *
 * The boot_pagesets must be kept even after bootup is complete for
 * unused processors and/or zones. They do play a role for bootstrapping
 * hotplugged processors.
 *
 * zoneinfo_show() and maybe other functions do
 * not check if the processor is online before following the pageset pointer.
 * Other parts of the kernel may not check if the zone is available.
 */
static void per_cpu_pages_init(struct per_cpu_pages *pcp, struct per_cpu_zonestat *pzstats);
/* These effectively disable the pcplists in the boot pageset completely */
#define BOOT_PAGESET_HIGH	0
#define BOOT_PAGESET_BATCH	1
static DEFINE_PER_CPU(struct per_cpu_pages, boot_pageset);
static DEFINE_PER_CPU(struct per_cpu_zonestat, boot_zonestats);

static void __build_all_zonelists(void *data)
{
	int nid;
	int __maybe_unused cpu;
	pg_data_t *self = data;
	unsigned long flags;

	/*
	 * The zonelist_update_seq must be acquired with irqsave because the
	 * reader can be invoked from IRQ with GFP_ATOMIC.
	 */
	write_seqlock_irqsave(&zonelist_update_seq, flags);
	/*
	 * Also disable synchronous printk() to prevent any printk() from
	 * trying to hold port->lock, for
	 * tty_insert_flip_string_and_push_buffer() on other CPU might be
	 * calling kmalloc(GFP_ATOMIC | __GFP_NOWARN) with port->lock held.
	 */
	printk_deferred_enter();

#ifdef CONFIG_NUMA
	memset(node_load, 0, sizeof(node_load));
#endif

	/*
	 * This node is hotadded and no memory is yet present.   So just
	 * building zonelists is fine - no need to touch other nodes.
	 */
	if (self && !node_online(self->node_id)) {
		build_zonelists(self);
	} else {
		/*
		 * All possible nodes have pgdat preallocated
		 * in free_area_init
		 */
		for_each_node(nid) {
			pg_data_t *pgdat = NODE_DATA(nid);

			build_zonelists(pgdat);
		}

#ifdef CONFIG_HAVE_MEMORYLESS_NODES
		/*
		 * We now know the "local memory node" for each node--
		 * i.e., the node of the first zone in the generic zonelist.
		 * Set up numa_mem percpu variable for on-line cpus.  During
		 * boot, only the boot cpu should be on-line;  we'll init the
		 * secondary cpus' numa_mem as they come on-line.  During
		 * node/memory hotplug, we'll fixup all on-line cpus.
		 */
		for_each_online_cpu(cpu)
			set_cpu_numa_mem(cpu, local_memory_node(cpu_to_node(cpu)));
#endif
	}

	printk_deferred_exit();
	write_sequnlock_irqrestore(&zonelist_update_seq, flags);
}

static noinline void __init
build_all_zonelists_init(void)
{
	int cpu;

	__build_all_zonelists(NULL);

	/*
	 * Initialize the boot_pagesets that are going to be used
	 * for bootstrapping processors. The real pagesets for
	 * each zone will be allocated later when the per cpu
	 * allocator is available.
	 *
	 * boot_pagesets are used also for bootstrapping offline
	 * cpus if the system is already booted because the pagesets
	 * are needed to initialize allocators on a specific cpu too.
	 * F.e. the percpu allocator needs the page allocator which
	 * needs the percpu allocator in order to allocate its pagesets
	 * (a chicken-egg dilemma).
	 */
	for_each_possible_cpu(cpu)
		per_cpu_pages_init(&per_cpu(boot_pageset, cpu), &per_cpu(boot_zonestats, cpu));

	mminit_verify_zonelist();
	cpuset_init_current_mems_allowed();
}

/*
 * unless system_state == SYSTEM_BOOTING.
 *
 * __ref due to call of __init annotated helper build_all_zonelists_init
 * [protected by SYSTEM_BOOTING].
 */
void __ref build_all_zonelists(pg_data_t *pgdat)
{
	unsigned long vm_total_pages;

	if (system_state == SYSTEM_BOOTING) {
		build_all_zonelists_init();
	} else {
		__build_all_zonelists(pgdat);
		/* cpuset refresh routine should be here */
	}
	/* Get the number of free pages beyond high watermark in all zones. */
	vm_total_pages = nr_free_zone_pages(gfp_zone(GFP_HIGHUSER_MOVABLE));
	/*
	 * Disable grouping by mobility if the number of pages in the
	 * system is too low to allow the mechanism to work. It would be
	 * more accurate, but expensive to check per-zone. This check is
	 * made on memory-hotadd so a system can start with mobility
	 * disabled and enable it later
	 */
	if (vm_total_pages < (pageblock_nr_pages * MIGRATE_TYPES))
		page_group_by_mobility_disabled = 1;
	else
		page_group_by_mobility_disabled = 0;

	pr_info("Built %u zonelists, mobility grouping %s.  Total pages: %ld\n",
		nr_online_nodes,
		page_group_by_mobility_disabled ? "off" : "on",
		vm_total_pages);
#ifdef CONFIG_NUMA
	pr_info("Policy zone: %s\n", zone_names[policy_zone]);
#endif
}

static int zone_batchsize(struct zone *zone)
{
#ifdef CONFIG_MMU
	int batch;

	/*
	 * The number of pages to batch allocate is either ~0.1%
	 * of the zone or 1MB, whichever is smaller. The batch
	 * size is striking a balance between allocation latency
	 * and zone lock contention.
	 */
	batch = min(zone_managed_pages(zone) >> 10, SZ_1M / PAGE_SIZE);
	batch /= 4;		/* We effectively *= 4 below */
	if (batch < 1)
		batch = 1;

	/*
	 * Clamp the batch to a 2^n - 1 value. Having a power
	 * of 2 value was found to be more likely to have
	 * suboptimal cache aliasing properties in some cases.
	 *
	 * For example if 2 tasks are alternately allocating
	 * batches of pages, one task can end up with a lot
	 * of pages of one half of the possible page colors
	 * and the other with pages of the other colors.
	 */
	batch = rounddown_pow_of_two(batch + batch/2) - 1;

	return batch;

#else
	/* The deferral and batching of frees should be suppressed under NOMMU
	 * conditions.
	 *
	 * The problem is that NOMMU needs to be able to allocate large chunks
	 * of contiguous memory as there's no hardware page translation to
	 * assemble apparent contiguous memory from discontiguous pages.
	 *
	 * Queueing large contiguous runs of pages for batching, however,
	 * causes the pages to actually be freed in smaller chunks.  As there
	 * can be a significant delay between the individual batches being
	 * recycled, this leads to the once large chunks of space being
	 * fragmented and becoming unavailable for high-order allocations.
	 */
	return 0;
#endif
}

static int percpu_pagelist_high_fraction;
static int zone_highsize(struct zone *zone, int batch, int cpu_online)
{
#ifdef CONFIG_MMU
	int high;
	int nr_split_cpus;
	unsigned long total_pages;

	if (!percpu_pagelist_high_fraction) {
		/*
		 * By default, the high value of the pcp is based on the zone
		 * low watermark so that if they are full then background
		 * reclaim will not be started prematurely.
		 */
		total_pages = low_wmark_pages(zone);
	} else {
		/*
		 * If percpu_pagelist_high_fraction is configured, the high
		 * value is based on a fraction of the managed pages in the
		 * zone.
		 */
		total_pages = zone_managed_pages(zone) / percpu_pagelist_high_fraction;
	}

	/*
	 * Split the high value across all online CPUs local to the zone. Note
	 * that early in boot that CPUs may not be online yet and that during
	 * CPU hotplug that the cpumask is not yet updated when a CPU is being
	 * onlined. For memory nodes that have no CPUs, split pcp->high across
	 * all online CPUs to mitigate the risk that reclaim is triggered
	 * prematurely due to pages stored on pcp lists.
	 */
	nr_split_cpus = cpumask_weight(cpumask_of_node(zone_to_nid(zone))) + cpu_online;
	if (!nr_split_cpus)
		nr_split_cpus = num_online_cpus();
	high = total_pages / nr_split_cpus;

	/*
	 * Ensure high is at least batch*4. The multiple is based on the
	 * historical relationship between high and batch.
	 */
	high = max(high, batch << 2);

	return high;
#else
	return 0;
#endif
}

/*
 * pcp->high and pcp->batch values are related and generally batch is lower
 * than high. They are also related to pcp->count such that count is lower
 * than high, and as soon as it reaches high, the pcplist is flushed.
 *
 * However, guaranteeing these relations at all times would require e.g. write
 * barriers here but also careful usage of read barriers at the read side, and
 * thus be prone to error and bad for performance. Thus the update only prevents
 * store tearing. Any new users of pcp->batch and pcp->high should ensure they
 * can cope with those fields changing asynchronously, and fully trust only the
 * pcp->count field on the local CPU with interrupts disabled.
 *
 * mutex_is_locked(&pcp_batch_high_lock) required when calling this function
 * outside of boot time (or some other assurance that no concurrent updaters
 * exist).
 */
static void pageset_update(struct per_cpu_pages *pcp, unsigned long high,
		unsigned long batch)
{
	WRITE_ONCE(pcp->batch, batch);
	WRITE_ONCE(pcp->high, high);
}

static void per_cpu_pages_init(struct per_cpu_pages *pcp, struct per_cpu_zonestat *pzstats)
{
	int pindex;

	memset(pcp, 0, sizeof(*pcp));
	memset(pzstats, 0, sizeof(*pzstats));

	spin_lock_init(&pcp->lock);
	for (pindex = 0; pindex < NR_PCP_LISTS; pindex++)
		INIT_LIST_HEAD(&pcp->lists[pindex]);

	/*
	 * Set batch and high values safe for a boot pageset. A true percpu
	 * pageset's initialization will update them subsequently. Here we don't
	 * need to be as careful as pageset_update() as nobody can access the
	 * pageset yet.
	 */
	pcp->high = BOOT_PAGESET_HIGH;
	pcp->batch = BOOT_PAGESET_BATCH;
	pcp->free_factor = 0;
}

static void __zone_set_pageset_high_and_batch(struct zone *zone, unsigned long high,
		unsigned long batch)
{
	struct per_cpu_pages *pcp;
	int cpu;

	for_each_possible_cpu(cpu) {
		pcp = per_cpu_ptr(zone->per_cpu_pageset, cpu);
		pageset_update(pcp, high, batch);
	}
}

/*
 * Calculate and set new high and batch values for all per-cpu pagesets of a
 * zone based on the zone's size.
 */
static void zone_set_pageset_high_and_batch(struct zone *zone, int cpu_online)
{
	int new_high, new_batch;

	new_batch = max(1, zone_batchsize(zone));
	new_high = zone_highsize(zone, new_batch, cpu_online);

	if (zone->pageset_high == new_high &&
	    zone->pageset_batch == new_batch)
		return;

	zone->pageset_high = new_high;
	zone->pageset_batch = new_batch;

	__zone_set_pageset_high_and_batch(zone, new_high, new_batch);
}

void __meminit setup_zone_pageset(struct zone *zone)
{
	int cpu;

	/* Size may be 0 on !SMP && !NUMA */
	if (sizeof(struct per_cpu_zonestat) > 0)
		zone->per_cpu_zonestats = alloc_percpu(struct per_cpu_zonestat);

	zone->per_cpu_pageset = alloc_percpu(struct per_cpu_pages);
	for_each_possible_cpu(cpu) {
		struct per_cpu_pages *pcp;
		struct per_cpu_zonestat *pzstats;

		pcp = per_cpu_ptr(zone->per_cpu_pageset, cpu);
		pzstats = per_cpu_ptr(zone->per_cpu_zonestats, cpu);
		per_cpu_pages_init(pcp, pzstats);
	}

	zone_set_pageset_high_and_batch(zone, 0);
}

/*
 * The zone indicated has a new number of managed_pages; batch sizes and percpu
 * page high values need to be recalculated.
 */
static void zone_pcp_update(struct zone *zone, int cpu_online)
{
	mutex_lock(&pcp_batch_high_lock);
	zone_set_pageset_high_and_batch(zone, cpu_online);
	mutex_unlock(&pcp_batch_high_lock);
}

/*
 * Allocate per cpu pagesets and initialize them.
 * Before this call only boot pagesets were available.
 */
void __init setup_per_cpu_pageset(void)
{
	struct pglist_data *pgdat;
	struct zone *zone;
	int __maybe_unused cpu;

	for_each_populated_zone(zone)
		setup_zone_pageset(zone);

#ifdef CONFIG_NUMA
	/*
	 * Unpopulated zones continue using the boot pagesets.
	 * The numa stats for these pagesets need to be reset.
	 * Otherwise, they will end up skewing the stats of
	 * the nodes these zones are associated with.
	 */
	for_each_possible_cpu(cpu) {
		struct per_cpu_zonestat *pzstats = &per_cpu(boot_zonestats, cpu);
		memset(pzstats->vm_numa_event, 0,
		       sizeof(pzstats->vm_numa_event));
	}
#endif

	for_each_online_pgdat(pgdat)
		pgdat->per_cpu_nodestats =
			alloc_percpu(struct per_cpu_nodestat);
}

__meminit void zone_pcp_init(struct zone *zone)
{
	/*
	 * per cpu subsystem is not up at this point. The following code
	 * relies on the ability of the linker to provide the
	 * offset of a (static) per cpu variable into the per cpu area.
	 */
	zone->per_cpu_pageset = &boot_pageset;
	zone->per_cpu_zonestats = &boot_zonestats;
	zone->pageset_high = BOOT_PAGESET_HIGH;
	zone->pageset_batch = BOOT_PAGESET_BATCH;

	if (populated_zone(zone))
		pr_debug("  %s zone: %lu pages, LIFO batch:%u\n", zone->name,
			 zone->present_pages, zone_batchsize(zone));
}

void adjust_managed_page_count(struct page *page, long count)
{
	atomic_long_add(count, &page_zone(page)->managed_pages);
	totalram_pages_add(count);
#ifdef CONFIG_HIGHMEM
	if (PageHighMem(page))
		totalhigh_pages_add(count);
#endif
}
EXPORT_SYMBOL(adjust_managed_page_count);

unsigned long free_reserved_area(void *start, void *end, int poison, const char *s)
{
	void *pos;
	unsigned long pages = 0;

	start = (void *)PAGE_ALIGN((unsigned long)start);
	end = (void *)((unsigned long)end & PAGE_MASK);
	for (pos = start; pos < end; pos += PAGE_SIZE, pages++) {
		struct page *page = virt_to_page(pos);
		void *direct_map_addr;

		/*
		 * 'direct_map_addr' might be different from 'pos'
		 * because some architectures' virt_to_page()
		 * work with aliases.  Getting the direct map
		 * address ensures that we get a _writeable_
		 * alias for the memset().
		 */
		direct_map_addr = page_address(page);
		/*
		 * Perform a kasan-unchecked memset() since this memory
		 * has not been initialized.
		 */
		direct_map_addr = kasan_reset_tag(direct_map_addr);
		if ((unsigned int)poison <= 0xFF)
			memset(direct_map_addr, poison, PAGE_SIZE);

		free_reserved_page(page);
	}

	if (pages && s)
		pr_info("Freeing %s memory: %ldK\n", s, K(pages));

	return pages;
}

static int page_alloc_cpu_dead(unsigned int cpu)
{
	struct zone *zone;

	lru_add_drain_cpu(cpu);
	mlock_drain_remote(cpu);
	drain_pages(cpu);

	/*
	 * Spill the event counters of the dead processor
	 * into the current processors event counters.
	 * This artificially elevates the count of the current
	 * processor.
	 */
	vm_events_fold_cpu(cpu);

	/*
	 * Zero the differential counters of the dead processor
	 * so that the vm statistics are consistent.
	 *
	 * This is only okay since the processor is dead and cannot
	 * race with what we are doing.
	 */
	cpu_vm_stats_fold(cpu);

	for_each_populated_zone(zone)
		zone_pcp_update(zone, 0);

	return 0;
}

static int page_alloc_cpu_online(unsigned int cpu)
{
	struct zone *zone;

	for_each_populated_zone(zone)
		zone_pcp_update(zone, 1);
	return 0;
}

void __init page_alloc_init_cpuhp(void)
{
	int ret;

	ret = cpuhp_setup_state_nocalls(CPUHP_PAGE_ALLOC,
					"mm/page_alloc:pcp",
					page_alloc_cpu_online,
					page_alloc_cpu_dead);
	WARN_ON(ret < 0);
}

/*
 * calculate_totalreserve_pages - called when sysctl_lowmem_reserve_ratio
 *	or min_free_kbytes changes.
 */
static void calculate_totalreserve_pages(void)
{
	struct pglist_data *pgdat;
	unsigned long reserve_pages = 0;
	enum zone_type i, j;

	for_each_online_pgdat(pgdat) {

		pgdat->totalreserve_pages = 0;

		for (i = 0; i < MAX_NR_ZONES; i++) {
			struct zone *zone = pgdat->node_zones + i;
			long max = 0;
			unsigned long managed_pages = zone_managed_pages(zone);

			/* Find valid and maximum lowmem_reserve in the zone */
			for (j = i; j < MAX_NR_ZONES; j++) {
				if (zone->lowmem_reserve[j] > max)
					max = zone->lowmem_reserve[j];
			}

			/* we treat the high watermark as reserved pages. */
			max += high_wmark_pages(zone);

			if (max > managed_pages)
				max = managed_pages;

			pgdat->totalreserve_pages += max;

			reserve_pages += max;
		}
	}
	totalreserve_pages = reserve_pages;
}

/*
 * setup_per_zone_lowmem_reserve - called whenever
 *	sysctl_lowmem_reserve_ratio changes.  Ensures that each zone
 *	has a correct pages reserved value, so an adequate number of
 *	pages are left in the zone after a successful __alloc_pages().
 */
static void setup_per_zone_lowmem_reserve(void)
{
	struct pglist_data *pgdat;
	enum zone_type i, j;

	for_each_online_pgdat(pgdat) {
		for (i = 0; i < MAX_NR_ZONES - 1; i++) {
			struct zone *zone = &pgdat->node_zones[i];
			int ratio = sysctl_lowmem_reserve_ratio[i];
			bool clear = !ratio || !zone_managed_pages(zone);
			unsigned long managed_pages = 0;

			for (j = i + 1; j < MAX_NR_ZONES; j++) {
				struct zone *upper_zone = &pgdat->node_zones[j];

				managed_pages += zone_managed_pages(upper_zone);

				if (clear)
					zone->lowmem_reserve[j] = 0;
				else
					zone->lowmem_reserve[j] = managed_pages / ratio;
			}
		}
	}

	/* update totalreserve_pages */
	calculate_totalreserve_pages();
}

static void __setup_per_zone_wmarks(void)
{
	unsigned long pages_min = min_free_kbytes >> (PAGE_SHIFT - 10);
	unsigned long lowmem_pages = 0;
	struct zone *zone;
	unsigned long flags;

	/* Calculate total number of !ZONE_HIGHMEM and !ZONE_MOVABLE pages */
	for_each_zone(zone) {
		if (!is_highmem(zone) && zone_idx(zone) != ZONE_MOVABLE)
			lowmem_pages += zone_managed_pages(zone);
	}

	for_each_zone(zone) {
		u64 tmp;

		spin_lock_irqsave(&zone->lock, flags);
		tmp = (u64)pages_min * zone_managed_pages(zone);
		do_div(tmp, lowmem_pages);
		if (is_highmem(zone) || zone_idx(zone) == ZONE_MOVABLE) {
			/*
			 * __GFP_HIGH and PF_MEMALLOC allocations usually don't
			 * need highmem and movable zones pages, so cap pages_min
			 * to a small  value here.
			 *
			 * The WMARK_HIGH-WMARK_LOW and (WMARK_LOW-WMARK_MIN)
			 * deltas control async page reclaim, and so should
			 * not be capped for highmem and movable zones.
			 */
			unsigned long min_pages;

			min_pages = zone_managed_pages(zone) / 1024;
			min_pages = clamp(min_pages, SWAP_CLUSTER_MAX, 128UL);
			zone->_watermark[WMARK_MIN] = min_pages;
		} else {
			/*
			 * If it's a lowmem zone, reserve a number of pages
			 * proportionate to the zone's size.
			 */
			zone->_watermark[WMARK_MIN] = tmp;
		}

		/*
		 * Set the kswapd watermarks distance according to the
		 * scale factor in proportion to available memory, but
		 * ensure a minimum size on small systems.
		 */
		tmp = max_t(u64, tmp >> 2,
			    mult_frac(zone_managed_pages(zone),
				      watermark_scale_factor, 10000));

		zone->watermark_boost = 0;
		zone->_watermark[WMARK_LOW]  = min_wmark_pages(zone) + tmp;
		zone->_watermark[WMARK_HIGH] = low_wmark_pages(zone) + tmp;
		zone->_watermark[WMARK_PROMO] = high_wmark_pages(zone) + tmp;

		spin_unlock_irqrestore(&zone->lock, flags);
	}

	/* update totalreserve_pages */
	calculate_totalreserve_pages();
}

/**
 * setup_per_zone_wmarks - called when min_free_kbytes changes
 * or when memory is hot-{added|removed}
 *
 * Ensures that the watermark[min,low,high] values for each zone are set
 * correctly with respect to min_free_kbytes.
 */
void setup_per_zone_wmarks(void)
{
	struct zone *zone;
	static DEFINE_SPINLOCK(lock);

	spin_lock(&lock);
	__setup_per_zone_wmarks();
	spin_unlock(&lock);

	/*
	 * The watermark size have changed so update the pcpu batch
	 * and high limits or the limits may be inappropriate.
	 */
	for_each_zone(zone)
		zone_pcp_update(zone, 0);
}

/*
 * Initialise min_free_kbytes.
 *
 * For small machines we want it small (128k min).  For large machines
 * we want it large (256MB max).  But it is not linear, because network
 * bandwidth does not increase linearly with machine size.  We use
 *
 *	min_free_kbytes = 4 * sqrt(lowmem_kbytes), for better accuracy:
 *	min_free_kbytes = sqrt(lowmem_kbytes * 16)
 *
 * which yields
 *
 * 16MB:	512k
 * 32MB:	724k
 * 64MB:	1024k
 * 128MB:	1448k
 * 256MB:	2048k
 * 512MB:	2896k
 * 1024MB:	4096k
 * 2048MB:	5792k
 * 4096MB:	8192k
 * 8192MB:	11584k
 * 16384MB:	16384k
 */
void calculate_min_free_kbytes(void)
{
	unsigned long lowmem_kbytes;
	int new_min_free_kbytes;

	lowmem_kbytes = nr_free_buffer_pages() * (PAGE_SIZE >> 10);
	new_min_free_kbytes = int_sqrt(lowmem_kbytes * 16);

	if (new_min_free_kbytes > user_min_free_kbytes)
		min_free_kbytes = clamp(new_min_free_kbytes, 128, 262144);
	else
		pr_warn("min_free_kbytes is not updated to %d because user defined value %d is preferred\n",
				new_min_free_kbytes, user_min_free_kbytes);

}

int __meminit init_per_zone_wmark_min(void)
{
	calculate_min_free_kbytes();
	setup_per_zone_wmarks();
	refresh_zone_stat_thresholds();
	setup_per_zone_lowmem_reserve();

#ifdef CONFIG_NUMA
	setup_min_unmapped_ratio();
	setup_min_slab_ratio();
#endif

	khugepaged_min_free_kbytes_update();

	return 0;
}
postcore_initcall(init_per_zone_wmark_min)

/*
 * min_free_kbytes_sysctl_handler - just a wrapper around proc_dointvec() so
 *	that we can call two helper functions whenever min_free_kbytes
 *	changes.
 */
static int min_free_kbytes_sysctl_handler(struct ctl_table *table, int write,
		void *buffer, size_t *length, loff_t *ppos)
{
	int rc;

	rc = proc_dointvec_minmax(table, write, buffer, length, ppos);
	if (rc)
		return rc;

	if (write) {
		user_min_free_kbytes = min_free_kbytes;
		setup_per_zone_wmarks();
	}
	return 0;
}

static int watermark_scale_factor_sysctl_handler(struct ctl_table *table, int write,
		void *buffer, size_t *length, loff_t *ppos)
{
	int rc;

	rc = proc_dointvec_minmax(table, write, buffer, length, ppos);
	if (rc)
		return rc;

	if (write)
		setup_per_zone_wmarks();

	return 0;
}

#ifdef CONFIG_NUMA
static void setup_min_unmapped_ratio(void)
{
	pg_data_t *pgdat;
	struct zone *zone;

	for_each_online_pgdat(pgdat)
		pgdat->min_unmapped_pages = 0;

	for_each_zone(zone)
		zone->zone_pgdat->min_unmapped_pages += (zone_managed_pages(zone) *
						         sysctl_min_unmapped_ratio) / 100;
}


static int sysctl_min_unmapped_ratio_sysctl_handler(struct ctl_table *table, int write,
		void *buffer, size_t *length, loff_t *ppos)
{
	int rc;

	rc = proc_dointvec_minmax(table, write, buffer, length, ppos);
	if (rc)
		return rc;

	setup_min_unmapped_ratio();

	return 0;
}

static void setup_min_slab_ratio(void)
{
	pg_data_t *pgdat;
	struct zone *zone;

	for_each_online_pgdat(pgdat)
		pgdat->min_slab_pages = 0;

	for_each_zone(zone)
		zone->zone_pgdat->min_slab_pages += (zone_managed_pages(zone) *
						     sysctl_min_slab_ratio) / 100;
}

static int sysctl_min_slab_ratio_sysctl_handler(struct ctl_table *table, int write,
		void *buffer, size_t *length, loff_t *ppos)
{
	int rc;

	rc = proc_dointvec_minmax(table, write, buffer, length, ppos);
	if (rc)
		return rc;

	setup_min_slab_ratio();

	return 0;
}
#endif

/*
 * lowmem_reserve_ratio_sysctl_handler - just a wrapper around
 *	proc_dointvec() so that we can call setup_per_zone_lowmem_reserve()
 *	whenever sysctl_lowmem_reserve_ratio changes.
 *
 * The reserve ratio obviously has absolutely no relation with the
 * minimum watermarks. The lowmem reserve ratio can only make sense
 * if in function of the boot time zone sizes.
 */
static int lowmem_reserve_ratio_sysctl_handler(struct ctl_table *table,
		int write, void *buffer, size_t *length, loff_t *ppos)
{
	int i;

	proc_dointvec_minmax(table, write, buffer, length, ppos);

	for (i = 0; i < MAX_NR_ZONES; i++) {
		if (sysctl_lowmem_reserve_ratio[i] < 1)
			sysctl_lowmem_reserve_ratio[i] = 0;
	}

	setup_per_zone_lowmem_reserve();
	return 0;
}

/*
 * percpu_pagelist_high_fraction - changes the pcp->high for each zone on each
 * cpu. It is the fraction of total pages in each zone that a hot per cpu
 * pagelist can have before it gets flushed back to buddy allocator.
 */
static int percpu_pagelist_high_fraction_sysctl_handler(struct ctl_table *table,
		int write, void *buffer, size_t *length, loff_t *ppos)
{
	struct zone *zone;
	int old_percpu_pagelist_high_fraction;
	int ret;

	mutex_lock(&pcp_batch_high_lock);
	old_percpu_pagelist_high_fraction = percpu_pagelist_high_fraction;

	ret = proc_dointvec_minmax(table, write, buffer, length, ppos);
	if (!write || ret < 0)
		goto out;

	/* Sanity checking to avoid pcp imbalance */
	if (percpu_pagelist_high_fraction &&
	    percpu_pagelist_high_fraction < MIN_PERCPU_PAGELIST_HIGH_FRACTION) {
		percpu_pagelist_high_fraction = old_percpu_pagelist_high_fraction;
		ret = -EINVAL;
		goto out;
	}

	/* No change? */
	if (percpu_pagelist_high_fraction == old_percpu_pagelist_high_fraction)
		goto out;

	for_each_populated_zone(zone)
		zone_set_pageset_high_and_batch(zone, 0);
out:
	mutex_unlock(&pcp_batch_high_lock);
	return ret;
}

static struct ctl_table page_alloc_sysctl_table[] = {
	{
		.procname	= "min_free_kbytes",
		.data		= &min_free_kbytes,
		.maxlen		= sizeof(min_free_kbytes),
		.mode		= 0644,
		.proc_handler	= min_free_kbytes_sysctl_handler,
		.extra1		= SYSCTL_ZERO,
	},
	{
		.procname	= "watermark_boost_factor",
		.data		= &watermark_boost_factor,
		.maxlen		= sizeof(watermark_boost_factor),
		.mode		= 0644,
		.proc_handler	= proc_dointvec_minmax,
		.extra1		= SYSCTL_ZERO,
	},
	{
		.procname	= "watermark_scale_factor",
		.data		= &watermark_scale_factor,
		.maxlen		= sizeof(watermark_scale_factor),
		.mode		= 0644,
		.proc_handler	= watermark_scale_factor_sysctl_handler,
		.extra1		= SYSCTL_ONE,
		.extra2		= SYSCTL_THREE_THOUSAND,
	},
	{
		.procname	= "percpu_pagelist_high_fraction",
		.data		= &percpu_pagelist_high_fraction,
		.maxlen		= sizeof(percpu_pagelist_high_fraction),
		.mode		= 0644,
		.proc_handler	= percpu_pagelist_high_fraction_sysctl_handler,
		.extra1		= SYSCTL_ZERO,
	},
	{
		.procname	= "lowmem_reserve_ratio",
		.data		= &sysctl_lowmem_reserve_ratio,
		.maxlen		= sizeof(sysctl_lowmem_reserve_ratio),
		.mode		= 0644,
		.proc_handler	= lowmem_reserve_ratio_sysctl_handler,
	},
#ifdef CONFIG_NUMA
	{
		.procname	= "numa_zonelist_order",
		.data		= &numa_zonelist_order,
		.maxlen		= NUMA_ZONELIST_ORDER_LEN,
		.mode		= 0644,
		.proc_handler	= numa_zonelist_order_handler,
	},
	{
		.procname	= "min_unmapped_ratio",
		.data		= &sysctl_min_unmapped_ratio,
		.maxlen		= sizeof(sysctl_min_unmapped_ratio),
		.mode		= 0644,
		.proc_handler	= sysctl_min_unmapped_ratio_sysctl_handler,
		.extra1		= SYSCTL_ZERO,
		.extra2		= SYSCTL_ONE_HUNDRED,
	},
	{
		.procname	= "min_slab_ratio",
		.data		= &sysctl_min_slab_ratio,
		.maxlen		= sizeof(sysctl_min_slab_ratio),
		.mode		= 0644,
		.proc_handler	= sysctl_min_slab_ratio_sysctl_handler,
		.extra1		= SYSCTL_ZERO,
		.extra2		= SYSCTL_ONE_HUNDRED,
	},
#endif
	{}
};

void __init page_alloc_sysctl_init(void)
{
	register_sysctl_init("vm", page_alloc_sysctl_table);
}

#ifdef CONFIG_CONTIG_ALLOC
/* Usage: See admin-guide/dynamic-debug-howto.rst */
static void alloc_contig_dump_pages(struct list_head *page_list)
{
	DEFINE_DYNAMIC_DEBUG_METADATA(descriptor, "migrate failure");

	if (DYNAMIC_DEBUG_BRANCH(descriptor)) {
		struct page *page;

		dump_stack();
		list_for_each_entry(page, page_list, lru)
			dump_page(page, "migration failure");
	}
}

/* [start, end) must belong to a single zone. */
int __alloc_contig_migrate_range(struct compact_control *cc,
					unsigned long start, unsigned long end)
{
	/* This function is based on compact_zone() from compaction.c. */
	unsigned int nr_reclaimed;
	unsigned long pfn = start;
	unsigned int tries = 0;
	int ret = 0;
	struct migration_target_control mtc = {
		.nid = zone_to_nid(cc->zone),
		.gfp_mask = GFP_USER | __GFP_MOVABLE | __GFP_RETRY_MAYFAIL,
	};

	lru_cache_disable();

	while (pfn < end || !list_empty(&cc->migratepages)) {
		if (fatal_signal_pending(current)) {
			ret = -EINTR;
			break;
		}

		if (list_empty(&cc->migratepages)) {
			cc->nr_migratepages = 0;
			ret = isolate_migratepages_range(cc, pfn, end);
			if (ret && ret != -EAGAIN)
				break;
			pfn = cc->migrate_pfn;
			tries = 0;
		} else if (++tries == 5) {
			ret = -EBUSY;
			break;
		}

		nr_reclaimed = reclaim_clean_pages_from_list(cc->zone,
							&cc->migratepages);
		cc->nr_migratepages -= nr_reclaimed;

		ret = migrate_pages(&cc->migratepages, alloc_migration_target,
			NULL, (unsigned long)&mtc, cc->mode, MR_CONTIG_RANGE, NULL);

		/*
		 * On -ENOMEM, migrate_pages() bails out right away. It is pointless
		 * to retry again over this error, so do the same here.
		 */
		if (ret == -ENOMEM)
			break;
	}

	lru_cache_enable();
	if (ret < 0) {
		if (!(cc->gfp_mask & __GFP_NOWARN) && ret == -EBUSY)
			alloc_contig_dump_pages(&cc->migratepages);
		putback_movable_pages(&cc->migratepages);
		return ret;
	}
	return 0;
}

/**
 * alloc_contig_range() -- tries to allocate given range of pages
 * @start:	start PFN to allocate
 * @end:	one-past-the-last PFN to allocate
 * @migratetype:	migratetype of the underlying pageblocks (either
 *			#MIGRATE_MOVABLE or #MIGRATE_CMA).  All pageblocks
 *			in range must have the same migratetype and it must
 *			be either of the two.
 * @gfp_mask:	GFP mask to use during compaction
 *
 * The PFN range does not have to be pageblock aligned. The PFN range must
 * belong to a single zone.
 *
 * The first thing this routine does is attempt to MIGRATE_ISOLATE all
 * pageblocks in the range.  Once isolated, the pageblocks should not
 * be modified by others.
 *
 * Return: zero on success or negative error code.  On success all
 * pages which PFN is in [start, end) are allocated for the caller and
 * need to be freed with free_contig_range().
 */
int alloc_contig_range(unsigned long start, unsigned long end,
		       unsigned migratetype, gfp_t gfp_mask)
{
	unsigned long outer_start, outer_end;
	int order;
	int ret = 0;

	struct compact_control cc = {
		.nr_migratepages = 0,
		.order = -1,
		.zone = page_zone(pfn_to_page(start)),
		.mode = MIGRATE_SYNC,
		.ignore_skip_hint = true,
		.no_set_skip_hint = true,
		.gfp_mask = current_gfp_context(gfp_mask),
		.alloc_contig = true,
	};
	INIT_LIST_HEAD(&cc.migratepages);

	/*
	 * What we do here is we mark all pageblocks in range as
	 * MIGRATE_ISOLATE.  Because pageblock and max order pages may
	 * have different sizes, and due to the way page allocator
	 * work, start_isolate_page_range() has special handlings for this.
	 *
	 * Once the pageblocks are marked as MIGRATE_ISOLATE, we
	 * migrate the pages from an unaligned range (ie. pages that
	 * we are interested in). This will put all the pages in
	 * range back to page allocator as MIGRATE_ISOLATE.
	 *
	 * When this is done, we take the pages in range from page
	 * allocator removing them from the buddy system.  This way
	 * page allocator will never consider using them.
	 *
	 * This lets us mark the pageblocks back as
	 * MIGRATE_CMA/MIGRATE_MOVABLE so that free pages in the
	 * aligned range but not in the unaligned, original range are
	 * put back to page allocator so that buddy can use them.
	 */

	ret = start_isolate_page_range(start, end, migratetype, 0, gfp_mask);
	if (ret)
		goto done;

	drain_all_pages(cc.zone);

	/*
	 * In case of -EBUSY, we'd like to know which page causes problem.
	 * So, just fall through. test_pages_isolated() has a tracepoint
	 * which will report the busy page.
	 *
	 * It is possible that busy pages could become available before
	 * the call to test_pages_isolated, and the range will actually be
	 * allocated.  So, if we fall through be sure to clear ret so that
	 * -EBUSY is not accidentally used or returned to caller.
	 */
	ret = __alloc_contig_migrate_range(&cc, start, end);
	if (ret && ret != -EBUSY)
		goto done;
	ret = 0;

	/*
	 * Pages from [start, end) are within a pageblock_nr_pages
	 * aligned blocks that are marked as MIGRATE_ISOLATE.  What's
	 * more, all pages in [start, end) are free in page allocator.
	 * What we are going to do is to allocate all pages from
	 * [start, end) (that is remove them from page allocator).
	 *
	 * The only problem is that pages at the beginning and at the
	 * end of interesting range may be not aligned with pages that
	 * page allocator holds, ie. they can be part of higher order
	 * pages.  Because of this, we reserve the bigger range and
	 * once this is done free the pages we are not interested in.
	 *
	 * We don't have to hold zone->lock here because the pages are
	 * isolated thus they won't get removed from buddy.
	 */

	order = 0;
	outer_start = start;
	while (!PageBuddy(pfn_to_page(outer_start))) {
		if (++order > MAX_ORDER) {
			outer_start = start;
			break;
		}
		outer_start &= ~0UL << order;
	}

	if (outer_start != start) {
		order = buddy_order(pfn_to_page(outer_start));

		/*
		 * outer_start page could be small order buddy page and
		 * it doesn't include start page. Adjust outer_start
		 * in this case to report failed page properly
		 * on tracepoint in test_pages_isolated()
		 */
		if (outer_start + (1UL << order) <= start)
			outer_start = start;
	}

	/* Make sure the range is really isolated. */
	if (test_pages_isolated(outer_start, end, 0)) {
		ret = -EBUSY;
		goto done;
	}

	/* Grab isolated pages from freelists. */
	outer_end = isolate_freepages_range(&cc, outer_start, end);
	if (!outer_end) {
		ret = -EBUSY;
		goto done;
	}

	/* Free head and tail (if any) */
	if (start != outer_start)
		free_contig_range(outer_start, start - outer_start);
	if (end != outer_end)
		free_contig_range(end, outer_end - end);

done:
	undo_isolate_page_range(start, end, migratetype);
	return ret;
}
EXPORT_SYMBOL(alloc_contig_range);

static int __alloc_contig_pages(unsigned long start_pfn,
				unsigned long nr_pages, gfp_t gfp_mask)
{
	unsigned long end_pfn = start_pfn + nr_pages;

	return alloc_contig_range(start_pfn, end_pfn, MIGRATE_MOVABLE,
				  gfp_mask);
}

static bool pfn_range_valid_contig(struct zone *z, unsigned long start_pfn,
				   unsigned long nr_pages)
{
	unsigned long i, end_pfn = start_pfn + nr_pages;
	struct page *page;

	for (i = start_pfn; i < end_pfn; i++) {
		page = pfn_to_online_page(i);
		if (!page)
			return false;

		if (page_zone(page) != z)
			return false;

		if (PageReserved(page))
			return false;

		if (PageHuge(page))
			return false;
	}
	return true;
}

static bool zone_spans_last_pfn(const struct zone *zone,
				unsigned long start_pfn, unsigned long nr_pages)
{
	unsigned long last_pfn = start_pfn + nr_pages - 1;

	return zone_spans_pfn(zone, last_pfn);
}

/**
 * alloc_contig_pages() -- tries to find and allocate contiguous range of pages
 * @nr_pages:	Number of contiguous pages to allocate
 * @gfp_mask:	GFP mask to limit search and used during compaction
 * @nid:	Target node
 * @nodemask:	Mask for other possible nodes
 *
 * This routine is a wrapper around alloc_contig_range(). It scans over zones
 * on an applicable zonelist to find a contiguous pfn range which can then be
 * tried for allocation with alloc_contig_range(). This routine is intended
 * for allocation requests which can not be fulfilled with the buddy allocator.
 *
 * The allocated memory is always aligned to a page boundary. If nr_pages is a
 * power of two, then allocated range is also guaranteed to be aligned to same
 * nr_pages (e.g. 1GB request would be aligned to 1GB).
 *
 * Allocated pages can be freed with free_contig_range() or by manually calling
 * __free_page() on each allocated page.
 *
 * Return: pointer to contiguous pages on success, or NULL if not successful.
 */
struct page *alloc_contig_pages(unsigned long nr_pages, gfp_t gfp_mask,
				int nid, nodemask_t *nodemask)
{
	unsigned long ret, pfn, flags;
	struct zonelist *zonelist;
	struct zone *zone;
	struct zoneref *z;

	zonelist = node_zonelist(nid, gfp_mask);
	for_each_zone_zonelist_nodemask(zone, z, zonelist,
					gfp_zone(gfp_mask), nodemask) {
		spin_lock_irqsave(&zone->lock, flags);

		pfn = ALIGN(zone->zone_start_pfn, nr_pages);
		while (zone_spans_last_pfn(zone, pfn, nr_pages)) {
			if (pfn_range_valid_contig(zone, pfn, nr_pages)) {
				/*
				 * We release the zone lock here because
				 * alloc_contig_range() will also lock the zone
				 * at some point. If there's an allocation
				 * spinning on this lock, it may win the race
				 * and cause alloc_contig_range() to fail...
				 */
				spin_unlock_irqrestore(&zone->lock, flags);
				ret = __alloc_contig_pages(pfn, nr_pages,
							gfp_mask);
				if (!ret)
					return pfn_to_page(pfn);
				spin_lock_irqsave(&zone->lock, flags);
			}
			pfn += nr_pages;
		}
		spin_unlock_irqrestore(&zone->lock, flags);
	}
	return NULL;
}
#endif /* CONFIG_CONTIG_ALLOC */

void free_contig_range(unsigned long pfn, unsigned long nr_pages)
{
	unsigned long count = 0;

	for (; nr_pages--; pfn++) {
		struct page *page = pfn_to_page(pfn);

		count += page_count(page) != 1;
		__free_page(page);
	}
	WARN(count != 0, "%lu pages are still in use!\n", count);
}
EXPORT_SYMBOL(free_contig_range);

/*
 * Effectively disable pcplists for the zone by setting the high limit to 0
 * and draining all cpus. A concurrent page freeing on another CPU that's about
 * to put the page on pcplist will either finish before the drain and the page
 * will be drained, or observe the new high limit and skip the pcplist.
 *
 * Must be paired with a call to zone_pcp_enable().
 */
void zone_pcp_disable(struct zone *zone)
{
	mutex_lock(&pcp_batch_high_lock);
	__zone_set_pageset_high_and_batch(zone, 0, 1);
	__drain_all_pages(zone, true);
}

void zone_pcp_enable(struct zone *zone)
{
	__zone_set_pageset_high_and_batch(zone, zone->pageset_high, zone->pageset_batch);
	mutex_unlock(&pcp_batch_high_lock);
}

void zone_pcp_reset(struct zone *zone)
{
	int cpu;
	struct per_cpu_zonestat *pzstats;

	if (zone->per_cpu_pageset != &boot_pageset) {
		for_each_online_cpu(cpu) {
			pzstats = per_cpu_ptr(zone->per_cpu_zonestats, cpu);
			drain_zonestat(zone, pzstats);
		}
		free_percpu(zone->per_cpu_pageset);
		zone->per_cpu_pageset = &boot_pageset;
		if (zone->per_cpu_zonestats != &boot_zonestats) {
			free_percpu(zone->per_cpu_zonestats);
			zone->per_cpu_zonestats = &boot_zonestats;
		}
	}
}

#ifdef CONFIG_MEMORY_HOTREMOVE
/*
 * All pages in the range must be in a single zone, must not contain holes,
 * must span full sections, and must be isolated before calling this function.
 */
void __offline_isolated_pages(unsigned long start_pfn, unsigned long end_pfn)
{
	unsigned long pfn = start_pfn;
	struct page *page;
	struct zone *zone;
	unsigned int order;
	unsigned long flags;

	offline_mem_sections(pfn, end_pfn);
	zone = page_zone(pfn_to_page(pfn));
	spin_lock_irqsave(&zone->lock, flags);
	while (pfn < end_pfn) {
		page = pfn_to_page(pfn);
		/*
		 * The HWPoisoned page may be not in buddy system, and
		 * page_count() is not 0.
		 */
		if (unlikely(!PageBuddy(page) && PageHWPoison(page))) {
			pfn++;
			continue;
		}
		/*
		 * At this point all remaining PageOffline() pages have a
		 * reference count of 0 and can simply be skipped.
		 */
		if (PageOffline(page)) {
			BUG_ON(page_count(page));
			BUG_ON(PageBuddy(page));
			pfn++;
			continue;
		}

		BUG_ON(page_count(page));
		BUG_ON(!PageBuddy(page));
		order = buddy_order(page);
		del_page_from_free_list(page, zone, order);
		pfn += (1 << order);
	}
	spin_unlock_irqrestore(&zone->lock, flags);
}
#endif

/*
 * This function returns a stable result only if called under zone lock.
 */
bool is_free_buddy_page(struct page *page)
{
	unsigned long pfn = page_to_pfn(page);
	unsigned int order;

	for (order = 0; order <= MAX_ORDER; order++) {
		struct page *page_head = page - (pfn & ((1 << order) - 1));

		if (PageBuddy(page_head) &&
		    buddy_order_unsafe(page_head) >= order)
			break;
	}

	return order <= MAX_ORDER;
}
EXPORT_SYMBOL(is_free_buddy_page);

#ifdef CONFIG_MEMORY_FAILURE
/*
 * Break down a higher-order page in sub-pages, and keep our target out of
 * buddy allocator.
 */
static void break_down_buddy_pages(struct zone *zone, struct page *page,
				   struct page *target, int low, int high,
				   int migratetype)
{
	unsigned long size = 1 << high;
	struct page *current_buddy, *next_page;

	while (high > low) {
		high--;
		size >>= 1;

		if (target >= &page[size]) {
			next_page = page + size;
			current_buddy = page;
		} else {
			next_page = page;
			current_buddy = page + size;
		}
		page = next_page;

		if (set_page_guard(zone, current_buddy, high, migratetype))
			continue;

		if (current_buddy != target) {
			add_to_free_list(current_buddy, zone, high, migratetype);
			set_buddy_order(current_buddy, high);
		}
	}
}

/*
 * Take a page that will be marked as poisoned off the buddy allocator.
 */
bool take_page_off_buddy(struct page *page)
{
	struct zone *zone = page_zone(page);
	unsigned long pfn = page_to_pfn(page);
	unsigned long flags;
	unsigned int order;
	bool ret = false;

	spin_lock_irqsave(&zone->lock, flags);
	for (order = 0; order <= MAX_ORDER; order++) {
		struct page *page_head = page - (pfn & ((1 << order) - 1));
		int page_order = buddy_order(page_head);

		if (PageBuddy(page_head) && page_order >= order) {
			unsigned long pfn_head = page_to_pfn(page_head);
			int migratetype = get_pfnblock_migratetype(page_head,
								   pfn_head);

			del_page_from_free_list(page_head, zone, page_order);
			break_down_buddy_pages(zone, page_head, page, 0,
						page_order, migratetype);
			SetPageHWPoisonTakenOff(page);
			if (!is_migrate_isolate(migratetype))
				__mod_zone_freepage_state(zone, -1, migratetype);
			ret = true;
			break;
		}
		if (page_count(page_head) > 0)
			break;
	}
	spin_unlock_irqrestore(&zone->lock, flags);
	return ret;
}

/*
 * Cancel takeoff done by take_page_off_buddy().
 */
bool put_page_back_buddy(struct page *page)
{
	struct zone *zone = page_zone(page);
	unsigned long pfn = page_to_pfn(page);
	unsigned long flags;
	int migratetype = get_pfnblock_migratetype(page, pfn);
	bool ret = false;

	spin_lock_irqsave(&zone->lock, flags);
	if (put_page_testzero(page)) {
		ClearPageHWPoisonTakenOff(page);
		__free_one_page(page, pfn, zone, 0, migratetype, FPI_NONE);
		if (TestClearPageHWPoison(page)) {
			ret = true;
		}
	}
	spin_unlock_irqrestore(&zone->lock, flags);

	return ret;
}
#endif

#ifdef CONFIG_ZONE_DMA
bool has_managed_dma(void)
{
	struct pglist_data *pgdat;

	for_each_online_pgdat(pgdat) {
		struct zone *zone = &pgdat->node_zones[ZONE_DMA];

		if (managed_zone(zone))
			return true;
	}
	return false;
}
#endif /* CONFIG_ZONE_DMA */

#ifdef CONFIG_UNACCEPTED_MEMORY

/* Counts number of zones with unaccepted pages. */
static DEFINE_STATIC_KEY_FALSE(zones_with_unaccepted_pages);

static bool lazy_accept = true;

static int __init accept_memory_parse(char *p)
{
	if (!strcmp(p, "lazy")) {
		lazy_accept = true;
		return 0;
	} else if (!strcmp(p, "eager")) {
		lazy_accept = false;
		return 0;
	} else {
		return -EINVAL;
	}
}
early_param("accept_memory", accept_memory_parse);

static bool page_contains_unaccepted(struct page *page, unsigned int order)
{
	phys_addr_t start = page_to_phys(page);
	phys_addr_t end = start + (PAGE_SIZE << order);

	return range_contains_unaccepted_memory(start, end);
}

static void accept_page(struct page *page, unsigned int order)
{
	phys_addr_t start = page_to_phys(page);

	accept_memory(start, start + (PAGE_SIZE << order));
}

static bool try_to_accept_memory_one(struct zone *zone)
{
	unsigned long flags;
	struct page *page;
	bool last;

	if (list_empty(&zone->unaccepted_pages))
		return false;

	spin_lock_irqsave(&zone->lock, flags);
	page = list_first_entry_or_null(&zone->unaccepted_pages,
					struct page, lru);
	if (!page) {
		spin_unlock_irqrestore(&zone->lock, flags);
		return false;
	}

	list_del(&page->lru);
	last = list_empty(&zone->unaccepted_pages);

	__mod_zone_freepage_state(zone, -MAX_ORDER_NR_PAGES, MIGRATE_MOVABLE);
	__mod_zone_page_state(zone, NR_UNACCEPTED, -MAX_ORDER_NR_PAGES);
	spin_unlock_irqrestore(&zone->lock, flags);

	accept_page(page, MAX_ORDER);

	__free_pages_ok(page, MAX_ORDER, FPI_TO_TAIL);

	if (last)
		static_branch_dec(&zones_with_unaccepted_pages);

	return true;
}

static bool try_to_accept_memory(struct zone *zone, unsigned int order)
{
	long to_accept;
	int ret = false;

	/* How much to accept to get to high watermark? */
	to_accept = high_wmark_pages(zone) -
		    (zone_page_state(zone, NR_FREE_PAGES) -
		    __zone_watermark_unusable_free(zone, order, 0));

	/* Accept at least one page */
	do {
		if (!try_to_accept_memory_one(zone))
			break;
		ret = true;
		to_accept -= MAX_ORDER_NR_PAGES;
	} while (to_accept > 0);

	return ret;
}

static inline bool has_unaccepted_memory(void)
{
	return static_branch_unlikely(&zones_with_unaccepted_pages);
}

static bool __free_unaccepted(struct page *page)
{
	struct zone *zone = page_zone(page);
	unsigned long flags;
	bool first = false;

	if (!lazy_accept)
		return false;

	spin_lock_irqsave(&zone->lock, flags);
	first = list_empty(&zone->unaccepted_pages);
	list_add_tail(&page->lru, &zone->unaccepted_pages);
	__mod_zone_freepage_state(zone, MAX_ORDER_NR_PAGES, MIGRATE_MOVABLE);
	__mod_zone_page_state(zone, NR_UNACCEPTED, MAX_ORDER_NR_PAGES);
	spin_unlock_irqrestore(&zone->lock, flags);

	if (first)
		static_branch_inc(&zones_with_unaccepted_pages);

	return true;
}

#else

static bool page_contains_unaccepted(struct page *page, unsigned int order)
{
	return false;
}

static void accept_page(struct page *page, unsigned int order)
{
}

static bool try_to_accept_memory(struct zone *zone, unsigned int order)
{
	return false;
}

static inline bool has_unaccepted_memory(void)
{
	return false;
}

static bool __free_unaccepted(struct page *page)
{
	BUILD_BUG();
	return false;
}

#endif /* CONFIG_UNACCEPTED_MEMORY */<|MERGE_RESOLUTION|>--- conflicted
+++ resolved
@@ -3810,21 +3810,10 @@
 	else
 		(*no_progress_loops)++;
 
-<<<<<<< HEAD
-	/*
-	 * Make sure we converge to OOM if we cannot make any progress
-	 * several times in the row.
-	 */
 	if (*no_progress_loops > MAX_RECLAIM_RETRIES) {
 		low_mem_notify();
-		/* Before OOM, exhaust highatomic_reserve */
-		return unreserve_highatomic_pageblock(ac, true);
-	}
-=======
-	if (*no_progress_loops > MAX_RECLAIM_RETRIES)
 		goto out;
-
->>>>>>> 51f354b8
+	}
 
 	/*
 	 * Keep reclaiming pages while there is a chance this will lead
