// SPDX-License-Identifier: GPL-2.0
/*
 *  linux/mm/vmscan.c
 *
 *  Copyright (C) 1991, 1992, 1993, 1994  Linus Torvalds
 *
 *  Swap reorganised 29.12.95, Stephen Tweedie.
 *  kswapd added: 7.1.96  sct
 *  Removed kswapd_ctl limits, and swap out as many pages as needed
 *  to bring the system back to freepages.high: 2.4.97, Rik van Riel.
 *  Zone aware kswapd started 02/00, Kanoj Sarcar (kanoj@sgi.com).
 *  Multiqueue VM started 5.8.00, Rik van Riel.
 */

#define pr_fmt(fmt) KBUILD_MODNAME ": " fmt

#include <linux/mm.h>
#include <linux/sched/mm.h>
#include <linux/module.h>
#include <linux/gfp.h>
#include <linux/kernel_stat.h>
#include <linux/swap.h>
#include <linux/pagemap.h>
#include <linux/init.h>
#include <linux/highmem.h>
#include <linux/vmpressure.h>
#include <linux/vmstat.h>
#include <linux/file.h>
#include <linux/writeback.h>
#include <linux/blkdev.h>
#include <linux/buffer_head.h>	/* for try_to_release_page(),
					buffer_heads_over_limit */
#include <linux/mm_inline.h>
#include <linux/backing-dev.h>
#include <linux/rmap.h>
#include <linux/topology.h>
#include <linux/cpu.h>
#include <linux/cpuset.h>
#include <linux/compaction.h>
#include <linux/notifier.h>
#include <linux/rwsem.h>
#include <linux/delay.h>
#include <linux/kthread.h>
#include <linux/freezer.h>
#include <linux/memcontrol.h>
#include <linux/delayacct.h>
#include <linux/sysctl.h>
#include <linux/oom.h>
#include <linux/pagevec.h>
#include <linux/prefetch.h>
#include <linux/printk.h>
#include <linux/dax.h>
#include <linux/psi.h>
#include <linux/memory.h>
#include <linux/pagewalk.h>
#include <linux/shmem_fs.h>
#include <linux/ctype.h>
#include <linux/debugfs.h>
#include <linux/mmu_notifier.h>

#include <asm/tlbflush.h>
#include <asm/div64.h>

#include <linux/swapops.h>
#include <linux/balloon_compaction.h>

#include "internal.h"

#define CREATE_TRACE_POINTS
#include <trace/events/vmscan.h>

struct scan_control {
	/* How many pages shrink_list() should reclaim */
	unsigned long nr_to_reclaim;

	/*
	 * Nodemask of nodes allowed by the caller. If NULL, all nodes
	 * are scanned.
	 */
	nodemask_t	*nodemask;

	/*
	 * The memory cgroup that hit its limit and as a result is the
	 * primary target of this reclaim invocation.
	 */
	struct mem_cgroup *target_mem_cgroup;

	/*
	 * Scan pressure balancing between anon and file LRUs
	 */
	unsigned long	anon_cost;
	unsigned long	file_cost;

	/* Can active pages be deactivated as part of reclaim? */
#define DEACTIVATE_ANON 1
#define DEACTIVATE_FILE 2
	unsigned int may_deactivate:2;
	unsigned int force_deactivate:1;
	unsigned int skipped_deactivate:1;

	/* Writepage batching in laptop mode; RECLAIM_WRITE */
	unsigned int may_writepage:1;

	/* Can mapped pages be reclaimed? */
	unsigned int may_unmap:1;

	/* Can pages be swapped as part of reclaim? */
	unsigned int may_swap:1;

	/*
	 * Cgroup memory below memory.low is protected as long as we
	 * don't threaten to OOM. If any cgroup is reclaimed at
	 * reduced force or passed over entirely due to its memory.low
	 * setting (memcg_low_skipped), and nothing is reclaimed as a
	 * result, then go back for one more cycle that reclaims the protected
	 * memory (memcg_low_reclaim) to avert OOM.
	 */
	unsigned int memcg_low_reclaim:1;
	unsigned int memcg_low_skipped:1;

	unsigned int hibernation_mode:1;

	/* One of the zones is ready for compaction */
	unsigned int compaction_ready:1;

	/* There is easily reclaimable cold cache in the current node */
	unsigned int cache_trim_mode:1;

	/* The file pages on the current node are dangerously low */
	unsigned int file_is_tiny:1;

	/* Allocation order */
	s8 order;

	/* Scan (total_size >> priority) pages at once */
	s8 priority;

	/* The highest zone to isolate pages for reclaim from */
	s8 reclaim_idx;

	/* This context's GFP mask */
	gfp_t gfp_mask;

	/* Incremented by the number of inactive pages that were scanned */
	unsigned long nr_scanned;

	/* Number of pages freed so far during a call to shrink_zones() */
	unsigned long nr_reclaimed;

	struct {
		unsigned int dirty;
		unsigned int unqueued_dirty;
		unsigned int congested;
		unsigned int writeback;
		unsigned int immediate;
		unsigned int file_taken;
		unsigned int taken;
	} nr;

	/* for recording the reclaimed slab by now */
	struct reclaim_state reclaim_state;
};

#ifdef ARCH_HAS_PREFETCHW
#define prefetchw_prev_lru_page(_page, _base, _field)			\
	do {								\
		if ((_page)->lru.prev != _base) {			\
			struct page *prev;				\
									\
			prev = lru_to_page(&(_page->lru));		\
			prefetchw(&prev->_field);			\
		}							\
	} while (0)
#else
#define prefetchw_prev_lru_page(_page, _base, _field) do { } while (0)
#endif

/*
 * From 0 .. 200.  Higher means more swappy.
 */
int vm_swappiness = 60;

static void set_task_reclaim_state(struct task_struct *task,
				   struct reclaim_state *rs)
{
	/* Check for an overwrite */
	WARN_ON_ONCE(rs && task->reclaim_state);

	/* Check for the nulling of an already-nulled member */
	WARN_ON_ONCE(!rs && !task->reclaim_state);

	task->reclaim_state = rs;
}

int min_filelist_kbytes_handler(struct ctl_table *table, int write,
				void *buf, size_t *len, loff_t *pos)
{
	size_t written;

	if (!lru_gen_enabled() || write)
		return proc_dointvec(table, write, buf, len, pos);

	if (!*len || *pos) {
		*len = 0;
		return 0;
	}

	written = min_t(size_t, 2, *len);
	memcpy(buf, "0\n", written);

	*len = written;
	*pos = written;

	return 0;
}

static LIST_HEAD(shrinker_list);
static DECLARE_RWSEM(shrinker_rwsem);

#ifdef CONFIG_MEMCG
/*
 * We allow subsystems to populate their shrinker-related
 * LRU lists before register_shrinker_prepared() is called
 * for the shrinker, since we don't want to impose
 * restrictions on their internal registration order.
 * In this case shrink_slab_memcg() may find corresponding
 * bit is set in the shrinkers map.
 *
 * This value is used by the function to detect registering
 * shrinkers and to skip do_shrink_slab() calls for them.
 */
#define SHRINKER_REGISTERING ((struct shrinker *)~0UL)

static DEFINE_IDR(shrinker_idr);
static int shrinker_nr_max;

static int prealloc_memcg_shrinker(struct shrinker *shrinker)
{
	int id, ret = -ENOMEM;

	down_write(&shrinker_rwsem);
	/* This may call shrinker, so it must use down_read_trylock() */
	id = idr_alloc(&shrinker_idr, SHRINKER_REGISTERING, 0, 0, GFP_KERNEL);
	if (id < 0)
		goto unlock;

	if (id >= shrinker_nr_max) {
		if (memcg_expand_shrinker_maps(id)) {
			idr_remove(&shrinker_idr, id);
			goto unlock;
		}

		shrinker_nr_max = id + 1;
	}
	shrinker->id = id;
	ret = 0;
unlock:
	up_write(&shrinker_rwsem);
	return ret;
}

static void unregister_memcg_shrinker(struct shrinker *shrinker)
{
	int id = shrinker->id;

	BUG_ON(id < 0);

	down_write(&shrinker_rwsem);
	idr_remove(&shrinker_idr, id);
	up_write(&shrinker_rwsem);
}

static bool cgroup_reclaim(struct scan_control *sc)
{
	return sc->target_mem_cgroup;
}

/**
 * writeback_throttling_sane - is the usual dirty throttling mechanism available?
 * @sc: scan_control in question
 *
 * The normal page dirty throttling mechanism in balance_dirty_pages() is
 * completely broken with the legacy memcg and direct stalling in
 * shrink_page_list() is used for throttling instead, which lacks all the
 * niceties such as fairness, adaptive pausing, bandwidth proportional
 * allocation and configurability.
 *
 * This function tests whether the vmscan currently in progress can assume
 * that the normal dirty throttling mechanism is operational.
 */
static bool writeback_throttling_sane(struct scan_control *sc)
{
	if (!cgroup_reclaim(sc))
		return true;
#ifdef CONFIG_CGROUP_WRITEBACK
	if (cgroup_subsys_on_dfl(memory_cgrp_subsys))
		return true;
#endif
	return false;
}
#else
static int prealloc_memcg_shrinker(struct shrinker *shrinker)
{
	return 0;
}

static void unregister_memcg_shrinker(struct shrinker *shrinker)
{
}

static bool cgroup_reclaim(struct scan_control *sc)
{
	return false;
}

static bool writeback_throttling_sane(struct scan_control *sc)
{
	return true;
}
#endif

/*
 * This misses isolated pages which are not accounted for to save counters.
 * As the data only determines if reclaim or compaction continues, it is
 * not expected that isolated pages will be a dominating factor.
 */
unsigned long zone_reclaimable_pages(struct zone *zone)
{
	unsigned long nr;

	nr = zone_page_state_snapshot(zone, NR_ZONE_INACTIVE_FILE) +
		zone_page_state_snapshot(zone, NR_ZONE_ACTIVE_FILE);
	if (get_nr_swap_pages() > 0)
		nr += zone_page_state_snapshot(zone, NR_ZONE_INACTIVE_ANON) +
			zone_page_state_snapshot(zone, NR_ZONE_ACTIVE_ANON);

	return nr;
}

/**
 * lruvec_lru_size -  Returns the number of pages on the given LRU list.
 * @lruvec: lru vector
 * @lru: lru to use
 * @zone_idx: zones to consider (use MAX_NR_ZONES for the whole LRU list)
 */
unsigned long lruvec_lru_size(struct lruvec *lruvec, enum lru_list lru, int zone_idx)
{
	unsigned long size = 0;
	int zid;

	for (zid = 0; zid <= zone_idx && zid < MAX_NR_ZONES; zid++) {
		struct zone *zone = &lruvec_pgdat(lruvec)->node_zones[zid];

		if (!managed_zone(zone))
			continue;

		if (!mem_cgroup_disabled())
			size += mem_cgroup_get_zone_lru_size(lruvec, lru, zid);
		else
			size += zone_page_state(zone, NR_ZONE_LRU_BASE + lru);
	}
	return size;
}

/*
 * Add a shrinker callback to be called from the vm.
 */
int prealloc_shrinker(struct shrinker *shrinker)
{
	unsigned int size = sizeof(*shrinker->nr_deferred);

	if (shrinker->flags & SHRINKER_NUMA_AWARE)
		size *= nr_node_ids;

	shrinker->nr_deferred = kzalloc(size, GFP_KERNEL);
	if (!shrinker->nr_deferred)
		return -ENOMEM;

	if (shrinker->flags & SHRINKER_MEMCG_AWARE) {
		if (prealloc_memcg_shrinker(shrinker))
			goto free_deferred;
	}

	return 0;

free_deferred:
	kfree(shrinker->nr_deferred);
	shrinker->nr_deferred = NULL;
	return -ENOMEM;
}

void free_prealloced_shrinker(struct shrinker *shrinker)
{
	if (!shrinker->nr_deferred)
		return;

	if (shrinker->flags & SHRINKER_MEMCG_AWARE)
		unregister_memcg_shrinker(shrinker);

	kfree(shrinker->nr_deferred);
	shrinker->nr_deferred = NULL;
}

void register_shrinker_prepared(struct shrinker *shrinker)
{
	down_write(&shrinker_rwsem);
	list_add_tail(&shrinker->list, &shrinker_list);
#ifdef CONFIG_MEMCG
	if (shrinker->flags & SHRINKER_MEMCG_AWARE)
		idr_replace(&shrinker_idr, shrinker, shrinker->id);
#endif
	up_write(&shrinker_rwsem);
}

int register_shrinker(struct shrinker *shrinker)
{
	int err = prealloc_shrinker(shrinker);

	if (err)
		return err;
	register_shrinker_prepared(shrinker);
	return 0;
}
EXPORT_SYMBOL(register_shrinker);

/*
 * Remove one
 */
void unregister_shrinker(struct shrinker *shrinker)
{
	if (!shrinker->nr_deferred)
		return;
	if (shrinker->flags & SHRINKER_MEMCG_AWARE)
		unregister_memcg_shrinker(shrinker);
	down_write(&shrinker_rwsem);
	list_del(&shrinker->list);
	up_write(&shrinker_rwsem);
	kfree(shrinker->nr_deferred);
	shrinker->nr_deferred = NULL;
}
EXPORT_SYMBOL(unregister_shrinker);

#define SHRINK_BATCH 128

static unsigned long do_shrink_slab(struct shrink_control *shrinkctl,
				    struct shrinker *shrinker, int priority)
{
	unsigned long freed = 0;
	unsigned long long delta;
	long total_scan;
	long freeable;
	long nr;
	long new_nr;
	int nid = shrinkctl->nid;
	long batch_size = shrinker->batch ? shrinker->batch
					  : SHRINK_BATCH;
	long scanned = 0, next_deferred;

	if (!(shrinker->flags & SHRINKER_NUMA_AWARE))
		nid = 0;

	freeable = shrinker->count_objects(shrinker, shrinkctl);
	if (freeable == 0 || freeable == SHRINK_EMPTY)
		return freeable;

	/*
	 * copy the current shrinker scan count into a local variable
	 * and zero it so that other concurrent shrinker invocations
	 * don't also do this scanning work.
	 */
	nr = atomic_long_xchg(&shrinker->nr_deferred[nid], 0);

	total_scan = nr;
	if (shrinker->seeks) {
		delta = freeable >> priority;
		delta *= 4;
		do_div(delta, shrinker->seeks);
	} else {
		/*
		 * These objects don't require any IO to create. Trim
		 * them aggressively under memory pressure to keep
		 * them from causing refetches in the IO caches.
		 */
		delta = freeable / 2;
	}

	total_scan += delta;
	if (total_scan < 0) {
		pr_err("shrink_slab: %pS negative objects to delete nr=%ld\n",
		       shrinker->scan_objects, total_scan);
		total_scan = freeable;
		next_deferred = nr;
	} else
		next_deferred = total_scan;

	/*
	 * We need to avoid excessive windup on filesystem shrinkers
	 * due to large numbers of GFP_NOFS allocations causing the
	 * shrinkers to return -1 all the time. This results in a large
	 * nr being built up so when a shrink that can do some work
	 * comes along it empties the entire cache due to nr >>>
	 * freeable. This is bad for sustaining a working set in
	 * memory.
	 *
	 * Hence only allow the shrinker to scan the entire cache when
	 * a large delta change is calculated directly.
	 */
	if (delta < freeable / 4)
		total_scan = min(total_scan, freeable / 2);

	/*
	 * Avoid risking looping forever due to too large nr value:
	 * never try to free more than twice the estimate number of
	 * freeable entries.
	 */
	if (total_scan > freeable * 2)
		total_scan = freeable * 2;

	trace_mm_shrink_slab_start(shrinker, shrinkctl, nr,
				   freeable, delta, total_scan, priority);

	/*
	 * Normally, we should not scan less than batch_size objects in one
	 * pass to avoid too frequent shrinker calls, but if the slab has less
	 * than batch_size objects in total and we are really tight on memory,
	 * we will try to reclaim all available objects, otherwise we can end
	 * up failing allocations although there are plenty of reclaimable
	 * objects spread over several slabs with usage less than the
	 * batch_size.
	 *
	 * We detect the "tight on memory" situations by looking at the total
	 * number of objects we want to scan (total_scan). If it is greater
	 * than the total number of objects on slab (freeable), we must be
	 * scanning at high prio and therefore should try to reclaim as much as
	 * possible.
	 */
	while (total_scan >= batch_size ||
	       total_scan >= freeable) {
		unsigned long ret;
		unsigned long nr_to_scan = min(batch_size, total_scan);

		shrinkctl->nr_to_scan = nr_to_scan;
		shrinkctl->nr_scanned = nr_to_scan;
		ret = shrinker->scan_objects(shrinker, shrinkctl);
		if (ret == SHRINK_STOP)
			break;
		freed += ret;

		count_vm_events(SLABS_SCANNED, shrinkctl->nr_scanned);
		total_scan -= shrinkctl->nr_scanned;
		scanned += shrinkctl->nr_scanned;

		cond_resched();
	}

	if (next_deferred >= scanned)
		next_deferred -= scanned;
	else
		next_deferred = 0;
	/*
	 * move the unused scan count back into the shrinker in a
	 * manner that handles concurrent updates. If we exhausted the
	 * scan, there is no need to do an update.
	 */
	if (next_deferred > 0)
		new_nr = atomic_long_add_return(next_deferred,
						&shrinker->nr_deferred[nid]);
	else
		new_nr = atomic_long_read(&shrinker->nr_deferred[nid]);

	trace_mm_shrink_slab_end(shrinker, nid, freed, nr, new_nr, total_scan);
	return freed;
}

#ifdef CONFIG_MEMCG
static unsigned long shrink_slab_memcg(gfp_t gfp_mask, int nid,
			struct mem_cgroup *memcg, int priority)
{
	struct memcg_shrinker_map *map;
	unsigned long ret, freed = 0;
	int i;

	if (!mem_cgroup_online(memcg))
		return 0;

	if (!down_read_trylock(&shrinker_rwsem))
		return 0;

	map = rcu_dereference_protected(memcg->nodeinfo[nid]->shrinker_map,
					true);
	if (unlikely(!map))
		goto unlock;

	for_each_set_bit(i, map->map, shrinker_nr_max) {
		struct shrink_control sc = {
			.gfp_mask = gfp_mask,
			.nid = nid,
			.memcg = memcg,
		};
		struct shrinker *shrinker;

		shrinker = idr_find(&shrinker_idr, i);
		if (unlikely(!shrinker || shrinker == SHRINKER_REGISTERING)) {
			if (!shrinker)
				clear_bit(i, map->map);
			continue;
		}

		/* Call non-slab shrinkers even though kmem is disabled */
		if (!memcg_kmem_enabled() &&
		    !(shrinker->flags & SHRINKER_NONSLAB))
			continue;

		ret = do_shrink_slab(&sc, shrinker, priority);
		if (ret == SHRINK_EMPTY) {
			clear_bit(i, map->map);
			/*
			 * After the shrinker reported that it had no objects to
			 * free, but before we cleared the corresponding bit in
			 * the memcg shrinker map, a new object might have been
			 * added. To make sure, we have the bit set in this
			 * case, we invoke the shrinker one more time and reset
			 * the bit if it reports that it is not empty anymore.
			 * The memory barrier here pairs with the barrier in
			 * memcg_set_shrinker_bit():
			 *
			 * list_lru_add()     shrink_slab_memcg()
			 *   list_add_tail()    clear_bit()
			 *   <MB>               <MB>
			 *   set_bit()          do_shrink_slab()
			 */
			smp_mb__after_atomic();
			ret = do_shrink_slab(&sc, shrinker, priority);
			if (ret == SHRINK_EMPTY)
				ret = 0;
			else
				memcg_set_shrinker_bit(memcg, nid, i);
		}
		freed += ret;

		if (rwsem_is_contended(&shrinker_rwsem)) {
			freed = freed ? : 1;
			break;
		}
	}
unlock:
	up_read(&shrinker_rwsem);
	return freed;
}
#else /* CONFIG_MEMCG */
static unsigned long shrink_slab_memcg(gfp_t gfp_mask, int nid,
			struct mem_cgroup *memcg, int priority)
{
	return 0;
}
#endif /* CONFIG_MEMCG */

/**
 * shrink_slab - shrink slab caches
 * @gfp_mask: allocation context
 * @nid: node whose slab caches to target
 * @memcg: memory cgroup whose slab caches to target
 * @priority: the reclaim priority
 *
 * Call the shrink functions to age shrinkable caches.
 *
 * @nid is passed along to shrinkers with SHRINKER_NUMA_AWARE set,
 * unaware shrinkers will receive a node id of 0 instead.
 *
 * @memcg specifies the memory cgroup to target. Unaware shrinkers
 * are called only if it is the root cgroup.
 *
 * @priority is sc->priority, we take the number of objects and >> by priority
 * in order to get the scan target.
 *
 * Returns the number of reclaimed slab objects.
 */
static unsigned long shrink_slab(gfp_t gfp_mask, int nid,
				 struct mem_cgroup *memcg,
				 int priority)
{
	unsigned long ret, freed = 0;
	struct shrinker *shrinker;

	/*
	 * The root memcg might be allocated even though memcg is disabled
	 * via "cgroup_disable=memory" boot parameter.  This could make
	 * mem_cgroup_is_root() return false, then just run memcg slab
	 * shrink, but skip global shrink.  This may result in premature
	 * oom.
	 */
	if (!mem_cgroup_disabled() && !mem_cgroup_is_root(memcg))
		return shrink_slab_memcg(gfp_mask, nid, memcg, priority);

	if (!down_read_trylock(&shrinker_rwsem))
		goto out;

	list_for_each_entry(shrinker, &shrinker_list, list) {
		struct shrink_control sc = {
			.gfp_mask = gfp_mask,
			.nid = nid,
			.memcg = memcg,
		};

		ret = do_shrink_slab(&sc, shrinker, priority);
		if (ret == SHRINK_EMPTY)
			ret = 0;
		freed += ret;
		/*
		 * Bail out if someone want to register a new shrinker to
		 * prevent the registration from being stalled for long periods
		 * by parallel ongoing shrinking.
		 */
		if (rwsem_is_contended(&shrinker_rwsem)) {
			freed = freed ? : 1;
			break;
		}
	}

	up_read(&shrinker_rwsem);
out:
	cond_resched();
	return freed;
}

void drop_slab_node(int nid)
{
	unsigned long freed;

	do {
		struct mem_cgroup *memcg = NULL;

		if (fatal_signal_pending(current))
			return;

		freed = 0;
		memcg = mem_cgroup_iter(NULL, NULL, NULL);
		do {
			freed += shrink_slab(GFP_KERNEL, nid, memcg, 0);
		} while ((memcg = mem_cgroup_iter(NULL, memcg, NULL)) != NULL);
	} while (freed > 10);
}

void drop_slab(void)
{
	int nid;

	for_each_online_node(nid)
		drop_slab_node(nid);
}

static inline int is_page_cache_freeable(struct page *page)
{
	/*
	 * A freeable page cache page is referenced only by the caller
	 * that isolated the page, the page cache and optional buffer
	 * heads at page->private.
	 */
	int page_cache_pins = thp_nr_pages(page);
	return page_count(page) - page_has_private(page) == 1 + page_cache_pins;
}

static int may_write_to_inode(struct inode *inode)
{
	if (current->flags & PF_SWAPWRITE)
		return 1;
	if (!inode_write_congested(inode))
		return 1;
	if (inode_to_bdi(inode) == current->backing_dev_info)
		return 1;
	return 0;
}

/*
 * We detected a synchronous write error writing a page out.  Probably
 * -ENOSPC.  We need to propagate that into the address_space for a subsequent
 * fsync(), msync() or close().
 *
 * The tricky part is that after writepage we cannot touch the mapping: nothing
 * prevents it from being freed up.  But we have a ref on the page and once
 * that page is locked, the mapping is pinned.
 *
 * We're allowed to run sleeping lock_page() here because we know the caller has
 * __GFP_FS.
 */
static void handle_write_error(struct address_space *mapping,
				struct page *page, int error)
{
	lock_page(page);
	if (page_mapping(page) == mapping)
		mapping_set_error(mapping, error);
	unlock_page(page);
}

/* possible outcome of pageout() */
typedef enum {
	/* failed to write page out, page is locked */
	PAGE_KEEP,
	/* move page to the active list, page is locked */
	PAGE_ACTIVATE,
	/* page has been sent to the disk successfully, page is unlocked */
	PAGE_SUCCESS,
	/* page is clean and locked */
	PAGE_CLEAN,
} pageout_t;

/*
 * pageout is called by shrink_page_list() for each dirty page.
 * Calls ->writepage().
 */
static pageout_t pageout(struct page *page, struct address_space *mapping)
{
	/*
	 * If the page is dirty, only perform writeback if that write
	 * will be non-blocking.  To prevent this allocation from being
	 * stalled by pagecache activity.  But note that there may be
	 * stalls if we need to run get_block().  We could test
	 * PagePrivate for that.
	 *
	 * If this process is currently in __generic_file_write_iter() against
	 * this page's queue, we can perform writeback even if that
	 * will block.
	 *
	 * If the page is swapcache, write it back even if that would
	 * block, for some throttling. This happens by accident, because
	 * swap_backing_dev_info is bust: it doesn't reflect the
	 * congestion state of the swapdevs.  Easy to fix, if needed.
	 */
	if (!is_page_cache_freeable(page))
		return PAGE_KEEP;
	if (!mapping) {
		/*
		 * Some data journaling orphaned pages can have
		 * page->mapping == NULL while being dirty with clean buffers.
		 */
		if (page_has_private(page)) {
			if (try_to_free_buffers(page)) {
				ClearPageDirty(page);
				pr_info("%s: orphaned page\n", __func__);
				return PAGE_CLEAN;
			}
		}
		return PAGE_KEEP;
	}
	if (mapping->a_ops->writepage == NULL)
		return PAGE_ACTIVATE;
	if (!may_write_to_inode(mapping->host))
		return PAGE_KEEP;

	if (clear_page_dirty_for_io(page)) {
		int res;
		struct writeback_control wbc = {
			.sync_mode = WB_SYNC_NONE,
			.nr_to_write = SWAP_CLUSTER_MAX,
			.range_start = 0,
			.range_end = LLONG_MAX,
			.for_reclaim = 1,
		};

		SetPageReclaim(page);
		res = mapping->a_ops->writepage(page, &wbc);
		if (res < 0)
			handle_write_error(mapping, page, res);
		if (res == AOP_WRITEPAGE_ACTIVATE) {
			ClearPageReclaim(page);
			return PAGE_ACTIVATE;
		}

		if (!PageWriteback(page)) {
			/* synchronous write or broken a_ops? */
			ClearPageReclaim(page);
		}
		trace_mm_vmscan_writepage(page);
		inc_node_page_state(page, NR_VMSCAN_WRITE);
		return PAGE_SUCCESS;
	}

	return PAGE_CLEAN;
}

/*
 * Same as remove_mapping, but if the page is removed from the mapping, it
 * gets returned with a refcount of 0.
 */
static int __remove_mapping(struct address_space *mapping, struct page *page,
			    bool reclaimed, struct mem_cgroup *target_memcg)
{
	unsigned long flags;
	int refcount;
	void *shadow = NULL;

	BUG_ON(!PageLocked(page));
	BUG_ON(mapping != page_mapping(page));

	xa_lock_irqsave(&mapping->i_pages, flags);
	/*
	 * The non racy check for a busy page.
	 *
	 * Must be careful with the order of the tests. When someone has
	 * a ref to the page, it may be possible that they dirty it then
	 * drop the reference. So if PageDirty is tested before page_count
	 * here, then the following race may occur:
	 *
	 * get_user_pages(&page);
	 * [user mapping goes away]
	 * write_to(page);
	 *				!PageDirty(page)    [good]
	 * SetPageDirty(page);
	 * put_page(page);
	 *				!page_count(page)   [good, discard it]
	 *
	 * [oops, our write_to data is lost]
	 *
	 * Reversing the order of the tests ensures such a situation cannot
	 * escape unnoticed. The smp_rmb is needed to ensure the page->flags
	 * load is not satisfied before that of page->_refcount.
	 *
	 * Note that if SetPageDirty is always performed via set_page_dirty,
	 * and thus under the i_pages lock, then this ordering is not required.
	 */
	refcount = 1 + compound_nr(page);
	if (!page_ref_freeze(page, refcount))
		goto cannot_free;
	/* note: atomic_cmpxchg in page_ref_freeze provides the smp_rmb */
	if (unlikely(PageDirty(page))) {
		page_ref_unfreeze(page, refcount);
		goto cannot_free;
	}

	if (PageSwapCache(page)) {
		swp_entry_t swap = { .val = page_private(page) };

		/* get a shadow entry before page_memcg() is cleared */
		if (reclaimed && !mapping_exiting(mapping))
			shadow = workingset_eviction(page, target_memcg);
		mem_cgroup_swapout(page, swap);
		__delete_from_swap_cache(page, swap, shadow);
		xa_unlock_irqrestore(&mapping->i_pages, flags);
		put_swap_page(page, swap);
	} else {
		void (*freepage)(struct page *);

		freepage = mapping->a_ops->freepage;
		/*
		 * Remember a shadow entry for reclaimed file cache in
		 * order to detect refaults, thus thrashing, later on.
		 *
		 * But don't store shadows in an address space that is
		 * already exiting.  This is not just an optimization,
		 * inode reclaim needs to empty out the radix tree or
		 * the nodes are lost.  Don't plant shadows behind its
		 * back.
		 *
		 * We also don't store shadows for DAX mappings because the
		 * only page cache pages found in these are zero pages
		 * covering holes, and because we don't want to mix DAX
		 * exceptional entries and shadow exceptional entries in the
		 * same address_space.
		 */
		if (reclaimed && page_is_file_lru(page) &&
		    !mapping_exiting(mapping) && !dax_mapping(mapping))
			shadow = workingset_eviction(page, target_memcg);
		__delete_from_page_cache(page, shadow);
		xa_unlock_irqrestore(&mapping->i_pages, flags);

		if (freepage != NULL)
			freepage(page);
	}

	return 1;

cannot_free:
	xa_unlock_irqrestore(&mapping->i_pages, flags);
	return 0;
}

/*
 * Attempt to detach a locked page from its ->mapping.  If it is dirty or if
 * someone else has a ref on the page, abort and return 0.  If it was
 * successfully detached, return 1.  Assumes the caller has a single ref on
 * this page.
 */
int remove_mapping(struct address_space *mapping, struct page *page)
{
	if (__remove_mapping(mapping, page, false, NULL)) {
		/*
		 * Unfreezing the refcount with 1 rather than 2 effectively
		 * drops the pagecache ref for us without requiring another
		 * atomic operation.
		 */
		page_ref_unfreeze(page, 1);
		return 1;
	}
	return 0;
}

/**
 * putback_lru_page - put previously isolated page onto appropriate LRU list
 * @page: page to be put back to appropriate lru list
 *
 * Add previously isolated @page to appropriate LRU list.
 * Page may still be unevictable for other reasons.
 *
 * lru_lock must not be held, interrupts must be enabled.
 */
void putback_lru_page(struct page *page)
{
	lru_cache_add(page);
	put_page(page);		/* drop ref from isolate */
}

enum page_references {
	PAGEREF_RECLAIM,
	PAGEREF_RECLAIM_CLEAN,
	PAGEREF_KEEP,
	PAGEREF_ACTIVATE,
};

static enum page_references page_check_references(struct page *page,
						  struct scan_control *sc)
{
	int referenced_ptes, referenced_page;
	unsigned long vm_flags;

	referenced_ptes = page_referenced(page, 1, sc->target_mem_cgroup,
					  &vm_flags);
	referenced_page = TestClearPageReferenced(page);

	/*
	 * Mlock lost the isolation race with us.  Let try_to_unmap()
	 * move the page to the unevictable list.
	 */
	if (vm_flags & VM_LOCKED)
		return PAGEREF_RECLAIM;

	if (referenced_ptes) {
		/*
		 * All mapped pages start out with page table
		 * references from the instantiating fault, so we need
		 * to look twice if a mapped file page is used more
		 * than once.
		 *
		 * Mark it and spare it for another trip around the
		 * inactive list.  Another page table reference will
		 * lead to its activation.
		 *
		 * Note: the mark is set for activated pages as well
		 * so that recently deactivated but used pages are
		 * quickly recovered.
		 */
		SetPageReferenced(page);

		if (referenced_page || referenced_ptes > 1)
			return PAGEREF_ACTIVATE;

		/*
		 * Activate file-backed executable pages after first usage.
		 */
		if ((vm_flags & VM_EXEC) && !PageSwapBacked(page))
			return PAGEREF_ACTIVATE;

		return PAGEREF_KEEP;
	}

	/* Reclaim if clean, defer dirty pages to writeback */
	if (referenced_page && !PageSwapBacked(page))
		return PAGEREF_RECLAIM_CLEAN;

	return PAGEREF_RECLAIM;
}

/* Check if a page is dirty or under writeback */
static void page_check_dirty_writeback(struct page *page,
				       bool *dirty, bool *writeback)
{
	struct address_space *mapping;

	/*
	 * Anonymous pages are not handled by flushers and must be written
	 * from reclaim context. Do not stall reclaim based on them
	 */
	if (!page_is_file_lru(page) ||
	    (PageAnon(page) && !PageSwapBacked(page))) {
		*dirty = false;
		*writeback = false;
		return;
	}

	/* By default assume that the page flags are accurate */
	*dirty = PageDirty(page);
	*writeback = PageWriteback(page);

	/* Verify dirty/writeback state if the filesystem supports it */
	if (!page_has_private(page))
		return;

	mapping = page_mapping(page);
	if (mapping && mapping->a_ops->is_dirty_writeback)
		mapping->a_ops->is_dirty_writeback(page, dirty, writeback);
}

/*
 * shrink_page_list() returns the number of reclaimed pages
 */
static unsigned int shrink_page_list(struct list_head *page_list,
				     struct pglist_data *pgdat,
				     struct scan_control *sc,
				     struct reclaim_stat *stat,
				     bool ignore_references)
{
	LIST_HEAD(ret_pages);
	LIST_HEAD(free_pages);
	unsigned int nr_reclaimed = 0;
	unsigned int pgactivate = 0;

	memset(stat, 0, sizeof(*stat));
	cond_resched();

	while (!list_empty(page_list)) {
		struct address_space *mapping;
		struct page *page;
		enum page_references references = PAGEREF_RECLAIM;
		bool dirty, writeback, may_enter_fs;
		unsigned int nr_pages;

		cond_resched();

		page = lru_to_page(page_list);
		list_del(&page->lru);

		if (!trylock_page(page))
			goto keep;

		VM_BUG_ON_PAGE(PageActive(page), page);

		nr_pages = compound_nr(page);

		/* Account the number of base pages even though THP */
		sc->nr_scanned += nr_pages;

		if (unlikely(!page_evictable(page)))
			goto activate_locked;

		if (!sc->may_unmap && page_mapped(page))
			goto keep_locked;

		/* in case the page was found accessed by lru_gen_scan_around() */
		if (lru_gen_enabled() && !ignore_references &&
		    page_mapped(page) && PageReferenced(page))
			goto keep_locked;

		may_enter_fs = (sc->gfp_mask & __GFP_FS) ||
			(PageSwapCache(page) && (sc->gfp_mask & __GFP_IO));

		/*
		 * The number of dirty pages determines if a node is marked
		 * reclaim_congested which affects wait_iff_congested. kswapd
		 * will stall and start writing pages if the tail of the LRU
		 * is all dirty unqueued pages.
		 */
		page_check_dirty_writeback(page, &dirty, &writeback);
		if (dirty || writeback)
			stat->nr_dirty++;

		if (dirty && !writeback)
			stat->nr_unqueued_dirty++;

		/*
		 * Treat this page as congested if the underlying BDI is or if
		 * pages are cycling through the LRU so quickly that the
		 * pages marked for immediate reclaim are making it to the
		 * end of the LRU a second time.
		 */
		mapping = page_mapping(page);
		if (((dirty || writeback) && mapping &&
		     inode_write_congested(mapping->host)) ||
		    (writeback && PageReclaim(page)))
			stat->nr_congested++;

		/*
		 * If a page at the tail of the LRU is under writeback, there
		 * are three cases to consider.
		 *
		 * 1) If reclaim is encountering an excessive number of pages
		 *    under writeback and this page is both under writeback and
		 *    PageReclaim then it indicates that pages are being queued
		 *    for IO but are being recycled through the LRU before the
		 *    IO can complete. Waiting on the page itself risks an
		 *    indefinite stall if it is impossible to writeback the
		 *    page due to IO error or disconnected storage so instead
		 *    note that the LRU is being scanned too quickly and the
		 *    caller can stall after page list has been processed.
		 *
		 * 2) Global or new memcg reclaim encounters a page that is
		 *    not marked for immediate reclaim, or the caller does not
		 *    have __GFP_FS (or __GFP_IO if it's simply going to swap,
		 *    not to fs). In this case mark the page for immediate
		 *    reclaim and continue scanning.
		 *
		 *    Require may_enter_fs because we would wait on fs, which
		 *    may not have submitted IO yet. And the loop driver might
		 *    enter reclaim, and deadlock if it waits on a page for
		 *    which it is needed to do the write (loop masks off
		 *    __GFP_IO|__GFP_FS for this reason); but more thought
		 *    would probably show more reasons.
		 *
		 * 3) Legacy memcg encounters a page that is already marked
		 *    PageReclaim. memcg does not have any dirty pages
		 *    throttling so we could easily OOM just because too many
		 *    pages are in writeback and there is nothing else to
		 *    reclaim. Wait for the writeback to complete.
		 *
		 * In cases 1) and 2) we activate the pages to get them out of
		 * the way while we continue scanning for clean pages on the
		 * inactive list and refilling from the active list. The
		 * observation here is that waiting for disk writes is more
		 * expensive than potentially causing reloads down the line.
		 * Since they're marked for immediate reclaim, they won't put
		 * memory pressure on the cache working set any longer than it
		 * takes to write them to disk.
		 */
		if (PageWriteback(page)) {
			/* Case 1 above */
			if (current_is_kswapd() &&
			    PageReclaim(page) &&
			    test_bit(PGDAT_WRITEBACK, &pgdat->flags)) {
				stat->nr_immediate++;
				goto activate_locked;

			/* Case 2 above */
			} else if (writeback_throttling_sane(sc) ||
			    !PageReclaim(page) || !may_enter_fs) {
				/*
				 * This is slightly racy - end_page_writeback()
				 * might have just cleared PageReclaim, then
				 * setting PageReclaim here end up interpreted
				 * as PageReadahead - but that does not matter
				 * enough to care.  What we do want is for this
				 * page to have PageReclaim set next time memcg
				 * reclaim reaches the tests above, so it will
				 * then wait_on_page_writeback() to avoid OOM;
				 * and it's also appropriate in global reclaim.
				 */
				SetPageReclaim(page);
				stat->nr_writeback++;
				goto activate_locked;

			/* Case 3 above */
			} else {
				unlock_page(page);
				wait_on_page_writeback(page);
				/* then go back and try same page again */
				list_add_tail(&page->lru, page_list);
				continue;
			}
		}

		if (!ignore_references)
			references = page_check_references(page, sc);

		switch (references) {
		case PAGEREF_ACTIVATE:
			goto activate_locked;
		case PAGEREF_KEEP:
			stat->nr_ref_keep += nr_pages;
			goto keep_locked;
		case PAGEREF_RECLAIM:
		case PAGEREF_RECLAIM_CLEAN:
			; /* try to reclaim the page below */
		}

		/*
		 * Anonymous process memory has backing store?
		 * Try to allocate it some swap space here.
		 * Lazyfree page could be freed directly
		 */
		if (PageAnon(page) && PageSwapBacked(page)) {
			if (!PageSwapCache(page)) {
				if (!(sc->gfp_mask & __GFP_IO))
					goto keep_locked;
				if (page_maybe_dma_pinned(page))
					goto keep_locked;
				if (PageTransHuge(page)) {
					/* cannot split THP, skip it */
					if (!can_split_huge_page(page, NULL))
						goto activate_locked;
					/*
					 * Split pages without a PMD map right
					 * away. Chances are some or all of the
					 * tail pages can be freed without IO.
					 */
					if (!compound_mapcount(page) &&
					    split_huge_page_to_list(page,
								    page_list))
						goto activate_locked;
				}
				if (!add_to_swap(page)) {
					if (!PageTransHuge(page))
						goto activate_locked_split;
					/* Fallback to swap normal pages */
					if (split_huge_page_to_list(page,
								    page_list))
						goto activate_locked;
#ifdef CONFIG_TRANSPARENT_HUGEPAGE
					count_vm_event(THP_SWPOUT_FALLBACK);
#endif
					if (!add_to_swap(page))
						goto activate_locked_split;
				}

				may_enter_fs = true;

				/* Adding to swap updated mapping */
				mapping = page_mapping(page);
			}
		} else if (unlikely(PageTransHuge(page))) {
			/* Split file THP */
			if (split_huge_page_to_list(page, page_list))
				goto keep_locked;
		}

		/*
		 * THP may get split above, need minus tail pages and update
		 * nr_pages to avoid accounting tail pages twice.
		 *
		 * The tail pages that are added into swap cache successfully
		 * reach here.
		 */
		if ((nr_pages > 1) && !PageTransHuge(page)) {
			sc->nr_scanned -= (nr_pages - 1);
			nr_pages = 1;
		}

		/*
		 * The page is mapped into the page tables of one or more
		 * processes. Try to unmap it here.
		 */
		if (page_mapped(page)) {
			enum ttu_flags flags = TTU_BATCH_FLUSH;
			bool was_swapbacked = PageSwapBacked(page);

			if (unlikely(PageTransHuge(page)))
				flags |= TTU_SPLIT_HUGE_PMD;

			if (!try_to_unmap(page, flags)) {
				stat->nr_unmap_fail += nr_pages;
				if (!was_swapbacked && PageSwapBacked(page))
					stat->nr_lazyfree_fail += nr_pages;
				goto activate_locked;
			}
		}

		if (PageDirty(page)) {
			/*
			 * Only kswapd can writeback filesystem pages
			 * to avoid risk of stack overflow. But avoid
			 * injecting inefficient single-page IO into
			 * flusher writeback as much as possible: only
			 * write pages when we've encountered many
			 * dirty pages, and when we've already scanned
			 * the rest of the LRU for clean pages and see
			 * the same dirty pages again (PageReclaim).
			 */
			if (page_is_file_lru(page) &&
			    (!current_is_kswapd() || !PageReclaim(page) ||
			     !test_bit(PGDAT_DIRTY, &pgdat->flags))) {
				/*
				 * Immediately reclaim when written back.
				 * Similar in principal to deactivate_page()
				 * except we already have the page isolated
				 * and know it's dirty
				 */
				inc_node_page_state(page, NR_VMSCAN_IMMEDIATE);
				SetPageReclaim(page);

				goto activate_locked;
			}

			if (references == PAGEREF_RECLAIM_CLEAN)
				goto keep_locked;
			if (!may_enter_fs)
				goto keep_locked;
			if (!sc->may_writepage)
				goto keep_locked;

			/*
			 * Page is dirty. Flush the TLB if a writable entry
			 * potentially exists to avoid CPU writes after IO
			 * starts and then write it out here.
			 */
			try_to_unmap_flush_dirty();
			switch (pageout(page, mapping)) {
			case PAGE_KEEP:
				goto keep_locked;
			case PAGE_ACTIVATE:
				goto activate_locked;
			case PAGE_SUCCESS:
				stat->nr_pageout += thp_nr_pages(page);

				if (PageWriteback(page))
					goto keep;
				if (PageDirty(page))
					goto keep;

				/*
				 * A synchronous write - probably a ramdisk.  Go
				 * ahead and try to reclaim the page.
				 */
				if (!trylock_page(page))
					goto keep;
				if (PageDirty(page) || PageWriteback(page))
					goto keep_locked;
				mapping = page_mapping(page);
			case PAGE_CLEAN:
				; /* try to free the page below */
			}
		}

		/*
		 * If the page has buffers, try to free the buffer mappings
		 * associated with this page. If we succeed we try to free
		 * the page as well.
		 *
		 * We do this even if the page is PageDirty().
		 * try_to_release_page() does not perform I/O, but it is
		 * possible for a page to have PageDirty set, but it is actually
		 * clean (all its buffers are clean).  This happens if the
		 * buffers were written out directly, with submit_bh(). ext3
		 * will do this, as well as the blockdev mapping.
		 * try_to_release_page() will discover that cleanness and will
		 * drop the buffers and mark the page clean - it can be freed.
		 *
		 * Rarely, pages can have buffers and no ->mapping.  These are
		 * the pages which were not successfully invalidated in
		 * truncate_complete_page().  We try to drop those buffers here
		 * and if that worked, and the page is no longer mapped into
		 * process address space (page_count == 1) it can be freed.
		 * Otherwise, leave the page on the LRU so it is swappable.
		 */
		if (page_has_private(page)) {
			if (!try_to_release_page(page, sc->gfp_mask))
				goto activate_locked;
			if (!mapping && page_count(page) == 1) {
				unlock_page(page);
				if (put_page_testzero(page))
					goto free_it;
				else {
					/*
					 * rare race with speculative reference.
					 * the speculative reference will free
					 * this page shortly, so we may
					 * increment nr_reclaimed here (and
					 * leave it off the LRU).
					 */
					nr_reclaimed++;
					continue;
				}
			}
		}

		if (PageAnon(page) && !PageSwapBacked(page)) {
			/* follow __remove_mapping for reference */
			if (!page_ref_freeze(page, 1))
				goto keep_locked;
			if (PageDirty(page)) {
				page_ref_unfreeze(page, 1);
				goto keep_locked;
			}

			count_vm_event(PGLAZYFREED);
			count_memcg_page_event(page, PGLAZYFREED);
		} else if (!mapping || !__remove_mapping(mapping, page, true,
							 sc->target_mem_cgroup))
			goto keep_locked;

		unlock_page(page);
free_it:
		/*
		 * THP may get swapped out in a whole, need account
		 * all base pages.
		 */
		nr_reclaimed += nr_pages;

		/*
		 * Is there need to periodically free_page_list? It would
		 * appear not as the counts should be low
		 */
		if (unlikely(PageTransHuge(page)))
			destroy_compound_page(page);
		else
			list_add(&page->lru, &free_pages);
		continue;

activate_locked_split:
		/*
		 * The tail pages that are failed to add into swap cache
		 * reach here.  Fixup nr_scanned and nr_pages.
		 */
		if (nr_pages > 1) {
			sc->nr_scanned -= (nr_pages - 1);
			nr_pages = 1;
		}
activate_locked:
		/* Not a candidate for swapping, so reclaim swap space. */
		if (PageSwapCache(page) && (mem_cgroup_swap_full(page) ||
						PageMlocked(page)))
			try_to_free_swap(page);
		VM_BUG_ON_PAGE(PageActive(page), page);
		if (!PageMlocked(page)) {
			int type = page_is_file_lru(page);
			SetPageActive(page);
			stat->nr_activate[type] += nr_pages;
			count_memcg_page_event(page, PGACTIVATE);
		}
keep_locked:
		unlock_page(page);
keep:
		list_add(&page->lru, &ret_pages);
		VM_BUG_ON_PAGE(PageLRU(page) || PageUnevictable(page), page);
	}

	pgactivate = stat->nr_activate[0] + stat->nr_activate[1];

	mem_cgroup_uncharge_list(&free_pages);
	try_to_unmap_flush();
	free_unref_page_list(&free_pages);

	list_splice(&ret_pages, page_list);
	count_vm_events(PGACTIVATE, pgactivate);

	return nr_reclaimed;
}

unsigned int reclaim_clean_pages_from_list(struct zone *zone,
					    struct list_head *page_list)
{
	struct scan_control sc = {
		.gfp_mask = GFP_KERNEL,
		.priority = DEF_PRIORITY,
		.may_unmap = 1,
	};
	struct reclaim_stat stat;
	unsigned int nr_reclaimed;
	struct page *page, *next;
	LIST_HEAD(clean_pages);

	list_for_each_entry_safe(page, next, page_list, lru) {
		if (page_is_file_lru(page) && !PageDirty(page) &&
		    !__PageMovable(page) && !PageUnevictable(page)) {
			ClearPageActive(page);
			list_move(&page->lru, &clean_pages);
		}
	}

	nr_reclaimed = shrink_page_list(&clean_pages, zone->zone_pgdat, &sc,
					&stat, true);
	list_splice(&clean_pages, page_list);
	mod_node_page_state(zone->zone_pgdat, NR_ISOLATED_FILE,
			    -(long)nr_reclaimed);
	/*
	 * Since lazyfree pages are isolated from file LRU from the beginning,
	 * they will rotate back to anonymous LRU in the end if it failed to
	 * discard so isolated count will be mismatched.
	 * Compensate the isolated count for both LRU lists.
	 */
	mod_node_page_state(zone->zone_pgdat, NR_ISOLATED_ANON,
			    stat.nr_lazyfree_fail);
	mod_node_page_state(zone->zone_pgdat, NR_ISOLATED_FILE,
			    -(long)stat.nr_lazyfree_fail);
	return nr_reclaimed;
}

/*
 * Attempt to remove the specified page from its LRU.  Only take this page
 * if it is of the appropriate PageActive status.  Pages which are being
 * freed elsewhere are also ignored.
 *
 * page:	page to consider
 * mode:	one of the LRU isolation modes defined above
 *
 * returns 0 on success, -ve errno on failure.
 */
int __isolate_lru_page(struct page *page, isolate_mode_t mode)
{
	int ret = -EINVAL;

	/* Only take pages on the LRU. */
	if (!PageLRU(page))
		return ret;

	/* Compaction should not handle unevictable pages but CMA can do so */
	if (PageUnevictable(page) && !(mode & ISOLATE_UNEVICTABLE))
		return ret;

	ret = -EBUSY;

	/*
	 * To minimise LRU disruption, the caller can indicate that it only
	 * wants to isolate pages it will be able to operate on without
	 * blocking - clean pages for the most part.
	 *
	 * ISOLATE_ASYNC_MIGRATE is used to indicate that it only wants to pages
	 * that it is possible to migrate without blocking
	 */
	if (mode & ISOLATE_ASYNC_MIGRATE) {
		/* All the caller can do on PageWriteback is block */
		if (PageWriteback(page))
			return ret;

		if (PageDirty(page)) {
			struct address_space *mapping;
			bool migrate_dirty;

			/*
			 * Only pages without mappings or that have a
			 * ->migratepage callback are possible to migrate
			 * without blocking. However, we can be racing with
			 * truncation so it's necessary to lock the page
			 * to stabilise the mapping as truncation holds
			 * the page lock until after the page is removed
			 * from the page cache.
			 */
			if (!trylock_page(page))
				return ret;

			mapping = page_mapping(page);
			migrate_dirty = !mapping || mapping->a_ops->migratepage;
			unlock_page(page);
			if (!migrate_dirty)
				return ret;
		}
	}

	if ((mode & ISOLATE_UNMAPPED) && page_mapped(page))
		return ret;

	if (likely(get_page_unless_zero(page))) {
		/*
		 * Be careful not to clear PageLRU until after we're
		 * sure the page is not being freed elsewhere -- the
		 * page release code relies on it.
		 */
		ClearPageLRU(page);
		ret = 0;
	}

	return ret;
}


/*
 * Update LRU sizes after isolating pages. The LRU size updates must
 * be complete before mem_cgroup_update_lru_size due to a sanity check.
 */
static __always_inline void update_lru_sizes(struct lruvec *lruvec,
			enum lru_list lru, unsigned long *nr_zone_taken)
{
	int zid;

	for (zid = 0; zid < MAX_NR_ZONES; zid++) {
		if (!nr_zone_taken[zid])
			continue;

		update_lru_size(lruvec, lru, zid, -nr_zone_taken[zid]);
	}

}

/**
 * pgdat->lru_lock is heavily contended.  Some of the functions that
 * shrink the lists perform better by taking out a batch of pages
 * and working on them outside the LRU lock.
 *
 * For pagecache intensive workloads, this function is the hottest
 * spot in the kernel (apart from copy_*_user functions).
 *
 * Appropriate locks must be held before calling this function.
 *
 * @nr_to_scan:	The number of eligible pages to look through on the list.
 * @lruvec:	The LRU vector to pull pages from.
 * @dst:	The temp list to put pages on to.
 * @nr_scanned:	The number of pages that were scanned.
 * @sc:		The scan_control struct for this reclaim session
 * @lru:	LRU list id for isolating
 *
 * returns how many pages were moved onto *@dst.
 */
static unsigned long isolate_lru_pages(unsigned long nr_to_scan,
		struct lruvec *lruvec, struct list_head *dst,
		unsigned long *nr_scanned, struct scan_control *sc,
		enum lru_list lru)
{
	struct list_head *src = &lruvec->lists[lru];
	unsigned long nr_taken = 0;
	unsigned long nr_zone_taken[MAX_NR_ZONES] = { 0 };
	unsigned long nr_skipped[MAX_NR_ZONES] = { 0, };
	unsigned long skipped = 0;
	unsigned long scan, total_scan, nr_pages;
	LIST_HEAD(pages_skipped);
	isolate_mode_t mode = (sc->may_unmap ? 0 : ISOLATE_UNMAPPED);

	total_scan = 0;
	scan = 0;
	while (scan < nr_to_scan && !list_empty(src)) {
		struct page *page;

		page = lru_to_page(src);
		prefetchw_prev_lru_page(page, src, flags);

		VM_BUG_ON_PAGE(!PageLRU(page), page);

		nr_pages = compound_nr(page);
		total_scan += nr_pages;

		if (page_zonenum(page) > sc->reclaim_idx) {
			list_move(&page->lru, &pages_skipped);
			nr_skipped[page_zonenum(page)] += nr_pages;
			continue;
		}

		/*
		 * Do not count skipped pages because that makes the function
		 * return with no isolated pages if the LRU mostly contains
		 * ineligible pages.  This causes the VM to not reclaim any
		 * pages, triggering a premature OOM.
		 *
		 * Account all tail pages of THP.  This would not cause
		 * premature OOM since __isolate_lru_page() returns -EBUSY
		 * only when the page is being freed somewhere else.
		 */
		scan += nr_pages;
		switch (__isolate_lru_page(page, mode)) {
		case 0:
			nr_taken += nr_pages;
			nr_zone_taken[page_zonenum(page)] += nr_pages;
			list_move(&page->lru, dst);
			break;

		case -EBUSY:
			/* else it is being freed elsewhere */
			list_move(&page->lru, src);
			continue;

		default:
			BUG();
		}
	}

	/*
	 * Splice any skipped pages to the start of the LRU list. Note that
	 * this disrupts the LRU order when reclaiming for lower zones but
	 * we cannot splice to the tail. If we did then the SWAP_CLUSTER_MAX
	 * scanning would soon rescan the same pages to skip and put the
	 * system at risk of premature OOM.
	 */
	if (!list_empty(&pages_skipped)) {
		int zid;

		list_splice(&pages_skipped, src);
		for (zid = 0; zid < MAX_NR_ZONES; zid++) {
			if (!nr_skipped[zid])
				continue;

			__count_zid_vm_events(PGSCAN_SKIP, zid, nr_skipped[zid]);
			skipped += nr_skipped[zid];
		}
	}
	*nr_scanned = total_scan;
	trace_mm_vmscan_lru_isolate(sc->reclaim_idx, sc->order, nr_to_scan,
				    total_scan, skipped, nr_taken, mode, lru);
	update_lru_sizes(lruvec, lru, nr_zone_taken);
	return nr_taken;
}

/**
 * isolate_lru_page - tries to isolate a page from its LRU list
 * @page: page to isolate from its LRU list
 *
 * Isolates a @page from an LRU list, clears PageLRU and adjusts the
 * vmstat statistic corresponding to whatever LRU list the page was on.
 *
 * Returns 0 if the page was removed from an LRU list.
 * Returns -EBUSY if the page was not on an LRU list.
 *
 * The returned page will have PageLRU() cleared.  If it was found on
 * the active list, it will have PageActive set.  If it was found on
 * the unevictable list, it will have the PageUnevictable bit set. That flag
 * may need to be cleared by the caller before letting the page go.
 *
 * The vmstat statistic corresponding to the list on which the page was
 * found will be decremented.
 *
 * Restrictions:
 *
 * (1) Must be called with an elevated refcount on the page. This is a
 *     fundamental difference from isolate_lru_pages (which is called
 *     without a stable reference).
 * (2) the lru_lock must not be held.
 * (3) interrupts must be enabled.
 */
int isolate_lru_page(struct page *page)
{
	int ret = -EBUSY;

	VM_BUG_ON_PAGE(!page_count(page), page);
	WARN_RATELIMIT(PageTail(page), "trying to isolate tail page");

	if (PageLRU(page)) {
		pg_data_t *pgdat = page_pgdat(page);
		struct lruvec *lruvec;

		spin_lock_irq(&pgdat->lru_lock);
		lruvec = mem_cgroup_page_lruvec(page, pgdat);
		if (PageLRU(page)) {
			get_page(page);
			ClearPageLRU(page);
			del_page_from_lru_list(page, lruvec);
			ret = 0;
		}
		spin_unlock_irq(&pgdat->lru_lock);
	}
	return ret;
}

/*
 * A direct reclaimer may isolate SWAP_CLUSTER_MAX pages from the LRU list and
 * then get rescheduled. When there are massive number of tasks doing page
 * allocation, such sleeping direct reclaimers may keep piling up on each CPU,
 * the LRU list will go small and be scanned faster than necessary, leading to
 * unnecessary swapping, thrashing and OOM.
 */
static int too_many_isolated(struct pglist_data *pgdat, int file,
		struct scan_control *sc)
{
	unsigned long inactive, isolated;

	if (current_is_kswapd())
		return 0;

	if (!writeback_throttling_sane(sc))
		return 0;

	if (file) {
		inactive = node_page_state(pgdat, NR_INACTIVE_FILE);
		isolated = node_page_state(pgdat, NR_ISOLATED_FILE);
	} else {
		inactive = node_page_state(pgdat, NR_INACTIVE_ANON);
		isolated = node_page_state(pgdat, NR_ISOLATED_ANON);
	}

	/*
	 * GFP_NOIO/GFP_NOFS callers are allowed to isolate more pages, so they
	 * won't get blocked by normal direct-reclaimers, forming a circular
	 * deadlock.
	 */
	if ((sc->gfp_mask & (__GFP_IO | __GFP_FS)) == (__GFP_IO | __GFP_FS))
		inactive >>= 3;

	return isolated > inactive;
}

/*
 * This moves pages from @list to corresponding LRU list.
 *
 * We move them the other way if the page is referenced by one or more
 * processes, from rmap.
 *
 * If the pages are mostly unmapped, the processing is fast and it is
 * appropriate to hold zone_lru_lock across the whole operation.  But if
 * the pages are mapped, the processing is slow (page_referenced()) so we
 * should drop zone_lru_lock around each page.  It's impossible to balance
 * this, so instead we remove the pages from the LRU while processing them.
 * It is safe to rely on PG_active against the non-LRU pages in here because
 * nobody will play with that bit on a non-LRU page.
 *
 * The downside is that we have to touch page->_refcount against each page.
 * But we had to alter page->flags anyway.
 *
 * Returns the number of pages moved to the given lruvec.
 */

static unsigned noinline_for_stack move_pages_to_lru(struct lruvec *lruvec,
						     struct list_head *list)
{
	struct pglist_data *pgdat = lruvec_pgdat(lruvec);
	int nr_pages, nr_moved = 0;
	LIST_HEAD(pages_to_free);
	struct page *page;

	while (!list_empty(list)) {
		page = lru_to_page(list);
		VM_BUG_ON_PAGE(PageLRU(page), page);
		list_del(&page->lru);
		if (unlikely(!page_evictable(page))) {
			spin_unlock_irq(&pgdat->lru_lock);
			putback_lru_page(page);
			spin_lock_irq(&pgdat->lru_lock);
			continue;
		}
		lruvec = mem_cgroup_page_lruvec(page, pgdat);

		SetPageLRU(page);
		add_page_to_lru_list(page, lruvec);

		if (put_page_testzero(page)) {
			del_page_from_lru_list(page, lruvec);
			__clear_page_lru_flags(page);

			if (unlikely(PageCompound(page))) {
				spin_unlock_irq(&pgdat->lru_lock);
				destroy_compound_page(page);
				spin_lock_irq(&pgdat->lru_lock);
			} else
				list_add(&page->lru, &pages_to_free);
		} else {
			nr_pages = thp_nr_pages(page);
			nr_moved += nr_pages;
			if (PageActive(page))
				workingset_age_nonresident(lruvec, nr_pages);
		}
	}

	/*
	 * To save our caller's stack, now use input list for pages to free.
	 */
	list_splice(&pages_to_free, list);

	return nr_moved;
}

/*
 * If a kernel thread (such as nfsd for loop-back mounts) services
 * a backing device by writing to the page cache it sets PF_LOCAL_THROTTLE.
 * In that case we should only throttle if the backing device it is
 * writing to is congested.  In other cases it is safe to throttle.
 */
static int current_may_throttle(void)
{
	return !(current->flags & PF_LOCAL_THROTTLE) ||
		current->backing_dev_info == NULL ||
		bdi_write_congested(current->backing_dev_info);
}

/*
 * shrink_inactive_list() is a helper for shrink_node().  It returns the number
 * of reclaimed pages
 */
static noinline_for_stack unsigned long
shrink_inactive_list(unsigned long nr_to_scan, struct lruvec *lruvec,
		     struct scan_control *sc, enum lru_list lru)
{
	LIST_HEAD(page_list);
	unsigned long nr_scanned;
	unsigned int nr_reclaimed = 0;
	unsigned long nr_taken;
	struct reclaim_stat stat;
	bool file = is_file_lru(lru);
	enum vm_event_item item;
	struct pglist_data *pgdat = lruvec_pgdat(lruvec);
	bool stalled = false;

	while (unlikely(too_many_isolated(pgdat, file, sc))) {
		if (stalled)
			return 0;

		/* wait a bit for the reclaimer. */
		msleep(100);
		stalled = true;

		/* We are about to die and free our memory. Return now. */
		if (fatal_signal_pending(current))
			return SWAP_CLUSTER_MAX;
	}

	lru_add_drain();

	spin_lock_irq(&pgdat->lru_lock);

	nr_taken = isolate_lru_pages(nr_to_scan, lruvec, &page_list,
				     &nr_scanned, sc, lru);

	__mod_node_page_state(pgdat, NR_ISOLATED_ANON + file, nr_taken);
	item = current_is_kswapd() ? PGSCAN_KSWAPD : PGSCAN_DIRECT;
	if (!cgroup_reclaim(sc))
		__count_vm_events(item, nr_scanned);
	__count_memcg_events(lruvec_memcg(lruvec), item, nr_scanned);
	__count_vm_events(PGSCAN_ANON + file, nr_scanned);

	spin_unlock_irq(&pgdat->lru_lock);

	if (nr_taken == 0)
		return 0;

	nr_reclaimed = shrink_page_list(&page_list, pgdat, sc, &stat, false);

	spin_lock_irq(&pgdat->lru_lock);

	move_pages_to_lru(lruvec, &page_list);

	__mod_node_page_state(pgdat, NR_ISOLATED_ANON + file, -nr_taken);
	lru_note_cost(lruvec, file, stat.nr_pageout);
	item = current_is_kswapd() ? PGSTEAL_KSWAPD : PGSTEAL_DIRECT;
	if (!cgroup_reclaim(sc))
		__count_vm_events(item, nr_reclaimed);
	__count_memcg_events(lruvec_memcg(lruvec), item, nr_reclaimed);
	__count_vm_events(PGSTEAL_ANON + file, nr_reclaimed);

	spin_unlock_irq(&pgdat->lru_lock);

	mem_cgroup_uncharge_list(&page_list);
	free_unref_page_list(&page_list);

	/*
	 * If dirty pages are scanned that are not queued for IO, it
	 * implies that flushers are not doing their job. This can
	 * happen when memory pressure pushes dirty pages to the end of
	 * the LRU before the dirty limits are breached and the dirty
	 * data has expired. It can also happen when the proportion of
	 * dirty pages grows not through writes but through memory
	 * pressure reclaiming all the clean cache. And in some cases,
	 * the flushers simply cannot keep up with the allocation
	 * rate. Nudge the flusher threads in case they are asleep.
	 */
	if (stat.nr_unqueued_dirty == nr_taken)
		wakeup_flusher_threads(WB_REASON_VMSCAN);

	sc->nr.dirty += stat.nr_dirty;
	sc->nr.congested += stat.nr_congested;
	sc->nr.unqueued_dirty += stat.nr_unqueued_dirty;
	sc->nr.writeback += stat.nr_writeback;
	sc->nr.immediate += stat.nr_immediate;
	sc->nr.taken += nr_taken;
	if (file)
		sc->nr.file_taken += nr_taken;

	trace_mm_vmscan_lru_shrink_inactive(pgdat->node_id,
			nr_scanned, nr_reclaimed, &stat, sc->priority, file);
	return nr_reclaimed;
}

static void shrink_active_list(unsigned long nr_to_scan,
			       struct lruvec *lruvec,
			       struct scan_control *sc,
			       enum lru_list lru)
{
	unsigned long nr_taken;
	unsigned long nr_scanned;
	unsigned long vm_flags;
	LIST_HEAD(l_hold);	/* The pages which were snipped off */
	LIST_HEAD(l_active);
	LIST_HEAD(l_inactive);
	struct page *page;
	unsigned nr_deactivate, nr_activate;
	unsigned nr_rotated = 0;
	int file = is_file_lru(lru);
	struct pglist_data *pgdat = lruvec_pgdat(lruvec);

	lru_add_drain();

	spin_lock_irq(&pgdat->lru_lock);

	nr_taken = isolate_lru_pages(nr_to_scan, lruvec, &l_hold,
				     &nr_scanned, sc, lru);

	__mod_node_page_state(pgdat, NR_ISOLATED_ANON + file, nr_taken);

	if (!cgroup_reclaim(sc))
		__count_vm_events(PGREFILL, nr_scanned);
	__count_memcg_events(lruvec_memcg(lruvec), PGREFILL, nr_scanned);

	spin_unlock_irq(&pgdat->lru_lock);

	while (!list_empty(&l_hold)) {
		cond_resched();
		page = lru_to_page(&l_hold);
		list_del(&page->lru);

		if (unlikely(!page_evictable(page))) {
			putback_lru_page(page);
			continue;
		}

		if (unlikely(buffer_heads_over_limit)) {
			if (page_has_private(page) && trylock_page(page)) {
				if (page_has_private(page))
					try_to_release_page(page, 0);
				unlock_page(page);
			}
		}

		if (page_referenced(page, 0, sc->target_mem_cgroup,
				    &vm_flags)) {
			/*
			 * Identify referenced, file-backed active pages and
			 * give them one more trip around the active list. So
			 * that executable code get better chances to stay in
			 * memory under moderate memory pressure.  Anon pages
			 * are not likely to be evicted by use-once streaming
			 * IO, plus JVM can create lots of anon VM_EXEC pages,
			 * so we ignore them here.
			 */
			if ((vm_flags & VM_EXEC) && page_is_file_lru(page)) {
				nr_rotated += thp_nr_pages(page);
				list_add(&page->lru, &l_active);
				continue;
			}
		}

		ClearPageActive(page);	/* we are de-activating */
		SetPageWorkingset(page);
		list_add(&page->lru, &l_inactive);
	}

	/*
	 * Move pages back to the lru list.
	 */
	spin_lock_irq(&pgdat->lru_lock);

	nr_activate = move_pages_to_lru(lruvec, &l_active);
	nr_deactivate = move_pages_to_lru(lruvec, &l_inactive);
	/* Keep all free pages in l_active list */
	list_splice(&l_inactive, &l_active);

	__count_vm_events(PGDEACTIVATE, nr_deactivate);
	__count_memcg_events(lruvec_memcg(lruvec), PGDEACTIVATE, nr_deactivate);

	__mod_node_page_state(pgdat, NR_ISOLATED_ANON + file, -nr_taken);
	spin_unlock_irq(&pgdat->lru_lock);

	mem_cgroup_uncharge_list(&l_active);
	free_unref_page_list(&l_active);
	trace_mm_vmscan_lru_shrink_active(pgdat->node_id, nr_taken, nr_activate,
			nr_deactivate, nr_rotated, sc->priority, file);
}

unsigned long reclaim_pages(struct list_head *page_list)
{
	int nid = NUMA_NO_NODE;
	unsigned int nr_reclaimed = 0;
	LIST_HEAD(node_page_list);
	struct reclaim_stat dummy_stat;
	struct page *page;
	struct scan_control sc = {
		.gfp_mask = GFP_KERNEL,
		.priority = DEF_PRIORITY,
		.may_writepage = 1,
		.may_unmap = 1,
		.may_swap = 1,
	};

	while (!list_empty(page_list)) {
		page = lru_to_page(page_list);
		if (nid == NUMA_NO_NODE) {
			nid = page_to_nid(page);
			INIT_LIST_HEAD(&node_page_list);
		}

		if (nid == page_to_nid(page)) {
			ClearPageActive(page);
			list_move(&page->lru, &node_page_list);
			continue;
		}

		nr_reclaimed += shrink_page_list(&node_page_list,
						NODE_DATA(nid),
						&sc, &dummy_stat, false);
		while (!list_empty(&node_page_list)) {
			page = lru_to_page(&node_page_list);
			list_del(&page->lru);
			putback_lru_page(page);
		}

		nid = NUMA_NO_NODE;
	}

	if (!list_empty(&node_page_list)) {
		nr_reclaimed += shrink_page_list(&node_page_list,
						NODE_DATA(nid),
						&sc, &dummy_stat, false);
		while (!list_empty(&node_page_list)) {
			page = lru_to_page(&node_page_list);
			list_del(&page->lru);
			putback_lru_page(page);
		}
	}

	return nr_reclaimed;
}

static unsigned long shrink_list(enum lru_list lru, unsigned long nr_to_scan,
				 struct lruvec *lruvec, struct scan_control *sc)
{
	if (is_active_lru(lru)) {
		if (sc->may_deactivate & (1 << is_file_lru(lru)))
			shrink_active_list(nr_to_scan, lruvec, sc, lru);
		else
			sc->skipped_deactivate = 1;
		return 0;
	}

	return shrink_inactive_list(nr_to_scan, lruvec, sc, lru);
}

/*
 * The inactive anon list should be small enough that the VM never has
 * to do too much work.
 *
 * The inactive file list should be small enough to leave most memory
 * to the established workingset on the scan-resistant active list,
 * but large enough to avoid thrashing the aggregate readahead window.
 *
 * Both inactive lists should also be large enough that each inactive
 * page has a chance to be referenced again before it is reclaimed.
 *
 * If that fails and refaulting is observed, the inactive list grows.
 *
 * The inactive_ratio is the target ratio of ACTIVE to INACTIVE pages
 * on this LRU, maintained by the pageout code. An inactive_ratio
 * of 3 means 3:1 or 25% of the pages are kept on the inactive list.
 *
 * total     target    max
 * memory    ratio     inactive
 * -------------------------------------
 *   10MB       1         5MB
 *  100MB       1        50MB
 *    1GB       3       250MB
 *   10GB      10       0.9GB
 *  100GB      31         3GB
 *    1TB     101        10GB
 *   10TB     320        32GB
 */
static bool inactive_is_low(struct lruvec *lruvec, enum lru_list inactive_lru)
{
	enum lru_list active_lru = inactive_lru + LRU_ACTIVE;
	unsigned long inactive, active;
	unsigned long inactive_ratio;
	unsigned long gb;

	inactive = lruvec_page_state(lruvec, NR_LRU_BASE + inactive_lru);
	active = lruvec_page_state(lruvec, NR_LRU_BASE + active_lru);

	gb = (inactive + active) >> (30 - PAGE_SHIFT);
	if (gb)
		inactive_ratio = int_sqrt(10 * gb);
	else
		inactive_ratio = 1;

	return inactive * inactive_ratio < active;
}

enum scan_balance {
	SCAN_EQUAL,
	SCAN_FRACT,
	SCAN_ANON,
	SCAN_FILE,
};

static void prepare_scan_count(pg_data_t *pgdat, struct scan_control *sc)
{
	unsigned long file;
	struct lruvec *target_lruvec;

	if (lru_gen_enabled())
		return;

	target_lruvec = mem_cgroup_lruvec(sc->target_mem_cgroup, pgdat);

	/*
	 * Determine the scan balance between anon and file LRUs.
	 */
	spin_lock_irq(&pgdat->lru_lock);
	sc->anon_cost = target_lruvec->anon_cost;
	sc->file_cost = target_lruvec->file_cost;
	spin_unlock_irq(&pgdat->lru_lock);

	/*
	 * Target desirable inactive:active list ratios for the anon
	 * and file LRU lists.
	 */
	if (!sc->force_deactivate) {
		unsigned long refaults;

		refaults = lruvec_page_state(target_lruvec,
				WORKINGSET_ACTIVATE_ANON);
		if (refaults != target_lruvec->refaults[0] ||
			inactive_is_low(target_lruvec, LRU_INACTIVE_ANON))
			sc->may_deactivate |= DEACTIVATE_ANON;
		else
			sc->may_deactivate &= ~DEACTIVATE_ANON;

		/*
		 * When refaults are being observed, it means a new
		 * workingset is being established. Deactivate to get
		 * rid of any stale active pages quickly.
		 */
		refaults = lruvec_page_state(target_lruvec,
				WORKINGSET_ACTIVATE_FILE);
		if (refaults != target_lruvec->refaults[1] ||
		    inactive_is_low(target_lruvec, LRU_INACTIVE_FILE))
			sc->may_deactivate |= DEACTIVATE_FILE;
		else
			sc->may_deactivate &= ~DEACTIVATE_FILE;
	} else
		sc->may_deactivate = DEACTIVATE_ANON | DEACTIVATE_FILE;

	/*
	 * If we have plenty of inactive file pages that aren't
	 * thrashing, try to reclaim those first before touching
	 * anonymous pages.
	 */
	file = lruvec_page_state(target_lruvec, NR_INACTIVE_FILE);
	if (file >> sc->priority && !(sc->may_deactivate & DEACTIVATE_FILE))
		sc->cache_trim_mode = 1;
	else
		sc->cache_trim_mode = 0;

	/*
	 * Prevent the reclaimer from falling into the cache trap: as
	 * cache pages start out inactive, every cache fault will tip
	 * the scan balance towards the file LRU.  And as the file LRU
	 * shrinks, so does the window for rotation from references.
	 * This means we have a runaway feedback loop where a tiny
	 * thrashing file LRU becomes infinitely more attractive than
	 * anon pages.  Try to detect this based on file LRU size.
	 */
	if (!cgroup_reclaim(sc)) {
		unsigned long total_high_wmark = 0;
		unsigned long free, anon;
		int z;

		free = sum_zone_node_page_state(pgdat->node_id, NR_FREE_PAGES);
		file = node_page_state(pgdat, NR_ACTIVE_FILE) +
			   node_page_state(pgdat, NR_INACTIVE_FILE);

		for (z = 0; z < MAX_NR_ZONES; z++) {
			struct zone *zone = &pgdat->node_zones[z];

			if (!managed_zone(zone))
				continue;

			total_high_wmark += high_wmark_pages(zone);
		}

		/*
		 * Consider anon: if that's low too, this isn't a
		 * runaway file reclaim problem, but rather just
		 * extreme pressure. Reclaim as per usual then.
		 */
		anon = node_page_state(pgdat, NR_INACTIVE_ANON);

		sc->file_is_tiny =
			file + free <= total_high_wmark &&
			!(sc->may_deactivate & DEACTIVATE_ANON) &&
			anon >> sc->priority;
	}
}

/*
 * Low watermark used to prevent fscache thrashing during low memory.
 */
int min_filelist_kbytes;

/*
 * Check low watermark used to prevent fscache thrashing during low memory.
 */
static int file_is_low(struct lruvec *lruvec)
{
	unsigned long size;

	if (!mem_cgroup_disabled())
		return false;

	size = node_page_state(lruvec_pgdat(lruvec), NR_ACTIVE_FILE);
	size += node_page_state(lruvec_pgdat(lruvec), NR_INACTIVE_FILE);
	size <<= (PAGE_SHIFT - 10);

	return size < min_filelist_kbytes;
}

/*
 * Determine how aggressively the anon and file LRU lists should be
 * scanned.  The relative value of each set of LRU lists is determined
 * by looking at the fraction of the pages scanned we did rotate back
 * onto the active list instead of evict.
 *
 * nr[0] = anon inactive pages to scan; nr[1] = anon active pages to scan
 * nr[2] = file inactive pages to scan; nr[3] = file active pages to scan
 */
static void get_scan_count(struct lruvec *lruvec, struct scan_control *sc,
			   unsigned long *nr)
{
	struct mem_cgroup *memcg = lruvec_memcg(lruvec);
	unsigned long anon_cost, file_cost, total_cost;
	int swappiness = mem_cgroup_swappiness(memcg);
	u64 fraction[ANON_AND_FILE];
	u64 denominator = 0;	/* gcc */
	enum scan_balance scan_balance;
	unsigned long ap, fp;
	enum lru_list lru;

	/* If we have no swap space, do not bother scanning anon pages. */
	if (!sc->may_swap || mem_cgroup_get_nr_swap_pages(memcg) <= 0) {
		scan_balance = SCAN_FILE;
		goto out;
	}

	/*
	 * Global reclaim will swap to prevent OOM even with no
	 * swappiness, but memcg users want to use this knob to
	 * disable swapping for individual groups completely when
	 * using the memory controller's swap limit feature would be
	 * too expensive.
	 */
	if (cgroup_reclaim(sc) && !swappiness) {
		scan_balance = SCAN_FILE;
		goto out;
	}

	/*
	 * Do not scan file pages when swap is allowed by __GFP_IO and
	 * file page count is low.
	 */
	if ((sc->gfp_mask & __GFP_IO) && file_is_low(lruvec)) {
		scan_balance = SCAN_ANON;
		goto out;
	}

	/*
	 * Do not apply any pressure balancing cleverness when the
	 * system is close to OOM, scan both anon and file equally
	 * (unless the swappiness setting disagrees with swapping).
	 */
	if (!sc->priority && swappiness) {
		scan_balance = SCAN_EQUAL;
		goto out;
	}

	/*
	 * If the system is almost out of file pages, force-scan anon.
	 */
	if (sc->file_is_tiny) {
		scan_balance = SCAN_ANON;
		goto out;
	}

	/*
	 * If there is enough inactive page cache, we do not reclaim
	 * anything from the anonymous working right now.
	 */
	if (sc->cache_trim_mode) {
		scan_balance = SCAN_FILE;
		goto out;
	}

	scan_balance = SCAN_FRACT;
	/*
	 * Calculate the pressure balance between anon and file pages.
	 *
	 * The amount of pressure we put on each LRU is inversely
	 * proportional to the cost of reclaiming each list, as
	 * determined by the share of pages that are refaulting, times
	 * the relative IO cost of bringing back a swapped out
	 * anonymous page vs reloading a filesystem page (swappiness).
	 *
	 * Although we limit that influence to ensure no list gets
	 * left behind completely: at least a third of the pressure is
	 * applied, before swappiness.
	 *
	 * With swappiness at 100, anon and file have equal IO cost.
	 */
	total_cost = sc->anon_cost + sc->file_cost;
	anon_cost = total_cost + sc->anon_cost;
	file_cost = total_cost + sc->file_cost;
	total_cost = anon_cost + file_cost;

	ap = swappiness * (total_cost + 1);
	ap /= anon_cost + 1;

	fp = (200 - swappiness) * (total_cost + 1);
	fp /= file_cost + 1;

	fraction[0] = ap;
	fraction[1] = fp;
	denominator = ap + fp;
out:
	for_each_evictable_lru(lru) {
		int file = is_file_lru(lru);
		unsigned long lruvec_size;
		unsigned long low, min;
		unsigned long scan;

		lruvec_size = lruvec_lru_size(lruvec, lru, sc->reclaim_idx);
		mem_cgroup_protection(sc->target_mem_cgroup, memcg,
				      &min, &low);

		if (min || low) {
			/*
			 * Scale a cgroup's reclaim pressure by proportioning
			 * its current usage to its memory.low or memory.min
			 * setting.
			 *
			 * This is important, as otherwise scanning aggression
			 * becomes extremely binary -- from nothing as we
			 * approach the memory protection threshold, to totally
			 * nominal as we exceed it.  This results in requiring
			 * setting extremely liberal protection thresholds. It
			 * also means we simply get no protection at all if we
			 * set it too low, which is not ideal.
			 *
			 * If there is any protection in place, we reduce scan
			 * pressure by how much of the total memory used is
			 * within protection thresholds.
			 *
			 * There is one special case: in the first reclaim pass,
			 * we skip over all groups that are within their low
			 * protection. If that fails to reclaim enough pages to
			 * satisfy the reclaim goal, we come back and override
			 * the best-effort low protection. However, we still
			 * ideally want to honor how well-behaved groups are in
			 * that case instead of simply punishing them all
			 * equally. As such, we reclaim them based on how much
			 * memory they are using, reducing the scan pressure
			 * again by how much of the total memory used is under
			 * hard protection.
			 */
			unsigned long cgroup_size = mem_cgroup_size(memcg);
			unsigned long protection;

			/* memory.low scaling, make sure we retry before OOM */
			if (!sc->memcg_low_reclaim && low > min) {
				protection = low;
				sc->memcg_low_skipped = 1;
			} else {
				protection = min;
			}

			/* Avoid TOCTOU with earlier protection check */
			cgroup_size = max(cgroup_size, protection);

			scan = lruvec_size - lruvec_size * protection /
				(cgroup_size + 1);

			/*
			 * Minimally target SWAP_CLUSTER_MAX pages to keep
			 * reclaim moving forwards, avoiding decrementing
			 * sc->priority further than desirable.
			 */
			scan = max(scan, SWAP_CLUSTER_MAX);
		} else {
			scan = lruvec_size;
		}

		scan >>= sc->priority;

		/*
		 * If the cgroup's already been deleted, make sure to
		 * scrape out the remaining cache.
		 */
		if (!scan && !mem_cgroup_online(memcg))
			scan = min(lruvec_size, SWAP_CLUSTER_MAX);

		switch (scan_balance) {
		case SCAN_EQUAL:
			/* Scan lists relative to size */
			break;
		case SCAN_FRACT:
			/*
			 * Scan types proportional to swappiness and
			 * their relative recent reclaim efficiency.
			 * Make sure we don't miss the last page on
			 * the offlined memory cgroups because of a
			 * round-off error.
			 */
			scan = mem_cgroup_online(memcg) ?
			       div64_u64(scan * fraction[file], denominator) :
			       DIV64_U64_ROUND_UP(scan * fraction[file],
						  denominator);
			break;
		case SCAN_FILE:
		case SCAN_ANON:
			/* Scan one type exclusively */
			if ((scan_balance == SCAN_FILE) != file)
				scan = 0;
			break;
		default:
			/* Look ma, no brain */
			BUG();
		}

		nr[lru] = scan;
	}
}

<<<<<<< HEAD
#ifdef CONFIG_LRU_GEN
=======
static void shrink_lruvec(struct lruvec *lruvec, struct scan_control *sc)
{
	unsigned long nr[NR_LRU_LISTS];
	unsigned long targets[NR_LRU_LISTS];
	unsigned long nr_to_scan;
	enum lru_list lru;
	unsigned long nr_reclaimed = 0;
	unsigned long nr_to_reclaim = sc->nr_to_reclaim;
	bool proportional_reclaim;
	struct blk_plug plug;
>>>>>>> f4245f05

/*
 * After pages are faulted in, the aging must scan them twice before the
 * eviction can consider them. The first scan clears the accessed bit set during
 * initial faults. And the second scan makes sure they haven't been used since
 * the first scan.
 */
#define MIN_NR_GENS	2

#define MAX_BATCH_SIZE	8192

<<<<<<< HEAD
/******************************************************************************
 *                          shorthand helpers
 ******************************************************************************/
=======
	/*
	 * Global reclaiming within direct reclaim at DEF_PRIORITY is a normal
	 * event that can occur when there is little memory pressure e.g.
	 * multiple streaming readers/writers. Hence, we do not abort scanning
	 * when the requested number of pages are reclaimed when scanning at
	 * DEF_PRIORITY on the assumption that the fact we are direct
	 * reclaiming implies that kswapd is not keeping up and it is best to
	 * do a batch of work at once. For memcg reclaim one check is made to
	 * abort proportional reclaim if either the file or anon lru has already
	 * dropped to zero at the first pass.
	 */
	proportional_reclaim = (!cgroup_reclaim(sc) && !current_is_kswapd() &&
				sc->priority == DEF_PRIORITY);
>>>>>>> f4245f05

#define DEFINE_MAX_SEQ()						\
	unsigned long max_seq = READ_ONCE(lruvec->evictable.max_seq)

#define DEFINE_MIN_SEQ()						\
	unsigned long min_seq[ANON_AND_FILE] = {			\
		READ_ONCE(lruvec->evictable.min_seq[0]),		\
		READ_ONCE(lruvec->evictable.min_seq[1]),		\
	}

#define for_each_type_zone(type, zone)					\
	for ((type) = 0; (type) < ANON_AND_FILE; (type)++)		\
		for ((zone) = 0; (zone) < MAX_NR_ZONES; (zone)++)

#define for_each_gen_type_zone(gen, type, zone)				\
	for ((gen) = 0; (gen) < MAX_NR_GENS; (gen)++)			\
		for ((type) = 0; (type) < ANON_AND_FILE; (type)++)	\
			for ((zone) = 0; (zone) < MAX_NR_ZONES; (zone)++)

<<<<<<< HEAD
static int page_lru_gen(struct page *page)
{
	return ((page->flags & LRU_GEN_MASK) >> LRU_GEN_PGOFF) - 1;
}
=======
		if (nr_reclaimed < nr_to_reclaim || proportional_reclaim)
			continue;
>>>>>>> f4245f05

static int get_lo_wmark(unsigned long max_seq, unsigned long *min_seq, int swappiness)
{
	return max_seq - max(min_seq[!swappiness], min_seq[1]) + 1;
}

static int get_hi_wmark(unsigned long max_seq, unsigned long *min_seq, int swappiness)
{
	return max_seq - min(min_seq[!swappiness], min_seq[1]) + 1;
}

static int get_nr_gens(struct lruvec *lruvec, int type)
{
	return lruvec->evictable.max_seq - lruvec->evictable.min_seq[type] + 1;
}

static bool __maybe_unused seq_is_valid(struct lruvec *lruvec)
{
	lockdep_assert_held(&lruvec_pgdat(lruvec)->lru_lock);

	return get_nr_gens(lruvec, 0) >= MIN_NR_GENS &&
	       get_nr_gens(lruvec, 0) <= MAX_NR_GENS &&
	       get_nr_gens(lruvec, 1) >= MIN_NR_GENS &&
	       get_nr_gens(lruvec, 1) <= MAX_NR_GENS;
}

<<<<<<< HEAD
/******************************************************************************
 *                          refault feedback loop
 ******************************************************************************/

/*
 * A feedback loop modeled after the PID controller. Currently supports the
 * proportional (P) and the integral (I) terms; the derivative (D) term can be
 * added if necessary. The setpoint (SP) is the desired position; the process
 * variable (PV) is the measured position. The error is the difference between
 * the SP and the PV. A positive error results in a positive control output
 * correction, which, in our case, is to allow eviction.
 *
 * The P term is the current refault rate refaulted/(evicted+activated), which
 * has a weight of 1. The I term is the arithmetic mean of the last N refault
 * rates, weighted by geometric series 1/2, 1/4, ..., 1/(1<<N).
 *
 * Our goal is to make sure upper tiers have similar refault rates as the base
 * tier. That is we try to be fair to all tiers by maintaining similar refault
 * rates across them.
 */
struct controller_pos {
	unsigned long refaulted;
	unsigned long total;
	int gain;
};
=======
		lru += LRU_ACTIVE;
		nr_scanned = targets[lru] - nr[lru];
		nr[lru] = targets[lru] * (100 - percentage) / 100;
		nr[lru] -= min(nr[lru], nr_scanned);
	}
	blk_finish_plug(&plug);
	sc->nr_reclaimed += nr_reclaimed;
>>>>>>> f4245f05

static void read_controller_pos(struct controller_pos *pos, struct lruvec *lruvec,
				int type, int tier, int gain)
{
	struct lrugen *lrugen = &lruvec->evictable;
	int hist = hist_from_seq_or_gen(lrugen->min_seq[type]);

	pos->refaulted = lrugen->avg_refaulted[type][tier] +
			 atomic_long_read(&lrugen->refaulted[hist][type][tier]);
	pos->total = lrugen->avg_total[type][tier] +
		     atomic_long_read(&lrugen->evicted[hist][type][tier]);
	if (tier)
		pos->total += lrugen->activated[hist][type][tier - 1];
	pos->gain = gain;
}

static void reset_controller_pos(struct lruvec *lruvec, int gen, int type)
{
	int tier;
	int hist = hist_from_seq_or_gen(gen);
	struct lrugen *lrugen = &lruvec->evictable;
	bool carryover = gen == lru_gen_from_seq(lrugen->min_seq[type]);

	if (!carryover && NR_STAT_GENS == 1)
		return;

	for (tier = 0; tier < MAX_NR_TIERS; tier++) {
		if (carryover) {
			unsigned long sum;

			sum = lrugen->avg_refaulted[type][tier] +
			      atomic_long_read(&lrugen->refaulted[hist][type][tier]);
			WRITE_ONCE(lrugen->avg_refaulted[type][tier], sum / 2);

			sum = lrugen->avg_total[type][tier] +
			      atomic_long_read(&lrugen->evicted[hist][type][tier]);
			if (tier)
				sum += lrugen->activated[hist][type][tier - 1];
			WRITE_ONCE(lrugen->avg_total[type][tier], sum / 2);

			if (NR_STAT_GENS > 1)
				continue;
		}

		atomic_long_set(&lrugen->refaulted[hist][type][tier], 0);
		atomic_long_set(&lrugen->evicted[hist][type][tier], 0);
		if (tier)
			WRITE_ONCE(lrugen->activated[hist][type][tier - 1], 0);
	}
}

static bool positive_ctrl_err(struct controller_pos *sp, struct controller_pos *pv)
{
	/*
	 * Allow eviction if the PV has a limited number of refaulted pages or a
	 * lower refault rate than the SP.
	 */
	return pv->refaulted < SWAP_CLUSTER_MAX ||
	       pv->refaulted * max(sp->total, 1UL) * sp->gain <=
	       sp->refaulted * max(pv->total, 1UL) * pv->gain;
}

/******************************************************************************
 *                          mm_struct list
 ******************************************************************************/

enum {
	MM_SCHED_ACTIVE,	/* running processes */
	MM_SCHED_INACTIVE,	/* sleeping processes */
	MM_LOCK_CONTENTION,	/* lock contentions */
	MM_VMA_INTERVAL,	/* VMAs within the range of each PUD/PMD/PTE */
	MM_LEAF_OTHER_NODE,	/* entries not from the node under reclaim */
	MM_LEAF_OTHER_MEMCG,	/* entries not from the memcg under reclaim */
	MM_LEAF_OLD,		/* old entries */
	MM_LEAF_YOUNG,		/* young entries */
	MM_LEAF_DIRTY,		/* dirty entries */
	MM_LEAF_HOLE,		/* non-present entries */
	MM_NONLEAF_OLD,		/* old non-leaf PMD entries */
	MM_NONLEAF_YOUNG,	/* young non-leaf PMD entries */
	NR_MM_STATS
};

/* mnemonic codes for the stats above */
#define MM_STAT_CODES		"aicvnmoydhlu"

struct lru_gen_mm_list {
	/* the head of a global or per-memcg mm_struct list */
	struct list_head head;
	/* protects the list */
	spinlock_t lock;
	struct {
		/* set to max_seq after each round of walk */
		unsigned long cur_seq;
		/* the next mm on the list to walk */
		struct list_head *iter;
		/* to wait for the last worker to finish */
		struct wait_queue_head wait;
		/* the number of concurrent workers */
		int nr_workers;
		/* stats for debugging */
		unsigned long stats[NR_STAT_GENS][NR_MM_STATS];
	} nodes[0];
};

static struct lru_gen_mm_list *global_mm_list;

static struct lru_gen_mm_list *alloc_mm_list(void)
{
	int nid;
	struct lru_gen_mm_list *mm_list;

	mm_list = kzalloc(struct_size(mm_list, nodes, nr_node_ids), GFP_KERNEL);
	if (!mm_list)
		return NULL;

	INIT_LIST_HEAD(&mm_list->head);
	spin_lock_init(&mm_list->lock);

	for_each_node(nid) {
		mm_list->nodes[nid].cur_seq = MIN_NR_GENS;
		mm_list->nodes[nid].iter = &mm_list->head;
		init_waitqueue_head(&mm_list->nodes[nid].wait);
	}

	return mm_list;
}

static struct lru_gen_mm_list *get_mm_list(struct mem_cgroup *memcg)
{
#ifdef CONFIG_MEMCG
	if (!mem_cgroup_disabled())
		return memcg ? memcg->mm_list : root_mem_cgroup->mm_list;
#endif
	VM_BUG_ON(memcg);

	return global_mm_list;
}

void lru_gen_init_mm(struct mm_struct *mm)
{
	INIT_LIST_HEAD(&mm->lrugen.list);
#ifdef CONFIG_MEMCG
	mm->lrugen.memcg = NULL;
#endif
#ifndef CONFIG_ARCH_WANT_BATCHED_UNMAP_TLB_FLUSH
	atomic_set(&mm->lrugen.nr_cpus, 0);
#endif
	nodes_clear(mm->lrugen.nodes);
}

void lru_gen_add_mm(struct mm_struct *mm)
{
	struct mem_cgroup *memcg = get_mem_cgroup_from_mm(mm);
	struct lru_gen_mm_list *mm_list = get_mm_list(memcg);

	VM_BUG_ON_MM(!list_empty(&mm->lrugen.list), mm);
#ifdef CONFIG_MEMCG
	VM_BUG_ON_MM(mm->lrugen.memcg, mm);
	WRITE_ONCE(mm->lrugen.memcg, memcg);
#endif
	spin_lock(&mm_list->lock);
	list_add_tail(&mm->lrugen.list, &mm_list->head);
	spin_unlock(&mm_list->lock);
}

void lru_gen_del_mm(struct mm_struct *mm)
{
	int nid;
#ifdef CONFIG_MEMCG
	struct lru_gen_mm_list *mm_list = get_mm_list(mm->lrugen.memcg);
#else
	struct lru_gen_mm_list *mm_list = get_mm_list(NULL);
#endif

	spin_lock(&mm_list->lock);

	for_each_node(nid) {
		if (mm_list->nodes[nid].iter != &mm->lrugen.list)
			continue;

		mm_list->nodes[nid].iter = mm_list->nodes[nid].iter->next;
		if (mm_list->nodes[nid].iter == &mm_list->head)
			WRITE_ONCE(mm_list->nodes[nid].cur_seq,
				   mm_list->nodes[nid].cur_seq + 1);
	}

	list_del_init(&mm->lrugen.list);

	spin_unlock(&mm_list->lock);

#ifdef CONFIG_MEMCG
	mem_cgroup_put(mm->lrugen.memcg);
	WRITE_ONCE(mm->lrugen.memcg, NULL);
#endif
}

#ifdef CONFIG_MEMCG
int lru_gen_alloc_mm_list(struct mem_cgroup *memcg)
{
	if (mem_cgroup_disabled())
		return 0;

	memcg->mm_list = alloc_mm_list();

	return memcg->mm_list ? 0 : -ENOMEM;
}

void lru_gen_free_mm_list(struct mem_cgroup *memcg)
{
	kfree(memcg->mm_list);
	memcg->mm_list = NULL;
}

void lru_gen_migrate_mm(struct mm_struct *mm)
{
	struct mem_cgroup *memcg;

	lockdep_assert_held(&mm->owner->alloc_lock);

	if (mem_cgroup_disabled())
		return;

	rcu_read_lock();
	memcg = mem_cgroup_from_task(mm->owner);
	rcu_read_unlock();
	if (memcg == mm->lrugen.memcg)
		return;

	VM_BUG_ON_MM(!mm->lrugen.memcg, mm);
	VM_BUG_ON_MM(list_empty(&mm->lrugen.list), mm);

	lru_gen_del_mm(mm);
	lru_gen_add_mm(mm);
}

static bool mm_has_migrated(struct mm_struct *mm, struct mem_cgroup *memcg)
{
	return READ_ONCE(mm->lrugen.memcg) != memcg;
}
#else
static bool mm_has_migrated(struct mm_struct *mm, struct mem_cgroup *memcg)
{
	return false;
}
#endif

struct mm_walk_args {
	struct mem_cgroup *memcg;
	unsigned long max_seq;
	unsigned long start_pfn;
	unsigned long end_pfn;
	unsigned long next_addr;
	int node_id;
	int swappiness;
	int batch_size;
	int nr_pages[MAX_NR_GENS][ANON_AND_FILE][MAX_NR_ZONES];
	int mm_stats[NR_MM_STATS];
	unsigned long bitmap[0];
};

static int size_of_mm_walk_args(void)
{
	int size = sizeof(struct mm_walk_args);

	if (IS_ENABLED(CONFIG_TRANSPARENT_HUGEPAGE) ||
	    IS_ENABLED(CONFIG_HAVE_ARCH_PARENT_PMD_YOUNG))
		size += sizeof(unsigned long) * BITS_TO_LONGS(PTRS_PER_PMD);

	return size;
}

static void reset_mm_stats(struct lru_gen_mm_list *mm_list, bool last,
			   struct mm_walk_args *args)
{
	int i;
	int nid = args->node_id;
	int hist = hist_from_seq_or_gen(args->max_seq);

	lockdep_assert_held(&mm_list->lock);

	for (i = 0; i < NR_MM_STATS; i++) {
		WRITE_ONCE(mm_list->nodes[nid].stats[hist][i],
			   mm_list->nodes[nid].stats[hist][i] + args->mm_stats[i]);
		args->mm_stats[i] = 0;
	}

	if (!last || NR_STAT_GENS == 1)
		return;

	hist = hist_from_seq_or_gen(args->max_seq + 1);
	for (i = 0; i < NR_MM_STATS; i++)
		WRITE_ONCE(mm_list->nodes[nid].stats[hist][i], 0);
}

static bool should_skip_mm(struct mm_struct *mm, struct mm_walk_args *args)
{
	int type;
	unsigned long size = 0;

	if (!lru_gen_mm_is_active(mm) && !node_isset(args->node_id, mm->lrugen.nodes))
		return true;

	if (mm_is_oom_victim(mm))
		return true;

	for (type = !args->swappiness; type < ANON_AND_FILE; type++) {
		size += type ? get_mm_counter(mm, MM_FILEPAGES) :
			       get_mm_counter(mm, MM_ANONPAGES) +
			       get_mm_counter(mm, MM_SHMEMPAGES);
	}

	/* leave the legwork to the rmap if mappings are too sparse */
	if (size < max(SWAP_CLUSTER_MAX, mm_pgtables_bytes(mm) / PAGE_SIZE))
		return true;

	return !mmget_not_zero(mm);
}

/* To support multiple workers that concurrently walk an mm_struct list. */
static bool get_next_mm(struct mm_walk_args *args, struct mm_struct **iter)
{
	bool last = true;
	struct mm_struct *mm = NULL;
	int nid = args->node_id;
	struct lru_gen_mm_list *mm_list = get_mm_list(args->memcg);

	if (*iter)
		mmput_async(*iter);
	else if (args->max_seq <= READ_ONCE(mm_list->nodes[nid].cur_seq))
		return false;

	spin_lock(&mm_list->lock);

	VM_BUG_ON(args->max_seq > mm_list->nodes[nid].cur_seq + 1);
	VM_BUG_ON(*iter && args->max_seq < mm_list->nodes[nid].cur_seq);
	VM_BUG_ON(*iter && !mm_list->nodes[nid].nr_workers);

	if (args->max_seq <= mm_list->nodes[nid].cur_seq) {
		last = *iter;
		goto done;
	}

	if (mm_list->nodes[nid].iter == &mm_list->head) {
		VM_BUG_ON(*iter || mm_list->nodes[nid].nr_workers);
		mm_list->nodes[nid].iter = mm_list->nodes[nid].iter->next;
	}

	while (!mm && mm_list->nodes[nid].iter != &mm_list->head) {
		mm = list_entry(mm_list->nodes[nid].iter, struct mm_struct, lrugen.list);
		mm_list->nodes[nid].iter = mm_list->nodes[nid].iter->next;
		if (should_skip_mm(mm, args))
			mm = NULL;

		args->mm_stats[mm ? MM_SCHED_ACTIVE : MM_SCHED_INACTIVE]++;
	}

	if (mm_list->nodes[nid].iter == &mm_list->head)
		WRITE_ONCE(mm_list->nodes[nid].cur_seq,
			   mm_list->nodes[nid].cur_seq + 1);
done:
	if (*iter && !mm)
		mm_list->nodes[nid].nr_workers--;
	if (!*iter && mm)
		mm_list->nodes[nid].nr_workers++;

	last = last && !mm_list->nodes[nid].nr_workers &&
	       mm_list->nodes[nid].iter == &mm_list->head;

	reset_mm_stats(mm_list, last, args);

	spin_unlock(&mm_list->lock);

	*iter = mm;
	if (mm)
		node_clear(nid, mm->lrugen.nodes);

	return last;
}

/******************************************************************************
 *                          the aging
 ******************************************************************************/

static void update_batch_size(struct page *page, int old_gen, int new_gen,
			      struct mm_walk_args *args)
{
	int type = page_is_file_lru(page);
	int zone = page_zonenum(page);
	int delta = thp_nr_pages(page);

	VM_BUG_ON(old_gen >= MAX_NR_GENS);
	VM_BUG_ON(new_gen >= MAX_NR_GENS);

	args->batch_size++;

	args->nr_pages[old_gen][type][zone] -= delta;
	args->nr_pages[new_gen][type][zone] += delta;
}

static void reset_batch_size(struct lruvec *lruvec, struct mm_walk_args *args)
{
	int gen, type, zone;
	struct lrugen *lrugen = &lruvec->evictable;
	struct pglist_data *pgdat = lruvec_pgdat(lruvec);

	if (!args->batch_size)
		return;

	args->batch_size = 0;

	spin_lock_irq(&pgdat->lru_lock);

	for_each_gen_type_zone(gen, type, zone) {
		enum lru_list lru = type * LRU_FILE;
		int total = args->nr_pages[gen][type][zone];

		if (!total)
			continue;

		args->nr_pages[gen][type][zone] = 0;
		WRITE_ONCE(lrugen->sizes[gen][type][zone],
			   lrugen->sizes[gen][type][zone] + total);

		if (lru_gen_is_active(lruvec, gen))
			lru += LRU_ACTIVE;
		update_lru_size(lruvec, lru, zone, total);
	}

	spin_unlock_irq(&pgdat->lru_lock);
}

static int page_update_gen(struct page *page, int new_gen)
{
	int old_gen;
	unsigned long old_flags, new_flags;

	VM_BUG_ON(new_gen >= MAX_NR_GENS);

	do {
		old_flags = READ_ONCE(page->flags);

		old_gen = ((old_flags & LRU_GEN_MASK) >> LRU_GEN_PGOFF) - 1;
		if (old_gen < 0) {
			new_flags = old_flags | BIT(PG_referenced);
			continue;
		}

		new_flags = (old_flags & ~(LRU_GEN_MASK | LRU_USAGE_MASK | LRU_TIER_FLAGS)) |
			    ((new_gen + 1UL) << LRU_GEN_PGOFF);
	} while (new_flags != old_flags &&
		 cmpxchg(&page->flags, old_flags, new_flags) != old_flags);

	return old_gen;
}

static int should_skip_vma(unsigned long start, unsigned long end, struct mm_walk *walk)
{
	struct address_space *mapping;
	struct vm_area_struct *vma = walk->vma;
	struct mm_walk_args *args = walk->private;

	if (!vma_is_accessible(vma) || is_vm_hugetlb_page(vma) ||
	    (vma->vm_flags & (VM_LOCKED | VM_SPECIAL)))
		return true;

	if (vma_is_anonymous(vma))
		return !args->swappiness;

	if (WARN_ON_ONCE(!vma->vm_file || !vma->vm_file->f_mapping))
		return true;

	mapping = vma->vm_file->f_mapping;
	if (!mapping->a_ops->writepage)
		return true;

	return (shmem_mapping(mapping) && !args->swappiness) || mapping_unevictable(mapping);
}

/*
 * Some userspace memory allocators create many single-page VMAs. So instead of
 * returning back to the PGD table for each of such VMAs, we finish at least an
 * entire PMD table and therefore avoid many zigzags. This optimizes page table
 * walks for workloads that have large numbers of tiny VMAs.
 *
 * We scan PMD tables in two passes. The first pass reaches to PTE tables and
 * doesn't take the PMD lock. The second pass clears the accessed bit on PMD
 * entries and needs to take the PMD lock. The second pass is only done on the
 * PMD entries that first pass has found the accessed bit is set, namely
 *   1) leaf entries mapping huge pages from the node under reclaim, and
 *   2) non-leaf entries whose leaf entries only map pages from the node under
 *   reclaim, when CONFIG_HAVE_ARCH_PARENT_PMD_YOUNG=y.
 */
static bool get_next_vma(struct mm_walk *walk, unsigned long mask, unsigned long size,
			 unsigned long *start, unsigned long *end)
{
	unsigned long next = round_up(*end, size);
	struct mm_walk_args *args = walk->private;

	VM_BUG_ON(mask & size);
	VM_BUG_ON(*start >= *end);
	VM_BUG_ON((next & mask) != (*start & mask));

	while (walk->vma) {
		if (next >= walk->vma->vm_end) {
			walk->vma = walk->vma->vm_next;
			continue;
		}

		if ((next & mask) != (walk->vma->vm_start & mask))
			return false;

		if (should_skip_vma(walk->vma->vm_start, walk->vma->vm_end, walk)) {
			walk->vma = walk->vma->vm_next;
			continue;
		}

		*start = max(next, walk->vma->vm_start);
		next = (next | ~mask) + 1;
		/* rounded-up boundaries can wrap to 0 */
		*end = next && next < walk->vma->vm_end ? next : walk->vma->vm_end;

		args->mm_stats[MM_VMA_INTERVAL]++;

		return true;
	}

	return false;
}

static bool walk_pte_range(pmd_t *pmd, unsigned long start, unsigned long end,
			   struct mm_walk *walk)
{
	int i;
	pte_t *pte;
	spinlock_t *ptl;
	unsigned long addr;
	int remote = 0;
	struct mm_walk_args *args = walk->private;
	int old_gen, new_gen = lru_gen_from_seq(args->max_seq);

	VM_BUG_ON(pmd_leaf(*pmd));

	pte = pte_offset_map_lock(walk->mm, pmd, start & PMD_MASK, &ptl);
	arch_enter_lazy_mmu_mode();
restart:
	for (i = pte_index(start), addr = start; addr != end; i++, addr += PAGE_SIZE) {
		struct page *page;
		unsigned long pfn = pte_pfn(pte[i]);

		if (!pte_present(pte[i]) || is_zero_pfn(pfn)) {
			args->mm_stats[MM_LEAF_HOLE]++;
			continue;
		}

		if (WARN_ON_ONCE(pte_devmap(pte[i]) || pte_special(pte[i])))
			continue;

		if (!pte_young(pte[i])) {
			args->mm_stats[MM_LEAF_OLD]++;
			continue;
		}

		VM_BUG_ON(!pfn_valid(pfn));
		if (pfn < args->start_pfn || pfn >= args->end_pfn) {
			args->mm_stats[MM_LEAF_OTHER_NODE]++;
			remote++;
			continue;
		}

		page = compound_head(pfn_to_page(pfn));
		if (page_to_nid(page) != args->node_id) {
			args->mm_stats[MM_LEAF_OTHER_NODE]++;
			remote++;
			continue;
		}

		if (page_memcg_rcu(page) != args->memcg) {
			args->mm_stats[MM_LEAF_OTHER_MEMCG]++;
			continue;
		}

		VM_BUG_ON(addr < walk->vma->vm_start || addr >= walk->vma->vm_end);
		if (!ptep_test_and_clear_young(walk->vma, addr, pte + i))
			continue;

		if (pte_dirty(pte[i]) && !PageDirty(page) &&
		    !(PageAnon(page) && PageSwapBacked(page) && !PageSwapCache(page))) {
			set_page_dirty(page);
			args->mm_stats[MM_LEAF_DIRTY]++;
		}

		old_gen = page_update_gen(page, new_gen);
		if (old_gen >= 0 && old_gen != new_gen)
			update_batch_size(page, old_gen, new_gen, args);
		args->mm_stats[MM_LEAF_YOUNG]++;
	}

	if (i < PTRS_PER_PTE && get_next_vma(walk, PMD_MASK, PAGE_SIZE, &start, &end))
		goto restart;

	arch_leave_lazy_mmu_mode();
	pte_unmap_unlock(pte, ptl);

	return IS_ENABLED(CONFIG_HAVE_ARCH_PARENT_PMD_YOUNG) && !remote;
}

#if defined(CONFIG_TRANSPARENT_HUGEPAGE) || defined(CONFIG_HAVE_ARCH_PARENT_PMD_YOUNG)
static void __walk_pmd_range(pud_t *pud, unsigned long start,
			     struct vm_area_struct *vma, struct mm_walk *walk)
{
	int i;
	pmd_t *pmd;
	spinlock_t *ptl;
	struct mm_walk_args *args = walk->private;
	int old_gen, new_gen = lru_gen_from_seq(args->max_seq);

	VM_BUG_ON(pud_leaf(*pud));

	start &= PUD_MASK;
	pmd = pmd_offset(pud, start);
	ptl = pmd_lock(walk->mm, pmd);
	arch_enter_lazy_mmu_mode();

	for_each_set_bit(i, args->bitmap, PTRS_PER_PMD) {
		struct page *page;
		unsigned long pfn = pmd_pfn(pmd[i]);
		unsigned long addr = start + i * PMD_SIZE;

		if (!pmd_present(pmd[i]) || is_huge_zero_pmd(pmd[i])) {
			args->mm_stats[MM_LEAF_HOLE]++;
			continue;
		}

		if (WARN_ON_ONCE(pmd_devmap(pmd[i])))
			continue;

		if (!pmd_young(pmd[i])) {
			args->mm_stats[MM_LEAF_OLD]++;
			continue;
		}

		if (!pmd_trans_huge(pmd[i])) {
			if (IS_ENABLED(CONFIG_HAVE_ARCH_PARENT_PMD_YOUNG) &&
			    pmdp_test_and_clear_young(vma, addr, pmd + i))
				args->mm_stats[MM_NONLEAF_YOUNG]++;
			continue;
		}

		VM_BUG_ON(!pfn_valid(pfn));
		if (pfn < args->start_pfn || pfn >= args->end_pfn) {
			args->mm_stats[MM_LEAF_OTHER_NODE]++;
			continue;
		}

		page = pfn_to_page(pfn);
		VM_BUG_ON_PAGE(PageTail(page), page);
		if (page_to_nid(page) != args->node_id) {
			args->mm_stats[MM_LEAF_OTHER_NODE]++;
			continue;
		}

		if (page_memcg_rcu(page) != args->memcg) {
			args->mm_stats[MM_LEAF_OTHER_MEMCG]++;
			continue;
		}

		VM_BUG_ON(addr < vma->vm_start || addr >= vma->vm_end);
		if (!pmdp_test_and_clear_young(vma, addr, pmd + i))
			continue;

		if (pmd_dirty(pmd[i]) && !PageDirty(page) &&
		    !(PageAnon(page) && PageSwapBacked(page) && !PageSwapCache(page))) {
			set_page_dirty(page);
			args->mm_stats[MM_LEAF_DIRTY]++;
		}

		old_gen = page_update_gen(page, new_gen);
		if (old_gen >= 0 && old_gen != new_gen)
			update_batch_size(page, old_gen, new_gen, args);
		args->mm_stats[MM_LEAF_YOUNG]++;
	}

	arch_leave_lazy_mmu_mode();
	spin_unlock(ptl);

	bitmap_zero(args->bitmap, PTRS_PER_PMD);
}
#else
static void __walk_pmd_range(pud_t *pud, unsigned long start,
			     struct vm_area_struct *vma, struct mm_walk *walk)
{
}
#endif

static void walk_pmd_range(pud_t *pud, unsigned long start, unsigned long end,
			   struct mm_walk *walk)
{
	int i;
	pmd_t *pmd;
	unsigned long next;
	unsigned long addr;
	struct vm_area_struct *vma;
	int leaf = 0;
	int nonleaf = 0;
	struct mm_walk_args *args = walk->private;

	VM_BUG_ON(pud_leaf(*pud));

	pmd = pmd_offset(pud, start & PUD_MASK);
restart:
	vma = walk->vma;
	for (i = pmd_index(start), addr = start; addr != end; i++, addr = next) {
		pmd_t val = pmd_read_atomic(pmd + i);

		/* for pmd_read_atomic() */
		barrier();

		next = pmd_addr_end(addr, end);

		if (!pmd_present(val)) {
			args->mm_stats[MM_LEAF_HOLE]++;
			continue;
		}

#ifdef CONFIG_TRANSPARENT_HUGEPAGE
		if (pmd_trans_huge(val)) {
			unsigned long pfn = pmd_pfn(val);

			if (is_huge_zero_pmd(val)) {
				args->mm_stats[MM_LEAF_HOLE]++;
				continue;
			}

			if (!pmd_young(val)) {
				args->mm_stats[MM_LEAF_OLD]++;
				continue;
			}

			if (pfn < args->start_pfn || pfn >= args->end_pfn) {
				args->mm_stats[MM_LEAF_OTHER_NODE]++;
				continue;
			}

			__set_bit(i, args->bitmap);
			leaf++;
			continue;
		}
#endif

#ifdef CONFIG_HAVE_ARCH_PARENT_PMD_YOUNG
		if (!pmd_young(val)) {
			args->mm_stats[MM_NONLEAF_OLD]++;
			continue;
		}
#endif
		if (walk_pte_range(&val, addr, next, walk)) {
			__set_bit(i, args->bitmap);
			nonleaf++;
		}
	}

	if (leaf) {
		__walk_pmd_range(pud, start, vma, walk);
		leaf = nonleaf = 0;
	}

	if (i < PTRS_PER_PMD && get_next_vma(walk, PUD_MASK, PMD_SIZE, &start, &end))
		goto restart;

	if (nonleaf)
		__walk_pmd_range(pud, start, vma, walk);
}

static int walk_pud_range(p4d_t *p4d, unsigned long start, unsigned long end,
			  struct mm_walk *walk)
{
	int i;
	pud_t *pud;
	unsigned long addr;
	unsigned long next;
	struct mm_walk_args *args = walk->private;

	VM_BUG_ON(p4d_leaf(*p4d));

	pud = pud_offset(p4d, start & P4D_MASK);
restart:
	for (i = pud_index(start), addr = start; addr != end; i++, addr = next) {
		pud_t val = READ_ONCE(pud[i]);

		next = pud_addr_end(addr, end);

		if (!pud_present(val) || WARN_ON_ONCE(pud_leaf(val)))
			continue;

		walk_pmd_range(&val, addr, next, walk);

		if (args->batch_size >= MAX_BATCH_SIZE) {
			end = (addr | ~PUD_MASK) + 1;
			goto done;
		}
	}

	if (i < PTRS_PER_PUD && get_next_vma(walk, P4D_MASK, PUD_SIZE, &start, &end))
		goto restart;

	end = round_up(end, P4D_SIZE);
done:
	/* rounded-up boundaries can wrap to 0 */
	args->next_addr = end && walk->vma ? max(end, walk->vma->vm_start) : 0;

	return -EAGAIN;
}

static void walk_mm(struct mm_walk_args *args, struct mm_struct *mm)
{
	static const struct mm_walk_ops mm_walk_ops = {
		.test_walk = should_skip_vma,
		.p4d_entry = walk_pud_range,
	};

	int err;
	struct mem_cgroup *memcg = args->memcg;
	struct lruvec *lruvec = mem_cgroup_lruvec(memcg, NODE_DATA(args->node_id));

	args->next_addr = FIRST_USER_ADDRESS;

	do {
		unsigned long start = args->next_addr;
		unsigned long end = mm->highest_vm_end;

		err = -EBUSY;

		rcu_read_lock();
#ifdef CONFIG_MEMCG
		if (memcg && atomic_read(&memcg->moving_account)) {
			args->mm_stats[MM_LOCK_CONTENTION]++;
			goto contended;
		}
#endif
		if (!mmap_read_trylock(mm)) {
			args->mm_stats[MM_LOCK_CONTENTION]++;
			goto contended;
		}

		err = walk_page_range(mm, start, end, &mm_walk_ops, args);

		mmap_read_unlock(mm);

		reset_batch_size(lruvec, args);
contended:
		rcu_read_unlock();

		cond_resched();
	} while (err == -EAGAIN && args->next_addr &&
		 !mm_is_oom_victim(mm) && !mm_has_migrated(mm, memcg));

}

static bool mmu_notifier_start_batch(struct mm_struct *mm, void *priv)
{
	struct mm_walk_args *args = priv;
	struct mem_cgroup *memcg = args->memcg;

	VM_BUG_ON(!rcu_read_lock_held());

#ifdef CONFIG_MEMCG
	if (memcg && atomic_read(&memcg->moving_account)) {
		args->mm_stats[MM_LOCK_CONTENTION]++;
		return false;
	}
#endif
	return !mm_is_oom_victim(mm) && !mm_has_migrated(mm, memcg);
}

static bool mmu_notifier_end_batch(void *priv, bool last)
{
	struct lruvec *lruvec;
	struct mm_walk_args *args = priv;

	VM_BUG_ON(!rcu_read_lock_held());

	if (!last && args->batch_size < MAX_BATCH_SIZE)
		return false;

	lruvec = mem_cgroup_lruvec(args->memcg, NODE_DATA(args->node_id));
	reset_batch_size(lruvec, args);

	return true;
}

static struct page *mmu_notifier_get_page(void *priv, unsigned long pfn, bool young)
{
	struct page *page;
	struct mm_walk_args *args = priv;

	if (pfn == -1 || is_zero_pfn(pfn)) {
		args->mm_stats[MM_LEAF_HOLE]++;
		return NULL;
	}

	if (!young) {
		args->mm_stats[MM_LEAF_OLD]++;
		return NULL;
	}

	VM_BUG_ON(!pfn_valid(pfn));
	if (pfn < args->start_pfn || pfn >= args->end_pfn) {
		args->mm_stats[MM_LEAF_OTHER_NODE]++;
		return NULL;
	}

	page = compound_head(pfn_to_page(pfn));
	if (page_to_nid(page) != args->node_id) {
		args->mm_stats[MM_LEAF_OTHER_NODE]++;
		return NULL;
	}

	if (page_memcg_rcu(page) != args->memcg) {
		args->mm_stats[MM_LEAF_OTHER_MEMCG]++;
		return NULL;
	}

	if (!PageLRU(page)) {
		args->mm_stats[MM_LEAF_HOLE]++;
		return NULL;
	}

	return get_page_unless_zero(page) ? page : NULL;
}

static void mmu_notifier_update_page(void *priv, struct page *page)
{
	struct mm_walk_args *args = priv;
	int old_gen, new_gen = lru_gen_from_seq(args->max_seq);

	if (page_memcg_rcu(page) != args->memcg) {
		args->mm_stats[MM_LEAF_OTHER_MEMCG]++;
		return;
	}

	if (!PageLRU(page)) {
		args->mm_stats[MM_LEAF_HOLE]++;
		return;
	}

	old_gen = page_update_gen(page, new_gen);
	if (old_gen >= 0 && old_gen != new_gen)
		update_batch_size(page, old_gen, new_gen, args);
	args->mm_stats[MM_LEAF_YOUNG]++;
}

static void call_mmu_notifier(struct mm_walk_args *args, struct mm_struct *mm)
{
	struct mmu_notifier_walk walk = {
		.start_batch = mmu_notifier_start_batch,
		.end_batch = mmu_notifier_end_batch,
		.get_page = mmu_notifier_get_page,
		.update_page = mmu_notifier_update_page,
		.private = args,
	};

	mmu_notifier_clear_young_walk(mm, &walk);
}

static void page_inc_gen(struct page *page, struct lruvec *lruvec, bool front)
{
	int old_gen, new_gen;
	unsigned long old_flags, new_flags;
	int type = page_is_file_lru(page);
	int zone = page_zonenum(page);
	struct lrugen *lrugen = &lruvec->evictable;

	old_gen = lru_gen_from_seq(lrugen->min_seq[type]);

	do {
		old_flags = READ_ONCE(page->flags);

		/* in case the aging has updated old_gen */
		new_gen = ((old_flags & LRU_GEN_MASK) >> LRU_GEN_PGOFF) - 1;
		VM_BUG_ON_PAGE(new_gen < 0, page);
		if (new_gen >= 0 && new_gen != old_gen)
			goto sort;

		new_gen = (old_gen + 1) % MAX_NR_GENS;

		new_flags = (old_flags & ~(LRU_GEN_MASK | LRU_USAGE_MASK | LRU_TIER_FLAGS)) |
			    ((new_gen + 1UL) << LRU_GEN_PGOFF);
		/* mark the page for reclaim if it's pending writeback */
		if (front)
			new_flags |= BIT(PG_reclaim);
	} while (cmpxchg(&page->flags, old_flags, new_flags) != old_flags);

	lru_gen_update_size(page, lruvec, old_gen, new_gen);
sort:
	if (front)
		list_move(&page->lru, &lrugen->lists[new_gen][type][zone]);
	else
		list_move_tail(&page->lru, &lrugen->lists[new_gen][type][zone]);
}

static bool try_inc_min_seq(struct lruvec *lruvec, int type)
{
	int gen, zone;
	bool success = false;
	struct lrugen *lrugen = &lruvec->evictable;

	VM_BUG_ON(!seq_is_valid(lruvec));

	while (get_nr_gens(lruvec, type) > MIN_NR_GENS) {
		gen = lru_gen_from_seq(lrugen->min_seq[type]);

		for (zone = 0; zone < MAX_NR_ZONES; zone++) {
			if (!list_empty(&lrugen->lists[gen][type][zone]))
				return success;
		}

		reset_controller_pos(lruvec, gen, type);
		WRITE_ONCE(lrugen->min_seq[type], lrugen->min_seq[type] + 1);

		success = true;
	}

	return success;
}

static bool inc_min_seq(struct lruvec *lruvec, int type)
{
	int gen, zone;
	int batch_size = 0;
	struct lrugen *lrugen = &lruvec->evictable;

	VM_BUG_ON(!seq_is_valid(lruvec));

	if (get_nr_gens(lruvec, type) != MAX_NR_GENS)
		return true;

	gen = lru_gen_from_seq(lrugen->min_seq[type]);

	for (zone = 0; zone < MAX_NR_ZONES; zone++) {
		struct list_head *head = &lrugen->lists[gen][type][zone];

		while (!list_empty(head)) {
			struct page *page = lru_to_page(head);

			VM_BUG_ON_PAGE(PageTail(page), page);
			VM_BUG_ON_PAGE(PageUnevictable(page), page);
			VM_BUG_ON_PAGE(PageActive(page), page);
			VM_BUG_ON_PAGE(page_is_file_lru(page) != type, page);
			VM_BUG_ON_PAGE(page_zonenum(page) != zone, page);

			prefetchw_prev_lru_page(page, head, flags);

			page_inc_gen(page, lruvec, false);

			if (++batch_size == MAX_BATCH_SIZE)
				return false;
		}

		VM_BUG_ON(lrugen->sizes[gen][type][zone]);
	}

	reset_controller_pos(lruvec, gen, type);
	WRITE_ONCE(lrugen->min_seq[type], lrugen->min_seq[type] + 1);

	return true;
}

static void inc_max_seq(struct lruvec *lruvec, unsigned long max_seq)
{
	int gen, type, zone;
	struct lrugen *lrugen = &lruvec->evictable;
	struct pglist_data *pgdat = lruvec_pgdat(lruvec);

	spin_lock_irq(&pgdat->lru_lock);

	VM_BUG_ON(!seq_is_valid(lruvec));

	if (lrugen->max_seq != max_seq)
		goto unlock;

	for (type = 0; type < ANON_AND_FILE; type++) {
		if (try_inc_min_seq(lruvec, type))
			continue;

		while (!inc_min_seq(lruvec, type)) {
			spin_unlock_irq(&pgdat->lru_lock);
			cond_resched();
			spin_lock_irq(&pgdat->lru_lock);
		}
	}

	gen = lru_gen_from_seq(lrugen->max_seq - 1);
	for_each_type_zone(type, zone) {
		enum lru_list lru = type * LRU_FILE;
		long total = lrugen->sizes[gen][type][zone];

		if (!total)
			continue;

		WARN_ON_ONCE(total != (int)total);

		update_lru_size(lruvec, lru, zone, total);
		update_lru_size(lruvec, lru + LRU_ACTIVE, zone, -total);
	}

	gen = lru_gen_from_seq(lrugen->max_seq + 1);
	for_each_type_zone(type, zone) {
		VM_BUG_ON(lrugen->sizes[gen][type][zone]);
		VM_BUG_ON(!list_empty(&lrugen->lists[gen][type][zone]));
	}

	for (type = 0; type < ANON_AND_FILE; type++)
		reset_controller_pos(lruvec, gen, type);

	WRITE_ONCE(lrugen->timestamps[gen], jiffies);
	/* make sure all preceding modifications appear first */
	smp_store_release(&lrugen->max_seq, lrugen->max_seq + 1);
unlock:
	spin_unlock_irq(&pgdat->lru_lock);
}

/* Main function used by the foreground, the background and the user-triggered aging. */
static bool walk_mm_list(struct lruvec *lruvec, unsigned long max_seq,
			 struct scan_control *sc, int swappiness, struct mm_walk_args *args)
{
	bool last;
	bool alloc = !args;
	struct mm_struct *mm = NULL;
	struct lrugen *lrugen = &lruvec->evictable;
	struct pglist_data *pgdat = lruvec_pgdat(lruvec);
	int nid = pgdat->node_id;
	struct mem_cgroup *memcg = lruvec_memcg(lruvec);
	struct lru_gen_mm_list *mm_list = get_mm_list(memcg);

	VM_BUG_ON(max_seq > READ_ONCE(lrugen->max_seq));

	if (alloc) {
		args = kvzalloc_node(size_of_mm_walk_args(), GFP_KERNEL, nid);
		if (WARN_ON_ONCE(!args))
			return false;
	}

	args->memcg = memcg;
	args->max_seq = max_seq;
	args->start_pfn = pgdat->node_start_pfn;
	args->end_pfn = pgdat_end_pfn(pgdat);
	args->node_id = nid;
	args->swappiness = swappiness;

	do {
		last = get_next_mm(args, &mm);
		if (mm) {
			walk_mm(args, mm);
			call_mmu_notifier(args, mm);
		}

		cond_resched();
	} while (mm);

	if (alloc)
		kvfree(args);

	if (!last) {
		/* the foreground aging prefers not to wait */
		if (!current_is_kswapd() && sc->priority < DEF_PRIORITY - 2)
			wait_event_killable(mm_list->nodes[nid].wait,
					    max_seq < READ_ONCE(lrugen->max_seq));

		return max_seq < READ_ONCE(lrugen->max_seq);
	}

	VM_BUG_ON(max_seq != READ_ONCE(lrugen->max_seq));

	inc_max_seq(lruvec, max_seq);
	sysfs_notify(mm_kobj, "lru_gen", "admin");
	/* either we see any waiters or they will see updated max_seq */
	if (wq_has_sleeper(&mm_list->nodes[nid].wait))
		wake_up_all(&mm_list->nodes[nid].wait);

	wakeup_flusher_threads(WB_REASON_VMSCAN);

	return true;
}

void lru_gen_scan_around(struct page_vma_mapped_walk *pvmw)
{
	int i;
	pte_t *pte;
	int old_gen, new_gen;
	unsigned long start;
	unsigned long end;
	unsigned long addr;
	struct lruvec *lruvec;
	struct mem_cgroup *memcg;
	struct pglist_data *pgdat = page_pgdat(pvmw->page);
	unsigned long bitmap[BITS_TO_LONGS(SWAP_CLUSTER_MAX * 2)] = {};

	lockdep_assert_held(pvmw->ptl);
	VM_BUG_ON_PAGE(PageTail(pvmw->page), pvmw->page);

	start = max(pvmw->address & PMD_MASK, pvmw->vma->vm_start);
	end = pmd_addr_end(pvmw->address, pvmw->vma->vm_end);

	if (end - start > SWAP_CLUSTER_MAX * 2 * PAGE_SIZE) {
		if (pvmw->address - start < SWAP_CLUSTER_MAX * PAGE_SIZE)
			end = start + SWAP_CLUSTER_MAX * 2 * PAGE_SIZE;
		else if (end - pvmw->address < SWAP_CLUSTER_MAX * PAGE_SIZE)
			start = end - SWAP_CLUSTER_MAX * 2 * PAGE_SIZE;
		else {
			start = pvmw->address - SWAP_CLUSTER_MAX * PAGE_SIZE;
			end = pvmw->address + SWAP_CLUSTER_MAX * PAGE_SIZE;
		}
	}

	pte = pvmw->pte - (pvmw->address - start) / PAGE_SIZE;

	arch_enter_lazy_mmu_mode();

	memcg = lock_page_memcg(pvmw->page);
	spin_lock_irq(&pgdat->lru_lock);

	lruvec = mem_cgroup_lruvec(memcg, pgdat);
	new_gen = lru_gen_from_seq(lruvec->evictable.max_seq);

	for (i = 0, addr = start; addr != end; i++, addr += PAGE_SIZE) {
		struct page *page;
		unsigned long pfn = pte_pfn(pte[i]);

		if (!pte_present(pte[i]) || is_zero_pfn(pfn))
			continue;

		if (WARN_ON_ONCE(pte_devmap(pte[i]) || pte_special(pte[i])))
			continue;

		if (!pte_young(pte[i]))
			continue;

		VM_BUG_ON(!pfn_valid(pfn));
		if (pfn < pgdat->node_start_pfn || pfn >= pgdat_end_pfn(pgdat))
			continue;

		page = compound_head(pfn_to_page(pfn));
		if (page_to_nid(page) != pgdat->node_id)
			continue;

		if (page_memcg_rcu(page) != memcg)
			continue;

		VM_BUG_ON(addr < pvmw->vma->vm_start || addr >= pvmw->vma->vm_end);
		if (!ptep_test_and_clear_young(pvmw->vma, addr, pte + i))
			continue;

		if (pte_dirty(pte[i]) && !PageDirty(page) &&
		    !(PageAnon(page) && PageSwapBacked(page) && !PageSwapCache(page)))
			__set_bit(i, bitmap);

		old_gen = page_update_gen(page, new_gen);
		if (old_gen >= 0 && old_gen != new_gen)
			lru_gen_update_size(page, lruvec, old_gen, new_gen);
	}

	spin_unlock_irq(&pgdat->lru_lock);
	unlock_page_memcg(pvmw->page);

	arch_leave_lazy_mmu_mode();

	for_each_set_bit(i, bitmap, SWAP_CLUSTER_MAX * 2)
		set_page_dirty(pte_page(pte[i]));
}

/******************************************************************************
 *                          the eviction
 ******************************************************************************/

static bool should_skip_page(struct page *page, struct scan_control *sc)
{
	if (!sc->may_unmap && page_mapped(page))
		return true;

	if (!(sc->may_writepage && (sc->gfp_mask & __GFP_IO)) &&
	    (PageDirty(page) || (PageAnon(page) && !PageSwapCache(page))))
		return true;

	if (!get_page_unless_zero(page))
		return true;

	return false;
}

static bool sort_page(struct page *page, struct lruvec *lruvec, int tier_to_isolate)
{
	bool success;
	int gen = page_lru_gen(page);
	int type = page_is_file_lru(page);
	int zone = page_zonenum(page);
	int tier = lru_tier_from_usage(page_tier_usage(page));
	struct lrugen *lrugen = &lruvec->evictable;

	VM_BUG_ON_PAGE(gen == -1, page);
	VM_BUG_ON_PAGE(tier_to_isolate < 0, page);

	/* a lazy-free page that has been written into? */
	if (type && PageDirty(page) && PageAnon(page)) {
		success = lru_gen_deletion(page, lruvec);
		VM_BUG_ON_PAGE(!success, page);
		SetPageSwapBacked(page);
		add_page_to_lru_list_tail(page, lruvec);
		return true;
	}

	/* page_update_gen() has updated the gen #? */
	if (gen != lru_gen_from_seq(lrugen->min_seq[type])) {
		list_move(&page->lru, &lrugen->lists[gen][type][zone]);
		return true;
	}

	/* activate this page if its tier has a higher refault rate */
	if (tier_to_isolate < tier) {
		int hist = hist_from_seq_or_gen(gen);

		page_inc_gen(page, lruvec, false);
		WRITE_ONCE(lrugen->activated[hist][type][tier - 1],
			   lrugen->activated[hist][type][tier - 1] + thp_nr_pages(page));
		inc_lruvec_state(lruvec, WORKINGSET_ACTIVATE_BASE + type);
		return true;
	}

	/* mark this page for reclaim if it's pending writeback */
	if (PageWriteback(page) || (type && PageDirty(page))) {
		page_inc_gen(page, lruvec, true);
		return true;
	}

	return false;
}

static void isolate_page(struct page *page, struct lruvec *lruvec)
{
	bool success;

	success = lru_gen_deletion(page, lruvec);
	VM_BUG_ON_PAGE(!success, page);

	ClearPageLRU(page);

	if (PageActive(page)) {
		ClearPageActive(page);
		/* make sure shrink_page_list() rejects this page */
		SetPageReferenced(page);
		return;
	}

	/* make sure shrink_page_list() doesn't try to write this page */
	ClearPageReclaim(page);
	/* make sure shrink_page_list() doesn't reject this page */
	ClearPageReferenced(page);
}

static int scan_pages(struct lruvec *lruvec, struct scan_control *sc, long *nr_to_scan,
		      int type, int tier, struct list_head *list)
{
	bool success;
	int gen, zone;
	enum vm_event_item item;
	int sorted = 0;
	int scanned = 0;
	int isolated = 0;
	int batch_size = 0;
	struct lrugen *lrugen = &lruvec->evictable;
	struct mem_cgroup *memcg = lruvec_memcg(lruvec);

	VM_BUG_ON(!list_empty(list));

	if (get_nr_gens(lruvec, type) == MIN_NR_GENS)
		return -ENOENT;

	gen = lru_gen_from_seq(lrugen->min_seq[type]);

	for (zone = sc->reclaim_idx; zone >= 0; zone--) {
		LIST_HEAD(moved);
		int skipped = 0;
		struct list_head *head = &lrugen->lists[gen][type][zone];

		while (!list_empty(head)) {
			struct page *page = lru_to_page(head);
			int delta = thp_nr_pages(page);

			VM_BUG_ON_PAGE(PageTail(page), page);
			VM_BUG_ON_PAGE(PageUnevictable(page), page);
			VM_BUG_ON_PAGE(PageActive(page), page);
			VM_BUG_ON_PAGE(page_is_file_lru(page) != type, page);
			VM_BUG_ON_PAGE(page_zonenum(page) != zone, page);

			prefetchw_prev_lru_page(page, head, flags);

			scanned += delta;

			if (sort_page(page, lruvec, tier))
				sorted += delta;
			else if (should_skip_page(page, sc)) {
				list_move(&page->lru, &moved);
				skipped += delta;
			} else {
				isolate_page(page, lruvec);
				list_add(&page->lru, list);
				isolated += delta;
			}

			if (scanned >= *nr_to_scan || isolated >= SWAP_CLUSTER_MAX ||
			    ++batch_size == MAX_BATCH_SIZE)
				break;
		}

		list_splice(&moved, head);
		__count_zid_vm_events(PGSCAN_SKIP, zone, skipped);

		if (scanned >= *nr_to_scan || isolated >= SWAP_CLUSTER_MAX ||
		    batch_size == MAX_BATCH_SIZE)
			break;
	}

	success = try_inc_min_seq(lruvec, type);

	item = current_is_kswapd() ? PGSCAN_KSWAPD : PGSCAN_DIRECT;
	if (!cgroup_reclaim(sc)) {
		__count_vm_events(item, isolated);
		__count_vm_events(PGREFILL, sorted);
	}
	__count_memcg_events(memcg, item, isolated);
	__count_memcg_events(memcg, PGREFILL, sorted);
	__count_vm_events(PGSCAN_ANON + type, isolated);

	*nr_to_scan -= scanned;

	if (*nr_to_scan <= 0 || success || isolated)
		return isolated;
	/*
	 * We may have trouble finding eligible pages due to reclaim_idx,
	 * may_unmap and may_writepage. The following check makes sure we won't
	 * be stuck if we aren't making enough progress.
	 */
	return batch_size == MAX_BATCH_SIZE && sorted >= SWAP_CLUSTER_MAX ? 0 : -ENOENT;
}

static int get_tier_to_isolate(struct lruvec *lruvec, int type)
{
	int tier;
	struct controller_pos sp, pv;

	/*
	 * Ideally we don't want to evict upper tiers that have higher refault
	 * rates. However, we need to leave a margin for the fluctuations in
	 * refault rates. So we use a larger gain factor to make sure upper
	 * tiers are indeed more active. We choose 2 because the lowest upper
	 * tier would have twice of the refault rate of the base tier, according
	 * to their numbers of accesses.
	 */
	read_controller_pos(&sp, lruvec, type, 0, 1);
	for (tier = 1; tier < MAX_NR_TIERS; tier++) {
		read_controller_pos(&pv, lruvec, type, tier, 2);
		if (!positive_ctrl_err(&sp, &pv))
			break;
	}

	return tier - 1;
}

static int get_type_to_scan(struct lruvec *lruvec, int swappiness, int *tier_to_isolate)
{
	int type, tier;
	struct controller_pos sp, pv;
	int gain[ANON_AND_FILE] = { swappiness, 200 - swappiness };

	/*
	 * Compare the refault rates between the base tiers of anon and file to
	 * determine which type to evict. Also need to compare the refault rates
	 * of the upper tiers of the selected type with that of the base tier of
	 * the other type to determine which tier of the selected type to evict.
	 */
	read_controller_pos(&sp, lruvec, 0, 0, gain[0]);
	read_controller_pos(&pv, lruvec, 1, 0, gain[1]);
	type = positive_ctrl_err(&sp, &pv);

	read_controller_pos(&sp, lruvec, !type, 0, gain[!type]);
	for (tier = 1; tier < MAX_NR_TIERS; tier++) {
		read_controller_pos(&pv, lruvec, type, tier, gain[type]);
		if (!positive_ctrl_err(&sp, &pv))
			break;
	}

	*tier_to_isolate = tier - 1;

	return type;
}

static int isolate_pages(struct lruvec *lruvec, struct scan_control *sc, int swappiness,
			 long *nr_to_scan, int *type_to_scan, struct list_head *list)
{
	int i;
	int type;
	int isolated;
	int tier = -1;
	DEFINE_MAX_SEQ();
	DEFINE_MIN_SEQ();

	VM_BUG_ON(!seq_is_valid(lruvec));

	if (get_hi_wmark(max_seq, min_seq, swappiness) == MIN_NR_GENS)
		return 0;
	/*
	 * Try to select a type based on generations and swappiness, and if that
	 * fails, fall back to get_type_to_scan(). When anon and file are both
	 * available from the same generation, swappiness 200 is interpreted as
	 * anon first and swappiness 1 is interpreted as file first.
	 */
	type = !swappiness || min_seq[0] > min_seq[1] ||
	       (min_seq[0] == min_seq[1] && swappiness != 200 &&
		(swappiness == 1 || get_type_to_scan(lruvec, swappiness, &tier)));

	if (tier == -1)
		tier = get_tier_to_isolate(lruvec, type);

	for (i = !swappiness; i < ANON_AND_FILE; i++) {
		isolated = scan_pages(lruvec, sc, nr_to_scan, type, tier, list);
		if (isolated >= 0)
			break;

		type = !type;
		tier = get_tier_to_isolate(lruvec, type);
	}

	if (isolated < 0)
		isolated = *nr_to_scan = 0;

	*type_to_scan = type;

	return isolated;
}

/* Main function used by the foreground, the background and the user-triggered eviction. */
static bool evict_pages(struct lruvec *lruvec, struct scan_control *sc, int swappiness,
			long *nr_to_scan)
{
	int type;
	int isolated;
	int reclaimed;
	LIST_HEAD(list);
	struct page *page;
	enum vm_event_item item;
	struct reclaim_stat stat;
	struct pglist_data *pgdat = lruvec_pgdat(lruvec);

	spin_lock_irq(&pgdat->lru_lock);

	isolated = isolate_pages(lruvec, sc, swappiness, nr_to_scan, &type, &list);
	VM_BUG_ON(list_empty(&list) == !!isolated);

	if (isolated)
		__mod_node_page_state(pgdat, NR_ISOLATED_ANON + type, isolated);

	spin_unlock_irq(&pgdat->lru_lock);

	if (!isolated)
		goto done;

	reclaimed = shrink_page_list(&list, pgdat, sc, &stat, false);
	/*
	 * We need to prevent rejected pages from being added back to the same
	 * lists they were isolated from. Otherwise we may risk looping on them
	 * forever. We use PageActive() or !PageReferenced() && PageWorkingset()
	 * to tell lru_gen_addition() not to add them to the oldest generation.
	 */
	list_for_each_entry(page, &list, lru) {
		if (PageMlocked(page))
			continue;

		if (page_mapped(page) && PageReferenced(page))
			SetPageActive(page);
		else {
			ClearPageActive(page);
			SetPageWorkingset(page);
		}
		ClearPageReferenced(page);
	}

	spin_lock_irq(&pgdat->lru_lock);

	move_pages_to_lru(lruvec, &list);

	__mod_node_page_state(pgdat, NR_ISOLATED_ANON + type, -isolated);

	item = current_is_kswapd() ? PGSTEAL_KSWAPD : PGSTEAL_DIRECT;
	if (!cgroup_reclaim(sc))
		__count_vm_events(item, reclaimed);
	__count_memcg_events(lruvec_memcg(lruvec), item, reclaimed);
	__count_vm_events(PGSTEAL_ANON + type, reclaimed);

	spin_unlock_irq(&pgdat->lru_lock);

	mem_cgroup_uncharge_list(&list);
	free_unref_page_list(&list);

	sc->nr_reclaimed += reclaimed;
done:
	return *nr_to_scan > 0 && sc->nr_reclaimed < sc->nr_to_reclaim;
}

/******************************************************************************
 *                          page reclaim
 ******************************************************************************/

static int get_swappiness(struct lruvec *lruvec)
{
	struct mem_cgroup *memcg = lruvec_memcg(lruvec);
	int swappiness = mem_cgroup_get_nr_swap_pages(memcg) >= (long)SWAP_CLUSTER_MAX ?
			 mem_cgroup_swappiness(memcg) : 0;

	VM_BUG_ON(swappiness > 200U);

	return swappiness;
}

static long get_nr_to_scan(struct lruvec *lruvec, struct scan_control *sc, int swappiness)
{
	int gen, type, zone;
	long nr_to_scan = 0;
	struct lrugen *lrugen = &lruvec->evictable;
	DEFINE_MAX_SEQ();
	DEFINE_MIN_SEQ();

	lru_add_drain();

	for (type = !swappiness; type < ANON_AND_FILE; type++) {
		unsigned long seq;

		for (seq = min_seq[type]; seq <= max_seq; seq++) {
			gen = lru_gen_from_seq(seq);

			for (zone = 0; zone <= sc->reclaim_idx; zone++)
				nr_to_scan += READ_ONCE(lrugen->sizes[gen][type][zone]);
		}
	}

	nr_to_scan = max(nr_to_scan, 0L);
	nr_to_scan = round_up(nr_to_scan >> sc->priority, SWAP_CLUSTER_MAX);

	if (get_hi_wmark(max_seq, min_seq, swappiness) > MIN_NR_GENS)
		return nr_to_scan;

	if (!arch_has_hw_pte_young()) {
		inc_max_seq(lruvec, max_seq);
		return nr_to_scan;
	}

	/* kswapd uses lru_gen_age_node() */
	if (current_is_kswapd())
		return 0;

	return walk_mm_list(lruvec, max_seq, sc, swappiness, NULL) ? nr_to_scan : 0;
}

static void lru_gen_shrink_lruvec(struct lruvec *lruvec, struct scan_control *sc)
{
	struct blk_plug plug;
	long scanned = 0;
	struct mem_cgroup *memcg = lruvec_memcg(lruvec);

	blk_start_plug(&plug);

	while (true) {
		long nr_to_scan;
		int swappiness = sc->may_swap ? get_swappiness(lruvec) : 0;

		nr_to_scan = get_nr_to_scan(lruvec, sc, swappiness) - scanned;
		if (nr_to_scan < (long)SWAP_CLUSTER_MAX)
			break;

		scanned += nr_to_scan;

		if (!evict_pages(lruvec, sc, swappiness, &nr_to_scan))
			break;

		scanned -= nr_to_scan;

		if (mem_cgroup_below_min(memcg) ||
		    (mem_cgroup_below_low(memcg) && !sc->memcg_low_reclaim))
			break;

		cond_resched();
	}

	blk_finish_plug(&plug);
}

/******************************************************************************
 *                          the background aging
 ******************************************************************************/

static int lru_gen_spread = MIN_NR_GENS;

static void try_walk_mm_list(struct lruvec *lruvec, struct scan_control *sc)
{
	int gen, type, zone;
	long old_and_young[2] = {};
	int spread = READ_ONCE(lru_gen_spread);
	int swappiness = get_swappiness(lruvec);
	struct lrugen *lrugen = &lruvec->evictable;
	struct pglist_data *pgdat = lruvec_pgdat(lruvec);
	DEFINE_MAX_SEQ();
	DEFINE_MIN_SEQ();

	lru_add_drain();

	for (type = !swappiness; type < ANON_AND_FILE; type++) {
		unsigned long seq;

		for (seq = min_seq[type]; seq <= max_seq; seq++) {
			gen = lru_gen_from_seq(seq);

			for (zone = 0; zone < MAX_NR_ZONES; zone++)
				old_and_young[seq == max_seq] +=
					READ_ONCE(lrugen->sizes[gen][type][zone]);
		}
	}

	old_and_young[0] = max(old_and_young[0], 0L);
	old_and_young[1] = max(old_and_young[1], 0L);

	/* try to spread pages out across spread+1 generations */
	if (old_and_young[0] >= old_and_young[1] * spread &&
	    get_lo_wmark(max_seq, min_seq, swappiness) > max(spread, MIN_NR_GENS))
		return;

	walk_mm_list(lruvec, max_seq, sc, swappiness, pgdat->mm_walk_args);
}

static void lru_gen_age_node(struct pglist_data *pgdat, struct scan_control *sc)
{
	struct mem_cgroup *memcg;

	VM_BUG_ON(!current_is_kswapd());

	if (!arch_has_hw_pte_young())
		return;

	memcg = mem_cgroup_iter(NULL, NULL, NULL);
	do {
		struct lruvec *lruvec = mem_cgroup_lruvec(memcg, pgdat);

		if (!mem_cgroup_below_min(memcg) &&
		    (!mem_cgroup_below_low(memcg) || sc->memcg_low_reclaim))
			try_walk_mm_list(lruvec, sc);

		cond_resched();
	} while ((memcg = mem_cgroup_iter(NULL, memcg, NULL)));
}

/******************************************************************************
 *                          state change
 ******************************************************************************/

#ifdef CONFIG_LRU_GEN_ENABLED
DEFINE_STATIC_KEY_TRUE(lru_gen_static_key);
#else
DEFINE_STATIC_KEY_FALSE(lru_gen_static_key);
#endif

static DEFINE_MUTEX(lru_gen_state_mutex);
static int lru_gen_nr_swapfiles __read_mostly;

static bool __maybe_unused state_is_valid(struct lruvec *lruvec)
{
	int gen, type, zone;
	enum lru_list lru;
	struct lrugen *lrugen = &lruvec->evictable;

	for_each_evictable_lru(lru) {
		type = is_file_lru(lru);

		if (lrugen->enabled[type] && !list_empty(&lruvec->lists[lru]))
			return false;
	}

	for_each_gen_type_zone(gen, type, zone) {
		if (!lrugen->enabled[type] && !list_empty(&lrugen->lists[gen][type][zone]))
			return false;

		VM_WARN_ON_ONCE(!lrugen->enabled[type] && lrugen->sizes[gen][type][zone]);
	}

	return true;
}

static bool fill_lru_gen_lists(struct lruvec *lruvec)
{
	enum lru_list lru;
	int batch_size = 0;

	for_each_evictable_lru(lru) {
		int type = is_file_lru(lru);
		bool active = is_active_lru(lru);
		struct list_head *head = &lruvec->lists[lru];

		if (!lruvec->evictable.enabled[type])
			continue;

		while (!list_empty(head)) {
			bool success;
			struct page *page = lru_to_page(head);

			VM_BUG_ON_PAGE(PageTail(page), page);
			VM_BUG_ON_PAGE(PageUnevictable(page), page);
			VM_BUG_ON_PAGE(PageActive(page) != active, page);
			VM_BUG_ON_PAGE(page_lru_gen(page) != -1, page);
			VM_BUG_ON_PAGE(page_is_file_lru(page) != type, page);

			prefetchw_prev_lru_page(page, head, flags);

			del_page_from_lru_list(page, lruvec);
			success = lru_gen_addition(page, lruvec, true);
			VM_BUG_ON(!success);

			if (++batch_size == MAX_BATCH_SIZE)
				return false;
		}
	}

	return true;
}

static bool drain_lru_gen_lists(struct lruvec *lruvec)
{
	int gen, type, zone;
	int batch_size = 0;

	for_each_gen_type_zone(gen, type, zone) {
		struct list_head *head = &lruvec->evictable.lists[gen][type][zone];

		if (lruvec->evictable.enabled[type])
			continue;

		while (!list_empty(head)) {
			bool success;
			struct page *page = lru_to_page(head);

			VM_BUG_ON_PAGE(PageTail(page), page);
			VM_BUG_ON_PAGE(PageUnevictable(page), page);
			VM_BUG_ON_PAGE(PageActive(page), page);
			VM_BUG_ON_PAGE(page_is_file_lru(page) != type, page);
			VM_BUG_ON_PAGE(page_zonenum(page) != zone, page);

			prefetchw_prev_lru_page(page, head, flags);

			success = lru_gen_deletion(page, lruvec);
			VM_BUG_ON(!success);
			add_page_to_lru_list(page, lruvec);

			if (++batch_size == MAX_BATCH_SIZE)
				return false;
		}
	}

	return true;
}

/*
 * For file page tracking, we enable/disable it according to the main switch.
 * For anon page tracking, we only enabled it when the main switch is on and
 * there is at least one swapfile; we disable it when there are no swapfiles
 * regardless of the value of the main switch. Otherwise, we will eventually
 * reach the max size of the sliding window and have to call inc_min_seq(),
 * which brings an unnecessary overhead.
 */
void lru_gen_set_state(bool enable, bool main, bool swap)
{
	struct mem_cgroup *memcg;

	mem_hotplug_begin();
	mutex_lock(&lru_gen_state_mutex);
	cgroup_lock();

	main = main && enable != lru_gen_enabled();
	swap = swap && !(enable ? lru_gen_nr_swapfiles++ : --lru_gen_nr_swapfiles);
	swap = swap && lru_gen_enabled();
	if (!main && !swap)
		goto unlock;

	if (main) {
		if (enable)
			static_branch_enable(&lru_gen_static_key);
		else
			static_branch_disable(&lru_gen_static_key);
	}

	memcg = mem_cgroup_iter(NULL, NULL, NULL);
	do {
		int nid;

		for_each_node_state(nid, N_MEMORY) {
			struct pglist_data *pgdat = NODE_DATA(nid);
			struct lruvec *lruvec = mem_cgroup_lruvec(memcg, pgdat);
			struct lrugen *lrugen = &lruvec->evictable;

			spin_lock_irq(&pgdat->lru_lock);

			VM_BUG_ON(!seq_is_valid(lruvec));
			VM_BUG_ON(!state_is_valid(lruvec));

			WRITE_ONCE(lrugen->enabled[0], lru_gen_enabled() && lru_gen_nr_swapfiles);
			WRITE_ONCE(lrugen->enabled[1], lru_gen_enabled());

			while (!(enable ? fill_lru_gen_lists(lruvec) :
					  drain_lru_gen_lists(lruvec))) {
				spin_unlock_irq(&pgdat->lru_lock);
				cond_resched();
				spin_lock_irq(&pgdat->lru_lock);
			}

			spin_unlock_irq(&pgdat->lru_lock);
		}

		cond_resched();
	} while ((memcg = mem_cgroup_iter(NULL, memcg, NULL)));
unlock:
	cgroup_unlock();
	mutex_unlock(&lru_gen_state_mutex);
	mem_hotplug_done();
}

static int __meminit __maybe_unused lru_gen_online_mem(struct notifier_block *self,
						       unsigned long action, void *arg)
{
	struct mem_cgroup *memcg;
	struct memory_notify *mnb = arg;
	int nid = mnb->status_change_nid;

	if (action != MEM_GOING_ONLINE || nid == NUMA_NO_NODE)
		return NOTIFY_DONE;

	mutex_lock(&lru_gen_state_mutex);
	cgroup_lock();

	memcg = mem_cgroup_iter(NULL, NULL, NULL);
	do {
		struct lruvec *lruvec = mem_cgroup_lruvec(memcg, NODE_DATA(nid));
		struct lrugen *lrugen = &lruvec->evictable;

		VM_BUG_ON(!seq_is_valid(lruvec));
		VM_BUG_ON(!state_is_valid(lruvec));

		WRITE_ONCE(lrugen->enabled[0], lru_gen_enabled() && lru_gen_nr_swapfiles);
		WRITE_ONCE(lrugen->enabled[1], lru_gen_enabled());
	} while ((memcg = mem_cgroup_iter(NULL, memcg, NULL)));

	cgroup_unlock();
	mutex_unlock(&lru_gen_state_mutex);

	return NOTIFY_DONE;
}

static void lru_gen_start_kswapd(int nid)
{
	struct pglist_data *pgdat = NODE_DATA(nid);

	pgdat->mm_walk_args = kvzalloc_node(size_of_mm_walk_args(), GFP_KERNEL, nid);
	WARN_ON_ONCE(!pgdat->mm_walk_args);
}

static void lru_gen_stop_kswapd(int nid)
{
	struct pglist_data *pgdat = NODE_DATA(nid);

	kvfree(pgdat->mm_walk_args);
}

/******************************************************************************
 *                          sysfs interface
 ******************************************************************************/

static ssize_t show_lru_gen_spread(struct kobject *kobj, struct kobj_attribute *attr,
				   char *buf)
{
	return sprintf(buf, "%d\n", READ_ONCE(lru_gen_spread));
}
static int advance_max_seq(struct lruvec *lruvec, unsigned long seq, int swappiness);

static int advance_min_seq(struct lruvec *lruvec, unsigned long seq, int swappiness,
			unsigned long nr_to_reclaim);

static int advance_seq(char cmd, int memcg_id, int nid, unsigned long seq,
			int swappiness, unsigned long nr_to_reclaim);

static ssize_t store_lru_gen_spread(struct kobject *kobj, struct kobj_attribute *attr,
				    const char *buf, size_t len)
{
	int spread;

	if (kstrtoint(buf, 10, &spread) || spread >= MAX_NR_GENS)
		return -EINVAL;

	WRITE_ONCE(lru_gen_spread, spread);

	return len;
}

static struct kobj_attribute lru_gen_spread_attr = __ATTR(
	spread, 0644, show_lru_gen_spread, store_lru_gen_spread
);

static ssize_t show_lru_gen_enabled(struct kobject *kobj, struct kobj_attribute *attr,
				    char *buf)
{
	return snprintf(buf, PAGE_SIZE, "%d\n", lru_gen_enabled());
}

static ssize_t store_lru_gen_enabled(struct kobject *kobj, struct kobj_attribute *attr,
				     const char *buf, size_t len)
{
	int enable;

	if (kstrtoint(buf, 10, &enable))
		return -EINVAL;

	lru_gen_set_state(enable, true, false);

	return len;
}

static struct kobj_attribute lru_gen_enabled_attr = __ATTR(
	enabled, 0644, show_lru_gen_enabled, store_lru_gen_enabled
);

static int print_node_mglru(struct lruvec *lruvec, char *buf, int orig_pos)
{
	unsigned long seq;
	struct lrugen *lrugen = &lruvec->evictable;

	DEFINE_MAX_SEQ();
	DEFINE_MIN_SEQ();

	int print_pos = orig_pos;

	seq = min(min_seq[0], min_seq[1]);

	for (; seq <= max_seq; seq++) {
		int gen, type, zone;
		unsigned int msecs;

		gen = lru_gen_from_seq(seq);
		msecs = jiffies_to_msecs(jiffies - READ_ONCE(lrugen->timestamps[gen]));

		print_pos += snprintf(buf + print_pos, PAGE_SIZE - print_pos,
			" %10lu %10u", seq, msecs);

		for (type = 0; type < ANON_AND_FILE; type++) {
			long size = 0;

			if (seq < min_seq[type]) {
				print_pos += snprintf(buf + print_pos,
					PAGE_SIZE - print_pos, "         -0 ");
				continue;
			}

			for (zone = 0; zone < MAX_NR_ZONES; zone++)
				size += READ_ONCE(lrugen->sizes[gen][type][zone]);

			print_pos += snprintf(buf + print_pos,
				PAGE_SIZE - print_pos, " %10lu ", max(size, 0L));
		}

		print_pos += snprintf(buf + print_pos, PAGE_SIZE - print_pos, "\n");

	}

	return print_pos - orig_pos;
}

static ssize_t show_lru_gen_admin(struct kobject *kobj, struct kobj_attribute *attr, char *buf)
{
	struct lruvec *lruvec;
	struct mem_cgroup *memcg;

	char *path = kvmalloc(PATH_MAX, GFP_KERNEL);
	int buf_len = 0;

	if (!path)
		return -EINVAL;
	path[0] = 0;
	buf[0] = 0;
	memcg = mem_cgroup_iter(NULL, NULL, NULL);
	do {
		int nid;

		for_each_node_state(nid, N_MEMORY) {
			lruvec = mem_cgroup_lruvec(memcg, NODE_DATA(nid));
			if (lruvec) {
				if (nid == first_memory_node) {
#ifdef CONFIG_MEMCG
					if (memcg)
						cgroup_path(memcg->css.cgroup, path, PATH_MAX);
					else
						path[0] = 0;
#endif
					buf_len += snprintf(buf + buf_len, PAGE_SIZE - buf_len,
						"memcg %5hu %s\n", mem_cgroup_id(memcg), path);
				}

				buf_len += snprintf(buf + buf_len, PAGE_SIZE - buf_len,
					" node %5d\n", nid);
				buf_len += print_node_mglru(lruvec, buf, buf_len);
			}
		}
	} while ((memcg = mem_cgroup_iter(NULL, memcg, NULL)));

	if (buf_len >= PAGE_SIZE)
		buf_len = PAGE_SIZE - 1;
	buf[buf_len] = 0;

	kvfree(path);

	return buf_len;
}

static ssize_t store_lru_gen_admin(struct kobject *kobj, struct kobj_attribute *attr,
				const char *src, size_t len)
{
	void *buf;
	char *cur, *next;
	int err = 0;

	buf = kvmalloc(len + 1, GFP_USER);
	if (!buf)
		return -ENOMEM;

	memcpy(buf, src, len);

	next = buf;
	next[len] = '\0';

	while ((cur = strsep(&next, ",;\n"))) {
		int n;
		int end;
		char cmd;
		unsigned int memcg_id;
		unsigned int nid;
		unsigned long seq;
		unsigned int swappiness = -1;
		unsigned long nr_to_reclaim = -1;

		cur = skip_spaces(cur);
		if (!*cur)
			continue;

		n = sscanf(cur, "%c %u %u %lu %n %u %n %lu %n", &cmd, &memcg_id, &nid,
			   &seq, &end, &swappiness, &end, &nr_to_reclaim, &end);
		if (n < 4 || cur[end]) {
			err = -EINVAL;
			break;
		}

		err = advance_seq(cmd, memcg_id, nid, seq, swappiness, nr_to_reclaim);
		if (err)
			break;
	}

	kvfree(buf);

	return err ? : len;
}

static struct kobj_attribute lru_gen_admin_attr = __ATTR(
	admin, 0644, show_lru_gen_admin, store_lru_gen_admin
);

static struct attribute *lru_gen_attrs[] = {
	&lru_gen_spread_attr.attr,
	&lru_gen_enabled_attr.attr,
	&lru_gen_admin_attr.attr,
	NULL
};

static struct attribute_group lru_gen_attr_group = {
	.name = "lru_gen",
	.attrs = lru_gen_attrs,
};

/******************************************************************************
 *                          debugfs interface
 ******************************************************************************/

static void *lru_gen_seq_start(struct seq_file *m, loff_t *pos)
{
	struct mem_cgroup *memcg;
	loff_t nr_to_skip = *pos;

	m->private = kzalloc(PATH_MAX, GFP_KERNEL);
	if (!m->private)
		return ERR_PTR(-ENOMEM);

	memcg = mem_cgroup_iter(NULL, NULL, NULL);
	do {
		int nid;

		for_each_node_state(nid, N_MEMORY) {
			if (!nr_to_skip--)
				return mem_cgroup_lruvec(memcg, NODE_DATA(nid));
		}
	} while ((memcg = mem_cgroup_iter(NULL, memcg, NULL)));

	return NULL;
}

static void lru_gen_seq_stop(struct seq_file *m, void *v)
{
	if (!IS_ERR_OR_NULL(v))
		mem_cgroup_iter_break(NULL, lruvec_memcg(v));

	kfree(m->private);
	m->private = NULL;
}

static void *lru_gen_seq_next(struct seq_file *m, void *v, loff_t *pos)
{
	int nid = lruvec_pgdat(v)->node_id;
	struct mem_cgroup *memcg = lruvec_memcg(v);

	++*pos;

	nid = next_memory_node(nid);
	if (nid == MAX_NUMNODES) {
		memcg = mem_cgroup_iter(NULL, memcg, NULL);
		if (!memcg)
			return NULL;

		nid = first_memory_node;
	}

	return mem_cgroup_lruvec(memcg, NODE_DATA(nid));
}

static void lru_gen_seq_show_full(struct seq_file *m, struct lruvec *lruvec,
				  unsigned long max_seq, unsigned long *min_seq,
				  unsigned long seq)
{
	int i;
	int type, tier;
	int hist = hist_from_seq_or_gen(seq);
	struct lrugen *lrugen = &lruvec->evictable;
	int nid = lruvec_pgdat(lruvec)->node_id;
	struct mem_cgroup *memcg = lruvec_memcg(lruvec);
	struct lru_gen_mm_list *mm_list = get_mm_list(memcg);

	for (tier = 0; tier < MAX_NR_TIERS; tier++) {
		seq_printf(m, "            %10d", tier);
		for (type = 0; type < ANON_AND_FILE; type++) {
			unsigned long n[3] = {};

			if (seq == max_seq) {
				n[0] = READ_ONCE(lrugen->avg_refaulted[type][tier]);
				n[1] = READ_ONCE(lrugen->avg_total[type][tier]);

				seq_printf(m, " %10luR %10luT %10lu ", n[0], n[1], n[2]);
			} else if (seq == min_seq[type] || NR_STAT_GENS > 1) {
				n[0] = atomic_long_read(&lrugen->refaulted[hist][type][tier]);
				n[1] = atomic_long_read(&lrugen->evicted[hist][type][tier]);
				if (tier)
					n[2] = READ_ONCE(lrugen->activated[hist][type][tier - 1]);

				seq_printf(m, " %10lur %10lue %10lua", n[0], n[1], n[2]);
			} else
				seq_puts(m, "          0           0           0 ");
		}
		seq_putc(m, '\n');
	}

	seq_puts(m, "                      ");
	for (i = 0; i < NR_MM_STATS; i++) {
		if (seq == max_seq && NR_STAT_GENS == 1)
			seq_printf(m, " %10lu%c", READ_ONCE(mm_list->nodes[nid].stats[hist][i]),
				   toupper(MM_STAT_CODES[i]));
		else if (seq != max_seq && NR_STAT_GENS > 1)
			seq_printf(m, " %10lu%c", READ_ONCE(mm_list->nodes[nid].stats[hist][i]),
				   MM_STAT_CODES[i]);
		else
			seq_puts(m, "          0 ");
	}
	seq_putc(m, '\n');
}

static int lru_gen_seq_show(struct seq_file *m, void *v)
{
	unsigned long seq;
	bool full = !debugfs_real_fops(m->file)->write;
	struct lruvec *lruvec = v;
	struct lrugen *lrugen = &lruvec->evictable;
	int nid = lruvec_pgdat(lruvec)->node_id;
	struct mem_cgroup *memcg = lruvec_memcg(lruvec);
	DEFINE_MAX_SEQ();
	DEFINE_MIN_SEQ();

	if (nid == first_memory_node) {
#ifdef CONFIG_MEMCG
		if (memcg)
			cgroup_path(memcg->css.cgroup, m->private, PATH_MAX);
#endif
		seq_printf(m, "memcg %5hu %s\n", mem_cgroup_id(memcg), (char *)m->private);
	}

	seq_printf(m, " node %5d\n", nid);

	seq = full ? (max_seq < MAX_NR_GENS ? 0 : max_seq - MAX_NR_GENS + 1) :
		     min(min_seq[0], min_seq[1]);

	for (; seq <= max_seq; seq++) {
		int gen, type, zone;
		unsigned int msecs;

		gen = lru_gen_from_seq(seq);
		msecs = jiffies_to_msecs(jiffies - READ_ONCE(lrugen->timestamps[gen]));

		seq_printf(m, " %10lu %10u", seq, msecs);

		for (type = 0; type < ANON_AND_FILE; type++) {
			long size = 0;

			if (seq < min_seq[type]) {
				seq_puts(m, "         -0 ");
				continue;
			}

			for (zone = 0; zone < MAX_NR_ZONES; zone++)
				size += READ_ONCE(lrugen->sizes[gen][type][zone]);

			seq_printf(m, " %10lu ", max(size, 0L));
		}

		seq_putc(m, '\n');

		if (full)
			lru_gen_seq_show_full(m, lruvec, max_seq, min_seq, seq);
	}

	return 0;
}

static const struct seq_operations lru_gen_seq_ops = {
	.start = lru_gen_seq_start,
	.stop = lru_gen_seq_stop,
	.next = lru_gen_seq_next,
	.show = lru_gen_seq_show,
};

static int advance_max_seq(struct lruvec *lruvec, unsigned long seq, int swappiness)
{
	struct scan_control sc = {
		.target_mem_cgroup = lruvec_memcg(lruvec),
	};
	DEFINE_MAX_SEQ();

	if (seq == max_seq)
		walk_mm_list(lruvec, max_seq, &sc, swappiness, NULL);

	return seq > max_seq ? -EINVAL : 0;
}

static int advance_min_seq(struct lruvec *lruvec, unsigned long seq, int swappiness,
			   unsigned long nr_to_reclaim)
{
	struct blk_plug plug;
	int err = -EINTR;
	long nr_to_scan = LONG_MAX;
	struct scan_control sc = {
		.nr_to_reclaim = nr_to_reclaim,
		.target_mem_cgroup = lruvec_memcg(lruvec),
		.may_writepage = 1,
		.may_unmap = 1,
		.may_swap = 1,
		.reclaim_idx = MAX_NR_ZONES - 1,
		.gfp_mask = GFP_KERNEL,
	};
	DEFINE_MAX_SEQ();

	if (seq >= max_seq - 1)
		return -EINVAL;

	blk_start_plug(&plug);

	while (!signal_pending(current)) {
		DEFINE_MIN_SEQ();

		if (seq < min(min_seq[!swappiness], min_seq[swappiness < 200]) ||
		    !evict_pages(lruvec, &sc, swappiness, &nr_to_scan)) {
			err = 0;
			break;
		}

		cond_resched();
	}

	blk_finish_plug(&plug);

	return err;
}

static int advance_seq(char cmd, int memcg_id, int nid, unsigned long seq,
		       int swappiness, unsigned long nr_to_reclaim)
{
	struct lruvec *lruvec;
	int err = -EINVAL;
	struct mem_cgroup *memcg = NULL;

	if (!mem_cgroup_disabled()) {
		rcu_read_lock();
		memcg = mem_cgroup_from_id(memcg_id);
#ifdef CONFIG_MEMCG
		if (memcg && !css_tryget(&memcg->css))
			memcg = NULL;
#endif
		rcu_read_unlock();

		if (!memcg)
			goto done;
	}
	if (memcg_id != mem_cgroup_id(memcg))
		goto done;

	if (nid < 0 || nid >= MAX_NUMNODES || !node_state(nid, N_MEMORY))
		goto done;

	lruvec = mem_cgroup_lruvec(memcg, NODE_DATA(nid));

	if (swappiness == -1)
		swappiness = get_swappiness(lruvec);
	else if (swappiness > 200U)
		goto done;

	switch (cmd) {
	case '+':
		err = advance_max_seq(lruvec, seq, swappiness);
		break;
	case '-':
		err = advance_min_seq(lruvec, seq, swappiness, nr_to_reclaim);
		break;
	}
done:
	mem_cgroup_put(memcg);

	return err;
}

static ssize_t lru_gen_seq_write(struct file *file, const char __user *src,
				 size_t len, loff_t *pos)
{
	void *buf;
	char *cur, *next;
	int err = 0;

	buf = kvmalloc(len + 1, GFP_USER);
	if (!buf)
		return -ENOMEM;

	if (copy_from_user(buf, src, len)) {
		kvfree(buf);
		return -EFAULT;
	}

	next = buf;
	next[len] = '\0';

	while ((cur = strsep(&next, ",;\n"))) {
		int n;
		int end;
		char cmd;
		unsigned int memcg_id;
		unsigned int nid;
		unsigned long seq;
		unsigned int swappiness = -1;
		unsigned long nr_to_reclaim = -1;

		cur = skip_spaces(cur);
		if (!*cur)
			continue;

		n = sscanf(cur, "%c %u %u %lu %n %u %n %lu %n", &cmd, &memcg_id, &nid,
			   &seq, &end, &swappiness, &end, &nr_to_reclaim, &end);
		if (n < 4 || cur[end]) {
			err = -EINVAL;
			break;
		}

		err = advance_seq(cmd, memcg_id, nid, seq, swappiness, nr_to_reclaim);
		if (err)
			break;
	}

	kvfree(buf);

	return err ? : len;
}

static int lru_gen_seq_open(struct inode *inode, struct file *file)
{
	return seq_open(file, &lru_gen_seq_ops);
}

static const struct file_operations lru_gen_rw_fops = {
	.open = lru_gen_seq_open,
	.read = seq_read,
	.write = lru_gen_seq_write,
	.llseek = seq_lseek,
	.release = seq_release,
};

static const struct file_operations lru_gen_ro_fops = {
	.open = lru_gen_seq_open,
	.read = seq_read,
	.llseek = seq_lseek,
	.release = seq_release,
};

/******************************************************************************
 *                          initialization
 ******************************************************************************/

void lru_gen_init_lruvec(struct lruvec *lruvec)
{
	int i;
	int gen, type, zone;
	struct lrugen *lrugen = &lruvec->evictable;

	lrugen->max_seq = MIN_NR_GENS + 1;
	lrugen->enabled[0] = lru_gen_enabled() && lru_gen_nr_swapfiles;
	lrugen->enabled[1] = lru_gen_enabled();

	for (i = 0; i <= MIN_NR_GENS + 1; i++)
		lrugen->timestamps[i] = jiffies;

	for_each_gen_type_zone(gen, type, zone)
		INIT_LIST_HEAD(&lrugen->lists[gen][type][zone]);
}

static int __init init_lru_gen(void)
{
	BUILD_BUG_ON(MIN_NR_GENS + 1 >= MAX_NR_GENS);
	BUILD_BUG_ON(BIT(LRU_GEN_WIDTH) <= MAX_NR_GENS);
	BUILD_BUG_ON(sizeof(MM_STAT_CODES) != NR_MM_STATS + 1);

	VM_BUG_ON(PMD_SIZE / PAGE_SIZE != PTRS_PER_PTE);
	VM_BUG_ON(PUD_SIZE / PMD_SIZE != PTRS_PER_PMD);
	VM_BUG_ON(P4D_SIZE / PUD_SIZE != PTRS_PER_PUD);

	if (mem_cgroup_disabled()) {
		global_mm_list = alloc_mm_list();
		if (WARN_ON_ONCE(!global_mm_list))
			return -ENOMEM;
	}

	if (hotplug_memory_notifier(lru_gen_online_mem, 0))
		pr_err("lru_gen: failed to subscribe hotplug notifications\n");

	if (sysfs_create_group(mm_kobj, &lru_gen_attr_group))
		pr_err("lru_gen: failed to create sysfs group\n");

	debugfs_create_file("lru_gen", 0644, NULL, NULL, &lru_gen_rw_fops);
	debugfs_create_file("lru_gen_full", 0444, NULL, NULL, &lru_gen_ro_fops);

	return 0;
};
/*
 * We want to run as early as possible because debug code may call mm_alloc()
 * and mmput(). Our only dependency mm_kobj is initialized one stage earlier.
 */
arch_initcall(init_lru_gen);

#else /* CONFIG_LRU_GEN */

static void lru_gen_shrink_lruvec(struct lruvec *lruvec, struct scan_control *sc)
{
}

static void lru_gen_age_node(struct pglist_data *pgdat, struct scan_control *sc)
{
}

static void lru_gen_start_kswapd(int nid)
{
}

static void lru_gen_stop_kswapd(int nid)
{
}

#endif /* CONFIG_LRU_GEN */

static void shrink_lruvec(struct lruvec *lruvec, struct scan_control *sc)
{
	unsigned long nr[NR_LRU_LISTS];
	unsigned long targets[NR_LRU_LISTS];
	unsigned long nr_to_scan;
	enum lru_list lru;
	unsigned long nr_reclaimed = 0;
	unsigned long nr_to_reclaim = sc->nr_to_reclaim;
	struct blk_plug plug;
	bool scan_adjusted;

	if (lru_gen_enabled()) {
		lru_gen_shrink_lruvec(lruvec, sc);
		return;
	}

	get_scan_count(lruvec, sc, nr);

	/* Record the original scan target for proportional adjustments later */
	memcpy(targets, nr, sizeof(nr));

	/*
	 * Global reclaiming within direct reclaim at DEF_PRIORITY is a normal
	 * event that can occur when there is little memory pressure e.g.
	 * multiple streaming readers/writers. Hence, we do not abort scanning
	 * when the requested number of pages are reclaimed when scanning at
	 * DEF_PRIORITY on the assumption that the fact we are direct
	 * reclaiming implies that kswapd is not keeping up and it is best to
	 * do a batch of work at once. For memcg reclaim one check is made to
	 * abort proportional reclaim if either the file or anon lru has already
	 * dropped to zero at the first pass.
	 */
	scan_adjusted = (!cgroup_reclaim(sc) && !current_is_kswapd() &&
			 sc->priority == DEF_PRIORITY);

	blk_start_plug(&plug);
	while (nr[LRU_INACTIVE_ANON] || nr[LRU_ACTIVE_FILE] ||
					nr[LRU_INACTIVE_FILE]) {
		unsigned long nr_anon, nr_file, percentage;
		unsigned long nr_scanned;

		for_each_evictable_lru(lru) {
			if (nr[lru]) {
				nr_to_scan = min(nr[lru], SWAP_CLUSTER_MAX);
				nr[lru] -= nr_to_scan;

				nr_reclaimed += shrink_list(lru, nr_to_scan,
							    lruvec, sc);
			}
		}

		cond_resched();

		if (nr_reclaimed < nr_to_reclaim || scan_adjusted)
			continue;

		/*
		 * For kswapd and memcg, reclaim at least the number of pages
		 * requested. Ensure that the anon and file LRUs are scanned
		 * proportionally what was requested by get_scan_count(). We
		 * stop reclaiming one LRU and reduce the amount scanning
		 * proportional to the original scan target.
		 */
		nr_file = nr[LRU_INACTIVE_FILE] + nr[LRU_ACTIVE_FILE];
		nr_anon = nr[LRU_INACTIVE_ANON] + nr[LRU_ACTIVE_ANON];

		/*
		 * It's just vindictive to attack the larger once the smaller
		 * has gone to zero.  And given the way we stop scanning the
		 * smaller below, this makes sure that we only make one nudge
		 * towards proportionality once we've got nr_to_reclaim.
		 */
		if (!nr_file || !nr_anon)
			break;

		if (nr_file > nr_anon) {
			unsigned long scan_target = targets[LRU_INACTIVE_ANON] +
						targets[LRU_ACTIVE_ANON] + 1;
			lru = LRU_BASE;
			percentage = nr_anon * 100 / scan_target;
		} else {
			unsigned long scan_target = targets[LRU_INACTIVE_FILE] +
						targets[LRU_ACTIVE_FILE] + 1;
			lru = LRU_FILE;
			percentage = nr_file * 100 / scan_target;
		}

		/* Stop scanning the smaller of the LRU */
		nr[lru] = 0;
		nr[lru + LRU_ACTIVE] = 0;

		/*
		 * Recalculate the other LRU scan count based on its original
		 * scan target and the percentage scanning already complete
		 */
		lru = (lru == LRU_FILE) ? LRU_BASE : LRU_FILE;
		nr_scanned = targets[lru] - nr[lru];
		nr[lru] = targets[lru] * (100 - percentage) / 100;
		nr[lru] -= min(nr[lru], nr_scanned);

		lru += LRU_ACTIVE;
		nr_scanned = targets[lru] - nr[lru];
		nr[lru] = targets[lru] * (100 - percentage) / 100;
		nr[lru] -= min(nr[lru], nr_scanned);

		scan_adjusted = true;
	}
	blk_finish_plug(&plug);
	sc->nr_reclaimed += nr_reclaimed;

	/*
	 * Even if we did not try to evict anon pages at all, we want to
	 * rebalance the anon lru active/inactive ratio.
	 */
	if (total_swap_pages && inactive_is_low(lruvec, LRU_INACTIVE_ANON))
		shrink_active_list(SWAP_CLUSTER_MAX, lruvec,
				   sc, LRU_ACTIVE_ANON);
}

/* Use reclaim/compaction for costly allocs or under memory pressure */
static bool in_reclaim_compaction(struct scan_control *sc)
{
	if (IS_ENABLED(CONFIG_COMPACTION) && sc->order &&
			(sc->order > PAGE_ALLOC_COSTLY_ORDER ||
			 sc->priority < DEF_PRIORITY - 2))
		return true;

	return false;
}

/*
 * Reclaim/compaction is used for high-order allocation requests. It reclaims
 * order-0 pages before compacting the zone. should_continue_reclaim() returns
 * true if more pages should be reclaimed such that when the page allocator
 * calls try_to_compact_pages() that it will have enough free pages to succeed.
 * It will give up earlier than that if there is difficulty reclaiming pages.
 */
static inline bool should_continue_reclaim(struct pglist_data *pgdat,
					unsigned long nr_reclaimed,
					struct scan_control *sc)
{
	unsigned long pages_for_compaction;
	unsigned long inactive_lru_pages;
	int z;

	/* If not in reclaim/compaction mode, stop */
	if (!in_reclaim_compaction(sc))
		return false;

	/*
	 * Stop if we failed to reclaim any pages from the last SWAP_CLUSTER_MAX
	 * number of pages that were scanned. This will return to the caller
	 * with the risk reclaim/compaction and the resulting allocation attempt
	 * fails. In the past we have tried harder for __GFP_RETRY_MAYFAIL
	 * allocations through requiring that the full LRU list has been scanned
	 * first, by assuming that zero delta of sc->nr_scanned means full LRU
	 * scan, but that approximation was wrong, and there were corner cases
	 * where always a non-zero amount of pages were scanned.
	 */
	if (!nr_reclaimed)
		return false;

	/* If compaction would go ahead or the allocation would succeed, stop */
	for (z = 0; z <= sc->reclaim_idx; z++) {
		struct zone *zone = &pgdat->node_zones[z];
		if (!managed_zone(zone))
			continue;

		switch (compaction_suitable(zone, sc->order, 0, sc->reclaim_idx)) {
		case COMPACT_SUCCESS:
		case COMPACT_CONTINUE:
			return false;
		default:
			/* check next zone */
			;
		}
	}

	/*
	 * If we have not reclaimed enough pages for compaction and the
	 * inactive lists are large enough, continue reclaiming
	 */
	pages_for_compaction = compact_gap(sc->order);
	inactive_lru_pages = node_page_state(pgdat, NR_INACTIVE_FILE);
	if (get_nr_swap_pages() > 0)
		inactive_lru_pages += node_page_state(pgdat, NR_INACTIVE_ANON);

	return inactive_lru_pages > pages_for_compaction;
}

static void shrink_node_memcgs(pg_data_t *pgdat, struct scan_control *sc)
{
	struct mem_cgroup *target_memcg = sc->target_mem_cgroup;
	struct mem_cgroup *memcg;

	memcg = mem_cgroup_iter(target_memcg, NULL, NULL);
	do {
		struct lruvec *lruvec = mem_cgroup_lruvec(memcg, pgdat);
		unsigned long reclaimed;
		unsigned long scanned;

		/*
		 * This loop can become CPU-bound when target memcgs
		 * aren't eligible for reclaim - either because they
		 * don't have any reclaimable pages, or because their
		 * memory is explicitly protected. Avoid soft lockups.
		 */
		cond_resched();

		mem_cgroup_calculate_protection(target_memcg, memcg);

		if (mem_cgroup_below_min(memcg)) {
			/*
			 * Hard protection.
			 * If there is no reclaimable memory, OOM.
			 */
			continue;
		} else if (mem_cgroup_below_low(memcg)) {
			/*
			 * Soft protection.
			 * Respect the protection only as long as
			 * there is an unprotected supply
			 * of reclaimable memory from other cgroups.
			 */
			if (!sc->memcg_low_reclaim) {
				sc->memcg_low_skipped = 1;
				continue;
			}
			memcg_memory_event(memcg, MEMCG_LOW);
		}

		reclaimed = sc->nr_reclaimed;
		scanned = sc->nr_scanned;

		shrink_lruvec(lruvec, sc);

		shrink_slab(sc->gfp_mask, pgdat->node_id, memcg,
			    sc->priority);

		/* Record the group's reclaim efficiency */
		vmpressure(sc->gfp_mask, memcg, false,
			   sc->nr_scanned - scanned,
			   sc->nr_reclaimed - reclaimed);

	} while ((memcg = mem_cgroup_iter(target_memcg, memcg, NULL)));
}

static void shrink_node(pg_data_t *pgdat, struct scan_control *sc)
{
	struct reclaim_state *reclaim_state = current->reclaim_state;
	unsigned long nr_reclaimed, nr_scanned;
	struct lruvec *target_lruvec;
	bool reclaimable = false;

	target_lruvec = mem_cgroup_lruvec(sc->target_mem_cgroup, pgdat);

again:
	memset(&sc->nr, 0, sizeof(sc->nr));

	nr_reclaimed = sc->nr_reclaimed;
	nr_scanned = sc->nr_scanned;

	prepare_scan_count(pgdat, sc);

	shrink_node_memcgs(pgdat, sc);

	if (reclaim_state) {
		sc->nr_reclaimed += reclaim_state->reclaimed_slab;
		reclaim_state->reclaimed_slab = 0;
	}

	/* Record the subtree's reclaim efficiency */
	vmpressure(sc->gfp_mask, sc->target_mem_cgroup, true,
		   sc->nr_scanned - nr_scanned,
		   sc->nr_reclaimed - nr_reclaimed);

	if (sc->nr_reclaimed - nr_reclaimed)
		reclaimable = true;

	if (current_is_kswapd()) {
		/*
		 * If reclaim is isolating dirty pages under writeback,
		 * it implies that the long-lived page allocation rate
		 * is exceeding the page laundering rate. Either the
		 * global limits are not being effective at throttling
		 * processes due to the page distribution throughout
		 * zones or there is heavy usage of a slow backing
		 * device. The only option is to throttle from reclaim
		 * context which is not ideal as there is no guarantee
		 * the dirtying process is throttled in the same way
		 * balance_dirty_pages() manages.
		 *
		 * Once a node is flagged PGDAT_WRITEBACK, kswapd will
		 * count the number of pages under pages flagged for
		 * immediate reclaim and stall if any are encountered
		 * in the nr_immediate check below.
		 */
		if (sc->nr.writeback && sc->nr.writeback == sc->nr.taken)
			set_bit(PGDAT_WRITEBACK, &pgdat->flags);

		/* Allow kswapd to start writing pages during reclaim.*/
		if (sc->nr.unqueued_dirty == sc->nr.file_taken)
			set_bit(PGDAT_DIRTY, &pgdat->flags);

		/*
		 * If kswapd scans pages marked for immediate
		 * reclaim and under writeback (nr_immediate), it
		 * implies that pages are cycling through the LRU
		 * faster than they are written so also forcibly stall.
		 */
		if (sc->nr.immediate)
			congestion_wait(BLK_RW_ASYNC, HZ/10);
	}

	/*
	 * Tag a node/memcg as congested if all the dirty pages
	 * scanned were backed by a congested BDI and
	 * wait_iff_congested will stall.
	 *
	 * Legacy memcg will stall in page writeback so avoid forcibly
	 * stalling in wait_iff_congested().
	 */
	if ((current_is_kswapd() ||
	     (cgroup_reclaim(sc) && writeback_throttling_sane(sc))) &&
	    sc->nr.dirty && sc->nr.dirty == sc->nr.congested)
		set_bit(LRUVEC_CONGESTED, &target_lruvec->flags);

	/*
	 * Stall direct reclaim for IO completions if underlying BDIs
	 * and node is congested. Allow kswapd to continue until it
	 * starts encountering unqueued dirty pages or cycling through
	 * the LRU too quickly.
	 */
	if (!current_is_kswapd() && current_may_throttle() &&
	    !sc->hibernation_mode &&
	    test_bit(LRUVEC_CONGESTED, &target_lruvec->flags))
		wait_iff_congested(BLK_RW_ASYNC, HZ/10);

	if (should_continue_reclaim(pgdat, sc->nr_reclaimed - nr_reclaimed,
				    sc))
		goto again;

	/*
	 * Kswapd gives up on balancing particular nodes after too
	 * many failures to reclaim anything from them and goes to
	 * sleep. On reclaim progress, reset the failure counter. A
	 * successful direct reclaim run will revive a dormant kswapd.
	 */
	if (reclaimable)
		pgdat->kswapd_failures = 0;
}

/*
 * Returns true if compaction should go ahead for a costly-order request, or
 * the allocation would already succeed without compaction. Return false if we
 * should reclaim first.
 */
static inline bool compaction_ready(struct zone *zone, struct scan_control *sc)
{
	unsigned long watermark;
	enum compact_result suitable;

	suitable = compaction_suitable(zone, sc->order, 0, sc->reclaim_idx);
	if (suitable == COMPACT_SUCCESS)
		/* Allocation should succeed already. Don't reclaim. */
		return true;
	if (suitable == COMPACT_SKIPPED)
		/* Compaction cannot yet proceed. Do reclaim. */
		return false;

	/*
	 * Compaction is already possible, but it takes time to run and there
	 * are potentially other callers using the pages just freed. So proceed
	 * with reclaim to make a buffer of free pages available to give
	 * compaction a reasonable chance of completing and allocating the page.
	 * Note that we won't actually reclaim the whole buffer in one attempt
	 * as the target watermark in should_continue_reclaim() is lower. But if
	 * we are already above the high+gap watermark, don't reclaim at all.
	 */
	watermark = high_wmark_pages(zone) + compact_gap(sc->order);

	return zone_watermark_ok_safe(zone, 0, watermark, sc->reclaim_idx);
}

/*
 * This is the direct reclaim path, for page-allocating processes.  We only
 * try to reclaim pages from zones which will satisfy the caller's allocation
 * request.
 *
 * If a zone is deemed to be full of pinned pages then just give it a light
 * scan then give up on it.
 */
static void shrink_zones(struct zonelist *zonelist, struct scan_control *sc)
{
	struct zoneref *z;
	struct zone *zone;
	unsigned long nr_soft_reclaimed;
	unsigned long nr_soft_scanned;
	gfp_t orig_mask;
	pg_data_t *last_pgdat = NULL;

	/*
	 * If the number of buffer_heads in the machine exceeds the maximum
	 * allowed level, force direct reclaim to scan the highmem zone as
	 * highmem pages could be pinning lowmem pages storing buffer_heads
	 */
	orig_mask = sc->gfp_mask;
	if (buffer_heads_over_limit) {
		sc->gfp_mask |= __GFP_HIGHMEM;
		sc->reclaim_idx = gfp_zone(sc->gfp_mask);
	}

	for_each_zone_zonelist_nodemask(zone, z, zonelist,
					sc->reclaim_idx, sc->nodemask) {
		/*
		 * Take care memory controller reclaiming has small influence
		 * to global LRU.
		 */
		if (!cgroup_reclaim(sc)) {
			if (!cpuset_zone_allowed(zone,
						 GFP_KERNEL | __GFP_HARDWALL))
				continue;

			/*
			 * If we already have plenty of memory free for
			 * compaction in this zone, don't free any more.
			 * Even though compaction is invoked for any
			 * non-zero order, only frequent costly order
			 * reclamation is disruptive enough to become a
			 * noticeable problem, like transparent huge
			 * page allocations.
			 */
			if (IS_ENABLED(CONFIG_COMPACTION) &&
			    sc->order > PAGE_ALLOC_COSTLY_ORDER &&
			    compaction_ready(zone, sc)) {
				sc->compaction_ready = true;
				continue;
			}

			/*
			 * Shrink each node in the zonelist once. If the
			 * zonelist is ordered by zone (not the default) then a
			 * node may be shrunk multiple times but in that case
			 * the user prefers lower zones being preserved.
			 */
			if (zone->zone_pgdat == last_pgdat)
				continue;

			/*
			 * This steals pages from memory cgroups over softlimit
			 * and returns the number of reclaimed pages and
			 * scanned pages. This works for global memory pressure
			 * and balancing, not for a memcg's limit.
			 */
			nr_soft_scanned = 0;
			nr_soft_reclaimed = mem_cgroup_soft_limit_reclaim(zone->zone_pgdat,
						sc->order, sc->gfp_mask,
						&nr_soft_scanned);
			sc->nr_reclaimed += nr_soft_reclaimed;
			sc->nr_scanned += nr_soft_scanned;
			/* need some check for avoid more shrink_zone() */
		}

		/* See comment about same check for global reclaim above */
		if (zone->zone_pgdat == last_pgdat)
			continue;
		last_pgdat = zone->zone_pgdat;
		shrink_node(zone->zone_pgdat, sc);
	}

	/*
	 * Restore to original mask to avoid the impact on the caller if we
	 * promoted it to __GFP_HIGHMEM.
	 */
	sc->gfp_mask = orig_mask;
}

static void snapshot_refaults(struct mem_cgroup *target_memcg, pg_data_t *pgdat)
{
	struct lruvec *target_lruvec;
	unsigned long refaults;

	if (lru_gen_enabled())
		return;

	target_lruvec = mem_cgroup_lruvec(target_memcg, pgdat);
	refaults = lruvec_page_state(target_lruvec, WORKINGSET_ACTIVATE_ANON);
	target_lruvec->refaults[0] = refaults;
	refaults = lruvec_page_state(target_lruvec, WORKINGSET_ACTIVATE_FILE);
	target_lruvec->refaults[1] = refaults;
}

/*
 * This is the main entry point to direct page reclaim.
 *
 * If a full scan of the inactive list fails to free enough memory then we
 * are "out of memory" and something needs to be killed.
 *
 * If the caller is !__GFP_FS then the probability of a failure is reasonably
 * high - the zone may be full of dirty or under-writeback pages, which this
 * caller can't do much about.  We kick the writeback threads and take explicit
 * naps in the hope that some of these pages can be written.  But if the
 * allocating task holds filesystem locks which prevent writeout this might not
 * work, and the allocation attempt will fail.
 *
 * returns:	0, if no pages reclaimed
 * 		else, the number of pages reclaimed
 */
static unsigned long do_try_to_free_pages(struct zonelist *zonelist,
					  struct scan_control *sc)
{
	int initial_priority = sc->priority;
	pg_data_t *last_pgdat;
	struct zoneref *z;
	struct zone *zone;
retry:
	delayacct_freepages_start();

	if (!cgroup_reclaim(sc))
		__count_zid_vm_events(ALLOCSTALL, sc->reclaim_idx, 1);

	do {
		vmpressure_prio(sc->gfp_mask, sc->target_mem_cgroup,
				sc->priority);
		sc->nr_scanned = 0;
		shrink_zones(zonelist, sc);

		if (sc->nr_reclaimed >= sc->nr_to_reclaim)
			break;

		if (sc->compaction_ready)
			break;

		/*
		 * If we're getting trouble reclaiming, start doing
		 * writepage even in laptop mode.
		 */
		if (sc->priority < DEF_PRIORITY - 2)
			sc->may_writepage = 1;
	} while (--sc->priority >= 0);

	last_pgdat = NULL;
	for_each_zone_zonelist_nodemask(zone, z, zonelist, sc->reclaim_idx,
					sc->nodemask) {
		if (zone->zone_pgdat == last_pgdat)
			continue;
		last_pgdat = zone->zone_pgdat;

		snapshot_refaults(sc->target_mem_cgroup, zone->zone_pgdat);

		if (cgroup_reclaim(sc)) {
			struct lruvec *lruvec;

			lruvec = mem_cgroup_lruvec(sc->target_mem_cgroup,
						   zone->zone_pgdat);
			clear_bit(LRUVEC_CONGESTED, &lruvec->flags);
		}
	}

	delayacct_freepages_end();

	if (sc->nr_reclaimed)
		return sc->nr_reclaimed;

	/* Aborted reclaim to try compaction? don't OOM, then */
	if (sc->compaction_ready)
		return 1;

	/*
	 * We make inactive:active ratio decisions based on the node's
	 * composition of memory, but a restrictive reclaim_idx or a
	 * memory.low cgroup setting can exempt large amounts of
	 * memory from reclaim. Neither of which are very common, so
	 * instead of doing costly eligibility calculations of the
	 * entire cgroup subtree up front, we assume the estimates are
	 * good, and retry with forcible deactivation if that fails.
	 */
	if (sc->skipped_deactivate) {
		sc->priority = initial_priority;
		sc->force_deactivate = 1;
		sc->skipped_deactivate = 0;
		goto retry;
	}

	/* Untapped cgroup reserves?  Don't OOM, retry. */
	if (sc->memcg_low_skipped) {
		sc->priority = initial_priority;
		sc->force_deactivate = 0;
		sc->memcg_low_reclaim = 1;
		sc->memcg_low_skipped = 0;
		goto retry;
	}

	return 0;
}

static bool allow_direct_reclaim(pg_data_t *pgdat)
{
	struct zone *zone;
	unsigned long pfmemalloc_reserve = 0;
	unsigned long free_pages = 0;
	int i;
	bool wmark_ok;

	if (pgdat->kswapd_failures >= MAX_RECLAIM_RETRIES)
		return true;

	for (i = 0; i <= ZONE_NORMAL; i++) {
		zone = &pgdat->node_zones[i];
		if (!managed_zone(zone))
			continue;

		if (!zone_reclaimable_pages(zone))
			continue;

		pfmemalloc_reserve += min_wmark_pages(zone);
		free_pages += zone_page_state(zone, NR_FREE_PAGES);
	}

	/* If there are no reserves (unexpected config) then do not throttle */
	if (!pfmemalloc_reserve)
		return true;

	wmark_ok = free_pages > pfmemalloc_reserve / 2;

	/* kswapd must be awake if processes are being throttled */
	if (!wmark_ok && waitqueue_active(&pgdat->kswapd_wait)) {
		if (READ_ONCE(pgdat->kswapd_highest_zoneidx) > ZONE_NORMAL)
			WRITE_ONCE(pgdat->kswapd_highest_zoneidx, ZONE_NORMAL);

		wake_up_interruptible(&pgdat->kswapd_wait);
	}

	return wmark_ok;
}

/*
 * Throttle direct reclaimers if backing storage is backed by the network
 * and the PFMEMALLOC reserve for the preferred node is getting dangerously
 * depleted. kswapd will continue to make progress and wake the processes
 * when the low watermark is reached.
 *
 * Returns true if a fatal signal was delivered during throttling. If this
 * happens, the page allocator should not consider triggering the OOM killer.
 */
static bool throttle_direct_reclaim(gfp_t gfp_mask, struct zonelist *zonelist,
					nodemask_t *nodemask)
{
	struct zoneref *z;
	struct zone *zone;
	pg_data_t *pgdat = NULL;

	/*
	 * Kernel threads should not be throttled as they may be indirectly
	 * responsible for cleaning pages necessary for reclaim to make forward
	 * progress. kjournald for example may enter direct reclaim while
	 * committing a transaction where throttling it could forcing other
	 * processes to block on log_wait_commit().
	 */
	if (current->flags & PF_KTHREAD)
		goto out;

	/*
	 * If a fatal signal is pending, this process should not throttle.
	 * It should return quickly so it can exit and free its memory
	 */
	if (fatal_signal_pending(current))
		goto out;

	/*
	 * Check if the pfmemalloc reserves are ok by finding the first node
	 * with a usable ZONE_NORMAL or lower zone. The expectation is that
	 * GFP_KERNEL will be required for allocating network buffers when
	 * swapping over the network so ZONE_HIGHMEM is unusable.
	 *
	 * Throttling is based on the first usable node and throttled processes
	 * wait on a queue until kswapd makes progress and wakes them. There
	 * is an affinity then between processes waking up and where reclaim
	 * progress has been made assuming the process wakes on the same node.
	 * More importantly, processes running on remote nodes will not compete
	 * for remote pfmemalloc reserves and processes on different nodes
	 * should make reasonable progress.
	 */
	for_each_zone_zonelist_nodemask(zone, z, zonelist,
					gfp_zone(gfp_mask), nodemask) {
		if (zone_idx(zone) > ZONE_NORMAL)
			continue;

		/* Throttle based on the first usable node */
		pgdat = zone->zone_pgdat;
		if (allow_direct_reclaim(pgdat))
			goto out;
		break;
	}

	/* If no zone was usable by the allocation flags then do not throttle */
	if (!pgdat)
		goto out;

	/* Account for the throttling */
	count_vm_event(PGSCAN_DIRECT_THROTTLE);

	/*
	 * If the caller cannot enter the filesystem, it's possible that it
	 * is due to the caller holding an FS lock or performing a journal
	 * transaction in the case of a filesystem like ext[3|4]. In this case,
	 * it is not safe to block on pfmemalloc_wait as kswapd could be
	 * blocked waiting on the same lock. Instead, throttle for up to a
	 * second before continuing.
	 */
	if (!(gfp_mask & __GFP_FS)) {
		wait_event_interruptible_timeout(pgdat->pfmemalloc_wait,
			allow_direct_reclaim(pgdat), HZ);

		goto check_pending;
	}

	/* Throttle until kswapd wakes the process */
	wait_event_killable(zone->zone_pgdat->pfmemalloc_wait,
		allow_direct_reclaim(pgdat));

check_pending:
	if (fatal_signal_pending(current))
		return true;

out:
	return false;
}

unsigned long try_to_free_pages(struct zonelist *zonelist, int order,
				gfp_t gfp_mask, nodemask_t *nodemask)
{
	unsigned long nr_reclaimed;
	struct scan_control sc = {
		.nr_to_reclaim = SWAP_CLUSTER_MAX,
		.gfp_mask = current_gfp_context(gfp_mask),
		.reclaim_idx = gfp_zone(gfp_mask),
		.order = order,
		.nodemask = nodemask,
		.priority = DEF_PRIORITY,
		.may_writepage = !laptop_mode,
		.may_unmap = 1,
		.may_swap = 1,
	};

	/*
	 * scan_control uses s8 fields for order, priority, and reclaim_idx.
	 * Confirm they are large enough for max values.
	 */
	BUILD_BUG_ON(MAX_ORDER > S8_MAX);
	BUILD_BUG_ON(DEF_PRIORITY > S8_MAX);
	BUILD_BUG_ON(MAX_NR_ZONES > S8_MAX);

	/*
	 * Do not enter reclaim if fatal signal was delivered while throttled.
	 * 1 is returned so that the page allocator does not OOM kill at this
	 * point.
	 */
	if (throttle_direct_reclaim(sc.gfp_mask, zonelist, nodemask))
		return 1;

	set_task_reclaim_state(current, &sc.reclaim_state);
	trace_mm_vmscan_direct_reclaim_begin(order, sc.gfp_mask);

	nr_reclaimed = do_try_to_free_pages(zonelist, &sc);

	trace_mm_vmscan_direct_reclaim_end(nr_reclaimed);
	set_task_reclaim_state(current, NULL);

	return nr_reclaimed;
}

#ifdef CONFIG_MEMCG

/* Only used by soft limit reclaim. Do not reuse for anything else. */
unsigned long mem_cgroup_shrink_node(struct mem_cgroup *memcg,
						gfp_t gfp_mask, bool noswap,
						pg_data_t *pgdat,
						unsigned long *nr_scanned)
{
	struct lruvec *lruvec = mem_cgroup_lruvec(memcg, pgdat);
	struct scan_control sc = {
		.nr_to_reclaim = SWAP_CLUSTER_MAX,
		.target_mem_cgroup = memcg,
		.may_writepage = !laptop_mode,
		.may_unmap = 1,
		.reclaim_idx = MAX_NR_ZONES - 1,
		.may_swap = !noswap,
	};

	WARN_ON_ONCE(!current->reclaim_state);

	sc.gfp_mask = (gfp_mask & GFP_RECLAIM_MASK) |
			(GFP_HIGHUSER_MOVABLE & ~GFP_RECLAIM_MASK);

	trace_mm_vmscan_memcg_softlimit_reclaim_begin(sc.order,
						      sc.gfp_mask);

	/*
	 * NOTE: Although we can get the priority field, using it
	 * here is not a good idea, since it limits the pages we can scan.
	 * if we don't reclaim here, the shrink_node from balance_pgdat
	 * will pick up pages from other mem cgroup's as well. We hack
	 * the priority and make it zero.
	 */
	shrink_lruvec(lruvec, &sc);

	trace_mm_vmscan_memcg_softlimit_reclaim_end(sc.nr_reclaimed);

	*nr_scanned = sc.nr_scanned;

	return sc.nr_reclaimed;
}

unsigned long try_to_free_mem_cgroup_pages(struct mem_cgroup *memcg,
					   unsigned long nr_pages,
					   gfp_t gfp_mask,
					   bool may_swap)
{
	unsigned long nr_reclaimed;
	unsigned int noreclaim_flag;
	struct scan_control sc = {
		.nr_to_reclaim = max(nr_pages, SWAP_CLUSTER_MAX),
		.gfp_mask = (current_gfp_context(gfp_mask) & GFP_RECLAIM_MASK) |
				(GFP_HIGHUSER_MOVABLE & ~GFP_RECLAIM_MASK),
		.reclaim_idx = MAX_NR_ZONES - 1,
		.target_mem_cgroup = memcg,
		.priority = DEF_PRIORITY,
		.may_writepage = !laptop_mode,
		.may_unmap = 1,
		.may_swap = may_swap,
	};
	/*
	 * Traverse the ZONELIST_FALLBACK zonelist of the current node to put
	 * equal pressure on all the nodes. This is based on the assumption that
	 * the reclaim does not bail out early.
	 */
	struct zonelist *zonelist = node_zonelist(numa_node_id(), sc.gfp_mask);

	set_task_reclaim_state(current, &sc.reclaim_state);
	trace_mm_vmscan_memcg_reclaim_begin(0, sc.gfp_mask);
	noreclaim_flag = memalloc_noreclaim_save();

	nr_reclaimed = do_try_to_free_pages(zonelist, &sc);

	memalloc_noreclaim_restore(noreclaim_flag);
	trace_mm_vmscan_memcg_reclaim_end(nr_reclaimed);
	set_task_reclaim_state(current, NULL);

	return nr_reclaimed;
}
#endif

static void age_active_anon(struct pglist_data *pgdat,
				struct scan_control *sc)
{
	struct mem_cgroup *memcg;
	struct lruvec *lruvec;

	if (lru_gen_enabled()) {
		lru_gen_age_node(pgdat, sc);
		return;
	}

	if (!total_swap_pages)
		return;

	lruvec = mem_cgroup_lruvec(NULL, pgdat);
	if (!inactive_is_low(lruvec, LRU_INACTIVE_ANON))
		return;

	memcg = mem_cgroup_iter(NULL, NULL, NULL);
	do {
		lruvec = mem_cgroup_lruvec(memcg, pgdat);
		shrink_active_list(SWAP_CLUSTER_MAX, lruvec,
				   sc, LRU_ACTIVE_ANON);
		memcg = mem_cgroup_iter(NULL, memcg, NULL);
	} while (memcg);
}

static bool pgdat_watermark_boosted(pg_data_t *pgdat, int highest_zoneidx)
{
	int i;
	struct zone *zone;

	/*
	 * Check for watermark boosts top-down as the higher zones
	 * are more likely to be boosted. Both watermarks and boosts
	 * should not be checked at the same time as reclaim would
	 * start prematurely when there is no boosting and a lower
	 * zone is balanced.
	 */
	for (i = highest_zoneidx; i >= 0; i--) {
		zone = pgdat->node_zones + i;
		if (!managed_zone(zone))
			continue;

		if (zone->watermark_boost)
			return true;
	}

	return false;
}

/*
 * Returns true if there is an eligible zone balanced for the request order
 * and highest_zoneidx
 */
static bool pgdat_balanced(pg_data_t *pgdat, int order, int highest_zoneidx)
{
	int i;
	unsigned long mark = -1;
	struct zone *zone;

	/*
	 * Check watermarks bottom-up as lower zones are more likely to
	 * meet watermarks.
	 */
	for (i = 0; i <= highest_zoneidx; i++) {
		zone = pgdat->node_zones + i;

		if (!managed_zone(zone))
			continue;

		mark = high_wmark_pages(zone);
		if (zone_watermark_ok_safe(zone, order, mark, highest_zoneidx))
			return true;
	}

	/*
	 * If a node has no populated zone within highest_zoneidx, it does not
	 * need balancing by definition. This can happen if a zone-restricted
	 * allocation tries to wake a remote kswapd.
	 */
	if (mark == -1)
		return true;

	return false;
}

/* Clear pgdat state for congested, dirty or under writeback. */
static void clear_pgdat_congested(pg_data_t *pgdat)
{
	struct lruvec *lruvec = mem_cgroup_lruvec(NULL, pgdat);

	clear_bit(LRUVEC_CONGESTED, &lruvec->flags);
	clear_bit(PGDAT_DIRTY, &pgdat->flags);
	clear_bit(PGDAT_WRITEBACK, &pgdat->flags);
}

/*
 * Prepare kswapd for sleeping. This verifies that there are no processes
 * waiting in throttle_direct_reclaim() and that watermarks have been met.
 *
 * Returns true if kswapd is ready to sleep
 */
static bool prepare_kswapd_sleep(pg_data_t *pgdat, int order,
				int highest_zoneidx)
{
	/*
	 * The throttled processes are normally woken up in balance_pgdat() as
	 * soon as allow_direct_reclaim() is true. But there is a potential
	 * race between when kswapd checks the watermarks and a process gets
	 * throttled. There is also a potential race if processes get
	 * throttled, kswapd wakes, a large process exits thereby balancing the
	 * zones, which causes kswapd to exit balance_pgdat() before reaching
	 * the wake up checks. If kswapd is going to sleep, no process should
	 * be sleeping on pfmemalloc_wait, so wake them now if necessary. If
	 * the wake up is premature, processes will wake kswapd and get
	 * throttled again. The difference from wake ups in balance_pgdat() is
	 * that here we are under prepare_to_wait().
	 */
	if (waitqueue_active(&pgdat->pfmemalloc_wait))
		wake_up_all(&pgdat->pfmemalloc_wait);

	/* Hopeless node, leave it to direct reclaim */
	if (pgdat->kswapd_failures >= MAX_RECLAIM_RETRIES)
		return true;

	if (pgdat_balanced(pgdat, order, highest_zoneidx)) {
		clear_pgdat_congested(pgdat);
		return true;
	}

	return false;
}

/*
 * kswapd shrinks a node of pages that are at or below the highest usable
 * zone that is currently unbalanced.
 *
 * Returns true if kswapd scanned at least the requested number of pages to
 * reclaim or if the lack of progress was due to pages under writeback.
 * This is used to determine if the scanning priority needs to be raised.
 */
static bool kswapd_shrink_node(pg_data_t *pgdat,
			       struct scan_control *sc)
{
	struct zone *zone;
	int z;

	/* Reclaim a number of pages proportional to the number of zones */
	sc->nr_to_reclaim = 0;
	for (z = 0; z <= sc->reclaim_idx; z++) {
		zone = pgdat->node_zones + z;
		if (!managed_zone(zone))
			continue;

		sc->nr_to_reclaim += max(high_wmark_pages(zone), SWAP_CLUSTER_MAX);
	}

	/*
	 * Historically care was taken to put equal pressure on all zones but
	 * now pressure is applied based on node LRU order.
	 */
	shrink_node(pgdat, sc);

	/*
	 * Fragmentation may mean that the system cannot be rebalanced for
	 * high-order allocations. If twice the allocation size has been
	 * reclaimed then recheck watermarks only at order-0 to prevent
	 * excessive reclaim. Assume that a process requested a high-order
	 * can direct reclaim/compact.
	 */
	if (sc->order && sc->nr_reclaimed >= compact_gap(sc->order))
		sc->order = 0;

	return sc->nr_scanned >= sc->nr_to_reclaim;
}

/*
 * For kswapd, balance_pgdat() will reclaim pages across a node from zones
 * that are eligible for use by the caller until at least one zone is
 * balanced.
 *
 * Returns the order kswapd finished reclaiming at.
 *
 * kswapd scans the zones in the highmem->normal->dma direction.  It skips
 * zones which have free_pages > high_wmark_pages(zone), but once a zone is
 * found to have free_pages <= high_wmark_pages(zone), any page in that zone
 * or lower is eligible for reclaim until at least one usable zone is
 * balanced.
 */
static int balance_pgdat(pg_data_t *pgdat, int order, int highest_zoneidx)
{
	int i;
	unsigned long nr_soft_reclaimed;
	unsigned long nr_soft_scanned;
	unsigned long pflags;
	unsigned long nr_boost_reclaim;
	unsigned long zone_boosts[MAX_NR_ZONES] = { 0, };
	bool boosted;
	struct zone *zone;
	struct scan_control sc = {
		.gfp_mask = GFP_KERNEL,
		.order = order,
		.may_unmap = 1,
	};

	set_task_reclaim_state(current, &sc.reclaim_state);
	psi_memstall_enter(&pflags);
	__fs_reclaim_acquire();

	count_vm_event(PAGEOUTRUN);

	/*
	 * Account for the reclaim boost. Note that the zone boost is left in
	 * place so that parallel allocations that are near the watermark will
	 * stall or direct reclaim until kswapd is finished.
	 */
	nr_boost_reclaim = 0;
	for (i = 0; i <= highest_zoneidx; i++) {
		zone = pgdat->node_zones + i;
		if (!managed_zone(zone))
			continue;

		nr_boost_reclaim += zone->watermark_boost;
		zone_boosts[i] = zone->watermark_boost;
	}
	boosted = nr_boost_reclaim;

restart:
	sc.priority = DEF_PRIORITY;
	do {
		unsigned long nr_reclaimed = sc.nr_reclaimed;
		bool raise_priority = true;
		bool balanced;
		bool ret;

		sc.reclaim_idx = highest_zoneidx;

		/*
		 * If the number of buffer_heads exceeds the maximum allowed
		 * then consider reclaiming from all zones. This has a dual
		 * purpose -- on 64-bit systems it is expected that
		 * buffer_heads are stripped during active rotation. On 32-bit
		 * systems, highmem pages can pin lowmem memory and shrinking
		 * buffers can relieve lowmem pressure. Reclaim may still not
		 * go ahead if all eligible zones for the original allocation
		 * request are balanced to avoid excessive reclaim from kswapd.
		 */
		if (buffer_heads_over_limit) {
			for (i = MAX_NR_ZONES - 1; i >= 0; i--) {
				zone = pgdat->node_zones + i;
				if (!managed_zone(zone))
					continue;

				sc.reclaim_idx = i;
				break;
			}
		}

		/*
		 * If the pgdat is imbalanced then ignore boosting and preserve
		 * the watermarks for a later time and restart. Note that the
		 * zone watermarks will be still reset at the end of balancing
		 * on the grounds that the normal reclaim should be enough to
		 * re-evaluate if boosting is required when kswapd next wakes.
		 */
		balanced = pgdat_balanced(pgdat, sc.order, highest_zoneidx);
		if (!balanced && nr_boost_reclaim) {
			nr_boost_reclaim = 0;
			goto restart;
		}

		/*
		 * If boosting is not active then only reclaim if there are no
		 * eligible zones. Note that sc.reclaim_idx is not used as
		 * buffer_heads_over_limit may have adjusted it.
		 */
		if (!nr_boost_reclaim && balanced)
			goto out;

		/* Limit the priority of boosting to avoid reclaim writeback */
		if (nr_boost_reclaim && sc.priority == DEF_PRIORITY - 2)
			raise_priority = false;

		/*
		 * Do not writeback or swap pages for boosted reclaim. The
		 * intent is to relieve pressure not issue sub-optimal IO
		 * from reclaim context. If no pages are reclaimed, the
		 * reclaim will be aborted.
		 */
		sc.may_writepage = !laptop_mode && !nr_boost_reclaim;
		sc.may_swap = !nr_boost_reclaim;

		/*
		 * Do some background aging of the anon list, to give
		 * pages a chance to be referenced before reclaiming. All
		 * pages are rotated regardless of classzone as this is
		 * about consistent aging.
		 */
		age_active_anon(pgdat, &sc);

		/*
		 * If we're getting trouble reclaiming, start doing writepage
		 * even in laptop mode.
		 */
		if (sc.priority < DEF_PRIORITY - 2)
			sc.may_writepage = 1;

		/* Call soft limit reclaim before calling shrink_node. */
		sc.nr_scanned = 0;
		nr_soft_scanned = 0;
		nr_soft_reclaimed = mem_cgroup_soft_limit_reclaim(pgdat, sc.order,
						sc.gfp_mask, &nr_soft_scanned);
		sc.nr_reclaimed += nr_soft_reclaimed;

		/*
		 * There should be no need to raise the scanning priority if
		 * enough pages are already being scanned that that high
		 * watermark would be met at 100% efficiency.
		 */
		if (kswapd_shrink_node(pgdat, &sc))
			raise_priority = false;

		/*
		 * If the low watermark is met there is no need for processes
		 * to be throttled on pfmemalloc_wait as they should not be
		 * able to safely make forward progress. Wake them
		 */
		if (waitqueue_active(&pgdat->pfmemalloc_wait) &&
				allow_direct_reclaim(pgdat))
			wake_up_all(&pgdat->pfmemalloc_wait);

		/* Check if kswapd should be suspending */
		__fs_reclaim_release();
		ret = try_to_freeze();
		__fs_reclaim_acquire();
		if (ret || kthread_should_stop())
			break;

		/*
		 * Raise priority if scanning rate is too low or there was no
		 * progress in reclaiming pages
		 */
		nr_reclaimed = sc.nr_reclaimed - nr_reclaimed;
		nr_boost_reclaim -= min(nr_boost_reclaim, nr_reclaimed);

		/*
		 * If reclaim made no progress for a boost, stop reclaim as
		 * IO cannot be queued and it could be an infinite loop in
		 * extreme circumstances.
		 */
		if (nr_boost_reclaim && !nr_reclaimed)
			break;

		if (raise_priority || !nr_reclaimed)
			sc.priority--;
	} while (sc.priority >= 1);

	if (!sc.nr_reclaimed)
		pgdat->kswapd_failures++;

out:
	/* If reclaim was boosted, account for the reclaim done in this pass */
	if (boosted) {
		unsigned long flags;

		for (i = 0; i <= highest_zoneidx; i++) {
			if (!zone_boosts[i])
				continue;

			/* Increments are under the zone lock */
			zone = pgdat->node_zones + i;
			spin_lock_irqsave(&zone->lock, flags);
			zone->watermark_boost -= min(zone->watermark_boost, zone_boosts[i]);
			spin_unlock_irqrestore(&zone->lock, flags);
		}

		/*
		 * As there is now likely space, wakeup kcompact to defragment
		 * pageblocks.
		 */
		wakeup_kcompactd(pgdat, pageblock_order, highest_zoneidx);
	}

	snapshot_refaults(NULL, pgdat);
	__fs_reclaim_release();
	psi_memstall_leave(&pflags);
	set_task_reclaim_state(current, NULL);

	/*
	 * Return the order kswapd stopped reclaiming at as
	 * prepare_kswapd_sleep() takes it into account. If another caller
	 * entered the allocator slow path while kswapd was awake, order will
	 * remain at the higher level.
	 */
	return sc.order;
}

/*
 * The pgdat->kswapd_highest_zoneidx is used to pass the highest zone index to
 * be reclaimed by kswapd from the waker. If the value is MAX_NR_ZONES which is
 * not a valid index then either kswapd runs for first time or kswapd couldn't
 * sleep after previous reclaim attempt (node is still unbalanced). In that
 * case return the zone index of the previous kswapd reclaim cycle.
 */
static enum zone_type kswapd_highest_zoneidx(pg_data_t *pgdat,
					   enum zone_type prev_highest_zoneidx)
{
	enum zone_type curr_idx = READ_ONCE(pgdat->kswapd_highest_zoneidx);

	return curr_idx == MAX_NR_ZONES ? prev_highest_zoneidx : curr_idx;
}

static void kswapd_try_to_sleep(pg_data_t *pgdat, int alloc_order, int reclaim_order,
				unsigned int highest_zoneidx)
{
	long remaining = 0;
	DEFINE_WAIT(wait);

	if (freezing(current) || kthread_should_stop())
		return;

	prepare_to_wait(&pgdat->kswapd_wait, &wait, TASK_INTERRUPTIBLE);

	/*
	 * Try to sleep for a short interval. Note that kcompactd will only be
	 * woken if it is possible to sleep for a short interval. This is
	 * deliberate on the assumption that if reclaim cannot keep an
	 * eligible zone balanced that it's also unlikely that compaction will
	 * succeed.
	 */
	if (prepare_kswapd_sleep(pgdat, reclaim_order, highest_zoneidx)) {
		/*
		 * Compaction records what page blocks it recently failed to
		 * isolate pages from and skips them in the future scanning.
		 * When kswapd is going to sleep, it is reasonable to assume
		 * that pages and compaction may succeed so reset the cache.
		 */
		reset_isolation_suitable(pgdat);

		/*
		 * We have freed the memory, now we should compact it to make
		 * allocation of the requested order possible.
		 */
		wakeup_kcompactd(pgdat, alloc_order, highest_zoneidx);

		remaining = schedule_timeout(HZ/10);

		/*
		 * If woken prematurely then reset kswapd_highest_zoneidx and
		 * order. The values will either be from a wakeup request or
		 * the previous request that slept prematurely.
		 */
		if (remaining) {
			WRITE_ONCE(pgdat->kswapd_highest_zoneidx,
					kswapd_highest_zoneidx(pgdat,
							highest_zoneidx));

			if (READ_ONCE(pgdat->kswapd_order) < reclaim_order)
				WRITE_ONCE(pgdat->kswapd_order, reclaim_order);
		}

		finish_wait(&pgdat->kswapd_wait, &wait);
		prepare_to_wait(&pgdat->kswapd_wait, &wait, TASK_INTERRUPTIBLE);
	}

	/*
	 * After a short sleep, check if it was a premature sleep. If not, then
	 * go fully to sleep until explicitly woken up.
	 */
	if (!remaining &&
	    prepare_kswapd_sleep(pgdat, reclaim_order, highest_zoneidx)) {
		trace_mm_vmscan_kswapd_sleep(pgdat->node_id);

		/*
		 * vmstat counters are not perfectly accurate and the estimated
		 * value for counters such as NR_FREE_PAGES can deviate from the
		 * true value by nr_online_cpus * threshold. To avoid the zone
		 * watermarks being breached while under pressure, we reduce the
		 * per-cpu vmstat threshold while kswapd is awake and restore
		 * them before going back to sleep.
		 */
		set_pgdat_percpu_threshold(pgdat, calculate_normal_threshold);

		if (!kthread_should_stop())
			schedule();

		set_pgdat_percpu_threshold(pgdat, calculate_pressure_threshold);
	} else {
		if (remaining)
			count_vm_event(KSWAPD_LOW_WMARK_HIT_QUICKLY);
		else
			count_vm_event(KSWAPD_HIGH_WMARK_HIT_QUICKLY);
	}
	finish_wait(&pgdat->kswapd_wait, &wait);
}

/*
 * The background pageout daemon, started as a kernel thread
 * from the init process.
 *
 * This basically trickles out pages so that we have _some_
 * free memory available even if there is no other activity
 * that frees anything up. This is needed for things like routing
 * etc, where we otherwise might have all activity going on in
 * asynchronous contexts that cannot page things out.
 *
 * If there are applications that are active memory-allocators
 * (most normal use), this basically shouldn't matter.
 */
static int kswapd(void *p)
{
	unsigned int alloc_order, reclaim_order;
	unsigned int highest_zoneidx = MAX_NR_ZONES - 1;
	pg_data_t *pgdat = (pg_data_t*)p;
	struct task_struct *tsk = current;
	const struct cpumask *cpumask = cpumask_of_node(pgdat->node_id);

	if (!cpumask_empty(cpumask))
		set_cpus_allowed_ptr(tsk, cpumask);

	/*
	 * Tell the memory management that we're a "memory allocator",
	 * and that if we need more memory we should get access to it
	 * regardless (see "__alloc_pages()"). "kswapd" should
	 * never get caught in the normal page freeing logic.
	 *
	 * (Kswapd normally doesn't need memory anyway, but sometimes
	 * you need a small amount of memory in order to be able to
	 * page out something else, and this flag essentially protects
	 * us from recursively trying to free more memory as we're
	 * trying to free the first piece of memory in the first place).
	 */
	tsk->flags |= PF_MEMALLOC | PF_SWAPWRITE | PF_KSWAPD;
	set_freezable();

	WRITE_ONCE(pgdat->kswapd_order, 0);
	WRITE_ONCE(pgdat->kswapd_highest_zoneidx, MAX_NR_ZONES);
	for ( ; ; ) {
		bool ret;

		alloc_order = reclaim_order = READ_ONCE(pgdat->kswapd_order);
		highest_zoneidx = kswapd_highest_zoneidx(pgdat,
							highest_zoneidx);

kswapd_try_sleep:
		kswapd_try_to_sleep(pgdat, alloc_order, reclaim_order,
					highest_zoneidx);

		/* Read the new order and highest_zoneidx */
		alloc_order = reclaim_order = READ_ONCE(pgdat->kswapd_order);
		highest_zoneidx = kswapd_highest_zoneidx(pgdat,
							highest_zoneidx);
		WRITE_ONCE(pgdat->kswapd_order, 0);
		WRITE_ONCE(pgdat->kswapd_highest_zoneidx, MAX_NR_ZONES);

		ret = try_to_freeze();
		if (kthread_should_stop())
			break;

		/*
		 * We can speed up thawing tasks if we don't call balance_pgdat
		 * after returning from the refrigerator
		 */
		if (ret)
			continue;

		/*
		 * Reclaim begins at the requested order but if a high-order
		 * reclaim fails then kswapd falls back to reclaiming for
		 * order-0. If that happens, kswapd will consider sleeping
		 * for the order it finished reclaiming at (reclaim_order)
		 * but kcompactd is woken to compact for the original
		 * request (alloc_order).
		 */
		trace_mm_vmscan_kswapd_wake(pgdat->node_id, highest_zoneidx,
						alloc_order);
		reclaim_order = balance_pgdat(pgdat, alloc_order,
						highest_zoneidx);
		if (reclaim_order < alloc_order)
			goto kswapd_try_sleep;
	}

	tsk->flags &= ~(PF_MEMALLOC | PF_SWAPWRITE | PF_KSWAPD);

	return 0;
}

/*
 * A zone is low on free memory or too fragmented for high-order memory.  If
 * kswapd should reclaim (direct reclaim is deferred), wake it up for the zone's
 * pgdat.  It will wake up kcompactd after reclaiming memory.  If kswapd reclaim
 * has failed or is not needed, still wake up kcompactd if only compaction is
 * needed.
 */
void wakeup_kswapd(struct zone *zone, gfp_t gfp_flags, int order,
		   enum zone_type highest_zoneidx)
{
	pg_data_t *pgdat;
	enum zone_type curr_idx;

	if (!managed_zone(zone))
		return;

	if (!cpuset_zone_allowed(zone, gfp_flags))
		return;

	pgdat = zone->zone_pgdat;
	curr_idx = READ_ONCE(pgdat->kswapd_highest_zoneidx);

	if (curr_idx == MAX_NR_ZONES || curr_idx < highest_zoneidx)
		WRITE_ONCE(pgdat->kswapd_highest_zoneidx, highest_zoneidx);

	if (READ_ONCE(pgdat->kswapd_order) < order)
		WRITE_ONCE(pgdat->kswapd_order, order);

	if (!waitqueue_active(&pgdat->kswapd_wait))
		return;

	/* Hopeless node, leave it to direct reclaim if possible */
	if (pgdat->kswapd_failures >= MAX_RECLAIM_RETRIES ||
	    (pgdat_balanced(pgdat, order, highest_zoneidx) &&
	     !pgdat_watermark_boosted(pgdat, highest_zoneidx))) {
		/*
		 * There may be plenty of free memory available, but it's too
		 * fragmented for high-order allocations.  Wake up kcompactd
		 * and rely on compaction_suitable() to determine if it's
		 * needed.  If it fails, it will defer subsequent attempts to
		 * ratelimit its work.
		 */
		if (!(gfp_flags & __GFP_DIRECT_RECLAIM))
			wakeup_kcompactd(pgdat, order, highest_zoneidx);
		return;
	}

	trace_mm_vmscan_wakeup_kswapd(pgdat->node_id, highest_zoneidx, order,
				      gfp_flags);
	wake_up_interruptible(&pgdat->kswapd_wait);
}

#ifdef CONFIG_HIBERNATION
/*
 * Try to free `nr_to_reclaim' of memory, system-wide, and return the number of
 * freed pages.
 *
 * Rather than trying to age LRUs the aim is to preserve the overall
 * LRU order by reclaiming preferentially
 * inactive > active > active referenced > active mapped
 */
unsigned long shrink_all_memory(unsigned long nr_to_reclaim)
{
	struct scan_control sc = {
		.nr_to_reclaim = nr_to_reclaim,
		.gfp_mask = GFP_HIGHUSER_MOVABLE,
		.reclaim_idx = MAX_NR_ZONES - 1,
		.priority = DEF_PRIORITY,
		.may_writepage = 1,
		.may_unmap = 1,
		.may_swap = 1,
		.hibernation_mode = 1,
	};
	struct zonelist *zonelist = node_zonelist(numa_node_id(), sc.gfp_mask);
	unsigned long nr_reclaimed;
	unsigned int noreclaim_flag;

	fs_reclaim_acquire(sc.gfp_mask);
	noreclaim_flag = memalloc_noreclaim_save();
	set_task_reclaim_state(current, &sc.reclaim_state);

	nr_reclaimed = do_try_to_free_pages(zonelist, &sc);

	set_task_reclaim_state(current, NULL);
	memalloc_noreclaim_restore(noreclaim_flag);
	fs_reclaim_release(sc.gfp_mask);

	return nr_reclaimed;
}
#endif /* CONFIG_HIBERNATION */

/*
 * This kswapd start function will be called by init and node-hot-add.
 * On node-hot-add, kswapd will moved to proper cpus if cpus are hot-added.
 */
int kswapd_run(int nid)
{
	pg_data_t *pgdat = NODE_DATA(nid);
	int ret = 0;

	if (pgdat->kswapd)
		return 0;

	lru_gen_start_kswapd(nid);

	pgdat->kswapd = kthread_run(kswapd, pgdat, "kswapd%d", nid);
	if (IS_ERR(pgdat->kswapd)) {
		/* failure at boot is fatal */
		BUG_ON(system_state < SYSTEM_RUNNING);
		pr_err("Failed to start kswapd on node %d\n", nid);
		ret = PTR_ERR(pgdat->kswapd);
		pgdat->kswapd = NULL;
	}
	return ret;
}

/*
 * Called by memory hotplug when all memory in a node is offlined.  Caller must
 * hold mem_hotplug_begin/end().
 */
void kswapd_stop(int nid)
{
	struct task_struct *kswapd = NODE_DATA(nid)->kswapd;

	if (kswapd) {
		kthread_stop(kswapd);
		NODE_DATA(nid)->kswapd = NULL;
		lru_gen_stop_kswapd(nid);
	}
}

static int __init kswapd_init(void)
{
	int nid;

	swap_setup();
	for_each_node_state(nid, N_MEMORY)
 		kswapd_run(nid);
	return 0;
}

module_init(kswapd_init)

#ifdef CONFIG_NUMA
/*
 * Node reclaim mode
 *
 * If non-zero call node_reclaim when the number of free pages falls below
 * the watermarks.
 */
int node_reclaim_mode __read_mostly;

/*
 * These bit locations are exposed in the vm.zone_reclaim_mode sysctl
 * ABI.  New bits are OK, but existing bits can never change.
 */
#define RECLAIM_ZONE  (1<<0)   /* Run shrink_inactive_list on the zone */
#define RECLAIM_WRITE (1<<1)   /* Writeout pages during reclaim */
#define RECLAIM_UNMAP (1<<2)   /* Unmap pages during reclaim */

/*
 * Priority for NODE_RECLAIM. This determines the fraction of pages
 * of a node considered for each zone_reclaim. 4 scans 1/16th of
 * a zone.
 */
#define NODE_RECLAIM_PRIORITY 4

/*
 * Percentage of pages in a zone that must be unmapped for node_reclaim to
 * occur.
 */
int sysctl_min_unmapped_ratio = 1;

/*
 * If the number of slab pages in a zone grows beyond this percentage then
 * slab reclaim needs to occur.
 */
int sysctl_min_slab_ratio = 5;

static inline unsigned long node_unmapped_file_pages(struct pglist_data *pgdat)
{
	unsigned long file_mapped = node_page_state(pgdat, NR_FILE_MAPPED);
	unsigned long file_lru = node_page_state(pgdat, NR_INACTIVE_FILE) +
		node_page_state(pgdat, NR_ACTIVE_FILE);

	/*
	 * It's possible for there to be more file mapped pages than
	 * accounted for by the pages on the file LRU lists because
	 * tmpfs pages accounted for as ANON can also be FILE_MAPPED
	 */
	return (file_lru > file_mapped) ? (file_lru - file_mapped) : 0;
}

/* Work out how many page cache pages we can reclaim in this reclaim_mode */
static unsigned long node_pagecache_reclaimable(struct pglist_data *pgdat)
{
	unsigned long nr_pagecache_reclaimable;
	unsigned long delta = 0;

	/*
	 * If RECLAIM_UNMAP is set, then all file pages are considered
	 * potentially reclaimable. Otherwise, we have to worry about
	 * pages like swapcache and node_unmapped_file_pages() provides
	 * a better estimate
	 */
	if (node_reclaim_mode & RECLAIM_UNMAP)
		nr_pagecache_reclaimable = node_page_state(pgdat, NR_FILE_PAGES);
	else
		nr_pagecache_reclaimable = node_unmapped_file_pages(pgdat);

	/* If we can't clean pages, remove dirty pages from consideration */
	if (!(node_reclaim_mode & RECLAIM_WRITE))
		delta += node_page_state(pgdat, NR_FILE_DIRTY);

	/* Watch for any possible underflows due to delta */
	if (unlikely(delta > nr_pagecache_reclaimable))
		delta = nr_pagecache_reclaimable;

	return nr_pagecache_reclaimable - delta;
}

/*
 * Try to free up some pages from this node through reclaim.
 */
static int __node_reclaim(struct pglist_data *pgdat, gfp_t gfp_mask, unsigned int order)
{
	/* Minimum pages needed in order to stay on node */
	const unsigned long nr_pages = 1 << order;
	struct task_struct *p = current;
	unsigned int noreclaim_flag;
	struct scan_control sc = {
		.nr_to_reclaim = max(nr_pages, SWAP_CLUSTER_MAX),
		.gfp_mask = current_gfp_context(gfp_mask),
		.order = order,
		.priority = NODE_RECLAIM_PRIORITY,
		.may_writepage = !!(node_reclaim_mode & RECLAIM_WRITE),
		.may_unmap = !!(node_reclaim_mode & RECLAIM_UNMAP),
		.may_swap = 1,
		.reclaim_idx = gfp_zone(gfp_mask),
	};

	trace_mm_vmscan_node_reclaim_begin(pgdat->node_id, order,
					   sc.gfp_mask);

	cond_resched();
	fs_reclaim_acquire(sc.gfp_mask);
	/*
	 * We need to be able to allocate from the reserves for RECLAIM_UNMAP
	 * and we also need to be able to write out pages for RECLAIM_WRITE
	 * and RECLAIM_UNMAP.
	 */
	noreclaim_flag = memalloc_noreclaim_save();
	p->flags |= PF_SWAPWRITE;
	set_task_reclaim_state(p, &sc.reclaim_state);

	if (node_pagecache_reclaimable(pgdat) > pgdat->min_unmapped_pages) {
		/*
		 * Free memory by calling shrink node with increasing
		 * priorities until we have enough memory freed.
		 */
		do {
			shrink_node(pgdat, &sc);
		} while (sc.nr_reclaimed < nr_pages && --sc.priority >= 0);
	}

	set_task_reclaim_state(p, NULL);
	current->flags &= ~PF_SWAPWRITE;
	memalloc_noreclaim_restore(noreclaim_flag);
	fs_reclaim_release(sc.gfp_mask);

	trace_mm_vmscan_node_reclaim_end(sc.nr_reclaimed);

	return sc.nr_reclaimed >= nr_pages;
}

int node_reclaim(struct pglist_data *pgdat, gfp_t gfp_mask, unsigned int order)
{
	int ret;

	/*
	 * Node reclaim reclaims unmapped file backed pages and
	 * slab pages if we are over the defined limits.
	 *
	 * A small portion of unmapped file backed pages is needed for
	 * file I/O otherwise pages read by file I/O will be immediately
	 * thrown out if the node is overallocated. So we do not reclaim
	 * if less than a specified percentage of the node is used by
	 * unmapped file backed pages.
	 */
	if (node_pagecache_reclaimable(pgdat) <= pgdat->min_unmapped_pages &&
	    node_page_state_pages(pgdat, NR_SLAB_RECLAIMABLE_B) <=
	    pgdat->min_slab_pages)
		return NODE_RECLAIM_FULL;

	/*
	 * Do not scan if the allocation should not be delayed.
	 */
	if (!gfpflags_allow_blocking(gfp_mask) || (current->flags & PF_MEMALLOC))
		return NODE_RECLAIM_NOSCAN;

	/*
	 * Only run node reclaim on the local node or on nodes that do not
	 * have associated processors. This will favor the local processor
	 * over remote processors and spread off node memory allocations
	 * as wide as possible.
	 */
	if (node_state(pgdat->node_id, N_CPU) && pgdat->node_id != numa_node_id())
		return NODE_RECLAIM_NOSCAN;

	if (test_and_set_bit(PGDAT_RECLAIM_LOCKED, &pgdat->flags))
		return NODE_RECLAIM_NOSCAN;

	ret = __node_reclaim(pgdat, gfp_mask, order);
	clear_bit(PGDAT_RECLAIM_LOCKED, &pgdat->flags);

	if (!ret)
		count_vm_event(PGSCAN_ZONE_RECLAIM_FAILED);

	return ret;
}
#endif

/**
 * check_move_unevictable_pages - check pages for evictability and move to
 * appropriate zone lru list
 * @pvec: pagevec with lru pages to check
 *
 * Checks pages for evictability, if an evictable page is in the unevictable
 * lru list, moves it to the appropriate evictable lru list. This function
 * should be only used for lru pages.
 */
void check_move_unevictable_pages(struct pagevec *pvec)
{
	struct lruvec *lruvec;
	struct pglist_data *pgdat = NULL;
	int pgscanned = 0;
	int pgrescued = 0;
	int i;

	for (i = 0; i < pvec->nr; i++) {
		struct page *page = pvec->pages[i];
		struct pglist_data *pagepgdat = page_pgdat(page);
		int nr_pages;

		if (PageTransTail(page))
			continue;

		nr_pages = thp_nr_pages(page);
		pgscanned += nr_pages;

		if (pagepgdat != pgdat) {
			if (pgdat)
				spin_unlock_irq(&pgdat->lru_lock);
			pgdat = pagepgdat;
			spin_lock_irq(&pgdat->lru_lock);
		}
		lruvec = mem_cgroup_page_lruvec(page, pgdat);

		if (!PageLRU(page) || !PageUnevictable(page))
			continue;

		if (page_evictable(page)) {
			del_page_from_lru_list(page, lruvec);
			ClearPageUnevictable(page);
			add_page_to_lru_list(page, lruvec);
			pgrescued += nr_pages;
		}
	}

	if (pgdat) {
		__count_vm_events(UNEVICTABLE_PGRESCUED, pgrescued);
		__count_vm_events(UNEVICTABLE_PGSCANNED, pgscanned);
		spin_unlock_irq(&pgdat->lru_lock);
	}
}
EXPORT_SYMBOL_GPL(check_move_unevictable_pages);<|MERGE_RESOLUTION|>--- conflicted
+++ resolved
@@ -2591,20 +2591,7 @@
 	}
 }
 
-<<<<<<< HEAD
 #ifdef CONFIG_LRU_GEN
-=======
-static void shrink_lruvec(struct lruvec *lruvec, struct scan_control *sc)
-{
-	unsigned long nr[NR_LRU_LISTS];
-	unsigned long targets[NR_LRU_LISTS];
-	unsigned long nr_to_scan;
-	enum lru_list lru;
-	unsigned long nr_reclaimed = 0;
-	unsigned long nr_to_reclaim = sc->nr_to_reclaim;
-	bool proportional_reclaim;
-	struct blk_plug plug;
->>>>>>> f4245f05
 
 /*
  * After pages are faulted in, the aging must scan them twice before the
@@ -2616,25 +2603,9 @@
 
 #define MAX_BATCH_SIZE	8192
 
-<<<<<<< HEAD
 /******************************************************************************
  *                          shorthand helpers
  ******************************************************************************/
-=======
-	/*
-	 * Global reclaiming within direct reclaim at DEF_PRIORITY is a normal
-	 * event that can occur when there is little memory pressure e.g.
-	 * multiple streaming readers/writers. Hence, we do not abort scanning
-	 * when the requested number of pages are reclaimed when scanning at
-	 * DEF_PRIORITY on the assumption that the fact we are direct
-	 * reclaiming implies that kswapd is not keeping up and it is best to
-	 * do a batch of work at once. For memcg reclaim one check is made to
-	 * abort proportional reclaim if either the file or anon lru has already
-	 * dropped to zero at the first pass.
-	 */
-	proportional_reclaim = (!cgroup_reclaim(sc) && !current_is_kswapd() &&
-				sc->priority == DEF_PRIORITY);
->>>>>>> f4245f05
 
 #define DEFINE_MAX_SEQ()						\
 	unsigned long max_seq = READ_ONCE(lruvec->evictable.max_seq)
@@ -2654,15 +2625,10 @@
 		for ((type) = 0; (type) < ANON_AND_FILE; (type)++)	\
 			for ((zone) = 0; (zone) < MAX_NR_ZONES; (zone)++)
 
-<<<<<<< HEAD
 static int page_lru_gen(struct page *page)
 {
 	return ((page->flags & LRU_GEN_MASK) >> LRU_GEN_PGOFF) - 1;
 }
-=======
-		if (nr_reclaimed < nr_to_reclaim || proportional_reclaim)
-			continue;
->>>>>>> f4245f05
 
 static int get_lo_wmark(unsigned long max_seq, unsigned long *min_seq, int swappiness)
 {
@@ -2689,7 +2655,6 @@
 	       get_nr_gens(lruvec, 1) <= MAX_NR_GENS;
 }
 
-<<<<<<< HEAD
 /******************************************************************************
  *                          refault feedback loop
  ******************************************************************************/
@@ -2715,15 +2680,6 @@
 	unsigned long total;
 	int gain;
 };
-=======
-		lru += LRU_ACTIVE;
-		nr_scanned = targets[lru] - nr[lru];
-		nr[lru] = targets[lru] * (100 - percentage) / 100;
-		nr[lru] -= min(nr[lru], nr_scanned);
-	}
-	blk_finish_plug(&plug);
-	sc->nr_reclaimed += nr_reclaimed;
->>>>>>> f4245f05
 
 static void read_controller_pos(struct controller_pos *pos, struct lruvec *lruvec,
 				int type, int tier, int gain)
@@ -5326,8 +5282,8 @@
 	enum lru_list lru;
 	unsigned long nr_reclaimed = 0;
 	unsigned long nr_to_reclaim = sc->nr_to_reclaim;
+	bool proportional_reclaim;
 	struct blk_plug plug;
-	bool scan_adjusted;
 
 	if (lru_gen_enabled()) {
 		lru_gen_shrink_lruvec(lruvec, sc);
@@ -5350,8 +5306,8 @@
 	 * abort proportional reclaim if either the file or anon lru has already
 	 * dropped to zero at the first pass.
 	 */
-	scan_adjusted = (!cgroup_reclaim(sc) && !current_is_kswapd() &&
-			 sc->priority == DEF_PRIORITY);
+	proportional_reclaim = (!cgroup_reclaim(sc) && !current_is_kswapd() &&
+				sc->priority == DEF_PRIORITY);
 
 	blk_start_plug(&plug);
 	while (nr[LRU_INACTIVE_ANON] || nr[LRU_ACTIVE_FILE] ||
@@ -5371,7 +5327,7 @@
 
 		cond_resched();
 
-		if (nr_reclaimed < nr_to_reclaim || scan_adjusted)
+		if (nr_reclaimed < nr_to_reclaim || proportional_reclaim)
 			continue;
 
 		/*
@@ -5422,8 +5378,6 @@
 		nr_scanned = targets[lru] - nr[lru];
 		nr[lru] = targets[lru] * (100 - percentage) / 100;
 		nr[lru] -= min(nr[lru], nr_scanned);
-
-		scan_adjusted = true;
 	}
 	blk_finish_plug(&plug);
 	sc->nr_reclaimed += nr_reclaimed;
