--- conflicted
+++ resolved
@@ -1900,13 +1900,8 @@
 	} while (1);
 
 	for (index = start; index < end; index++) {
-<<<<<<< HEAD
 		xas_set(&xas, index);
 		page = xas_load(&xas);
-=======
-		struct page *page = xas_next(&xas);
-		struct folio *folio;
->>>>>>> 7c58bfa7
 
 		VM_BUG_ON(index != xas.xa_index);
 		if (is_shmem) {
@@ -2043,12 +2038,7 @@
 			goto out_unlock;
 		}
 
-<<<<<<< HEAD
-		if (folio_has_private(folio) &&
-		    !filemap_release_folio(folio, GFP_KERNEL)) {
-=======
 		if (!filemap_release_folio(folio, GFP_KERNEL)) {
->>>>>>> 7c58bfa7
 			result = SCAN_PAGE_HAS_PRIVATE;
 			folio_putback_lru(folio);
 			goto out_unlock;
