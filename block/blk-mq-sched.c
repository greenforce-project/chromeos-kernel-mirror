--- conflicted
+++ resolved
@@ -93,11 +93,7 @@
 /*
  * Only SCSI implements .get_budget and .put_budget, and SCSI restarts
  * its queue by itself in its completion handler, so we don't need to
-<<<<<<< HEAD
- * restart queue if .get_budget() returns BLK_STS_NO_RESOURCE.
-=======
  * restart queue if .get_budget() fails to get the budget.
->>>>>>> 126ee898
  *
  * Returns -EAGAIN if hctx->dispatch was found non-empty and run_work has to
  * be run again.  This is necessary to avoid starving flushes.
@@ -162,11 +158,7 @@
 /*
  * Only SCSI implements .get_budget and .put_budget, and SCSI restarts
  * its queue by itself in its completion handler, so we don't need to
-<<<<<<< HEAD
- * restart queue if .get_budget() returns BLK_STS_NO_RESOURCE.
-=======
  * restart queue if .get_budget() fails to get the budget.
->>>>>>> 126ee898
  *
  * Returns -EAGAIN if hctx->dispatch was found non-empty and run_work has to
  * to be run again.  This is necessary to avoid starving flushes.
