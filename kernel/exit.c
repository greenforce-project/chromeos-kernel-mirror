/*
 *  linux/kernel/exit.c
 *
 *  Copyright (C) 1991, 1992  Linus Torvalds
 */

#include <linux/mm.h>
#include <linux/slab.h>
#include <linux/sched/autogroup.h>
#include <linux/sched/mm.h>
#include <linux/sched/stat.h>
#include <linux/sched/task.h>
#include <linux/sched/task_stack.h>
#include <linux/sched/cputime.h>
#include <linux/interrupt.h>
#include <linux/module.h>
#include <linux/capability.h>
#include <linux/completion.h>
#include <linux/personality.h>
#include <linux/tty.h>
#include <linux/iocontext.h>
#include <linux/key.h>
#include <linux/cpu.h>
#include <linux/acct.h>
#include <linux/tsacct_kern.h>
#include <linux/file.h>
#include <linux/fdtable.h>
#include <linux/freezer.h>
#include <linux/binfmts.h>
#include <linux/nsproxy.h>
#include <linux/pid_namespace.h>
#include <linux/ptrace.h>
#include <linux/profile.h>
#include <linux/mount.h>
#include <linux/proc_fs.h>
#include <linux/kthread.h>
#include <linux/mempolicy.h>
#include <linux/taskstats_kern.h>
#include <linux/delayacct.h>
#include <linux/cgroup.h>
#include <linux/syscalls.h>
#include <linux/signal.h>
#include <linux/posix-timers.h>
#include <linux/cn_proc.h>
#include <linux/mutex.h>
#include <linux/futex.h>
#include <linux/pipe_fs_i.h>
#include <linux/audit.h> /* for audit_free() */
#include <linux/resource.h>
#include <linux/blkdev.h>
#include <linux/task_io_accounting_ops.h>
#include <linux/tracehook.h>
#include <linux/fs_struct.h>
#include <linux/init_task.h>
#include <linux/perf_event.h>
#include <trace/events/sched.h>
#include <linux/hw_breakpoint.h>
#include <linux/oom.h>
#include <linux/writeback.h>
#include <linux/shm.h>
#include <linux/kcov.h>
#include <linux/random.h>
#include <linux/rcuwait.h>
#include <linux/compat.h>
#include <linux/security.h>

#include <linux/uaccess.h>
#include <asm/unistd.h>
#include <asm/pgtable.h>
#include <asm/mmu_context.h>

static void __unhash_process(struct task_struct *p, bool group_dead)
{
	nr_threads--;
	detach_pid(p, PIDTYPE_PID);
	if (group_dead) {
		detach_pid(p, PIDTYPE_TGID);
		detach_pid(p, PIDTYPE_PGID);
		detach_pid(p, PIDTYPE_SID);

		list_del_rcu(&p->tasks);
		list_del_init(&p->sibling);
		__this_cpu_dec(process_counts);
	}
	list_del_rcu(&p->thread_group);
	list_del_rcu(&p->thread_node);
}

/*
 * This function expects the tasklist_lock write-locked.
 */
static void __exit_signal(struct task_struct *tsk)
{
	struct signal_struct *sig = tsk->signal;
	bool group_dead = thread_group_leader(tsk);
	struct sighand_struct *sighand;
	struct tty_struct *uninitialized_var(tty);
	u64 utime, stime;

	sighand = rcu_dereference_check(tsk->sighand,
					lockdep_tasklist_lock_is_held());
	spin_lock(&sighand->siglock);

#ifdef CONFIG_POSIX_TIMERS
	posix_cpu_timers_exit(tsk);
	if (group_dead) {
		posix_cpu_timers_exit_group(tsk);
	} else {
		/*
		 * This can only happen if the caller is de_thread().
		 * FIXME: this is the temporary hack, we should teach
		 * posix-cpu-timers to handle this case correctly.
		 */
		if (unlikely(has_group_leader_pid(tsk)))
			posix_cpu_timers_exit_group(tsk);
	}
#endif

	if (group_dead) {
		tty = sig->tty;
		sig->tty = NULL;
	} else {
		/*
		 * If there is any task waiting for the group exit
		 * then notify it:
		 */
		if (sig->notify_count > 0 && !--sig->notify_count)
			wake_up_process(sig->group_exit_task);

		if (tsk == sig->curr_target)
			sig->curr_target = next_thread(tsk);
	}

	add_device_randomness((const void*) &tsk->se.sum_exec_runtime,
			      sizeof(unsigned long long));

	/*
	 * Accumulate here the counters for all threads as they die. We could
	 * skip the group leader because it is the last user of signal_struct,
	 * but we want to avoid the race with thread_group_cputime() which can
	 * see the empty ->thread_head list.
	 */
	task_cputime(tsk, &utime, &stime);
	write_seqlock(&sig->stats_lock);
	sig->utime += utime;
	sig->stime += stime;
	sig->gtime += task_gtime(tsk);
	sig->min_flt += tsk->min_flt;
	sig->maj_flt += tsk->maj_flt;
	sig->nvcsw += tsk->nvcsw;
	sig->nivcsw += tsk->nivcsw;
	sig->inblock += task_io_get_inblock(tsk);
	sig->oublock += task_io_get_oublock(tsk);
	task_io_accounting_add(&sig->ioac, &tsk->ioac);
	sig->sum_sched_runtime += tsk->se.sum_exec_runtime;
	sig->nr_threads--;
	__unhash_process(tsk, group_dead);
	write_sequnlock(&sig->stats_lock);

	/*
	 * Do this under ->siglock, we can race with another thread
	 * doing sigqueue_free() if we have SIGQUEUE_PREALLOC signals.
	 */
	flush_sigqueue(&tsk->pending);
	tsk->sighand = NULL;
	spin_unlock(&sighand->siglock);

	__cleanup_sighand(sighand);
	clear_tsk_thread_flag(tsk, TIF_SIGPENDING);
	if (group_dead) {
		flush_sigqueue(&sig->shared_pending);
		tty_kref_put(tty);
	}
}

static void delayed_put_task_struct(struct rcu_head *rhp)
{
	struct task_struct *tsk = container_of(rhp, struct task_struct, rcu);

	perf_event_delayed_put(tsk);
	trace_sched_process_free(tsk);
	put_task_struct(tsk);
}


void release_task(struct task_struct *p)
{
	struct task_struct *leader;
	int zap_leader;
repeat:
	/* don't need to get the RCU readlock here - the process is dead and
	 * can't be modifying its own credentials. But shut RCU-lockdep up */
	rcu_read_lock();
	atomic_dec(&__task_cred(p)->user->processes);
	rcu_read_unlock();

	proc_flush_task(p);
	cgroup_release(p);

	write_lock_irq(&tasklist_lock);
	ptrace_release_task(p);
	__exit_signal(p);

	/*
	 * If we are the last non-leader member of the thread
	 * group, and the leader is zombie, then notify the
	 * group leader's parent process. (if it wants notification.)
	 */
	zap_leader = 0;
	leader = p->group_leader;
	if (leader != p && thread_group_empty(leader)
			&& leader->exit_state == EXIT_ZOMBIE) {
		/*
		 * If we were the last child thread and the leader has
		 * exited already, and the leader's parent ignores SIGCHLD,
		 * then we are the one who should release the leader.
		 */
		zap_leader = do_notify_parent(leader, leader->exit_signal);
		if (zap_leader)
			leader->exit_state = EXIT_DEAD;
	}

	write_unlock_irq(&tasklist_lock);
	release_thread(p);
	call_rcu(&p->rcu, delayed_put_task_struct);

	p = leader;
	if (unlikely(zap_leader))
		goto repeat;
}

/*
 * Note that if this function returns a valid task_struct pointer (!NULL)
 * task->usage must remain >0 for the duration of the RCU critical section.
 */
struct task_struct *task_rcu_dereference(struct task_struct **ptask)
{
	struct sighand_struct *sighand;
	struct task_struct *task;

	/*
	 * We need to verify that release_task() was not called and thus
	 * delayed_put_task_struct() can't run and drop the last reference
	 * before rcu_read_unlock(). We check task->sighand != NULL,
	 * but we can read the already freed and reused memory.
	 */
retry:
	task = rcu_dereference(*ptask);
	if (!task)
		return NULL;

	probe_kernel_address(&task->sighand, sighand);

	/*
	 * Pairs with atomic_dec_and_test() in put_task_struct(). If this task
	 * was already freed we can not miss the preceding update of this
	 * pointer.
	 */
	smp_rmb();
	if (unlikely(task != READ_ONCE(*ptask)))
		goto retry;

	/*
	 * We've re-checked that "task == *ptask", now we have two different
	 * cases:
	 *
	 * 1. This is actually the same task/task_struct. In this case
	 *    sighand != NULL tells us it is still alive.
	 *
	 * 2. This is another task which got the same memory for task_struct.
	 *    We can't know this of course, and we can not trust
	 *    sighand != NULL.
	 *
	 *    In this case we actually return a random value, but this is
	 *    correct.
	 *
	 *    If we return NULL - we can pretend that we actually noticed that
	 *    *ptask was updated when the previous task has exited. Or pretend
	 *    that probe_slab_address(&sighand) reads NULL.
	 *
	 *    If we return the new task (because sighand is not NULL for any
	 *    reason) - this is fine too. This (new) task can't go away before
	 *    another gp pass.
	 *
	 *    And note: We could even eliminate the false positive if re-read
	 *    task->sighand once again to avoid the falsely NULL. But this case
	 *    is very unlikely so we don't care.
	 */
	if (!sighand)
		return NULL;

	return task;
}

void rcuwait_wake_up(struct rcuwait *w)
{
	struct task_struct *task;

	rcu_read_lock();

	/*
	 * Order condition vs @task, such that everything prior to the load
	 * of @task is visible. This is the condition as to why the user called
	 * rcuwait_trywake() in the first place. Pairs with set_current_state()
	 * barrier (A) in rcuwait_wait_event().
	 *
	 *    WAIT                WAKE
	 *    [S] tsk = current	  [S] cond = true
	 *        MB (A)	      MB (B)
	 *    [L] cond		  [L] tsk
	 */
	smp_mb(); /* (B) */

	/*
	 * Avoid using task_rcu_dereference() magic as long as we are careful,
	 * see comment in rcuwait_wait_event() regarding ->exit_state.
	 */
	task = rcu_dereference(w->task);
	if (task)
		wake_up_process(task);
	rcu_read_unlock();
}

/*
 * Determine if a process group is "orphaned", according to the POSIX
 * definition in 2.2.2.52.  Orphaned process groups are not to be affected
 * by terminal-generated stop signals.  Newly orphaned process groups are
 * to receive a SIGHUP and a SIGCONT.
 *
 * "I ask you, have you ever known what it is to be an orphan?"
 */
static int will_become_orphaned_pgrp(struct pid *pgrp,
					struct task_struct *ignored_task)
{
	struct task_struct *p;

	do_each_pid_task(pgrp, PIDTYPE_PGID, p) {
		if ((p == ignored_task) ||
		    (p->exit_state && thread_group_empty(p)) ||
		    is_global_init(p->real_parent))
			continue;

		if (task_pgrp(p->real_parent) != pgrp &&
		    task_session(p->real_parent) == task_session(p))
			return 0;
	} while_each_pid_task(pgrp, PIDTYPE_PGID, p);

	return 1;
}

int is_current_pgrp_orphaned(void)
{
	int retval;

	read_lock(&tasklist_lock);
	retval = will_become_orphaned_pgrp(task_pgrp(current), NULL);
	read_unlock(&tasklist_lock);

	return retval;
}

static bool has_stopped_jobs(struct pid *pgrp)
{
	struct task_struct *p;

	do_each_pid_task(pgrp, PIDTYPE_PGID, p) {
		if (p->signal->flags & SIGNAL_STOP_STOPPED)
			return true;
	} while_each_pid_task(pgrp, PIDTYPE_PGID, p);

	return false;
}

/*
 * Check to see if any process groups have become orphaned as
 * a result of our exiting, and if they have any stopped jobs,
 * send them a SIGHUP and then a SIGCONT. (POSIX 3.2.2.2)
 */
static void
kill_orphaned_pgrp(struct task_struct *tsk, struct task_struct *parent)
{
	struct pid *pgrp = task_pgrp(tsk);
	struct task_struct *ignored_task = tsk;

	if (!parent)
		/* exit: our father is in a different pgrp than
		 * we are and we were the only connection outside.
		 */
		parent = tsk->real_parent;
	else
		/* reparent: our child is in a different pgrp than
		 * we are, and it was the only connection outside.
		 */
		ignored_task = NULL;

	if (task_pgrp(parent) != pgrp &&
	    task_session(parent) == task_session(tsk) &&
	    will_become_orphaned_pgrp(pgrp, ignored_task) &&
	    has_stopped_jobs(pgrp)) {
		__kill_pgrp_info(SIGHUP, SEND_SIG_PRIV, pgrp);
		__kill_pgrp_info(SIGCONT, SEND_SIG_PRIV, pgrp);
	}
}

#ifdef CONFIG_MEMCG
/*
 * A task is exiting.   If it owned this mm, find a new owner for the mm.
 */
void mm_update_next_owner(struct mm_struct *mm)
{
	struct task_struct *c, *g, *p = current;

retry:
	/*
	 * If the exiting or execing task is not the owner, it's
	 * someone else's problem.
	 */
	if (mm->owner != p)
		return;
	/*
	 * The current owner is exiting/execing and there are no other
	 * candidates.  Do not leave the mm pointing to a possibly
	 * freed task structure.
	 */
	if (atomic_read(&mm->mm_users) <= 1) {
		mm->owner = NULL;
		return;
	}

	read_lock(&tasklist_lock);
	/*
	 * Search in the children
	 */
	list_for_each_entry(c, &p->children, sibling) {
		if (c->mm == mm)
			goto assign_new_owner;
	}

	/*
	 * Search in the siblings
	 */
	list_for_each_entry(c, &p->real_parent->children, sibling) {
		if (c->mm == mm)
			goto assign_new_owner;
	}

	/*
	 * Search through everything else, we should not get here often.
	 */
	for_each_process(g) {
		if (g->flags & PF_KTHREAD)
			continue;
		for_each_thread(g, c) {
			if (c->mm == mm)
				goto assign_new_owner;
			if (c->mm)
				break;
		}
	}
	read_unlock(&tasklist_lock);
	/*
	 * We found no owner yet mm_users > 1: this implies that we are
	 * most likely racing with swapoff (try_to_unuse()) or /proc or
	 * ptrace or page migration (get_task_mm()).  Mark owner as NULL.
	 */
	mm->owner = NULL;
	return;

assign_new_owner:
	BUG_ON(c == p);
	get_task_struct(c);
	/*
	 * The task_lock protects c->mm from changing.
	 * We always want mm->owner->mm == mm
	 */
	task_lock(c);
	/*
	 * Delay read_unlock() till we have the task_lock()
	 * to ensure that c does not slip away underneath us
	 */
	read_unlock(&tasklist_lock);
	if (c->mm != mm) {
		task_unlock(c);
		put_task_struct(c);
		goto retry;
	}
	mm->owner = c;
	task_unlock(c);
	put_task_struct(c);
}
#endif /* CONFIG_MEMCG */

/*
 * Turn us into a lazy TLB process if we
 * aren't already..
 */
static void exit_mm(void)
{
	struct mm_struct *mm = current->mm;
	struct core_state *core_state;

	mm_release(current, mm);
	if (!mm)
		return;
	sync_mm_rss(mm);
	/*
	 * Serialize with any possible pending coredump.
	 * We must hold mmap_sem around checking core_state
	 * and clearing tsk->mm.  The core-inducing thread
	 * will increment ->nr_threads for each thread in the
	 * group with ->mm != NULL.
	 */
	down_read(&mm->mmap_sem);
	core_state = mm->core_state;
	if (core_state) {
		struct core_thread self;

		up_read(&mm->mmap_sem);

		self.task = current;
		self.next = xchg(&core_state->dumper.next, &self);
		/*
		 * Implies mb(), the result of xchg() must be visible
		 * to core_state->dumper.
		 */
		if (atomic_dec_and_test(&core_state->nr_threads))
			complete(&core_state->startup);

		for (;;) {
			set_current_state(TASK_UNINTERRUPTIBLE);
			if (!self.task) /* see coredump_finish() */
				break;
			freezable_schedule();
		}
		__set_current_state(TASK_RUNNING);
		down_read(&mm->mmap_sem);
	}
	mmgrab(mm);
	BUG_ON(mm != current->active_mm);
	/* more a memory barrier than a real lock */
	task_lock(current);
	current->mm = NULL;
	up_read(&mm->mmap_sem);
	enter_lazy_tlb(mm, current);
	task_unlock(current);
	mm_update_next_owner(mm);
	mmput(mm);
	if (test_thread_flag(TIF_MEMDIE))
		exit_oom_victim();
}

static struct task_struct *find_alive_thread(struct task_struct *p)
{
	struct task_struct *t;

	for_each_thread(p, t) {
		if (!(t->flags & PF_EXITING))
			return t;
	}
	return NULL;
}

static struct task_struct *find_child_reaper(struct task_struct *father,
						struct list_head *dead)
	__releases(&tasklist_lock)
	__acquires(&tasklist_lock)
{
	struct pid_namespace *pid_ns = task_active_pid_ns(father);
	struct task_struct *reaper = pid_ns->child_reaper;
	struct task_struct *p, *n;

	if (likely(reaper != father))
		return reaper;

	reaper = find_alive_thread(father);
	if (reaper) {
		pid_ns->child_reaper = reaper;
		return reaper;
	}

	write_unlock_irq(&tasklist_lock);

	list_for_each_entry_safe(p, n, dead, ptrace_entry) {
		list_del_init(&p->ptrace_entry);
		release_task(p);
	}

	zap_pid_ns_processes(pid_ns);
	write_lock_irq(&tasklist_lock);

	return father;
}

/*
 * When we die, we re-parent all our children, and try to:
 * 1. give them to another thread in our thread group, if such a member exists
 * 2. give it to the first ancestor process which prctl'd itself as a
 *    child_subreaper for its children (like a service manager)
 * 3. give it to the init process (PID 1) in our pid namespace
 */
static struct task_struct *find_new_reaper(struct task_struct *father,
					   struct task_struct *child_reaper)
{
	struct task_struct *thread, *reaper;

	thread = find_alive_thread(father);
	if (thread)
		return thread;

	if (father->signal->has_child_subreaper) {
		unsigned int ns_level = task_pid(father)->level;
		/*
		 * Find the first ->is_child_subreaper ancestor in our pid_ns.
		 * We can't check reaper != child_reaper to ensure we do not
		 * cross the namespaces, the exiting parent could be injected
		 * by setns() + fork().
		 * We check pid->level, this is slightly more efficient than
		 * task_active_pid_ns(reaper) != task_active_pid_ns(father).
		 */
		for (reaper = father->real_parent;
		     task_pid(reaper)->level == ns_level;
		     reaper = reaper->real_parent) {
			if (reaper == &init_task)
				break;
			if (!reaper->signal->is_child_subreaper)
				continue;
			thread = find_alive_thread(reaper);
			if (thread)
				return thread;
		}
	}

	return child_reaper;
}

/*
* Any that need to be release_task'd are put on the @dead list.
 */
static void reparent_leader(struct task_struct *father, struct task_struct *p,
				struct list_head *dead)
{
	if (unlikely(p->exit_state == EXIT_DEAD))
		return;

	/* We don't want people slaying init. */
	p->exit_signal = SIGCHLD;

	/* If it has exited notify the new parent about this child's death. */
	if (!p->ptrace &&
	    p->exit_state == EXIT_ZOMBIE && thread_group_empty(p)) {
		if (do_notify_parent(p, p->exit_signal)) {
			p->exit_state = EXIT_DEAD;
			list_add(&p->ptrace_entry, dead);
		}
	}

	kill_orphaned_pgrp(p, father);
}

/*
 * This does two things:
 *
 * A.  Make init inherit all the child processes
 * B.  Check to see if any process groups have become orphaned
 *	as a result of our exiting, and if they have any stopped
 *	jobs, send them a SIGHUP and then a SIGCONT.  (POSIX 3.2.2.2)
 */
static void forget_original_parent(struct task_struct *father,
					struct list_head *dead)
{
	struct task_struct *p, *t, *reaper;

	if (unlikely(!list_empty(&father->ptraced)))
		exit_ptrace(father, dead);

	/* Can drop and reacquire tasklist_lock */
	reaper = find_child_reaper(father, dead);
	if (list_empty(&father->children))
		return;

	reaper = find_new_reaper(father, reaper);
	list_for_each_entry(p, &father->children, sibling) {
		for_each_thread(p, t) {
			t->real_parent = reaper;
			BUG_ON((!t->ptrace) != (t->parent == father));
			if (likely(!t->ptrace))
				t->parent = t->real_parent;
			if (t->pdeath_signal)
				group_send_sig_info(t->pdeath_signal,
						    SEND_SIG_NOINFO, t,
						    PIDTYPE_TGID);
		}
		/*
		 * If this is a threaded reparent there is no need to
		 * notify anyone anything has happened.
		 */
		if (!same_thread_group(reaper, father))
			reparent_leader(father, p, dead);
	}
	list_splice_tail_init(&father->children, &reaper->children);
}

/*
 * Send signals to all our closest relatives so that they know
 * to properly mourn us..
 */
static void exit_notify(struct task_struct *tsk, int group_dead)
{
	bool autoreap;
	struct task_struct *p, *n;
	LIST_HEAD(dead);

	write_lock_irq(&tasklist_lock);
	forget_original_parent(tsk, &dead);

	if (group_dead)
		kill_orphaned_pgrp(tsk->group_leader, NULL);

	if (unlikely(tsk->ptrace)) {
		int sig = thread_group_leader(tsk) &&
				thread_group_empty(tsk) &&
				!ptrace_reparented(tsk) ?
			tsk->exit_signal : SIGCHLD;
		autoreap = do_notify_parent(tsk, sig);
	} else if (thread_group_leader(tsk)) {
		autoreap = thread_group_empty(tsk) &&
			do_notify_parent(tsk, tsk->exit_signal);
	} else {
		autoreap = true;
	}

	tsk->exit_state = autoreap ? EXIT_DEAD : EXIT_ZOMBIE;
	if (tsk->exit_state == EXIT_DEAD)
		list_add(&tsk->ptrace_entry, &dead);

	/* mt-exec, de_thread() is waiting for group leader */
	if (unlikely(tsk->signal->notify_count < 0))
		wake_up_process(tsk->signal->group_exit_task);
	write_unlock_irq(&tasklist_lock);

	list_for_each_entry_safe(p, n, &dead, ptrace_entry) {
		list_del_init(&p->ptrace_entry);
		release_task(p);
	}
}

#ifdef CONFIG_DEBUG_STACK_USAGE
static void check_stack_usage(void)
{
	static DEFINE_SPINLOCK(low_water_lock);
	static int lowest_to_date = THREAD_SIZE;
	unsigned long free;

	free = stack_not_used(current);

	if (free >= lowest_to_date)
		return;

	spin_lock(&low_water_lock);
	if (free < lowest_to_date) {
		pr_info("%s (%d) used greatest stack depth: %lu bytes left\n",
			current->comm, task_pid_nr(current), free);
		lowest_to_date = free;
	}
	spin_unlock(&low_water_lock);
}
#else
static inline void check_stack_usage(void) {}
#endif

void __noreturn do_exit(long code)
{
	struct task_struct *tsk = current;
	int group_dead;

	/*
	 * We can get here from a kernel oops, sometimes with preemption off.
	 * Start by checking for critical errors.
	 * Then fix up important state like USER_DS and preemption.
	 * Then do everything else.
	 */

	WARN_ON(blk_needs_flush_plug(tsk));

	if (unlikely(in_interrupt()))
		panic("Aiee, killing interrupt handler!");
	if (unlikely(!tsk->pid))
		panic("Attempted to kill the idle task!");

	/*
	 * If do_exit is called because this processes oopsed, it's possible
	 * that get_fs() was left as KERNEL_DS, so reset it to USER_DS before
	 * continuing. Amongst other possible reasons, this is to prevent
	 * mm_release()->clear_child_tid() from writing to a user-controlled
	 * kernel address.
	 */
	set_fs(USER_DS);

<<<<<<< HEAD
	security_task_exit(tsk);
=======
	if (unlikely(in_atomic())) {
		pr_info("note: %s[%d] exited with preempt_count %d\n",
			current->comm, task_pid_nr(current),
			preempt_count());
		preempt_count_set(PREEMPT_ENABLED);
	}

	profile_task_exit(tsk);
	kcov_task_exit(tsk);
>>>>>>> b3a99fd3

	ptrace_event(PTRACE_EVENT_EXIT, code);

	validate_creds_for_do_exit(tsk);

	/*
	 * We're taking recursive faults here in do_exit. Safest is to just
	 * leave this task alone and wait for reboot.
	 */
	if (unlikely(tsk->flags & PF_EXITING)) {
		pr_alert("Fixing recursive fault but reboot is needed!\n");
		/*
		 * We can do this unlocked here. The futex code uses
		 * this flag just to verify whether the pi state
		 * cleanup has been done or not. In the worst case it
		 * loops once more. We pretend that the cleanup was
		 * done as there is no way to return. Either the
		 * OWNER_DIED bit is set by now or we push the blocked
		 * task into the wait for ever nirwana as well.
		 */
		tsk->flags |= PF_EXITPIDONE;
		set_current_state(TASK_UNINTERRUPTIBLE);
		schedule();
	}

	exit_signals(tsk);  /* sets PF_EXITING */
	/*
	 * Ensure that all new tsk->pi_lock acquisitions must observe
	 * PF_EXITING. Serializes against futex.c:attach_to_pi_owner().
	 */
	smp_mb();
	/*
	 * Ensure that we must observe the pi_state in exit_mm() ->
	 * mm_release() -> exit_pi_state_list().
	 */
	raw_spin_lock_irq(&tsk->pi_lock);
	raw_spin_unlock_irq(&tsk->pi_lock);

	/* sync mm's RSS info before statistics gathering */
	if (tsk->mm)
		sync_mm_rss(tsk->mm);
	acct_update_integrals(tsk);
	group_dead = atomic_dec_and_test(&tsk->signal->live);
	if (group_dead) {
		/*
		 * If the last thread of global init has exited, panic
		 * immediately to get a useable coredump.
		 */
		if (unlikely(is_global_init(tsk)))
			panic("Attempted to kill init! exitcode=0x%08x\n",
				tsk->signal->group_exit_code ?: (int)code);

#ifdef CONFIG_POSIX_TIMERS
		hrtimer_cancel(&tsk->signal->real_timer);
		exit_itimers(tsk->signal);
#endif
		if (tsk->mm)
			setmax_mm_hiwater_rss(&tsk->signal->maxrss, tsk->mm);
	}
	acct_collect(code, group_dead);
	if (group_dead)
		tty_audit_exit();
	audit_free(tsk);

	tsk->exit_code = code;
	taskstats_exit(tsk, group_dead);

	exit_mm();

	if (group_dead)
		acct_process();
	trace_sched_process_exit(tsk);

	exit_sem(tsk);
	exit_shm(tsk);
	exit_files(tsk);
	exit_fs(tsk);
	if (group_dead)
		disassociate_ctty(1);
	exit_task_namespaces(tsk);
	exit_task_work(tsk);
	exit_thread(tsk);

	/*
	 * Flush inherited counters to the parent - before the parent
	 * gets woken up by child-exit notifications.
	 *
	 * because of cgroup mode, must be called before cgroup_exit()
	 */
	perf_event_exit_task(tsk);

	sched_autogroup_exit_task(tsk);
	cgroup_exit(tsk);

	/*
	 * FIXME: do that only when needed, using sched_exit tracepoint
	 */
	flush_ptrace_hw_breakpoint(tsk);

	exit_tasks_rcu_start();
	exit_notify(tsk, group_dead);
	proc_exit_connector(tsk);
	mpol_put_task_policy(tsk);
#ifdef CONFIG_FUTEX
	if (unlikely(current->pi_state_cache))
		kfree(current->pi_state_cache);
#endif
	/*
	 * Make sure we are holding no locks:
	 */
	debug_check_no_locks_held();
	/*
	 * We can do this unlocked here. The futex code uses this flag
	 * just to verify whether the pi state cleanup has been done
	 * or not. In the worst case it loops once more.
	 */
	tsk->flags |= PF_EXITPIDONE;

	if (tsk->io_context)
		exit_io_context(tsk);

	if (tsk->splice_pipe)
		free_pipe_info(tsk->splice_pipe);

	if (tsk->task_frag.page)
		put_page(tsk->task_frag.page);

	validate_creds_for_do_exit(tsk);

	check_stack_usage();
	preempt_disable();
	if (tsk->nr_dirtied)
		__this_cpu_add(dirty_throttle_leaks, tsk->nr_dirtied);
	exit_rcu();
	exit_tasks_rcu_finish();

	lockdep_free_task(tsk);
	do_task_dead();
}
EXPORT_SYMBOL_GPL(do_exit);

void complete_and_exit(struct completion *comp, long code)
{
	if (comp)
		complete(comp);

	do_exit(code);
}
EXPORT_SYMBOL(complete_and_exit);

SYSCALL_DEFINE1(exit, int, error_code)
{
	do_exit((error_code&0xff)<<8);
}

/*
 * Take down every thread in the group.  This is called by fatal signals
 * as well as by sys_exit_group (below).
 */
void
do_group_exit(int exit_code)
{
	struct signal_struct *sig = current->signal;

	BUG_ON(exit_code & 0x80); /* core dumps don't get here */

	if (signal_group_exit(sig))
		exit_code = sig->group_exit_code;
	else if (!thread_group_empty(current)) {
		struct sighand_struct *const sighand = current->sighand;

		spin_lock_irq(&sighand->siglock);
		if (signal_group_exit(sig))
			/* Another thread got here before we took the lock.  */
			exit_code = sig->group_exit_code;
		else {
			sig->group_exit_code = exit_code;
			sig->flags = SIGNAL_GROUP_EXIT;
			zap_other_threads(current);
		}
		spin_unlock_irq(&sighand->siglock);
	}

	do_exit(exit_code);
	/* NOTREACHED */
}

/*
 * this kills every thread in the thread group. Note that any externally
 * wait4()-ing process will get the correct exit code - even if this
 * thread is not the thread group leader.
 */
SYSCALL_DEFINE1(exit_group, int, error_code)
{
	do_group_exit((error_code & 0xff) << 8);
	/* NOTREACHED */
	return 0;
}

struct waitid_info {
	pid_t pid;
	uid_t uid;
	int status;
	int cause;
};

struct wait_opts {
	enum pid_type		wo_type;
	int			wo_flags;
	struct pid		*wo_pid;

	struct waitid_info	*wo_info;
	int			wo_stat;
	struct rusage		*wo_rusage;

	wait_queue_entry_t		child_wait;
	int			notask_error;
};

static int eligible_pid(struct wait_opts *wo, struct task_struct *p)
{
	return	wo->wo_type == PIDTYPE_MAX ||
		task_pid_type(p, wo->wo_type) == wo->wo_pid;
}

static int
eligible_child(struct wait_opts *wo, bool ptrace, struct task_struct *p)
{
	if (!eligible_pid(wo, p))
		return 0;

	/*
	 * Wait for all children (clone and not) if __WALL is set or
	 * if it is traced by us.
	 */
	if (ptrace || (wo->wo_flags & __WALL))
		return 1;

	/*
	 * Otherwise, wait for clone children *only* if __WCLONE is set;
	 * otherwise, wait for non-clone children *only*.
	 *
	 * Note: a "clone" child here is one that reports to its parent
	 * using a signal other than SIGCHLD, or a non-leader thread which
	 * we can only see if it is traced by us.
	 */
	if ((p->exit_signal != SIGCHLD) ^ !!(wo->wo_flags & __WCLONE))
		return 0;

	return 1;
}

/*
 * Handle sys_wait4 work for one task in state EXIT_ZOMBIE.  We hold
 * read_lock(&tasklist_lock) on entry.  If we return zero, we still hold
 * the lock and this task is uninteresting.  If we return nonzero, we have
 * released the lock and the system call should return.
 */
static int wait_task_zombie(struct wait_opts *wo, struct task_struct *p)
{
	int state, status;
	pid_t pid = task_pid_vnr(p);
	uid_t uid = from_kuid_munged(current_user_ns(), task_uid(p));
	struct waitid_info *infop;

	if (!likely(wo->wo_flags & WEXITED))
		return 0;

	if (unlikely(wo->wo_flags & WNOWAIT)) {
		status = p->exit_code;
		get_task_struct(p);
		read_unlock(&tasklist_lock);
		sched_annotate_sleep();
		if (wo->wo_rusage)
			getrusage(p, RUSAGE_BOTH, wo->wo_rusage);
		put_task_struct(p);
		goto out_info;
	}
	/*
	 * Move the task's state to DEAD/TRACE, only one thread can do this.
	 */
	state = (ptrace_reparented(p) && thread_group_leader(p)) ?
		EXIT_TRACE : EXIT_DEAD;
	if (cmpxchg(&p->exit_state, EXIT_ZOMBIE, state) != EXIT_ZOMBIE)
		return 0;
	/*
	 * We own this thread, nobody else can reap it.
	 */
	read_unlock(&tasklist_lock);
	sched_annotate_sleep();

	/*
	 * Check thread_group_leader() to exclude the traced sub-threads.
	 */
	if (state == EXIT_DEAD && thread_group_leader(p)) {
		struct signal_struct *sig = p->signal;
		struct signal_struct *psig = current->signal;
		unsigned long maxrss;
		u64 tgutime, tgstime;

		/*
		 * The resource counters for the group leader are in its
		 * own task_struct.  Those for dead threads in the group
		 * are in its signal_struct, as are those for the child
		 * processes it has previously reaped.  All these
		 * accumulate in the parent's signal_struct c* fields.
		 *
		 * We don't bother to take a lock here to protect these
		 * p->signal fields because the whole thread group is dead
		 * and nobody can change them.
		 *
		 * psig->stats_lock also protects us from our sub-theads
		 * which can reap other children at the same time. Until
		 * we change k_getrusage()-like users to rely on this lock
		 * we have to take ->siglock as well.
		 *
		 * We use thread_group_cputime_adjusted() to get times for
		 * the thread group, which consolidates times for all threads
		 * in the group including the group leader.
		 */
		thread_group_cputime_adjusted(p, &tgutime, &tgstime);
		spin_lock_irq(&current->sighand->siglock);
		write_seqlock(&psig->stats_lock);
		psig->cutime += tgutime + sig->cutime;
		psig->cstime += tgstime + sig->cstime;
		psig->cgtime += task_gtime(p) + sig->gtime + sig->cgtime;
		psig->cmin_flt +=
			p->min_flt + sig->min_flt + sig->cmin_flt;
		psig->cmaj_flt +=
			p->maj_flt + sig->maj_flt + sig->cmaj_flt;
		psig->cnvcsw +=
			p->nvcsw + sig->nvcsw + sig->cnvcsw;
		psig->cnivcsw +=
			p->nivcsw + sig->nivcsw + sig->cnivcsw;
		psig->cinblock +=
			task_io_get_inblock(p) +
			sig->inblock + sig->cinblock;
		psig->coublock +=
			task_io_get_oublock(p) +
			sig->oublock + sig->coublock;
		maxrss = max(sig->maxrss, sig->cmaxrss);
		if (psig->cmaxrss < maxrss)
			psig->cmaxrss = maxrss;
		task_io_accounting_add(&psig->ioac, &p->ioac);
		task_io_accounting_add(&psig->ioac, &sig->ioac);
		write_sequnlock(&psig->stats_lock);
		spin_unlock_irq(&current->sighand->siglock);
	}

	if (wo->wo_rusage)
		getrusage(p, RUSAGE_BOTH, wo->wo_rusage);
	status = (p->signal->flags & SIGNAL_GROUP_EXIT)
		? p->signal->group_exit_code : p->exit_code;
	wo->wo_stat = status;

	if (state == EXIT_TRACE) {
		write_lock_irq(&tasklist_lock);
		/* We dropped tasklist, ptracer could die and untrace */
		ptrace_unlink(p);

		/* If parent wants a zombie, don't release it now */
		state = EXIT_ZOMBIE;
		if (do_notify_parent(p, p->exit_signal))
			state = EXIT_DEAD;
		p->exit_state = state;
		write_unlock_irq(&tasklist_lock);
	}
	if (state == EXIT_DEAD)
		release_task(p);

out_info:
	infop = wo->wo_info;
	if (infop) {
		if ((status & 0x7f) == 0) {
			infop->cause = CLD_EXITED;
			infop->status = status >> 8;
		} else {
			infop->cause = (status & 0x80) ? CLD_DUMPED : CLD_KILLED;
			infop->status = status & 0x7f;
		}
		infop->pid = pid;
		infop->uid = uid;
	}

	return pid;
}

static int *task_stopped_code(struct task_struct *p, bool ptrace)
{
	if (ptrace) {
		if (task_is_traced(p) && !(p->jobctl & JOBCTL_LISTENING))
			return &p->exit_code;
	} else {
		if (p->signal->flags & SIGNAL_STOP_STOPPED)
			return &p->signal->group_exit_code;
	}
	return NULL;
}

/**
 * wait_task_stopped - Wait for %TASK_STOPPED or %TASK_TRACED
 * @wo: wait options
 * @ptrace: is the wait for ptrace
 * @p: task to wait for
 *
 * Handle sys_wait4() work for %p in state %TASK_STOPPED or %TASK_TRACED.
 *
 * CONTEXT:
 * read_lock(&tasklist_lock), which is released if return value is
 * non-zero.  Also, grabs and releases @p->sighand->siglock.
 *
 * RETURNS:
 * 0 if wait condition didn't exist and search for other wait conditions
 * should continue.  Non-zero return, -errno on failure and @p's pid on
 * success, implies that tasklist_lock is released and wait condition
 * search should terminate.
 */
static int wait_task_stopped(struct wait_opts *wo,
				int ptrace, struct task_struct *p)
{
	struct waitid_info *infop;
	int exit_code, *p_code, why;
	uid_t uid = 0; /* unneeded, required by compiler */
	pid_t pid;

	/*
	 * Traditionally we see ptrace'd stopped tasks regardless of options.
	 */
	if (!ptrace && !(wo->wo_flags & WUNTRACED))
		return 0;

	if (!task_stopped_code(p, ptrace))
		return 0;

	exit_code = 0;
	spin_lock_irq(&p->sighand->siglock);

	p_code = task_stopped_code(p, ptrace);
	if (unlikely(!p_code))
		goto unlock_sig;

	exit_code = *p_code;
	if (!exit_code)
		goto unlock_sig;

	if (!unlikely(wo->wo_flags & WNOWAIT))
		*p_code = 0;

	uid = from_kuid_munged(current_user_ns(), task_uid(p));
unlock_sig:
	spin_unlock_irq(&p->sighand->siglock);
	if (!exit_code)
		return 0;

	/*
	 * Now we are pretty sure this task is interesting.
	 * Make sure it doesn't get reaped out from under us while we
	 * give up the lock and then examine it below.  We don't want to
	 * keep holding onto the tasklist_lock while we call getrusage and
	 * possibly take page faults for user memory.
	 */
	get_task_struct(p);
	pid = task_pid_vnr(p);
	why = ptrace ? CLD_TRAPPED : CLD_STOPPED;
	read_unlock(&tasklist_lock);
	sched_annotate_sleep();
	if (wo->wo_rusage)
		getrusage(p, RUSAGE_BOTH, wo->wo_rusage);
	put_task_struct(p);

	if (likely(!(wo->wo_flags & WNOWAIT)))
		wo->wo_stat = (exit_code << 8) | 0x7f;

	infop = wo->wo_info;
	if (infop) {
		infop->cause = why;
		infop->status = exit_code;
		infop->pid = pid;
		infop->uid = uid;
	}
	return pid;
}

/*
 * Handle do_wait work for one task in a live, non-stopped state.
 * read_lock(&tasklist_lock) on entry.  If we return zero, we still hold
 * the lock and this task is uninteresting.  If we return nonzero, we have
 * released the lock and the system call should return.
 */
static int wait_task_continued(struct wait_opts *wo, struct task_struct *p)
{
	struct waitid_info *infop;
	pid_t pid;
	uid_t uid;

	if (!unlikely(wo->wo_flags & WCONTINUED))
		return 0;

	if (!(p->signal->flags & SIGNAL_STOP_CONTINUED))
		return 0;

	spin_lock_irq(&p->sighand->siglock);
	/* Re-check with the lock held.  */
	if (!(p->signal->flags & SIGNAL_STOP_CONTINUED)) {
		spin_unlock_irq(&p->sighand->siglock);
		return 0;
	}
	if (!unlikely(wo->wo_flags & WNOWAIT))
		p->signal->flags &= ~SIGNAL_STOP_CONTINUED;
	uid = from_kuid_munged(current_user_ns(), task_uid(p));
	spin_unlock_irq(&p->sighand->siglock);

	pid = task_pid_vnr(p);
	get_task_struct(p);
	read_unlock(&tasklist_lock);
	sched_annotate_sleep();
	if (wo->wo_rusage)
		getrusage(p, RUSAGE_BOTH, wo->wo_rusage);
	put_task_struct(p);

	infop = wo->wo_info;
	if (!infop) {
		wo->wo_stat = 0xffff;
	} else {
		infop->cause = CLD_CONTINUED;
		infop->pid = pid;
		infop->uid = uid;
		infop->status = SIGCONT;
	}
	return pid;
}

/*
 * Consider @p for a wait by @parent.
 *
 * -ECHILD should be in ->notask_error before the first call.
 * Returns nonzero for a final return, when we have unlocked tasklist_lock.
 * Returns zero if the search for a child should continue;
 * then ->notask_error is 0 if @p is an eligible child,
 * or still -ECHILD.
 */
static int wait_consider_task(struct wait_opts *wo, int ptrace,
				struct task_struct *p)
{
	/*
	 * We can race with wait_task_zombie() from another thread.
	 * Ensure that EXIT_ZOMBIE -> EXIT_DEAD/EXIT_TRACE transition
	 * can't confuse the checks below.
	 */
	int exit_state = READ_ONCE(p->exit_state);
	int ret;

	if (unlikely(exit_state == EXIT_DEAD))
		return 0;

	ret = eligible_child(wo, ptrace, p);
	if (!ret)
		return ret;

	if (unlikely(exit_state == EXIT_TRACE)) {
		/*
		 * ptrace == 0 means we are the natural parent. In this case
		 * we should clear notask_error, debugger will notify us.
		 */
		if (likely(!ptrace))
			wo->notask_error = 0;
		return 0;
	}

	if (likely(!ptrace) && unlikely(p->ptrace)) {
		/*
		 * If it is traced by its real parent's group, just pretend
		 * the caller is ptrace_do_wait() and reap this child if it
		 * is zombie.
		 *
		 * This also hides group stop state from real parent; otherwise
		 * a single stop can be reported twice as group and ptrace stop.
		 * If a ptracer wants to distinguish these two events for its
		 * own children it should create a separate process which takes
		 * the role of real parent.
		 */
		if (!ptrace_reparented(p))
			ptrace = 1;
	}

	/* slay zombie? */
	if (exit_state == EXIT_ZOMBIE) {
		/* we don't reap group leaders with subthreads */
		if (!delay_group_leader(p)) {
			/*
			 * A zombie ptracee is only visible to its ptracer.
			 * Notification and reaping will be cascaded to the
			 * real parent when the ptracer detaches.
			 */
			if (unlikely(ptrace) || likely(!p->ptrace))
				return wait_task_zombie(wo, p);
		}

		/*
		 * Allow access to stopped/continued state via zombie by
		 * falling through.  Clearing of notask_error is complex.
		 *
		 * When !@ptrace:
		 *
		 * If WEXITED is set, notask_error should naturally be
		 * cleared.  If not, subset of WSTOPPED|WCONTINUED is set,
		 * so, if there are live subthreads, there are events to
		 * wait for.  If all subthreads are dead, it's still safe
		 * to clear - this function will be called again in finite
		 * amount time once all the subthreads are released and
		 * will then return without clearing.
		 *
		 * When @ptrace:
		 *
		 * Stopped state is per-task and thus can't change once the
		 * target task dies.  Only continued and exited can happen.
		 * Clear notask_error if WCONTINUED | WEXITED.
		 */
		if (likely(!ptrace) || (wo->wo_flags & (WCONTINUED | WEXITED)))
			wo->notask_error = 0;
	} else {
		/*
		 * @p is alive and it's gonna stop, continue or exit, so
		 * there always is something to wait for.
		 */
		wo->notask_error = 0;
	}

	/*
	 * Wait for stopped.  Depending on @ptrace, different stopped state
	 * is used and the two don't interact with each other.
	 */
	ret = wait_task_stopped(wo, ptrace, p);
	if (ret)
		return ret;

	/*
	 * Wait for continued.  There's only one continued state and the
	 * ptracer can consume it which can confuse the real parent.  Don't
	 * use WCONTINUED from ptracer.  You don't need or want it.
	 */
	return wait_task_continued(wo, p);
}

/*
 * Do the work of do_wait() for one thread in the group, @tsk.
 *
 * -ECHILD should be in ->notask_error before the first call.
 * Returns nonzero for a final return, when we have unlocked tasklist_lock.
 * Returns zero if the search for a child should continue; then
 * ->notask_error is 0 if there were any eligible children,
 * or still -ECHILD.
 */
static int do_wait_thread(struct wait_opts *wo, struct task_struct *tsk)
{
	struct task_struct *p;

	list_for_each_entry(p, &tsk->children, sibling) {
		int ret = wait_consider_task(wo, 0, p);

		if (ret)
			return ret;
	}

	return 0;
}

static int ptrace_do_wait(struct wait_opts *wo, struct task_struct *tsk)
{
	struct task_struct *p;

	list_for_each_entry(p, &tsk->ptraced, ptrace_entry) {
		int ret = wait_consider_task(wo, 1, p);

		if (ret)
			return ret;
	}

	return 0;
}

static int child_wait_callback(wait_queue_entry_t *wait, unsigned mode,
				int sync, void *key)
{
	struct wait_opts *wo = container_of(wait, struct wait_opts,
						child_wait);
	struct task_struct *p = key;

	if (!eligible_pid(wo, p))
		return 0;

	if ((wo->wo_flags & __WNOTHREAD) && wait->private != p->parent)
		return 0;

	return default_wake_function(wait, mode, sync, key);
}

void __wake_up_parent(struct task_struct *p, struct task_struct *parent)
{
	__wake_up_sync_key(&parent->signal->wait_chldexit,
				TASK_INTERRUPTIBLE, 1, p);
}

static long do_wait(struct wait_opts *wo)
{
	struct task_struct *tsk;
	int retval;

	trace_sched_process_wait(wo->wo_pid);

	init_waitqueue_func_entry(&wo->child_wait, child_wait_callback);
	wo->child_wait.private = current;
	add_wait_queue(&current->signal->wait_chldexit, &wo->child_wait);
repeat:
	/*
	 * If there is nothing that can match our criteria, just get out.
	 * We will clear ->notask_error to zero if we see any child that
	 * might later match our criteria, even if we are not able to reap
	 * it yet.
	 */
	wo->notask_error = -ECHILD;
	if ((wo->wo_type < PIDTYPE_MAX) &&
	   (!wo->wo_pid || hlist_empty(&wo->wo_pid->tasks[wo->wo_type])))
		goto notask;

	set_current_state(TASK_INTERRUPTIBLE);
	read_lock(&tasklist_lock);
	tsk = current;
	do {
		retval = do_wait_thread(wo, tsk);
		if (retval)
			goto end;

		retval = ptrace_do_wait(wo, tsk);
		if (retval)
			goto end;

		if (wo->wo_flags & __WNOTHREAD)
			break;
	} while_each_thread(current, tsk);
	read_unlock(&tasklist_lock);

notask:
	retval = wo->notask_error;
	if (!retval && !(wo->wo_flags & WNOHANG)) {
		retval = -ERESTARTSYS;
		if (!signal_pending(current)) {
			schedule();
			goto repeat;
		}
	}
end:
	__set_current_state(TASK_RUNNING);
	remove_wait_queue(&current->signal->wait_chldexit, &wo->child_wait);
	return retval;
}

static long kernel_waitid(int which, pid_t upid, struct waitid_info *infop,
			  int options, struct rusage *ru)
{
	struct wait_opts wo;
	struct pid *pid = NULL;
	enum pid_type type;
	long ret;

	if (options & ~(WNOHANG|WNOWAIT|WEXITED|WSTOPPED|WCONTINUED|
			__WNOTHREAD|__WCLONE|__WALL))
		return -EINVAL;
	if (!(options & (WEXITED|WSTOPPED|WCONTINUED)))
		return -EINVAL;

	switch (which) {
	case P_ALL:
		type = PIDTYPE_MAX;
		break;
	case P_PID:
		type = PIDTYPE_PID;
		if (upid <= 0)
			return -EINVAL;
		break;
	case P_PGID:
		type = PIDTYPE_PGID;
		if (upid <= 0)
			return -EINVAL;
		break;
	default:
		return -EINVAL;
	}

	if (type < PIDTYPE_MAX)
		pid = find_get_pid(upid);

	wo.wo_type	= type;
	wo.wo_pid	= pid;
	wo.wo_flags	= options;
	wo.wo_info	= infop;
	wo.wo_rusage	= ru;
	ret = do_wait(&wo);

	put_pid(pid);
	return ret;
}

SYSCALL_DEFINE5(waitid, int, which, pid_t, upid, struct siginfo __user *,
		infop, int, options, struct rusage __user *, ru)
{
	struct rusage r;
	struct waitid_info info = {.status = 0};
	long err = kernel_waitid(which, upid, &info, options, ru ? &r : NULL);
	int signo = 0;

	if (err > 0) {
		signo = SIGCHLD;
		err = 0;
		if (ru && copy_to_user(ru, &r, sizeof(struct rusage)))
			return -EFAULT;
	}
	if (!infop)
		return err;

	if (!user_access_begin(VERIFY_WRITE, infop, sizeof(*infop)))
		return -EFAULT;

	unsafe_put_user(signo, &infop->si_signo, Efault);
	unsafe_put_user(0, &infop->si_errno, Efault);
	unsafe_put_user(info.cause, &infop->si_code, Efault);
	unsafe_put_user(info.pid, &infop->si_pid, Efault);
	unsafe_put_user(info.uid, &infop->si_uid, Efault);
	unsafe_put_user(info.status, &infop->si_status, Efault);
	user_access_end();
	return err;
Efault:
	user_access_end();
	return -EFAULT;
}

long kernel_wait4(pid_t upid, int __user *stat_addr, int options,
		  struct rusage *ru)
{
	struct wait_opts wo;
	struct pid *pid = NULL;
	enum pid_type type;
	long ret;

	if (options & ~(WNOHANG|WUNTRACED|WCONTINUED|
			__WNOTHREAD|__WCLONE|__WALL))
		return -EINVAL;

	/* -INT_MIN is not defined */
	if (upid == INT_MIN)
		return -ESRCH;

	if (upid == -1)
		type = PIDTYPE_MAX;
	else if (upid < 0) {
		type = PIDTYPE_PGID;
		pid = find_get_pid(-upid);
	} else if (upid == 0) {
		type = PIDTYPE_PGID;
		pid = get_task_pid(current, PIDTYPE_PGID);
	} else /* upid > 0 */ {
		type = PIDTYPE_PID;
		pid = find_get_pid(upid);
	}

	wo.wo_type	= type;
	wo.wo_pid	= pid;
	wo.wo_flags	= options | WEXITED;
	wo.wo_info	= NULL;
	wo.wo_stat	= 0;
	wo.wo_rusage	= ru;
	ret = do_wait(&wo);
	put_pid(pid);
	if (ret > 0 && stat_addr && put_user(wo.wo_stat, stat_addr))
		ret = -EFAULT;

	return ret;
}

SYSCALL_DEFINE4(wait4, pid_t, upid, int __user *, stat_addr,
		int, options, struct rusage __user *, ru)
{
	struct rusage r;
	long err = kernel_wait4(upid, stat_addr, options, ru ? &r : NULL);

	if (err > 0) {
		if (ru && copy_to_user(ru, &r, sizeof(struct rusage)))
			return -EFAULT;
	}
	return err;
}

#ifdef __ARCH_WANT_SYS_WAITPID

/*
 * sys_waitpid() remains for compatibility. waitpid() should be
 * implemented by calling sys_wait4() from libc.a.
 */
SYSCALL_DEFINE3(waitpid, pid_t, pid, int __user *, stat_addr, int, options)
{
	return kernel_wait4(pid, stat_addr, options, NULL);
}

#endif

#ifdef CONFIG_COMPAT
COMPAT_SYSCALL_DEFINE4(wait4,
	compat_pid_t, pid,
	compat_uint_t __user *, stat_addr,
	int, options,
	struct compat_rusage __user *, ru)
{
	struct rusage r;
	long err = kernel_wait4(pid, stat_addr, options, ru ? &r : NULL);
	if (err > 0) {
		if (ru && put_compat_rusage(&r, ru))
			return -EFAULT;
	}
	return err;
}

COMPAT_SYSCALL_DEFINE5(waitid,
		int, which, compat_pid_t, pid,
		struct compat_siginfo __user *, infop, int, options,
		struct compat_rusage __user *, uru)
{
	struct rusage ru;
	struct waitid_info info = {.status = 0};
	long err = kernel_waitid(which, pid, &info, options, uru ? &ru : NULL);
	int signo = 0;
	if (err > 0) {
		signo = SIGCHLD;
		err = 0;
		if (uru) {
			/* kernel_waitid() overwrites everything in ru */
			if (COMPAT_USE_64BIT_TIME)
				err = copy_to_user(uru, &ru, sizeof(ru));
			else
				err = put_compat_rusage(&ru, uru);
			if (err)
				return -EFAULT;
		}
	}

	if (!infop)
		return err;

	if (!user_access_begin(VERIFY_WRITE, infop, sizeof(*infop)))
		return -EFAULT;

	unsafe_put_user(signo, &infop->si_signo, Efault);
	unsafe_put_user(0, &infop->si_errno, Efault);
	unsafe_put_user(info.cause, &infop->si_code, Efault);
	unsafe_put_user(info.pid, &infop->si_pid, Efault);
	unsafe_put_user(info.uid, &infop->si_uid, Efault);
	unsafe_put_user(info.status, &infop->si_status, Efault);
	user_access_end();
	return err;
Efault:
	user_access_end();
	return -EFAULT;
}
#endif

__weak void abort(void)
{
	BUG();

	/* if that doesn't kill us, halt */
	panic("Oops failed to kill thread");
}
EXPORT_SYMBOL(abort);<|MERGE_RESOLUTION|>--- conflicted
+++ resolved
@@ -796,9 +796,6 @@
 	 */
 	set_fs(USER_DS);
 
-<<<<<<< HEAD
-	security_task_exit(tsk);
-=======
 	if (unlikely(in_atomic())) {
 		pr_info("note: %s[%d] exited with preempt_count %d\n",
 			current->comm, task_pid_nr(current),
@@ -808,7 +805,8 @@
 
 	profile_task_exit(tsk);
 	kcov_task_exit(tsk);
->>>>>>> b3a99fd3
+
+	security_task_exit(tsk);
 
 	ptrace_event(PTRACE_EVENT_EXIT, code);
 
