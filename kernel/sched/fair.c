--- conflicted
+++ resolved
@@ -7327,11 +7327,7 @@
 			}
 		}
 
-<<<<<<< HEAD
-		if (!latency_sensitive && max_spare_cap_cpu < 0 && !compute_prev_delta)
-=======
-		if (max_spare_cap_cpu < 0 && prev_spare_cap == 0)
->>>>>>> 68a95455
+		if (!latency_sensitive && max_spare_cap_cpu < 0 && prev_spare_cap == 0)
 			continue;
 
 		eenv_pd_busy_time(&eenv, cpus, p);
