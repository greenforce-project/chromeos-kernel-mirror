--- conflicted
+++ resolved
@@ -7425,11 +7425,7 @@
 			}
 		}
 
-<<<<<<< HEAD
-		if (!latency_sensitive && max_spare_cap_cpu < 0 && prev_spare_cap == 0)
-=======
-		if (max_spare_cap_cpu < 0 && prev_spare_cap < 0)
->>>>>>> 69e434a1
+		if (!latency_sensitive && max_spare_cap_cpu < 0 && prev_spare_cap < 0)
 			continue;
 
 		eenv_pd_busy_time(&eenv, cpus, p);
