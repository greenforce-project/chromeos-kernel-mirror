--- conflicted
+++ resolved
@@ -1661,11 +1661,7 @@
 
 #undef SCHED_FEAT
 
-<<<<<<< HEAD
-#if defined(CONFIG_SCHED_DEBUG) && defined(HAVE_JUMP_LABEL)
-=======
 #ifdef CONFIG_SCHED_DEBUG
->>>>>>> f5d8eef0
 
 /*
  * To support run-time toggling of sched features, all the translation units
@@ -1686,9 +1682,6 @@
 extern struct static_key sched_feat_keys[__SCHED_FEAT_NR];
 #define sched_feat(x) (static_branch_##x(&sched_feat_keys[__SCHED_FEAT_##x]))
 
-<<<<<<< HEAD
-#else /* !(SCHED_DEBUG && HAVE_JUMP_LABEL) */
-=======
 #else /* !CONFIG_JUMP_LABEL */
 
 #define sched_feat(x) (sysctl_sched_features & (1UL << __SCHED_FEAT_##x))
@@ -1696,7 +1689,6 @@
 #endif /* CONFIG_JUMP_LABEL */
 
 #else /* !SCHED_DEBUG */
->>>>>>> f5d8eef0
 
 /*
  * Each translation unit has its own copy of sysctl_sched_features to allow
@@ -1712,11 +1704,7 @@
 
 #define sched_feat(x) !!(sysctl_sched_features & (1UL << __SCHED_FEAT_##x))
 
-<<<<<<< HEAD
-#endif /* SCHED_DEBUG && HAVE_JUMP_LABEL */
-=======
 #endif /* SCHED_DEBUG */
->>>>>>> f5d8eef0
 
 extern struct static_key_false sched_numa_balancing;
 extern struct static_key_false sched_schedstats;
