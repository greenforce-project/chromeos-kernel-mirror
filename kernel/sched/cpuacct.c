// SPDX-License-Identifier: GPL-2.0
/*
 * CPU accounting code for task groups.
 *
 * Based on the work by Paul Menage (menage@google.com) and Balbir Singh
 * (balbir@in.ibm.com).
 */
#include <asm/irq_regs.h>
#include "sched.h"

/* Time spent by the tasks of the CPU accounting group executing in ... */
enum cpuacct_stat_index {
	CPUACCT_STAT_USER,	/* ... user mode */
	CPUACCT_STAT_SYSTEM,	/* ... kernel mode */

	CPUACCT_STAT_NSTATS,
};

static const char * const cpuacct_stat_desc[] = {
	[CPUACCT_STAT_USER] = "user",
	[CPUACCT_STAT_SYSTEM] = "system",
};

/* track CPU usage of a group of tasks and its child groups */
struct cpuacct {
	struct cgroup_subsys_state	css;
	/* cpuusage holds pointer to a u64-type object on every CPU */
	u64 __percpu	*cpuusage;
	struct kernel_cpustat __percpu	*cpustat;
};

static inline struct cpuacct *css_ca(struct cgroup_subsys_state *css)
{
	return css ? container_of(css, struct cpuacct, css) : NULL;
}

/* Return CPU accounting group to which this task belongs */
static inline struct cpuacct *task_ca(struct task_struct *tsk)
{
	return css_ca(task_css(tsk, cpuacct_cgrp_id));
}

static inline struct cpuacct *parent_ca(struct cpuacct *ca)
{
	return css_ca(ca->css.parent);
}

static DEFINE_PER_CPU(u64, root_cpuacct_cpuusage);
static struct cpuacct root_cpuacct = {
	.cpustat	= &kernel_cpustat,
	.cpuusage	= &root_cpuacct_cpuusage,
};

/* Create a new CPU accounting group */
static struct cgroup_subsys_state *
cpuacct_css_alloc(struct cgroup_subsys_state *parent_css)
{
	struct cpuacct *ca;

	if (!parent_css)
		return &root_cpuacct.css;

	ca = kzalloc(sizeof(*ca), GFP_KERNEL);
	if (!ca)
		goto out;

	ca->cpuusage = alloc_percpu(u64);
	if (!ca->cpuusage)
		goto out_free_ca;

	ca->cpustat = alloc_percpu(struct kernel_cpustat);
	if (!ca->cpustat)
		goto out_free_cpuusage;

	return &ca->css;

out_free_cpuusage:
	free_percpu(ca->cpuusage);
out_free_ca:
	kfree(ca);
out:
	return ERR_PTR(-ENOMEM);
}

/* Destroy an existing CPU accounting group */
static void cpuacct_css_free(struct cgroup_subsys_state *css)
{
	struct cpuacct *ca = css_ca(css);

	free_percpu(ca->cpustat);
	free_percpu(ca->cpuusage);
	kfree(ca);
}

static u64 cpuacct_cpuusage_read(struct cpuacct *ca, int cpu,
				 enum cpuacct_stat_index index)
{
	u64 *cpuusage = per_cpu_ptr(ca->cpuusage, cpu);
	u64 *cpustat = per_cpu_ptr(ca->cpustat, cpu)->cpustat;
	u64 data;

	/*
	 * We allow index == CPUACCT_STAT_NSTATS here to read
	 * the sum of suages.
	 */
	BUG_ON(index > CPUACCT_STAT_NSTATS);

#ifndef CONFIG_64BIT
	/*
	 * Take rq->lock to make 64-bit read safe on 32-bit platforms.
	 */
	raw_spin_rq_lock_irq(cpu_rq(cpu));
#endif

	switch (index) {
	case CPUACCT_STAT_USER:
		data = cpustat[CPUTIME_USER] + cpustat[CPUTIME_NICE];
		break;
	case CPUACCT_STAT_SYSTEM:
		data = cpustat[CPUTIME_SYSTEM] + cpustat[CPUTIME_IRQ] +
			cpustat[CPUTIME_SOFTIRQ];
		break;
	case CPUACCT_STAT_NSTATS:
		data = *cpuusage;
		break;
	}

#ifndef CONFIG_64BIT
	raw_spin_rq_unlock_irq(cpu_rq(cpu));
#endif

	return data;
}

static void cpuacct_cpuusage_write(struct cpuacct *ca, int cpu)
{
	u64 *cpuusage = per_cpu_ptr(ca->cpuusage, cpu);
	u64 *cpustat = per_cpu_ptr(ca->cpustat, cpu)->cpustat;

	/* Don't allow to reset global kernel_cpustat */
	if (ca == &root_cpuacct)
		return;

#ifndef CONFIG_64BIT
	/*
	 * Take rq->lock to make 64-bit write safe on 32-bit platforms.
	 */
	raw_spin_rq_lock_irq(cpu_rq(cpu));
#endif
	*cpuusage = 0;
	cpustat[CPUTIME_USER] = cpustat[CPUTIME_NICE] = 0;
	cpustat[CPUTIME_SYSTEM] = cpustat[CPUTIME_IRQ] = 0;
	cpustat[CPUTIME_SOFTIRQ] = 0;

#ifndef CONFIG_64BIT
	raw_spin_rq_unlock_irq(cpu_rq(cpu));
#endif
}

/* Return total CPU usage (in nanoseconds) of a group */
static u64 __cpuusage_read(struct cgroup_subsys_state *css,
			   enum cpuacct_stat_index index)
{
	struct cpuacct *ca = css_ca(css);
	u64 totalcpuusage = 0;
	int i;

	for_each_possible_cpu(i)
		totalcpuusage += cpuacct_cpuusage_read(ca, i, index);

	return totalcpuusage;
}

static u64 cpuusage_user_read(struct cgroup_subsys_state *css,
			      struct cftype *cft)
{
	return __cpuusage_read(css, CPUACCT_STAT_USER);
}

static u64 cpuusage_sys_read(struct cgroup_subsys_state *css,
			     struct cftype *cft)
{
	return __cpuusage_read(css, CPUACCT_STAT_SYSTEM);
}

static u64 cpuusage_read(struct cgroup_subsys_state *css, struct cftype *cft)
{
	return __cpuusage_read(css, CPUACCT_STAT_NSTATS);
}

static int cpuusage_write(struct cgroup_subsys_state *css, struct cftype *cft,
			  u64 val)
{
	struct cpuacct *ca = css_ca(css);
	int cpu;

	/*
	 * Only allow '0' here to do a reset.
	 */
	if (val)
		return -EINVAL;

	for_each_possible_cpu(cpu)
		cpuacct_cpuusage_write(ca, cpu);

	return 0;
}

static int __cpuacct_percpu_seq_show(struct seq_file *m,
				     enum cpuacct_stat_index index)
{
	struct cpuacct *ca = css_ca(seq_css(m));
	u64 percpu;
	int i;

	for_each_possible_cpu(i) {
		percpu = cpuacct_cpuusage_read(ca, i, index);
		seq_printf(m, "%llu ", (unsigned long long) percpu);
	}
	seq_printf(m, "\n");
	return 0;
}

static int cpuacct_percpu_user_seq_show(struct seq_file *m, void *V)
{
	return __cpuacct_percpu_seq_show(m, CPUACCT_STAT_USER);
}

static int cpuacct_percpu_sys_seq_show(struct seq_file *m, void *V)
{
	return __cpuacct_percpu_seq_show(m, CPUACCT_STAT_SYSTEM);
}

static int cpuacct_percpu_seq_show(struct seq_file *m, void *V)
{
	return __cpuacct_percpu_seq_show(m, CPUACCT_STAT_NSTATS);
}

static int cpuacct_all_seq_show(struct seq_file *m, void *V)
{
	struct cpuacct *ca = css_ca(seq_css(m));
	int index;
	int cpu;

	seq_puts(m, "cpu");
	for (index = 0; index < CPUACCT_STAT_NSTATS; index++)
		seq_printf(m, " %s", cpuacct_stat_desc[index]);
	seq_puts(m, "\n");

	for_each_possible_cpu(cpu) {
		seq_printf(m, "%d", cpu);
<<<<<<< HEAD

		for (index = 0; index < CPUACCT_STAT_NSTATS; index++) {
#ifndef CONFIG_64BIT
			/*
			 * Take rq->lock to make 64-bit read safe on 32-bit
			 * platforms.
			 */
			raw_spin_rq_lock_irq(cpu_rq(cpu));
#endif

			seq_printf(m, " %llu", cpuusage->usages[index]);

#ifndef CONFIG_64BIT
			raw_spin_rq_unlock_irq(cpu_rq(cpu));
#endif
		}
=======
		for (index = 0; index < CPUACCT_STAT_NSTATS; index++)
			seq_printf(m, " %llu",
				   cpuacct_cpuusage_read(ca, cpu, index));
>>>>>>> a8d81224
		seq_puts(m, "\n");
	}
	return 0;
}

static int cpuacct_stats_show(struct seq_file *sf, void *v)
{
	struct cpuacct *ca = css_ca(seq_css(sf));
	s64 val[CPUACCT_STAT_NSTATS];
	int cpu;
	int stat;

	memset(val, 0, sizeof(val));
	for_each_possible_cpu(cpu) {
		u64 *cpustat = per_cpu_ptr(ca->cpustat, cpu)->cpustat;

		val[CPUACCT_STAT_USER]   += cpustat[CPUTIME_USER];
		val[CPUACCT_STAT_USER]   += cpustat[CPUTIME_NICE];
		val[CPUACCT_STAT_SYSTEM] += cpustat[CPUTIME_SYSTEM];
		val[CPUACCT_STAT_SYSTEM] += cpustat[CPUTIME_IRQ];
		val[CPUACCT_STAT_SYSTEM] += cpustat[CPUTIME_SOFTIRQ];
	}

	for (stat = 0; stat < CPUACCT_STAT_NSTATS; stat++) {
		seq_printf(sf, "%s %lld\n",
			   cpuacct_stat_desc[stat],
			   (long long)nsec_to_clock_t(val[stat]));
	}

	return 0;
}

static struct cftype files[] = {
	{
		.name = "usage",
		.read_u64 = cpuusage_read,
		.write_u64 = cpuusage_write,
	},
	{
		.name = "usage_user",
		.read_u64 = cpuusage_user_read,
	},
	{
		.name = "usage_sys",
		.read_u64 = cpuusage_sys_read,
	},
	{
		.name = "usage_percpu",
		.seq_show = cpuacct_percpu_seq_show,
	},
	{
		.name = "usage_percpu_user",
		.seq_show = cpuacct_percpu_user_seq_show,
	},
	{
		.name = "usage_percpu_sys",
		.seq_show = cpuacct_percpu_sys_seq_show,
	},
	{
		.name = "usage_all",
		.seq_show = cpuacct_all_seq_show,
	},
	{
		.name = "stat",
		.seq_show = cpuacct_stats_show,
	},
	{ }	/* terminate */
};

/*
 * charge this task's execution time to its accounting group.
 *
 * called with rq->lock held.
 */
void cpuacct_charge(struct task_struct *tsk, u64 cputime)
{
	unsigned int cpu = task_cpu(tsk);
	struct cpuacct *ca;

	lockdep_assert_held(&cpu_rq(cpu)->lock);

	for (ca = task_ca(tsk); ca; ca = parent_ca(ca))
		*per_cpu_ptr(ca->cpuusage, cpu) += cputime;
}

/*
 * Add user/system time to cpuacct.
 *
 * Note: it's the caller that updates the account of the root cgroup.
 */
void cpuacct_account_field(struct task_struct *tsk, int index, u64 val)
{
	struct cpuacct *ca;

	rcu_read_lock();
	for (ca = task_ca(tsk); ca != &root_cpuacct; ca = parent_ca(ca))
		__this_cpu_add(ca->cpustat->cpustat[index], val);
	rcu_read_unlock();
}

struct cgroup_subsys cpuacct_cgrp_subsys = {
	.css_alloc	= cpuacct_css_alloc,
	.css_free	= cpuacct_css_free,
	.legacy_cftypes	= files,
	.early_init	= true,
};<|MERGE_RESOLUTION|>--- conflicted
+++ resolved
@@ -249,28 +249,9 @@
 
 	for_each_possible_cpu(cpu) {
 		seq_printf(m, "%d", cpu);
-<<<<<<< HEAD
-
-		for (index = 0; index < CPUACCT_STAT_NSTATS; index++) {
-#ifndef CONFIG_64BIT
-			/*
-			 * Take rq->lock to make 64-bit read safe on 32-bit
-			 * platforms.
-			 */
-			raw_spin_rq_lock_irq(cpu_rq(cpu));
-#endif
-
-			seq_printf(m, " %llu", cpuusage->usages[index]);
-
-#ifndef CONFIG_64BIT
-			raw_spin_rq_unlock_irq(cpu_rq(cpu));
-#endif
-		}
-=======
 		for (index = 0; index < CPUACCT_STAT_NSTATS; index++)
 			seq_printf(m, " %llu",
 				   cpuacct_cpuusage_read(ca, cpu, index));
->>>>>>> a8d81224
 		seq_puts(m, "\n");
 	}
 	return 0;
@@ -350,7 +331,7 @@
 	unsigned int cpu = task_cpu(tsk);
 	struct cpuacct *ca;
 
-	lockdep_assert_held(&cpu_rq(cpu)->lock);
+	lockdep_assert_rq_held(cpu_rq(cpu));
 
 	for (ca = task_ca(tsk); ca; ca = parent_ca(ca))
 		*per_cpu_ptr(ca->cpuusage, cpu) += cputime;
