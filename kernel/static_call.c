// SPDX-License-Identifier: GPL-2.0
#include <linux/static_call.h>
<<<<<<< HEAD
#include <linux/bug.h>
#include <linux/smp.h>
#include <linux/sort.h>
#include <linux/slab.h>
#include <linux/module.h>
#include <linux/cpu.h>
#include <linux/processor.h>
#include <asm/sections.h>

extern struct static_call_site __start_static_call_sites[],
			       __stop_static_call_sites[];
extern struct static_call_tramp_key __start_static_call_tramp_key[],
				    __stop_static_call_tramp_key[];

static bool static_call_initialized;

/* mutex to protect key modules/sites */
static DEFINE_MUTEX(static_call_mutex);

static void static_call_lock(void)
{
	mutex_lock(&static_call_mutex);
}

static void static_call_unlock(void)
{
	mutex_unlock(&static_call_mutex);
}

static inline void *static_call_addr(struct static_call_site *site)
{
	return (void *)((long)site->addr + (long)&site->addr);
}

static inline unsigned long __static_call_key(const struct static_call_site *site)
{
	return (long)site->key + (long)&site->key;
}

static inline struct static_call_key *static_call_key(const struct static_call_site *site)
{
	return (void *)(__static_call_key(site) & ~STATIC_CALL_SITE_FLAGS);
}

/* These assume the key is word-aligned. */
static inline bool static_call_is_init(struct static_call_site *site)
{
	return __static_call_key(site) & STATIC_CALL_SITE_INIT;
}

static inline bool static_call_is_tail(struct static_call_site *site)
{
	return __static_call_key(site) & STATIC_CALL_SITE_TAIL;
}

static inline void static_call_set_init(struct static_call_site *site)
{
	site->key = (__static_call_key(site) | STATIC_CALL_SITE_INIT) -
		    (long)&site->key;
}

static int static_call_site_cmp(const void *_a, const void *_b)
{
	const struct static_call_site *a = _a;
	const struct static_call_site *b = _b;
	const struct static_call_key *key_a = static_call_key(a);
	const struct static_call_key *key_b = static_call_key(b);

	if (key_a < key_b)
		return -1;

	if (key_a > key_b)
		return 1;

	return 0;
}

static void static_call_site_swap(void *_a, void *_b, int size)
{
	long delta = (unsigned long)_a - (unsigned long)_b;
	struct static_call_site *a = _a;
	struct static_call_site *b = _b;
	struct static_call_site tmp = *a;

	a->addr = b->addr  - delta;
	a->key  = b->key   - delta;

	b->addr = tmp.addr + delta;
	b->key  = tmp.key  + delta;
}

static inline void static_call_sort_entries(struct static_call_site *start,
					    struct static_call_site *stop)
{
	sort(start, stop - start, sizeof(struct static_call_site),
	     static_call_site_cmp, static_call_site_swap);
}

static inline bool static_call_key_has_mods(struct static_call_key *key)
{
	return !(key->type & 1);
}

static inline struct static_call_mod *static_call_key_next(struct static_call_key *key)
{
	if (!static_call_key_has_mods(key))
		return NULL;

	return key->mods;
}

static inline struct static_call_site *static_call_key_sites(struct static_call_key *key)
{
	if (static_call_key_has_mods(key))
		return NULL;

	return (struct static_call_site *)(key->type & ~1);
}

void __static_call_update(struct static_call_key *key, void *tramp, void *func)
{
	struct static_call_site *site, *stop;
	struct static_call_mod *site_mod, first;

	cpus_read_lock();
	static_call_lock();

	if (key->func == func)
		goto done;

	key->func = func;

	arch_static_call_transform(NULL, tramp, func, false);

	/*
	 * If uninitialized, we'll not update the callsites, but they still
	 * point to the trampoline and we just patched that.
	 */
	if (WARN_ON_ONCE(!static_call_initialized))
		goto done;

	first = (struct static_call_mod){
		.next = static_call_key_next(key),
		.mod = NULL,
		.sites = static_call_key_sites(key),
	};

	for (site_mod = &first; site_mod; site_mod = site_mod->next) {
		bool init = system_state < SYSTEM_RUNNING;
		struct module __maybe_unused *mod = site_mod->mod;

		if (!site_mod->sites) {
			/*
			 * This can happen if the static call key is defined in
			 * a module which doesn't use it.
			 *
			 * It also happens in the has_mods case, where the
			 * 'first' entry has no sites associated with it.
			 */
			continue;
		}

		stop = __stop_static_call_sites;

		if (mod) {
#ifdef CONFIG_MODULES
			stop = mod->static_call_sites +
			       mod->num_static_call_sites;
			init = mod->state == MODULE_STATE_COMING;
#endif
		}

		for (site = site_mod->sites;
		     site < stop && static_call_key(site) == key; site++) {
			void *site_addr = static_call_addr(site);

			if (!init && static_call_is_init(site))
				continue;

			if (!kernel_text_address((unsigned long)site_addr)) {
				/*
				 * This skips patching built-in __exit, which
				 * is part of init_section_contains() but is
				 * not part of kernel_text_address().
				 *
				 * Skipping built-in __exit is fine since it
				 * will never be executed.
				 */
				WARN_ONCE(!static_call_is_init(site),
					  "can't patch static call site at %pS",
					  site_addr);
				continue;
			}

			arch_static_call_transform(site_addr, NULL, func,
						   static_call_is_tail(site));
		}
	}

done:
	static_call_unlock();
	cpus_read_unlock();
}
EXPORT_SYMBOL_GPL(__static_call_update);

static int __static_call_init(struct module *mod,
			      struct static_call_site *start,
			      struct static_call_site *stop)
{
	struct static_call_site *site;
	struct static_call_key *key, *prev_key = NULL;
	struct static_call_mod *site_mod;

	if (start == stop)
		return 0;

	static_call_sort_entries(start, stop);

	for (site = start; site < stop; site++) {
		void *site_addr = static_call_addr(site);

		if ((mod && within_module_init((unsigned long)site_addr, mod)) ||
		    (!mod && init_section_contains(site_addr, 1)))
			static_call_set_init(site);

		key = static_call_key(site);
		if (key != prev_key) {
			prev_key = key;

			/*
			 * For vmlinux (!mod) avoid the allocation by storing
			 * the sites pointer in the key itself. Also see
			 * __static_call_update()'s @first.
			 *
			 * This allows architectures (eg. x86) to call
			 * static_call_init() before memory allocation works.
			 */
			if (!mod) {
				key->sites = site;
				key->type |= 1;
				goto do_transform;
			}

			site_mod = kzalloc(sizeof(*site_mod), GFP_KERNEL);
			if (!site_mod)
				return -ENOMEM;

			/*
			 * When the key has a direct sites pointer, extract
			 * that into an explicit struct static_call_mod, so we
			 * can have a list of modules.
			 */
			if (static_call_key_sites(key)) {
				site_mod->mod = NULL;
				site_mod->next = NULL;
				site_mod->sites = static_call_key_sites(key);

				key->mods = site_mod;

				site_mod = kzalloc(sizeof(*site_mod), GFP_KERNEL);
				if (!site_mod)
					return -ENOMEM;
			}

			site_mod->mod = mod;
			site_mod->sites = site;
			site_mod->next = static_call_key_next(key);
			key->mods = site_mod;
		}

do_transform:
		arch_static_call_transform(site_addr, NULL, key->func,
				static_call_is_tail(site));
	}

	return 0;
}

static int addr_conflict(struct static_call_site *site, void *start, void *end)
{
	unsigned long addr = (unsigned long)static_call_addr(site);

	if (addr <= (unsigned long)end &&
	    addr + CALL_INSN_SIZE > (unsigned long)start)
		return 1;

	return 0;
}

static int __static_call_text_reserved(struct static_call_site *iter_start,
				       struct static_call_site *iter_stop,
				       void *start, void *end, bool init)
{
	struct static_call_site *iter = iter_start;

	while (iter < iter_stop) {
		if (init || !static_call_is_init(iter)) {
			if (addr_conflict(iter, start, end))
				return 1;
		}
		iter++;
	}

	return 0;
}

#ifdef CONFIG_MODULES

static int __static_call_mod_text_reserved(void *start, void *end)
{
	struct module *mod;
	int ret;

	preempt_disable();
	mod = __module_text_address((unsigned long)start);
	WARN_ON_ONCE(__module_text_address((unsigned long)end) != mod);
	if (!try_module_get(mod))
		mod = NULL;
	preempt_enable();

	if (!mod)
		return 0;

	ret = __static_call_text_reserved(mod->static_call_sites,
			mod->static_call_sites + mod->num_static_call_sites,
			start, end, mod->state == MODULE_STATE_COMING);

	module_put(mod);

	return ret;
}

static unsigned long tramp_key_lookup(unsigned long addr)
{
	struct static_call_tramp_key *start = __start_static_call_tramp_key;
	struct static_call_tramp_key *stop = __stop_static_call_tramp_key;
	struct static_call_tramp_key *tramp_key;

	for (tramp_key = start; tramp_key != stop; tramp_key++) {
		unsigned long tramp;

		tramp = (long)tramp_key->tramp + (long)&tramp_key->tramp;
		if (tramp == addr)
			return (long)tramp_key->key + (long)&tramp_key->key;
	}

	return 0;
}

static int static_call_add_module(struct module *mod)
{
	struct static_call_site *start = mod->static_call_sites;
	struct static_call_site *stop = start + mod->num_static_call_sites;
	struct static_call_site *site;

	for (site = start; site != stop; site++) {
		unsigned long s_key = __static_call_key(site);
		unsigned long addr = s_key & ~STATIC_CALL_SITE_FLAGS;
		unsigned long key;

		/*
		 * Is the key is exported, 'addr' points to the key, which
		 * means modules are allowed to call static_call_update() on
		 * it.
		 *
		 * Otherwise, the key isn't exported, and 'addr' points to the
		 * trampoline so we need to lookup the key.
		 *
		 * We go through this dance to prevent crazy modules from
		 * abusing sensitive static calls.
		 */
		if (!kernel_text_address(addr))
			continue;

		key = tramp_key_lookup(addr);
		if (!key) {
			pr_warn("Failed to fixup __raw_static_call() usage at: %ps\n",
				static_call_addr(site));
			return -EINVAL;
		}

		key |= s_key & STATIC_CALL_SITE_FLAGS;
		site->key = key - (long)&site->key;
	}

	return __static_call_init(mod, start, stop);
}

static void static_call_del_module(struct module *mod)
{
	struct static_call_site *start = mod->static_call_sites;
	struct static_call_site *stop = mod->static_call_sites +
					mod->num_static_call_sites;
	struct static_call_key *key, *prev_key = NULL;
	struct static_call_mod *site_mod, **prev;
	struct static_call_site *site;

	for (site = start; site < stop; site++) {
		key = static_call_key(site);
		if (key == prev_key)
			continue;

		prev_key = key;

		for (prev = &key->mods, site_mod = key->mods;
		     site_mod && site_mod->mod != mod;
		     prev = &site_mod->next, site_mod = site_mod->next)
			;

		if (!site_mod)
			continue;

		*prev = site_mod->next;
		kfree(site_mod);
	}
}

static int static_call_module_notify(struct notifier_block *nb,
				     unsigned long val, void *data)
{
	struct module *mod = data;
	int ret = 0;

	cpus_read_lock();
	static_call_lock();

	switch (val) {
	case MODULE_STATE_COMING:
		ret = static_call_add_module(mod);
		if (ret) {
			WARN(1, "Failed to allocate memory for static calls");
			static_call_del_module(mod);
		}
		break;
	case MODULE_STATE_GOING:
		static_call_del_module(mod);
		break;
	}

	static_call_unlock();
	cpus_read_unlock();

	return notifier_from_errno(ret);
}

static struct notifier_block static_call_module_nb = {
	.notifier_call = static_call_module_notify,
};

#else

static inline int __static_call_mod_text_reserved(void *start, void *end)
{
	return 0;
}

#endif /* CONFIG_MODULES */

int static_call_text_reserved(void *start, void *end)
{
	bool init = system_state < SYSTEM_RUNNING;
	int ret = __static_call_text_reserved(__start_static_call_sites,
			__stop_static_call_sites, start, end, init);

	if (ret)
		return ret;

	return __static_call_mod_text_reserved(start, end);
}

int __init static_call_init(void)
{
	int ret;

	if (static_call_initialized)
		return 0;

	cpus_read_lock();
	static_call_lock();
	ret = __static_call_init(NULL, __start_static_call_sites,
				 __stop_static_call_sites);
	static_call_unlock();
	cpus_read_unlock();

	if (ret) {
		pr_err("Failed to allocate memory for static_call!\n");
		BUG();
	}

	static_call_initialized = true;

#ifdef CONFIG_MODULES
	register_module_notifier(&static_call_module_nb);
#endif
	return 0;
}
early_initcall(static_call_init);
=======
>>>>>>> 1b86fc15

long __static_call_return0(void)
{
	return 0;
}
EXPORT_SYMBOL_GPL(__static_call_return0);<|MERGE_RESOLUTION|>--- conflicted
+++ resolved
@@ -1,505 +1,5 @@
 // SPDX-License-Identifier: GPL-2.0
 #include <linux/static_call.h>
-<<<<<<< HEAD
-#include <linux/bug.h>
-#include <linux/smp.h>
-#include <linux/sort.h>
-#include <linux/slab.h>
-#include <linux/module.h>
-#include <linux/cpu.h>
-#include <linux/processor.h>
-#include <asm/sections.h>
-
-extern struct static_call_site __start_static_call_sites[],
-			       __stop_static_call_sites[];
-extern struct static_call_tramp_key __start_static_call_tramp_key[],
-				    __stop_static_call_tramp_key[];
-
-static bool static_call_initialized;
-
-/* mutex to protect key modules/sites */
-static DEFINE_MUTEX(static_call_mutex);
-
-static void static_call_lock(void)
-{
-	mutex_lock(&static_call_mutex);
-}
-
-static void static_call_unlock(void)
-{
-	mutex_unlock(&static_call_mutex);
-}
-
-static inline void *static_call_addr(struct static_call_site *site)
-{
-	return (void *)((long)site->addr + (long)&site->addr);
-}
-
-static inline unsigned long __static_call_key(const struct static_call_site *site)
-{
-	return (long)site->key + (long)&site->key;
-}
-
-static inline struct static_call_key *static_call_key(const struct static_call_site *site)
-{
-	return (void *)(__static_call_key(site) & ~STATIC_CALL_SITE_FLAGS);
-}
-
-/* These assume the key is word-aligned. */
-static inline bool static_call_is_init(struct static_call_site *site)
-{
-	return __static_call_key(site) & STATIC_CALL_SITE_INIT;
-}
-
-static inline bool static_call_is_tail(struct static_call_site *site)
-{
-	return __static_call_key(site) & STATIC_CALL_SITE_TAIL;
-}
-
-static inline void static_call_set_init(struct static_call_site *site)
-{
-	site->key = (__static_call_key(site) | STATIC_CALL_SITE_INIT) -
-		    (long)&site->key;
-}
-
-static int static_call_site_cmp(const void *_a, const void *_b)
-{
-	const struct static_call_site *a = _a;
-	const struct static_call_site *b = _b;
-	const struct static_call_key *key_a = static_call_key(a);
-	const struct static_call_key *key_b = static_call_key(b);
-
-	if (key_a < key_b)
-		return -1;
-
-	if (key_a > key_b)
-		return 1;
-
-	return 0;
-}
-
-static void static_call_site_swap(void *_a, void *_b, int size)
-{
-	long delta = (unsigned long)_a - (unsigned long)_b;
-	struct static_call_site *a = _a;
-	struct static_call_site *b = _b;
-	struct static_call_site tmp = *a;
-
-	a->addr = b->addr  - delta;
-	a->key  = b->key   - delta;
-
-	b->addr = tmp.addr + delta;
-	b->key  = tmp.key  + delta;
-}
-
-static inline void static_call_sort_entries(struct static_call_site *start,
-					    struct static_call_site *stop)
-{
-	sort(start, stop - start, sizeof(struct static_call_site),
-	     static_call_site_cmp, static_call_site_swap);
-}
-
-static inline bool static_call_key_has_mods(struct static_call_key *key)
-{
-	return !(key->type & 1);
-}
-
-static inline struct static_call_mod *static_call_key_next(struct static_call_key *key)
-{
-	if (!static_call_key_has_mods(key))
-		return NULL;
-
-	return key->mods;
-}
-
-static inline struct static_call_site *static_call_key_sites(struct static_call_key *key)
-{
-	if (static_call_key_has_mods(key))
-		return NULL;
-
-	return (struct static_call_site *)(key->type & ~1);
-}
-
-void __static_call_update(struct static_call_key *key, void *tramp, void *func)
-{
-	struct static_call_site *site, *stop;
-	struct static_call_mod *site_mod, first;
-
-	cpus_read_lock();
-	static_call_lock();
-
-	if (key->func == func)
-		goto done;
-
-	key->func = func;
-
-	arch_static_call_transform(NULL, tramp, func, false);
-
-	/*
-	 * If uninitialized, we'll not update the callsites, but they still
-	 * point to the trampoline and we just patched that.
-	 */
-	if (WARN_ON_ONCE(!static_call_initialized))
-		goto done;
-
-	first = (struct static_call_mod){
-		.next = static_call_key_next(key),
-		.mod = NULL,
-		.sites = static_call_key_sites(key),
-	};
-
-	for (site_mod = &first; site_mod; site_mod = site_mod->next) {
-		bool init = system_state < SYSTEM_RUNNING;
-		struct module __maybe_unused *mod = site_mod->mod;
-
-		if (!site_mod->sites) {
-			/*
-			 * This can happen if the static call key is defined in
-			 * a module which doesn't use it.
-			 *
-			 * It also happens in the has_mods case, where the
-			 * 'first' entry has no sites associated with it.
-			 */
-			continue;
-		}
-
-		stop = __stop_static_call_sites;
-
-		if (mod) {
-#ifdef CONFIG_MODULES
-			stop = mod->static_call_sites +
-			       mod->num_static_call_sites;
-			init = mod->state == MODULE_STATE_COMING;
-#endif
-		}
-
-		for (site = site_mod->sites;
-		     site < stop && static_call_key(site) == key; site++) {
-			void *site_addr = static_call_addr(site);
-
-			if (!init && static_call_is_init(site))
-				continue;
-
-			if (!kernel_text_address((unsigned long)site_addr)) {
-				/*
-				 * This skips patching built-in __exit, which
-				 * is part of init_section_contains() but is
-				 * not part of kernel_text_address().
-				 *
-				 * Skipping built-in __exit is fine since it
-				 * will never be executed.
-				 */
-				WARN_ONCE(!static_call_is_init(site),
-					  "can't patch static call site at %pS",
-					  site_addr);
-				continue;
-			}
-
-			arch_static_call_transform(site_addr, NULL, func,
-						   static_call_is_tail(site));
-		}
-	}
-
-done:
-	static_call_unlock();
-	cpus_read_unlock();
-}
-EXPORT_SYMBOL_GPL(__static_call_update);
-
-static int __static_call_init(struct module *mod,
-			      struct static_call_site *start,
-			      struct static_call_site *stop)
-{
-	struct static_call_site *site;
-	struct static_call_key *key, *prev_key = NULL;
-	struct static_call_mod *site_mod;
-
-	if (start == stop)
-		return 0;
-
-	static_call_sort_entries(start, stop);
-
-	for (site = start; site < stop; site++) {
-		void *site_addr = static_call_addr(site);
-
-		if ((mod && within_module_init((unsigned long)site_addr, mod)) ||
-		    (!mod && init_section_contains(site_addr, 1)))
-			static_call_set_init(site);
-
-		key = static_call_key(site);
-		if (key != prev_key) {
-			prev_key = key;
-
-			/*
-			 * For vmlinux (!mod) avoid the allocation by storing
-			 * the sites pointer in the key itself. Also see
-			 * __static_call_update()'s @first.
-			 *
-			 * This allows architectures (eg. x86) to call
-			 * static_call_init() before memory allocation works.
-			 */
-			if (!mod) {
-				key->sites = site;
-				key->type |= 1;
-				goto do_transform;
-			}
-
-			site_mod = kzalloc(sizeof(*site_mod), GFP_KERNEL);
-			if (!site_mod)
-				return -ENOMEM;
-
-			/*
-			 * When the key has a direct sites pointer, extract
-			 * that into an explicit struct static_call_mod, so we
-			 * can have a list of modules.
-			 */
-			if (static_call_key_sites(key)) {
-				site_mod->mod = NULL;
-				site_mod->next = NULL;
-				site_mod->sites = static_call_key_sites(key);
-
-				key->mods = site_mod;
-
-				site_mod = kzalloc(sizeof(*site_mod), GFP_KERNEL);
-				if (!site_mod)
-					return -ENOMEM;
-			}
-
-			site_mod->mod = mod;
-			site_mod->sites = site;
-			site_mod->next = static_call_key_next(key);
-			key->mods = site_mod;
-		}
-
-do_transform:
-		arch_static_call_transform(site_addr, NULL, key->func,
-				static_call_is_tail(site));
-	}
-
-	return 0;
-}
-
-static int addr_conflict(struct static_call_site *site, void *start, void *end)
-{
-	unsigned long addr = (unsigned long)static_call_addr(site);
-
-	if (addr <= (unsigned long)end &&
-	    addr + CALL_INSN_SIZE > (unsigned long)start)
-		return 1;
-
-	return 0;
-}
-
-static int __static_call_text_reserved(struct static_call_site *iter_start,
-				       struct static_call_site *iter_stop,
-				       void *start, void *end, bool init)
-{
-	struct static_call_site *iter = iter_start;
-
-	while (iter < iter_stop) {
-		if (init || !static_call_is_init(iter)) {
-			if (addr_conflict(iter, start, end))
-				return 1;
-		}
-		iter++;
-	}
-
-	return 0;
-}
-
-#ifdef CONFIG_MODULES
-
-static int __static_call_mod_text_reserved(void *start, void *end)
-{
-	struct module *mod;
-	int ret;
-
-	preempt_disable();
-	mod = __module_text_address((unsigned long)start);
-	WARN_ON_ONCE(__module_text_address((unsigned long)end) != mod);
-	if (!try_module_get(mod))
-		mod = NULL;
-	preempt_enable();
-
-	if (!mod)
-		return 0;
-
-	ret = __static_call_text_reserved(mod->static_call_sites,
-			mod->static_call_sites + mod->num_static_call_sites,
-			start, end, mod->state == MODULE_STATE_COMING);
-
-	module_put(mod);
-
-	return ret;
-}
-
-static unsigned long tramp_key_lookup(unsigned long addr)
-{
-	struct static_call_tramp_key *start = __start_static_call_tramp_key;
-	struct static_call_tramp_key *stop = __stop_static_call_tramp_key;
-	struct static_call_tramp_key *tramp_key;
-
-	for (tramp_key = start; tramp_key != stop; tramp_key++) {
-		unsigned long tramp;
-
-		tramp = (long)tramp_key->tramp + (long)&tramp_key->tramp;
-		if (tramp == addr)
-			return (long)tramp_key->key + (long)&tramp_key->key;
-	}
-
-	return 0;
-}
-
-static int static_call_add_module(struct module *mod)
-{
-	struct static_call_site *start = mod->static_call_sites;
-	struct static_call_site *stop = start + mod->num_static_call_sites;
-	struct static_call_site *site;
-
-	for (site = start; site != stop; site++) {
-		unsigned long s_key = __static_call_key(site);
-		unsigned long addr = s_key & ~STATIC_CALL_SITE_FLAGS;
-		unsigned long key;
-
-		/*
-		 * Is the key is exported, 'addr' points to the key, which
-		 * means modules are allowed to call static_call_update() on
-		 * it.
-		 *
-		 * Otherwise, the key isn't exported, and 'addr' points to the
-		 * trampoline so we need to lookup the key.
-		 *
-		 * We go through this dance to prevent crazy modules from
-		 * abusing sensitive static calls.
-		 */
-		if (!kernel_text_address(addr))
-			continue;
-
-		key = tramp_key_lookup(addr);
-		if (!key) {
-			pr_warn("Failed to fixup __raw_static_call() usage at: %ps\n",
-				static_call_addr(site));
-			return -EINVAL;
-		}
-
-		key |= s_key & STATIC_CALL_SITE_FLAGS;
-		site->key = key - (long)&site->key;
-	}
-
-	return __static_call_init(mod, start, stop);
-}
-
-static void static_call_del_module(struct module *mod)
-{
-	struct static_call_site *start = mod->static_call_sites;
-	struct static_call_site *stop = mod->static_call_sites +
-					mod->num_static_call_sites;
-	struct static_call_key *key, *prev_key = NULL;
-	struct static_call_mod *site_mod, **prev;
-	struct static_call_site *site;
-
-	for (site = start; site < stop; site++) {
-		key = static_call_key(site);
-		if (key == prev_key)
-			continue;
-
-		prev_key = key;
-
-		for (prev = &key->mods, site_mod = key->mods;
-		     site_mod && site_mod->mod != mod;
-		     prev = &site_mod->next, site_mod = site_mod->next)
-			;
-
-		if (!site_mod)
-			continue;
-
-		*prev = site_mod->next;
-		kfree(site_mod);
-	}
-}
-
-static int static_call_module_notify(struct notifier_block *nb,
-				     unsigned long val, void *data)
-{
-	struct module *mod = data;
-	int ret = 0;
-
-	cpus_read_lock();
-	static_call_lock();
-
-	switch (val) {
-	case MODULE_STATE_COMING:
-		ret = static_call_add_module(mod);
-		if (ret) {
-			WARN(1, "Failed to allocate memory for static calls");
-			static_call_del_module(mod);
-		}
-		break;
-	case MODULE_STATE_GOING:
-		static_call_del_module(mod);
-		break;
-	}
-
-	static_call_unlock();
-	cpus_read_unlock();
-
-	return notifier_from_errno(ret);
-}
-
-static struct notifier_block static_call_module_nb = {
-	.notifier_call = static_call_module_notify,
-};
-
-#else
-
-static inline int __static_call_mod_text_reserved(void *start, void *end)
-{
-	return 0;
-}
-
-#endif /* CONFIG_MODULES */
-
-int static_call_text_reserved(void *start, void *end)
-{
-	bool init = system_state < SYSTEM_RUNNING;
-	int ret = __static_call_text_reserved(__start_static_call_sites,
-			__stop_static_call_sites, start, end, init);
-
-	if (ret)
-		return ret;
-
-	return __static_call_mod_text_reserved(start, end);
-}
-
-int __init static_call_init(void)
-{
-	int ret;
-
-	if (static_call_initialized)
-		return 0;
-
-	cpus_read_lock();
-	static_call_lock();
-	ret = __static_call_init(NULL, __start_static_call_sites,
-				 __stop_static_call_sites);
-	static_call_unlock();
-	cpus_read_unlock();
-
-	if (ret) {
-		pr_err("Failed to allocate memory for static_call!\n");
-		BUG();
-	}
-
-	static_call_initialized = true;
-
-#ifdef CONFIG_MODULES
-	register_module_notifier(&static_call_module_nb);
-#endif
-	return 0;
-}
-early_initcall(static_call_init);
-=======
->>>>>>> 1b86fc15
 
 long __static_call_return0(void)
 {
