#!/bin/bash
# SPDX-License-Identifier: GPL-2.0
# (c) 2014, Sasha Levin <sasha.levin@oracle.com>
#set -x

usage() {
	echo "Usage:"
	echo "	$0 -r <release> | <vmlinux> [<base path>|auto] [<modules path>]"
}

# Try to find a Rust demangler
if type llvm-cxxfilt >/dev/null 2>&1 ; then
	cppfilt=llvm-cxxfilt
elif type c++filt >/dev/null 2>&1 ; then
	cppfilt=c++filt
	cppfilt_opts=-i
fi

UTIL_SUFFIX=
if [[ -z ${LLVM:-} ]]; then
	UTIL_PREFIX=${CROSS_COMPILE:-}
else
	UTIL_PREFIX=llvm-
	if [[ ${LLVM} == */ ]]; then
		UTIL_PREFIX=${LLVM}${UTIL_PREFIX}
	elif [[ ${LLVM} == -* ]]; then
		UTIL_SUFFIX=${LLVM}
	fi
fi

READELF=${UTIL_PREFIX}readelf${UTIL_SUFFIX}
ADDR2LINE=${UTIL_PREFIX}addr2line${UTIL_SUFFIX}

if [[ $1 == "-r" ]] ; then
	vmlinux=""
	basepath="auto"
	modpath=""
	release=$2

	for fn in {,/usr/lib/debug}/boot/vmlinux-$release{,.debug} /lib/modules/$release{,/build}/vmlinux ; do
		if [ -e "$fn" ] ; then
			vmlinux=$fn
			break
		fi
	done

	if [[ $vmlinux == "" ]] ; then
		echo "ERROR! vmlinux image for release $release is not found" >&2
		usage
		exit 2
	fi
else
	vmlinux=$1
	basepath=${2-auto}
	modpath=$3
	release=""
	debuginfod=

	# Can we use debuginfod-find?
	if type debuginfod-find >/dev/null 2>&1 ; then
		debuginfod=${1-only}
	fi

	if [[ $vmlinux == "" && -z $debuginfod ]] ; then
		echo "ERROR! vmlinux image must be specified" >&2
		usage
		exit 1
	fi
fi

declare aarray_support=true
declare -A cache 2>/dev/null
if [[ $? != 0 ]]; then
	aarray_support=false
else
	declare -A modcache
fi

find_module() {
	if [[ -n $debuginfod ]] ; then
		if [[ -n $modbuildid ]] ; then
			debuginfod-find debuginfo $modbuildid && return
		fi

		# Only using debuginfod so don't try to find vmlinux module path
		if [[ $debuginfod == "only" ]] ; then
			return
		fi
	fi

	if [[ "$modpath" != "" ]] ; then
		for fn in $(find "$modpath" -name "${module//_/[-_]}.ko*") ; do
			if ${READELF} -WS "$fn" | grep -qwF .debug_line ; then
				echo $fn
				return
			fi
		done
		return 1
	fi

	modpath=$(dirname "$vmlinux")
	find_module && return

	if [[ $release == "" ]] ; then
		release=$(gdb -ex 'print init_uts_ns.name.release' -ex 'quit' -quiet -batch "$vmlinux" 2>/dev/null | sed -n 's/\$1 = "\(.*\)".*/\1/p')
	fi

	for dn in {/usr/lib/debug,}/lib/modules/$release ; do
		if [ -e "$dn" ] ; then
			modpath="$dn"
			find_module && return
		fi
	done

	modpath=""
	return 1
}

parse_symbol() {
	# The structure of symbol at this point is:
	#   ([name]+[offset]/[total length])
	#
	# For example:
	#   do_basic_setup+0x9c/0xbf

	if [[ $module == "" ]] ; then
		local objfile=$vmlinux
	elif [[ $aarray_support == true && "${modcache[$module]+isset}" == "isset" ]]; then
		local objfile=${modcache[$module]}
	else
		local objfile=$(find_module)
		if [[ $objfile == "" ]] ; then
			echo "WARNING! Modules path isn't set, but is needed to parse this symbol" >&2
			return
		fi
		if [[ $aarray_support == true ]]; then
			modcache[$module]=$objfile
		fi
	fi

	# Remove the englobing parenthesis
	symbol=${symbol#\(}
	symbol=${symbol%\)}

	# Strip segment
	local segment
	if [[ $symbol == *:* ]] ; then
		segment=${symbol%%:*}:
		symbol=${symbol#*:}
	fi

	# Strip the symbol name so that we could look it up
	local name=${symbol%+*}

	# Use 'nm vmlinux' to figure out the base address of said symbol.
	# It's actually faster to call it every time than to load it
	# all into bash.
	if [[ $aarray_support == true && "${cache[$module,$name]+isset}" == "isset" ]]; then
		local base_addr=${cache[$module,$name]}
	else
		local base_addr=$(nm "$objfile" 2>/dev/null | awk '$3 == "'$name'" && ($2 == "t" || $2 == "T") {print $1; exit}')
		if [[ $base_addr == "" ]] ; then
			# address not found
			return
		fi
		if [[ $aarray_support == true ]]; then
			cache[$module,$name]="$base_addr"
		fi
	fi
	# Let's start doing the math to get the exact address into the
	# symbol. First, strip out the symbol total length.
	local expr=${symbol%/*}

	# Now, replace the symbol name with the base address we found
	# before.
	expr=${expr/$name/0x$base_addr}

	# Evaluate it to find the actual address
	expr=$((expr))
	local address=$(printf "%x\n" "$expr")

	# Pass it to addr2line to get filename and line number
	# Could get more than one result
	if [[ $aarray_support == true && "${cache[$module,$address]+isset}" == "isset" ]]; then
		local code=${cache[$module,$address]}
	else
<<<<<<< HEAD
		local code=$(${CROSS_COMPILE}addr2line -i -e "$objfile" "$address" 2>/dev/null)
		cache[$module,$address]=$code
=======
		local code=$(${ADDR2LINE} -i -e "$objfile" "$address" 2>/dev/null)
		if [[ $aarray_support == true ]]; then
			cache[$module,$address]=$code
		fi
>>>>>>> aa6ca808
	fi

	# addr2line doesn't return a proper error code if it fails, so
	# we detect it using the value it prints so that we could preserve
	# the offset/size into the function and bail out
	if [[ $code == "??:0" ]]; then
		return
	fi

	# Strip out the base of the path on each line
	code=$(while read -r line; do echo "${line#$basepath/}"; done <<< "$code")

	# In the case of inlines, move everything to same line
	code=${code//$'\n'/' '}

	# Demangle if the name looks like a Rust symbol and if
	# we got a Rust demangler
	if [[ $name =~ ^_R && $cppfilt != "" ]] ; then
		name=$("$cppfilt" "$cppfilt_opts" "$name")
	fi

	# Replace old address with pretty line numbers
	symbol="$segment$name ($code)"
}

debuginfod_get_vmlinux() {
	local vmlinux_buildid=${1##* }

	if [[ $vmlinux != "" ]]; then
		return
	fi

	if [[ $vmlinux_buildid =~ ^[0-9a-f]+ ]]; then
		vmlinux=$(debuginfod-find debuginfo $vmlinux_buildid)
		if [[ $? -ne 0 ]] ; then
			echo "ERROR! vmlinux image not found via debuginfod-find" >&2
			usage
			exit 2
		fi
		return
	fi
	echo "ERROR! Build ID for vmlinux not found. Try passing -r or specifying vmlinux" >&2
	usage
	exit 2
}

decode_code() {
	local scripts=`dirname "${BASH_SOURCE[0]}"`

	echo "$1" | $scripts/decodecode
}

handle_line() {
	if [[ $basepath == "auto" && $vmlinux != "" ]] ; then
		module=""
		symbol="kernel_init+0x0/0x0"
		parse_symbol
		basepath=${symbol#kernel_init (}
		basepath=${basepath%/init/main.c:*)}
	fi

	local words

	# Tokenize
	read -a words <<<"$1"

	# Remove hex numbers. Do it ourselves until it happens in the
	# kernel

	# We need to know the index of the last element before we
	# remove elements because arrays are sparse
	local last=$(( ${#words[@]} - 1 ))

	for i in "${!words[@]}"; do
		# Remove the address
		if [[ ${words[$i]} =~ \[\<([^]]+)\>\] ]]; then
			unset words[$i]
		fi

		# Format timestamps with tabs
		if [[ ${words[$i]} == \[ && ${words[$i+1]} == *\] ]]; then
			unset words[$i]
			words[$i+1]=$(printf "[%13s\n" "${words[$i+1]}")
		fi
	done

	if [[ ${words[$last]} =~ ^[0-9a-f]+\] ]]; then
		words[$last-1]="${words[$last-1]} ${words[$last]}"
		unset words[$last]
		last=$(( $last - 1 ))
	fi

	if [[ ${words[$last]} =~ \[([^]]+)\] ]]; then
		module=${words[$last]}
		module=${module#\[}
		module=${module%\]}
		modbuildid=${module#* }
		module=${module% *}
		if [[ $modbuildid == $module ]]; then
			modbuildid=
		fi
		symbol=${words[$last-1]}
		unset words[$last-1]
	else
		# The symbol is the last element, process it
		symbol=${words[$last]}
		module=
		modbuildid=
	fi

	unset words[$last]
	parse_symbol # modifies $symbol

	# Add up the line number to the symbol
	echo "${words[@]}" "$symbol $module"
}

while read line; do
	# Let's see if we have an address in the line
	if [[ $line =~ \[\<([^]]+)\>\] ]] ||
	   [[ $line =~ [^+\ ]+\+0x[0-9a-f]+/0x[0-9a-f]+ ]]; then
		# Translate address to line numbers
		handle_line "$line"
	# Is it a code line?
	elif [[ $line == *Code:* ]]; then
		decode_code "$line"
	# Is it a version line?
	elif [[ -n $debuginfod && $line =~ PID:\ [0-9]+\ Comm: ]]; then
		debuginfod_get_vmlinux "$line"
	else
		# Nothing special in this line, show it as is
		echo "$line"
	fi
done<|MERGE_RESOLUTION|>--- conflicted
+++ resolved
@@ -184,15 +184,10 @@
 	if [[ $aarray_support == true && "${cache[$module,$address]+isset}" == "isset" ]]; then
 		local code=${cache[$module,$address]}
 	else
-<<<<<<< HEAD
-		local code=$(${CROSS_COMPILE}addr2line -i -e "$objfile" "$address" 2>/dev/null)
-		cache[$module,$address]=$code
-=======
 		local code=$(${ADDR2LINE} -i -e "$objfile" "$address" 2>/dev/null)
 		if [[ $aarray_support == true ]]; then
 			cache[$module,$address]=$code
 		fi
->>>>>>> aa6ca808
 	fi
 
 	# addr2line doesn't return a proper error code if it fails, so
