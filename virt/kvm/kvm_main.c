--- conflicted
+++ resolved
@@ -147,11 +147,11 @@
 	return 0;
 }
 
-<<<<<<< HEAD
 __weak int kvm_arch_mmu_update_ages(struct kvm *kvm)
 {
 	return 0;
-=======
+}
+
 bool kvm_is_zone_device_pfn(kvm_pfn_t pfn)
 {
 	/*
@@ -164,7 +164,6 @@
 		return false;
 
 	return is_zone_device_page(pfn_to_page(pfn));
->>>>>>> 174651bd
 }
 
 bool kvm_is_reserved_pfn(kvm_pfn_t pfn)
