--- conflicted
+++ resolved
@@ -142,11 +142,11 @@
 {
 }
 
-<<<<<<< HEAD
 __weak int kvm_arch_mmu_update_ages(struct kvm *kvm)
 {
 	return 0;
-=======
+}
+
 bool kvm_is_zone_device_pfn(kvm_pfn_t pfn)
 {
 	/*
@@ -159,7 +159,6 @@
 		return false;
 
 	return is_zone_device_page(pfn_to_page(pfn));
->>>>>>> fbc5fe7a
 }
 
 bool kvm_is_reserved_pfn(kvm_pfn_t pfn)
