// SPDX-License-Identifier: GPL-2.0-only
/*
 * Copyright (C) 2012 - ARM Ltd
 * Author: Marc Zyngier <marc.zyngier@arm.com>
 */

#include <linux/arm-smccc.h>
#include <linux/preempt.h>
#include <linux/kvm_host.h>
#include <linux/uaccess.h>
#include <linux/wait.h>

#include <asm/cputype.h>
#include <asm/kvm_emulate.h>
#include <asm/kvm_host.h>

#include <kvm/arm_psci.h>
#include <kvm/arm_hypercalls.h>

/*
 * This is an implementation of the Power State Coordination Interface
 * as described in ARM document number ARM DEN 0022A.
 */

#define AFFINITY_MASK(level)	~((0x1UL << ((level) * MPIDR_LEVEL_BITS)) - 1)

static unsigned long psci_affinity_mask(unsigned long affinity_level)
{
	if (affinity_level <= 3)
		return MPIDR_HWID_BITMASK & AFFINITY_MASK(affinity_level);

	return 0;
}

static unsigned long kvm_psci_vcpu_suspend(struct kvm_vcpu *vcpu)
{
	/*
	 * NOTE: For simplicity, we make VCPU suspend emulation to be
	 * same-as WFI (Wait-for-interrupt) emulation.
	 *
	 * This means for KVM the wakeup events are interrupts and
	 * this is consistent with intended use of StateID as described
	 * in section 5.4.1 of PSCI v0.2 specification (ARM DEN 0022A).
	 *
	 * Further, we also treat power-down request to be same as
	 * stand-by request as-per section 5.4.2 clause 3 of PSCI v0.2
	 * specification (ARM DEN 0022A). This means all suspend states
	 * for KVM will preserve the register state.
	 */
	kvm_vcpu_block(vcpu);
	kvm_clear_request(KVM_REQ_UNHALT, vcpu);

	return PSCI_RET_SUCCESS;
}

static void kvm_psci_vcpu_off(struct kvm_vcpu *vcpu)
{
	vcpu->arch.power_off = true;
	kvm_make_request(KVM_REQ_SLEEP, vcpu);
	kvm_vcpu_kick(vcpu);
}

static unsigned long kvm_psci_vcpu_on(struct kvm_vcpu *source_vcpu)
{
	struct vcpu_reset_state *reset_state;
	struct kvm *kvm = source_vcpu->kvm;
	struct kvm_vcpu *vcpu = NULL;
	unsigned long cpu_id;

	cpu_id = smccc_get_arg1(source_vcpu) & MPIDR_HWID_BITMASK;
	if (vcpu_mode_is_32bit(source_vcpu))
		cpu_id &= ~((u32) 0);

	vcpu = kvm_mpidr_to_vcpu(kvm, cpu_id);

	/*
	 * Make sure the caller requested a valid CPU and that the CPU is
	 * turned off.
	 */
	if (!vcpu)
		return PSCI_RET_INVALID_PARAMS;
	if (!vcpu->arch.power_off) {
		if (kvm_psci_version(source_vcpu, kvm) != KVM_ARM_PSCI_0_1)
			return PSCI_RET_ALREADY_ON;
		else
			return PSCI_RET_INVALID_PARAMS;
	}

	reset_state = &vcpu->arch.reset_state;

	reset_state->pc = smccc_get_arg2(source_vcpu);

	/* Propagate caller endianness */
	reset_state->be = kvm_vcpu_is_be(source_vcpu);

	/*
	 * NOTE: We always update r0 (or x0) because for PSCI v0.1
	 * the general puspose registers are undefined upon CPU_ON.
	 */
	reset_state->r0 = smccc_get_arg3(source_vcpu);

	WRITE_ONCE(reset_state->reset, true);
	kvm_make_request(KVM_REQ_VCPU_RESET, vcpu);

	/*
	 * Make sure the reset request is observed if the change to
	 * power_state is observed.
	 */
	smp_wmb();

	vcpu->arch.power_off = false;
	kvm_vcpu_wake_up(vcpu);

	return PSCI_RET_SUCCESS;
}

static unsigned long kvm_psci_vcpu_affinity_info(struct kvm_vcpu *vcpu)
{
	int i, matching_cpus = 0;
	unsigned long mpidr;
	unsigned long target_affinity;
	unsigned long target_affinity_mask;
	unsigned long lowest_affinity_level;
	struct kvm *kvm = vcpu->kvm;
	struct kvm_vcpu *tmp;

	target_affinity = smccc_get_arg1(vcpu);
	lowest_affinity_level = smccc_get_arg2(vcpu);

	/* Determine target affinity mask */
	target_affinity_mask = psci_affinity_mask(lowest_affinity_level);
	if (!target_affinity_mask)
		return PSCI_RET_INVALID_PARAMS;

	/* Ignore other bits of target affinity */
	target_affinity &= target_affinity_mask;

	/*
	 * If one or more VCPU matching target affinity are running
	 * then ON else OFF
	 */
	kvm_for_each_vcpu(i, tmp, kvm) {
		mpidr = kvm_vcpu_get_mpidr_aff(tmp);
		if ((mpidr & target_affinity_mask) == target_affinity) {
			matching_cpus++;
			if (!tmp->arch.power_off)
				return PSCI_0_2_AFFINITY_LEVEL_ON;
		}
	}

	if (!matching_cpus)
		return PSCI_RET_INVALID_PARAMS;

	return PSCI_0_2_AFFINITY_LEVEL_OFF;
}

static void kvm_prepare_system_event(struct kvm_vcpu *vcpu, u32 type)
{
	int i;
	struct kvm_vcpu *tmp;

	/*
	 * The KVM ABI specifies that a system event exit may call KVM_RUN
	 * again and may perform shutdown/reboot at a later time that when the
	 * actual request is made.  Since we are implementing PSCI and a
	 * caller of PSCI reboot and shutdown expects that the system shuts
	 * down or reboots immediately, let's make sure that VCPUs are not run
	 * after this call is handled and before the VCPUs have been
	 * re-initialized.
	 */
	kvm_for_each_vcpu(i, tmp, vcpu->kvm)
		tmp->arch.power_off = true;
	kvm_make_all_cpus_request(vcpu->kvm, KVM_REQ_SLEEP);

	memset(&vcpu->run->system_event, 0, sizeof(vcpu->run->system_event));
	vcpu->run->system_event.type = type;
	vcpu->run->exit_reason = KVM_EXIT_SYSTEM_EVENT;
}

static void kvm_psci_system_off(struct kvm_vcpu *vcpu)
{
	kvm_prepare_system_event(vcpu, KVM_SYSTEM_EVENT_SHUTDOWN);
}

static void kvm_psci_system_reset(struct kvm_vcpu *vcpu)
{
	kvm_prepare_system_event(vcpu, KVM_SYSTEM_EVENT_RESET);
}

static int kvm_psci_0_2_call(struct kvm_vcpu *vcpu)
{
	struct kvm *kvm = vcpu->kvm;
	u32 psci_fn = smccc_get_function(vcpu);
	unsigned long val;
	int ret = 1;

	switch (psci_fn) {
	case PSCI_0_2_FN_PSCI_VERSION:
		/*
		 * Bits[31:16] = Major Version = 0
		 * Bits[15:0] = Minor Version = 2
		 */
		val = KVM_ARM_PSCI_0_2;
		break;
	case PSCI_0_2_FN_CPU_SUSPEND:
	case PSCI_0_2_FN64_CPU_SUSPEND:
		val = kvm_psci_vcpu_suspend(vcpu);
		break;
	case PSCI_0_2_FN_CPU_OFF:
		kvm_psci_vcpu_off(vcpu);
		val = PSCI_RET_SUCCESS;
		break;
	case PSCI_0_2_FN_CPU_ON:
	case PSCI_0_2_FN64_CPU_ON:
		mutex_lock(&kvm->lock);
		val = kvm_psci_vcpu_on(vcpu);
		mutex_unlock(&kvm->lock);
		break;
	case PSCI_0_2_FN_AFFINITY_INFO:
	case PSCI_0_2_FN64_AFFINITY_INFO:
		val = kvm_psci_vcpu_affinity_info(vcpu);
		break;
	case PSCI_0_2_FN_MIGRATE_INFO_TYPE:
		/*
		 * Trusted OS is MP hence does not require migration
	         * or
		 * Trusted OS is not present
		 */
		val = PSCI_0_2_TOS_MP;
		break;
	case PSCI_0_2_FN_SYSTEM_OFF:
		kvm_psci_system_off(vcpu);
		/*
		 * We should'nt be going back to guest VCPU after
		 * receiving SYSTEM_OFF request.
		 *
		 * If user space accidently/deliberately resumes
		 * guest VCPU after SYSTEM_OFF request then guest
		 * VCPU should see internal failure from PSCI return
		 * value. To achieve this, we preload r0 (or x0) with
		 * PSCI return value INTERNAL_FAILURE.
		 */
		val = PSCI_RET_INTERNAL_FAILURE;
		ret = 0;
		break;
	case PSCI_0_2_FN_SYSTEM_RESET:
		kvm_psci_system_reset(vcpu);
		/*
		 * Same reason as SYSTEM_OFF for preloading r0 (or x0)
		 * with PSCI return value INTERNAL_FAILURE.
		 */
		val = PSCI_RET_INTERNAL_FAILURE;
		ret = 0;
		break;
	default:
		val = PSCI_RET_NOT_SUPPORTED;
		break;
	}

	smccc_set_retval(vcpu, val, 0, 0, 0);
	return ret;
}

static int kvm_psci_1_0_call(struct kvm_vcpu *vcpu)
{
	u32 psci_fn = smccc_get_function(vcpu);
	u32 feature;
	unsigned long val;
	int ret = 1;

	switch(psci_fn) {
	case PSCI_0_2_FN_PSCI_VERSION:
		val = KVM_ARM_PSCI_1_0;
		break;
	case PSCI_1_0_FN_PSCI_FEATURES:
		feature = smccc_get_arg1(vcpu);
		switch(feature) {
		case PSCI_0_2_FN_PSCI_VERSION:
		case PSCI_0_2_FN_CPU_SUSPEND:
		case PSCI_0_2_FN64_CPU_SUSPEND:
		case PSCI_0_2_FN_CPU_OFF:
		case PSCI_0_2_FN_CPU_ON:
		case PSCI_0_2_FN64_CPU_ON:
		case PSCI_0_2_FN_AFFINITY_INFO:
		case PSCI_0_2_FN64_AFFINITY_INFO:
		case PSCI_0_2_FN_MIGRATE_INFO_TYPE:
		case PSCI_0_2_FN_SYSTEM_OFF:
		case PSCI_0_2_FN_SYSTEM_RESET:
		case PSCI_1_0_FN_PSCI_FEATURES:
		case ARM_SMCCC_VERSION_FUNC_ID:
			val = 0;
			break;
		default:
			val = PSCI_RET_NOT_SUPPORTED;
			break;
		}
		break;
	default:
		return kvm_psci_0_2_call(vcpu);
	}

	smccc_set_retval(vcpu, val, 0, 0, 0);
	return ret;
}

static int kvm_psci_0_1_call(struct kvm_vcpu *vcpu)
{
	struct kvm *kvm = vcpu->kvm;
	u32 psci_fn = smccc_get_function(vcpu);
	unsigned long val;

	switch (psci_fn) {
	case KVM_PSCI_FN_CPU_OFF:
		kvm_psci_vcpu_off(vcpu);
		val = PSCI_RET_SUCCESS;
		break;
	case KVM_PSCI_FN_CPU_ON:
		mutex_lock(&kvm->lock);
		val = kvm_psci_vcpu_on(vcpu);
		mutex_unlock(&kvm->lock);
		break;
	default:
		val = PSCI_RET_NOT_SUPPORTED;
		break;
	}

	smccc_set_retval(vcpu, val, 0, 0, 0);
	return 1;
}

/**
 * kvm_psci_call - handle PSCI call if r0 value is in range
 * @vcpu: Pointer to the VCPU struct
 *
 * Handle PSCI calls from guests through traps from HVC instructions.
 * The calling convention is similar to SMC calls to the secure world
 * where the function number is placed in r0.
 *
 * This function returns: > 0 (success), 0 (success but exit to user
 * space), and < 0 (errors)
 *
 * Errors:
 * -EINVAL: Unrecognized PSCI function
 */
int kvm_psci_call(struct kvm_vcpu *vcpu)
{
	switch (kvm_psci_version(vcpu, vcpu->kvm)) {
	case KVM_ARM_PSCI_1_0:
		return kvm_psci_1_0_call(vcpu);
	case KVM_ARM_PSCI_0_2:
		return kvm_psci_0_2_call(vcpu);
	case KVM_ARM_PSCI_0_1:
		return kvm_psci_0_1_call(vcpu);
	default:
		return -EINVAL;
	};
}

<<<<<<< HEAD
=======
int kvm_hvc_call_handler(struct kvm_vcpu *vcpu)
{
	u32 func_id = smccc_get_function(vcpu);
	u32 val = SMCCC_RET_NOT_SUPPORTED;
	u32 feature;

	switch (func_id) {
	case ARM_SMCCC_VERSION_FUNC_ID:
		val = ARM_SMCCC_VERSION_1_1;
		break;
	case ARM_SMCCC_ARCH_FEATURES_FUNC_ID:
		feature = smccc_get_arg1(vcpu);
		switch(feature) {
		case ARM_SMCCC_ARCH_WORKAROUND_1:
			switch (kvm_arm_harden_branch_predictor()) {
			case KVM_BP_HARDEN_UNKNOWN:
				break;
			case KVM_BP_HARDEN_WA_NEEDED:
				val = SMCCC_RET_SUCCESS;
				break;
			case KVM_BP_HARDEN_NOT_REQUIRED:
				val = SMCCC_ARCH_WORKAROUND_RET_UNAFFECTED;
				break;
			}
			break;
		case ARM_SMCCC_ARCH_WORKAROUND_2:
			switch (kvm_arm_have_ssbd()) {
			case KVM_SSBD_FORCE_DISABLE:
			case KVM_SSBD_UNKNOWN:
				break;
			case KVM_SSBD_KERNEL:
				val = SMCCC_RET_SUCCESS;
				break;
			case KVM_SSBD_FORCE_ENABLE:
			case KVM_SSBD_MITIGATED:
				val = SMCCC_RET_NOT_REQUIRED;
				break;
			}
			break;
		case ARM_SMCCC_ARCH_WORKAROUND_3:
			switch (kvm_arm_get_spectre_bhb_state()) {
			case SPECTRE_VULNERABLE:
				break;
			case SPECTRE_MITIGATED:
				val = SMCCC_RET_SUCCESS;
				break;
			case SPECTRE_UNAFFECTED:
				val = SMCCC_ARCH_WORKAROUND_RET_UNAFFECTED;
				break;
			}
			break;
		}
		break;
	default:
		return kvm_psci_call(vcpu);
	}

	smccc_set_retval(vcpu, val, 0, 0, 0);
	return 1;
}

>>>>>>> 8e24ff11
int kvm_arm_get_fw_num_regs(struct kvm_vcpu *vcpu)
{
	return 4;		/* PSCI version and three workaround registers */
}

int kvm_arm_copy_fw_reg_indices(struct kvm_vcpu *vcpu, u64 __user *uindices)
{
	if (put_user(KVM_REG_ARM_PSCI_VERSION, uindices++))
		return -EFAULT;

	if (put_user(KVM_REG_ARM_SMCCC_ARCH_WORKAROUND_1, uindices++))
		return -EFAULT;

	if (put_user(KVM_REG_ARM_SMCCC_ARCH_WORKAROUND_2, uindices++))
		return -EFAULT;

	if (put_user(KVM_REG_ARM_SMCCC_ARCH_WORKAROUND_3, uindices++))
		return -EFAULT;

	return 0;
}

#define KVM_REG_FEATURE_LEVEL_WIDTH	4
#define KVM_REG_FEATURE_LEVEL_MASK	(BIT(KVM_REG_FEATURE_LEVEL_WIDTH) - 1)

/*
 * Convert the workaround level into an easy-to-compare number, where higher
 * values mean better protection.
 */
static int get_kernel_wa_level(u64 regid)
{
	switch (regid) {
	case KVM_REG_ARM_SMCCC_ARCH_WORKAROUND_1:
		switch (kvm_arm_harden_branch_predictor()) {
		case KVM_BP_HARDEN_UNKNOWN:
			return KVM_REG_ARM_SMCCC_ARCH_WORKAROUND_1_NOT_AVAIL;
		case KVM_BP_HARDEN_WA_NEEDED:
			return KVM_REG_ARM_SMCCC_ARCH_WORKAROUND_1_AVAIL;
		case KVM_BP_HARDEN_NOT_REQUIRED:
			return KVM_REG_ARM_SMCCC_ARCH_WORKAROUND_1_NOT_REQUIRED;
		}
		return KVM_REG_ARM_SMCCC_ARCH_WORKAROUND_1_NOT_AVAIL;
	case KVM_REG_ARM_SMCCC_ARCH_WORKAROUND_2:
		switch (kvm_arm_have_ssbd()) {
		case KVM_SSBD_FORCE_DISABLE:
			return KVM_REG_ARM_SMCCC_ARCH_WORKAROUND_2_NOT_AVAIL;
		case KVM_SSBD_KERNEL:
			return KVM_REG_ARM_SMCCC_ARCH_WORKAROUND_2_AVAIL;
		case KVM_SSBD_FORCE_ENABLE:
		case KVM_SSBD_MITIGATED:
			return KVM_REG_ARM_SMCCC_ARCH_WORKAROUND_2_NOT_REQUIRED;
		case KVM_SSBD_UNKNOWN:
		default:
			break;
		}
		return KVM_REG_ARM_SMCCC_ARCH_WORKAROUND_2_UNKNOWN;
	case KVM_REG_ARM_SMCCC_ARCH_WORKAROUND_3:
		switch (kvm_arm_get_spectre_bhb_state()) {
		case SPECTRE_VULNERABLE:
			return KVM_REG_ARM_SMCCC_ARCH_WORKAROUND_3_NOT_AVAIL;
		case SPECTRE_MITIGATED:
			return KVM_REG_ARM_SMCCC_ARCH_WORKAROUND_3_AVAIL;
		case SPECTRE_UNAFFECTED:
			return KVM_REG_ARM_SMCCC_ARCH_WORKAROUND_3_NOT_REQUIRED;
		}
		return KVM_REG_ARM_SMCCC_ARCH_WORKAROUND_3_NOT_AVAIL;
        }

	return -EINVAL;
}

int kvm_arm_get_fw_reg(struct kvm_vcpu *vcpu, const struct kvm_one_reg *reg)
{
	void __user *uaddr = (void __user *)(long)reg->addr;
	u64 val;

	switch (reg->id) {
	case KVM_REG_ARM_PSCI_VERSION:
		val = kvm_psci_version(vcpu, vcpu->kvm);
		break;
	case KVM_REG_ARM_SMCCC_ARCH_WORKAROUND_1:
	case KVM_REG_ARM_SMCCC_ARCH_WORKAROUND_3:
		val = get_kernel_wa_level(reg->id) & KVM_REG_FEATURE_LEVEL_MASK;
		break;
	case KVM_REG_ARM_SMCCC_ARCH_WORKAROUND_2:
		val = get_kernel_wa_level(reg->id) & KVM_REG_FEATURE_LEVEL_MASK;

		if (val == KVM_REG_ARM_SMCCC_ARCH_WORKAROUND_2_AVAIL &&
		    kvm_arm_get_vcpu_workaround_2_flag(vcpu))
			val |= KVM_REG_ARM_SMCCC_ARCH_WORKAROUND_2_ENABLED;
		break;
	default:
		return -ENOENT;
	}

	if (copy_to_user(uaddr, &val, KVM_REG_SIZE(reg->id)))
		return -EFAULT;

	return 0;
}

int kvm_arm_set_fw_reg(struct kvm_vcpu *vcpu, const struct kvm_one_reg *reg)
{
	void __user *uaddr = (void __user *)(long)reg->addr;
	u64 val;
	int wa_level;

	if (copy_from_user(&val, uaddr, KVM_REG_SIZE(reg->id)))
		return -EFAULT;

	switch (reg->id) {
	case KVM_REG_ARM_PSCI_VERSION:
	{
		bool wants_02;

		wants_02 = test_bit(KVM_ARM_VCPU_PSCI_0_2, vcpu->arch.features);

		switch (val) {
		case KVM_ARM_PSCI_0_1:
			if (wants_02)
				return -EINVAL;
			vcpu->kvm->arch.psci_version = val;
			return 0;
		case KVM_ARM_PSCI_0_2:
		case KVM_ARM_PSCI_1_0:
			if (!wants_02)
				return -EINVAL;
			vcpu->kvm->arch.psci_version = val;
			return 0;
		}
		break;
	}

	case KVM_REG_ARM_SMCCC_ARCH_WORKAROUND_1:
	case KVM_REG_ARM_SMCCC_ARCH_WORKAROUND_3:
		if (val & ~KVM_REG_FEATURE_LEVEL_MASK)
			return -EINVAL;

		if (get_kernel_wa_level(reg->id) < val)
			return -EINVAL;

		return 0;

	case KVM_REG_ARM_SMCCC_ARCH_WORKAROUND_2:
		if (val & ~(KVM_REG_FEATURE_LEVEL_MASK |
			    KVM_REG_ARM_SMCCC_ARCH_WORKAROUND_2_ENABLED))
			return -EINVAL;

		wa_level = val & KVM_REG_FEATURE_LEVEL_MASK;

		if (get_kernel_wa_level(reg->id) < wa_level)
			return -EINVAL;

		/* The enabled bit must not be set unless the level is AVAIL. */
		if (wa_level != KVM_REG_ARM_SMCCC_ARCH_WORKAROUND_2_AVAIL &&
		    wa_level != val)
			return -EINVAL;

		/* Are we finished or do we need to check the enable bit ? */
		if (kvm_arm_have_ssbd() != KVM_SSBD_KERNEL)
			return 0;

		/*
		 * If this kernel supports the workaround to be switched on
		 * or off, make sure it matches the requested setting.
		 */
		switch (wa_level) {
		case KVM_REG_ARM_SMCCC_ARCH_WORKAROUND_2_AVAIL:
			kvm_arm_set_vcpu_workaround_2_flag(vcpu,
			    val & KVM_REG_ARM_SMCCC_ARCH_WORKAROUND_2_ENABLED);
			break;
		case KVM_REG_ARM_SMCCC_ARCH_WORKAROUND_2_NOT_REQUIRED:
			kvm_arm_set_vcpu_workaround_2_flag(vcpu, true);
			break;
		}

		return 0;
	default:
		return -ENOENT;
	}

	return -EINVAL;
}<|MERGE_RESOLUTION|>--- conflicted
+++ resolved
@@ -356,70 +356,6 @@
 	};
 }
 
-<<<<<<< HEAD
-=======
-int kvm_hvc_call_handler(struct kvm_vcpu *vcpu)
-{
-	u32 func_id = smccc_get_function(vcpu);
-	u32 val = SMCCC_RET_NOT_SUPPORTED;
-	u32 feature;
-
-	switch (func_id) {
-	case ARM_SMCCC_VERSION_FUNC_ID:
-		val = ARM_SMCCC_VERSION_1_1;
-		break;
-	case ARM_SMCCC_ARCH_FEATURES_FUNC_ID:
-		feature = smccc_get_arg1(vcpu);
-		switch(feature) {
-		case ARM_SMCCC_ARCH_WORKAROUND_1:
-			switch (kvm_arm_harden_branch_predictor()) {
-			case KVM_BP_HARDEN_UNKNOWN:
-				break;
-			case KVM_BP_HARDEN_WA_NEEDED:
-				val = SMCCC_RET_SUCCESS;
-				break;
-			case KVM_BP_HARDEN_NOT_REQUIRED:
-				val = SMCCC_ARCH_WORKAROUND_RET_UNAFFECTED;
-				break;
-			}
-			break;
-		case ARM_SMCCC_ARCH_WORKAROUND_2:
-			switch (kvm_arm_have_ssbd()) {
-			case KVM_SSBD_FORCE_DISABLE:
-			case KVM_SSBD_UNKNOWN:
-				break;
-			case KVM_SSBD_KERNEL:
-				val = SMCCC_RET_SUCCESS;
-				break;
-			case KVM_SSBD_FORCE_ENABLE:
-			case KVM_SSBD_MITIGATED:
-				val = SMCCC_RET_NOT_REQUIRED;
-				break;
-			}
-			break;
-		case ARM_SMCCC_ARCH_WORKAROUND_3:
-			switch (kvm_arm_get_spectre_bhb_state()) {
-			case SPECTRE_VULNERABLE:
-				break;
-			case SPECTRE_MITIGATED:
-				val = SMCCC_RET_SUCCESS;
-				break;
-			case SPECTRE_UNAFFECTED:
-				val = SMCCC_ARCH_WORKAROUND_RET_UNAFFECTED;
-				break;
-			}
-			break;
-		}
-		break;
-	default:
-		return kvm_psci_call(vcpu);
-	}
-
-	smccc_set_retval(vcpu, val, 0, 0, 0);
-	return 1;
-}
-
->>>>>>> 8e24ff11
 int kvm_arm_get_fw_num_regs(struct kvm_vcpu *vcpu)
 {
 	return 4;		/* PSCI version and three workaround registers */
