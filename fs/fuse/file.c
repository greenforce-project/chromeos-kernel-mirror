/*
  FUSE: Filesystem in Userspace
  Copyright (C) 2001-2008  Miklos Szeredi <miklos@szeredi.hu>

  This program can be distributed under the terms of the GNU GPL.
  See the file COPYING.
*/

#include "fuse_i.h"

#include <linux/pagemap.h>
#include <linux/slab.h>
#include <linux/kernel.h>
#include <linux/sched.h>
#include <linux/sched/signal.h>
#include <linux/module.h>
#include <linux/compat.h>
#include <linux/swap.h>
#include <linux/falloc.h>
#include <linux/uio.h>
#include <linux/fs.h>
#include <linux/fscrypt.h>

static struct page **fuse_pages_alloc(unsigned int npages, gfp_t flags,
				      struct fuse_page_desc **desc)
{
	struct page **pages;

	pages = kzalloc(npages * (sizeof(struct page *) +
				  sizeof(struct fuse_page_desc)), flags);
	*desc = (void *) (pages + npages);

	return pages;
}

static int fuse_send_open(struct fuse_conn *fc, u64 nodeid, struct file *file,
			  int opcode, struct fuse_open_out *outargp)
{
	struct fuse_open_in inarg;
	FUSE_ARGS(args);

	memset(&inarg, 0, sizeof(inarg));
	inarg.flags =
		file->f_flags & ~(O_CREAT | O_EXCL | O_NOCTTY | O_TMPFILE);
	if (!fc->atomic_o_trunc)
		inarg.flags &= ~O_TRUNC;
	args.opcode = opcode;
	args.nodeid = nodeid;
	args.in_numargs = 1;
	args.in_args[0].size = sizeof(inarg);
	args.in_args[0].value = &inarg;
	args.out_numargs = 1;
	args.out_args[0].size = sizeof(*outargp);
	args.out_args[0].value = outargp;

	return fuse_simple_request(fc, &args);
}

struct fuse_release_args {
	struct fuse_args args;
	struct fuse_release_in inarg;
	struct inode *inode;
};

struct fuse_file *fuse_file_alloc(struct fuse_conn *fc)
{
	struct fuse_file *ff;

	ff = kzalloc(sizeof(struct fuse_file), GFP_KERNEL_ACCOUNT);
	if (unlikely(!ff))
		return NULL;

	ff->fc = fc;
	ff->release_args = kzalloc(sizeof(*ff->release_args),
				   GFP_KERNEL_ACCOUNT);
	if (!ff->release_args) {
		kfree(ff);
		return NULL;
	}

	INIT_LIST_HEAD(&ff->write_entry);
	mutex_init(&ff->readdir.lock);
	refcount_set(&ff->count, 1);
	RB_CLEAR_NODE(&ff->polled_node);
	init_waitqueue_head(&ff->poll_wait);

	ff->kh = atomic64_inc_return(&fc->khctr);

	return ff;
}

void fuse_file_free(struct fuse_file *ff)
{
	kfree(ff->release_args);
	mutex_destroy(&ff->readdir.lock);
	kfree(ff);
}

static struct fuse_file *fuse_file_get(struct fuse_file *ff)
{
	refcount_inc(&ff->count);
	return ff;
}

static void fuse_release_end(struct fuse_conn *fc, struct fuse_args *args,
			     int error)
{
	struct fuse_release_args *ra = container_of(args, typeof(*ra), args);

	iput(ra->inode);
	kfree(ra);
}

static void fuse_file_put(struct fuse_file *ff, bool sync, bool isdir)
{
	if (refcount_dec_and_test(&ff->count)) {
		struct fuse_args *args = &ff->release_args->args;

		if (isdir ? ff->fc->no_opendir : ff->fc->no_open) {
			/* Do nothing when client does not implement 'open' */
			fuse_release_end(ff->fc, args, 0);
		} else if (sync) {
			fuse_simple_request(ff->fc, args);
			fuse_release_end(ff->fc, args, 0);
		} else {
			args->end = fuse_release_end;
			if (fuse_simple_background(ff->fc, args,
						   GFP_KERNEL | __GFP_NOFAIL))
				fuse_release_end(ff->fc, args, -ENOTCONN);
		}
		kfree(ff);
	}
}

int fuse_do_open(struct fuse_conn *fc, u64 nodeid, struct file *file,
		 bool isdir)
{
	struct fuse_file *ff;
	int opcode = isdir ? FUSE_OPENDIR : FUSE_OPEN;

	ff = fuse_file_alloc(fc);
	if (!ff)
		return -ENOMEM;

	ff->fh = 0;
	/* Default for no-open */
	ff->open_flags = FOPEN_KEEP_CACHE | (isdir ? FOPEN_CACHE_DIR : 0);
	if (isdir ? !fc->no_opendir : !fc->no_open) {
		struct fuse_open_out outarg;
		int err;

		err = fuse_send_open(fc, nodeid, file, opcode, &outarg);
		if (!err) {
			ff->fh = outarg.fh;
			ff->open_flags = outarg.open_flags;

		} else if (err != -ENOSYS) {
			fuse_file_free(ff);
			return err;
		} else {
			if (isdir)
				fc->no_opendir = 1;
			else
				fc->no_open = 1;
		}
	}

	if (isdir)
		ff->open_flags &= ~FOPEN_DIRECT_IO;

	ff->nodeid = nodeid;
	file->private_data = ff;

	return 0;
}
EXPORT_SYMBOL_GPL(fuse_do_open);

static void fuse_link_write_file(struct file *file)
{
	struct inode *inode = file_inode(file);
	struct fuse_inode *fi = get_fuse_inode(inode);
	struct fuse_file *ff = file->private_data;
	/*
	 * file may be written through mmap, so chain it onto the
	 * inodes's write_file list
	 */
	spin_lock(&fi->lock);
	if (list_empty(&ff->write_entry))
		list_add(&ff->write_entry, &fi->write_files);
	spin_unlock(&fi->lock);
}

void fuse_finish_open(struct inode *inode, struct file *file)
{
	struct fuse_file *ff = file->private_data;
	struct fuse_conn *fc = get_fuse_conn(inode);

	if (ff->open_flags & FOPEN_STREAM)
		stream_open(inode, file);
	else if (ff->open_flags & FOPEN_NONSEEKABLE)
		nonseekable_open(inode, file);

	if (fc->atomic_o_trunc && (file->f_flags & O_TRUNC)) {
		struct fuse_inode *fi = get_fuse_inode(inode);

		spin_lock(&fi->lock);
		fi->attr_version = atomic64_inc_return(&fc->attr_version);
		i_size_write(inode, 0);
		spin_unlock(&fi->lock);
		truncate_pagecache(inode, 0);
		fuse_invalidate_attr(inode);
		if (fc->writeback_cache)
			file_update_time(file);
	} else if (!(ff->open_flags & FOPEN_KEEP_CACHE)) {
		invalidate_inode_pages2(inode->i_mapping);
	}

	if ((file->f_mode & FMODE_WRITE) && fc->writeback_cache)
		fuse_link_write_file(file);
}

int fuse_open_common(struct inode *inode, struct file *file, bool isdir)
{
	struct fuse_conn *fc = get_fuse_conn(inode);
	int err;
	bool is_wb_truncate = (file->f_flags & O_TRUNC) &&
			  fc->atomic_o_trunc &&
			  fc->writeback_cache;
	bool dax_truncate = (file->f_flags & O_TRUNC) &&
			  fc->atomic_o_trunc && FUSE_IS_DAX(inode);

	if (fuse_is_bad(inode))
		return -EIO;

	err = generic_file_open(inode, file);
	if (err)
		return err;

	if (is_wb_truncate || dax_truncate) {
		inode_lock(inode);
		fuse_set_nowrite(inode);
	}

	if (dax_truncate) {
		down_write(&get_fuse_inode(inode)->i_mmap_sem);
		err = fuse_dax_break_layouts(inode, 0, 0);
		if (err)
			goto out;
	}

	err = fuse_do_open(fc, get_node_id(inode), file, isdir);
	if (!err)
		fuse_finish_open(inode, file);

out:
	if (dax_truncate)
		up_write(&get_fuse_inode(inode)->i_mmap_sem);

	if (is_wb_truncate | dax_truncate) {
		fuse_release_nowrite(inode);
		inode_unlock(inode);
	}

	return err;
}

static void fuse_prepare_release(struct fuse_inode *fi, struct fuse_file *ff,
				 int flags, int opcode)
{
	struct fuse_conn *fc = ff->fc;
	struct fuse_release_args *ra = ff->release_args;

	/* Inode is NULL on error path of fuse_create_open() */
	if (likely(fi)) {
		spin_lock(&fi->lock);
		list_del(&ff->write_entry);
		spin_unlock(&fi->lock);
	}
	spin_lock(&fc->lock);
	if (!RB_EMPTY_NODE(&ff->polled_node))
		rb_erase(&ff->polled_node, &fc->polled_files);
	spin_unlock(&fc->lock);

	wake_up_interruptible_all(&ff->poll_wait);

	ra->inarg.fh = ff->fh;
	ra->inarg.flags = flags;
	ra->args.in_numargs = 1;
	ra->args.in_args[0].size = sizeof(struct fuse_release_in);
	ra->args.in_args[0].value = &ra->inarg;
	ra->args.opcode = opcode;
	ra->args.nodeid = ff->nodeid;
	ra->args.force = true;
	ra->args.nocreds = true;
}

void fuse_release_common(struct file *file, bool isdir)
{
	struct fuse_inode *fi = get_fuse_inode(file_inode(file));
	struct fuse_file *ff = file->private_data;
	struct fuse_release_args *ra = ff->release_args;
	int opcode = isdir ? FUSE_RELEASEDIR : FUSE_RELEASE;

	fuse_prepare_release(fi, ff, file->f_flags, opcode);

	if (ff->flock) {
		ra->inarg.release_flags |= FUSE_RELEASE_FLOCK_UNLOCK;
		ra->inarg.lock_owner = fuse_lock_owner_id(ff->fc,
							  (fl_owner_t) file);
	}
	/* Hold inode until release is finished */
	ra->inode = igrab(file_inode(file));

	/*
	 * Normally this will send the RELEASE request, however if
	 * some asynchronous READ or WRITE requests are outstanding,
	 * the sending will be delayed.
	 *
	 * Make the release synchronous if this is a fuseblk mount,
	 * synchronous RELEASE is allowed (and desirable) in this case
	 * because the server can be trusted not to screw up.
	 */
	fuse_file_put(ff, ff->fc->destroy, isdir);
}

static int fuse_open(struct inode *inode, struct file *file)
{
	return fuse_open_common(inode, file, false);
}

static int fuse_release(struct inode *inode, struct file *file)
{
	struct fuse_conn *fc = get_fuse_conn(inode);

	/* see fuse_vma_close() for !writeback_cache case */
	if (fc->writeback_cache)
		write_inode_now(inode, 1);

	fuse_release_common(file, false);

	/* return value is ignored by VFS */
	return 0;
}

void fuse_sync_release(struct fuse_inode *fi, struct fuse_file *ff, int flags)
{
	WARN_ON(refcount_read(&ff->count) > 1);
	fuse_prepare_release(fi, ff, flags, FUSE_RELEASE);
	/*
	 * iput(NULL) is a no-op and since the refcount is 1 and everything's
	 * synchronous, we are fine with not doing igrab() here"
	 */
	fuse_file_put(ff, true, false);
}
EXPORT_SYMBOL_GPL(fuse_sync_release);

/*
 * Scramble the ID space with XTEA, so that the value of the files_struct
 * pointer is not exposed to userspace.
 */
u64 fuse_lock_owner_id(struct fuse_conn *fc, fl_owner_t id)
{
	u32 *k = fc->scramble_key;
	u64 v = (unsigned long) id;
	u32 v0 = v;
	u32 v1 = v >> 32;
	u32 sum = 0;
	int i;

	for (i = 0; i < 32; i++) {
		v0 += ((v1 << 4 ^ v1 >> 5) + v1) ^ (sum + k[sum & 3]);
		sum += 0x9E3779B9;
		v1 += ((v0 << 4 ^ v0 >> 5) + v0) ^ (sum + k[sum>>11 & 3]);
	}

	return (u64) v0 + ((u64) v1 << 32);
}

struct fuse_writepage_args {
	struct fuse_io_args ia;
	struct list_head writepages_entry;
	struct list_head queue_entry;
	struct fuse_writepage_args *next;
	struct inode *inode;
};

static struct fuse_writepage_args *fuse_find_writeback(struct fuse_inode *fi,
					    pgoff_t idx_from, pgoff_t idx_to)
{
	struct fuse_writepage_args *wpa;

	list_for_each_entry(wpa, &fi->writepages, writepages_entry) {
		pgoff_t curr_index;

		WARN_ON(get_fuse_inode(wpa->inode) != fi);
		curr_index = wpa->ia.write.in.offset >> PAGE_SHIFT;
		if (idx_from < curr_index + wpa->ia.ap.num_pages &&
		    curr_index <= idx_to) {
			return wpa;
		}
	}
	return NULL;
}

/*
 * Check if any page in a range is under writeback
 *
 * This is currently done by walking the list of writepage requests
 * for the inode, which can be pretty inefficient.
 */
static bool fuse_range_is_writeback(struct inode *inode, pgoff_t idx_from,
				   pgoff_t idx_to)
{
	struct fuse_inode *fi = get_fuse_inode(inode);
	bool found;

	spin_lock(&fi->lock);
	found = fuse_find_writeback(fi, idx_from, idx_to);
	spin_unlock(&fi->lock);

	return found;
}

static inline bool fuse_page_is_writeback(struct inode *inode, pgoff_t index)
{
	return fuse_range_is_writeback(inode, index, index);
}

/*
 * Wait for page writeback to be completed.
 *
 * Since fuse doesn't rely on the VM writeback tracking, this has to
 * use some other means.
 */
static void fuse_wait_on_page_writeback(struct inode *inode, pgoff_t index)
{
	struct fuse_inode *fi = get_fuse_inode(inode);

	wait_event(fi->page_waitq, !fuse_page_is_writeback(inode, index));
}

/*
 * Wait for all pending writepages on the inode to finish.
 *
 * This is currently done by blocking further writes with FUSE_NOWRITE
 * and waiting for all sent writes to complete.
 *
 * This must be called under i_mutex, otherwise the FUSE_NOWRITE usage
 * could conflict with truncation.
 */
static void fuse_sync_writes(struct inode *inode)
{
	fuse_set_nowrite(inode);
	fuse_release_nowrite(inode);
}

static int fuse_flush(struct file *file, fl_owner_t id)
{
	struct inode *inode = file_inode(file);
	struct fuse_conn *fc = get_fuse_conn(inode);
	struct fuse_file *ff = file->private_data;
	struct fuse_flush_in inarg;
	FUSE_ARGS(args);
	int err;

	if (fuse_is_bad(inode))
		return -EIO;

	if (fc->no_flush)
		return 0;

	err = write_inode_now(inode, 1);
	if (err)
		return err;

	inode_lock(inode);
	fuse_sync_writes(inode);
	inode_unlock(inode);

	err = filemap_check_errors(file->f_mapping);
	if (err)
		return err;

	memset(&inarg, 0, sizeof(inarg));
	inarg.fh = ff->fh;
	inarg.lock_owner = fuse_lock_owner_id(fc, id);
	args.opcode = FUSE_FLUSH;
	args.nodeid = get_node_id(inode);
	args.in_numargs = 1;
	args.in_args[0].size = sizeof(inarg);
	args.in_args[0].value = &inarg;
	args.force = true;

	err = fuse_simple_request(fc, &args);
	if (err == -ENOSYS) {
		fc->no_flush = 1;
		err = 0;
	}
	return err;
}

int fuse_fsync_common(struct file *file, loff_t start, loff_t end,
		      int datasync, int opcode)
{
	struct inode *inode = file->f_mapping->host;
	struct fuse_conn *fc = get_fuse_conn(inode);
	struct fuse_file *ff = file->private_data;
	FUSE_ARGS(args);
	struct fuse_fsync_in inarg;

	memset(&inarg, 0, sizeof(inarg));
	inarg.fh = ff->fh;
	inarg.fsync_flags = datasync ? FUSE_FSYNC_FDATASYNC : 0;
	args.opcode = opcode;
	args.nodeid = get_node_id(inode);
	args.in_numargs = 1;
	args.in_args[0].size = sizeof(inarg);
	args.in_args[0].value = &inarg;
	return fuse_simple_request(fc, &args);
}

static int fuse_fsync(struct file *file, loff_t start, loff_t end,
		      int datasync)
{
	struct inode *inode = file->f_mapping->host;
	struct fuse_conn *fc = get_fuse_conn(inode);
	int err;

	if (fuse_is_bad(inode))
		return -EIO;

	inode_lock(inode);

	/*
	 * Start writeback against all dirty pages of the inode, then
	 * wait for all outstanding writes, before sending the FSYNC
	 * request.
	 */
	err = file_write_and_wait_range(file, start, end);
	if (err)
		goto out;

	fuse_sync_writes(inode);

	/*
	 * Due to implementation of fuse writeback
	 * file_write_and_wait_range() does not catch errors.
	 * We have to do this directly after fuse_sync_writes()
	 */
	err = file_check_and_advance_wb_err(file);
	if (err)
		goto out;

	err = sync_inode_metadata(inode, 1);
	if (err)
		goto out;

	if (fc->no_fsync)
		goto out;

	err = fuse_fsync_common(file, start, end, datasync, FUSE_FSYNC);
	if (err == -ENOSYS) {
		fc->no_fsync = 1;
		err = 0;
	}
out:
	inode_unlock(inode);

	return err;
}

void fuse_read_args_fill(struct fuse_io_args *ia, struct file *file, loff_t pos,
			 size_t count, int opcode)
{
	struct fuse_file *ff = file->private_data;
	struct fuse_args *args = &ia->ap.args;

	ia->read.in.fh = ff->fh;
	ia->read.in.offset = pos;
	ia->read.in.size = count;
	ia->read.in.flags = file->f_flags;
	args->opcode = opcode;
	args->nodeid = ff->nodeid;
	args->in_numargs = 1;
	args->in_args[0].size = sizeof(ia->read.in);
	args->in_args[0].value = &ia->read.in;
	args->out_argvar = true;
	args->out_numargs = 1;
	args->out_args[0].size = count;
}

static void fuse_release_user_pages(struct fuse_args_pages *ap,
				    bool should_dirty)
{
	unsigned int i;

	for (i = 0; i < ap->num_pages; i++) {
		if (should_dirty)
			set_page_dirty_lock(ap->pages[i]);
		put_page(ap->pages[i]);
	}
}

static void fuse_io_release(struct kref *kref)
{
	kfree(container_of(kref, struct fuse_io_priv, refcnt));
}

static ssize_t fuse_get_res_by_io(struct fuse_io_priv *io)
{
	if (io->err)
		return io->err;

	if (io->bytes >= 0 && io->write)
		return -EIO;

	return io->bytes < 0 ? io->size : io->bytes;
}

/**
 * In case of short read, the caller sets 'pos' to the position of
 * actual end of fuse request in IO request. Otherwise, if bytes_requested
 * == bytes_transferred or rw == WRITE, the caller sets 'pos' to -1.
 *
 * An example:
 * User requested DIO read of 64K. It was splitted into two 32K fuse requests,
 * both submitted asynchronously. The first of them was ACKed by userspace as
 * fully completed (req->out.args[0].size == 32K) resulting in pos == -1. The
 * second request was ACKed as short, e.g. only 1K was read, resulting in
 * pos == 33K.
 *
 * Thus, when all fuse requests are completed, the minimal non-negative 'pos'
 * will be equal to the length of the longest contiguous fragment of
 * transferred data starting from the beginning of IO request.
 */
static void fuse_aio_complete(struct fuse_io_priv *io, int err, ssize_t pos)
{
	int left;

	spin_lock(&io->lock);
	if (err)
		io->err = io->err ? : err;
	else if (pos >= 0 && (io->bytes < 0 || pos < io->bytes))
		io->bytes = pos;

	left = --io->reqs;
	if (!left && io->blocking)
		complete(io->done);
	spin_unlock(&io->lock);

	if (!left && !io->blocking) {
		ssize_t res = fuse_get_res_by_io(io);

		if (res >= 0) {
			struct inode *inode = file_inode(io->iocb->ki_filp);
			struct fuse_conn *fc = get_fuse_conn(inode);
			struct fuse_inode *fi = get_fuse_inode(inode);

			spin_lock(&fi->lock);
			fi->attr_version = atomic64_inc_return(&fc->attr_version);
			spin_unlock(&fi->lock);
		}

		io->iocb->ki_complete(io->iocb, res, 0);
	}

	kref_put(&io->refcnt, fuse_io_release);
}

static struct fuse_io_args *fuse_io_alloc(struct fuse_io_priv *io,
					  unsigned int npages)
{
	struct fuse_io_args *ia;

	ia = kzalloc(sizeof(*ia), GFP_KERNEL);
	if (ia) {
		ia->io = io;
		ia->ap.pages = fuse_pages_alloc(npages, GFP_KERNEL,
						&ia->ap.descs);
		if (!ia->ap.pages) {
			kfree(ia);
			ia = NULL;
		}
	}
	return ia;
}

static void fuse_io_free(struct fuse_io_args *ia)
{
	kfree(ia->ap.pages);
	kfree(ia);
}

static void fuse_aio_complete_req(struct fuse_conn *fc, struct fuse_args *args,
				  int err)
{
	struct fuse_io_args *ia = container_of(args, typeof(*ia), ap.args);
	struct fuse_io_priv *io = ia->io;
	ssize_t pos = -1;

	fuse_release_user_pages(&ia->ap, io->should_dirty);

	if (err) {
		/* Nothing */
	} else if (io->write) {
		if (ia->write.out.size > ia->write.in.size) {
			err = -EIO;
		} else if (ia->write.in.size != ia->write.out.size) {
			pos = ia->write.in.offset - io->offset +
				ia->write.out.size;
		}
	} else {
		u32 outsize = args->out_args[0].size;

		if (ia->read.in.size != outsize)
			pos = ia->read.in.offset - io->offset + outsize;
	}

	fuse_aio_complete(io, err, pos);
	fuse_io_free(ia);
}

static ssize_t fuse_async_req_send(struct fuse_conn *fc,
				   struct fuse_io_args *ia, size_t num_bytes)
{
	ssize_t err;
	struct fuse_io_priv *io = ia->io;

	spin_lock(&io->lock);
	kref_get(&io->refcnt);
	io->size += num_bytes;
	io->reqs++;
	spin_unlock(&io->lock);

	ia->ap.args.end = fuse_aio_complete_req;
	ia->ap.args.may_block = io->should_dirty;
	err = fuse_simple_background(fc, &ia->ap.args, GFP_KERNEL);
	if (err)
		fuse_aio_complete_req(fc, &ia->ap.args, err);

	return num_bytes;
}

static ssize_t fuse_send_read(struct fuse_io_args *ia, loff_t pos, size_t count,
			      fl_owner_t owner)
{
	struct file *file = ia->io->iocb->ki_filp;
	struct fuse_file *ff = file->private_data;
	struct fuse_conn *fc = ff->fc;

	fuse_read_args_fill(ia, file, pos, count, FUSE_READ);
	if (owner != NULL) {
		ia->read.in.read_flags |= FUSE_READ_LOCKOWNER;
		ia->read.in.lock_owner = fuse_lock_owner_id(fc, owner);
	}

	if (ia->io->async)
		return fuse_async_req_send(fc, ia, count);

	return fuse_simple_request(fc, &ia->ap.args);
}

static void fuse_read_update_size(struct inode *inode, loff_t size,
				  u64 attr_ver)
{
	struct fuse_conn *fc = get_fuse_conn(inode);
	struct fuse_inode *fi = get_fuse_inode(inode);

	spin_lock(&fi->lock);
	if (attr_ver == fi->attr_version && size < inode->i_size &&
	    !test_bit(FUSE_I_SIZE_UNSTABLE, &fi->state)) {
		fi->attr_version = atomic64_inc_return(&fc->attr_version);
		i_size_write(inode, size);
	}
	spin_unlock(&fi->lock);
}

static void fuse_short_read(struct inode *inode, u64 attr_ver, size_t num_read,
			    struct fuse_args_pages *ap)
{
	struct fuse_conn *fc = get_fuse_conn(inode);

	if (fc->writeback_cache) {
		/*
		 * A hole in a file. Some data after the hole are in page cache,
		 * but have not reached the client fs yet. So, the hole is not
		 * present there.
		 */
		int i;
		int start_idx = num_read >> PAGE_SHIFT;
		size_t off = num_read & (PAGE_SIZE - 1);

		for (i = start_idx; i < ap->num_pages; i++) {
			zero_user_segment(ap->pages[i], off, PAGE_SIZE);
			off = 0;
		}
	} else {
		loff_t pos = page_offset(ap->pages[0]) + num_read;
		fuse_read_update_size(inode, pos, attr_ver);
	}
}

static int fuse_do_readpage(struct file *file, struct page *page)
{
	struct inode *inode = page->mapping->host;
	struct fuse_conn *fc = get_fuse_conn(inode);
	loff_t pos = page_offset(page);
	struct fuse_page_desc desc = { .length = PAGE_SIZE };
	struct fuse_io_args ia = {
		.ap.args.page_zeroing = true,
		.ap.args.out_pages = true,
		.ap.num_pages = 1,
		.ap.pages = &page,
		.ap.descs = &desc,
	};
	ssize_t res;
	u64 attr_ver;

	/*
	 * Page writeback can extend beyond the lifetime of the
	 * page-cache page, so make sure we read a properly synced
	 * page.
	 */
	fuse_wait_on_page_writeback(inode, page->index);

	attr_ver = fuse_get_attr_version(fc);

	/* Don't overflow end offset */
	if (pos + (desc.length - 1) == LLONG_MAX)
		desc.length--;

	fuse_read_args_fill(&ia, file, pos, desc.length, FUSE_READ);
	res = fuse_simple_request(fc, &ia.ap.args);
	if (res < 0)
		return res;
	/*
	 * Short read means EOF.  If file size is larger, truncate it
	 */
	if (res < desc.length)
		fuse_short_read(inode, attr_ver, res, &ia.ap);

	SetPageUptodate(page);

	return 0;
}

static int fuse_readpage(struct file *file, struct page *page)
{
	struct inode *inode = page->mapping->host;
	int err;

	err = -EIO;
	if (fuse_is_bad(inode))
		goto out;

	err = fuse_do_readpage(file, page);
	fuse_invalidate_atime(inode);
 out:
	unlock_page(page);
	return err;
}

static void fuse_readpages_end(struct fuse_conn *fc, struct fuse_args *args,
			       int err)
{
	int i;
	struct fuse_io_args *ia = container_of(args, typeof(*ia), ap.args);
	struct fuse_args_pages *ap = &ia->ap;
	size_t count = ia->read.in.size;
	size_t num_read = args->out_args[0].size;
	struct address_space *mapping = NULL;

	for (i = 0; mapping == NULL && i < ap->num_pages; i++)
		mapping = ap->pages[i]->mapping;

	if (mapping) {
		struct inode *inode = mapping->host;

		/*
		 * Short read means EOF. If file size is larger, truncate it
		 */
		if (!err && num_read < count)
			fuse_short_read(inode, ia->read.attr_ver, num_read, ap);

		fuse_invalidate_atime(inode);
	}

	for (i = 0; i < ap->num_pages; i++) {
		struct page *page = ap->pages[i];

		if (!err)
			SetPageUptodate(page);
		else
			SetPageError(page);
		unlock_page(page);
		put_page(page);
	}
	if (ia->ff)
		fuse_file_put(ia->ff, false, false);

	fuse_io_free(ia);
}

static void fuse_send_readpages(struct fuse_io_args *ia, struct file *file)
{
	struct fuse_file *ff = file->private_data;
	struct fuse_conn *fc = ff->fc;
	struct fuse_args_pages *ap = &ia->ap;
	loff_t pos = page_offset(ap->pages[0]);
	size_t count = ap->num_pages << PAGE_SHIFT;
	ssize_t res;
	int err;

	ap->args.out_pages = true;
	ap->args.page_zeroing = true;
	ap->args.page_replace = true;

	/* Don't overflow end offset */
	if (pos + (count - 1) == LLONG_MAX) {
		count--;
		ap->descs[ap->num_pages - 1].length--;
	}
	WARN_ON((loff_t) (pos + count) < 0);

	fuse_read_args_fill(ia, file, pos, count, FUSE_READ);
	ia->read.attr_ver = fuse_get_attr_version(fc);
	if (fc->async_read) {
		ia->ff = fuse_file_get(ff);
		ap->args.end = fuse_readpages_end;
		err = fuse_simple_background(fc, &ap->args, GFP_KERNEL);
		if (!err)
			return;
	} else {
		res = fuse_simple_request(fc, &ap->args);
		err = res < 0 ? res : 0;
	}
	fuse_readpages_end(fc, &ap->args, err);
}

struct fuse_fill_data {
	struct fuse_io_args *ia;
	struct file *file;
	struct inode *inode;
	unsigned int nr_pages;
	unsigned int max_pages;
};

static int fuse_readpages_fill(void *_data, struct page *page)
{
	struct fuse_fill_data *data = _data;
	struct fuse_io_args *ia = data->ia;
	struct fuse_args_pages *ap = &ia->ap;
	struct inode *inode = data->inode;
	struct fuse_conn *fc = get_fuse_conn(inode);

	fuse_wait_on_page_writeback(inode, page->index);

	if (ap->num_pages &&
	    (ap->num_pages == fc->max_pages ||
	     (ap->num_pages + 1) * PAGE_SIZE > fc->max_read ||
	     ap->pages[ap->num_pages - 1]->index + 1 != page->index)) {
		data->max_pages = min_t(unsigned int, data->nr_pages,
					fc->max_pages);
		fuse_send_readpages(ia, data->file);
		data->ia = ia = fuse_io_alloc(NULL, data->max_pages);
		if (!ia) {
			unlock_page(page);
			return -ENOMEM;
		}
		ap = &ia->ap;
	}

	if (WARN_ON(ap->num_pages >= data->max_pages)) {
		unlock_page(page);
		fuse_io_free(ia);
		return -EIO;
	}

	get_page(page);
	ap->pages[ap->num_pages] = page;
	ap->descs[ap->num_pages].length = PAGE_SIZE;
	ap->num_pages++;
	data->nr_pages--;
	return 0;
}

static int fuse_readpages(struct file *file, struct address_space *mapping,
			  struct list_head *pages, unsigned nr_pages)
{
	struct inode *inode = mapping->host;
	struct fuse_conn *fc = get_fuse_conn(inode);
	struct fuse_fill_data data;
	int err;

	err = -EIO;
	if (fuse_is_bad(inode))
		goto out;

	data.file = file;
	data.inode = inode;
	data.nr_pages = nr_pages;
	data.max_pages = min_t(unsigned int, nr_pages, fc->max_pages);
;
	data.ia = fuse_io_alloc(NULL, data.max_pages);
	err = -ENOMEM;
	if (!data.ia)
		goto out;

	err = read_cache_pages(mapping, pages, fuse_readpages_fill, &data);
	if (!err) {
		if (data.ia->ap.num_pages)
			fuse_send_readpages(data.ia, file);
		else
			fuse_io_free(data.ia);
	}
out:
	return err;
}

static ssize_t fuse_cache_read_iter(struct kiocb *iocb, struct iov_iter *to)
{
	struct inode *inode = iocb->ki_filp->f_mapping->host;
	struct fuse_conn *fc = get_fuse_conn(inode);

	/*
	 * In auto invalidate mode, always update attributes on read.
	 * Otherwise, only update if we attempt to read past EOF (to ensure
	 * i_size is up to date).
	 */
	if (fc->auto_inval_data ||
	    (iocb->ki_pos + iov_iter_count(to) > i_size_read(inode))) {
		int err;
		err = fuse_update_attributes(inode, iocb->ki_filp);
		if (err)
			return err;
	}

	return generic_file_read_iter(iocb, to);
}

static void fuse_write_args_fill(struct fuse_io_args *ia, struct fuse_file *ff,
				 loff_t pos, size_t count)
{
	struct fuse_args *args = &ia->ap.args;

	ia->write.in.fh = ff->fh;
	ia->write.in.offset = pos;
	ia->write.in.size = count;
	args->opcode = FUSE_WRITE;
	args->nodeid = ff->nodeid;
	args->in_numargs = 2;
	if (ff->fc->minor < 9)
		args->in_args[0].size = FUSE_COMPAT_WRITE_IN_SIZE;
	else
		args->in_args[0].size = sizeof(ia->write.in);
	args->in_args[0].value = &ia->write.in;
	args->in_args[1].size = count;
	args->out_numargs = 1;
	args->out_args[0].size = sizeof(ia->write.out);
	args->out_args[0].value = &ia->write.out;
}

static unsigned int fuse_write_flags(struct kiocb *iocb)
{
	unsigned int flags = iocb->ki_filp->f_flags;

	if (iocb->ki_flags & IOCB_DSYNC)
		flags |= O_DSYNC;
	if (iocb->ki_flags & IOCB_SYNC)
		flags |= O_SYNC;

	return flags;
}

static ssize_t fuse_send_write(struct fuse_io_args *ia, loff_t pos,
			       size_t count, fl_owner_t owner)
{
	struct kiocb *iocb = ia->io->iocb;
	struct file *file = iocb->ki_filp;
	struct fuse_file *ff = file->private_data;
	struct fuse_conn *fc = ff->fc;
	struct fuse_write_in *inarg = &ia->write.in;
	ssize_t err;

	fuse_write_args_fill(ia, ff, pos, count);
	inarg->flags = fuse_write_flags(iocb);
	if (owner != NULL) {
		inarg->write_flags |= FUSE_WRITE_LOCKOWNER;
		inarg->lock_owner = fuse_lock_owner_id(fc, owner);
	}

	if (ia->io->async)
		return fuse_async_req_send(fc, ia, count);

	err = fuse_simple_request(fc, &ia->ap.args);
	if (!err && ia->write.out.size > count)
		err = -EIO;

	return err ?: ia->write.out.size;
}

bool fuse_write_update_size(struct inode *inode, loff_t pos)
{
	struct fuse_conn *fc = get_fuse_conn(inode);
	struct fuse_inode *fi = get_fuse_inode(inode);
	bool ret = false;

	spin_lock(&fi->lock);
	fi->attr_version = atomic64_inc_return(&fc->attr_version);
	if (pos > inode->i_size) {
		i_size_write(inode, pos);
		ret = true;
	}
	spin_unlock(&fi->lock);

	return ret;
}

static ssize_t fuse_send_write_pages(struct fuse_io_args *ia,
				     struct kiocb *iocb, struct inode *inode,
				     loff_t pos, size_t count)
{
	struct fuse_args_pages *ap = &ia->ap;
	struct file *file = iocb->ki_filp;
	struct fuse_file *ff = file->private_data;
	struct fuse_conn *fc = ff->fc;
	unsigned int offset, i;
	bool short_write;
	int err;

	for (i = 0; i < ap->num_pages; i++)
		fuse_wait_on_page_writeback(inode, ap->pages[i]->index);

	fuse_write_args_fill(ia, ff, pos, count);
	ia->write.in.flags = fuse_write_flags(iocb);

	err = fuse_simple_request(fc, &ap->args);
	if (!err && ia->write.out.size > count)
		err = -EIO;

	short_write = ia->write.out.size < count;
	offset = ap->descs[0].offset;
	count = ia->write.out.size;
	for (i = 0; i < ap->num_pages; i++) {
		struct page *page = ap->pages[i];

		if (err) {
			ClearPageUptodate(page);
		} else {
			if (count >= PAGE_SIZE - offset)
				count -= PAGE_SIZE - offset;
			else {
				if (short_write)
					ClearPageUptodate(page);
				count = 0;
			}
			offset = 0;
		}
		if (ia->write.page_locked && (i == ap->num_pages - 1))
			unlock_page(page);
		put_page(page);
	}

	return err;
}

static ssize_t fuse_fill_write_pages(struct fuse_io_args *ia,
				     struct address_space *mapping,
				     struct iov_iter *ii, loff_t pos,
				     unsigned int max_pages)
{
	struct fuse_args_pages *ap = &ia->ap;
	struct fuse_conn *fc = get_fuse_conn(mapping->host);
	unsigned offset = pos & (PAGE_SIZE - 1);
	size_t count = 0;
	int err;

	ap->args.in_pages = true;
	ap->descs[0].offset = offset;

	do {
		size_t tmp;
		struct page *page;
		pgoff_t index = pos >> PAGE_SHIFT;
		size_t bytes = min_t(size_t, PAGE_SIZE - offset,
				     iov_iter_count(ii));

		bytes = min_t(size_t, bytes, fc->max_write - count);

 again:
		err = -EFAULT;
		if (iov_iter_fault_in_readable(ii, bytes))
			break;

		err = -ENOMEM;
		page = grab_cache_page_write_begin(mapping, index, 0);
		if (!page)
			break;

		if (mapping_writably_mapped(mapping))
			flush_dcache_page(page);

		tmp = iov_iter_copy_from_user_atomic(page, ii, offset, bytes);
		flush_dcache_page(page);

		iov_iter_advance(ii, tmp);
		if (!tmp) {
			unlock_page(page);
			put_page(page);
			bytes = min(bytes, iov_iter_single_seg_count(ii));
			goto again;
		}

		err = 0;
		ap->pages[ap->num_pages] = page;
		ap->descs[ap->num_pages].length = tmp;
		ap->num_pages++;

		count += tmp;
		pos += tmp;
		offset += tmp;
		if (offset == PAGE_SIZE)
			offset = 0;

		/* If we copied full page, mark it uptodate */
		if (tmp == PAGE_SIZE)
			SetPageUptodate(page);

		if (PageUptodate(page)) {
			unlock_page(page);
		} else {
			ia->write.page_locked = true;
			break;
		}
		if (!fc->big_writes)
			break;
	} while (iov_iter_count(ii) && count < fc->max_write &&
		 ap->num_pages < max_pages && offset == 0);

	return count > 0 ? count : err;
}

static inline unsigned int fuse_wr_pages(loff_t pos, size_t len,
				     unsigned int max_pages)
{
	return min_t(unsigned int,
		     ((pos + len - 1) >> PAGE_SHIFT) -
		     (pos >> PAGE_SHIFT) + 1,
		     max_pages);
}

static ssize_t fuse_perform_write(struct kiocb *iocb,
				  struct address_space *mapping,
				  struct iov_iter *ii, loff_t pos)
{
	struct inode *inode = mapping->host;
	struct fuse_conn *fc = get_fuse_conn(inode);
	struct fuse_inode *fi = get_fuse_inode(inode);
	int err = 0;
	ssize_t res = 0;

	if (inode->i_size < pos + iov_iter_count(ii))
		set_bit(FUSE_I_SIZE_UNSTABLE, &fi->state);

	do {
		ssize_t count;
		struct fuse_io_args ia = {};
		struct fuse_args_pages *ap = &ia.ap;
		unsigned int nr_pages = fuse_wr_pages(pos, iov_iter_count(ii),
						      fc->max_pages);

		ap->pages = fuse_pages_alloc(nr_pages, GFP_KERNEL, &ap->descs);
		if (!ap->pages) {
			err = -ENOMEM;
			break;
		}

		count = fuse_fill_write_pages(&ia, mapping, ii, pos, nr_pages);
		if (count <= 0) {
			err = count;
		} else {
			err = fuse_send_write_pages(&ia, iocb, inode,
						    pos, count);
			if (!err) {
				size_t num_written = ia.write.out.size;

				res += num_written;
				pos += num_written;

				/* break out of the loop on short write */
				if (num_written != count)
					err = -EIO;
			}
		}
		kfree(ap->pages);
	} while (!err && iov_iter_count(ii));

	if (res > 0)
		fuse_write_update_size(inode, pos);

	clear_bit(FUSE_I_SIZE_UNSTABLE, &fi->state);
	fuse_invalidate_attr(inode);

	return res > 0 ? res : err;
}

static ssize_t fuse_cache_write_iter(struct kiocb *iocb, struct iov_iter *from)
{
	struct file *file = iocb->ki_filp;
	struct address_space *mapping = file->f_mapping;
	ssize_t written = 0;
	ssize_t written_buffered = 0;
	struct inode *inode = mapping->host;
	struct fuse_conn *fc = get_fuse_conn(inode);
	ssize_t err;
	loff_t endbyte = 0;

	if (fc->writeback_cache) {
		/* Update size (EOF optimization) and mode (SUID clearing) */
		err = fuse_update_attributes(mapping->host, file);
		if (err)
			return err;

		if (!fc->handle_killpriv ||
		    !should_remove_suid(file->f_path.dentry))
			return generic_file_write_iter(iocb, from);

		/* Fall back to unbuffered write to remove suid/sgid bits */
	}

	inode_lock(inode);

	/* We can write back this queue in page reclaim */
	current->backing_dev_info = inode_to_bdi(inode);

	err = generic_write_checks(iocb, from);
	if (err <= 0)
		goto out;

	err = file_remove_privs(file);
	if (err)
		goto out;

	err = file_update_time(file);
	if (err)
		goto out;

	if (iocb->ki_flags & IOCB_DIRECT) {
		loff_t pos = iocb->ki_pos;
		written = generic_file_direct_write(iocb, from);
		if (written < 0 || !iov_iter_count(from))
			goto out;

		pos += written;

		written_buffered = fuse_perform_write(iocb, mapping, from, pos);
		if (written_buffered < 0) {
			err = written_buffered;
			goto out;
		}
		endbyte = pos + written_buffered - 1;

		err = filemap_write_and_wait_range(file->f_mapping, pos,
						   endbyte);
		if (err)
			goto out;

		invalidate_mapping_pages(file->f_mapping,
					 pos >> PAGE_SHIFT,
					 endbyte >> PAGE_SHIFT);

		written += written_buffered;
		iocb->ki_pos = pos + written_buffered;
	} else {
		written = fuse_perform_write(iocb, mapping, from, iocb->ki_pos);
		if (written >= 0)
			iocb->ki_pos += written;
	}
out:
	current->backing_dev_info = NULL;
	inode_unlock(inode);
	if (written > 0)
		written = generic_write_sync(iocb, written);

	return written ? written : err;
}

static inline void fuse_page_descs_length_init(struct fuse_page_desc *descs,
					       unsigned int index,
					       unsigned int nr_pages)
{
	int i;

	for (i = index; i < index + nr_pages; i++)
		descs[i].length = PAGE_SIZE - descs[i].offset;
}

static inline unsigned long fuse_get_user_addr(const struct iov_iter *ii)
{
	return (unsigned long)ii->iov->iov_base + ii->iov_offset;
}

static inline size_t fuse_get_frag_size(const struct iov_iter *ii,
					size_t max_size)
{
	return min(iov_iter_single_seg_count(ii), max_size);
}

static int fuse_get_user_pages(struct fuse_args_pages *ap, struct iov_iter *ii,
			       size_t *nbytesp, int write,
			       unsigned int max_pages)
{
	size_t nbytes = 0;  /* # bytes already packed in req */
	ssize_t ret = 0;

	/* Special case for kernel I/O: can copy directly into the buffer */
	if (iov_iter_is_kvec(ii)) {
		unsigned long user_addr = fuse_get_user_addr(ii);
		size_t frag_size = fuse_get_frag_size(ii, *nbytesp);

		if (write)
			ap->args.in_args[1].value = (void *) user_addr;
		else
			ap->args.out_args[0].value = (void *) user_addr;

		iov_iter_advance(ii, frag_size);
		*nbytesp = frag_size;
		return 0;
	}

	while (nbytes < *nbytesp && ap->num_pages < max_pages) {
		unsigned npages;
		size_t start;
		ret = iov_iter_get_pages(ii, &ap->pages[ap->num_pages],
					*nbytesp - nbytes,
					max_pages - ap->num_pages,
					&start);
		if (ret < 0)
			break;

		iov_iter_advance(ii, ret);
		nbytes += ret;

		ret += start;
		npages = (ret + PAGE_SIZE - 1) / PAGE_SIZE;

		ap->descs[ap->num_pages].offset = start;
		fuse_page_descs_length_init(ap->descs, ap->num_pages, npages);

		ap->num_pages += npages;
		ap->descs[ap->num_pages - 1].length -=
			(PAGE_SIZE - ret) & (PAGE_SIZE - 1);
	}

	ap->args.user_pages = true;
	if (write)
		ap->args.in_pages = 1;
	else
		ap->args.out_pages = 1;

	*nbytesp = nbytes;

	return ret < 0 ? ret : 0;
}

ssize_t fuse_direct_io(struct fuse_io_priv *io, struct iov_iter *iter,
		       loff_t *ppos, int flags)
{
	int write = flags & FUSE_DIO_WRITE;
	int cuse = flags & FUSE_DIO_CUSE;
	struct file *file = io->iocb->ki_filp;
	struct inode *inode = file->f_mapping->host;
	struct fuse_file *ff = file->private_data;
	struct fuse_conn *fc = ff->fc;
	size_t nmax = write ? fc->max_write : fc->max_read;
	loff_t pos = *ppos;
	size_t count = iov_iter_count(iter);
	pgoff_t idx_from = pos >> PAGE_SHIFT;
	pgoff_t idx_to = (pos + count - 1) >> PAGE_SHIFT;
	ssize_t res = 0;
	int err = 0;
	struct fuse_io_args *ia;
	unsigned int max_pages;

	max_pages = iov_iter_npages(iter, fc->max_pages);
	ia = fuse_io_alloc(io, max_pages);
	if (!ia)
		return -ENOMEM;

	ia->io = io;
	if (!cuse && fuse_range_is_writeback(inode, idx_from, idx_to)) {
		if (!write)
			inode_lock(inode);
		fuse_sync_writes(inode);
		if (!write)
			inode_unlock(inode);
	}

	io->should_dirty = !write && iter_is_iovec(iter);
	while (count) {
		ssize_t nres;
		fl_owner_t owner = current->files;
		size_t nbytes = min(count, nmax);

		err = fuse_get_user_pages(&ia->ap, iter, &nbytes, write,
					  max_pages);
		if (err && !nbytes)
			break;

		if (write) {
			if (!capable(CAP_FSETID))
				ia->write.in.write_flags |= FUSE_WRITE_KILL_PRIV;

			nres = fuse_send_write(ia, pos, nbytes, owner);
		} else {
			nres = fuse_send_read(ia, pos, nbytes, owner);
		}

		if (!io->async || nres < 0) {
			fuse_release_user_pages(&ia->ap, io->should_dirty);
			fuse_io_free(ia);
		}
		ia = NULL;
		if (nres < 0) {
			iov_iter_revert(iter, nbytes);
			err = nres;
			break;
		}
		WARN_ON(nres > nbytes);

		count -= nres;
		res += nres;
		pos += nres;
		if (nres != nbytes) {
			iov_iter_revert(iter, nbytes - nres);
			break;
		}
		if (count) {
			max_pages = iov_iter_npages(iter, fc->max_pages);
			ia = fuse_io_alloc(io, max_pages);
			if (!ia)
				break;
		}
	}
	if (ia)
		fuse_io_free(ia);
	if (res > 0)
		*ppos = pos;

	return res > 0 ? res : err;
}
EXPORT_SYMBOL_GPL(fuse_direct_io);

static ssize_t __fuse_direct_read(struct fuse_io_priv *io,
				  struct iov_iter *iter,
				  loff_t *ppos)
{
	ssize_t res;
	struct inode *inode = file_inode(io->iocb->ki_filp);

	res = fuse_direct_io(io, iter, ppos, 0);

	fuse_invalidate_atime(inode);

	return res;
}

static ssize_t fuse_direct_IO(struct kiocb *iocb, struct iov_iter *iter);

static ssize_t fuse_direct_read_iter(struct kiocb *iocb, struct iov_iter *to)
{
	ssize_t res;

	if (!is_sync_kiocb(iocb) && iocb->ki_flags & IOCB_DIRECT) {
		res = fuse_direct_IO(iocb, to);
	} else {
		struct fuse_io_priv io = FUSE_IO_PRIV_SYNC(iocb);

		res = __fuse_direct_read(&io, to, &iocb->ki_pos);
	}

	return res;
}

static ssize_t fuse_direct_write_iter(struct kiocb *iocb, struct iov_iter *from)
{
	struct inode *inode = file_inode(iocb->ki_filp);
	struct fuse_io_priv io = FUSE_IO_PRIV_SYNC(iocb);
	ssize_t res;

	/* Don't allow parallel writes to the same file */
	inode_lock(inode);
	res = generic_write_checks(iocb, from);
	if (res > 0) {
		if (!is_sync_kiocb(iocb) && iocb->ki_flags & IOCB_DIRECT) {
			res = fuse_direct_IO(iocb, from);
		} else {
			res = fuse_direct_io(&io, from, &iocb->ki_pos,
					     FUSE_DIO_WRITE);
		}
	}
	fuse_invalidate_attr(inode);
	if (res > 0)
		fuse_write_update_size(inode, iocb->ki_pos);
	inode_unlock(inode);

	return res;
}

static ssize_t fuse_file_read_iter(struct kiocb *iocb, struct iov_iter *to)
{
	struct file *file = iocb->ki_filp;
	struct fuse_file *ff = file->private_data;
	struct inode *inode = file_inode(file);

	if (fuse_is_bad(inode))
		return -EIO;

	if (FUSE_IS_DAX(inode))
		return fuse_dax_read_iter(iocb, to);

	if (!(ff->open_flags & FOPEN_DIRECT_IO))
		return fuse_cache_read_iter(iocb, to);
	else
		return fuse_direct_read_iter(iocb, to);
}

static ssize_t fuse_file_write_iter(struct kiocb *iocb, struct iov_iter *from)
{
	struct file *file = iocb->ki_filp;
	struct fuse_file *ff = file->private_data;
	struct inode *inode = file_inode(file);

	if (fuse_is_bad(inode))
		return -EIO;

	if (FUSE_IS_DAX(inode))
		return fuse_dax_write_iter(iocb, from);

	if (!(ff->open_flags & FOPEN_DIRECT_IO))
		return fuse_cache_write_iter(iocb, from);
	else
		return fuse_direct_write_iter(iocb, from);
}

static void fuse_writepage_free(struct fuse_writepage_args *wpa)
{
	struct fuse_args_pages *ap = &wpa->ia.ap;
	int i;

	for (i = 0; i < ap->num_pages; i++)
		__free_page(ap->pages[i]);

	if (wpa->ia.ff)
		fuse_file_put(wpa->ia.ff, false, false);

	kfree(ap->pages);
	kfree(wpa);
}

static void fuse_writepage_finish(struct fuse_conn *fc,
				  struct fuse_writepage_args *wpa)
{
	struct fuse_args_pages *ap = &wpa->ia.ap;
	struct inode *inode = wpa->inode;
	struct fuse_inode *fi = get_fuse_inode(inode);
	struct backing_dev_info *bdi = inode_to_bdi(inode);
	int i;

	list_del(&wpa->writepages_entry);
	for (i = 0; i < ap->num_pages; i++) {
		dec_wb_stat(&bdi->wb, WB_WRITEBACK);
		dec_node_page_state(ap->pages[i], NR_WRITEBACK_TEMP);
		wb_writeout_inc(&bdi->wb);
	}
	wake_up(&fi->page_waitq);
}

/* Called under fi->lock, may release and reacquire it */
static void fuse_send_writepage(struct fuse_conn *fc,
				struct fuse_writepage_args *wpa, loff_t size)
__releases(fi->lock)
__acquires(fi->lock)
{
	struct fuse_writepage_args *aux, *next;
	struct fuse_inode *fi = get_fuse_inode(wpa->inode);
	struct fuse_write_in *inarg = &wpa->ia.write.in;
	struct fuse_args *args = &wpa->ia.ap.args;
	__u64 data_size = wpa->ia.ap.num_pages * PAGE_SIZE;
	int err;

	fi->writectr++;
	if (inarg->offset + data_size <= size) {
		inarg->size = data_size;
	} else if (inarg->offset < size) {
		inarg->size = size - inarg->offset;
	} else {
		/* Got truncated off completely */
		goto out_free;
	}

	args->in_args[1].size = inarg->size;
	args->force = true;
	args->nocreds = true;

	err = fuse_simple_background(fc, args, GFP_ATOMIC);
	if (err == -ENOMEM) {
		spin_unlock(&fi->lock);
		err = fuse_simple_background(fc, args, GFP_NOFS | __GFP_NOFAIL);
		spin_lock(&fi->lock);
	}

	/* Fails on broken connection only */
	if (unlikely(err))
		goto out_free;

	return;

 out_free:
	fi->writectr--;
	fuse_writepage_finish(fc, wpa);
	spin_unlock(&fi->lock);

	/* After fuse_writepage_finish() aux request list is private */
	for (aux = wpa->next; aux; aux = next) {
		next = aux->next;
		aux->next = NULL;
		fuse_writepage_free(aux);
	}

	fuse_writepage_free(wpa);
	spin_lock(&fi->lock);
}

/*
 * If fi->writectr is positive (no truncate or fsync going on) send
 * all queued writepage requests.
 *
 * Called with fi->lock
 */
void fuse_flush_writepages(struct inode *inode)
__releases(fi->lock)
__acquires(fi->lock)
{
	struct fuse_conn *fc = get_fuse_conn(inode);
	struct fuse_inode *fi = get_fuse_inode(inode);
	loff_t crop = i_size_read(inode);
	struct fuse_writepage_args *wpa;

	while (fi->writectr >= 0 && !list_empty(&fi->queued_writes)) {
		wpa = list_entry(fi->queued_writes.next,
				 struct fuse_writepage_args, queue_entry);
		list_del_init(&wpa->queue_entry);
		fuse_send_writepage(fc, wpa, crop);
	}
}

static void fuse_writepage_end(struct fuse_conn *fc, struct fuse_args *args,
			       int error)
{
	struct fuse_writepage_args *wpa =
		container_of(args, typeof(*wpa), ia.ap.args);
	struct inode *inode = wpa->inode;
	struct fuse_inode *fi = get_fuse_inode(inode);

	mapping_set_error(inode->i_mapping, error);
	spin_lock(&fi->lock);
	while (wpa->next) {
		struct fuse_conn *fc = get_fuse_conn(inode);
		struct fuse_write_in *inarg = &wpa->ia.write.in;
		struct fuse_writepage_args *next = wpa->next;

		wpa->next = next->next;
		next->next = NULL;
		next->ia.ff = fuse_file_get(wpa->ia.ff);
		list_add(&next->writepages_entry, &fi->writepages);

		/*
		 * Skip fuse_flush_writepages() to make it easy to crop requests
		 * based on primary request size.
		 *
		 * 1st case (trivial): there are no concurrent activities using
		 * fuse_set/release_nowrite.  Then we're on safe side because
		 * fuse_flush_writepages() would call fuse_send_writepage()
		 * anyway.
		 *
		 * 2nd case: someone called fuse_set_nowrite and it is waiting
		 * now for completion of all in-flight requests.  This happens
		 * rarely and no more than once per page, so this should be
		 * okay.
		 *
		 * 3rd case: someone (e.g. fuse_do_setattr()) is in the middle
		 * of fuse_set_nowrite..fuse_release_nowrite section.  The fact
		 * that fuse_set_nowrite returned implies that all in-flight
		 * requests were completed along with all of their secondary
		 * requests.  Further primary requests are blocked by negative
		 * writectr.  Hence there cannot be any in-flight requests and
		 * no invocations of fuse_writepage_end() while we're in
		 * fuse_set_nowrite..fuse_release_nowrite section.
		 */
		fuse_send_writepage(fc, next, inarg->offset + inarg->size);
	}
	fi->writectr--;
	fuse_writepage_finish(fc, wpa);
	spin_unlock(&fi->lock);
	fuse_writepage_free(wpa);
}

static struct fuse_file *__fuse_write_file_get(struct fuse_conn *fc,
					       struct fuse_inode *fi)
{
	struct fuse_file *ff = NULL;

	spin_lock(&fi->lock);
	if (!list_empty(&fi->write_files)) {
		ff = list_entry(fi->write_files.next, struct fuse_file,
				write_entry);
		fuse_file_get(ff);
	}
	spin_unlock(&fi->lock);

	return ff;
}

static struct fuse_file *fuse_write_file_get(struct fuse_conn *fc,
					     struct fuse_inode *fi)
{
	struct fuse_file *ff = __fuse_write_file_get(fc, fi);
	WARN_ON(!ff);
	return ff;
}

int fuse_write_inode(struct inode *inode, struct writeback_control *wbc)
{
	struct fuse_conn *fc = get_fuse_conn(inode);
	struct fuse_inode *fi = get_fuse_inode(inode);
	struct fuse_file *ff;
	int err;

	ff = __fuse_write_file_get(fc, fi);
	err = fuse_flush_times(inode, ff);
	if (ff)
		fuse_file_put(ff, false, false);

	return err;
}

static struct fuse_writepage_args *fuse_writepage_args_alloc(void)
{
	struct fuse_writepage_args *wpa;
	struct fuse_args_pages *ap;

	wpa = kzalloc(sizeof(*wpa), GFP_NOFS);
	if (wpa) {
		ap = &wpa->ia.ap;
		ap->num_pages = 0;
		ap->pages = fuse_pages_alloc(1, GFP_NOFS, &ap->descs);
		if (!ap->pages) {
			kfree(wpa);
			wpa = NULL;
		}
	}
	return wpa;

}

static int fuse_writepage_locked(struct page *page)
{
	struct address_space *mapping = page->mapping;
	struct inode *inode = mapping->host;
	struct fuse_conn *fc = get_fuse_conn(inode);
	struct fuse_inode *fi = get_fuse_inode(inode);
	struct fuse_writepage_args *wpa;
	struct fuse_args_pages *ap;
	struct page *tmp_page;
	int error = -ENOMEM;

	set_page_writeback(page);

	wpa = fuse_writepage_args_alloc();
	if (!wpa)
		goto err;
	ap = &wpa->ia.ap;

	tmp_page = alloc_page(GFP_NOFS | __GFP_HIGHMEM);
	if (!tmp_page)
		goto err_free;

	error = -EIO;
	wpa->ia.ff = fuse_write_file_get(fc, fi);
	if (!wpa->ia.ff)
		goto err_nofile;

	fuse_write_args_fill(&wpa->ia, wpa->ia.ff, page_offset(page), 0);

	copy_highpage(tmp_page, page);
	wpa->ia.write.in.write_flags |= FUSE_WRITE_CACHE;
	wpa->next = NULL;
	ap->args.in_pages = true;
	ap->num_pages = 1;
	ap->pages[0] = tmp_page;
	ap->descs[0].offset = 0;
	ap->descs[0].length = PAGE_SIZE;
	ap->args.end = fuse_writepage_end;
	wpa->inode = inode;

	inc_wb_stat(&inode_to_bdi(inode)->wb, WB_WRITEBACK);
	inc_node_page_state(tmp_page, NR_WRITEBACK_TEMP);

	spin_lock(&fi->lock);
	list_add(&wpa->writepages_entry, &fi->writepages);
	list_add_tail(&wpa->queue_entry, &fi->queued_writes);
	fuse_flush_writepages(inode);
	spin_unlock(&fi->lock);

	end_page_writeback(page);

	return 0;

err_nofile:
	__free_page(tmp_page);
err_free:
	kfree(wpa);
err:
	mapping_set_error(page->mapping, error);
	end_page_writeback(page);
	return error;
}

static int fuse_writepage(struct page *page, struct writeback_control *wbc)
{
	int err;

	if (fuse_page_is_writeback(page->mapping->host, page->index)) {
		/*
		 * ->writepages() should be called for sync() and friends.  We
		 * should only get here on direct reclaim and then we are
		 * allowed to skip a page which is already in flight
		 */
		WARN_ON(wbc->sync_mode == WB_SYNC_ALL);

		redirty_page_for_writepage(wbc, page);
		unlock_page(page);
		return 0;
	}

	err = fuse_writepage_locked(page);
	unlock_page(page);

	return err;
}

struct fuse_fill_wb_data {
	struct fuse_writepage_args *wpa;
	struct fuse_file *ff;
	struct inode *inode;
	struct page **orig_pages;
	unsigned int max_pages;
};

static bool fuse_pages_realloc(struct fuse_fill_wb_data *data)
{
	struct fuse_args_pages *ap = &data->wpa->ia.ap;
	struct fuse_conn *fc = get_fuse_conn(data->inode);
	struct page **pages;
	struct fuse_page_desc *descs;
	unsigned int npages = min_t(unsigned int,
				    max_t(unsigned int, data->max_pages * 2,
					  FUSE_DEFAULT_MAX_PAGES_PER_REQ),
				    fc->max_pages);
	WARN_ON(npages <= data->max_pages);

	pages = fuse_pages_alloc(npages, GFP_NOFS, &descs);
	if (!pages)
		return false;

	memcpy(pages, ap->pages, sizeof(struct page *) * ap->num_pages);
	memcpy(descs, ap->descs, sizeof(struct fuse_page_desc) * ap->num_pages);
	kfree(ap->pages);
	ap->pages = pages;
	ap->descs = descs;
	data->max_pages = npages;

	return true;
}

static void fuse_writepages_send(struct fuse_fill_wb_data *data)
{
	struct fuse_writepage_args *wpa = data->wpa;
	struct inode *inode = data->inode;
	struct fuse_inode *fi = get_fuse_inode(inode);
	int num_pages = wpa->ia.ap.num_pages;
	int i;

	wpa->ia.ff = fuse_file_get(data->ff);
	spin_lock(&fi->lock);
	list_add_tail(&wpa->queue_entry, &fi->queued_writes);
	fuse_flush_writepages(inode);
	spin_unlock(&fi->lock);

	for (i = 0; i < num_pages; i++)
		end_page_writeback(data->orig_pages[i]);
}

/*
 * First recheck under fi->lock if the offending offset is still under
 * writeback.  If yes, then iterate auxiliary write requests, to see if there's
 * one already added for a page at this offset.  If there's none, then insert
 * this new request onto the auxiliary list, otherwise reuse the existing one by
 * copying the new page contents over to the old temporary page.
 */
static bool fuse_writepage_in_flight(struct fuse_writepage_args *new_wpa,
				     struct page *page)
{
	struct fuse_inode *fi = get_fuse_inode(new_wpa->inode);
	struct fuse_writepage_args *tmp;
	struct fuse_writepage_args *old_wpa;
	struct fuse_args_pages *new_ap = &new_wpa->ia.ap;

	WARN_ON(new_ap->num_pages != 0);

	spin_lock(&fi->lock);
	list_del(&new_wpa->writepages_entry);
	old_wpa = fuse_find_writeback(fi, page->index, page->index);
	if (!old_wpa) {
		list_add(&new_wpa->writepages_entry, &fi->writepages);
		spin_unlock(&fi->lock);
		return false;
	}

	new_ap->num_pages = 1;
	for (tmp = old_wpa->next; tmp; tmp = tmp->next) {
		pgoff_t curr_index;

		WARN_ON(tmp->inode != new_wpa->inode);
		curr_index = tmp->ia.write.in.offset >> PAGE_SHIFT;
		if (curr_index == page->index) {
			WARN_ON(tmp->ia.ap.num_pages != 1);
			swap(tmp->ia.ap.pages[0], new_ap->pages[0]);
			break;
		}
	}

	if (!tmp) {
		new_wpa->next = old_wpa->next;
		old_wpa->next = new_wpa;
	}

	spin_unlock(&fi->lock);

	if (tmp) {
		struct backing_dev_info *bdi = inode_to_bdi(new_wpa->inode);

		dec_wb_stat(&bdi->wb, WB_WRITEBACK);
		dec_node_page_state(new_ap->pages[0], NR_WRITEBACK_TEMP);
		wb_writeout_inc(&bdi->wb);
		fuse_writepage_free(new_wpa);
	}

	return true;
}

static int fuse_writepages_fill(struct page *page,
		struct writeback_control *wbc, void *_data)
{
	struct fuse_fill_wb_data *data = _data;
	struct fuse_writepage_args *wpa = data->wpa;
	struct fuse_args_pages *ap = &wpa->ia.ap;
	struct inode *inode = data->inode;
	struct fuse_inode *fi = get_fuse_inode(inode);
	struct fuse_conn *fc = get_fuse_conn(inode);
	struct page *tmp_page;
	bool is_writeback;
	int err;

	if (!data->ff) {
		err = -EIO;
		data->ff = fuse_write_file_get(fc, fi);
		if (!data->ff)
			goto out_unlock;
	}

	/*
	 * Being under writeback is unlikely but possible.  For example direct
	 * read to an mmaped fuse file will set the page dirty twice; once when
	 * the pages are faulted with get_user_pages(), and then after the read
	 * completed.
	 */
	is_writeback = fuse_page_is_writeback(inode, page->index);

	if (wpa && ap->num_pages &&
	    (is_writeback || ap->num_pages == fc->max_pages ||
	     (ap->num_pages + 1) * PAGE_SIZE > fc->max_write ||
	     data->orig_pages[ap->num_pages - 1]->index + 1 != page->index)) {
		fuse_writepages_send(data);
		data->wpa = NULL;
	} else if (wpa && ap->num_pages == data->max_pages) {
		if (!fuse_pages_realloc(data)) {
			fuse_writepages_send(data);
			data->wpa = NULL;
		}
	}

	err = -ENOMEM;
	tmp_page = alloc_page(GFP_NOFS | __GFP_HIGHMEM);
	if (!tmp_page)
		goto out_unlock;

	/*
	 * The page must not be redirtied until the writeout is completed
	 * (i.e. userspace has sent a reply to the write request).  Otherwise
	 * there could be more than one temporary page instance for each real
	 * page.
	 *
	 * This is ensured by holding the page lock in page_mkwrite() while
	 * checking fuse_page_is_writeback().  We already hold the page lock
	 * since clear_page_dirty_for_io() and keep it held until we add the
	 * request to the fi->writepages list and increment ap->num_pages.
	 * After this fuse_page_is_writeback() will indicate that the page is
	 * under writeback, so we can release the page lock.
	 */
	if (data->wpa == NULL) {
		err = -ENOMEM;
		wpa = fuse_writepage_args_alloc();
		if (!wpa) {
			__free_page(tmp_page);
			goto out_unlock;
		}
		data->max_pages = 1;

		ap = &wpa->ia.ap;
		fuse_write_args_fill(&wpa->ia, data->ff, page_offset(page), 0);
		wpa->ia.write.in.write_flags |= FUSE_WRITE_CACHE;
		wpa->next = NULL;
		ap->args.in_pages = true;
		ap->args.end = fuse_writepage_end;
		ap->num_pages = 0;
		wpa->inode = inode;

		spin_lock(&fi->lock);
		list_add(&wpa->writepages_entry, &fi->writepages);
		spin_unlock(&fi->lock);

		data->wpa = wpa;
	}
	set_page_writeback(page);

	copy_highpage(tmp_page, page);
	ap->pages[ap->num_pages] = tmp_page;
	ap->descs[ap->num_pages].offset = 0;
	ap->descs[ap->num_pages].length = PAGE_SIZE;

	inc_wb_stat(&inode_to_bdi(inode)->wb, WB_WRITEBACK);
	inc_node_page_state(tmp_page, NR_WRITEBACK_TEMP);

	err = 0;
	if (is_writeback && fuse_writepage_in_flight(wpa, page)) {
		end_page_writeback(page);
		data->wpa = NULL;
		goto out_unlock;
	}
	data->orig_pages[ap->num_pages] = page;

	/*
	 * Protected by fi->lock against concurrent access by
	 * fuse_page_is_writeback().
	 */
	spin_lock(&fi->lock);
	ap->num_pages++;
	spin_unlock(&fi->lock);

out_unlock:
	unlock_page(page);

	return err;
}

static int fuse_writepages(struct address_space *mapping,
			   struct writeback_control *wbc)
{
	struct inode *inode = mapping->host;
	struct fuse_conn *fc = get_fuse_conn(inode);
	struct fuse_fill_wb_data data;
	int err;

	err = -EIO;
	if (fuse_is_bad(inode))
		goto out;

	data.inode = inode;
	data.wpa = NULL;
	data.ff = NULL;

	err = -ENOMEM;
	data.orig_pages = kcalloc(fc->max_pages,
				  sizeof(struct page *),
				  GFP_NOFS);
	if (!data.orig_pages)
		goto out;

	err = write_cache_pages(mapping, wbc, fuse_writepages_fill, &data);
	if (data.wpa) {
		WARN_ON(!data.wpa->ia.ap.num_pages);
		fuse_writepages_send(&data);
	}
	if (data.ff)
		fuse_file_put(data.ff, false, false);

	kfree(data.orig_pages);
out:
	return err;
}

/*
 * It's worthy to make sure that space is reserved on disk for the write,
 * but how to implement it without killing performance need more thinking.
 */
static int fuse_write_begin(struct file *file, struct address_space *mapping,
		loff_t pos, unsigned len, unsigned flags,
		struct page **pagep, void **fsdata)
{
	pgoff_t index = pos >> PAGE_SHIFT;
	struct fuse_conn *fc = get_fuse_conn(file_inode(file));
	struct page *page;
	loff_t fsize;
	int err = -ENOMEM;

	WARN_ON(!fc->writeback_cache);

	page = grab_cache_page_write_begin(mapping, index, flags);
	if (!page)
		goto error;

	fuse_wait_on_page_writeback(mapping->host, page->index);

	if (PageUptodate(page) || len == PAGE_SIZE)
		goto success;
	/*
	 * Check if the start this page comes after the end of file, in which
	 * case the readpage can be optimized away.
	 */
	fsize = i_size_read(mapping->host);
	if (fsize <= (pos & PAGE_MASK)) {
		size_t off = pos & ~PAGE_MASK;
		if (off)
			zero_user_segment(page, 0, off);
		goto success;
	}
	err = fuse_do_readpage(file, page);
	if (err)
		goto cleanup;
success:
	*pagep = page;
	return 0;

cleanup:
	unlock_page(page);
	put_page(page);
error:
	return err;
}

static int fuse_write_end(struct file *file, struct address_space *mapping,
		loff_t pos, unsigned len, unsigned copied,
		struct page *page, void *fsdata)
{
	struct inode *inode = page->mapping->host;

	/* Haven't copied anything?  Skip zeroing, size extending, dirtying. */
	if (!copied)
		goto unlock;

	if (!PageUptodate(page)) {
		/* Zero any unwritten bytes at the end of the page */
		size_t endoff = (pos + copied) & ~PAGE_MASK;
		if (endoff)
			zero_user_segment(page, endoff, PAGE_SIZE);
		SetPageUptodate(page);
	}

	fuse_write_update_size(inode, pos + copied);
	set_page_dirty(page);

unlock:
	unlock_page(page);
	put_page(page);

	return copied;
}

static int fuse_launder_page(struct page *page)
{
	int err = 0;
	if (clear_page_dirty_for_io(page)) {
		struct inode *inode = page->mapping->host;
		err = fuse_writepage_locked(page);
		if (!err)
			fuse_wait_on_page_writeback(inode, page->index);
	}
	return err;
}

/*
 * Write back dirty pages now, because there may not be any suitable
 * open files later
 */
static void fuse_vma_close(struct vm_area_struct *vma)
{
	filemap_write_and_wait(vma->vm_file->f_mapping);
}

/*
 * Wait for writeback against this page to complete before allowing it
 * to be marked dirty again, and hence written back again, possibly
 * before the previous writepage completed.
 *
 * Block here, instead of in ->writepage(), so that the userspace fs
 * can only block processes actually operating on the filesystem.
 *
 * Otherwise unprivileged userspace fs would be able to block
 * unrelated:
 *
 * - page migration
 * - sync(2)
 * - try_to_free_pages() with order > PAGE_ALLOC_COSTLY_ORDER
 */
static vm_fault_t fuse_page_mkwrite(struct vm_fault *vmf)
{
	struct page *page = vmf->page;
	struct inode *inode = file_inode(vmf->vma->vm_file);

	file_update_time(vmf->vma->vm_file);
	lock_page(page);
	if (page->mapping != inode->i_mapping) {
		unlock_page(page);
		return VM_FAULT_NOPAGE;
	}

	fuse_wait_on_page_writeback(inode, page->index);
	return VM_FAULT_LOCKED;
}

static const struct vm_operations_struct fuse_file_vm_ops = {
	.close		= fuse_vma_close,
	.fault		= filemap_fault,
	.map_pages	= filemap_map_pages,
	.page_mkwrite	= fuse_page_mkwrite,
};

static int fuse_file_mmap(struct file *file, struct vm_area_struct *vma)
{
	struct fuse_file *ff = file->private_data;

	/* DAX mmap is superior to direct_io mmap */
	if (FUSE_IS_DAX(file_inode(file)))
		return fuse_dax_mmap(file, vma);

	if (ff->open_flags & FOPEN_DIRECT_IO) {
		/* Can't provide the coherency needed for MAP_SHARED */
		if (vma->vm_flags & VM_MAYSHARE)
			return -ENODEV;

		invalidate_inode_pages2(file->f_mapping);

		return generic_file_mmap(file, vma);
	}

	if ((vma->vm_flags & VM_SHARED) && (vma->vm_flags & VM_MAYWRITE))
		fuse_link_write_file(file);

	file_accessed(file);
	vma->vm_ops = &fuse_file_vm_ops;
	return 0;
}

static int convert_fuse_file_lock(struct fuse_conn *fc,
				  const struct fuse_file_lock *ffl,
				  struct file_lock *fl)
{
	switch (ffl->type) {
	case F_UNLCK:
		break;

	case F_RDLCK:
	case F_WRLCK:
		if (ffl->start > OFFSET_MAX || ffl->end > OFFSET_MAX ||
		    ffl->end < ffl->start)
			return -EIO;

		fl->fl_start = ffl->start;
		fl->fl_end = ffl->end;

		/*
		 * Convert pid into init's pid namespace.  The locks API will
		 * translate it into the caller's pid namespace.
		 */
		rcu_read_lock();
		fl->fl_pid = pid_nr_ns(find_pid_ns(ffl->pid, fc->pid_ns), &init_pid_ns);
		rcu_read_unlock();
		break;

	default:
		return -EIO;
	}
	fl->fl_type = ffl->type;
	return 0;
}

static void fuse_lk_fill(struct fuse_args *args, struct file *file,
			 const struct file_lock *fl, int opcode, pid_t pid,
			 int flock, struct fuse_lk_in *inarg)
{
	struct inode *inode = file_inode(file);
	struct fuse_conn *fc = get_fuse_conn(inode);
	struct fuse_file *ff = file->private_data;

	memset(inarg, 0, sizeof(*inarg));
	inarg->fh = ff->fh;
	inarg->owner = fuse_lock_owner_id(fc, fl->fl_owner);
	inarg->lk.start = fl->fl_start;
	inarg->lk.end = fl->fl_end;
	inarg->lk.type = fl->fl_type;
	inarg->lk.pid = pid;
	if (flock)
		inarg->lk_flags |= FUSE_LK_FLOCK;
	args->opcode = opcode;
	args->nodeid = get_node_id(inode);
	args->in_numargs = 1;
	args->in_args[0].size = sizeof(*inarg);
	args->in_args[0].value = inarg;
}

static int fuse_getlk(struct file *file, struct file_lock *fl)
{
	struct inode *inode = file_inode(file);
	struct fuse_conn *fc = get_fuse_conn(inode);
	FUSE_ARGS(args);
	struct fuse_lk_in inarg;
	struct fuse_lk_out outarg;
	int err;

	fuse_lk_fill(&args, file, fl, FUSE_GETLK, 0, 0, &inarg);
	args.out_numargs = 1;
	args.out_args[0].size = sizeof(outarg);
	args.out_args[0].value = &outarg;
	err = fuse_simple_request(fc, &args);
	if (!err)
		err = convert_fuse_file_lock(fc, &outarg.lk, fl);

	return err;
}

static int fuse_setlk(struct file *file, struct file_lock *fl, int flock)
{
	struct inode *inode = file_inode(file);
	struct fuse_conn *fc = get_fuse_conn(inode);
	FUSE_ARGS(args);
	struct fuse_lk_in inarg;
	int opcode = (fl->fl_flags & FL_SLEEP) ? FUSE_SETLKW : FUSE_SETLK;
	struct pid *pid = fl->fl_type != F_UNLCK ? task_tgid(current) : NULL;
	pid_t pid_nr = pid_nr_ns(pid, fc->pid_ns);
	int err;

	if (fl->fl_lmops && fl->fl_lmops->lm_grant) {
		/* NLM needs asynchronous locks, which we don't support yet */
		return -ENOLCK;
	}

	/* Unlock on close is handled by the flush method */
	if ((fl->fl_flags & FL_CLOSE_POSIX) == FL_CLOSE_POSIX)
		return 0;

	fuse_lk_fill(&args, file, fl, opcode, pid_nr, flock, &inarg);
	err = fuse_simple_request(fc, &args);

	/* locking is restartable */
	if (err == -EINTR)
		err = -ERESTARTSYS;

	return err;
}

static int fuse_file_lock(struct file *file, int cmd, struct file_lock *fl)
{
	struct inode *inode = file_inode(file);
	struct fuse_conn *fc = get_fuse_conn(inode);
	int err;

	if (cmd == F_CANCELLK) {
		err = 0;
	} else if (cmd == F_GETLK) {
		if (fc->no_lock) {
			posix_test_lock(file, fl);
			err = 0;
		} else
			err = fuse_getlk(file, fl);
	} else {
		if (fc->no_lock)
			err = posix_lock_file(file, fl, NULL);
		else
			err = fuse_setlk(file, fl, 0);
	}
	return err;
}

static int fuse_file_flock(struct file *file, int cmd, struct file_lock *fl)
{
	struct inode *inode = file_inode(file);
	struct fuse_conn *fc = get_fuse_conn(inode);
	int err;

	if (fc->no_flock) {
		err = locks_lock_file_wait(file, fl);
	} else {
		struct fuse_file *ff = file->private_data;

		/* emulate flock with POSIX locks */
		ff->flock = true;
		err = fuse_setlk(file, fl, 1);
	}

	return err;
}

static sector_t fuse_bmap(struct address_space *mapping, sector_t block)
{
	struct inode *inode = mapping->host;
	struct fuse_conn *fc = get_fuse_conn(inode);
	FUSE_ARGS(args);
	struct fuse_bmap_in inarg;
	struct fuse_bmap_out outarg;
	int err;

	if (!inode->i_sb->s_bdev || fc->no_bmap)
		return 0;

	memset(&inarg, 0, sizeof(inarg));
	inarg.block = block;
	inarg.blocksize = inode->i_sb->s_blocksize;
	args.opcode = FUSE_BMAP;
	args.nodeid = get_node_id(inode);
	args.in_numargs = 1;
	args.in_args[0].size = sizeof(inarg);
	args.in_args[0].value = &inarg;
	args.out_numargs = 1;
	args.out_args[0].size = sizeof(outarg);
	args.out_args[0].value = &outarg;
	err = fuse_simple_request(fc, &args);
	if (err == -ENOSYS)
		fc->no_bmap = 1;

	return err ? 0 : outarg.block;
}

static loff_t fuse_lseek(struct file *file, loff_t offset, int whence)
{
	struct inode *inode = file->f_mapping->host;
	struct fuse_conn *fc = get_fuse_conn(inode);
	struct fuse_file *ff = file->private_data;
	FUSE_ARGS(args);
	struct fuse_lseek_in inarg = {
		.fh = ff->fh,
		.offset = offset,
		.whence = whence
	};
	struct fuse_lseek_out outarg;
	int err;

	if (fc->no_lseek)
		goto fallback;

	args.opcode = FUSE_LSEEK;
	args.nodeid = ff->nodeid;
	args.in_numargs = 1;
	args.in_args[0].size = sizeof(inarg);
	args.in_args[0].value = &inarg;
	args.out_numargs = 1;
	args.out_args[0].size = sizeof(outarg);
	args.out_args[0].value = &outarg;
	err = fuse_simple_request(fc, &args);
	if (err) {
		if (err == -ENOSYS) {
			fc->no_lseek = 1;
			goto fallback;
		}
		return err;
	}

	return vfs_setpos(file, outarg.offset, inode->i_sb->s_maxbytes);

fallback:
	err = fuse_update_attributes(inode, file);
	if (!err)
		return generic_file_llseek(file, offset, whence);
	else
		return err;
}

static loff_t fuse_file_llseek(struct file *file, loff_t offset, int whence)
{
	loff_t retval;
	struct inode *inode = file_inode(file);

	switch (whence) {
	case SEEK_SET:
	case SEEK_CUR:
		 /* No i_mutex protection necessary for SEEK_CUR and SEEK_SET */
		retval = generic_file_llseek(file, offset, whence);
		break;
	case SEEK_END:
		inode_lock(inode);
		retval = fuse_update_attributes(inode, file);
		if (!retval)
			retval = generic_file_llseek(file, offset, whence);
		inode_unlock(inode);
		break;
	case SEEK_HOLE:
	case SEEK_DATA:
		inode_lock(inode);
		retval = fuse_lseek(file, offset, whence);
		inode_unlock(inode);
		break;
	default:
		retval = -EINVAL;
	}

	return retval;
}

/*
 * CUSE servers compiled on 32bit broke on 64bit kernels because the
 * ABI was defined to be 'struct iovec' which is different on 32bit
 * and 64bit.  Fortunately we can determine which structure the server
 * used from the size of the reply.
 */
static int fuse_copy_ioctl_iovec_old(struct iovec *dst, void *src,
				     size_t transferred, unsigned count,
				     bool is_compat)
{
#ifdef CONFIG_COMPAT
	if (count * sizeof(struct compat_iovec) == transferred) {
		struct compat_iovec *ciov = src;
		unsigned i;

		/*
		 * With this interface a 32bit server cannot support
		 * non-compat (i.e. ones coming from 64bit apps) ioctl
		 * requests
		 */
		if (!is_compat)
			return -EINVAL;

		for (i = 0; i < count; i++) {
			dst[i].iov_base = compat_ptr(ciov[i].iov_base);
			dst[i].iov_len = ciov[i].iov_len;
		}
		return 0;
	}
#endif

	if (count * sizeof(struct iovec) != transferred)
		return -EIO;

	memcpy(dst, src, transferred);
	return 0;
}

/* Make sure iov_length() won't overflow */
static int fuse_verify_ioctl_iov(struct fuse_conn *fc, struct iovec *iov,
				 size_t count)
{
	size_t n;
	u32 max = fc->max_pages << PAGE_SHIFT;

	for (n = 0; n < count; n++, iov++) {
		if (iov->iov_len > (size_t) max)
			return -ENOMEM;
		max -= iov->iov_len;
	}
	return 0;
}

static int fuse_copy_ioctl_iovec(struct fuse_conn *fc, struct iovec *dst,
				 void *src, size_t transferred, unsigned count,
				 bool is_compat)
{
	unsigned i;
	struct fuse_ioctl_iovec *fiov = src;

	if (fc->minor < 16) {
		return fuse_copy_ioctl_iovec_old(dst, src, transferred,
						 count, is_compat);
	}

	if (count * sizeof(struct fuse_ioctl_iovec) != transferred)
		return -EIO;

	for (i = 0; i < count; i++) {
		/* Did the server supply an inappropriate value? */
		if (fiov[i].base != (unsigned long) fiov[i].base ||
		    fiov[i].len != (unsigned long) fiov[i].len)
			return -EIO;

		dst[i].iov_base = (void __user *) (unsigned long) fiov[i].base;
		dst[i].iov_len = (size_t) fiov[i].len;

#ifdef CONFIG_COMPAT
		if (is_compat &&
		    (ptr_to_compat(dst[i].iov_base) != fiov[i].base ||
		     (compat_size_t) dst[i].iov_len != fiov[i].len))
			return -EIO;
#endif
	}

	return 0;
}

static int fuse_get_ioctl_len(unsigned int cmd, unsigned long arg, size_t *len)
{
	switch (cmd) {
	case FS_IOC_GETFLAGS:
	case FS_IOC_SETFLAGS:
		*len = sizeof(int);
		break;
	case FS_IOC_GET_ENCRYPTION_POLICY_EX: {
		__u64 policy_size;
		struct fscrypt_get_policy_ex_arg __user *uarg =
			(struct fscrypt_get_policy_ex_arg __user *)arg;

		if (copy_from_user(&policy_size, &uarg->policy_size,
				   sizeof(policy_size)))
			return -EFAULT;

		if (policy_size > SIZE_MAX - sizeof(policy_size))
			return -EINVAL;

		*len = sizeof(policy_size) + policy_size;
		break;
	}
	default:
		*len = _IOC_SIZE(cmd);
		break;
	}

	return 0;
}

/*
 * For ioctls, there is no generic way to determine how much memory
 * needs to be read and/or written.  Furthermore, ioctls are allowed
 * to dereference the passed pointer, so the parameter requires deep
 * copying but FUSE has no idea whatsoever about what to copy in or
 * out.
 *
 * This is solved by allowing FUSE server to retry ioctl with
 * necessary in/out iovecs.  Let's assume the ioctl implementation
 * needs to read in the following structure.
 *
 * struct a {
 *	char	*buf;
 *	size_t	buflen;
 * }
 *
 * On the first callout to FUSE server, inarg->in_size and
 * inarg->out_size will be NULL; then, the server completes the ioctl
 * with FUSE_IOCTL_RETRY set in out->flags, out->in_iovs set to 1 and
 * the actual iov array to
 *
 * { { .iov_base = inarg.arg,	.iov_len = sizeof(struct a) } }
 *
 * which tells FUSE to copy in the requested area and retry the ioctl.
 * On the second round, the server has access to the structure and
 * from that it can tell what to look for next, so on the invocation,
 * it sets FUSE_IOCTL_RETRY, out->in_iovs to 2 and iov array to
 *
 * { { .iov_base = inarg.arg,	.iov_len = sizeof(struct a)	},
 *   { .iov_base = a.buf,	.iov_len = a.buflen		} }
 *
 * FUSE will copy both struct a and the pointed buffer from the
 * process doing the ioctl and retry ioctl with both struct a and the
 * buffer.
 *
 * This time, FUSE server has everything it needs and completes ioctl
 * without FUSE_IOCTL_RETRY which finishes the ioctl call.
 *
 * Copying data out works the same way.
 *
 * Note that if FUSE_IOCTL_UNRESTRICTED is clear, the kernel
 * automatically initializes in and out iovs by decoding @cmd with
 * _IOC_* macros and the server is not allowed to request RETRY.  This
 * limits ioctl data transfers to well-formed ioctls and is the forced
 * behavior for all FUSE servers.
 */
long fuse_do_ioctl(struct file *file, unsigned int cmd, unsigned long arg,
		   unsigned int flags)
{
	struct fuse_file *ff = file->private_data;
	struct fuse_conn *fc = ff->fc;
	struct fuse_ioctl_in inarg = {
		.fh = ff->fh,
		.cmd = cmd,
		.arg = arg,
		.flags = flags
	};
	struct fuse_ioctl_out outarg;
	struct iovec *iov_page = NULL;
	struct iovec *in_iov = NULL, *out_iov = NULL;
	unsigned int in_iovs = 0, out_iovs = 0, max_pages;
	size_t in_size, out_size, c;
	ssize_t transferred;
	int err, i;
	struct iov_iter ii;
	struct fuse_args_pages ap = {};

#if BITS_PER_LONG == 32
	inarg.flags |= FUSE_IOCTL_32BIT;
#else
	if (flags & FUSE_IOCTL_COMPAT) {
		inarg.flags |= FUSE_IOCTL_32BIT;
#ifdef CONFIG_X86_X32
		if (in_x32_syscall())
			inarg.flags |= FUSE_IOCTL_COMPAT_X32;
#endif
	}
#endif

	/* assume all the iovs returned by client always fits in a page */
	BUILD_BUG_ON(sizeof(struct fuse_ioctl_iovec) * FUSE_IOCTL_MAX_IOV > PAGE_SIZE);

	err = -ENOMEM;
	ap.pages = fuse_pages_alloc(fc->max_pages, GFP_KERNEL, &ap.descs);
	iov_page = (struct iovec *) __get_free_page(GFP_KERNEL);
	if (!ap.pages || !iov_page)
		goto out;

	fuse_page_descs_length_init(ap.descs, 0, fc->max_pages);

	/*
	 * If restricted, initialize IO parameters as encoded in @cmd.
	 * RETRY from server is not allowed.
	 */
	if (!(flags & FUSE_IOCTL_UNRESTRICTED)) {
		struct iovec *iov = iov_page;

		iov->iov_base = (void __user *)arg;
		err = fuse_get_ioctl_len(cmd, arg, &iov->iov_len);
		if (err)
			goto out;

		if (_IOC_DIR(cmd) & _IOC_WRITE) {
			in_iov = iov;
			in_iovs = 1;
		}

		if (_IOC_DIR(cmd) & _IOC_READ) {
			out_iov = iov;
			out_iovs = 1;
		}
	}

 retry:
	inarg.in_size = in_size = iov_length(in_iov, in_iovs);
	inarg.out_size = out_size = iov_length(out_iov, out_iovs);

	/*
	 * Out data can be used either for actual out data or iovs,
	 * make sure there always is at least one page.
	 */
	out_size = max_t(size_t, out_size, PAGE_SIZE);
	max_pages = DIV_ROUND_UP(max(in_size, out_size), PAGE_SIZE);

	/* make sure there are enough buffer pages and init request with them */
	err = -ENOMEM;
	if (max_pages > fc->max_pages)
		goto out;
	while (ap.num_pages < max_pages) {
		ap.pages[ap.num_pages] = alloc_page(GFP_KERNEL | __GFP_HIGHMEM);
		if (!ap.pages[ap.num_pages])
			goto out;
		ap.num_pages++;
	}


	/* okay, let's send it to the client */
	ap.args.opcode = FUSE_IOCTL;
	ap.args.nodeid = ff->nodeid;
	ap.args.in_numargs = 1;
	ap.args.in_args[0].size = sizeof(inarg);
	ap.args.in_args[0].value = &inarg;
	if (in_size) {
		ap.args.in_numargs++;
		ap.args.in_args[1].size = in_size;
		ap.args.in_pages = true;

		err = -EFAULT;
		iov_iter_init(&ii, WRITE, in_iov, in_iovs, in_size);
		for (i = 0; iov_iter_count(&ii) && !WARN_ON(i >= ap.num_pages); i++) {
			c = copy_page_from_iter(ap.pages[i], 0, PAGE_SIZE, &ii);
			if (c != PAGE_SIZE && iov_iter_count(&ii))
				goto out;
		}
	}

	ap.args.out_numargs = 2;
	ap.args.out_args[0].size = sizeof(outarg);
	ap.args.out_args[0].value = &outarg;
	ap.args.out_args[1].size = out_size;
	ap.args.out_pages = true;
	ap.args.out_argvar = true;

	transferred = fuse_simple_request(fc, &ap.args);
	err = transferred;
	if (transferred < 0)
		goto out;

	/* did it ask for retry? */
	if (outarg.flags & FUSE_IOCTL_RETRY) {
		void *vaddr;

		/* no retry if in restricted mode */
		err = -EIO;
		if (!(flags & FUSE_IOCTL_UNRESTRICTED))
			goto out;

		in_iovs = outarg.in_iovs;
		out_iovs = outarg.out_iovs;

		/*
		 * Make sure things are in boundary, separate checks
		 * are to protect against overflow.
		 */
		err = -ENOMEM;
		if (in_iovs > FUSE_IOCTL_MAX_IOV ||
		    out_iovs > FUSE_IOCTL_MAX_IOV ||
		    in_iovs + out_iovs > FUSE_IOCTL_MAX_IOV)
			goto out;

		vaddr = kmap_atomic(ap.pages[0]);
		err = fuse_copy_ioctl_iovec(fc, iov_page, vaddr,
					    transferred, in_iovs + out_iovs,
					    (flags & FUSE_IOCTL_COMPAT) != 0);
		kunmap_atomic(vaddr);
		if (err)
			goto out;

		in_iov = iov_page;
		out_iov = in_iov + in_iovs;

		err = fuse_verify_ioctl_iov(fc, in_iov, in_iovs);
		if (err)
			goto out;

		err = fuse_verify_ioctl_iov(fc, out_iov, out_iovs);
		if (err)
			goto out;

		goto retry;
	}

	err = -EIO;
	if (transferred > inarg.out_size)
		goto out;

	err = -EFAULT;
	iov_iter_init(&ii, READ, out_iov, out_iovs, transferred);
	for (i = 0; iov_iter_count(&ii) && !WARN_ON(i >= ap.num_pages); i++) {
		c = copy_page_to_iter(ap.pages[i], 0, PAGE_SIZE, &ii);
		if (c != PAGE_SIZE && iov_iter_count(&ii))
			goto out;
	}
	err = 0;
 out:
	free_page((unsigned long) iov_page);
	while (ap.num_pages)
		__free_page(ap.pages[--ap.num_pages]);
	kfree(ap.pages);

	return err ? err : outarg.result;
}
EXPORT_SYMBOL_GPL(fuse_do_ioctl);

long fuse_ioctl_common(struct file *file, unsigned int cmd,
		       unsigned long arg, unsigned int flags)
{
	struct inode *inode = file_inode(file);
	struct fuse_conn *fc = get_fuse_conn(inode);

	if (!fuse_allow_current_process(fc))
		return -EACCES;

	if (fuse_is_bad(inode))
		return -EIO;

	return fuse_do_ioctl(file, cmd, arg, flags);
}

static long fuse_file_ioctl(struct file *file, unsigned int cmd,
			    unsigned long arg)
{
	return fuse_ioctl_common(file, cmd, arg, 0);
}

static long fuse_file_compat_ioctl(struct file *file, unsigned int cmd,
				   unsigned long arg)
{
	return fuse_ioctl_common(file, cmd, arg, FUSE_IOCTL_COMPAT);
}

/*
 * All files which have been polled are linked to RB tree
 * fuse_conn->polled_files which is indexed by kh.  Walk the tree and
 * find the matching one.
 */
static struct rb_node **fuse_find_polled_node(struct fuse_conn *fc, u64 kh,
					      struct rb_node **parent_out)
{
	struct rb_node **link = &fc->polled_files.rb_node;
	struct rb_node *last = NULL;

	while (*link) {
		struct fuse_file *ff;

		last = *link;
		ff = rb_entry(last, struct fuse_file, polled_node);

		if (kh < ff->kh)
			link = &last->rb_left;
		else if (kh > ff->kh)
			link = &last->rb_right;
		else
			return link;
	}

	if (parent_out)
		*parent_out = last;
	return link;
}

/*
 * The file is about to be polled.  Make sure it's on the polled_files
 * RB tree.  Note that files once added to the polled_files tree are
 * not removed before the file is released.  This is because a file
 * polled once is likely to be polled again.
 */
static void fuse_register_polled_file(struct fuse_conn *fc,
				      struct fuse_file *ff)
{
	spin_lock(&fc->lock);
	if (RB_EMPTY_NODE(&ff->polled_node)) {
		struct rb_node **link, *uninitialized_var(parent);

		link = fuse_find_polled_node(fc, ff->kh, &parent);
		BUG_ON(*link);
		rb_link_node(&ff->polled_node, parent, link);
		rb_insert_color(&ff->polled_node, &fc->polled_files);
	}
	spin_unlock(&fc->lock);
}

__poll_t fuse_file_poll(struct file *file, poll_table *wait)
{
	struct fuse_file *ff = file->private_data;
	struct fuse_conn *fc = ff->fc;
	struct fuse_poll_in inarg = { .fh = ff->fh, .kh = ff->kh };
	struct fuse_poll_out outarg;
	FUSE_ARGS(args);
	int err;

	if (fc->no_poll)
		return DEFAULT_POLLMASK;

	poll_wait(file, &ff->poll_wait, wait);
	inarg.events = mangle_poll(poll_requested_events(wait));

	/*
	 * Ask for notification iff there's someone waiting for it.
	 * The client may ignore the flag and always notify.
	 */
	if (waitqueue_active(&ff->poll_wait)) {
		inarg.flags |= FUSE_POLL_SCHEDULE_NOTIFY;
		fuse_register_polled_file(fc, ff);
	}

	args.opcode = FUSE_POLL;
	args.nodeid = ff->nodeid;
	args.in_numargs = 1;
	args.in_args[0].size = sizeof(inarg);
	args.in_args[0].value = &inarg;
	args.out_numargs = 1;
	args.out_args[0].size = sizeof(outarg);
	args.out_args[0].value = &outarg;
	err = fuse_simple_request(fc, &args);

	if (!err)
		return demangle_poll(outarg.revents);
	if (err == -ENOSYS) {
		fc->no_poll = 1;
		return DEFAULT_POLLMASK;
	}
	return EPOLLERR;
}
EXPORT_SYMBOL_GPL(fuse_file_poll);

/*
 * This is called from fuse_handle_notify() on FUSE_NOTIFY_POLL and
 * wakes up the poll waiters.
 */
int fuse_notify_poll_wakeup(struct fuse_conn *fc,
			    struct fuse_notify_poll_wakeup_out *outarg)
{
	u64 kh = outarg->kh;
	struct rb_node **link;

	spin_lock(&fc->lock);

	link = fuse_find_polled_node(fc, kh, NULL);
	if (*link) {
		struct fuse_file *ff;

		ff = rb_entry(*link, struct fuse_file, polled_node);
		wake_up_interruptible_sync(&ff->poll_wait);
	}

	spin_unlock(&fc->lock);
	return 0;
}

static void fuse_do_truncate(struct file *file)
{
	struct inode *inode = file->f_mapping->host;
	struct iattr attr;

	attr.ia_valid = ATTR_SIZE;
	attr.ia_size = i_size_read(inode);

	attr.ia_file = file;
	attr.ia_valid |= ATTR_FILE;

	fuse_do_setattr(file_dentry(file), &attr, file);
}

static inline loff_t fuse_round_up(struct fuse_conn *fc, loff_t off)
{
	return round_up(off, fc->max_pages << PAGE_SHIFT);
}

static ssize_t
fuse_direct_IO(struct kiocb *iocb, struct iov_iter *iter)
{
	DECLARE_COMPLETION_ONSTACK(wait);
	ssize_t ret = 0;
	struct file *file = iocb->ki_filp;
	struct fuse_file *ff = file->private_data;
	loff_t pos = 0;
	struct inode *inode;
	loff_t i_size;
	size_t count = iov_iter_count(iter), shortened = 0;
	loff_t offset = iocb->ki_pos;
	struct fuse_io_priv *io;

	pos = offset;
	inode = file->f_mapping->host;
	i_size = i_size_read(inode);

	if ((iov_iter_rw(iter) == READ) && (offset >= i_size))
		return 0;

	io = kmalloc(sizeof(struct fuse_io_priv), GFP_KERNEL);
	if (!io)
		return -ENOMEM;
	spin_lock_init(&io->lock);
	kref_init(&io->refcnt);
	io->reqs = 1;
	io->bytes = -1;
	io->size = 0;
	io->offset = offset;
	io->write = (iov_iter_rw(iter) == WRITE);
	io->err = 0;
	/*
	 * By default, we want to optimize all I/Os with async request
	 * submission to the client filesystem if supported.
	 */
	io->async = ff->fc->async_dio;
	io->iocb = iocb;
	io->blocking = is_sync_kiocb(iocb);

	/* optimization for short read */
	if (io->async && !io->write && offset + count > i_size) {
		iov_iter_truncate(iter, fuse_round_up(ff->fc, i_size - offset));
		shortened = count - iov_iter_count(iter);
		count -= shortened;
	}

	/*
	 * We cannot asynchronously extend the size of a file.
	 * In such case the aio will behave exactly like sync io.
	 */
	if ((offset + count > i_size) && io->write)
		io->blocking = true;

	if (io->async && io->blocking) {
		/*
		 * Additional reference to keep io around after
		 * calling fuse_aio_complete()
		 */
		kref_get(&io->refcnt);
		io->done = &wait;
	}

	if (iov_iter_rw(iter) == WRITE) {
		ret = fuse_direct_io(io, iter, &pos, FUSE_DIO_WRITE);
		fuse_invalidate_attr(inode);
	} else {
		ret = __fuse_direct_read(io, iter, &pos);
	}
	iov_iter_reexpand(iter, iov_iter_count(iter) + shortened);

	if (io->async) {
		bool blocking = io->blocking;

		fuse_aio_complete(io, ret < 0 ? ret : 0, -1);

		/* we have a non-extending, async request, so return */
		if (!blocking)
			return -EIOCBQUEUED;

		wait_for_completion(&wait);
		ret = fuse_get_res_by_io(io);
	}

	kref_put(&io->refcnt, fuse_io_release);

	if (iov_iter_rw(iter) == WRITE) {
		if (ret > 0)
			fuse_write_update_size(inode, pos);
		else if (ret < 0 && offset + count > i_size)
			fuse_do_truncate(file);
	}

	return ret;
}

static int fuse_writeback_range(struct inode *inode, loff_t start, loff_t end)
{
	int err = filemap_write_and_wait_range(inode->i_mapping, start, LLONG_MAX);

	if (!err)
		fuse_sync_writes(inode);

	return err;
}

static long fuse_file_fallocate(struct file *file, int mode, loff_t offset,
				loff_t length)
{
	struct fuse_file *ff = file->private_data;
	struct inode *inode = file_inode(file);
	struct fuse_inode *fi = get_fuse_inode(inode);
	struct fuse_conn *fc = ff->fc;
	FUSE_ARGS(args);
	struct fuse_fallocate_in inarg = {
		.fh = ff->fh,
		.offset = offset,
		.length = length,
		.mode = mode
	};
	int err;
<<<<<<< HEAD
	bool lock_inode = !(mode & FALLOC_FL_KEEP_SIZE) ||
			   (mode & FALLOC_FL_PUNCH_HOLE);

	bool block_faults = FUSE_IS_DAX(inode) && lock_inode;

=======
>>>>>>> 316cdfc4
	if (mode & ~(FALLOC_FL_KEEP_SIZE | FALLOC_FL_PUNCH_HOLE))
		return -EOPNOTSUPP;

	if (fc->no_fallocate)
		return -EOPNOTSUPP;

<<<<<<< HEAD
	if (lock_inode) {
		inode_lock(inode);
		if (block_faults) {
			down_write(&fi->i_mmap_sem);
			err = fuse_dax_break_layouts(inode, 0, 0);
			if (err)
				goto out;
		}

		if (mode & FALLOC_FL_PUNCH_HOLE) {
			loff_t endbyte = offset + length - 1;
=======
	inode_lock(inode);
	if (mode & FALLOC_FL_PUNCH_HOLE) {
		loff_t endbyte = offset + length - 1;
>>>>>>> 316cdfc4

		err = fuse_writeback_range(inode, offset, endbyte);
		if (err)
			goto out;
	}

	if (!(mode & FALLOC_FL_KEEP_SIZE) &&
	    offset + length > i_size_read(inode)) {
		err = inode_newsize_ok(inode, offset + length);
		if (err)
			goto out;
	}

	err = file_modified(file);
	if (err)
		goto out;

	if (!(mode & FALLOC_FL_KEEP_SIZE))
		set_bit(FUSE_I_SIZE_UNSTABLE, &fi->state);

	args.opcode = FUSE_FALLOCATE;
	args.nodeid = ff->nodeid;
	args.in_numargs = 1;
	args.in_args[0].size = sizeof(inarg);
	args.in_args[0].value = &inarg;
	err = fuse_simple_request(fc, &args);
	if (err == -ENOSYS) {
		fc->no_fallocate = 1;
		err = -EOPNOTSUPP;
	}
	if (err)
		goto out;

	/* we could have extended the file */
	if (!(mode & FALLOC_FL_KEEP_SIZE)) {
		bool changed = fuse_write_update_size(inode, offset + length);

		if (changed && fc->writeback_cache)
			file_update_time(file);
	}

	if (mode & FALLOC_FL_PUNCH_HOLE)
		truncate_pagecache_range(inode, offset, offset + length - 1);

	fuse_invalidate_attr(inode);

out:
	if (!(mode & FALLOC_FL_KEEP_SIZE))
		clear_bit(FUSE_I_SIZE_UNSTABLE, &fi->state);

<<<<<<< HEAD
	if (block_faults)
		up_write(&fi->i_mmap_sem);

	if (lock_inode)
		inode_unlock(inode);
=======
	inode_unlock(inode);
>>>>>>> 316cdfc4

	return err;
}

static ssize_t __fuse_copy_file_range(struct file *file_in, loff_t pos_in,
				      struct file *file_out, loff_t pos_out,
				      size_t len, unsigned int flags)
{
	struct fuse_file *ff_in = file_in->private_data;
	struct fuse_file *ff_out = file_out->private_data;
	struct inode *inode_in = file_inode(file_in);
	struct inode *inode_out = file_inode(file_out);
	struct fuse_inode *fi_out = get_fuse_inode(inode_out);
	struct fuse_conn *fc = ff_in->fc;
	FUSE_ARGS(args);
	struct fuse_copy_file_range_in inarg = {
		.fh_in = ff_in->fh,
		.off_in = pos_in,
		.nodeid_out = ff_out->nodeid,
		.fh_out = ff_out->fh,
		.off_out = pos_out,
		.len = len,
		.flags = flags
	};
	struct fuse_write_out outarg;
	ssize_t err;
	/* mark unstable when write-back is not used, and file_out gets
	 * extended */
	bool is_unstable = (!fc->writeback_cache) &&
			   ((pos_out + len) > inode_out->i_size);

	if (fc->no_copy_file_range)
		return -EOPNOTSUPP;

	if (file_inode(file_in)->i_sb != file_inode(file_out)->i_sb)
		return -EXDEV;

	inode_lock(inode_in);
	err = fuse_writeback_range(inode_in, pos_in, pos_in + len - 1);
	inode_unlock(inode_in);
	if (err)
		return err;

	inode_lock(inode_out);

	err = file_modified(file_out);
	if (err)
		goto out;

	/*
	 * Write out dirty pages in the destination file before sending the COPY
	 * request to userspace.  After the request is completed, truncate off
	 * pages (including partial ones) from the cache that have been copied,
	 * since these contain stale data at that point.
	 *
	 * This should be mostly correct, but if the COPY writes to partial
	 * pages (at the start or end) and the parts not covered by the COPY are
	 * written through a memory map after calling fuse_writeback_range(),
	 * then these partial page modifications will be lost on truncation.
	 *
	 * It is unlikely that someone would rely on such mixed style
	 * modifications.  Yet this does give less guarantees than if the
	 * copying was performed with write(2).
	 *
	 * To fix this a i_mmap_sem style lock could be used to prevent new
	 * faults while the copy is ongoing.
	 */
	err = fuse_writeback_range(inode_out, pos_out, pos_out + len - 1);
	if (err)
		goto out;

	if (is_unstable)
		set_bit(FUSE_I_SIZE_UNSTABLE, &fi_out->state);

	args.opcode = FUSE_COPY_FILE_RANGE;
	args.nodeid = ff_in->nodeid;
	args.in_numargs = 1;
	args.in_args[0].size = sizeof(inarg);
	args.in_args[0].value = &inarg;
	args.out_numargs = 1;
	args.out_args[0].size = sizeof(outarg);
	args.out_args[0].value = &outarg;
	err = fuse_simple_request(fc, &args);
	if (err == -ENOSYS) {
		fc->no_copy_file_range = 1;
		err = -EOPNOTSUPP;
	}
	if (err)
		goto out;

	truncate_inode_pages_range(inode_out->i_mapping,
				   ALIGN_DOWN(pos_out, PAGE_SIZE),
				   ALIGN(pos_out + outarg.size, PAGE_SIZE) - 1);

	if (fc->writeback_cache) {
		fuse_write_update_size(inode_out, pos_out + outarg.size);
		file_update_time(file_out);
	}

	fuse_invalidate_attr(inode_out);

	err = outarg.size;
out:
	if (is_unstable)
		clear_bit(FUSE_I_SIZE_UNSTABLE, &fi_out->state);

	inode_unlock(inode_out);
	file_accessed(file_in);

	return err;
}

static ssize_t fuse_copy_file_range(struct file *src_file, loff_t src_off,
				    struct file *dst_file, loff_t dst_off,
				    size_t len, unsigned int flags)
{
	ssize_t ret;

	ret = __fuse_copy_file_range(src_file, src_off, dst_file, dst_off,
				     len, flags);

	if (ret == -EOPNOTSUPP || ret == -EXDEV)
		ret = generic_copy_file_range(src_file, src_off, dst_file,
					      dst_off, len, flags);
	return ret;
}

static const struct file_operations fuse_file_operations = {
	.llseek		= fuse_file_llseek,
	.read_iter	= fuse_file_read_iter,
	.write_iter	= fuse_file_write_iter,
	.mmap		= fuse_file_mmap,
	.open		= fuse_open,
	.flush		= fuse_flush,
	.release	= fuse_release,
	.fsync		= fuse_fsync,
	.lock		= fuse_file_lock,
	.get_unmapped_area = thp_get_unmapped_area,
	.flock		= fuse_file_flock,
	.splice_read	= generic_file_splice_read,
	.splice_write	= iter_file_splice_write,
	.unlocked_ioctl	= fuse_file_ioctl,
	.compat_ioctl	= fuse_file_compat_ioctl,
	.poll		= fuse_file_poll,
	.fallocate	= fuse_file_fallocate,
	.copy_file_range = fuse_copy_file_range,
};

static const struct address_space_operations fuse_file_aops  = {
	.readpage	= fuse_readpage,
	.writepage	= fuse_writepage,
	.writepages	= fuse_writepages,
	.launder_page	= fuse_launder_page,
	.readpages	= fuse_readpages,
	.set_page_dirty	= __set_page_dirty_nobuffers,
	.bmap		= fuse_bmap,
	.direct_IO	= fuse_direct_IO,
	.write_begin	= fuse_write_begin,
	.write_end	= fuse_write_end,
};

void fuse_init_file_inode(struct inode *inode)
{
	struct fuse_inode *fi = get_fuse_inode(inode);

	inode->i_fop = &fuse_file_operations;
	inode->i_data.a_ops = &fuse_file_aops;

	INIT_LIST_HEAD(&fi->write_files);
	INIT_LIST_HEAD(&fi->queued_writes);
	fi->writectr = 0;
	init_waitqueue_head(&fi->page_waitq);
	INIT_LIST_HEAD(&fi->writepages);

	if (IS_ENABLED(CONFIG_FUSE_DAX))
		fuse_dax_inode_init(inode);
}<|MERGE_RESOLUTION|>--- conflicted
+++ resolved
@@ -3265,37 +3265,27 @@
 		.mode = mode
 	};
 	int err;
-<<<<<<< HEAD
-	bool lock_inode = !(mode & FALLOC_FL_KEEP_SIZE) ||
-			   (mode & FALLOC_FL_PUNCH_HOLE);
-
-	bool block_faults = FUSE_IS_DAX(inode) && lock_inode;
-
-=======
->>>>>>> 316cdfc4
+
+	bool block_faults = FUSE_IS_DAX(inode) &&
+		(!(mode & FALLOC_FL_KEEP_SIZE) ||
+		 (mode & FALLOC_FL_PUNCH_HOLE));
+
 	if (mode & ~(FALLOC_FL_KEEP_SIZE | FALLOC_FL_PUNCH_HOLE))
 		return -EOPNOTSUPP;
 
 	if (fc->no_fallocate)
 		return -EOPNOTSUPP;
 
-<<<<<<< HEAD
-	if (lock_inode) {
-		inode_lock(inode);
-		if (block_faults) {
-			down_write(&fi->i_mmap_sem);
-			err = fuse_dax_break_layouts(inode, 0, 0);
-			if (err)
-				goto out;
-		}
-
-		if (mode & FALLOC_FL_PUNCH_HOLE) {
-			loff_t endbyte = offset + length - 1;
-=======
 	inode_lock(inode);
+	if (block_faults) {
+		down_write(&fi->i_mmap_sem);
+		err = fuse_dax_break_layouts(inode, 0, 0);
+		if (err)
+			goto out;
+	}
+
 	if (mode & FALLOC_FL_PUNCH_HOLE) {
 		loff_t endbyte = offset + length - 1;
->>>>>>> 316cdfc4
 
 		err = fuse_writeback_range(inode, offset, endbyte);
 		if (err)
@@ -3346,15 +3336,10 @@
 	if (!(mode & FALLOC_FL_KEEP_SIZE))
 		clear_bit(FUSE_I_SIZE_UNSTABLE, &fi->state);
 
-<<<<<<< HEAD
 	if (block_faults)
 		up_write(&fi->i_mmap_sem);
 
-	if (lock_inode)
-		inode_unlock(inode);
-=======
 	inode_unlock(inode);
->>>>>>> 316cdfc4
 
 	return err;
 }
