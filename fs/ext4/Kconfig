--- conflicted
+++ resolved
@@ -26,23 +26,6 @@
 
 	  If unsure, say N.
 
-<<<<<<< HEAD
-config EXT4DEV_COMPAT
-	bool "Enable ext4dev compatibility"
-	depends on EXT4_FS
-	help
-	  Starting with 2.6.28, the name of the ext4 filesystem was
-	  renamed from ext4dev to ext4.  Unfortunately there are some
-	  legacy userspace programs (such as klibc's fstype) have
-	  "ext4dev" hardcoded.
-
-	  To enable backwards compatibility so that systems that are
-	  still expecting to mount ext4 filesystems using ext4dev,
-	  choose Y here.   This feature will go away by 2.6.31, so
-	  please arrange to get your userspace programs fixed!
-
-=======
->>>>>>> ad1cd745
 config EXT4_FS_XATTR
 	bool "Ext4 extended attributes"
 	depends on EXT4_FS
