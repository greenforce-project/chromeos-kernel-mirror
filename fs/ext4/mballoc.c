/*
 * Copyright (c) 2003-2006, Cluster File Systems, Inc, info@clusterfs.com
 * Written by Alex Tomas <alex@clusterfs.com>
 *
 * This program is free software; you can redistribute it and/or modify
 * it under the terms of the GNU General Public License version 2 as
 * published by the Free Software Foundation.
 *
 * This program is distributed in the hope that it will be useful,
 * but WITHOUT ANY WARRANTY; without even the implied warranty of
 * MERCHANTABILITY or FITNESS FOR A PARTICULAR PURPOSE.  See the
 * GNU General Public License for more details.
 *
 * You should have received a copy of the GNU General Public License
 * along with this program; if not, write to the Free Software
 * Foundation, Inc., 59 Temple Place, Suite 330, Boston, MA  02111-
 */


/*
 * mballoc.c contains the multiblocks allocation routines
 */

#include "ext4_jbd2.h"
#include "mballoc.h"
#include <linux/log2.h>
#include <linux/module.h>
#include <linux/slab.h>
#include <linux/nospec.h>
#include <linux/backing-dev.h>
#include <trace/events/ext4.h>

#ifdef CONFIG_EXT4_DEBUG
ushort ext4_mballoc_debug __read_mostly;

module_param_named(mballoc_debug, ext4_mballoc_debug, ushort, 0644);
MODULE_PARM_DESC(mballoc_debug, "Debugging level for ext4's mballoc");
#endif

/*
 * MUSTDO:
 *   - test ext4_ext_search_left() and ext4_ext_search_right()
 *   - search for metadata in few groups
 *
 * TODO v4:
 *   - normalization should take into account whether file is still open
 *   - discard preallocations if no free space left (policy?)
 *   - don't normalize tails
 *   - quota
 *   - reservation for superuser
 *
 * TODO v3:
 *   - bitmap read-ahead (proposed by Oleg Drokin aka green)
 *   - track min/max extents in each group for better group selection
 *   - mb_mark_used() may allocate chunk right after splitting buddy
 *   - tree of groups sorted by number of free blocks
 *   - error handling
 */

/*
 * The allocation request involve request for multiple number of blocks
 * near to the goal(block) value specified.
 *
 * During initialization phase of the allocator we decide to use the
 * group preallocation or inode preallocation depending on the size of
 * the file. The size of the file could be the resulting file size we
 * would have after allocation, or the current file size, which ever
 * is larger. If the size is less than sbi->s_mb_stream_request we
 * select to use the group preallocation. The default value of
 * s_mb_stream_request is 16 blocks. This can also be tuned via
 * /sys/fs/ext4/<partition>/mb_stream_req. The value is represented in
 * terms of number of blocks.
 *
 * The main motivation for having small file use group preallocation is to
 * ensure that we have small files closer together on the disk.
 *
 * First stage the allocator looks at the inode prealloc list,
 * ext4_inode_info->i_prealloc_list, which contains list of prealloc
 * spaces for this particular inode. The inode prealloc space is
 * represented as:
 *
 * pa_lstart -> the logical start block for this prealloc space
 * pa_pstart -> the physical start block for this prealloc space
 * pa_len    -> length for this prealloc space (in clusters)
 * pa_free   ->  free space available in this prealloc space (in clusters)
 *
 * The inode preallocation space is used looking at the _logical_ start
 * block. If only the logical file block falls within the range of prealloc
 * space we will consume the particular prealloc space. This makes sure that
 * we have contiguous physical blocks representing the file blocks
 *
 * The important thing to be noted in case of inode prealloc space is that
 * we don't modify the values associated to inode prealloc space except
 * pa_free.
 *
 * If we are not able to find blocks in the inode prealloc space and if we
 * have the group allocation flag set then we look at the locality group
 * prealloc space. These are per CPU prealloc list represented as
 *
 * ext4_sb_info.s_locality_groups[smp_processor_id()]
 *
 * The reason for having a per cpu locality group is to reduce the contention
 * between CPUs. It is possible to get scheduled at this point.
 *
 * The locality group prealloc space is used looking at whether we have
 * enough free space (pa_free) within the prealloc space.
 *
 * If we can't allocate blocks via inode prealloc or/and locality group
 * prealloc then we look at the buddy cache. The buddy cache is represented
 * by ext4_sb_info.s_buddy_cache (struct inode) whose file offset gets
 * mapped to the buddy and bitmap information regarding different
 * groups. The buddy information is attached to buddy cache inode so that
 * we can access them through the page cache. The information regarding
 * each group is loaded via ext4_mb_load_buddy.  The information involve
 * block bitmap and buddy information. The information are stored in the
 * inode as:
 *
 *  {                        page                        }
 *  [ group 0 bitmap][ group 0 buddy] [group 1][ group 1]...
 *
 *
 * one block each for bitmap and buddy information.  So for each group we
 * take up 2 blocks. A page can contain blocks_per_page (PAGE_SIZE /
 * blocksize) blocks.  So it can have information regarding groups_per_page
 * which is blocks_per_page/2
 *
 * The buddy cache inode is not stored on disk. The inode is thrown
 * away when the filesystem is unmounted.
 *
 * We look for count number of blocks in the buddy cache. If we were able
 * to locate that many free blocks we return with additional information
 * regarding rest of the contiguous physical block available
 *
 * Before allocating blocks via buddy cache we normalize the request
 * blocks. This ensure we ask for more blocks that we needed. The extra
 * blocks that we get after allocation is added to the respective prealloc
 * list. In case of inode preallocation we follow a list of heuristics
 * based on file size. This can be found in ext4_mb_normalize_request. If
 * we are doing a group prealloc we try to normalize the request to
 * sbi->s_mb_group_prealloc.  The default value of s_mb_group_prealloc is
 * dependent on the cluster size; for non-bigalloc file systems, it is
 * 512 blocks. This can be tuned via
 * /sys/fs/ext4/<partition>/mb_group_prealloc. The value is represented in
 * terms of number of blocks. If we have mounted the file system with -O
 * stripe=<value> option the group prealloc request is normalized to the
 * the smallest multiple of the stripe value (sbi->s_stripe) which is
 * greater than the default mb_group_prealloc.
 *
 * The regular allocator (using the buddy cache) supports a few tunables.
 *
 * /sys/fs/ext4/<partition>/mb_min_to_scan
 * /sys/fs/ext4/<partition>/mb_max_to_scan
 * /sys/fs/ext4/<partition>/mb_order2_req
 *
 * The regular allocator uses buddy scan only if the request len is power of
 * 2 blocks and the order of allocation is >= sbi->s_mb_order2_reqs. The
 * value of s_mb_order2_reqs can be tuned via
 * /sys/fs/ext4/<partition>/mb_order2_req.  If the request len is equal to
 * stripe size (sbi->s_stripe), we try to search for contiguous block in
 * stripe size. This should result in better allocation on RAID setups. If
 * not, we search in the specific group using bitmap for best extents. The
 * tunable min_to_scan and max_to_scan control the behaviour here.
 * min_to_scan indicate how long the mballoc __must__ look for a best
 * extent and max_to_scan indicates how long the mballoc __can__ look for a
 * best extent in the found extents. Searching for the blocks starts with
 * the group specified as the goal value in allocation context via
 * ac_g_ex. Each group is first checked based on the criteria whether it
 * can be used for allocation. ext4_mb_good_group explains how the groups are
 * checked.
 *
 * Both the prealloc space are getting populated as above. So for the first
 * request we will hit the buddy cache which will result in this prealloc
 * space getting filled. The prealloc space is then later used for the
 * subsequent request.
 */

/*
 * mballoc operates on the following data:
 *  - on-disk bitmap
 *  - in-core buddy (actually includes buddy and bitmap)
 *  - preallocation descriptors (PAs)
 *
 * there are two types of preallocations:
 *  - inode
 *    assiged to specific inode and can be used for this inode only.
 *    it describes part of inode's space preallocated to specific
 *    physical blocks. any block from that preallocated can be used
 *    independent. the descriptor just tracks number of blocks left
 *    unused. so, before taking some block from descriptor, one must
 *    make sure corresponded logical block isn't allocated yet. this
 *    also means that freeing any block within descriptor's range
 *    must discard all preallocated blocks.
 *  - locality group
 *    assigned to specific locality group which does not translate to
 *    permanent set of inodes: inode can join and leave group. space
 *    from this type of preallocation can be used for any inode. thus
 *    it's consumed from the beginning to the end.
 *
 * relation between them can be expressed as:
 *    in-core buddy = on-disk bitmap + preallocation descriptors
 *
 * this mean blocks mballoc considers used are:
 *  - allocated blocks (persistent)
 *  - preallocated blocks (non-persistent)
 *
 * consistency in mballoc world means that at any time a block is either
 * free or used in ALL structures. notice: "any time" should not be read
 * literally -- time is discrete and delimited by locks.
 *
 *  to keep it simple, we don't use block numbers, instead we count number of
 *  blocks: how many blocks marked used/free in on-disk bitmap, buddy and PA.
 *
 * all operations can be expressed as:
 *  - init buddy:			buddy = on-disk + PAs
 *  - new PA:				buddy += N; PA = N
 *  - use inode PA:			on-disk += N; PA -= N
 *  - discard inode PA			buddy -= on-disk - PA; PA = 0
 *  - use locality group PA		on-disk += N; PA -= N
 *  - discard locality group PA		buddy -= PA; PA = 0
 *  note: 'buddy -= on-disk - PA' is used to show that on-disk bitmap
 *        is used in real operation because we can't know actual used
 *        bits from PA, only from on-disk bitmap
 *
 * if we follow this strict logic, then all operations above should be atomic.
 * given some of them can block, we'd have to use something like semaphores
 * killing performance on high-end SMP hardware. let's try to relax it using
 * the following knowledge:
 *  1) if buddy is referenced, it's already initialized
 *  2) while block is used in buddy and the buddy is referenced,
 *     nobody can re-allocate that block
 *  3) we work on bitmaps and '+' actually means 'set bits'. if on-disk has
 *     bit set and PA claims same block, it's OK. IOW, one can set bit in
 *     on-disk bitmap if buddy has same bit set or/and PA covers corresponded
 *     block
 *
 * so, now we're building a concurrency table:
 *  - init buddy vs.
 *    - new PA
 *      blocks for PA are allocated in the buddy, buddy must be referenced
 *      until PA is linked to allocation group to avoid concurrent buddy init
 *    - use inode PA
 *      we need to make sure that either on-disk bitmap or PA has uptodate data
 *      given (3) we care that PA-=N operation doesn't interfere with init
 *    - discard inode PA
 *      the simplest way would be to have buddy initialized by the discard
 *    - use locality group PA
 *      again PA-=N must be serialized with init
 *    - discard locality group PA
 *      the simplest way would be to have buddy initialized by the discard
 *  - new PA vs.
 *    - use inode PA
 *      i_data_sem serializes them
 *    - discard inode PA
 *      discard process must wait until PA isn't used by another process
 *    - use locality group PA
 *      some mutex should serialize them
 *    - discard locality group PA
 *      discard process must wait until PA isn't used by another process
 *  - use inode PA
 *    - use inode PA
 *      i_data_sem or another mutex should serializes them
 *    - discard inode PA
 *      discard process must wait until PA isn't used by another process
 *    - use locality group PA
 *      nothing wrong here -- they're different PAs covering different blocks
 *    - discard locality group PA
 *      discard process must wait until PA isn't used by another process
 *
 * now we're ready to make few consequences:
 *  - PA is referenced and while it is no discard is possible
 *  - PA is referenced until block isn't marked in on-disk bitmap
 *  - PA changes only after on-disk bitmap
 *  - discard must not compete with init. either init is done before
 *    any discard or they're serialized somehow
 *  - buddy init as sum of on-disk bitmap and PAs is done atomically
 *
 * a special case when we've used PA to emptiness. no need to modify buddy
 * in this case, but we should care about concurrent init
 *
 */

 /*
 * Logic in few words:
 *
 *  - allocation:
 *    load group
 *    find blocks
 *    mark bits in on-disk bitmap
 *    release group
 *
 *  - use preallocation:
 *    find proper PA (per-inode or group)
 *    load group
 *    mark bits in on-disk bitmap
 *    release group
 *    release PA
 *
 *  - free:
 *    load group
 *    mark bits in on-disk bitmap
 *    release group
 *
 *  - discard preallocations in group:
 *    mark PAs deleted
 *    move them onto local list
 *    load on-disk bitmap
 *    load group
 *    remove PA from object (inode or locality group)
 *    mark free blocks in-core
 *
 *  - discard inode's preallocations:
 */

/*
 * Locking rules
 *
 * Locks:
 *  - bitlock on a group	(group)
 *  - object (inode/locality)	(object)
 *  - per-pa lock		(pa)
 *
 * Paths:
 *  - new pa
 *    object
 *    group
 *
 *  - find and use pa:
 *    pa
 *
 *  - release consumed pa:
 *    pa
 *    group
 *    object
 *
 *  - generate in-core bitmap:
 *    group
 *        pa
 *
 *  - discard all for given object (inode, locality group):
 *    object
 *        pa
 *    group
 *
 *  - discard all for given group:
 *    group
 *        pa
 *    group
 *        object
 *
 */
static struct kmem_cache *ext4_pspace_cachep;
static struct kmem_cache *ext4_ac_cachep;
static struct kmem_cache *ext4_free_data_cachep;

/* We create slab caches for groupinfo data structures based on the
 * superblock block size.  There will be one per mounted filesystem for
 * each unique s_blocksize_bits */
#define NR_GRPINFO_CACHES 8
static struct kmem_cache *ext4_groupinfo_caches[NR_GRPINFO_CACHES];

static const char * const ext4_groupinfo_slab_names[NR_GRPINFO_CACHES] = {
	"ext4_groupinfo_1k", "ext4_groupinfo_2k", "ext4_groupinfo_4k",
	"ext4_groupinfo_8k", "ext4_groupinfo_16k", "ext4_groupinfo_32k",
	"ext4_groupinfo_64k", "ext4_groupinfo_128k"
};

static void ext4_mb_generate_from_pa(struct super_block *sb, void *bitmap,
					ext4_group_t group);
static void ext4_mb_generate_from_freelist(struct super_block *sb, void *bitmap,
						ext4_group_t group);

static inline void *mb_correct_addr_and_bit(int *bit, void *addr)
{
#if BITS_PER_LONG == 64
	*bit += ((unsigned long) addr & 7UL) << 3;
	addr = (void *) ((unsigned long) addr & ~7UL);
#elif BITS_PER_LONG == 32
	*bit += ((unsigned long) addr & 3UL) << 3;
	addr = (void *) ((unsigned long) addr & ~3UL);
#else
#error "how many bits you are?!"
#endif
	return addr;
}

static inline int mb_test_bit(int bit, void *addr)
{
	/*
	 * ext4_test_bit on architecture like powerpc
	 * needs unsigned long aligned address
	 */
	addr = mb_correct_addr_and_bit(&bit, addr);
	return ext4_test_bit(bit, addr);
}

static inline void mb_set_bit(int bit, void *addr)
{
	addr = mb_correct_addr_and_bit(&bit, addr);
	ext4_set_bit(bit, addr);
}

static inline void mb_clear_bit(int bit, void *addr)
{
	addr = mb_correct_addr_and_bit(&bit, addr);
	ext4_clear_bit(bit, addr);
}

static inline int mb_test_and_clear_bit(int bit, void *addr)
{
	addr = mb_correct_addr_and_bit(&bit, addr);
	return ext4_test_and_clear_bit(bit, addr);
}

static inline int mb_find_next_zero_bit(void *addr, int max, int start)
{
	int fix = 0, ret, tmpmax;
	addr = mb_correct_addr_and_bit(&fix, addr);
	tmpmax = max + fix;
	start += fix;

	ret = ext4_find_next_zero_bit(addr, tmpmax, start) - fix;
	if (ret > max)
		return max;
	return ret;
}

static inline int mb_find_next_bit(void *addr, int max, int start)
{
	int fix = 0, ret, tmpmax;
	addr = mb_correct_addr_and_bit(&fix, addr);
	tmpmax = max + fix;
	start += fix;

	ret = ext4_find_next_bit(addr, tmpmax, start) - fix;
	if (ret > max)
		return max;
	return ret;
}

static void *mb_find_buddy(struct ext4_buddy *e4b, int order, int *max)
{
	char *bb;

	BUG_ON(e4b->bd_bitmap == e4b->bd_buddy);
	BUG_ON(max == NULL);

	if (order > e4b->bd_blkbits + 1) {
		*max = 0;
		return NULL;
	}

	/* at order 0 we see each particular block */
	if (order == 0) {
		*max = 1 << (e4b->bd_blkbits + 3);
		return e4b->bd_bitmap;
	}

	bb = e4b->bd_buddy + EXT4_SB(e4b->bd_sb)->s_mb_offsets[order];
	*max = EXT4_SB(e4b->bd_sb)->s_mb_maxs[order];

	return bb;
}

#ifdef DOUBLE_CHECK
static void mb_free_blocks_double(struct inode *inode, struct ext4_buddy *e4b,
			   int first, int count)
{
	int i;
	struct super_block *sb = e4b->bd_sb;

	if (unlikely(e4b->bd_info->bb_bitmap == NULL))
		return;
	assert_spin_locked(ext4_group_lock_ptr(sb, e4b->bd_group));
	for (i = 0; i < count; i++) {
		if (!mb_test_bit(first + i, e4b->bd_info->bb_bitmap)) {
			ext4_fsblk_t blocknr;

			blocknr = ext4_group_first_block_no(sb, e4b->bd_group);
			blocknr += EXT4_C2B(EXT4_SB(sb), first + i);
			ext4_grp_locked_error(sb, e4b->bd_group,
					      inode ? inode->i_ino : 0,
					      blocknr,
					      "freeing block already freed "
					      "(bit %u)",
					      first + i);
		}
		mb_clear_bit(first + i, e4b->bd_info->bb_bitmap);
	}
}

static void mb_mark_used_double(struct ext4_buddy *e4b, int first, int count)
{
	int i;

	if (unlikely(e4b->bd_info->bb_bitmap == NULL))
		return;
	assert_spin_locked(ext4_group_lock_ptr(e4b->bd_sb, e4b->bd_group));
	for (i = 0; i < count; i++) {
		BUG_ON(mb_test_bit(first + i, e4b->bd_info->bb_bitmap));
		mb_set_bit(first + i, e4b->bd_info->bb_bitmap);
	}
}

static void mb_cmp_bitmaps(struct ext4_buddy *e4b, void *bitmap)
{
	if (memcmp(e4b->bd_info->bb_bitmap, bitmap, e4b->bd_sb->s_blocksize)) {
		unsigned char *b1, *b2;
		int i;
		b1 = (unsigned char *) e4b->bd_info->bb_bitmap;
		b2 = (unsigned char *) bitmap;
		for (i = 0; i < e4b->bd_sb->s_blocksize; i++) {
			if (b1[i] != b2[i]) {
				ext4_msg(e4b->bd_sb, KERN_ERR,
					 "corruption in group %u "
					 "at byte %u(%u): %x in copy != %x "
					 "on disk/prealloc",
					 e4b->bd_group, i, i * 8, b1[i], b2[i]);
				BUG();
			}
		}
	}
}

#else
static inline void mb_free_blocks_double(struct inode *inode,
				struct ext4_buddy *e4b, int first, int count)
{
	return;
}
static inline void mb_mark_used_double(struct ext4_buddy *e4b,
						int first, int count)
{
	return;
}
static inline void mb_cmp_bitmaps(struct ext4_buddy *e4b, void *bitmap)
{
	return;
}
#endif

#ifdef AGGRESSIVE_CHECK

#define MB_CHECK_ASSERT(assert)						\
do {									\
	if (!(assert)) {						\
		printk(KERN_EMERG					\
			"Assertion failure in %s() at %s:%d: \"%s\"\n",	\
			function, file, line, # assert);		\
		BUG();							\
	}								\
} while (0)

static int __mb_check_buddy(struct ext4_buddy *e4b, char *file,
				const char *function, int line)
{
	struct super_block *sb = e4b->bd_sb;
	int order = e4b->bd_blkbits + 1;
	int max;
	int max2;
	int i;
	int j;
	int k;
	int count;
	struct ext4_group_info *grp;
	int fragments = 0;
	int fstart;
	struct list_head *cur;
	void *buddy;
	void *buddy2;

	{
		static int mb_check_counter;
		if (mb_check_counter++ % 100 != 0)
			return 0;
	}

	while (order > 1) {
		buddy = mb_find_buddy(e4b, order, &max);
		MB_CHECK_ASSERT(buddy);
		buddy2 = mb_find_buddy(e4b, order - 1, &max2);
		MB_CHECK_ASSERT(buddy2);
		MB_CHECK_ASSERT(buddy != buddy2);
		MB_CHECK_ASSERT(max * 2 == max2);

		count = 0;
		for (i = 0; i < max; i++) {

			if (mb_test_bit(i, buddy)) {
				/* only single bit in buddy2 may be 1 */
				if (!mb_test_bit(i << 1, buddy2)) {
					MB_CHECK_ASSERT(
						mb_test_bit((i<<1)+1, buddy2));
				} else if (!mb_test_bit((i << 1) + 1, buddy2)) {
					MB_CHECK_ASSERT(
						mb_test_bit(i << 1, buddy2));
				}
				continue;
			}

			/* both bits in buddy2 must be 1 */
			MB_CHECK_ASSERT(mb_test_bit(i << 1, buddy2));
			MB_CHECK_ASSERT(mb_test_bit((i << 1) + 1, buddy2));

			for (j = 0; j < (1 << order); j++) {
				k = (i * (1 << order)) + j;
				MB_CHECK_ASSERT(
					!mb_test_bit(k, e4b->bd_bitmap));
			}
			count++;
		}
		MB_CHECK_ASSERT(e4b->bd_info->bb_counters[order] == count);
		order--;
	}

	fstart = -1;
	buddy = mb_find_buddy(e4b, 0, &max);
	for (i = 0; i < max; i++) {
		if (!mb_test_bit(i, buddy)) {
			MB_CHECK_ASSERT(i >= e4b->bd_info->bb_first_free);
			if (fstart == -1) {
				fragments++;
				fstart = i;
			}
			continue;
		}
		fstart = -1;
		/* check used bits only */
		for (j = 0; j < e4b->bd_blkbits + 1; j++) {
			buddy2 = mb_find_buddy(e4b, j, &max2);
			k = i >> j;
			MB_CHECK_ASSERT(k < max2);
			MB_CHECK_ASSERT(mb_test_bit(k, buddy2));
		}
	}
	MB_CHECK_ASSERT(!EXT4_MB_GRP_NEED_INIT(e4b->bd_info));
	MB_CHECK_ASSERT(e4b->bd_info->bb_fragments == fragments);

	grp = ext4_get_group_info(sb, e4b->bd_group);
	list_for_each(cur, &grp->bb_prealloc_list) {
		ext4_group_t groupnr;
		struct ext4_prealloc_space *pa;
		pa = list_entry(cur, struct ext4_prealloc_space, pa_group_list);
		ext4_get_group_no_and_offset(sb, pa->pa_pstart, &groupnr, &k);
		MB_CHECK_ASSERT(groupnr == e4b->bd_group);
		for (i = 0; i < pa->pa_len; i++)
			MB_CHECK_ASSERT(mb_test_bit(k + i, buddy));
	}
	return 0;
}
#undef MB_CHECK_ASSERT
#define mb_check_buddy(e4b) __mb_check_buddy(e4b,	\
					__FILE__, __func__, __LINE__)
#else
#define mb_check_buddy(e4b)
#endif

/*
 * Divide blocks started from @first with length @len into
 * smaller chunks with power of 2 blocks.
 * Clear the bits in bitmap which the blocks of the chunk(s) covered,
 * then increase bb_counters[] for corresponded chunk size.
 */
static void ext4_mb_mark_free_simple(struct super_block *sb,
				void *buddy, ext4_grpblk_t first, ext4_grpblk_t len,
					struct ext4_group_info *grp)
{
	struct ext4_sb_info *sbi = EXT4_SB(sb);
	ext4_grpblk_t min;
	ext4_grpblk_t max;
	ext4_grpblk_t chunk;
	unsigned int border;

	BUG_ON(len > EXT4_CLUSTERS_PER_GROUP(sb));

	border = 2 << sb->s_blocksize_bits;

	while (len > 0) {
		/* find how many blocks can be covered since this position */
		max = ffs(first | border) - 1;

		/* find how many blocks of power 2 we need to mark */
		min = fls(len) - 1;

		if (max < min)
			min = max;
		chunk = 1 << min;

		/* mark multiblock chunks only */
		grp->bb_counters[min]++;
		if (min > 0)
			mb_clear_bit(first >> min,
				     buddy + sbi->s_mb_offsets[min]);

		len -= chunk;
		first += chunk;
	}
}

/*
 * Cache the order of the largest free extent we have available in this block
 * group.
 */
static void
mb_set_largest_free_order(struct super_block *sb, struct ext4_group_info *grp)
{
	int i;
	int bits;

	grp->bb_largest_free_order = -1; /* uninit */

	bits = sb->s_blocksize_bits + 1;
	for (i = bits; i >= 0; i--) {
		if (grp->bb_counters[i] > 0) {
			grp->bb_largest_free_order = i;
			break;
		}
	}
}

static noinline_for_stack
void ext4_mb_generate_buddy(struct super_block *sb,
				void *buddy, void *bitmap, ext4_group_t group)
{
	struct ext4_group_info *grp = ext4_get_group_info(sb, group);
	struct ext4_sb_info *sbi = EXT4_SB(sb);
	ext4_grpblk_t max = EXT4_CLUSTERS_PER_GROUP(sb);
	ext4_grpblk_t i = 0;
	ext4_grpblk_t first;
	ext4_grpblk_t len;
	unsigned free = 0;
	unsigned fragments = 0;
	unsigned long long period = get_cycles();

	/* initialize buddy from bitmap which is aggregation
	 * of on-disk bitmap and preallocations */
	i = mb_find_next_zero_bit(bitmap, max, 0);
	grp->bb_first_free = i;
	while (i < max) {
		fragments++;
		first = i;
		i = mb_find_next_bit(bitmap, max, i);
		len = i - first;
		free += len;
		if (len > 1)
			ext4_mb_mark_free_simple(sb, buddy, first, len, grp);
		else
			grp->bb_counters[0]++;
		if (i < max)
			i = mb_find_next_zero_bit(bitmap, max, i);
	}
	grp->bb_fragments = fragments;

	if (free != grp->bb_free) {
		ext4_grp_locked_error(sb, group, 0, 0,
				      "block bitmap and bg descriptor "
				      "inconsistent: %u vs %u free clusters",
				      free, grp->bb_free);
		/*
		 * If we intend to continue, we consider group descriptor
		 * corrupt and update bb_free using bitmap value
		 */
		grp->bb_free = free;
		if (!EXT4_MB_GRP_BBITMAP_CORRUPT(grp))
			percpu_counter_sub(&sbi->s_freeclusters_counter,
					   grp->bb_free);
		set_bit(EXT4_GROUP_INFO_BBITMAP_CORRUPT_BIT, &grp->bb_state);
	}
	mb_set_largest_free_order(sb, grp);

	clear_bit(EXT4_GROUP_INFO_NEED_INIT_BIT, &(grp->bb_state));

	period = get_cycles() - period;
	spin_lock(&EXT4_SB(sb)->s_bal_lock);
	EXT4_SB(sb)->s_mb_buddies_generated++;
	EXT4_SB(sb)->s_mb_generation_time += period;
	spin_unlock(&EXT4_SB(sb)->s_bal_lock);
}

static void mb_regenerate_buddy(struct ext4_buddy *e4b)
{
	int count;
	int order = 1;
	void *buddy;

	while ((buddy = mb_find_buddy(e4b, order++, &count))) {
		ext4_set_bits(buddy, 0, count);
	}
	e4b->bd_info->bb_fragments = 0;
	memset(e4b->bd_info->bb_counters, 0,
		sizeof(*e4b->bd_info->bb_counters) *
		(e4b->bd_sb->s_blocksize_bits + 2));

	ext4_mb_generate_buddy(e4b->bd_sb, e4b->bd_buddy,
		e4b->bd_bitmap, e4b->bd_group);
}

/* The buddy information is attached the buddy cache inode
 * for convenience. The information regarding each group
 * is loaded via ext4_mb_load_buddy. The information involve
 * block bitmap and buddy information. The information are
 * stored in the inode as
 *
 * {                        page                        }
 * [ group 0 bitmap][ group 0 buddy] [group 1][ group 1]...
 *
 *
 * one block each for bitmap and buddy information.
 * So for each group we take up 2 blocks. A page can
 * contain blocks_per_page (PAGE_SIZE / blocksize)  blocks.
 * So it can have information regarding groups_per_page which
 * is blocks_per_page/2
 *
 * Locking note:  This routine takes the block group lock of all groups
 * for this page; do not hold this lock when calling this routine!
 */

static int ext4_mb_init_cache(struct page *page, char *incore, gfp_t gfp)
{
	ext4_group_t ngroups;
	int blocksize;
	int blocks_per_page;
	int groups_per_page;
	int err = 0;
	int i;
	ext4_group_t first_group, group;
	int first_block;
	struct super_block *sb;
	struct buffer_head *bhs;
	struct buffer_head **bh = NULL;
	struct inode *inode;
	char *data;
	char *bitmap;
	struct ext4_group_info *grinfo;

	mb_debug(1, "init page %lu\n", page->index);

	inode = page->mapping->host;
	sb = inode->i_sb;
	ngroups = ext4_get_groups_count(sb);
	blocksize = i_blocksize(inode);
	blocks_per_page = PAGE_SIZE / blocksize;

	groups_per_page = blocks_per_page >> 1;
	if (groups_per_page == 0)
		groups_per_page = 1;

	/* allocate buffer_heads to read bitmaps */
	if (groups_per_page > 1) {
		i = sizeof(struct buffer_head *) * groups_per_page;
		bh = kzalloc(i, gfp);
		if (bh == NULL) {
			err = -ENOMEM;
			goto out;
		}
	} else
		bh = &bhs;

	first_group = page->index * blocks_per_page / 2;

	/* read all groups the page covers into the cache */
	for (i = 0, group = first_group; i < groups_per_page; i++, group++) {
		if (group >= ngroups)
			break;

		grinfo = ext4_get_group_info(sb, group);
		/*
		 * If page is uptodate then we came here after online resize
		 * which added some new uninitialized group info structs, so
		 * we must skip all initialized uptodate buddies on the page,
		 * which may be currently in use by an allocating task.
		 */
		if (PageUptodate(page) && !EXT4_MB_GRP_NEED_INIT(grinfo)) {
			bh[i] = NULL;
			continue;
		}
		bh[i] = ext4_read_block_bitmap_nowait(sb, group);
		if (IS_ERR(bh[i])) {
			err = PTR_ERR(bh[i]);
			bh[i] = NULL;
			goto out;
		}
		mb_debug(1, "read bitmap for group %u\n", group);
	}

	/* wait for I/O completion */
	for (i = 0, group = first_group; i < groups_per_page; i++, group++) {
		int err2;

		if (!bh[i])
			continue;
		err2 = ext4_wait_block_bitmap(sb, group, bh[i]);
		if (!err)
			err = err2;
	}

	first_block = page->index * blocks_per_page;
	for (i = 0; i < blocks_per_page; i++) {
		group = (first_block + i) >> 1;
		if (group >= ngroups)
			break;

		if (!bh[group - first_group])
			/* skip initialized uptodate buddy */
			continue;

		if (!buffer_verified(bh[group - first_group]))
			/* Skip faulty bitmaps */
			continue;
		err = 0;

		/*
		 * data carry information regarding this
		 * particular group in the format specified
		 * above
		 *
		 */
		data = page_address(page) + (i * blocksize);
		bitmap = bh[group - first_group]->b_data;

		/*
		 * We place the buddy block and bitmap block
		 * close together
		 */
		if ((first_block + i) & 1) {
			/* this is block of buddy */
			BUG_ON(incore == NULL);
			mb_debug(1, "put buddy for group %u in page %lu/%x\n",
				group, page->index, i * blocksize);
			trace_ext4_mb_buddy_bitmap_load(sb, group);
			grinfo = ext4_get_group_info(sb, group);
			grinfo->bb_fragments = 0;
			memset(grinfo->bb_counters, 0,
			       sizeof(*grinfo->bb_counters) *
				(sb->s_blocksize_bits+2));
			/*
			 * incore got set to the group block bitmap below
			 */
			ext4_lock_group(sb, group);
			/* init the buddy */
			memset(data, 0xff, blocksize);
			ext4_mb_generate_buddy(sb, data, incore, group);
			ext4_unlock_group(sb, group);
			incore = NULL;
		} else {
			/* this is block of bitmap */
			BUG_ON(incore != NULL);
			mb_debug(1, "put bitmap for group %u in page %lu/%x\n",
				group, page->index, i * blocksize);
			trace_ext4_mb_bitmap_load(sb, group);

			/* see comments in ext4_mb_put_pa() */
			ext4_lock_group(sb, group);
			memcpy(data, bitmap, blocksize);

			/* mark all preallocated blks used in in-core bitmap */
			ext4_mb_generate_from_pa(sb, data, group);
			ext4_mb_generate_from_freelist(sb, data, group);
			ext4_unlock_group(sb, group);

			/* set incore so that the buddy information can be
			 * generated using this
			 */
			incore = data;
		}
	}
	SetPageUptodate(page);

out:
	if (bh) {
		for (i = 0; i < groups_per_page; i++)
			brelse(bh[i]);
		if (bh != &bhs)
			kfree(bh);
	}
	return err;
}

/*
 * Lock the buddy and bitmap pages. This make sure other parallel init_group
 * on the same buddy page doesn't happen whild holding the buddy page lock.
 * Return locked buddy and bitmap pages on e4b struct. If buddy and bitmap
 * are on the same page e4b->bd_buddy_page is NULL and return value is 0.
 */
static int ext4_mb_get_buddy_page_lock(struct super_block *sb,
		ext4_group_t group, struct ext4_buddy *e4b, gfp_t gfp)
{
	struct inode *inode = EXT4_SB(sb)->s_buddy_cache;
	int block, pnum, poff;
	int blocks_per_page;
	struct page *page;

	e4b->bd_buddy_page = NULL;
	e4b->bd_bitmap_page = NULL;

	blocks_per_page = PAGE_SIZE / sb->s_blocksize;
	/*
	 * the buddy cache inode stores the block bitmap
	 * and buddy information in consecutive blocks.
	 * So for each group we need two blocks.
	 */
	block = group * 2;
	pnum = block / blocks_per_page;
	poff = block % blocks_per_page;
	page = find_or_create_page(inode->i_mapping, pnum, gfp);
	if (!page)
		return -ENOMEM;
	BUG_ON(page->mapping != inode->i_mapping);
	e4b->bd_bitmap_page = page;
	e4b->bd_bitmap = page_address(page) + (poff * sb->s_blocksize);

	if (blocks_per_page >= 2) {
		/* buddy and bitmap are on the same page */
		return 0;
	}

	block++;
	pnum = block / blocks_per_page;
	page = find_or_create_page(inode->i_mapping, pnum, gfp);
	if (!page)
		return -ENOMEM;
	BUG_ON(page->mapping != inode->i_mapping);
	e4b->bd_buddy_page = page;
	return 0;
}

static void ext4_mb_put_buddy_page_lock(struct ext4_buddy *e4b)
{
	if (e4b->bd_bitmap_page) {
		unlock_page(e4b->bd_bitmap_page);
		put_page(e4b->bd_bitmap_page);
	}
	if (e4b->bd_buddy_page) {
		unlock_page(e4b->bd_buddy_page);
		put_page(e4b->bd_buddy_page);
	}
}

/*
 * Locking note:  This routine calls ext4_mb_init_cache(), which takes the
 * block group lock of all groups for this page; do not hold the BG lock when
 * calling this routine!
 */
static noinline_for_stack
int ext4_mb_init_group(struct super_block *sb, ext4_group_t group, gfp_t gfp)
{

	struct ext4_group_info *this_grp;
	struct ext4_buddy e4b;
	struct page *page;
	int ret = 0;

	might_sleep();
	mb_debug(1, "init group %u\n", group);
	this_grp = ext4_get_group_info(sb, group);
	/*
	 * This ensures that we don't reinit the buddy cache
	 * page which map to the group from which we are already
	 * allocating. If we are looking at the buddy cache we would
	 * have taken a reference using ext4_mb_load_buddy and that
	 * would have pinned buddy page to page cache.
	 * The call to ext4_mb_get_buddy_page_lock will mark the
	 * page accessed.
	 */
	ret = ext4_mb_get_buddy_page_lock(sb, group, &e4b, gfp);
	if (ret || !EXT4_MB_GRP_NEED_INIT(this_grp)) {
		/*
		 * somebody initialized the group
		 * return without doing anything
		 */
		goto err;
	}

	page = e4b.bd_bitmap_page;
	ret = ext4_mb_init_cache(page, NULL, gfp);
	if (ret)
		goto err;
	if (!PageUptodate(page)) {
		ret = -EIO;
		goto err;
	}

	if (e4b.bd_buddy_page == NULL) {
		/*
		 * If both the bitmap and buddy are in
		 * the same page we don't need to force
		 * init the buddy
		 */
		ret = 0;
		goto err;
	}
	/* init buddy cache */
	page = e4b.bd_buddy_page;
	ret = ext4_mb_init_cache(page, e4b.bd_bitmap, gfp);
	if (ret)
		goto err;
	if (!PageUptodate(page)) {
		ret = -EIO;
		goto err;
	}
err:
	ext4_mb_put_buddy_page_lock(&e4b);
	return ret;
}

/*
 * Locking note:  This routine calls ext4_mb_init_cache(), which takes the
 * block group lock of all groups for this page; do not hold the BG lock when
 * calling this routine!
 */
static noinline_for_stack int
ext4_mb_load_buddy_gfp(struct super_block *sb, ext4_group_t group,
		       struct ext4_buddy *e4b, gfp_t gfp)
{
	int blocks_per_page;
	int block;
	int pnum;
	int poff;
	struct page *page;
	int ret;
	struct ext4_group_info *grp;
	struct ext4_sb_info *sbi = EXT4_SB(sb);
	struct inode *inode = sbi->s_buddy_cache;

	might_sleep();
	mb_debug(1, "load group %u\n", group);

	blocks_per_page = PAGE_SIZE / sb->s_blocksize;
	grp = ext4_get_group_info(sb, group);

	e4b->bd_blkbits = sb->s_blocksize_bits;
	e4b->bd_info = grp;
	e4b->bd_sb = sb;
	e4b->bd_group = group;
	e4b->bd_buddy_page = NULL;
	e4b->bd_bitmap_page = NULL;

	if (unlikely(EXT4_MB_GRP_NEED_INIT(grp))) {
		/*
		 * we need full data about the group
		 * to make a good selection
		 */
		ret = ext4_mb_init_group(sb, group, gfp);
		if (ret)
			return ret;
	}

	/*
	 * the buddy cache inode stores the block bitmap
	 * and buddy information in consecutive blocks.
	 * So for each group we need two blocks.
	 */
	block = group * 2;
	pnum = block / blocks_per_page;
	poff = block % blocks_per_page;

	/* we could use find_or_create_page(), but it locks page
	 * what we'd like to avoid in fast path ... */
	page = find_get_page_flags(inode->i_mapping, pnum, FGP_ACCESSED);
	if (page == NULL || !PageUptodate(page)) {
		if (page)
			/*
			 * drop the page reference and try
			 * to get the page with lock. If we
			 * are not uptodate that implies
			 * somebody just created the page but
			 * is yet to initialize the same. So
			 * wait for it to initialize.
			 */
			put_page(page);
		page = find_or_create_page(inode->i_mapping, pnum, gfp);
		if (page) {
			BUG_ON(page->mapping != inode->i_mapping);
			if (!PageUptodate(page)) {
				ret = ext4_mb_init_cache(page, NULL, gfp);
				if (ret) {
					unlock_page(page);
					goto err;
				}
				mb_cmp_bitmaps(e4b, page_address(page) +
					       (poff * sb->s_blocksize));
			}
			unlock_page(page);
		}
	}
	if (page == NULL) {
		ret = -ENOMEM;
		goto err;
	}
	if (!PageUptodate(page)) {
		ret = -EIO;
		goto err;
	}

	/* Pages marked accessed already */
	e4b->bd_bitmap_page = page;
	e4b->bd_bitmap = page_address(page) + (poff * sb->s_blocksize);

	block++;
	pnum = block / blocks_per_page;
	poff = block % blocks_per_page;

	page = find_get_page_flags(inode->i_mapping, pnum, FGP_ACCESSED);
	if (page == NULL || !PageUptodate(page)) {
		if (page)
			put_page(page);
		page = find_or_create_page(inode->i_mapping, pnum, gfp);
		if (page) {
			BUG_ON(page->mapping != inode->i_mapping);
			if (!PageUptodate(page)) {
				ret = ext4_mb_init_cache(page, e4b->bd_bitmap,
							 gfp);
				if (ret) {
					unlock_page(page);
					goto err;
				}
			}
			unlock_page(page);
		}
	}
	if (page == NULL) {
		ret = -ENOMEM;
		goto err;
	}
	if (!PageUptodate(page)) {
		ret = -EIO;
		goto err;
	}

	/* Pages marked accessed already */
	e4b->bd_buddy_page = page;
	e4b->bd_buddy = page_address(page) + (poff * sb->s_blocksize);

	BUG_ON(e4b->bd_bitmap_page == NULL);
	BUG_ON(e4b->bd_buddy_page == NULL);

	return 0;

err:
	if (page)
		put_page(page);
	if (e4b->bd_bitmap_page)
		put_page(e4b->bd_bitmap_page);
	if (e4b->bd_buddy_page)
		put_page(e4b->bd_buddy_page);
	e4b->bd_buddy = NULL;
	e4b->bd_bitmap = NULL;
	return ret;
}

static int ext4_mb_load_buddy(struct super_block *sb, ext4_group_t group,
			      struct ext4_buddy *e4b)
{
	return ext4_mb_load_buddy_gfp(sb, group, e4b, GFP_NOFS);
}

static void ext4_mb_unload_buddy(struct ext4_buddy *e4b)
{
	if (e4b->bd_bitmap_page)
		put_page(e4b->bd_bitmap_page);
	if (e4b->bd_buddy_page)
		put_page(e4b->bd_buddy_page);
}


static int mb_find_order_for_block(struct ext4_buddy *e4b, int block)
{
	int order = 1;
	int bb_incr = 1 << (e4b->bd_blkbits - 1);
	void *bb;

	BUG_ON(e4b->bd_bitmap == e4b->bd_buddy);
	BUG_ON(block >= (1 << (e4b->bd_blkbits + 3)));

	bb = e4b->bd_buddy;
	while (order <= e4b->bd_blkbits + 1) {
		block = block >> 1;
		if (!mb_test_bit(block, bb)) {
			/* this block is part of buddy of order 'order' */
			return order;
		}
		bb += bb_incr;
		bb_incr >>= 1;
		order++;
	}
	return 0;
}

static void mb_clear_bits(void *bm, int cur, int len)
{
	__u32 *addr;

	len = cur + len;
	while (cur < len) {
		if ((cur & 31) == 0 && (len - cur) >= 32) {
			/* fast path: clear whole word at once */
			addr = bm + (cur >> 3);
			*addr = 0;
			cur += 32;
			continue;
		}
		mb_clear_bit(cur, bm);
		cur++;
	}
}

/* clear bits in given range
 * will return first found zero bit if any, -1 otherwise
 */
static int mb_test_and_clear_bits(void *bm, int cur, int len)
{
	__u32 *addr;
	int zero_bit = -1;

	len = cur + len;
	while (cur < len) {
		if ((cur & 31) == 0 && (len - cur) >= 32) {
			/* fast path: clear whole word at once */
			addr = bm + (cur >> 3);
			if (*addr != (__u32)(-1) && zero_bit == -1)
				zero_bit = cur + mb_find_next_zero_bit(addr, 32, 0);
			*addr = 0;
			cur += 32;
			continue;
		}
		if (!mb_test_and_clear_bit(cur, bm) && zero_bit == -1)
			zero_bit = cur;
		cur++;
	}

	return zero_bit;
}

void ext4_set_bits(void *bm, int cur, int len)
{
	__u32 *addr;

	len = cur + len;
	while (cur < len) {
		if ((cur & 31) == 0 && (len - cur) >= 32) {
			/* fast path: set whole word at once */
			addr = bm + (cur >> 3);
			*addr = 0xffffffff;
			cur += 32;
			continue;
		}
		mb_set_bit(cur, bm);
		cur++;
	}
}

/*
 * _________________________________________________________________ */

static inline int mb_buddy_adjust_border(int* bit, void* bitmap, int side)
{
	if (mb_test_bit(*bit + side, bitmap)) {
		mb_clear_bit(*bit, bitmap);
		(*bit) -= side;
		return 1;
	}
	else {
		(*bit) += side;
		mb_set_bit(*bit, bitmap);
		return -1;
	}
}

static void mb_buddy_mark_free(struct ext4_buddy *e4b, int first, int last)
{
	int max;
	int order = 1;
	void *buddy = mb_find_buddy(e4b, order, &max);

	while (buddy) {
		void *buddy2;

		/* Bits in range [first; last] are known to be set since
		 * corresponding blocks were allocated. Bits in range
		 * (first; last) will stay set because they form buddies on
		 * upper layer. We just deal with borders if they don't
		 * align with upper layer and then go up.
		 * Releasing entire group is all about clearing
		 * single bit of highest order buddy.
		 */

		/* Example:
		 * ---------------------------------
		 * |   1   |   1   |   1   |   1   |
		 * ---------------------------------
		 * | 0 | 1 | 1 | 1 | 1 | 1 | 1 | 1 |
		 * ---------------------------------
		 *   0   1   2   3   4   5   6   7
		 *      \_____________________/
		 *
		 * Neither [1] nor [6] is aligned to above layer.
		 * Left neighbour [0] is free, so mark it busy,
		 * decrease bb_counters and extend range to
		 * [0; 6]
		 * Right neighbour [7] is busy. It can't be coaleasced with [6], so
		 * mark [6] free, increase bb_counters and shrink range to
		 * [0; 5].
		 * Then shift range to [0; 2], go up and do the same.
		 */


		if (first & 1)
			e4b->bd_info->bb_counters[order] += mb_buddy_adjust_border(&first, buddy, -1);
		if (!(last & 1))
			e4b->bd_info->bb_counters[order] += mb_buddy_adjust_border(&last, buddy, 1);
		if (first > last)
			break;
		order++;

		if (first == last || !(buddy2 = mb_find_buddy(e4b, order, &max))) {
			mb_clear_bits(buddy, first, last - first + 1);
			e4b->bd_info->bb_counters[order - 1] += last - first + 1;
			break;
		}
		first >>= 1;
		last >>= 1;
		buddy = buddy2;
	}
}

static void mb_free_blocks(struct inode *inode, struct ext4_buddy *e4b,
			   int first, int count)
{
	int left_is_free = 0;
	int right_is_free = 0;
	int block;
	int last = first + count - 1;
	struct super_block *sb = e4b->bd_sb;

	if (WARN_ON(count == 0))
		return;
	BUG_ON(last >= (sb->s_blocksize << 3));
	assert_spin_locked(ext4_group_lock_ptr(sb, e4b->bd_group));
	/* Don't bother if the block group is corrupt. */
	if (unlikely(EXT4_MB_GRP_BBITMAP_CORRUPT(e4b->bd_info)))
		return;

	mb_check_buddy(e4b);
	mb_free_blocks_double(inode, e4b, first, count);

	e4b->bd_info->bb_free += count;
	if (first < e4b->bd_info->bb_first_free)
		e4b->bd_info->bb_first_free = first;

	/* access memory sequentially: check left neighbour,
	 * clear range and then check right neighbour
	 */
	if (first != 0)
		left_is_free = !mb_test_bit(first - 1, e4b->bd_bitmap);
	block = mb_test_and_clear_bits(e4b->bd_bitmap, first, count);
	if (last + 1 < EXT4_SB(sb)->s_mb_maxs[0])
		right_is_free = !mb_test_bit(last + 1, e4b->bd_bitmap);

	if (unlikely(block != -1)) {
		struct ext4_sb_info *sbi = EXT4_SB(sb);
		ext4_fsblk_t blocknr;

		blocknr = ext4_group_first_block_no(sb, e4b->bd_group);
		blocknr += EXT4_C2B(EXT4_SB(sb), block);
		ext4_grp_locked_error(sb, e4b->bd_group,
				      inode ? inode->i_ino : 0,
				      blocknr,
				      "freeing already freed block "
				      "(bit %u); block bitmap corrupt.",
				      block);
		if (!EXT4_MB_GRP_BBITMAP_CORRUPT(e4b->bd_info))
			percpu_counter_sub(&sbi->s_freeclusters_counter,
					   e4b->bd_info->bb_free);
		/* Mark the block group as corrupt. */
		set_bit(EXT4_GROUP_INFO_BBITMAP_CORRUPT_BIT,
			&e4b->bd_info->bb_state);
		mb_regenerate_buddy(e4b);
		goto done;
	}

	/* let's maintain fragments counter */
	if (left_is_free && right_is_free)
		e4b->bd_info->bb_fragments--;
	else if (!left_is_free && !right_is_free)
		e4b->bd_info->bb_fragments++;

	/* buddy[0] == bd_bitmap is a special case, so handle
	 * it right away and let mb_buddy_mark_free stay free of
	 * zero order checks.
	 * Check if neighbours are to be coaleasced,
	 * adjust bitmap bb_counters and borders appropriately.
	 */
	if (first & 1) {
		first += !left_is_free;
		e4b->bd_info->bb_counters[0] += left_is_free ? -1 : 1;
	}
	if (!(last & 1)) {
		last -= !right_is_free;
		e4b->bd_info->bb_counters[0] += right_is_free ? -1 : 1;
	}

	if (first <= last)
		mb_buddy_mark_free(e4b, first >> 1, last >> 1);

done:
	mb_set_largest_free_order(sb, e4b->bd_info);
	mb_check_buddy(e4b);
}

static int mb_find_extent(struct ext4_buddy *e4b, int block,
				int needed, struct ext4_free_extent *ex)
{
	int next = block;
	int max, order;
	void *buddy;

	assert_spin_locked(ext4_group_lock_ptr(e4b->bd_sb, e4b->bd_group));
	BUG_ON(ex == NULL);

	buddy = mb_find_buddy(e4b, 0, &max);
	BUG_ON(buddy == NULL);
	BUG_ON(block >= max);
	if (mb_test_bit(block, buddy)) {
		ex->fe_len = 0;
		ex->fe_start = 0;
		ex->fe_group = 0;
		return 0;
	}

	/* find actual order */
	order = mb_find_order_for_block(e4b, block);
	block = block >> order;

	ex->fe_len = 1 << order;
	ex->fe_start = block << order;
	ex->fe_group = e4b->bd_group;

	/* calc difference from given start */
	next = next - ex->fe_start;
	ex->fe_len -= next;
	ex->fe_start += next;

	while (needed > ex->fe_len &&
	       mb_find_buddy(e4b, order, &max)) {

		if (block + 1 >= max)
			break;

		next = (block + 1) * (1 << order);
		if (mb_test_bit(next, e4b->bd_bitmap))
			break;

		order = mb_find_order_for_block(e4b, next);

		block = next >> order;
		ex->fe_len += 1 << order;
	}

	if (ex->fe_start + ex->fe_len > EXT4_CLUSTERS_PER_GROUP(e4b->bd_sb)) {
		/* Should never happen! (but apparently sometimes does?!?) */
		WARN_ON(1);
		ext4_error(e4b->bd_sb, "corruption or bug in mb_find_extent "
			   "block=%d, order=%d needed=%d ex=%u/%d/%d@%u",
			   block, order, needed, ex->fe_group, ex->fe_start,
			   ex->fe_len, ex->fe_logical);
		ex->fe_len = 0;
		ex->fe_start = 0;
		ex->fe_group = 0;
	}
	return ex->fe_len;
}

static int mb_mark_used(struct ext4_buddy *e4b, struct ext4_free_extent *ex)
{
	int ord;
	int mlen = 0;
	int max = 0;
	int cur;
	int start = ex->fe_start;
	int len = ex->fe_len;
	unsigned ret = 0;
	int len0 = len;
	void *buddy;

	BUG_ON(start + len > (e4b->bd_sb->s_blocksize << 3));
	BUG_ON(e4b->bd_group != ex->fe_group);
	assert_spin_locked(ext4_group_lock_ptr(e4b->bd_sb, e4b->bd_group));
	mb_check_buddy(e4b);
	mb_mark_used_double(e4b, start, len);

	e4b->bd_info->bb_free -= len;
	if (e4b->bd_info->bb_first_free == start)
		e4b->bd_info->bb_first_free += len;

	/* let's maintain fragments counter */
	if (start != 0)
		mlen = !mb_test_bit(start - 1, e4b->bd_bitmap);
	if (start + len < EXT4_SB(e4b->bd_sb)->s_mb_maxs[0])
		max = !mb_test_bit(start + len, e4b->bd_bitmap);
	if (mlen && max)
		e4b->bd_info->bb_fragments++;
	else if (!mlen && !max)
		e4b->bd_info->bb_fragments--;

	/* let's maintain buddy itself */
	while (len) {
		ord = mb_find_order_for_block(e4b, start);

		if (((start >> ord) << ord) == start && len >= (1 << ord)) {
			/* the whole chunk may be allocated at once! */
			mlen = 1 << ord;
			buddy = mb_find_buddy(e4b, ord, &max);
			BUG_ON((start >> ord) >= max);
			mb_set_bit(start >> ord, buddy);
			e4b->bd_info->bb_counters[ord]--;
			start += mlen;
			len -= mlen;
			BUG_ON(len < 0);
			continue;
		}

		/* store for history */
		if (ret == 0)
			ret = len | (ord << 16);

		/* we have to split large buddy */
		BUG_ON(ord <= 0);
		buddy = mb_find_buddy(e4b, ord, &max);
		mb_set_bit(start >> ord, buddy);
		e4b->bd_info->bb_counters[ord]--;

		ord--;
		cur = (start >> ord) & ~1U;
		buddy = mb_find_buddy(e4b, ord, &max);
		mb_clear_bit(cur, buddy);
		mb_clear_bit(cur + 1, buddy);
		e4b->bd_info->bb_counters[ord]++;
		e4b->bd_info->bb_counters[ord]++;
	}
	mb_set_largest_free_order(e4b->bd_sb, e4b->bd_info);

	ext4_set_bits(e4b->bd_bitmap, ex->fe_start, len0);
	mb_check_buddy(e4b);

	return ret;
}

/*
 * Must be called under group lock!
 */
static void ext4_mb_use_best_found(struct ext4_allocation_context *ac,
					struct ext4_buddy *e4b)
{
	struct ext4_sb_info *sbi = EXT4_SB(ac->ac_sb);
	int ret;

	BUG_ON(ac->ac_b_ex.fe_group != e4b->bd_group);
	BUG_ON(ac->ac_status == AC_STATUS_FOUND);

	ac->ac_b_ex.fe_len = min(ac->ac_b_ex.fe_len, ac->ac_g_ex.fe_len);
	ac->ac_b_ex.fe_logical = ac->ac_g_ex.fe_logical;
	ret = mb_mark_used(e4b, &ac->ac_b_ex);

	/* preallocation can change ac_b_ex, thus we store actually
	 * allocated blocks for history */
	ac->ac_f_ex = ac->ac_b_ex;

	ac->ac_status = AC_STATUS_FOUND;
	ac->ac_tail = ret & 0xffff;
	ac->ac_buddy = ret >> 16;

	/*
	 * take the page reference. We want the page to be pinned
	 * so that we don't get a ext4_mb_init_cache_call for this
	 * group until we update the bitmap. That would mean we
	 * double allocate blocks. The reference is dropped
	 * in ext4_mb_release_context
	 */
	ac->ac_bitmap_page = e4b->bd_bitmap_page;
	get_page(ac->ac_bitmap_page);
	ac->ac_buddy_page = e4b->bd_buddy_page;
	get_page(ac->ac_buddy_page);
	/* store last allocated for subsequent stream allocation */
	if (ac->ac_flags & EXT4_MB_STREAM_ALLOC) {
		spin_lock(&sbi->s_md_lock);
		sbi->s_mb_last_group = ac->ac_f_ex.fe_group;
		sbi->s_mb_last_start = ac->ac_f_ex.fe_start;
		spin_unlock(&sbi->s_md_lock);
	}
}

/*
 * regular allocator, for general purposes allocation
 */

static void ext4_mb_check_limits(struct ext4_allocation_context *ac,
					struct ext4_buddy *e4b,
					int finish_group)
{
	struct ext4_sb_info *sbi = EXT4_SB(ac->ac_sb);
	struct ext4_free_extent *bex = &ac->ac_b_ex;
	struct ext4_free_extent *gex = &ac->ac_g_ex;
	struct ext4_free_extent ex;
	int max;

	if (ac->ac_status == AC_STATUS_FOUND)
		return;
	/*
	 * We don't want to scan for a whole year
	 */
	if (ac->ac_found > sbi->s_mb_max_to_scan &&
			!(ac->ac_flags & EXT4_MB_HINT_FIRST)) {
		ac->ac_status = AC_STATUS_BREAK;
		return;
	}

	/*
	 * Haven't found good chunk so far, let's continue
	 */
	if (bex->fe_len < gex->fe_len)
		return;

	if ((finish_group || ac->ac_found > sbi->s_mb_min_to_scan)
			&& bex->fe_group == e4b->bd_group) {
		/* recheck chunk's availability - we don't know
		 * when it was found (within this lock-unlock
		 * period or not) */
		max = mb_find_extent(e4b, bex->fe_start, gex->fe_len, &ex);
		if (max >= gex->fe_len) {
			ext4_mb_use_best_found(ac, e4b);
			return;
		}
	}
}

/*
 * The routine checks whether found extent is good enough. If it is,
 * then the extent gets marked used and flag is set to the context
 * to stop scanning. Otherwise, the extent is compared with the
 * previous found extent and if new one is better, then it's stored
 * in the context. Later, the best found extent will be used, if
 * mballoc can't find good enough extent.
 *
 * FIXME: real allocation policy is to be designed yet!
 */
static void ext4_mb_measure_extent(struct ext4_allocation_context *ac,
					struct ext4_free_extent *ex,
					struct ext4_buddy *e4b)
{
	struct ext4_free_extent *bex = &ac->ac_b_ex;
	struct ext4_free_extent *gex = &ac->ac_g_ex;

	BUG_ON(ex->fe_len <= 0);
	BUG_ON(ex->fe_len > EXT4_CLUSTERS_PER_GROUP(ac->ac_sb));
	BUG_ON(ex->fe_start >= EXT4_CLUSTERS_PER_GROUP(ac->ac_sb));
	BUG_ON(ac->ac_status != AC_STATUS_CONTINUE);

	ac->ac_found++;

	/*
	 * The special case - take what you catch first
	 */
	if (unlikely(ac->ac_flags & EXT4_MB_HINT_FIRST)) {
		*bex = *ex;
		ext4_mb_use_best_found(ac, e4b);
		return;
	}

	/*
	 * Let's check whether the chuck is good enough
	 */
	if (ex->fe_len == gex->fe_len) {
		*bex = *ex;
		ext4_mb_use_best_found(ac, e4b);
		return;
	}

	/*
	 * If this is first found extent, just store it in the context
	 */
	if (bex->fe_len == 0) {
		*bex = *ex;
		return;
	}

	/*
	 * If new found extent is better, store it in the context
	 */
	if (bex->fe_len < gex->fe_len) {
		/* if the request isn't satisfied, any found extent
		 * larger than previous best one is better */
		if (ex->fe_len > bex->fe_len)
			*bex = *ex;
	} else if (ex->fe_len > gex->fe_len) {
		/* if the request is satisfied, then we try to find
		 * an extent that still satisfy the request, but is
		 * smaller than previous one */
		if (ex->fe_len < bex->fe_len)
			*bex = *ex;
	}

	ext4_mb_check_limits(ac, e4b, 0);
}

static noinline_for_stack
int ext4_mb_try_best_found(struct ext4_allocation_context *ac,
					struct ext4_buddy *e4b)
{
	struct ext4_free_extent ex = ac->ac_b_ex;
	ext4_group_t group = ex.fe_group;
	int max;
	int err;

	BUG_ON(ex.fe_len <= 0);
	err = ext4_mb_load_buddy(ac->ac_sb, group, e4b);
	if (err)
		return err;

	ext4_lock_group(ac->ac_sb, group);
	max = mb_find_extent(e4b, ex.fe_start, ex.fe_len, &ex);

	if (max > 0) {
		ac->ac_b_ex = ex;
		ext4_mb_use_best_found(ac, e4b);
	}

	ext4_unlock_group(ac->ac_sb, group);
	ext4_mb_unload_buddy(e4b);

	return 0;
}

static noinline_for_stack
int ext4_mb_find_by_goal(struct ext4_allocation_context *ac,
				struct ext4_buddy *e4b)
{
	ext4_group_t group = ac->ac_g_ex.fe_group;
	int max;
	int err;
	struct ext4_sb_info *sbi = EXT4_SB(ac->ac_sb);
	struct ext4_group_info *grp = ext4_get_group_info(ac->ac_sb, group);
	struct ext4_free_extent ex;

	if (!(ac->ac_flags & EXT4_MB_HINT_TRY_GOAL))
		return 0;
	if (grp->bb_free == 0)
		return 0;

	err = ext4_mb_load_buddy(ac->ac_sb, group, e4b);
	if (err)
		return err;

	if (unlikely(EXT4_MB_GRP_BBITMAP_CORRUPT(e4b->bd_info))) {
		ext4_mb_unload_buddy(e4b);
		return 0;
	}

	ext4_lock_group(ac->ac_sb, group);
	max = mb_find_extent(e4b, ac->ac_g_ex.fe_start,
			     ac->ac_g_ex.fe_len, &ex);
	ex.fe_logical = 0xDEADFA11; /* debug value */

	if (max >= ac->ac_g_ex.fe_len && ac->ac_g_ex.fe_len == sbi->s_stripe) {
		ext4_fsblk_t start;

		start = ext4_group_first_block_no(ac->ac_sb, e4b->bd_group) +
			ex.fe_start;
		/* use do_div to get remainder (would be 64-bit modulo) */
		if (do_div(start, sbi->s_stripe) == 0) {
			ac->ac_found++;
			ac->ac_b_ex = ex;
			ext4_mb_use_best_found(ac, e4b);
		}
	} else if (max >= ac->ac_g_ex.fe_len) {
		BUG_ON(ex.fe_len <= 0);
		BUG_ON(ex.fe_group != ac->ac_g_ex.fe_group);
		BUG_ON(ex.fe_start != ac->ac_g_ex.fe_start);
		ac->ac_found++;
		ac->ac_b_ex = ex;
		ext4_mb_use_best_found(ac, e4b);
	} else if (max > 0 && (ac->ac_flags & EXT4_MB_HINT_MERGE)) {
		/* Sometimes, caller may want to merge even small
		 * number of blocks to an existing extent */
		BUG_ON(ex.fe_len <= 0);
		BUG_ON(ex.fe_group != ac->ac_g_ex.fe_group);
		BUG_ON(ex.fe_start != ac->ac_g_ex.fe_start);
		ac->ac_found++;
		ac->ac_b_ex = ex;
		ext4_mb_use_best_found(ac, e4b);
	}
	ext4_unlock_group(ac->ac_sb, group);
	ext4_mb_unload_buddy(e4b);

	return 0;
}

/*
 * The routine scans buddy structures (not bitmap!) from given order
 * to max order and tries to find big enough chunk to satisfy the req
 */
static noinline_for_stack
void ext4_mb_simple_scan_group(struct ext4_allocation_context *ac,
					struct ext4_buddy *e4b)
{
	struct super_block *sb = ac->ac_sb;
	struct ext4_group_info *grp = e4b->bd_info;
	void *buddy;
	int i;
	int k;
	int max;

	BUG_ON(ac->ac_2order <= 0);
	for (i = ac->ac_2order; i <= sb->s_blocksize_bits + 1; i++) {
		if (grp->bb_counters[i] == 0)
			continue;

		buddy = mb_find_buddy(e4b, i, &max);
		BUG_ON(buddy == NULL);

		k = mb_find_next_zero_bit(buddy, max, 0);
		BUG_ON(k >= max);

		ac->ac_found++;

		ac->ac_b_ex.fe_len = 1 << i;
		ac->ac_b_ex.fe_start = k << i;
		ac->ac_b_ex.fe_group = e4b->bd_group;

		ext4_mb_use_best_found(ac, e4b);

		BUG_ON(ac->ac_b_ex.fe_len != ac->ac_g_ex.fe_len);

		if (EXT4_SB(sb)->s_mb_stats)
			atomic_inc(&EXT4_SB(sb)->s_bal_2orders);

		break;
	}
}

/*
 * The routine scans the group and measures all found extents.
 * In order to optimize scanning, caller must pass number of
 * free blocks in the group, so the routine can know upper limit.
 */
static noinline_for_stack
void ext4_mb_complex_scan_group(struct ext4_allocation_context *ac,
					struct ext4_buddy *e4b)
{
	struct super_block *sb = ac->ac_sb;
	void *bitmap = e4b->bd_bitmap;
	struct ext4_free_extent ex;
	int i;
	int free;

	free = e4b->bd_info->bb_free;
	BUG_ON(free <= 0);

	i = e4b->bd_info->bb_first_free;

	while (free && ac->ac_status == AC_STATUS_CONTINUE) {
		i = mb_find_next_zero_bit(bitmap,
						EXT4_CLUSTERS_PER_GROUP(sb), i);
		if (i >= EXT4_CLUSTERS_PER_GROUP(sb)) {
			/*
			 * IF we have corrupt bitmap, we won't find any
			 * free blocks even though group info says we
			 * we have free blocks
			 */
			ext4_grp_locked_error(sb, e4b->bd_group, 0, 0,
					"%d free clusters as per "
					"group info. But bitmap says 0",
					free);
			break;
		}

		mb_find_extent(e4b, i, ac->ac_g_ex.fe_len, &ex);
		BUG_ON(ex.fe_len <= 0);
		if (free < ex.fe_len) {
			ext4_grp_locked_error(sb, e4b->bd_group, 0, 0,
					"%d free clusters as per "
					"group info. But got %d blocks",
					free, ex.fe_len);
			/*
			 * The number of free blocks differs. This mostly
			 * indicate that the bitmap is corrupt. So exit
			 * without claiming the space.
			 */
			break;
		}
		ex.fe_logical = 0xDEADC0DE; /* debug value */
		ext4_mb_measure_extent(ac, &ex, e4b);

		i += ex.fe_len;
		free -= ex.fe_len;
	}

	ext4_mb_check_limits(ac, e4b, 1);
}

/*
 * This is a special case for storages like raid5
 * we try to find stripe-aligned chunks for stripe-size-multiple requests
 */
static noinline_for_stack
void ext4_mb_scan_aligned(struct ext4_allocation_context *ac,
				 struct ext4_buddy *e4b)
{
	struct super_block *sb = ac->ac_sb;
	struct ext4_sb_info *sbi = EXT4_SB(sb);
	void *bitmap = e4b->bd_bitmap;
	struct ext4_free_extent ex;
	ext4_fsblk_t first_group_block;
	ext4_fsblk_t a;
	ext4_grpblk_t i;
	int max;

	BUG_ON(sbi->s_stripe == 0);

	/* find first stripe-aligned block in group */
	first_group_block = ext4_group_first_block_no(sb, e4b->bd_group);

	a = first_group_block + sbi->s_stripe - 1;
	do_div(a, sbi->s_stripe);
	i = (a * sbi->s_stripe) - first_group_block;

	while (i < EXT4_CLUSTERS_PER_GROUP(sb)) {
		if (!mb_test_bit(i, bitmap)) {
			max = mb_find_extent(e4b, i, sbi->s_stripe, &ex);
			if (max >= sbi->s_stripe) {
				ac->ac_found++;
				ex.fe_logical = 0xDEADF00D; /* debug value */
				ac->ac_b_ex = ex;
				ext4_mb_use_best_found(ac, e4b);
				break;
			}
		}
		i += sbi->s_stripe;
	}
}

/*
 * This is now called BEFORE we load the buddy bitmap.
 * Returns either 1 or 0 indicating that the group is either suitable
 * for the allocation or not. In addition it can also return negative
 * error code when something goes wrong.
 */
static int ext4_mb_good_group(struct ext4_allocation_context *ac,
				ext4_group_t group, int cr)
{
	unsigned free, fragments;
	int flex_size = ext4_flex_bg_size(EXT4_SB(ac->ac_sb));
	struct ext4_group_info *grp = ext4_get_group_info(ac->ac_sb, group);

	BUG_ON(cr < 0 || cr >= 4);

	free = grp->bb_free;
	if (free == 0)
		return 0;
	if (cr <= 2 && free < ac->ac_g_ex.fe_len)
		return 0;

	if (unlikely(EXT4_MB_GRP_BBITMAP_CORRUPT(grp)))
		return 0;

	/* We only do this if the grp has never been initialized */
	if (unlikely(EXT4_MB_GRP_NEED_INIT(grp))) {
		int ret = ext4_mb_init_group(ac->ac_sb, group, GFP_NOFS);
		if (ret)
			return ret;
	}

	fragments = grp->bb_fragments;
	if (fragments == 0)
		return 0;

	switch (cr) {
	case 0:
		BUG_ON(ac->ac_2order == 0);

		/* Avoid using the first bg of a flexgroup for data files */
		if ((ac->ac_flags & EXT4_MB_HINT_DATA) &&
		    (flex_size >= EXT4_FLEX_SIZE_DIR_ALLOC_SCHEME) &&
		    ((group % flex_size) == 0))
			return 0;

		if ((ac->ac_2order > ac->ac_sb->s_blocksize_bits+1) ||
		    (free / fragments) >= ac->ac_g_ex.fe_len)
			return 1;

		if (grp->bb_largest_free_order < ac->ac_2order)
			return 0;

		return 1;
	case 1:
		if ((free / fragments) >= ac->ac_g_ex.fe_len)
			return 1;
		break;
	case 2:
		if (free >= ac->ac_g_ex.fe_len)
			return 1;
		break;
	case 3:
		return 1;
	default:
		BUG();
	}

	return 0;
}

static noinline_for_stack int
ext4_mb_regular_allocator(struct ext4_allocation_context *ac)
{
	ext4_group_t ngroups, group, i;
	int cr;
	int err = 0, first_err = 0;
	struct ext4_sb_info *sbi;
	struct super_block *sb;
	struct ext4_buddy e4b;

	sb = ac->ac_sb;
	sbi = EXT4_SB(sb);
	ngroups = ext4_get_groups_count(sb);
	/* non-extent files are limited to low blocks/groups */
	if (!(ext4_test_inode_flag(ac->ac_inode, EXT4_INODE_EXTENTS)))
		ngroups = sbi->s_blockfile_groups;

	BUG_ON(ac->ac_status == AC_STATUS_FOUND);

	/* first, try the goal */
	err = ext4_mb_find_by_goal(ac, &e4b);
	if (err || ac->ac_status == AC_STATUS_FOUND)
		goto out;

	if (unlikely(ac->ac_flags & EXT4_MB_HINT_GOAL_ONLY))
		goto out;

	/*
	 * ac->ac2_order is set only if the fe_len is a power of 2
	 * if ac2_order is set we also set criteria to 0 so that we
	 * try exact allocation using buddy.
	 */
	i = fls(ac->ac_g_ex.fe_len);
	ac->ac_2order = 0;
	/*
	 * We search using buddy data only if the order of the request
	 * is greater than equal to the sbi_s_mb_order2_reqs
	 * You can tune it via /sys/fs/ext4/<partition>/mb_order2_req
	 * We also support searching for power-of-two requests only for
	 * requests upto maximum buddy size we have constructed.
	 */
	if (i >= sbi->s_mb_order2_reqs && i <= sb->s_blocksize_bits + 2) {
		/*
		 * This should tell if fe_len is exactly power of 2
		 */
		if ((ac->ac_g_ex.fe_len & (~(1 << (i - 1)))) == 0)
			ac->ac_2order = array_index_nospec(i - 1,
							   sb->s_blocksize_bits + 2);
	}

	/* if stream allocation is enabled, use global goal */
	if (ac->ac_flags & EXT4_MB_STREAM_ALLOC) {
		/* TBD: may be hot point */
		spin_lock(&sbi->s_md_lock);
		ac->ac_g_ex.fe_group = sbi->s_mb_last_group;
		ac->ac_g_ex.fe_start = sbi->s_mb_last_start;
		spin_unlock(&sbi->s_md_lock);
	}

	/* Let's just scan groups to find more-less suitable blocks */
	cr = ac->ac_2order ? 0 : 1;
	/*
	 * cr == 0 try to get exact allocation,
	 * cr == 3  try to get anything
	 */
repeat:
	for (; cr < 4 && ac->ac_status == AC_STATUS_CONTINUE; cr++) {
		ac->ac_criteria = cr;
		/*
		 * searching for the right group start
		 * from the goal value specified
		 */
		group = ac->ac_g_ex.fe_group;

		for (i = 0; i < ngroups; group++, i++) {
			int ret = 0;
			cond_resched();
			/*
			 * Artificially restricted ngroups for non-extent
			 * files makes group > ngroups possible on first loop.
			 */
			if (group >= ngroups)
				group = 0;

			/* This now checks without needing the buddy page */
			ret = ext4_mb_good_group(ac, group, cr);
			if (ret <= 0) {
				if (!first_err)
					first_err = ret;
				continue;
			}

			err = ext4_mb_load_buddy(sb, group, &e4b);
			if (err)
				goto out;

			ext4_lock_group(sb, group);

			/*
			 * We need to check again after locking the
			 * block group
			 */
			ret = ext4_mb_good_group(ac, group, cr);
			if (ret <= 0) {
				ext4_unlock_group(sb, group);
				ext4_mb_unload_buddy(&e4b);
				if (!first_err)
					first_err = ret;
				continue;
			}

			ac->ac_groups_scanned++;
			if (cr == 0)
				ext4_mb_simple_scan_group(ac, &e4b);
			else if (cr == 1 && sbi->s_stripe &&
					!(ac->ac_g_ex.fe_len % sbi->s_stripe))
				ext4_mb_scan_aligned(ac, &e4b);
			else
				ext4_mb_complex_scan_group(ac, &e4b);

			ext4_unlock_group(sb, group);
			ext4_mb_unload_buddy(&e4b);

			if (ac->ac_status != AC_STATUS_CONTINUE)
				break;
		}
	}

	if (ac->ac_b_ex.fe_len > 0 && ac->ac_status != AC_STATUS_FOUND &&
	    !(ac->ac_flags & EXT4_MB_HINT_FIRST)) {
		/*
		 * We've been searching too long. Let's try to allocate
		 * the best chunk we've found so far
		 */

		ext4_mb_try_best_found(ac, &e4b);
		if (ac->ac_status != AC_STATUS_FOUND) {
			/*
			 * Someone more lucky has already allocated it.
			 * The only thing we can do is just take first
			 * found block(s)
			printk(KERN_DEBUG "EXT4-fs: someone won our chunk\n");
			 */
			ac->ac_b_ex.fe_group = 0;
			ac->ac_b_ex.fe_start = 0;
			ac->ac_b_ex.fe_len = 0;
			ac->ac_status = AC_STATUS_CONTINUE;
			ac->ac_flags |= EXT4_MB_HINT_FIRST;
			cr = 3;
			atomic_inc(&sbi->s_mb_lost_chunks);
			goto repeat;
		}
	}
out:
	if (!err && ac->ac_status != AC_STATUS_FOUND && first_err)
		err = first_err;
	return err;
}

static void *ext4_mb_seq_groups_start(struct seq_file *seq, loff_t *pos)
{
	struct super_block *sb = seq->private;
	ext4_group_t group;

	if (*pos < 0 || *pos >= ext4_get_groups_count(sb))
		return NULL;
	group = *pos + 1;
	return (void *) ((unsigned long) group);
}

static void *ext4_mb_seq_groups_next(struct seq_file *seq, void *v, loff_t *pos)
{
	struct super_block *sb = seq->private;
	ext4_group_t group;

	++*pos;
	if (*pos < 0 || *pos >= ext4_get_groups_count(sb))
		return NULL;
	group = *pos + 1;
	return (void *) ((unsigned long) group);
}

static int ext4_mb_seq_groups_show(struct seq_file *seq, void *v)
{
	struct super_block *sb = seq->private;
	ext4_group_t group = (ext4_group_t) ((unsigned long) v);
	int i;
	int err, buddy_loaded = 0;
	struct ext4_buddy e4b;
	struct ext4_group_info *grinfo;
	unsigned char blocksize_bits = min_t(unsigned char,
					     sb->s_blocksize_bits,
					     EXT4_MAX_BLOCK_LOG_SIZE);
	struct sg {
		struct ext4_group_info info;
		ext4_grpblk_t counters[EXT4_MAX_BLOCK_LOG_SIZE + 2];
	} sg;

	group--;
	if (group == 0)
		seq_puts(seq, "#group: free  frags first ["
			      " 2^0   2^1   2^2   2^3   2^4   2^5   2^6  "
			      " 2^7   2^8   2^9   2^10  2^11  2^12  2^13  ]\n");

	i = (blocksize_bits + 2) * sizeof(sg.info.bb_counters[0]) +
		sizeof(struct ext4_group_info);

	grinfo = ext4_get_group_info(sb, group);
	/* Load the group info in memory only if not already loaded. */
	if (unlikely(EXT4_MB_GRP_NEED_INIT(grinfo))) {
		err = ext4_mb_load_buddy(sb, group, &e4b);
		if (err) {
			seq_printf(seq, "#%-5u: I/O error\n", group);
			return 0;
		}
		buddy_loaded = 1;
	}

	memcpy(&sg, ext4_get_group_info(sb, group), i);

	if (buddy_loaded)
		ext4_mb_unload_buddy(&e4b);

	seq_printf(seq, "#%-5u: %-5u %-5u %-5u [", group, sg.info.bb_free,
			sg.info.bb_fragments, sg.info.bb_first_free);
	for (i = 0; i <= 13; i++)
		seq_printf(seq, " %-5u", i <= blocksize_bits + 1 ?
				sg.info.bb_counters[i] : 0);
	seq_printf(seq, " ]\n");

	return 0;
}

static void ext4_mb_seq_groups_stop(struct seq_file *seq, void *v)
{
}

static const struct seq_operations ext4_mb_seq_groups_ops = {
	.start  = ext4_mb_seq_groups_start,
	.next   = ext4_mb_seq_groups_next,
	.stop   = ext4_mb_seq_groups_stop,
	.show   = ext4_mb_seq_groups_show,
};

static int ext4_mb_seq_groups_open(struct inode *inode, struct file *file)
{
	struct super_block *sb = PDE_DATA(inode);
	int rc;

	rc = seq_open(file, &ext4_mb_seq_groups_ops);
	if (rc == 0) {
		struct seq_file *m = file->private_data;
		m->private = sb;
	}
	return rc;

}

const struct file_operations ext4_seq_mb_groups_fops = {
	.open		= ext4_mb_seq_groups_open,
	.read		= seq_read,
	.llseek		= seq_lseek,
	.release	= seq_release,
};

static struct kmem_cache *get_groupinfo_cache(int blocksize_bits)
{
	int cache_index = blocksize_bits - EXT4_MIN_BLOCK_LOG_SIZE;
	struct kmem_cache *cachep = ext4_groupinfo_caches[cache_index];

	BUG_ON(!cachep);
	return cachep;
}

/*
 * Allocate the top-level s_group_info array for the specified number
 * of groups
 */
int ext4_mb_alloc_groupinfo(struct super_block *sb, ext4_group_t ngroups)
{
	struct ext4_sb_info *sbi = EXT4_SB(sb);
	unsigned size;
	struct ext4_group_info ***old_groupinfo, ***new_groupinfo;

	size = (ngroups + EXT4_DESC_PER_BLOCK(sb) - 1) >>
		EXT4_DESC_PER_BLOCK_BITS(sb);
	if (size <= sbi->s_group_info_size)
		return 0;

	size = roundup_pow_of_two(sizeof(*sbi->s_group_info) * size);
	new_groupinfo = kvzalloc(size, GFP_KERNEL);
	if (!new_groupinfo) {
		ext4_msg(sb, KERN_ERR, "can't allocate buddy meta group");
		return -ENOMEM;
	}
	rcu_read_lock();
	old_groupinfo = rcu_dereference(sbi->s_group_info);
	if (old_groupinfo)
		memcpy(new_groupinfo, old_groupinfo,
		       sbi->s_group_info_size * sizeof(*sbi->s_group_info));
	rcu_read_unlock();
	rcu_assign_pointer(sbi->s_group_info, new_groupinfo);
	sbi->s_group_info_size = size / sizeof(*sbi->s_group_info);
	if (old_groupinfo)
		ext4_kvfree_array_rcu(old_groupinfo);
	ext4_debug("allocated s_groupinfo array for %d meta_bg's\n", 
		   sbi->s_group_info_size);
	return 0;
}

/* Create and initialize ext4_group_info data for the given group. */
int ext4_mb_add_groupinfo(struct super_block *sb, ext4_group_t group,
			  struct ext4_group_desc *desc)
{
	int i;
	int metalen = 0;
	int idx = group >> EXT4_DESC_PER_BLOCK_BITS(sb);
	struct ext4_sb_info *sbi = EXT4_SB(sb);
	struct ext4_group_info **meta_group_info;
	struct kmem_cache *cachep = get_groupinfo_cache(sb->s_blocksize_bits);

	/*
	 * First check if this group is the first of a reserved block.
	 * If it's true, we have to allocate a new table of pointers
	 * to ext4_group_info structures
	 */
	if (group % EXT4_DESC_PER_BLOCK(sb) == 0) {
		metalen = sizeof(*meta_group_info) <<
			EXT4_DESC_PER_BLOCK_BITS(sb);
		meta_group_info = kmalloc(metalen, GFP_NOFS);
		if (meta_group_info == NULL) {
			ext4_msg(sb, KERN_ERR, "can't allocate mem "
				 "for a buddy group");
			goto exit_meta_group_info;
		}
		rcu_read_lock();
		rcu_dereference(sbi->s_group_info)[idx] = meta_group_info;
		rcu_read_unlock();
	}

	meta_group_info = sbi_array_rcu_deref(sbi, s_group_info, idx);
	i = group & (EXT4_DESC_PER_BLOCK(sb) - 1);

	meta_group_info[i] = kmem_cache_zalloc(cachep, GFP_NOFS);
	if (meta_group_info[i] == NULL) {
		ext4_msg(sb, KERN_ERR, "can't allocate buddy mem");
		goto exit_group_info;
	}
	set_bit(EXT4_GROUP_INFO_NEED_INIT_BIT,
		&(meta_group_info[i]->bb_state));

	/*
	 * initialize bb_free to be able to skip
	 * empty groups without initialization
	 */
	if (ext4_has_group_desc_csum(sb) &&
	    (desc->bg_flags & cpu_to_le16(EXT4_BG_BLOCK_UNINIT))) {
		meta_group_info[i]->bb_free =
			ext4_free_clusters_after_init(sb, group, desc);
	} else {
		meta_group_info[i]->bb_free =
			ext4_free_group_clusters(sb, desc);
	}

	INIT_LIST_HEAD(&meta_group_info[i]->bb_prealloc_list);
	init_rwsem(&meta_group_info[i]->alloc_sem);
	meta_group_info[i]->bb_free_root = RB_ROOT;
	meta_group_info[i]->bb_largest_free_order = -1;  /* uninit */

#ifdef DOUBLE_CHECK
	{
		struct buffer_head *bh;
		meta_group_info[i]->bb_bitmap =
			kmalloc(sb->s_blocksize, GFP_NOFS);
		BUG_ON(meta_group_info[i]->bb_bitmap == NULL);
		bh = ext4_read_block_bitmap(sb, group);
		BUG_ON(IS_ERR_OR_NULL(bh));
		memcpy(meta_group_info[i]->bb_bitmap, bh->b_data,
			sb->s_blocksize);
		put_bh(bh);
	}
#endif

	return 0;

exit_group_info:
	/* If a meta_group_info table has been allocated, release it now */
	if (group % EXT4_DESC_PER_BLOCK(sb) == 0) {
		struct ext4_group_info ***group_info;

		rcu_read_lock();
		group_info = rcu_dereference(sbi->s_group_info);
		kfree(group_info[idx]);
		group_info[idx] = NULL;
		rcu_read_unlock();
	}
exit_meta_group_info:
	return -ENOMEM;
} /* ext4_mb_add_groupinfo */

static int ext4_mb_init_backend(struct super_block *sb)
{
	ext4_group_t ngroups = ext4_get_groups_count(sb);
	ext4_group_t i;
	struct ext4_sb_info *sbi = EXT4_SB(sb);
	int err;
	struct ext4_group_desc *desc;
	struct ext4_group_info ***group_info;
	struct kmem_cache *cachep;

	err = ext4_mb_alloc_groupinfo(sb, ngroups);
	if (err)
		return err;

	sbi->s_buddy_cache = new_inode(sb);
	if (sbi->s_buddy_cache == NULL) {
		ext4_msg(sb, KERN_ERR, "can't get new inode");
		goto err_freesgi;
	}
	/* To avoid potentially colliding with an valid on-disk inode number,
	 * use EXT4_BAD_INO for the buddy cache inode number.  This inode is
	 * not in the inode hash, so it should never be found by iget(), but
	 * this will avoid confusion if it ever shows up during debugging. */
	sbi->s_buddy_cache->i_ino = EXT4_BAD_INO;
	EXT4_I(sbi->s_buddy_cache)->i_disksize = 0;
	for (i = 0; i < ngroups; i++) {
		desc = ext4_get_group_desc(sb, i, NULL);
		if (desc == NULL) {
			ext4_msg(sb, KERN_ERR, "can't read descriptor %u", i);
			goto err_freebuddy;
		}
		if (ext4_mb_add_groupinfo(sb, i, desc) != 0)
			goto err_freebuddy;
	}

	return 0;

err_freebuddy:
	cachep = get_groupinfo_cache(sb->s_blocksize_bits);
	while (i-- > 0)
		kmem_cache_free(cachep, ext4_get_group_info(sb, i));
	i = sbi->s_group_info_size;
	rcu_read_lock();
	group_info = rcu_dereference(sbi->s_group_info);
	while (i-- > 0)
		kfree(group_info[i]);
	rcu_read_unlock();
	iput(sbi->s_buddy_cache);
err_freesgi:
	rcu_read_lock();
	kvfree(rcu_dereference(sbi->s_group_info));
	rcu_read_unlock();
	return -ENOMEM;
}

static void ext4_groupinfo_destroy_slabs(void)
{
	int i;

	for (i = 0; i < NR_GRPINFO_CACHES; i++) {
		if (ext4_groupinfo_caches[i])
			kmem_cache_destroy(ext4_groupinfo_caches[i]);
		ext4_groupinfo_caches[i] = NULL;
	}
}

static int ext4_groupinfo_create_slab(size_t size)
{
	static DEFINE_MUTEX(ext4_grpinfo_slab_create_mutex);
	int slab_size;
	int blocksize_bits = order_base_2(size);
	int cache_index = blocksize_bits - EXT4_MIN_BLOCK_LOG_SIZE;
	struct kmem_cache *cachep;

	if (cache_index >= NR_GRPINFO_CACHES)
		return -EINVAL;

	if (unlikely(cache_index < 0))
		cache_index = 0;

	mutex_lock(&ext4_grpinfo_slab_create_mutex);
	if (ext4_groupinfo_caches[cache_index]) {
		mutex_unlock(&ext4_grpinfo_slab_create_mutex);
		return 0;	/* Already created */
	}

	slab_size = offsetof(struct ext4_group_info,
				bb_counters[blocksize_bits + 2]);

	cachep = kmem_cache_create(ext4_groupinfo_slab_names[cache_index],
					slab_size, 0, SLAB_RECLAIM_ACCOUNT,
					NULL);

	ext4_groupinfo_caches[cache_index] = cachep;

	mutex_unlock(&ext4_grpinfo_slab_create_mutex);
	if (!cachep) {
		printk(KERN_EMERG
		       "EXT4-fs: no memory for groupinfo slab cache\n");
		return -ENOMEM;
	}

	return 0;
}

int ext4_mb_init(struct super_block *sb)
{
	struct ext4_sb_info *sbi = EXT4_SB(sb);
	unsigned i, j;
	unsigned offset, offset_incr;
	unsigned max;
	int ret;

	i = (sb->s_blocksize_bits + 2) * sizeof(*sbi->s_mb_offsets);

	sbi->s_mb_offsets = kmalloc(i, GFP_KERNEL);
	if (sbi->s_mb_offsets == NULL) {
		ret = -ENOMEM;
		goto out;
	}

	i = (sb->s_blocksize_bits + 2) * sizeof(*sbi->s_mb_maxs);
	sbi->s_mb_maxs = kmalloc(i, GFP_KERNEL);
	if (sbi->s_mb_maxs == NULL) {
		ret = -ENOMEM;
		goto out;
	}

	ret = ext4_groupinfo_create_slab(sb->s_blocksize);
	if (ret < 0)
		goto out;

	/* order 0 is regular bitmap */
	sbi->s_mb_maxs[0] = sb->s_blocksize << 3;
	sbi->s_mb_offsets[0] = 0;

	i = 1;
	offset = 0;
	offset_incr = 1 << (sb->s_blocksize_bits - 1);
	max = sb->s_blocksize << 2;
	do {
		sbi->s_mb_offsets[i] = offset;
		sbi->s_mb_maxs[i] = max;
		offset += offset_incr;
		offset_incr = offset_incr >> 1;
		max = max >> 1;
		i++;
	} while (i <= sb->s_blocksize_bits + 1);

	spin_lock_init(&sbi->s_md_lock);
	spin_lock_init(&sbi->s_bal_lock);
	sbi->s_mb_free_pending = 0;
	INIT_LIST_HEAD(&sbi->s_freed_data_list);

	sbi->s_mb_max_to_scan = MB_DEFAULT_MAX_TO_SCAN;
	sbi->s_mb_min_to_scan = MB_DEFAULT_MIN_TO_SCAN;
	sbi->s_mb_stats = MB_DEFAULT_STATS;
	sbi->s_mb_stream_request = MB_DEFAULT_STREAM_THRESHOLD;
	sbi->s_mb_order2_reqs = MB_DEFAULT_ORDER2_REQS;
	/*
	 * The default group preallocation is 512, which for 4k block
	 * sizes translates to 2 megabytes.  However for bigalloc file
	 * systems, this is probably too big (i.e, if the cluster size
	 * is 1 megabyte, then group preallocation size becomes half a
	 * gigabyte!).  As a default, we will keep a two megabyte
	 * group pralloc size for cluster sizes up to 64k, and after
	 * that, we will force a minimum group preallocation size of
	 * 32 clusters.  This translates to 8 megs when the cluster
	 * size is 256k, and 32 megs when the cluster size is 1 meg,
	 * which seems reasonable as a default.
	 */
	sbi->s_mb_group_prealloc = max(MB_DEFAULT_GROUP_PREALLOC >>
				       sbi->s_cluster_bits, 32);
	/*
	 * If there is a s_stripe > 1, then we set the s_mb_group_prealloc
	 * to the lowest multiple of s_stripe which is bigger than
	 * the s_mb_group_prealloc as determined above. We want
	 * the preallocation size to be an exact multiple of the
	 * RAID stripe size so that preallocations don't fragment
	 * the stripes.
	 */
	if (sbi->s_stripe > 1) {
		sbi->s_mb_group_prealloc = roundup(
			sbi->s_mb_group_prealloc, sbi->s_stripe);
	}

	sbi->s_locality_groups = alloc_percpu(struct ext4_locality_group);
	if (sbi->s_locality_groups == NULL) {
		ret = -ENOMEM;
		goto out;
	}
	for_each_possible_cpu(i) {
		struct ext4_locality_group *lg;
		lg = per_cpu_ptr(sbi->s_locality_groups, i);
		mutex_init(&lg->lg_mutex);
		for (j = 0; j < PREALLOC_TB_SIZE; j++)
			INIT_LIST_HEAD(&lg->lg_prealloc_list[j]);
		spin_lock_init(&lg->lg_prealloc_lock);
	}

	/* init file for buddy data */
	ret = ext4_mb_init_backend(sb);
	if (ret != 0)
		goto out_free_locality_groups;

	return 0;

out_free_locality_groups:
	free_percpu(sbi->s_locality_groups);
	sbi->s_locality_groups = NULL;
out:
	kfree(sbi->s_mb_offsets);
	sbi->s_mb_offsets = NULL;
	kfree(sbi->s_mb_maxs);
	sbi->s_mb_maxs = NULL;
	return ret;
}

/* need to called with the ext4 group lock held */
static void ext4_mb_cleanup_pa(struct ext4_group_info *grp)
{
	struct ext4_prealloc_space *pa;
	struct list_head *cur, *tmp;
	int count = 0;

	list_for_each_safe(cur, tmp, &grp->bb_prealloc_list) {
		pa = list_entry(cur, struct ext4_prealloc_space, pa_group_list);
		list_del(&pa->pa_group_list);
		count++;
		kmem_cache_free(ext4_pspace_cachep, pa);
	}
	if (count)
		mb_debug(1, "mballoc: %u PAs left\n", count);

}

int ext4_mb_release(struct super_block *sb)
{
	ext4_group_t ngroups = ext4_get_groups_count(sb);
	ext4_group_t i;
	int num_meta_group_infos;
	struct ext4_group_info *grinfo, ***group_info;
	struct ext4_sb_info *sbi = EXT4_SB(sb);
	struct kmem_cache *cachep = get_groupinfo_cache(sb->s_blocksize_bits);

	if (sbi->s_group_info) {
		for (i = 0; i < ngroups; i++) {
			grinfo = ext4_get_group_info(sb, i);
#ifdef DOUBLE_CHECK
			kfree(grinfo->bb_bitmap);
#endif
			ext4_lock_group(sb, i);
			ext4_mb_cleanup_pa(grinfo);
			ext4_unlock_group(sb, i);
			kmem_cache_free(cachep, grinfo);
		}
		num_meta_group_infos = (ngroups +
				EXT4_DESC_PER_BLOCK(sb) - 1) >>
			EXT4_DESC_PER_BLOCK_BITS(sb);
		rcu_read_lock();
		group_info = rcu_dereference(sbi->s_group_info);
		for (i = 0; i < num_meta_group_infos; i++)
			kfree(group_info[i]);
		kvfree(group_info);
		rcu_read_unlock();
	}
	kfree(sbi->s_mb_offsets);
	kfree(sbi->s_mb_maxs);
	iput(sbi->s_buddy_cache);
	if (sbi->s_mb_stats) {
		ext4_msg(sb, KERN_INFO,
		       "mballoc: %u blocks %u reqs (%u success)",
				atomic_read(&sbi->s_bal_allocated),
				atomic_read(&sbi->s_bal_reqs),
				atomic_read(&sbi->s_bal_success));
		ext4_msg(sb, KERN_INFO,
		      "mballoc: %u extents scanned, %u goal hits, "
				"%u 2^N hits, %u breaks, %u lost",
				atomic_read(&sbi->s_bal_ex_scanned),
				atomic_read(&sbi->s_bal_goals),
				atomic_read(&sbi->s_bal_2orders),
				atomic_read(&sbi->s_bal_breaks),
				atomic_read(&sbi->s_mb_lost_chunks));
		ext4_msg(sb, KERN_INFO,
		       "mballoc: %lu generated and it took %Lu",
				sbi->s_mb_buddies_generated,
				sbi->s_mb_generation_time);
		ext4_msg(sb, KERN_INFO,
		       "mballoc: %u preallocated, %u discarded",
				atomic_read(&sbi->s_mb_preallocated),
				atomic_read(&sbi->s_mb_discarded));
	}

	free_percpu(sbi->s_locality_groups);

	return 0;
}

static inline int ext4_issue_discard(struct super_block *sb,
		ext4_group_t block_group, ext4_grpblk_t cluster, int count,
		struct bio **biop, unsigned long flags)
{
	ext4_fsblk_t discard_block;

	discard_block = (EXT4_C2B(EXT4_SB(sb), cluster) +
			 ext4_group_first_block_no(sb, block_group));
	count = EXT4_C2B(EXT4_SB(sb), count);
	trace_ext4_discard_blocks(sb,
			(unsigned long long) discard_block, count);
	if (biop) {
		return __blkdev_issue_discard(sb->s_bdev,
			(sector_t)discard_block << (sb->s_blocksize_bits - 9),
			(sector_t)count << (sb->s_blocksize_bits - 9),
			GFP_NOFS, flags, biop);
	} else
		return sb_issue_discard(sb, discard_block, count, GFP_NOFS,
					flags);
}

static void ext4_free_data_in_buddy(struct super_block *sb,
				    struct ext4_free_data *entry)
{
	struct ext4_buddy e4b;
	struct ext4_group_info *db;
	int err, count = 0, count2 = 0;

	mb_debug(1, "gonna free %u blocks in group %u (0x%p):",
		 entry->efd_count, entry->efd_group, entry);

	err = ext4_mb_load_buddy(sb, entry->efd_group, &e4b);
	/* we expect to find existing buddy because it's pinned */
	BUG_ON(err != 0);

	spin_lock(&EXT4_SB(sb)->s_md_lock);
	EXT4_SB(sb)->s_mb_free_pending -= entry->efd_count;
	spin_unlock(&EXT4_SB(sb)->s_md_lock);

	db = e4b.bd_info;
	/* there are blocks to put in buddy to make them really free */
	count += entry->efd_count;
	count2++;
	ext4_lock_group(sb, entry->efd_group);
	/* Take it out of per group rb tree */
	rb_erase(&entry->efd_node, &(db->bb_free_root));
	mb_free_blocks(NULL, &e4b, entry->efd_start_cluster, entry->efd_count);

	/*
	 * Clear the trimmed flag for the group so that the next
	 * ext4_trim_fs can trim it.
	 * If the volume is mounted with -o discard, online discard
	 * is supported and the free blocks will be trimmed online.
	 */
	if (!test_opt(sb, DISCARD))
		EXT4_MB_GRP_CLEAR_TRIMMED(db);

	if (!db->bb_free_root.rb_node) {
		/* No more items in the per group rb tree
		 * balance refcounts from ext4_mb_free_metadata()
		 */
		put_page(e4b.bd_buddy_page);
		put_page(e4b.bd_bitmap_page);
	}
	ext4_unlock_group(sb, entry->efd_group);
	kmem_cache_free(ext4_free_data_cachep, entry);
	ext4_mb_unload_buddy(&e4b);

	mb_debug(1, "freed %u blocks in %u structures\n", count, count2);
}

/*
 * This function is called by the jbd2 layer once the commit has finished,
 * so we know we can free the blocks that were released with that commit.
 */
void ext4_process_freed_data(struct super_block *sb, tid_t commit_tid)
{
	struct ext4_sb_info *sbi = EXT4_SB(sb);
	struct ext4_free_data *entry, *tmp;
	struct bio *discard_bio = NULL;
	struct list_head freed_data_list;
	struct list_head *cut_pos = NULL;
	int err;

	INIT_LIST_HEAD(&freed_data_list);

	spin_lock(&sbi->s_md_lock);
	list_for_each_entry(entry, &sbi->s_freed_data_list, efd_list) {
		if (entry->efd_tid != commit_tid)
			break;
		cut_pos = &entry->efd_list;
	}
	if (cut_pos)
		list_cut_position(&freed_data_list, &sbi->s_freed_data_list,
				  cut_pos);
	spin_unlock(&sbi->s_md_lock);

	if (test_opt(sb, DISCARD)) {
		list_for_each_entry(entry, &freed_data_list, efd_list) {
			err = ext4_issue_discard(sb, entry->efd_group,
						 entry->efd_start_cluster,
						 entry->efd_count,
						 &discard_bio, 0);
			if (err && err != -EOPNOTSUPP) {
				ext4_msg(sb, KERN_WARNING, "discard request in"
					 " group:%d block:%d count:%d failed"
					 " with %d", entry->efd_group,
					 entry->efd_start_cluster,
					 entry->efd_count, err);
			} else if (err == -EOPNOTSUPP)
				break;
		}

		if (discard_bio) {
			submit_bio_wait(discard_bio);
			bio_put(discard_bio);
		}
	}

	list_for_each_entry_safe(entry, tmp, &freed_data_list, efd_list)
		ext4_free_data_in_buddy(sb, entry);
}

int __init ext4_init_mballoc(void)
{
	ext4_pspace_cachep = KMEM_CACHE(ext4_prealloc_space,
					SLAB_RECLAIM_ACCOUNT);
	if (ext4_pspace_cachep == NULL)
		return -ENOMEM;

	ext4_ac_cachep = KMEM_CACHE(ext4_allocation_context,
				    SLAB_RECLAIM_ACCOUNT);
	if (ext4_ac_cachep == NULL) {
		kmem_cache_destroy(ext4_pspace_cachep);
		return -ENOMEM;
	}

	ext4_free_data_cachep = KMEM_CACHE(ext4_free_data,
					   SLAB_RECLAIM_ACCOUNT);
	if (ext4_free_data_cachep == NULL) {
		kmem_cache_destroy(ext4_pspace_cachep);
		kmem_cache_destroy(ext4_ac_cachep);
		return -ENOMEM;
	}
	return 0;
}

void ext4_exit_mballoc(void)
{
	/*
	 * Wait for completion of call_rcu()'s on ext4_pspace_cachep
	 * before destroying the slab cache.
	 */
	rcu_barrier();
	kmem_cache_destroy(ext4_pspace_cachep);
	kmem_cache_destroy(ext4_ac_cachep);
	kmem_cache_destroy(ext4_free_data_cachep);
	ext4_groupinfo_destroy_slabs();
}


/*
 * Check quota and mark chosen space (ac->ac_b_ex) non-free in bitmaps
 * Returns 0 if success or error code
 */
static noinline_for_stack int
ext4_mb_mark_diskspace_used(struct ext4_allocation_context *ac,
				handle_t *handle, unsigned int reserv_clstrs)
{
	struct buffer_head *bitmap_bh = NULL;
	struct ext4_group_desc *gdp;
	struct buffer_head *gdp_bh;
	struct ext4_sb_info *sbi;
	struct super_block *sb;
	ext4_fsblk_t block;
	int err, len;

	BUG_ON(ac->ac_status != AC_STATUS_FOUND);
	BUG_ON(ac->ac_b_ex.fe_len <= 0);

	sb = ac->ac_sb;
	sbi = EXT4_SB(sb);

	bitmap_bh = ext4_read_block_bitmap(sb, ac->ac_b_ex.fe_group);
	if (IS_ERR(bitmap_bh)) {
		err = PTR_ERR(bitmap_bh);
		bitmap_bh = NULL;
		goto out_err;
	}

	BUFFER_TRACE(bitmap_bh, "getting write access");
	err = ext4_journal_get_write_access(handle, bitmap_bh);
	if (err)
		goto out_err;

	err = -EIO;
	gdp = ext4_get_group_desc(sb, ac->ac_b_ex.fe_group, &gdp_bh);
	if (!gdp)
		goto out_err;

	ext4_debug("using block group %u(%d)\n", ac->ac_b_ex.fe_group,
			ext4_free_group_clusters(sb, gdp));

	BUFFER_TRACE(gdp_bh, "get_write_access");
	err = ext4_journal_get_write_access(handle, gdp_bh);
	if (err)
		goto out_err;

	block = ext4_grp_offs_to_block(sb, &ac->ac_b_ex);

	len = EXT4_C2B(sbi, ac->ac_b_ex.fe_len);
	if (!ext4_data_block_valid(sbi, block, len)) {
		ext4_error(sb, "Allocating blocks %llu-%llu which overlap "
			   "fs metadata", block, block+len);
		/* File system mounted not to panic on error
		 * Fix the bitmap and return EFSCORRUPTED
		 * We leak some of the blocks here.
		 */
		ext4_lock_group(sb, ac->ac_b_ex.fe_group);
		ext4_set_bits(bitmap_bh->b_data, ac->ac_b_ex.fe_start,
			      ac->ac_b_ex.fe_len);
		ext4_unlock_group(sb, ac->ac_b_ex.fe_group);
		err = ext4_handle_dirty_metadata(handle, NULL, bitmap_bh);
		if (!err)
			err = -EFSCORRUPTED;
		goto out_err;
	}

	ext4_lock_group(sb, ac->ac_b_ex.fe_group);
#ifdef AGGRESSIVE_CHECK
	{
		int i;
		for (i = 0; i < ac->ac_b_ex.fe_len; i++) {
			BUG_ON(mb_test_bit(ac->ac_b_ex.fe_start + i,
						bitmap_bh->b_data));
		}
	}
#endif
	ext4_set_bits(bitmap_bh->b_data, ac->ac_b_ex.fe_start,
		      ac->ac_b_ex.fe_len);
	if (ext4_has_group_desc_csum(sb) &&
	    (gdp->bg_flags & cpu_to_le16(EXT4_BG_BLOCK_UNINIT))) {
		gdp->bg_flags &= cpu_to_le16(~EXT4_BG_BLOCK_UNINIT);
		ext4_free_group_clusters_set(sb, gdp,
					     ext4_free_clusters_after_init(sb,
						ac->ac_b_ex.fe_group, gdp));
	}
	len = ext4_free_group_clusters(sb, gdp) - ac->ac_b_ex.fe_len;
	ext4_free_group_clusters_set(sb, gdp, len);
	ext4_block_bitmap_csum_set(sb, ac->ac_b_ex.fe_group, gdp, bitmap_bh);
	ext4_group_desc_csum_set(sb, ac->ac_b_ex.fe_group, gdp);

	ext4_unlock_group(sb, ac->ac_b_ex.fe_group);
	percpu_counter_sub(&sbi->s_freeclusters_counter, ac->ac_b_ex.fe_len);
	/*
	 * Now reduce the dirty block count also. Should not go negative
	 */
	if (!(ac->ac_flags & EXT4_MB_DELALLOC_RESERVED))
		/* release all the reserved blocks if non delalloc */
		percpu_counter_sub(&sbi->s_dirtyclusters_counter,
				   reserv_clstrs);

	if (sbi->s_log_groups_per_flex) {
		ext4_group_t flex_group = ext4_flex_group(sbi,
							  ac->ac_b_ex.fe_group);
		atomic64_sub(ac->ac_b_ex.fe_len,
			     &sbi_array_rcu_deref(sbi, s_flex_groups,
						  flex_group)->free_clusters);
	}

	err = ext4_handle_dirty_metadata(handle, NULL, bitmap_bh);
	if (err)
		goto out_err;
	err = ext4_handle_dirty_metadata(handle, NULL, gdp_bh);

out_err:
	brelse(bitmap_bh);
	return err;
}

/*
 * here we normalize request for locality group
 * Group request are normalized to s_mb_group_prealloc, which goes to
 * s_strip if we set the same via mount option.
 * s_mb_group_prealloc can be configured via
 * /sys/fs/ext4/<partition>/mb_group_prealloc
 *
 * XXX: should we try to preallocate more than the group has now?
 */
static void ext4_mb_normalize_group_request(struct ext4_allocation_context *ac)
{
	struct super_block *sb = ac->ac_sb;
	struct ext4_locality_group *lg = ac->ac_lg;

	BUG_ON(lg == NULL);
	ac->ac_g_ex.fe_len = EXT4_SB(sb)->s_mb_group_prealloc;
	mb_debug(1, "#%u: goal %u blocks for locality group\n",
		current->pid, ac->ac_g_ex.fe_len);
}

/*
 * Normalization means making request better in terms of
 * size and alignment
 */
static noinline_for_stack void
ext4_mb_normalize_request(struct ext4_allocation_context *ac,
				struct ext4_allocation_request *ar)
{
	struct ext4_sb_info *sbi = EXT4_SB(ac->ac_sb);
	int bsbits, max;
	ext4_lblk_t end;
	loff_t size, start_off;
	loff_t orig_size __maybe_unused;
	ext4_lblk_t start;
	struct ext4_inode_info *ei = EXT4_I(ac->ac_inode);
	struct ext4_prealloc_space *pa;

	/* do normalize only data requests, metadata requests
	   do not need preallocation */
	if (!(ac->ac_flags & EXT4_MB_HINT_DATA))
		return;

	/* sometime caller may want exact blocks */
	if (unlikely(ac->ac_flags & EXT4_MB_HINT_GOAL_ONLY))
		return;

	/* caller may indicate that preallocation isn't
	 * required (it's a tail, for example) */
	if (ac->ac_flags & EXT4_MB_HINT_NOPREALLOC)
		return;

	if (ac->ac_flags & EXT4_MB_HINT_GROUP_ALLOC) {
		ext4_mb_normalize_group_request(ac);
		return ;
	}

	bsbits = ac->ac_sb->s_blocksize_bits;

	/* first, let's learn actual file size
	 * given current request is allocated */
	size = ac->ac_o_ex.fe_logical + EXT4_C2B(sbi, ac->ac_o_ex.fe_len);
	size = size << bsbits;
	if (size < i_size_read(ac->ac_inode))
		size = i_size_read(ac->ac_inode);
	orig_size = size;

	/* max size of free chunks */
	max = 2 << bsbits;

#define NRL_CHECK_SIZE(req, size, max, chunk_size)	\
		(req <= (size) || max <= (chunk_size))

	/* first, try to predict filesize */
	/* XXX: should this table be tunable? */
	start_off = 0;
	if (size <= 16 * 1024) {
		size = 16 * 1024;
	} else if (size <= 32 * 1024) {
		size = 32 * 1024;
	} else if (size <= 64 * 1024) {
		size = 64 * 1024;
	} else if (size <= 128 * 1024) {
		size = 128 * 1024;
	} else if (size <= 256 * 1024) {
		size = 256 * 1024;
	} else if (size <= 512 * 1024) {
		size = 512 * 1024;
	} else if (size <= 1024 * 1024) {
		size = 1024 * 1024;
	} else if (NRL_CHECK_SIZE(size, 4 * 1024 * 1024, max, 2 * 1024)) {
		start_off = ((loff_t)ac->ac_o_ex.fe_logical >>
						(21 - bsbits)) << 21;
		size = 2 * 1024 * 1024;
	} else if (NRL_CHECK_SIZE(size, 8 * 1024 * 1024, max, 4 * 1024)) {
		start_off = ((loff_t)ac->ac_o_ex.fe_logical >>
							(22 - bsbits)) << 22;
		size = 4 * 1024 * 1024;
	} else if (NRL_CHECK_SIZE(ac->ac_o_ex.fe_len,
					(8<<20)>>bsbits, max, 8 * 1024)) {
		start_off = ((loff_t)ac->ac_o_ex.fe_logical >>
							(23 - bsbits)) << 23;
		size = 8 * 1024 * 1024;
	} else {
		start_off = (loff_t) ac->ac_o_ex.fe_logical << bsbits;
		size	  = (loff_t) EXT4_C2B(EXT4_SB(ac->ac_sb),
					      ac->ac_o_ex.fe_len) << bsbits;
	}
	size = size >> bsbits;
	start = start_off >> bsbits;

	/* don't cover already allocated blocks in selected range */
	if (ar->pleft && start <= ar->lleft) {
		size -= ar->lleft + 1 - start;
		start = ar->lleft + 1;
	}
	if (ar->pright && start + size - 1 >= ar->lright)
		size -= start + size - ar->lright;

	/*
	 * Trim allocation request for filesystems with artificially small
	 * groups.
	 */
	if (size > EXT4_BLOCKS_PER_GROUP(ac->ac_sb))
		size = EXT4_BLOCKS_PER_GROUP(ac->ac_sb);

	end = start + size;

	/* check we don't cross already preallocated blocks */
	rcu_read_lock();
	list_for_each_entry_rcu(pa, &ei->i_prealloc_list, pa_inode_list) {
		ext4_lblk_t pa_end;

		if (pa->pa_deleted)
			continue;
		spin_lock(&pa->pa_lock);
		if (pa->pa_deleted) {
			spin_unlock(&pa->pa_lock);
			continue;
		}

		pa_end = pa->pa_lstart + EXT4_C2B(EXT4_SB(ac->ac_sb),
						  pa->pa_len);

		/* PA must not overlap original request */
		BUG_ON(!(ac->ac_o_ex.fe_logical >= pa_end ||
			ac->ac_o_ex.fe_logical < pa->pa_lstart));

		/* skip PAs this normalized request doesn't overlap with */
		if (pa->pa_lstart >= end || pa_end <= start) {
			spin_unlock(&pa->pa_lock);
			continue;
		}
		BUG_ON(pa->pa_lstart <= start && pa_end >= end);

		/* adjust start or end to be adjacent to this pa */
		if (pa_end <= ac->ac_o_ex.fe_logical) {
			BUG_ON(pa_end < start);
			start = pa_end;
		} else if (pa->pa_lstart > ac->ac_o_ex.fe_logical) {
			BUG_ON(pa->pa_lstart > end);
			end = pa->pa_lstart;
		}
		spin_unlock(&pa->pa_lock);
	}
	rcu_read_unlock();
	size = end - start;

	/* XXX: extra loop to check we really don't overlap preallocations */
	rcu_read_lock();
	list_for_each_entry_rcu(pa, &ei->i_prealloc_list, pa_inode_list) {
		ext4_lblk_t pa_end;

		spin_lock(&pa->pa_lock);
		if (pa->pa_deleted == 0) {
			pa_end = pa->pa_lstart + EXT4_C2B(EXT4_SB(ac->ac_sb),
							  pa->pa_len);
			BUG_ON(!(start >= pa_end || end <= pa->pa_lstart));
		}
		spin_unlock(&pa->pa_lock);
	}
	rcu_read_unlock();

	if (start + size <= ac->ac_o_ex.fe_logical &&
			start > ac->ac_o_ex.fe_logical) {
		ext4_msg(ac->ac_sb, KERN_ERR,
			 "start %lu, size %lu, fe_logical %lu",
			 (unsigned long) start, (unsigned long) size,
			 (unsigned long) ac->ac_o_ex.fe_logical);
		BUG();
	}
	BUG_ON(size <= 0 || size > EXT4_BLOCKS_PER_GROUP(ac->ac_sb));

	/* now prepare goal request */

	/* XXX: is it better to align blocks WRT to logical
	 * placement or satisfy big request as is */
	ac->ac_g_ex.fe_logical = start;
	ac->ac_g_ex.fe_len = EXT4_NUM_B2C(sbi, size);

	/* define goal start in order to merge */
	if (ar->pright && (ar->lright == (start + size))) {
		/* merge to the right */
		ext4_get_group_no_and_offset(ac->ac_sb, ar->pright - size,
						&ac->ac_f_ex.fe_group,
						&ac->ac_f_ex.fe_start);
		ac->ac_flags |= EXT4_MB_HINT_TRY_GOAL;
	}
	if (ar->pleft && (ar->lleft + 1 == start)) {
		/* merge to the left */
		ext4_get_group_no_and_offset(ac->ac_sb, ar->pleft + 1,
						&ac->ac_f_ex.fe_group,
						&ac->ac_f_ex.fe_start);
		ac->ac_flags |= EXT4_MB_HINT_TRY_GOAL;
	}

	mb_debug(1, "goal: %u(was %u) blocks at %u\n", (unsigned) size,
		(unsigned) orig_size, (unsigned) start);
}

static void ext4_mb_collect_stats(struct ext4_allocation_context *ac)
{
	struct ext4_sb_info *sbi = EXT4_SB(ac->ac_sb);

	if (sbi->s_mb_stats && ac->ac_g_ex.fe_len > 1) {
		atomic_inc(&sbi->s_bal_reqs);
		atomic_add(ac->ac_b_ex.fe_len, &sbi->s_bal_allocated);
		if (ac->ac_b_ex.fe_len >= ac->ac_o_ex.fe_len)
			atomic_inc(&sbi->s_bal_success);
		atomic_add(ac->ac_found, &sbi->s_bal_ex_scanned);
		if (ac->ac_g_ex.fe_start == ac->ac_b_ex.fe_start &&
				ac->ac_g_ex.fe_group == ac->ac_b_ex.fe_group)
			atomic_inc(&sbi->s_bal_goals);
		if (ac->ac_found > sbi->s_mb_max_to_scan)
			atomic_inc(&sbi->s_bal_breaks);
	}

	if (ac->ac_op == EXT4_MB_HISTORY_ALLOC)
		trace_ext4_mballoc_alloc(ac);
	else
		trace_ext4_mballoc_prealloc(ac);
}

/*
 * Called on failure; free up any blocks from the inode PA for this
 * context.  We don't need this for MB_GROUP_PA because we only change
 * pa_free in ext4_mb_release_context(), but on failure, we've already
 * zeroed out ac->ac_b_ex.fe_len, so group_pa->pa_free is not changed.
 */
static void ext4_discard_allocated_blocks(struct ext4_allocation_context *ac)
{
	struct ext4_prealloc_space *pa = ac->ac_pa;
	struct ext4_buddy e4b;
	int err;

	if (pa == NULL) {
		if (ac->ac_f_ex.fe_len == 0)
			return;
		err = ext4_mb_load_buddy(ac->ac_sb, ac->ac_f_ex.fe_group, &e4b);
		if (err) {
			/*
			 * This should never happen since we pin the
			 * pages in the ext4_allocation_context so
			 * ext4_mb_load_buddy() should never fail.
			 */
			WARN(1, "mb_load_buddy failed (%d)", err);
			return;
		}
		ext4_lock_group(ac->ac_sb, ac->ac_f_ex.fe_group);
		mb_free_blocks(ac->ac_inode, &e4b, ac->ac_f_ex.fe_start,
			       ac->ac_f_ex.fe_len);
		ext4_unlock_group(ac->ac_sb, ac->ac_f_ex.fe_group);
		ext4_mb_unload_buddy(&e4b);
		return;
	}
	if (pa->pa_type == MB_INODE_PA)
		pa->pa_free += ac->ac_b_ex.fe_len;
}

/*
 * use blocks preallocated to inode
 */
static void ext4_mb_use_inode_pa(struct ext4_allocation_context *ac,
				struct ext4_prealloc_space *pa)
{
	struct ext4_sb_info *sbi = EXT4_SB(ac->ac_sb);
	ext4_fsblk_t start;
	ext4_fsblk_t end;
	int len;

	/* found preallocated blocks, use them */
	start = pa->pa_pstart + (ac->ac_o_ex.fe_logical - pa->pa_lstart);
	end = min(pa->pa_pstart + EXT4_C2B(sbi, pa->pa_len),
		  start + EXT4_C2B(sbi, ac->ac_o_ex.fe_len));
	len = EXT4_NUM_B2C(sbi, end - start);
	ext4_get_group_no_and_offset(ac->ac_sb, start, &ac->ac_b_ex.fe_group,
					&ac->ac_b_ex.fe_start);
	ac->ac_b_ex.fe_len = len;
	ac->ac_status = AC_STATUS_FOUND;
	ac->ac_pa = pa;

	BUG_ON(start < pa->pa_pstart);
	BUG_ON(end > pa->pa_pstart + EXT4_C2B(sbi, pa->pa_len));
	BUG_ON(pa->pa_free < len);
	pa->pa_free -= len;

	mb_debug(1, "use %llu/%u from inode pa %p\n", start, len, pa);
}

/*
 * use blocks preallocated to locality group
 */
static void ext4_mb_use_group_pa(struct ext4_allocation_context *ac,
				struct ext4_prealloc_space *pa)
{
	unsigned int len = ac->ac_o_ex.fe_len;

	ext4_get_group_no_and_offset(ac->ac_sb, pa->pa_pstart,
					&ac->ac_b_ex.fe_group,
					&ac->ac_b_ex.fe_start);
	ac->ac_b_ex.fe_len = len;
	ac->ac_status = AC_STATUS_FOUND;
	ac->ac_pa = pa;

	/* we don't correct pa_pstart or pa_plen here to avoid
	 * possible race when the group is being loaded concurrently
	 * instead we correct pa later, after blocks are marked
	 * in on-disk bitmap -- see ext4_mb_release_context()
	 * Other CPUs are prevented from allocating from this pa by lg_mutex
	 */
	mb_debug(1, "use %u/%u from group pa %p\n", pa->pa_lstart-len, len, pa);
}

/*
 * Return the prealloc space that have minimal distance
 * from the goal block. @cpa is the prealloc
 * space that is having currently known minimal distance
 * from the goal block.
 */
static struct ext4_prealloc_space *
ext4_mb_check_group_pa(ext4_fsblk_t goal_block,
			struct ext4_prealloc_space *pa,
			struct ext4_prealloc_space *cpa)
{
	ext4_fsblk_t cur_distance, new_distance;

	if (cpa == NULL) {
		atomic_inc(&pa->pa_count);
		return pa;
	}
	cur_distance = abs(goal_block - cpa->pa_pstart);
	new_distance = abs(goal_block - pa->pa_pstart);

	if (cur_distance <= new_distance)
		return cpa;

	/* drop the previous reference */
	atomic_dec(&cpa->pa_count);
	atomic_inc(&pa->pa_count);
	return pa;
}

/*
 * search goal blocks in preallocated space
 */
static noinline_for_stack int
ext4_mb_use_preallocated(struct ext4_allocation_context *ac)
{
	struct ext4_sb_info *sbi = EXT4_SB(ac->ac_sb);
	int order, i;
	struct ext4_inode_info *ei = EXT4_I(ac->ac_inode);
	struct ext4_locality_group *lg;
	struct ext4_prealloc_space *pa, *cpa = NULL;
	ext4_fsblk_t goal_block;

	/* only data can be preallocated */
	if (!(ac->ac_flags & EXT4_MB_HINT_DATA))
		return 0;

	/* first, try per-file preallocation */
	rcu_read_lock();
	list_for_each_entry_rcu(pa, &ei->i_prealloc_list, pa_inode_list) {

		/* all fields in this condition don't change,
		 * so we can skip locking for them */
		if (ac->ac_o_ex.fe_logical < pa->pa_lstart ||
		    ac->ac_o_ex.fe_logical >= (pa->pa_lstart +
					       EXT4_C2B(sbi, pa->pa_len)))
			continue;

		/* non-extent files can't have physical blocks past 2^32 */
		if (!(ext4_test_inode_flag(ac->ac_inode, EXT4_INODE_EXTENTS)) &&
		    (pa->pa_pstart + EXT4_C2B(sbi, pa->pa_len) >
		     EXT4_MAX_BLOCK_FILE_PHYS))
			continue;

		/* found preallocated blocks, use them */
		spin_lock(&pa->pa_lock);
		if (pa->pa_deleted == 0 && pa->pa_free) {
			atomic_inc(&pa->pa_count);
			ext4_mb_use_inode_pa(ac, pa);
			spin_unlock(&pa->pa_lock);
			ac->ac_criteria = 10;
			rcu_read_unlock();
			return 1;
		}
		spin_unlock(&pa->pa_lock);
	}
	rcu_read_unlock();

	/* can we use group allocation? */
	if (!(ac->ac_flags & EXT4_MB_HINT_GROUP_ALLOC))
		return 0;

	/* inode may have no locality group for some reason */
	lg = ac->ac_lg;
	if (lg == NULL)
		return 0;
	order  = fls(ac->ac_o_ex.fe_len) - 1;
	if (order > PREALLOC_TB_SIZE - 1)
		/* The max size of hash table is PREALLOC_TB_SIZE */
		order = PREALLOC_TB_SIZE - 1;

	goal_block = ext4_grp_offs_to_block(ac->ac_sb, &ac->ac_g_ex);
	/*
	 * search for the prealloc space that is having
	 * minimal distance from the goal block.
	 */
	for (i = order; i < PREALLOC_TB_SIZE; i++) {
		rcu_read_lock();
		list_for_each_entry_rcu(pa, &lg->lg_prealloc_list[i],
					pa_inode_list) {
			spin_lock(&pa->pa_lock);
			if (pa->pa_deleted == 0 &&
					pa->pa_free >= ac->ac_o_ex.fe_len) {

				cpa = ext4_mb_check_group_pa(goal_block,
								pa, cpa);
			}
			spin_unlock(&pa->pa_lock);
		}
		rcu_read_unlock();
	}
	if (cpa) {
		ext4_mb_use_group_pa(ac, cpa);
		ac->ac_criteria = 20;
		return 1;
	}
	return 0;
}

/*
 * the function goes through all block freed in the group
 * but not yet committed and marks them used in in-core bitmap.
 * buddy must be generated from this bitmap
 * Need to be called with the ext4 group lock held
 */
static void ext4_mb_generate_from_freelist(struct super_block *sb, void *bitmap,
						ext4_group_t group)
{
	struct rb_node *n;
	struct ext4_group_info *grp;
	struct ext4_free_data *entry;

	grp = ext4_get_group_info(sb, group);
	n = rb_first(&(grp->bb_free_root));

	while (n) {
		entry = rb_entry(n, struct ext4_free_data, efd_node);
		ext4_set_bits(bitmap, entry->efd_start_cluster, entry->efd_count);
		n = rb_next(n);
	}
	return;
}

/*
 * the function goes through all preallocation in this group and marks them
 * used in in-core bitmap. buddy must be generated from this bitmap
 * Need to be called with ext4 group lock held
 */
static noinline_for_stack
void ext4_mb_generate_from_pa(struct super_block *sb, void *bitmap,
					ext4_group_t group)
{
	struct ext4_group_info *grp = ext4_get_group_info(sb, group);
	struct ext4_prealloc_space *pa;
	struct list_head *cur;
	ext4_group_t groupnr;
	ext4_grpblk_t start;
	int preallocated = 0;
	int len;

	/* all form of preallocation discards first load group,
	 * so the only competing code is preallocation use.
	 * we don't need any locking here
	 * notice we do NOT ignore preallocations with pa_deleted
	 * otherwise we could leave used blocks available for
	 * allocation in buddy when concurrent ext4_mb_put_pa()
	 * is dropping preallocation
	 */
	list_for_each(cur, &grp->bb_prealloc_list) {
		pa = list_entry(cur, struct ext4_prealloc_space, pa_group_list);
		spin_lock(&pa->pa_lock);
		ext4_get_group_no_and_offset(sb, pa->pa_pstart,
					     &groupnr, &start);
		len = pa->pa_len;
		spin_unlock(&pa->pa_lock);
		if (unlikely(len == 0))
			continue;
		BUG_ON(groupnr != group);
		ext4_set_bits(bitmap, start, len);
		preallocated += len;
	}
	mb_debug(1, "preallocated %u for group %u\n", preallocated, group);
}

static void ext4_mb_pa_callback(struct rcu_head *head)
{
	struct ext4_prealloc_space *pa;
	pa = container_of(head, struct ext4_prealloc_space, u.pa_rcu);

	BUG_ON(atomic_read(&pa->pa_count));
	BUG_ON(pa->pa_deleted == 0);
	kmem_cache_free(ext4_pspace_cachep, pa);
}

/*
 * drops a reference to preallocated space descriptor
 * if this was the last reference and the space is consumed
 */
static void ext4_mb_put_pa(struct ext4_allocation_context *ac,
			struct super_block *sb, struct ext4_prealloc_space *pa)
{
	ext4_group_t grp;
	ext4_fsblk_t grp_blk;

	/* in this short window concurrent discard can set pa_deleted */
	spin_lock(&pa->pa_lock);
	if (!atomic_dec_and_test(&pa->pa_count) || pa->pa_free != 0) {
		spin_unlock(&pa->pa_lock);
		return;
	}

	if (pa->pa_deleted == 1) {
		spin_unlock(&pa->pa_lock);
		return;
	}

	pa->pa_deleted = 1;
	spin_unlock(&pa->pa_lock);

	grp_blk = pa->pa_pstart;
	/*
	 * If doing group-based preallocation, pa_pstart may be in the
	 * next group when pa is used up
	 */
	if (pa->pa_type == MB_GROUP_PA)
		grp_blk--;

	grp = ext4_get_group_number(sb, grp_blk);

	/*
	 * possible race:
	 *
	 *  P1 (buddy init)			P2 (regular allocation)
	 *					find block B in PA
	 *  copy on-disk bitmap to buddy
	 *  					mark B in on-disk bitmap
	 *					drop PA from group
	 *  mark all PAs in buddy
	 *
	 * thus, P1 initializes buddy with B available. to prevent this
	 * we make "copy" and "mark all PAs" atomic and serialize "drop PA"
	 * against that pair
	 */
	ext4_lock_group(sb, grp);
	list_del(&pa->pa_group_list);
	ext4_unlock_group(sb, grp);

	spin_lock(pa->pa_obj_lock);
	list_del_rcu(&pa->pa_inode_list);
	spin_unlock(pa->pa_obj_lock);

	call_rcu(&(pa)->u.pa_rcu, ext4_mb_pa_callback);
}

/*
 * creates new preallocated space for given inode
 */
static noinline_for_stack int
ext4_mb_new_inode_pa(struct ext4_allocation_context *ac)
{
	struct super_block *sb = ac->ac_sb;
	struct ext4_sb_info *sbi = EXT4_SB(sb);
	struct ext4_prealloc_space *pa;
	struct ext4_group_info *grp;
	struct ext4_inode_info *ei;

	/* preallocate only when found space is larger then requested */
	BUG_ON(ac->ac_o_ex.fe_len >= ac->ac_b_ex.fe_len);
	BUG_ON(ac->ac_status != AC_STATUS_FOUND);
	BUG_ON(!S_ISREG(ac->ac_inode->i_mode));

	pa = kmem_cache_alloc(ext4_pspace_cachep, GFP_NOFS);
	if (pa == NULL)
		return -ENOMEM;

	if (ac->ac_b_ex.fe_len < ac->ac_g_ex.fe_len) {
		int winl;
		int wins;
		int win;
		int offs;

		/* we can't allocate as much as normalizer wants.
		 * so, found space must get proper lstart
		 * to cover original request */
		BUG_ON(ac->ac_g_ex.fe_logical > ac->ac_o_ex.fe_logical);
		BUG_ON(ac->ac_g_ex.fe_len < ac->ac_o_ex.fe_len);

		/* we're limited by original request in that
		 * logical block must be covered any way
		 * winl is window we can move our chunk within */
		winl = ac->ac_o_ex.fe_logical - ac->ac_g_ex.fe_logical;

		/* also, we should cover whole original request */
		wins = EXT4_C2B(sbi, ac->ac_b_ex.fe_len - ac->ac_o_ex.fe_len);

		/* the smallest one defines real window */
		win = min(winl, wins);

		offs = ac->ac_o_ex.fe_logical %
			EXT4_C2B(sbi, ac->ac_b_ex.fe_len);
		if (offs && offs < win)
			win = offs;

		ac->ac_b_ex.fe_logical = ac->ac_o_ex.fe_logical -
			EXT4_NUM_B2C(sbi, win);
		BUG_ON(ac->ac_o_ex.fe_logical < ac->ac_b_ex.fe_logical);
		BUG_ON(ac->ac_o_ex.fe_len > ac->ac_b_ex.fe_len);
	}

	/* preallocation can change ac_b_ex, thus we store actually
	 * allocated blocks for history */
	ac->ac_f_ex = ac->ac_b_ex;

	pa->pa_lstart = ac->ac_b_ex.fe_logical;
	pa->pa_pstart = ext4_grp_offs_to_block(sb, &ac->ac_b_ex);
	pa->pa_len = ac->ac_b_ex.fe_len;
	pa->pa_free = pa->pa_len;
	atomic_set(&pa->pa_count, 1);
	spin_lock_init(&pa->pa_lock);
	INIT_LIST_HEAD(&pa->pa_inode_list);
	INIT_LIST_HEAD(&pa->pa_group_list);
	pa->pa_deleted = 0;
	pa->pa_type = MB_INODE_PA;

	mb_debug(1, "new inode pa %p: %llu/%u for %u\n", pa,
			pa->pa_pstart, pa->pa_len, pa->pa_lstart);
	trace_ext4_mb_new_inode_pa(ac, pa);

	ext4_mb_use_inode_pa(ac, pa);
	atomic_add(pa->pa_free, &sbi->s_mb_preallocated);

	ei = EXT4_I(ac->ac_inode);
	grp = ext4_get_group_info(sb, ac->ac_b_ex.fe_group);

	pa->pa_obj_lock = &ei->i_prealloc_lock;
	pa->pa_inode = ac->ac_inode;

	ext4_lock_group(sb, ac->ac_b_ex.fe_group);
	list_add(&pa->pa_group_list, &grp->bb_prealloc_list);
	ext4_unlock_group(sb, ac->ac_b_ex.fe_group);

	spin_lock(pa->pa_obj_lock);
	list_add_rcu(&pa->pa_inode_list, &ei->i_prealloc_list);
	spin_unlock(pa->pa_obj_lock);

	return 0;
}

/*
 * creates new preallocated space for locality group inodes belongs to
 */
static noinline_for_stack int
ext4_mb_new_group_pa(struct ext4_allocation_context *ac)
{
	struct super_block *sb = ac->ac_sb;
	struct ext4_locality_group *lg;
	struct ext4_prealloc_space *pa;
	struct ext4_group_info *grp;

	/* preallocate only when found space is larger then requested */
	BUG_ON(ac->ac_o_ex.fe_len >= ac->ac_b_ex.fe_len);
	BUG_ON(ac->ac_status != AC_STATUS_FOUND);
	BUG_ON(!S_ISREG(ac->ac_inode->i_mode));

	BUG_ON(ext4_pspace_cachep == NULL);
	pa = kmem_cache_alloc(ext4_pspace_cachep, GFP_NOFS);
	if (pa == NULL)
		return -ENOMEM;

	/* preallocation can change ac_b_ex, thus we store actually
	 * allocated blocks for history */
	ac->ac_f_ex = ac->ac_b_ex;

	pa->pa_pstart = ext4_grp_offs_to_block(sb, &ac->ac_b_ex);
	pa->pa_lstart = pa->pa_pstart;
	pa->pa_len = ac->ac_b_ex.fe_len;
	pa->pa_free = pa->pa_len;
	atomic_set(&pa->pa_count, 1);
	spin_lock_init(&pa->pa_lock);
	INIT_LIST_HEAD(&pa->pa_inode_list);
	INIT_LIST_HEAD(&pa->pa_group_list);
	pa->pa_deleted = 0;
	pa->pa_type = MB_GROUP_PA;

	mb_debug(1, "new group pa %p: %llu/%u for %u\n", pa,
			pa->pa_pstart, pa->pa_len, pa->pa_lstart);
	trace_ext4_mb_new_group_pa(ac, pa);

	ext4_mb_use_group_pa(ac, pa);
	atomic_add(pa->pa_free, &EXT4_SB(sb)->s_mb_preallocated);

	grp = ext4_get_group_info(sb, ac->ac_b_ex.fe_group);
	lg = ac->ac_lg;
	BUG_ON(lg == NULL);

	pa->pa_obj_lock = &lg->lg_prealloc_lock;
	pa->pa_inode = NULL;

	ext4_lock_group(sb, ac->ac_b_ex.fe_group);
	list_add(&pa->pa_group_list, &grp->bb_prealloc_list);
	ext4_unlock_group(sb, ac->ac_b_ex.fe_group);

	/*
	 * We will later add the new pa to the right bucket
	 * after updating the pa_free in ext4_mb_release_context
	 */
	return 0;
}

static int ext4_mb_new_preallocation(struct ext4_allocation_context *ac)
{
	int err;

	if (ac->ac_flags & EXT4_MB_HINT_GROUP_ALLOC)
		err = ext4_mb_new_group_pa(ac);
	else
		err = ext4_mb_new_inode_pa(ac);
	return err;
}

/*
 * finds all unused blocks in on-disk bitmap, frees them in
 * in-core bitmap and buddy.
 * @pa must be unlinked from inode and group lists, so that
 * nobody else can find/use it.
 * the caller MUST hold group/inode locks.
 * TODO: optimize the case when there are no in-core structures yet
 */
static noinline_for_stack int
ext4_mb_release_inode_pa(struct ext4_buddy *e4b, struct buffer_head *bitmap_bh,
			struct ext4_prealloc_space *pa)
{
	struct super_block *sb = e4b->bd_sb;
	struct ext4_sb_info *sbi = EXT4_SB(sb);
	unsigned int end;
	unsigned int next;
	ext4_group_t group;
	ext4_grpblk_t bit;
	unsigned long long grp_blk_start;
	int err = 0;
	int free = 0;

	BUG_ON(pa->pa_deleted == 0);
	ext4_get_group_no_and_offset(sb, pa->pa_pstart, &group, &bit);
	grp_blk_start = pa->pa_pstart - EXT4_C2B(sbi, bit);
	BUG_ON(group != e4b->bd_group && pa->pa_len != 0);
	end = bit + pa->pa_len;

	while (bit < end) {
		bit = mb_find_next_zero_bit(bitmap_bh->b_data, end, bit);
		if (bit >= end)
			break;
		next = mb_find_next_bit(bitmap_bh->b_data, end, bit);
		mb_debug(1, "    free preallocated %u/%u in group %u\n",
			 (unsigned) ext4_group_first_block_no(sb, group) + bit,
			 (unsigned) next - bit, (unsigned) group);
		free += next - bit;

		trace_ext4_mballoc_discard(sb, NULL, group, bit, next - bit);
		trace_ext4_mb_release_inode_pa(pa, (grp_blk_start +
						    EXT4_C2B(sbi, bit)),
					       next - bit);
		mb_free_blocks(pa->pa_inode, e4b, bit, next - bit);
		bit = next + 1;
	}
	if (free != pa->pa_free) {
		ext4_msg(e4b->bd_sb, KERN_CRIT,
			 "pa %p: logic %lu, phys. %lu, len %lu",
			 pa, (unsigned long) pa->pa_lstart,
			 (unsigned long) pa->pa_pstart,
			 (unsigned long) pa->pa_len);
		ext4_grp_locked_error(sb, group, 0, 0, "free %u, pa_free %u",
					free, pa->pa_free);
		/*
		 * pa is already deleted so we use the value obtained
		 * from the bitmap and continue.
		 */
	}
	atomic_add(free, &sbi->s_mb_discarded);

	return err;
}

static noinline_for_stack int
ext4_mb_release_group_pa(struct ext4_buddy *e4b,
				struct ext4_prealloc_space *pa)
{
	struct super_block *sb = e4b->bd_sb;
	ext4_group_t group;
	ext4_grpblk_t bit;

	trace_ext4_mb_release_group_pa(sb, pa);
	BUG_ON(pa->pa_deleted == 0);
	ext4_get_group_no_and_offset(sb, pa->pa_pstart, &group, &bit);
	BUG_ON(group != e4b->bd_group && pa->pa_len != 0);
	mb_free_blocks(pa->pa_inode, e4b, bit, pa->pa_len);
	atomic_add(pa->pa_len, &EXT4_SB(sb)->s_mb_discarded);
	trace_ext4_mballoc_discard(sb, NULL, group, bit, pa->pa_len);

	return 0;
}

/*
 * releases all preallocations in given group
 *
 * first, we need to decide discard policy:
 * - when do we discard
 *   1) ENOSPC
 * - how many do we discard
 *   1) how many requested
 */
static noinline_for_stack int
ext4_mb_discard_group_preallocations(struct super_block *sb,
					ext4_group_t group, int needed)
{
	struct ext4_group_info *grp = ext4_get_group_info(sb, group);
	struct buffer_head *bitmap_bh = NULL;
	struct ext4_prealloc_space *pa, *tmp;
	struct list_head list;
	struct ext4_buddy e4b;
	int err;
	int busy = 0;
	int free = 0;

	mb_debug(1, "discard preallocation for group %u\n", group);

	if (list_empty(&grp->bb_prealloc_list))
		return 0;

	bitmap_bh = ext4_read_block_bitmap(sb, group);
	if (IS_ERR(bitmap_bh)) {
		err = PTR_ERR(bitmap_bh);
		ext4_error(sb, "Error %d reading block bitmap for %u",
			   err, group);
		return 0;
	}

	err = ext4_mb_load_buddy(sb, group, &e4b);
	if (err) {
		ext4_warning(sb, "Error %d loading buddy information for %u",
			     err, group);
		put_bh(bitmap_bh);
		return 0;
	}

	if (needed == 0)
		needed = EXT4_CLUSTERS_PER_GROUP(sb) + 1;

	INIT_LIST_HEAD(&list);
repeat:
	ext4_lock_group(sb, group);
	list_for_each_entry_safe(pa, tmp,
				&grp->bb_prealloc_list, pa_group_list) {
		spin_lock(&pa->pa_lock);
		if (atomic_read(&pa->pa_count)) {
			spin_unlock(&pa->pa_lock);
			busy = 1;
			continue;
		}
		if (pa->pa_deleted) {
			spin_unlock(&pa->pa_lock);
			continue;
		}

		/* seems this one can be freed ... */
		pa->pa_deleted = 1;

		/* we can trust pa_free ... */
		free += pa->pa_free;

		spin_unlock(&pa->pa_lock);

		list_del(&pa->pa_group_list);
		list_add(&pa->u.pa_tmp_list, &list);
	}

	/* if we still need more blocks and some PAs were used, try again */
	if (free < needed && busy) {
		busy = 0;
		ext4_unlock_group(sb, group);
		cond_resched();
		goto repeat;
	}

	/* found anything to free? */
	if (list_empty(&list)) {
		BUG_ON(free != 0);
		goto out;
	}

	/* now free all selected PAs */
	list_for_each_entry_safe(pa, tmp, &list, u.pa_tmp_list) {

		/* remove from object (inode or locality group) */
		spin_lock(pa->pa_obj_lock);
		list_del_rcu(&pa->pa_inode_list);
		spin_unlock(pa->pa_obj_lock);

		if (pa->pa_type == MB_GROUP_PA)
			ext4_mb_release_group_pa(&e4b, pa);
		else
			ext4_mb_release_inode_pa(&e4b, bitmap_bh, pa);

		list_del(&pa->u.pa_tmp_list);
		call_rcu(&(pa)->u.pa_rcu, ext4_mb_pa_callback);
	}

out:
	ext4_unlock_group(sb, group);
	ext4_mb_unload_buddy(&e4b);
	put_bh(bitmap_bh);
	return free;
}

/*
 * releases all non-used preallocated blocks for given inode
 *
 * It's important to discard preallocations under i_data_sem
 * We don't want another block to be served from the prealloc
 * space when we are discarding the inode prealloc space.
 *
 * FIXME!! Make sure it is valid at all the call sites
 */
void ext4_discard_preallocations(struct inode *inode)
{
	struct ext4_inode_info *ei = EXT4_I(inode);
	struct super_block *sb = inode->i_sb;
	struct buffer_head *bitmap_bh = NULL;
	struct ext4_prealloc_space *pa, *tmp;
	ext4_group_t group = 0;
	struct list_head list;
	struct ext4_buddy e4b;
	int err;

	if (!S_ISREG(inode->i_mode)) {
		/*BUG_ON(!list_empty(&ei->i_prealloc_list));*/
		return;
	}

	mb_debug(1, "discard preallocation for inode %lu\n", inode->i_ino);
	trace_ext4_discard_preallocations(inode);

	INIT_LIST_HEAD(&list);

repeat:
	/* first, collect all pa's in the inode */
	spin_lock(&ei->i_prealloc_lock);
	while (!list_empty(&ei->i_prealloc_list)) {
		pa = list_entry(ei->i_prealloc_list.next,
				struct ext4_prealloc_space, pa_inode_list);
		BUG_ON(pa->pa_obj_lock != &ei->i_prealloc_lock);
		spin_lock(&pa->pa_lock);
		if (atomic_read(&pa->pa_count)) {
			/* this shouldn't happen often - nobody should
			 * use preallocation while we're discarding it */
			spin_unlock(&pa->pa_lock);
			spin_unlock(&ei->i_prealloc_lock);
			ext4_msg(sb, KERN_ERR,
				 "uh-oh! used pa while discarding");
			WARN_ON(1);
			schedule_timeout_uninterruptible(HZ);
			goto repeat;

		}
		if (pa->pa_deleted == 0) {
			pa->pa_deleted = 1;
			spin_unlock(&pa->pa_lock);
			list_del_rcu(&pa->pa_inode_list);
			list_add(&pa->u.pa_tmp_list, &list);
			continue;
		}

		/* someone is deleting pa right now */
		spin_unlock(&pa->pa_lock);
		spin_unlock(&ei->i_prealloc_lock);

		/* we have to wait here because pa_deleted
		 * doesn't mean pa is already unlinked from
		 * the list. as we might be called from
		 * ->clear_inode() the inode will get freed
		 * and concurrent thread which is unlinking
		 * pa from inode's list may access already
		 * freed memory, bad-bad-bad */

		/* XXX: if this happens too often, we can
		 * add a flag to force wait only in case
		 * of ->clear_inode(), but not in case of
		 * regular truncate */
		schedule_timeout_uninterruptible(HZ);
		goto repeat;
	}
	spin_unlock(&ei->i_prealloc_lock);

	list_for_each_entry_safe(pa, tmp, &list, u.pa_tmp_list) {
		BUG_ON(pa->pa_type != MB_INODE_PA);
		group = ext4_get_group_number(sb, pa->pa_pstart);

		err = ext4_mb_load_buddy_gfp(sb, group, &e4b,
					     GFP_NOFS|__GFP_NOFAIL);
		if (err) {
			ext4_error(sb, "Error %d loading buddy information for %u",
				   err, group);
			continue;
		}

		bitmap_bh = ext4_read_block_bitmap(sb, group);
		if (IS_ERR(bitmap_bh)) {
			err = PTR_ERR(bitmap_bh);
			ext4_error(sb, "Error %d reading block bitmap for %u",
					err, group);
			ext4_mb_unload_buddy(&e4b);
			continue;
		}

		ext4_lock_group(sb, group);
		list_del(&pa->pa_group_list);
		ext4_mb_release_inode_pa(&e4b, bitmap_bh, pa);
		ext4_unlock_group(sb, group);

		ext4_mb_unload_buddy(&e4b);
		put_bh(bitmap_bh);

		list_del(&pa->u.pa_tmp_list);
		call_rcu(&(pa)->u.pa_rcu, ext4_mb_pa_callback);
	}
}

#ifdef CONFIG_EXT4_DEBUG
static void ext4_mb_show_ac(struct ext4_allocation_context *ac)
{
	struct super_block *sb = ac->ac_sb;
	ext4_group_t ngroups, i;

	if (!ext4_mballoc_debug ||
	    (EXT4_SB(sb)->s_mount_flags & EXT4_MF_FS_ABORTED))
		return;

	ext4_msg(ac->ac_sb, KERN_ERR, "Can't allocate:"
			" Allocation context details:");
	ext4_msg(ac->ac_sb, KERN_ERR, "status %d flags %d",
			ac->ac_status, ac->ac_flags);
	ext4_msg(ac->ac_sb, KERN_ERR, "orig %lu/%lu/%lu@%lu, "
		 	"goal %lu/%lu/%lu@%lu, "
			"best %lu/%lu/%lu@%lu cr %d",
			(unsigned long)ac->ac_o_ex.fe_group,
			(unsigned long)ac->ac_o_ex.fe_start,
			(unsigned long)ac->ac_o_ex.fe_len,
			(unsigned long)ac->ac_o_ex.fe_logical,
			(unsigned long)ac->ac_g_ex.fe_group,
			(unsigned long)ac->ac_g_ex.fe_start,
			(unsigned long)ac->ac_g_ex.fe_len,
			(unsigned long)ac->ac_g_ex.fe_logical,
			(unsigned long)ac->ac_b_ex.fe_group,
			(unsigned long)ac->ac_b_ex.fe_start,
			(unsigned long)ac->ac_b_ex.fe_len,
			(unsigned long)ac->ac_b_ex.fe_logical,
			(int)ac->ac_criteria);
	ext4_msg(ac->ac_sb, KERN_ERR, "%d found", ac->ac_found);
	ext4_msg(ac->ac_sb, KERN_ERR, "groups: ");
	ngroups = ext4_get_groups_count(sb);
	for (i = 0; i < ngroups; i++) {
		struct ext4_group_info *grp = ext4_get_group_info(sb, i);
		struct ext4_prealloc_space *pa;
		ext4_grpblk_t start;
		struct list_head *cur;
		ext4_lock_group(sb, i);
		list_for_each(cur, &grp->bb_prealloc_list) {
			pa = list_entry(cur, struct ext4_prealloc_space,
					pa_group_list);
			spin_lock(&pa->pa_lock);
			ext4_get_group_no_and_offset(sb, pa->pa_pstart,
						     NULL, &start);
			spin_unlock(&pa->pa_lock);
			printk(KERN_ERR "PA:%u:%d:%u \n", i,
			       start, pa->pa_len);
		}
		ext4_unlock_group(sb, i);

		if (grp->bb_free == 0)
			continue;
		printk(KERN_ERR "%u: %d/%d \n",
		       i, grp->bb_free, grp->bb_fragments);
	}
	printk(KERN_ERR "\n");
}
#else
static inline void ext4_mb_show_ac(struct ext4_allocation_context *ac)
{
	return;
}
#endif

/*
 * We use locality group preallocation for small size file. The size of the
 * file is determined by the current size or the resulting size after
 * allocation which ever is larger
 *
 * One can tune this size via /sys/fs/ext4/<partition>/mb_stream_req
 */
static void ext4_mb_group_or_file(struct ext4_allocation_context *ac)
{
	struct ext4_sb_info *sbi = EXT4_SB(ac->ac_sb);
	int bsbits = ac->ac_sb->s_blocksize_bits;
	loff_t size, isize;

	if (!(ac->ac_flags & EXT4_MB_HINT_DATA))
		return;

	if (unlikely(ac->ac_flags & EXT4_MB_HINT_GOAL_ONLY))
		return;

	size = ac->ac_o_ex.fe_logical + EXT4_C2B(sbi, ac->ac_o_ex.fe_len);
	isize = (i_size_read(ac->ac_inode) + ac->ac_sb->s_blocksize - 1)
		>> bsbits;

	if ((size == isize) &&
	    !ext4_fs_is_busy(sbi) &&
	    (atomic_read(&ac->ac_inode->i_writecount) == 0)) {
		ac->ac_flags |= EXT4_MB_HINT_NOPREALLOC;
		return;
	}

	if (sbi->s_mb_group_prealloc <= 0) {
		ac->ac_flags |= EXT4_MB_STREAM_ALLOC;
		return;
	}

	/* don't use group allocation for large files */
	size = max(size, isize);
	if (size > sbi->s_mb_stream_request) {
		ac->ac_flags |= EXT4_MB_STREAM_ALLOC;
		return;
	}

	BUG_ON(ac->ac_lg != NULL);
	/*
	 * locality group prealloc space are per cpu. The reason for having
	 * per cpu locality group is to reduce the contention between block
	 * request from multiple CPUs.
	 */
	ac->ac_lg = raw_cpu_ptr(sbi->s_locality_groups);

	/* we're going to use group allocation */
	ac->ac_flags |= EXT4_MB_HINT_GROUP_ALLOC;

	/* serialize all allocations in the group */
	mutex_lock(&ac->ac_lg->lg_mutex);
}

static noinline_for_stack int
ext4_mb_initialize_context(struct ext4_allocation_context *ac,
				struct ext4_allocation_request *ar)
{
	struct super_block *sb = ar->inode->i_sb;
	struct ext4_sb_info *sbi = EXT4_SB(sb);
	struct ext4_super_block *es = sbi->s_es;
	ext4_group_t group;
	unsigned int len;
	ext4_fsblk_t goal;
	ext4_grpblk_t block;

	/* we can't allocate > group size */
	len = ar->len;

	/* just a dirty hack to filter too big requests  */
	if (len >= EXT4_CLUSTERS_PER_GROUP(sb))
		len = EXT4_CLUSTERS_PER_GROUP(sb);

	/* start searching from the goal */
	goal = ar->goal;
	if (goal < le32_to_cpu(es->s_first_data_block) ||
			goal >= ext4_blocks_count(es))
		goal = le32_to_cpu(es->s_first_data_block);
	ext4_get_group_no_and_offset(sb, goal, &group, &block);

	/* set up allocation goals */
	ac->ac_b_ex.fe_logical = EXT4_LBLK_CMASK(sbi, ar->logical);
	ac->ac_status = AC_STATUS_CONTINUE;
	ac->ac_sb = sb;
	ac->ac_inode = ar->inode;
	ac->ac_o_ex.fe_logical = ac->ac_b_ex.fe_logical;
	ac->ac_o_ex.fe_group = group;
	ac->ac_o_ex.fe_start = block;
	ac->ac_o_ex.fe_len = len;
	ac->ac_g_ex = ac->ac_o_ex;
	ac->ac_flags = ar->flags;

	/* we have to define context: we'll we work with a file or
	 * locality group. this is a policy, actually */
	ext4_mb_group_or_file(ac);

	mb_debug(1, "init ac: %u blocks @ %u, goal %u, flags %x, 2^%d, "
			"left: %u/%u, right %u/%u to %swritable\n",
			(unsigned) ar->len, (unsigned) ar->logical,
			(unsigned) ar->goal, ac->ac_flags, ac->ac_2order,
			(unsigned) ar->lleft, (unsigned) ar->pleft,
			(unsigned) ar->lright, (unsigned) ar->pright,
			atomic_read(&ar->inode->i_writecount) ? "" : "non-");
	return 0;

}

static noinline_for_stack void
ext4_mb_discard_lg_preallocations(struct super_block *sb,
					struct ext4_locality_group *lg,
					int order, int total_entries)
{
	ext4_group_t group = 0;
	struct ext4_buddy e4b;
	struct list_head discard_list;
	struct ext4_prealloc_space *pa, *tmp;

	mb_debug(1, "discard locality group preallocation\n");

	INIT_LIST_HEAD(&discard_list);

	spin_lock(&lg->lg_prealloc_lock);
	list_for_each_entry_rcu(pa, &lg->lg_prealloc_list[order],
						pa_inode_list) {
		spin_lock(&pa->pa_lock);
		if (atomic_read(&pa->pa_count)) {
			/*
			 * This is the pa that we just used
			 * for block allocation. So don't
			 * free that
			 */
			spin_unlock(&pa->pa_lock);
			continue;
		}
		if (pa->pa_deleted) {
			spin_unlock(&pa->pa_lock);
			continue;
		}
		/* only lg prealloc space */
		BUG_ON(pa->pa_type != MB_GROUP_PA);

		/* seems this one can be freed ... */
		pa->pa_deleted = 1;
		spin_unlock(&pa->pa_lock);

		list_del_rcu(&pa->pa_inode_list);
		list_add(&pa->u.pa_tmp_list, &discard_list);

		total_entries--;
		if (total_entries <= 5) {
			/*
			 * we want to keep only 5 entries
			 * allowing it to grow to 8. This
			 * mak sure we don't call discard
			 * soon for this list.
			 */
			break;
		}
	}
	spin_unlock(&lg->lg_prealloc_lock);

	list_for_each_entry_safe(pa, tmp, &discard_list, u.pa_tmp_list) {
		int err;

		group = ext4_get_group_number(sb, pa->pa_pstart);
		err = ext4_mb_load_buddy_gfp(sb, group, &e4b,
					     GFP_NOFS|__GFP_NOFAIL);
		if (err) {
			ext4_error(sb, "Error %d loading buddy information for %u",
				   err, group);
			continue;
		}
		ext4_lock_group(sb, group);
		list_del(&pa->pa_group_list);
		ext4_mb_release_group_pa(&e4b, pa);
		ext4_unlock_group(sb, group);

		ext4_mb_unload_buddy(&e4b);
		list_del(&pa->u.pa_tmp_list);
		call_rcu(&(pa)->u.pa_rcu, ext4_mb_pa_callback);
	}
}

/*
 * We have incremented pa_count. So it cannot be freed at this
 * point. Also we hold lg_mutex. So no parallel allocation is
 * possible from this lg. That means pa_free cannot be updated.
 *
 * A parallel ext4_mb_discard_group_preallocations is possible.
 * which can cause the lg_prealloc_list to be updated.
 */

static void ext4_mb_add_n_trim(struct ext4_allocation_context *ac)
{
	int order, added = 0, lg_prealloc_count = 1;
	struct super_block *sb = ac->ac_sb;
	struct ext4_locality_group *lg = ac->ac_lg;
	struct ext4_prealloc_space *tmp_pa, *pa = ac->ac_pa;

	order = fls(pa->pa_free) - 1;
	if (order > PREALLOC_TB_SIZE - 1)
		/* The max size of hash table is PREALLOC_TB_SIZE */
		order = PREALLOC_TB_SIZE - 1;
	/* Add the prealloc space to lg */
	spin_lock(&lg->lg_prealloc_lock);
	list_for_each_entry_rcu(tmp_pa, &lg->lg_prealloc_list[order],
						pa_inode_list) {
		spin_lock(&tmp_pa->pa_lock);
		if (tmp_pa->pa_deleted) {
			spin_unlock(&tmp_pa->pa_lock);
			continue;
		}
		if (!added && pa->pa_free < tmp_pa->pa_free) {
			/* Add to the tail of the previous entry */
			list_add_tail_rcu(&pa->pa_inode_list,
						&tmp_pa->pa_inode_list);
			added = 1;
			/*
			 * we want to count the total
			 * number of entries in the list
			 */
		}
		spin_unlock(&tmp_pa->pa_lock);
		lg_prealloc_count++;
	}
	if (!added)
		list_add_tail_rcu(&pa->pa_inode_list,
					&lg->lg_prealloc_list[order]);
	spin_unlock(&lg->lg_prealloc_lock);

	/* Now trim the list to be not more than 8 elements */
	if (lg_prealloc_count > 8) {
		ext4_mb_discard_lg_preallocations(sb, lg,
						  order, lg_prealloc_count);
		return;
	}
	return ;
}

/*
 * release all resource we used in allocation
 */
static int ext4_mb_release_context(struct ext4_allocation_context *ac)
{
	struct ext4_sb_info *sbi = EXT4_SB(ac->ac_sb);
	struct ext4_prealloc_space *pa = ac->ac_pa;
	if (pa) {
		if (pa->pa_type == MB_GROUP_PA) {
			/* see comment in ext4_mb_use_group_pa() */
			spin_lock(&pa->pa_lock);
			pa->pa_pstart += EXT4_C2B(sbi, ac->ac_b_ex.fe_len);
			pa->pa_lstart += EXT4_C2B(sbi, ac->ac_b_ex.fe_len);
			pa->pa_free -= ac->ac_b_ex.fe_len;
			pa->pa_len -= ac->ac_b_ex.fe_len;
			spin_unlock(&pa->pa_lock);
		}
	}
	if (pa) {
		/*
		 * We want to add the pa to the right bucket.
		 * Remove it from the list and while adding
		 * make sure the list to which we are adding
		 * doesn't grow big.
		 */
		if ((pa->pa_type == MB_GROUP_PA) && likely(pa->pa_free)) {
			spin_lock(pa->pa_obj_lock);
			list_del_rcu(&pa->pa_inode_list);
			spin_unlock(pa->pa_obj_lock);
			ext4_mb_add_n_trim(ac);
		}
		ext4_mb_put_pa(ac, ac->ac_sb, pa);
	}
	if (ac->ac_bitmap_page)
		put_page(ac->ac_bitmap_page);
	if (ac->ac_buddy_page)
		put_page(ac->ac_buddy_page);
	if (ac->ac_flags & EXT4_MB_HINT_GROUP_ALLOC)
		mutex_unlock(&ac->ac_lg->lg_mutex);
	ext4_mb_collect_stats(ac);
	return 0;
}

static int ext4_mb_discard_preallocations(struct super_block *sb, int needed)
{
	ext4_group_t i, ngroups = ext4_get_groups_count(sb);
	int ret;
	int freed = 0;

	trace_ext4_mb_discard_preallocations(sb, needed);
	for (i = 0; i < ngroups && needed > 0; i++) {
		ret = ext4_mb_discard_group_preallocations(sb, i, needed);
		freed += ret;
		needed -= ret;
	}

	return freed;
}

/*
 * Main entry point into mballoc to allocate blocks
 * it tries to use preallocation first, then falls back
 * to usual allocation
 */
ext4_fsblk_t ext4_mb_new_blocks(handle_t *handle,
				struct ext4_allocation_request *ar, int *errp)
{
	int freed;
	struct ext4_allocation_context *ac = NULL;
	struct ext4_sb_info *sbi;
	struct super_block *sb;
	ext4_fsblk_t block = 0;
	unsigned int inquota = 0;
	unsigned int reserv_clstrs = 0;

	might_sleep();
	sb = ar->inode->i_sb;
	sbi = EXT4_SB(sb);

	trace_ext4_request_blocks(ar);

	/* Allow to use superuser reservation for quota file */
	if (ext4_is_quota_file(ar->inode))
		ar->flags |= EXT4_MB_USE_ROOT_BLOCKS;

	if ((ar->flags & EXT4_MB_DELALLOC_RESERVED) == 0) {
		/* Without delayed allocation we need to verify
		 * there is enough free blocks to do block allocation
		 * and verify allocation doesn't exceed the quota limits.
		 */
		while (ar->len &&
			ext4_claim_free_clusters(sbi, ar->len, ar->flags)) {

			/* let others to free the space */
			cond_resched();
			ar->len = ar->len >> 1;
		}
		if (!ar->len) {
			*errp = -ENOSPC;
			return 0;
		}
		reserv_clstrs = ar->len;
		if (ar->flags & EXT4_MB_USE_ROOT_BLOCKS) {
			dquot_alloc_block_nofail(ar->inode,
						 EXT4_C2B(sbi, ar->len));
		} else {
			while (ar->len &&
				dquot_alloc_block(ar->inode,
						  EXT4_C2B(sbi, ar->len))) {

				ar->flags |= EXT4_MB_HINT_NOPREALLOC;
				ar->len--;
			}
		}
		inquota = ar->len;
		if (ar->len == 0) {
			*errp = -EDQUOT;
			goto out;
		}
	}

	ac = kmem_cache_zalloc(ext4_ac_cachep, GFP_NOFS);
	if (!ac) {
		ar->len = 0;
		*errp = -ENOMEM;
		goto out;
	}

	*errp = ext4_mb_initialize_context(ac, ar);
	if (*errp) {
		ar->len = 0;
		goto out;
	}

	ac->ac_op = EXT4_MB_HISTORY_PREALLOC;
	if (!ext4_mb_use_preallocated(ac)) {
		ac->ac_op = EXT4_MB_HISTORY_ALLOC;
		ext4_mb_normalize_request(ac, ar);
repeat:
		/* allocate space in core */
		*errp = ext4_mb_regular_allocator(ac);
		if (*errp)
			goto discard_and_exit;

		/* as we've just preallocated more space than
		 * user requested originally, we store allocated
		 * space in a special descriptor */
		if (ac->ac_status == AC_STATUS_FOUND &&
		    ac->ac_o_ex.fe_len < ac->ac_b_ex.fe_len)
			*errp = ext4_mb_new_preallocation(ac);
		if (*errp) {
		discard_and_exit:
			ext4_discard_allocated_blocks(ac);
			goto errout;
		}
	}
	if (likely(ac->ac_status == AC_STATUS_FOUND)) {
		*errp = ext4_mb_mark_diskspace_used(ac, handle, reserv_clstrs);
		if (*errp) {
			ext4_discard_allocated_blocks(ac);
			goto errout;
		} else {
			block = ext4_grp_offs_to_block(sb, &ac->ac_b_ex);
			ar->len = ac->ac_b_ex.fe_len;
		}
	} else {
		freed  = ext4_mb_discard_preallocations(sb, ac->ac_o_ex.fe_len);
		if (freed)
			goto repeat;
		*errp = -ENOSPC;
	}

errout:
	if (*errp) {
		ac->ac_b_ex.fe_len = 0;
		ar->len = 0;
		ext4_mb_show_ac(ac);
	}
	ext4_mb_release_context(ac);
out:
	if (ac)
		kmem_cache_free(ext4_ac_cachep, ac);
	if (inquota && ar->len < inquota)
		dquot_free_block(ar->inode, EXT4_C2B(sbi, inquota - ar->len));
	if (!ar->len) {
		if ((ar->flags & EXT4_MB_DELALLOC_RESERVED) == 0)
			/* release all the reserved blocks if non delalloc */
			percpu_counter_sub(&sbi->s_dirtyclusters_counter,
						reserv_clstrs);
	}

	trace_ext4_allocate_blocks(ar, (unsigned long long)block);

	return block;
}

/*
 * We can merge two free data extents only if the physical blocks
 * are contiguous, AND the extents were freed by the same transaction,
 * AND the blocks are associated with the same group.
 */
static void ext4_try_merge_freed_extent(struct ext4_sb_info *sbi,
					struct ext4_free_data *entry,
					struct ext4_free_data *new_entry,
					struct rb_root *entry_rb_root)
{
	if ((entry->efd_tid != new_entry->efd_tid) ||
	    (entry->efd_group != new_entry->efd_group))
		return;
	if (entry->efd_start_cluster + entry->efd_count ==
	    new_entry->efd_start_cluster) {
		new_entry->efd_start_cluster = entry->efd_start_cluster;
		new_entry->efd_count += entry->efd_count;
	} else if (new_entry->efd_start_cluster + new_entry->efd_count ==
		   entry->efd_start_cluster) {
		new_entry->efd_count += entry->efd_count;
	} else
		return;
	spin_lock(&sbi->s_md_lock);
	list_del(&entry->efd_list);
	spin_unlock(&sbi->s_md_lock);
	rb_erase(&entry->efd_node, entry_rb_root);
	kmem_cache_free(ext4_free_data_cachep, entry);
}

static noinline_for_stack int
ext4_mb_free_metadata(handle_t *handle, struct ext4_buddy *e4b,
		      struct ext4_free_data *new_entry)
{
	ext4_group_t group = e4b->bd_group;
	ext4_grpblk_t cluster;
	ext4_grpblk_t clusters = new_entry->efd_count;
	struct ext4_free_data *entry;
	struct ext4_group_info *db = e4b->bd_info;
	struct super_block *sb = e4b->bd_sb;
	struct ext4_sb_info *sbi = EXT4_SB(sb);
	struct rb_node **n = &db->bb_free_root.rb_node, *node;
	struct rb_node *parent = NULL, *new_node;

	BUG_ON(!ext4_handle_valid(handle));
	BUG_ON(e4b->bd_bitmap_page == NULL);
	BUG_ON(e4b->bd_buddy_page == NULL);

	new_node = &new_entry->efd_node;
	cluster = new_entry->efd_start_cluster;

	if (!*n) {
		/* first free block exent. We need to
		   protect buddy cache from being freed,
		 * otherwise we'll refresh it from
		 * on-disk bitmap and lose not-yet-available
		 * blocks */
		get_page(e4b->bd_buddy_page);
		get_page(e4b->bd_bitmap_page);
	}
	while (*n) {
		parent = *n;
		entry = rb_entry(parent, struct ext4_free_data, efd_node);
		if (cluster < entry->efd_start_cluster)
			n = &(*n)->rb_left;
		else if (cluster >= (entry->efd_start_cluster + entry->efd_count))
			n = &(*n)->rb_right;
		else {
			ext4_grp_locked_error(sb, group, 0,
				ext4_group_first_block_no(sb, group) +
				EXT4_C2B(sbi, cluster),
				"Block already on to-be-freed list");
			return 0;
		}
	}

	rb_link_node(new_node, parent, n);
	rb_insert_color(new_node, &db->bb_free_root);

	/* Now try to see the extent can be merged to left and right */
	node = rb_prev(new_node);
	if (node) {
		entry = rb_entry(node, struct ext4_free_data, efd_node);
		ext4_try_merge_freed_extent(sbi, entry, new_entry,
					    &(db->bb_free_root));
	}

	node = rb_next(new_node);
	if (node) {
		entry = rb_entry(node, struct ext4_free_data, efd_node);
		ext4_try_merge_freed_extent(sbi, entry, new_entry,
					    &(db->bb_free_root));
	}

	spin_lock(&sbi->s_md_lock);
	list_add_tail(&new_entry->efd_list, &sbi->s_freed_data_list);
	sbi->s_mb_free_pending += clusters;
	spin_unlock(&sbi->s_md_lock);
	return 0;
}

/**
 * ext4_free_blocks() -- Free given blocks and update quota
 * @handle:		handle for this transaction
 * @inode:		inode
 * @block:		start physical block to free
 * @count:		number of blocks to count
 * @flags:		flags used by ext4_free_blocks
 */
void ext4_free_blocks(handle_t *handle, struct inode *inode,
		      struct buffer_head *bh, ext4_fsblk_t block,
		      unsigned long count, int flags)
{
	struct buffer_head *bitmap_bh = NULL;
	struct super_block *sb = inode->i_sb;
	struct ext4_group_desc *gdp;
	unsigned int overflow;
	ext4_grpblk_t bit;
	struct buffer_head *gd_bh;
	ext4_group_t block_group;
	struct ext4_sb_info *sbi;
	struct ext4_buddy e4b;
	unsigned int count_clusters;
	int err = 0;
	int ret;

	might_sleep();
	if (bh) {
		if (block)
			BUG_ON(block != bh->b_blocknr);
		else
			block = bh->b_blocknr;
	}

	sbi = EXT4_SB(sb);
	if (!(flags & EXT4_FREE_BLOCKS_VALIDATED) &&
	    !ext4_data_block_valid(sbi, block, count)) {
		ext4_error(sb, "Freeing blocks not in datazone - "
			   "block = %llu, count = %lu", block, count);
		goto error_return;
	}

	ext4_debug("freeing block %llu\n", block);
	trace_ext4_free_blocks(inode, block, count, flags);

	if (bh && (flags & EXT4_FREE_BLOCKS_FORGET)) {
		BUG_ON(count > 1);

		ext4_forget(handle, flags & EXT4_FREE_BLOCKS_METADATA,
			    inode, bh, block);
	}

	/*
	 * If the extent to be freed does not begin on a cluster
	 * boundary, we need to deal with partial clusters at the
	 * beginning and end of the extent.  Normally we will free
	 * blocks at the beginning or the end unless we are explicitly
	 * requested to avoid doing so.
	 */
	overflow = EXT4_PBLK_COFF(sbi, block);
	if (overflow) {
		if (flags & EXT4_FREE_BLOCKS_NOFREE_FIRST_CLUSTER) {
			overflow = sbi->s_cluster_ratio - overflow;
			block += overflow;
			if (count > overflow)
				count -= overflow;
			else
				return;
		} else {
			block -= overflow;
			count += overflow;
		}
	}
	overflow = EXT4_LBLK_COFF(sbi, count);
	if (overflow) {
		if (flags & EXT4_FREE_BLOCKS_NOFREE_LAST_CLUSTER) {
			if (count > overflow)
				count -= overflow;
			else
				return;
		} else
			count += sbi->s_cluster_ratio - overflow;
	}

	if (!bh && (flags & EXT4_FREE_BLOCKS_FORGET)) {
		int i;
		int is_metadata = flags & EXT4_FREE_BLOCKS_METADATA;

		for (i = 0; i < count; i++) {
			cond_resched();
			if (is_metadata)
				bh = sb_find_get_block(inode->i_sb, block + i);
			ext4_forget(handle, is_metadata, inode, bh, block + i);
		}
	}

do_more:
	overflow = 0;
	ext4_get_group_no_and_offset(sb, block, &block_group, &bit);

	if (unlikely(EXT4_MB_GRP_BBITMAP_CORRUPT(
			ext4_get_group_info(sb, block_group))))
		return;

	/*
	 * Check to see if we are freeing blocks across a group
	 * boundary.
	 */
	if (EXT4_C2B(sbi, bit) + count > EXT4_BLOCKS_PER_GROUP(sb)) {
		overflow = EXT4_C2B(sbi, bit) + count -
			EXT4_BLOCKS_PER_GROUP(sb);
		count -= overflow;
	}
	count_clusters = EXT4_NUM_B2C(sbi, count);
	bitmap_bh = ext4_read_block_bitmap(sb, block_group);
	if (IS_ERR(bitmap_bh)) {
		err = PTR_ERR(bitmap_bh);
		bitmap_bh = NULL;
		goto error_return;
	}
	gdp = ext4_get_group_desc(sb, block_group, &gd_bh);
	if (!gdp) {
		err = -EIO;
		goto error_return;
	}

	if (in_range(ext4_block_bitmap(sb, gdp), block, count) ||
	    in_range(ext4_inode_bitmap(sb, gdp), block, count) ||
	    in_range(block, ext4_inode_table(sb, gdp),
		     EXT4_SB(sb)->s_itb_per_group) ||
	    in_range(block + count - 1, ext4_inode_table(sb, gdp),
		     EXT4_SB(sb)->s_itb_per_group)) {

		ext4_error(sb, "Freeing blocks in system zone - "
			   "Block = %llu, count = %lu", block, count);
		/* err = 0. ext4_std_error should be a no op */
		goto error_return;
	}

	BUFFER_TRACE(bitmap_bh, "getting write access");
	err = ext4_journal_get_write_access(handle, bitmap_bh);
	if (err)
		goto error_return;

	/*
	 * We are about to modify some metadata.  Call the journal APIs
	 * to unshare ->b_data if a currently-committing transaction is
	 * using it
	 */
	BUFFER_TRACE(gd_bh, "get_write_access");
	err = ext4_journal_get_write_access(handle, gd_bh);
	if (err)
		goto error_return;
#ifdef AGGRESSIVE_CHECK
	{
		int i;
		for (i = 0; i < count_clusters; i++)
			BUG_ON(!mb_test_bit(bit + i, bitmap_bh->b_data));
	}
#endif
	trace_ext4_mballoc_free(sb, inode, block_group, bit, count_clusters);

	/* __GFP_NOFAIL: retry infinitely, ignore TIF_MEMDIE and memcg limit. */
	err = ext4_mb_load_buddy_gfp(sb, block_group, &e4b,
				     GFP_NOFS|__GFP_NOFAIL);
	if (err)
		goto error_return;

	/*
	 * We need to make sure we don't reuse the freed block until after the
	 * transaction is committed. We make an exception if the inode is to be
	 * written in writeback mode since writeback mode has weak data
	 * consistency guarantees.
	 */
	if (ext4_handle_valid(handle) &&
	    ((flags & EXT4_FREE_BLOCKS_METADATA) ||
	     !ext4_should_writeback_data(inode))) {
		struct ext4_free_data *new_entry;
		/*
		 * We use __GFP_NOFAIL because ext4_free_blocks() is not allowed
		 * to fail.
		 */
		new_entry = kmem_cache_alloc(ext4_free_data_cachep,
				GFP_NOFS|__GFP_NOFAIL);
		new_entry->efd_start_cluster = bit;
		new_entry->efd_group = block_group;
		new_entry->efd_count = count_clusters;
		new_entry->efd_tid = handle->h_transaction->t_tid;

		ext4_lock_group(sb, block_group);
		mb_clear_bits(bitmap_bh->b_data, bit, count_clusters);
		ext4_mb_free_metadata(handle, &e4b, new_entry);
	} else {
		/* need to update group_info->bb_free and bitmap
		 * with group lock held. generate_buddy look at
		 * them with group lock_held
		 */
		if (test_opt(sb, DISCARD)) {
			err = ext4_issue_discard(sb, block_group, bit, count,
						 NULL, 0);
			if (err && err != -EOPNOTSUPP)
				ext4_msg(sb, KERN_WARNING, "discard request in"
					 " group:%d block:%d count:%lu failed"
					 " with %d", block_group, bit, count,
					 err);
		} else
			EXT4_MB_GRP_CLEAR_TRIMMED(e4b.bd_info);

		ext4_lock_group(sb, block_group);
		mb_clear_bits(bitmap_bh->b_data, bit, count_clusters);
		mb_free_blocks(inode, &e4b, bit, count_clusters);
	}

	ret = ext4_free_group_clusters(sb, gdp) + count_clusters;
	ext4_free_group_clusters_set(sb, gdp, ret);
	ext4_block_bitmap_csum_set(sb, block_group, gdp, bitmap_bh);
	ext4_group_desc_csum_set(sb, block_group, gdp);
	ext4_unlock_group(sb, block_group);

	if (sbi->s_log_groups_per_flex) {
		ext4_group_t flex_group = ext4_flex_group(sbi, block_group);
		atomic64_add(count_clusters,
			     &sbi_array_rcu_deref(sbi, s_flex_groups,
						  flex_group)->free_clusters);
	}

	if (!(flags & EXT4_FREE_BLOCKS_NO_QUOT_UPDATE))
		dquot_free_block(inode, EXT4_C2B(sbi, count_clusters));
	percpu_counter_add(&sbi->s_freeclusters_counter, count_clusters);

	ext4_mb_unload_buddy(&e4b);

	/* We dirtied the bitmap block */
	BUFFER_TRACE(bitmap_bh, "dirtied bitmap block");
	err = ext4_handle_dirty_metadata(handle, NULL, bitmap_bh);

	/* And the group descriptor block */
	BUFFER_TRACE(gd_bh, "dirtied group descriptor block");
	ret = ext4_handle_dirty_metadata(handle, NULL, gd_bh);
	if (!err)
		err = ret;

	if (overflow && !err) {
		block += count;
		count = overflow;
		put_bh(bitmap_bh);
		goto do_more;
	}
error_return:
	brelse(bitmap_bh);
	ext4_std_error(sb, err);
	return;
}

/**
 * ext4_group_add_blocks() -- Add given blocks to an existing group
 * @handle:			handle to this transaction
 * @sb:				super block
 * @block:			start physical block to add to the block group
 * @count:			number of blocks to free
 *
 * This marks the blocks as free in the bitmap and buddy.
 */
int ext4_group_add_blocks(handle_t *handle, struct super_block *sb,
			 ext4_fsblk_t block, unsigned long count)
{
	struct buffer_head *bitmap_bh = NULL;
	struct buffer_head *gd_bh;
	ext4_group_t block_group;
	ext4_grpblk_t bit;
	unsigned int i;
	struct ext4_group_desc *desc;
	struct ext4_sb_info *sbi = EXT4_SB(sb);
	struct ext4_buddy e4b;
	int err = 0, ret, free_clusters_count;
	ext4_grpblk_t clusters_freed;
	ext4_fsblk_t first_cluster = EXT4_B2C(sbi, block);
	ext4_fsblk_t last_cluster = EXT4_B2C(sbi, block + count - 1);
	unsigned long cluster_count = last_cluster - first_cluster + 1;

	ext4_debug("Adding block(s) %llu-%llu\n", block, block + count - 1);

	if (count == 0)
		return 0;

	ext4_get_group_no_and_offset(sb, block, &block_group, &bit);
	/*
	 * Check to see if we are freeing blocks across a group
	 * boundary.
	 */
	if (bit + cluster_count > EXT4_CLUSTERS_PER_GROUP(sb)) {
		ext4_warning(sb, "too many blocks added to group %u",
			     block_group);
		err = -EINVAL;
		goto error_return;
	}

	bitmap_bh = ext4_read_block_bitmap(sb, block_group);
	if (IS_ERR(bitmap_bh)) {
		err = PTR_ERR(bitmap_bh);
		bitmap_bh = NULL;
		goto error_return;
	}

	desc = ext4_get_group_desc(sb, block_group, &gd_bh);
	if (!desc) {
		err = -EIO;
		goto error_return;
	}

	if (in_range(ext4_block_bitmap(sb, desc), block, count) ||
	    in_range(ext4_inode_bitmap(sb, desc), block, count) ||
	    in_range(block, ext4_inode_table(sb, desc), sbi->s_itb_per_group) ||
	    in_range(block + count - 1, ext4_inode_table(sb, desc),
		     sbi->s_itb_per_group)) {
		ext4_error(sb, "Adding blocks in system zones - "
			   "Block = %llu, count = %lu",
			   block, count);
		err = -EINVAL;
		goto error_return;
	}

	BUFFER_TRACE(bitmap_bh, "getting write access");
	err = ext4_journal_get_write_access(handle, bitmap_bh);
	if (err)
		goto error_return;

	/*
	 * We are about to modify some metadata.  Call the journal APIs
	 * to unshare ->b_data if a currently-committing transaction is
	 * using it
	 */
	BUFFER_TRACE(gd_bh, "get_write_access");
	err = ext4_journal_get_write_access(handle, gd_bh);
	if (err)
		goto error_return;

	for (i = 0, clusters_freed = 0; i < cluster_count; i++) {
		BUFFER_TRACE(bitmap_bh, "clear bit");
		if (!mb_test_bit(bit + i, bitmap_bh->b_data)) {
			ext4_error(sb, "bit already cleared for block %llu",
				   (ext4_fsblk_t)(block + i));
			BUFFER_TRACE(bitmap_bh, "bit already cleared");
		} else {
			clusters_freed++;
		}
	}

	err = ext4_mb_load_buddy(sb, block_group, &e4b);
	if (err)
		goto error_return;

	/*
	 * need to update group_info->bb_free and bitmap
	 * with group lock held. generate_buddy look at
	 * them with group lock_held
	 */
	ext4_lock_group(sb, block_group);
	mb_clear_bits(bitmap_bh->b_data, bit, cluster_count);
	mb_free_blocks(NULL, &e4b, bit, cluster_count);
	free_clusters_count = clusters_freed +
		ext4_free_group_clusters(sb, desc);
	ext4_free_group_clusters_set(sb, desc, free_clusters_count);
	ext4_block_bitmap_csum_set(sb, block_group, desc, bitmap_bh);
	ext4_group_desc_csum_set(sb, block_group, desc);
	ext4_unlock_group(sb, block_group);
	percpu_counter_add(&sbi->s_freeclusters_counter,
			   clusters_freed);

	if (sbi->s_log_groups_per_flex) {
		ext4_group_t flex_group = ext4_flex_group(sbi, block_group);
<<<<<<< HEAD
		atomic64_add(clusters_freed,
			     &sbi->s_flex_groups[flex_group].free_clusters);
=======
		atomic64_add(EXT4_NUM_B2C(sbi, blocks_freed),
			     &sbi_array_rcu_deref(sbi, s_flex_groups,
						  flex_group)->free_clusters);
>>>>>>> 12cd844a
	}

	ext4_mb_unload_buddy(&e4b);

	/* We dirtied the bitmap block */
	BUFFER_TRACE(bitmap_bh, "dirtied bitmap block");
	err = ext4_handle_dirty_metadata(handle, NULL, bitmap_bh);

	/* And the group descriptor block */
	BUFFER_TRACE(gd_bh, "dirtied group descriptor block");
	ret = ext4_handle_dirty_metadata(handle, NULL, gd_bh);
	if (!err)
		err = ret;

error_return:
	brelse(bitmap_bh);
	ext4_std_error(sb, err);
	return err;
}

/**
 * ext4_trim_extent -- function to TRIM one single free extent in the group
 * @sb:		super block for the file system
 * @start:	starting block of the free extent in the alloc. group
 * @count:	number of blocks to TRIM
 * @group:	alloc. group we are working with
 * @e4b:	ext4 buddy for the group
 * @blkdev_flags: flags for the block device
 *
 * Trim "count" blocks starting at "start" in the "group". To assure that no
 * one will allocate those blocks, mark it as used in buddy bitmap. This must
 * be called with under the group lock.
 */
static int ext4_trim_extent(struct super_block *sb, int start, int count,
			    ext4_group_t group, struct ext4_buddy *e4b,
			    unsigned long blkdev_flags)
__releases(bitlock)
__acquires(bitlock)
{
	struct ext4_free_extent ex;
	int ret = 0;

	trace_ext4_trim_extent(sb, group, start, count);

	assert_spin_locked(ext4_group_lock_ptr(sb, group));

	ex.fe_start = start;
	ex.fe_group = group;
	ex.fe_len = count;

	/*
	 * Mark blocks used, so no one can reuse them while
	 * being trimmed.
	 */
	mb_mark_used(e4b, &ex);
	ext4_unlock_group(sb, group);
	ret = ext4_issue_discard(sb, group, start, count, NULL, blkdev_flags);
	ext4_lock_group(sb, group);
	mb_free_blocks(NULL, e4b, start, ex.fe_len);
	return ret;
}

/**
 * ext4_trim_all_free -- function to trim all free space in alloc. group
 * @sb:			super block for file system
 * @group:		group to be trimmed
 * @start:		first group block to examine
 * @max:		last group block to examine
 * @minblocks:		minimum extent block count
 * @blkdev_flags:	flags for the block device
 *
 * ext4_trim_all_free walks through group's buddy bitmap searching for free
 * extents. When the free block is found, ext4_trim_extent is called to TRIM
 * the extent.
 *
 *
 * ext4_trim_all_free walks through group's block bitmap searching for free
 * extents. When the free extent is found, mark it as used in group buddy
 * bitmap. Then issue a TRIM command on this extent and free the extent in
 * the group buddy bitmap. This is done until whole group is scanned.
 */
static ext4_grpblk_t
ext4_trim_all_free(struct super_block *sb, ext4_group_t group,
		   ext4_grpblk_t start, ext4_grpblk_t max,
		   ext4_grpblk_t minblocks, unsigned long blkdev_flags)
{
	void *bitmap;
	ext4_grpblk_t next, count = 0, free_count = 0;
	struct ext4_buddy e4b;
	int ret = 0;

	trace_ext4_trim_all_free(sb, group, start, max);

	ret = ext4_mb_load_buddy(sb, group, &e4b);
	if (ret) {
		ext4_warning(sb, "Error %d loading buddy information for %u",
			     ret, group);
		return ret;
	}
	bitmap = e4b.bd_bitmap;

	ext4_lock_group(sb, group);
	if (EXT4_MB_GRP_WAS_TRIMMED(e4b.bd_info) &&
	    minblocks >= atomic_read(&EXT4_SB(sb)->s_last_trim_minblks))
		goto out;

	start = (e4b.bd_info->bb_first_free > start) ?
		e4b.bd_info->bb_first_free : start;

	while (start <= max) {
		start = mb_find_next_zero_bit(bitmap, max + 1, start);
		if (start > max)
			break;
		next = mb_find_next_bit(bitmap, max + 1, start);

		if ((next - start) >= minblocks) {
			ret = ext4_trim_extent(sb, start,
					       next - start, group, &e4b,
					       blkdev_flags);
			if (ret && ret != -EOPNOTSUPP)
				break;
			ret = 0;
			count += next - start;
		}
		free_count += next - start;
		start = next + 1;

		if (fatal_signal_pending(current)) {
			count = -ERESTARTSYS;
			break;
		}

		if (need_resched()) {
			ext4_unlock_group(sb, group);
			cond_resched();
			ext4_lock_group(sb, group);
		}

		if ((e4b.bd_info->bb_free - free_count) < minblocks)
			break;
	}

	if (!ret) {
		ret = count;
		EXT4_MB_GRP_SET_TRIMMED(e4b.bd_info);
	}
out:
	ext4_unlock_group(sb, group);
	ext4_mb_unload_buddy(&e4b);

	ext4_debug("trimmed %d blocks in the group %d\n",
		count, group);

	return ret;
}

/**
 * ext4_trim_fs() -- trim ioctl handle function
 * @sb:			superblock for filesystem
 * @range:		fstrim_range structure
 * @blkdev_flags:	flags for the block device
 *
 * start:	First Byte to trim
 * len:		number of Bytes to trim from start
 * minlen:	minimum extent length in Bytes
 * ext4_trim_fs goes through all allocation groups containing Bytes from
 * start to start+len. For each such a group ext4_trim_all_free function
 * is invoked to trim all free space.
 */
int ext4_trim_fs(struct super_block *sb, struct fstrim_range *range,
			unsigned long blkdev_flags)
{
	struct ext4_group_info *grp;
	ext4_group_t group, first_group, last_group;
	ext4_grpblk_t cnt = 0, first_cluster, last_cluster;
	uint64_t start, end, minlen, trimmed = 0;
	ext4_fsblk_t first_data_blk =
			le32_to_cpu(EXT4_SB(sb)->s_es->s_first_data_block);
	ext4_fsblk_t max_blks = ext4_blocks_count(EXT4_SB(sb)->s_es);
	int ret = 0;

	start = range->start >> sb->s_blocksize_bits;
	end = start + (range->len >> sb->s_blocksize_bits) - 1;
	minlen = EXT4_NUM_B2C(EXT4_SB(sb),
			      range->minlen >> sb->s_blocksize_bits);

	if (minlen > EXT4_CLUSTERS_PER_GROUP(sb) ||
	    start >= max_blks ||
	    range->len < sb->s_blocksize)
		return -EINVAL;
	if (end >= max_blks)
		end = max_blks - 1;
	if (end <= first_data_blk)
		goto out;
	if (start < first_data_blk)
		start = first_data_blk;

	/* Determine first and last group to examine based on start and end */
	ext4_get_group_no_and_offset(sb, (ext4_fsblk_t) start,
				     &first_group, &first_cluster);
	ext4_get_group_no_and_offset(sb, (ext4_fsblk_t) end,
				     &last_group, &last_cluster);

	/* end now represents the last cluster to discard in this group */
	end = EXT4_CLUSTERS_PER_GROUP(sb) - 1;

	for (group = first_group; group <= last_group; group++) {
		grp = ext4_get_group_info(sb, group);
		/* We only do this if the grp has never been initialized */
		if (unlikely(EXT4_MB_GRP_NEED_INIT(grp))) {
			ret = ext4_mb_init_group(sb, group, GFP_NOFS);
			if (ret)
				break;
		}

		/*
		 * For all the groups except the last one, last cluster will
		 * always be EXT4_CLUSTERS_PER_GROUP(sb)-1, so we only need to
		 * change it for the last group, note that last_cluster is
		 * already computed earlier by ext4_get_group_no_and_offset()
		 */
		if (group == last_group)
			end = last_cluster;

		if (grp->bb_free >= minlen) {
			cnt = ext4_trim_all_free(sb, group, first_cluster,
						end, minlen, blkdev_flags);
			if (cnt < 0) {
				ret = cnt;
				break;
			}
			trimmed += cnt;
		}

		/*
		 * For every group except the first one, we are sure
		 * that the first cluster to discard will be cluster #0.
		 */
		first_cluster = 0;
	}

	if (!ret)
		atomic_set(&EXT4_SB(sb)->s_last_trim_minblks, minlen);

out:
	range->len = EXT4_C2B(EXT4_SB(sb), trimmed) << sb->s_blocksize_bits;
	return ret;
}

/* Iterate all the free extents in the group. */
int
ext4_mballoc_query_range(
	struct super_block		*sb,
	ext4_group_t			group,
	ext4_grpblk_t			start,
	ext4_grpblk_t			end,
	ext4_mballoc_query_range_fn	formatter,
	void				*priv)
{
	void				*bitmap;
	ext4_grpblk_t			next;
	struct ext4_buddy		e4b;
	int				error;

	error = ext4_mb_load_buddy(sb, group, &e4b);
	if (error)
		return error;
	bitmap = e4b.bd_bitmap;

	ext4_lock_group(sb, group);

	start = (e4b.bd_info->bb_first_free > start) ?
		e4b.bd_info->bb_first_free : start;
	if (end >= EXT4_CLUSTERS_PER_GROUP(sb))
		end = EXT4_CLUSTERS_PER_GROUP(sb) - 1;

	while (start <= end) {
		start = mb_find_next_zero_bit(bitmap, end + 1, start);
		if (start > end)
			break;
		next = mb_find_next_bit(bitmap, end + 1, start);

		ext4_unlock_group(sb, group);
		error = formatter(sb, group, start, next - start, priv);
		if (error)
			goto out_unload;
		ext4_lock_group(sb, group);

		start = next + 1;
	}

	ext4_unlock_group(sb, group);
out_unload:
	ext4_mb_unload_buddy(&e4b);

	return error;
}<|MERGE_RESOLUTION|>--- conflicted
+++ resolved
@@ -5116,14 +5116,9 @@
 
 	if (sbi->s_log_groups_per_flex) {
 		ext4_group_t flex_group = ext4_flex_group(sbi, block_group);
-<<<<<<< HEAD
 		atomic64_add(clusters_freed,
-			     &sbi->s_flex_groups[flex_group].free_clusters);
-=======
-		atomic64_add(EXT4_NUM_B2C(sbi, blocks_freed),
 			     &sbi_array_rcu_deref(sbi, s_flex_groups,
 						  flex_group)->free_clusters);
->>>>>>> 12cd844a
 	}
 
 	ext4_mb_unload_buddy(&e4b);
