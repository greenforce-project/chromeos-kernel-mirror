--- conflicted
+++ resolved
@@ -26,11 +26,7 @@
 static const struct inode_operations proc_sys_dir_operations;
 
 /* shared constants to be used in various sysctls */
-<<<<<<< HEAD
-const int sysctl_vals[] = { 0, 1, 2, INT_MAX };
-=======
 const int sysctl_vals[] = { -1, 0, 1, 2, 4, 100, 200, 1000, 3000, INT_MAX };
->>>>>>> 381518b4
 EXPORT_SYMBOL(sysctl_vals);
 
 /* Support for permanently empty directories */
