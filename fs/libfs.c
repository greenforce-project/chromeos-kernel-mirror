--- conflicted
+++ resolved
@@ -868,7 +868,7 @@
 			  size_t len, loff_t *ppos, bool is_signed)
 {
 	struct simple_attr *attr;
-	u64 val;
+	unsigned long long val;
 	size_t size;
 	ssize_t ret;
 
@@ -886,16 +886,12 @@
 		goto out;
 
 	attr->set_buf[size] = '\0';
-<<<<<<< HEAD
-	val = simple_strtoll(attr->set_buf, NULL, 0);
-=======
 	if (is_signed)
 		ret = kstrtoll(attr->set_buf, 0, &val);
 	else
 		ret = kstrtoull(attr->set_buf, 0, &val);
 	if (ret)
 		goto out;
->>>>>>> dc109cc8
 	ret = attr->set(attr->data, val);
 	if (ret == 0)
 		ret = len; /* on success, claim we got the whole input */
