--- conflicted
+++ resolved
@@ -1355,11 +1355,7 @@
 	}
 
 	cifs_dbg(FYI, "%s: no cached or matched targets. mark dfs share for reconnect.\n", __func__);
-<<<<<<< HEAD
-	cifs_ses_mark_for_reconnect(tcon->ses);
-=======
 	cifs_mark_tcp_ses_conns_for_reconnect(tcon->ses->server, true);
->>>>>>> 754e0b0e
 }
 
 /* Refresh dfs referral of tcon and mark it for reconnect if needed */
