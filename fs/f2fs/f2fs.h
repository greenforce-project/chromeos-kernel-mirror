/*
 * fs/f2fs/f2fs.h
 *
 * Copyright (c) 2012 Samsung Electronics Co., Ltd.
 *             http://www.samsung.com/
 *
 * This program is free software; you can redistribute it and/or modify
 * it under the terms of the GNU General Public License version 2 as
 * published by the Free Software Foundation.
 */
#ifndef _LINUX_F2FS_H
#define _LINUX_F2FS_H

#include <linux/types.h>
#include <linux/page-flags.h>
#include <linux/buffer_head.h>
#include <linux/slab.h>
#include <linux/crc32.h>
#include <linux/magic.h>
#include <linux/kobject.h>
#include <linux/sched.h>
#include <linux/vmalloc.h>
#include <linux/bio.h>
#include <linux/blkdev.h>
#include <linux/quotaops.h>
#ifdef CONFIG_F2FS_FS_ENCRYPTION
#include <linux/fscrypt_supp.h>
#else
#include <linux/fscrypt_notsupp.h>
#endif
#include <crypto/hash.h>

#ifdef CONFIG_F2FS_CHECK_FS
#define f2fs_bug_on(sbi, condition)	BUG_ON(condition)
#else
#define f2fs_bug_on(sbi, condition)					\
	do {								\
		if (unlikely(condition)) {				\
			WARN_ON(1);					\
			set_sbi_flag(sbi, SBI_NEED_FSCK);		\
		}							\
	} while (0)
#endif

#ifdef CONFIG_F2FS_FAULT_INJECTION
enum {
	FAULT_KMALLOC,
	FAULT_PAGE_ALLOC,
	FAULT_ALLOC_NID,
	FAULT_ORPHAN,
	FAULT_BLOCK,
	FAULT_DIR_DEPTH,
	FAULT_EVICT_INODE,
	FAULT_TRUNCATE,
	FAULT_IO,
	FAULT_CHECKPOINT,
	FAULT_MAX,
};

struct f2fs_fault_info {
	atomic_t inject_ops;
	unsigned int inject_rate;
	unsigned int inject_type;
};

extern char *fault_name[FAULT_MAX];
#define IS_FAULT_SET(fi, type) ((fi)->inject_type & (1 << (type)))
#endif

/*
 * For mount options
 */
#define F2FS_MOUNT_BG_GC		0x00000001
#define F2FS_MOUNT_DISABLE_ROLL_FORWARD	0x00000002
#define F2FS_MOUNT_DISCARD		0x00000004
#define F2FS_MOUNT_NOHEAP		0x00000008
#define F2FS_MOUNT_XATTR_USER		0x00000010
#define F2FS_MOUNT_POSIX_ACL		0x00000020
#define F2FS_MOUNT_DISABLE_EXT_IDENTIFY	0x00000040
#define F2FS_MOUNT_INLINE_XATTR		0x00000080
#define F2FS_MOUNT_INLINE_DATA		0x00000100
#define F2FS_MOUNT_INLINE_DENTRY	0x00000200
#define F2FS_MOUNT_FLUSH_MERGE		0x00000400
#define F2FS_MOUNT_NOBARRIER		0x00000800
#define F2FS_MOUNT_FASTBOOT		0x00001000
#define F2FS_MOUNT_EXTENT_CACHE		0x00002000
#define F2FS_MOUNT_FORCE_FG_GC		0x00004000
#define F2FS_MOUNT_DATA_FLUSH		0x00008000
#define F2FS_MOUNT_FAULT_INJECTION	0x00010000
#define F2FS_MOUNT_ADAPTIVE		0x00020000
#define F2FS_MOUNT_LFS			0x00040000
#define F2FS_MOUNT_USRQUOTA		0x00080000
#define F2FS_MOUNT_GRPQUOTA		0x00100000
<<<<<<< HEAD
=======
#define F2FS_MOUNT_PRJQUOTA		0x00200000
#define F2FS_MOUNT_QUOTA		0x00400000
>>>>>>> bb176f67

#define clear_opt(sbi, option)	((sbi)->mount_opt.opt &= ~F2FS_MOUNT_##option)
#define set_opt(sbi, option)	((sbi)->mount_opt.opt |= F2FS_MOUNT_##option)
#define test_opt(sbi, option)	((sbi)->mount_opt.opt & F2FS_MOUNT_##option)

#define ver_after(a, b)	(typecheck(unsigned long long, a) &&		\
		typecheck(unsigned long long, b) &&			\
		((long long)((a) - (b)) > 0))

typedef u32 block_t;	/*
			 * should not change u32, since it is the on-disk block
			 * address format, __le32.
			 */
typedef u32 nid_t;

struct f2fs_mount_info {
	unsigned int	opt;
};

#define F2FS_FEATURE_ENCRYPT		0x0001
#define F2FS_FEATURE_BLKZONED		0x0002
#define F2FS_FEATURE_ATOMIC_WRITE	0x0004
#define F2FS_FEATURE_EXTRA_ATTR		0x0008
#define F2FS_FEATURE_PRJQUOTA		0x0010
#define F2FS_FEATURE_INODE_CHKSUM	0x0020

#define F2FS_HAS_FEATURE(sb, mask)					\
	((F2FS_SB(sb)->raw_super->feature & cpu_to_le32(mask)) != 0)
#define F2FS_SET_FEATURE(sb, mask)					\
	(F2FS_SB(sb)->raw_super->feature |= cpu_to_le32(mask))
#define F2FS_CLEAR_FEATURE(sb, mask)					\
	(F2FS_SB(sb)->raw_super->feature &= ~cpu_to_le32(mask))

/*
 * For checkpoint manager
 */
enum {
	NAT_BITMAP,
	SIT_BITMAP
};

#define	CP_UMOUNT	0x00000001
#define	CP_FASTBOOT	0x00000002
#define	CP_SYNC		0x00000004
#define	CP_RECOVERY	0x00000008
#define	CP_DISCARD	0x00000010
#define CP_TRIMMED	0x00000020

#define DEF_BATCHED_TRIM_SECTIONS	2048
#define BATCHED_TRIM_SEGMENTS(sbi)	\
		(GET_SEG_FROM_SEC(sbi, SM_I(sbi)->trim_sections))
#define BATCHED_TRIM_BLOCKS(sbi)	\
		(BATCHED_TRIM_SEGMENTS(sbi) << (sbi)->log_blocks_per_seg)
#define MAX_DISCARD_BLOCKS(sbi)		BLKS_PER_SEC(sbi)
#define DISCARD_ISSUE_RATE		8
#define DEF_MIN_DISCARD_ISSUE_TIME	50	/* 50 ms, if exists */
#define DEF_MAX_DISCARD_ISSUE_TIME	60000	/* 60 s, if no candidates */
#define DEF_CP_INTERVAL			60	/* 60 secs */
#define DEF_IDLE_INTERVAL		5	/* 5 secs */

struct cp_control {
	int reason;
	__u64 trim_start;
	__u64 trim_end;
	__u64 trim_minlen;
	__u64 trimmed;
};

/*
 * For CP/NAT/SIT/SSA readahead
 */
enum {
	META_CP,
	META_NAT,
	META_SIT,
	META_SSA,
	META_POR,
};

/* for the list of ino */
enum {
	ORPHAN_INO,		/* for orphan ino list */
	APPEND_INO,		/* for append ino list */
	UPDATE_INO,		/* for update ino list */
	MAX_INO_ENTRY,		/* max. list */
};

struct ino_entry {
	struct list_head list;	/* list head */
	nid_t ino;		/* inode number */
};

/* for the list of inodes to be GCed */
struct inode_entry {
	struct list_head list;	/* list head */
	struct inode *inode;	/* vfs inode pointer */
};

/* for the bitmap indicate blocks to be discarded */
struct discard_entry {
	struct list_head list;	/* list head */
	block_t start_blkaddr;	/* start blockaddr of current segment */
	unsigned char discard_map[SIT_VBLOCK_MAP_SIZE];	/* segment discard bitmap */
};

/* default discard granularity of inner discard thread, unit: block count */
#define DEFAULT_DISCARD_GRANULARITY		16

/* max discard pend list number */
#define MAX_PLIST_NUM		512
#define plist_idx(blk_num)	((blk_num) >= MAX_PLIST_NUM ?		\
					(MAX_PLIST_NUM - 1) : (blk_num - 1))

#define P_ACTIVE	0x01
#define P_TRIM		0x02
#define plist_issue(tag)	(((tag) & P_ACTIVE) || ((tag) & P_TRIM))

enum {
	D_PREP,
	D_SUBMIT,
	D_DONE,
};

struct discard_info {
	block_t lstart;			/* logical start address */
	block_t len;			/* length */
	block_t start;			/* actual start address in dev */
};

struct discard_cmd {
	struct rb_node rb_node;		/* rb node located in rb-tree */
	union {
		struct {
			block_t lstart;	/* logical start address */
			block_t len;	/* length */
			block_t start;	/* actual start address in dev */
		};
		struct discard_info di;	/* discard info */

	};
	struct list_head list;		/* command list */
	struct completion wait;		/* compleation */
	struct block_device *bdev;	/* bdev */
	unsigned short ref;		/* reference count */
	unsigned char state;		/* state */
	int error;			/* bio error */
};

struct discard_cmd_control {
	struct task_struct *f2fs_issue_discard;	/* discard thread */
	struct list_head entry_list;		/* 4KB discard entry list */
	struct list_head pend_list[MAX_PLIST_NUM];/* store pending entries */
	unsigned char pend_list_tag[MAX_PLIST_NUM];/* tag for pending entries */
	struct list_head wait_list;		/* store on-flushing entries */
	wait_queue_head_t discard_wait_queue;	/* waiting queue for wake-up */
	unsigned int discard_wake;		/* to wake up discard thread */
	struct mutex cmd_lock;
	unsigned int nr_discards;		/* # of discards in the list */
	unsigned int max_discards;		/* max. discards to be issued */
	unsigned int discard_granularity;	/* discard granularity */
	unsigned int undiscard_blks;		/* # of undiscard blocks */
	atomic_t issued_discard;		/* # of issued discard */
	atomic_t issing_discard;		/* # of issing discard */
	atomic_t discard_cmd_cnt;		/* # of cached cmd count */
	struct rb_root root;			/* root of discard rb-tree */
};

/* for the list of fsync inodes, used only during recovery */
struct fsync_inode_entry {
	struct list_head list;	/* list head */
	struct inode *inode;	/* vfs inode pointer */
	block_t blkaddr;	/* block address locating the last fsync */
	block_t last_dentry;	/* block address locating the last dentry */
};

#define nats_in_cursum(jnl)		(le16_to_cpu((jnl)->n_nats))
#define sits_in_cursum(jnl)		(le16_to_cpu((jnl)->n_sits))

#define nat_in_journal(jnl, i)		((jnl)->nat_j.entries[i].ne)
#define nid_in_journal(jnl, i)		((jnl)->nat_j.entries[i].nid)
#define sit_in_journal(jnl, i)		((jnl)->sit_j.entries[i].se)
#define segno_in_journal(jnl, i)	((jnl)->sit_j.entries[i].segno)

#define MAX_NAT_JENTRIES(jnl)	(NAT_JOURNAL_ENTRIES - nats_in_cursum(jnl))
#define MAX_SIT_JENTRIES(jnl)	(SIT_JOURNAL_ENTRIES - sits_in_cursum(jnl))

static inline int update_nats_in_cursum(struct f2fs_journal *journal, int i)
{
	int before = nats_in_cursum(journal);

	journal->n_nats = cpu_to_le16(before + i);
	return before;
}

static inline int update_sits_in_cursum(struct f2fs_journal *journal, int i)
{
	int before = sits_in_cursum(journal);

	journal->n_sits = cpu_to_le16(before + i);
	return before;
}

static inline bool __has_cursum_space(struct f2fs_journal *journal,
							int size, int type)
{
	if (type == NAT_JOURNAL)
		return size <= MAX_NAT_JENTRIES(journal);
	return size <= MAX_SIT_JENTRIES(journal);
}

/*
 * ioctl commands
 */
#define F2FS_IOC_GETFLAGS		FS_IOC_GETFLAGS
#define F2FS_IOC_SETFLAGS		FS_IOC_SETFLAGS
#define F2FS_IOC_GETVERSION		FS_IOC_GETVERSION

#define F2FS_IOCTL_MAGIC		0xf5
#define F2FS_IOC_START_ATOMIC_WRITE	_IO(F2FS_IOCTL_MAGIC, 1)
#define F2FS_IOC_COMMIT_ATOMIC_WRITE	_IO(F2FS_IOCTL_MAGIC, 2)
#define F2FS_IOC_START_VOLATILE_WRITE	_IO(F2FS_IOCTL_MAGIC, 3)
#define F2FS_IOC_RELEASE_VOLATILE_WRITE	_IO(F2FS_IOCTL_MAGIC, 4)
#define F2FS_IOC_ABORT_VOLATILE_WRITE	_IO(F2FS_IOCTL_MAGIC, 5)
#define F2FS_IOC_GARBAGE_COLLECT	_IOW(F2FS_IOCTL_MAGIC, 6, __u32)
#define F2FS_IOC_WRITE_CHECKPOINT	_IO(F2FS_IOCTL_MAGIC, 7)
#define F2FS_IOC_DEFRAGMENT		_IOWR(F2FS_IOCTL_MAGIC, 8,	\
						struct f2fs_defragment)
#define F2FS_IOC_MOVE_RANGE		_IOWR(F2FS_IOCTL_MAGIC, 9,	\
						struct f2fs_move_range)
#define F2FS_IOC_FLUSH_DEVICE		_IOW(F2FS_IOCTL_MAGIC, 10,	\
						struct f2fs_flush_device)
#define F2FS_IOC_GARBAGE_COLLECT_RANGE	_IOW(F2FS_IOCTL_MAGIC, 11,	\
						struct f2fs_gc_range)
<<<<<<< HEAD
=======
#define F2FS_IOC_GET_FEATURES		_IOR(F2FS_IOCTL_MAGIC, 12, __u32)
>>>>>>> bb176f67

#define F2FS_IOC_SET_ENCRYPTION_POLICY	FS_IOC_SET_ENCRYPTION_POLICY
#define F2FS_IOC_GET_ENCRYPTION_POLICY	FS_IOC_GET_ENCRYPTION_POLICY
#define F2FS_IOC_GET_ENCRYPTION_PWSALT	FS_IOC_GET_ENCRYPTION_PWSALT

/*
 * should be same as XFS_IOC_GOINGDOWN.
 * Flags for going down operation used by FS_IOC_GOINGDOWN
 */
#define F2FS_IOC_SHUTDOWN	_IOR('X', 125, __u32)	/* Shutdown */
#define F2FS_GOING_DOWN_FULLSYNC	0x0	/* going down with full sync */
#define F2FS_GOING_DOWN_METASYNC	0x1	/* going down with metadata */
#define F2FS_GOING_DOWN_NOSYNC		0x2	/* going down */
#define F2FS_GOING_DOWN_METAFLUSH	0x3	/* going down with meta flush */

#if defined(__KERNEL__) && defined(CONFIG_COMPAT)
/*
 * ioctl commands in 32 bit emulation
 */
#define F2FS_IOC32_GETFLAGS		FS_IOC32_GETFLAGS
#define F2FS_IOC32_SETFLAGS		FS_IOC32_SETFLAGS
#define F2FS_IOC32_GETVERSION		FS_IOC32_GETVERSION
#endif

<<<<<<< HEAD
=======
#define F2FS_IOC_FSGETXATTR		FS_IOC_FSGETXATTR
#define F2FS_IOC_FSSETXATTR		FS_IOC_FSSETXATTR

>>>>>>> bb176f67
struct f2fs_gc_range {
	u32 sync;
	u64 start;
	u64 len;
};

struct f2fs_defragment {
	u64 start;
	u64 len;
};

struct f2fs_move_range {
	u32 dst_fd;		/* destination fd */
	u64 pos_in;		/* start position in src_fd */
	u64 pos_out;		/* start position in dst_fd */
	u64 len;		/* size to move */
};

struct f2fs_flush_device {
	u32 dev_num;		/* device number to flush */
	u32 segments;		/* # of segments to flush */
};

/* for inline stuff */
#define DEF_INLINE_RESERVED_SIZE	1
static inline int get_extra_isize(struct inode *inode);
#define MAX_INLINE_DATA(inode)	(sizeof(__le32) * \
				(CUR_ADDRS_PER_INODE(inode) - \
				DEF_INLINE_RESERVED_SIZE - \
				F2FS_INLINE_XATTR_ADDRS))

/* for inline dir */
#define NR_INLINE_DENTRY(inode)	(MAX_INLINE_DATA(inode) * BITS_PER_BYTE / \
				((SIZE_OF_DIR_ENTRY + F2FS_SLOT_LEN) * \
				BITS_PER_BYTE + 1))
#define INLINE_DENTRY_BITMAP_SIZE(inode)	((NR_INLINE_DENTRY(inode) + \
					BITS_PER_BYTE - 1) / BITS_PER_BYTE)
#define INLINE_RESERVED_SIZE(inode)	(MAX_INLINE_DATA(inode) - \
				((SIZE_OF_DIR_ENTRY + F2FS_SLOT_LEN) * \
				NR_INLINE_DENTRY(inode) + \
				INLINE_DENTRY_BITMAP_SIZE(inode)))

/*
 * For INODE and NODE manager
 */
/* for directory operations */
struct f2fs_dentry_ptr {
	struct inode *inode;
	void *bitmap;
	struct f2fs_dir_entry *dentry;
	__u8 (*filename)[F2FS_SLOT_LEN];
	int max;
	int nr_bitmap;
};

static inline void make_dentry_ptr_block(struct inode *inode,
		struct f2fs_dentry_ptr *d, struct f2fs_dentry_block *t)
{
	d->inode = inode;
	d->max = NR_DENTRY_IN_BLOCK;
	d->nr_bitmap = SIZE_OF_DENTRY_BITMAP;
	d->bitmap = &t->dentry_bitmap;
	d->dentry = t->dentry;
	d->filename = t->filename;
}

static inline void make_dentry_ptr_inline(struct inode *inode,
					struct f2fs_dentry_ptr *d, void *t)
{
	int entry_cnt = NR_INLINE_DENTRY(inode);
	int bitmap_size = INLINE_DENTRY_BITMAP_SIZE(inode);
	int reserved_size = INLINE_RESERVED_SIZE(inode);

	d->inode = inode;
	d->max = entry_cnt;
	d->nr_bitmap = bitmap_size;
	d->bitmap = t;
	d->dentry = t + bitmap_size + reserved_size;
	d->filename = t + bitmap_size + reserved_size +
					SIZE_OF_DIR_ENTRY * entry_cnt;
}

/*
 * XATTR_NODE_OFFSET stores xattrs to one node block per file keeping -1
 * as its node offset to distinguish from index node blocks.
 * But some bits are used to mark the node block.
 */
#define XATTR_NODE_OFFSET	((((unsigned int)-1) << OFFSET_BIT_SHIFT) \
				>> OFFSET_BIT_SHIFT)
enum {
	ALLOC_NODE,			/* allocate a new node page if needed */
	LOOKUP_NODE,			/* look up a node without readahead */
	LOOKUP_NODE_RA,			/*
					 * look up a node with readahead called
					 * by get_data_block.
					 */
};

#define F2FS_LINK_MAX	0xffffffff	/* maximum link count per file */

#define MAX_DIR_RA_PAGES	4	/* maximum ra pages of dir */

/* vector size for gang look-up from extent cache that consists of radix tree */
#define EXT_TREE_VEC_SIZE	64

/* for in-memory extent cache entry */
#define F2FS_MIN_EXTENT_LEN	64	/* minimum extent length */

/* number of extent info in extent cache we try to shrink */
#define EXTENT_CACHE_SHRINK_NUMBER	128

struct rb_entry {
	struct rb_node rb_node;		/* rb node located in rb-tree */
	unsigned int ofs;		/* start offset of the entry */
	unsigned int len;		/* length of the entry */
};

struct extent_info {
	unsigned int fofs;		/* start offset in a file */
	unsigned int len;		/* length of the extent */
	u32 blk;			/* start block address of the extent */
};

struct extent_node {
	struct rb_node rb_node;
	union {
		struct {
			unsigned int fofs;
			unsigned int len;
			u32 blk;
		};
		struct extent_info ei;	/* extent info */

	};
	struct list_head list;		/* node in global extent list of sbi */
	struct extent_tree *et;		/* extent tree pointer */
};

struct extent_tree {
	nid_t ino;			/* inode number */
	struct rb_root root;		/* root of extent info rb-tree */
	struct extent_node *cached_en;	/* recently accessed extent node */
	struct extent_info largest;	/* largested extent info */
	struct list_head list;		/* to be used by sbi->zombie_list */
	rwlock_t lock;			/* protect extent info rb-tree */
	atomic_t node_cnt;		/* # of extent node in rb-tree*/
};

/*
 * This structure is taken from ext4_map_blocks.
 *
 * Note that, however, f2fs uses NEW and MAPPED flags for f2fs_map_blocks().
 */
#define F2FS_MAP_NEW		(1 << BH_New)
#define F2FS_MAP_MAPPED		(1 << BH_Mapped)
#define F2FS_MAP_UNWRITTEN	(1 << BH_Unwritten)
#define F2FS_MAP_FLAGS		(F2FS_MAP_NEW | F2FS_MAP_MAPPED |\
				F2FS_MAP_UNWRITTEN)

struct f2fs_map_blocks {
	block_t m_pblk;
	block_t m_lblk;
	unsigned int m_len;
	unsigned int m_flags;
	pgoff_t *m_next_pgofs;		/* point next possible non-hole pgofs */
};

/* for flag in get_data_block */
enum {
	F2FS_GET_BLOCK_DEFAULT,
	F2FS_GET_BLOCK_FIEMAP,
	F2FS_GET_BLOCK_BMAP,
	F2FS_GET_BLOCK_PRE_DIO,
	F2FS_GET_BLOCK_PRE_AIO,
};

/*
 * i_advise uses FADVISE_XXX_BIT. We can add additional hints later.
 */
#define FADVISE_COLD_BIT	0x01
#define FADVISE_LOST_PINO_BIT	0x02
#define FADVISE_ENCRYPT_BIT	0x04
#define FADVISE_ENC_NAME_BIT	0x08
#define FADVISE_KEEP_SIZE_BIT	0x10

#define file_is_cold(inode)	is_file(inode, FADVISE_COLD_BIT)
#define file_wrong_pino(inode)	is_file(inode, FADVISE_LOST_PINO_BIT)
#define file_set_cold(inode)	set_file(inode, FADVISE_COLD_BIT)
#define file_lost_pino(inode)	set_file(inode, FADVISE_LOST_PINO_BIT)
#define file_clear_cold(inode)	clear_file(inode, FADVISE_COLD_BIT)
#define file_got_pino(inode)	clear_file(inode, FADVISE_LOST_PINO_BIT)
#define file_is_encrypt(inode)	is_file(inode, FADVISE_ENCRYPT_BIT)
#define file_set_encrypt(inode)	set_file(inode, FADVISE_ENCRYPT_BIT)
#define file_clear_encrypt(inode) clear_file(inode, FADVISE_ENCRYPT_BIT)
#define file_enc_name(inode)	is_file(inode, FADVISE_ENC_NAME_BIT)
#define file_set_enc_name(inode) set_file(inode, FADVISE_ENC_NAME_BIT)
#define file_keep_isize(inode)	is_file(inode, FADVISE_KEEP_SIZE_BIT)
#define file_set_keep_isize(inode) set_file(inode, FADVISE_KEEP_SIZE_BIT)

#define DEF_DIR_LEVEL		0

struct f2fs_inode_info {
	struct inode vfs_inode;		/* serve a vfs inode */
	unsigned long i_flags;		/* keep an inode flags for ioctl */
	unsigned char i_advise;		/* use to give file attribute hints */
	unsigned char i_dir_level;	/* use for dentry level for large dir */
	unsigned int i_current_depth;	/* use only in directory structure */
	unsigned int i_pino;		/* parent inode number */
	umode_t i_acl_mode;		/* keep file acl mode temporarily */

	/* Use below internally in f2fs*/
	unsigned long flags;		/* use to pass per-file flags */
	struct rw_semaphore i_sem;	/* protect fi info */
	atomic_t dirty_pages;		/* # of dirty pages */
	f2fs_hash_t chash;		/* hash value of given file name */
	unsigned int clevel;		/* maximum level of given file name */
	struct task_struct *task;	/* lookup and create consistency */
	struct task_struct *cp_task;	/* separate cp/wb IO stats*/
	nid_t i_xattr_nid;		/* node id that contains xattrs */
	loff_t	last_disk_size;		/* lastly written file size */

#ifdef CONFIG_QUOTA
	struct dquot *i_dquot[MAXQUOTAS];

	/* quota space reservation, managed internally by quota code */
	qsize_t i_reserved_quota;
#endif
	struct list_head dirty_list;	/* dirty list for dirs and files */
	struct list_head gdirty_list;	/* linked in global dirty list */
	struct list_head inmem_pages;	/* inmemory pages managed by f2fs */
	struct task_struct *inmem_task;	/* store inmemory task */
	struct mutex inmem_lock;	/* lock for inmemory pages */
	struct extent_tree *extent_tree;	/* cached extent_tree entry */
	struct rw_semaphore dio_rwsem[2];/* avoid racing between dio and gc */
	struct rw_semaphore i_mmap_sem;
<<<<<<< HEAD
=======
	struct rw_semaphore i_xattr_sem; /* avoid racing between reading and changing EAs */

	int i_extra_isize;		/* size of extra space located in i_addr */
	kprojid_t i_projid;		/* id for project quota */
>>>>>>> bb176f67
};

static inline void get_extent_info(struct extent_info *ext,
					struct f2fs_extent *i_ext)
{
	ext->fofs = le32_to_cpu(i_ext->fofs);
	ext->blk = le32_to_cpu(i_ext->blk);
	ext->len = le32_to_cpu(i_ext->len);
}

static inline void set_raw_extent(struct extent_info *ext,
					struct f2fs_extent *i_ext)
{
	i_ext->fofs = cpu_to_le32(ext->fofs);
	i_ext->blk = cpu_to_le32(ext->blk);
	i_ext->len = cpu_to_le32(ext->len);
}

static inline void set_extent_info(struct extent_info *ei, unsigned int fofs,
						u32 blk, unsigned int len)
{
	ei->fofs = fofs;
	ei->blk = blk;
	ei->len = len;
}

static inline bool __is_discard_mergeable(struct discard_info *back,
						struct discard_info *front)
{
	return back->lstart + back->len == front->lstart;
}

static inline bool __is_discard_back_mergeable(struct discard_info *cur,
						struct discard_info *back)
{
	return __is_discard_mergeable(back, cur);
}

static inline bool __is_discard_front_mergeable(struct discard_info *cur,
						struct discard_info *front)
{
	return __is_discard_mergeable(cur, front);
}

static inline bool __is_extent_mergeable(struct extent_info *back,
						struct extent_info *front)
{
	return (back->fofs + back->len == front->fofs &&
			back->blk + back->len == front->blk);
}

static inline bool __is_back_mergeable(struct extent_info *cur,
						struct extent_info *back)
{
	return __is_extent_mergeable(back, cur);
}

static inline bool __is_front_mergeable(struct extent_info *cur,
						struct extent_info *front)
{
	return __is_extent_mergeable(cur, front);
}

extern void f2fs_mark_inode_dirty_sync(struct inode *inode, bool sync);
static inline void __try_update_largest_extent(struct inode *inode,
			struct extent_tree *et, struct extent_node *en)
{
	if (en->ei.len > et->largest.len) {
		et->largest = en->ei;
		f2fs_mark_inode_dirty_sync(inode, true);
	}
}

enum nid_list {
	FREE_NID_LIST,
	ALLOC_NID_LIST,
	MAX_NID_LIST,
};

struct f2fs_nm_info {
	block_t nat_blkaddr;		/* base disk address of NAT */
	nid_t max_nid;			/* maximum possible node ids */
	nid_t available_nids;		/* # of available node ids */
	nid_t next_scan_nid;		/* the next nid to be scanned */
	unsigned int ram_thresh;	/* control the memory footprint */
	unsigned int ra_nid_pages;	/* # of nid pages to be readaheaded */
	unsigned int dirty_nats_ratio;	/* control dirty nats ratio threshold */

	/* NAT cache management */
	struct radix_tree_root nat_root;/* root of the nat entry cache */
	struct radix_tree_root nat_set_root;/* root of the nat set cache */
	struct rw_semaphore nat_tree_lock;	/* protect nat_tree_lock */
	struct list_head nat_entries;	/* cached nat entry list (clean) */
	unsigned int nat_cnt;		/* the # of cached nat entries */
	unsigned int dirty_nat_cnt;	/* total num of nat entries in set */
	unsigned int nat_blocks;	/* # of nat blocks */

	/* free node ids management */
	struct radix_tree_root free_nid_root;/* root of the free_nid cache */
	struct list_head nid_list[MAX_NID_LIST];/* lists for free nids */
	unsigned int nid_cnt[MAX_NID_LIST];	/* the number of free node id */
	spinlock_t nid_list_lock;	/* protect nid lists ops */
	struct mutex build_lock;	/* lock for build free nids */
	unsigned char (*free_nid_bitmap)[NAT_ENTRY_BITMAP_SIZE];
	unsigned char *nat_block_bitmap;
	unsigned short *free_nid_count;	/* free nid count of NAT block */

	/* for checkpoint */
	char *nat_bitmap;		/* NAT bitmap pointer */

	unsigned int nat_bits_blocks;	/* # of nat bits blocks */
	unsigned char *nat_bits;	/* NAT bits blocks */
	unsigned char *full_nat_bits;	/* full NAT pages */
	unsigned char *empty_nat_bits;	/* empty NAT pages */
#ifdef CONFIG_F2FS_CHECK_FS
	char *nat_bitmap_mir;		/* NAT bitmap mirror */
#endif
	int bitmap_size;		/* bitmap size */
};

/*
 * this structure is used as one of function parameters.
 * all the information are dedicated to a given direct node block determined
 * by the data offset in a file.
 */
struct dnode_of_data {
	struct inode *inode;		/* vfs inode pointer */
	struct page *inode_page;	/* its inode page, NULL is possible */
	struct page *node_page;		/* cached direct node page */
	nid_t nid;			/* node id of the direct node block */
	unsigned int ofs_in_node;	/* data offset in the node page */
	bool inode_page_locked;		/* inode page is locked or not */
	bool node_changed;		/* is node block changed */
	char cur_level;			/* level of hole node page */
	char max_level;			/* level of current page located */
	block_t	data_blkaddr;		/* block address of the node block */
};

static inline void set_new_dnode(struct dnode_of_data *dn, struct inode *inode,
		struct page *ipage, struct page *npage, nid_t nid)
{
	memset(dn, 0, sizeof(*dn));
	dn->inode = inode;
	dn->inode_page = ipage;
	dn->node_page = npage;
	dn->nid = nid;
}

/*
 * For SIT manager
 *
 * By default, there are 6 active log areas across the whole main area.
 * When considering hot and cold data separation to reduce cleaning overhead,
 * we split 3 for data logs and 3 for node logs as hot, warm, and cold types,
 * respectively.
 * In the current design, you should not change the numbers intentionally.
 * Instead, as a mount option such as active_logs=x, you can use 2, 4, and 6
 * logs individually according to the underlying devices. (default: 6)
 * Just in case, on-disk layout covers maximum 16 logs that consist of 8 for
 * data and 8 for node logs.
 */
#define	NR_CURSEG_DATA_TYPE	(3)
#define NR_CURSEG_NODE_TYPE	(3)
#define NR_CURSEG_TYPE	(NR_CURSEG_DATA_TYPE + NR_CURSEG_NODE_TYPE)

enum {
	CURSEG_HOT_DATA	= 0,	/* directory entry blocks */
	CURSEG_WARM_DATA,	/* data blocks */
	CURSEG_COLD_DATA,	/* multimedia or GCed data blocks */
	CURSEG_HOT_NODE,	/* direct node blocks of directory files */
	CURSEG_WARM_NODE,	/* direct node blocks of normal files */
	CURSEG_COLD_NODE,	/* indirect node blocks */
	NO_CHECK_TYPE,
};

struct flush_cmd {
	struct completion wait;
	struct llist_node llnode;
	int ret;
};

struct flush_cmd_control {
	struct task_struct *f2fs_issue_flush;	/* flush thread */
	wait_queue_head_t flush_wait_queue;	/* waiting queue for wake-up */
	atomic_t issued_flush;			/* # of issued flushes */
	atomic_t issing_flush;			/* # of issing flushes */
	struct llist_head issue_list;		/* list for command issue */
	struct llist_node *dispatch_list;	/* list for command dispatch */
};

struct f2fs_sm_info {
	struct sit_info *sit_info;		/* whole segment information */
	struct free_segmap_info *free_info;	/* free segment information */
	struct dirty_seglist_info *dirty_info;	/* dirty segment information */
	struct curseg_info *curseg_array;	/* active segment information */

	block_t seg0_blkaddr;		/* block address of 0'th segment */
	block_t main_blkaddr;		/* start block address of main area */
	block_t ssa_blkaddr;		/* start block address of SSA area */

	unsigned int segment_count;	/* total # of segments */
	unsigned int main_segments;	/* # of segments in main area */
	unsigned int reserved_segments;	/* # of reserved segments */
	unsigned int ovp_segments;	/* # of overprovision segments */

	/* a threshold to reclaim prefree segments */
	unsigned int rec_prefree_segments;

	/* for batched trimming */
	unsigned int trim_sections;		/* # of sections to trim */

	struct list_head sit_entry_set;	/* sit entry set list */

	unsigned int ipu_policy;	/* in-place-update policy */
	unsigned int min_ipu_util;	/* in-place-update threshold */
	unsigned int min_fsync_blocks;	/* threshold for fsync */
	unsigned int min_hot_blocks;	/* threshold for hot block allocation */

	/* for flush command control */
	struct flush_cmd_control *fcc_info;

	/* for discard command control */
	struct discard_cmd_control *dcc_info;
};

/*
 * For superblock
 */
/*
 * COUNT_TYPE for monitoring
 *
 * f2fs monitors the number of several block types such as on-writeback,
 * dirty dentry blocks, dirty node blocks, and dirty meta blocks.
 */
#define WB_DATA_TYPE(p)	(__is_cp_guaranteed(p) ? F2FS_WB_CP_DATA : F2FS_WB_DATA)
enum count_type {
	F2FS_DIRTY_DENTS,
	F2FS_DIRTY_DATA,
	F2FS_DIRTY_NODES,
	F2FS_DIRTY_META,
	F2FS_INMEM_PAGES,
	F2FS_DIRTY_IMETA,
	F2FS_WB_CP_DATA,
	F2FS_WB_DATA,
	NR_COUNT_TYPE,
};

/*
 * The below are the page types of bios used in submit_bio().
 * The available types are:
 * DATA			User data pages. It operates as async mode.
 * NODE			Node pages. It operates as async mode.
 * META			FS metadata pages such as SIT, NAT, CP.
 * NR_PAGE_TYPE		The number of page types.
 * META_FLUSH		Make sure the previous pages are written
 *			with waiting the bio's completion
 * ...			Only can be used with META.
 */
#define PAGE_TYPE_OF_BIO(type)	((type) > META ? META : (type))
enum page_type {
	DATA,
	NODE,
	META,
	NR_PAGE_TYPE,
	META_FLUSH,
	INMEM,		/* the below types are used by tracepoints only. */
	INMEM_DROP,
	INMEM_INVALIDATE,
	INMEM_REVOKE,
	IPU,
	OPU,
};

enum temp_type {
	HOT = 0,	/* must be zero for meta bio */
	WARM,
	COLD,
	NR_TEMP_TYPE,
};

enum need_lock_type {
	LOCK_REQ = 0,
	LOCK_DONE,
	LOCK_RETRY,
};

<<<<<<< HEAD
=======
enum iostat_type {
	APP_DIRECT_IO,			/* app direct IOs */
	APP_BUFFERED_IO,		/* app buffered IOs */
	APP_WRITE_IO,			/* app write IOs */
	APP_MAPPED_IO,			/* app mapped IOs */
	FS_DATA_IO,			/* data IOs from kworker/fsync/reclaimer */
	FS_NODE_IO,			/* node IOs from kworker/fsync/reclaimer */
	FS_META_IO,			/* meta IOs from kworker/reclaimer */
	FS_GC_DATA_IO,			/* data IOs from forground gc */
	FS_GC_NODE_IO,			/* node IOs from forground gc */
	FS_CP_DATA_IO,			/* data IOs from checkpoint */
	FS_CP_NODE_IO,			/* node IOs from checkpoint */
	FS_CP_META_IO,			/* meta IOs from checkpoint */
	FS_DISCARD,			/* discard */
	NR_IO_TYPE,
};

>>>>>>> bb176f67
struct f2fs_io_info {
	struct f2fs_sb_info *sbi;	/* f2fs_sb_info pointer */
	enum page_type type;	/* contains DATA/NODE/META/META_FLUSH */
	enum temp_type temp;	/* contains HOT/WARM/COLD */
	int op;			/* contains REQ_OP_ */
	int op_flags;		/* req_flag_bits */
	block_t new_blkaddr;	/* new block address to be written */
	block_t old_blkaddr;	/* old block address before Cow */
	struct page *page;	/* page to be written */
	struct page *encrypted_page;	/* encrypted page */
	struct list_head list;		/* serialize IOs */
	bool submitted;		/* indicate IO submission */
	int need_lock;		/* indicate we need to lock cp_rwsem */
	bool in_list;		/* indicate fio is in io_list */
<<<<<<< HEAD
=======
	enum iostat_type io_type;	/* io type */
>>>>>>> bb176f67
};

#define is_read_io(rw) ((rw) == READ)
struct f2fs_bio_info {
	struct f2fs_sb_info *sbi;	/* f2fs superblock */
	struct bio *bio;		/* bios to merge */
	sector_t last_block_in_bio;	/* last block number */
	struct f2fs_io_info fio;	/* store buffered io info. */
	struct rw_semaphore io_rwsem;	/* blocking op for bio */
	spinlock_t io_lock;		/* serialize DATA/NODE IOs */
	struct list_head io_list;	/* track fios */
};

#define FDEV(i)				(sbi->devs[i])
#define RDEV(i)				(raw_super->devs[i])
struct f2fs_dev_info {
	struct block_device *bdev;
	char path[MAX_PATH_LEN];
	unsigned int total_segments;
	block_t start_blk;
	block_t end_blk;
#ifdef CONFIG_BLK_DEV_ZONED
	unsigned int nr_blkz;			/* Total number of zones */
	u8 *blkz_type;				/* Array of zones type */
#endif
};

enum inode_type {
	DIR_INODE,			/* for dirty dir inode */
	FILE_INODE,			/* for dirty regular/symlink inode */
	DIRTY_META,			/* for all dirtied inode metadata */
	NR_INODE_TYPE,
};

/* for inner inode cache management */
struct inode_management {
	struct radix_tree_root ino_root;	/* ino entry array */
	spinlock_t ino_lock;			/* for ino entry lock */
	struct list_head ino_list;		/* inode list head */
	unsigned long ino_num;			/* number of entries */
};

/* For s_flag in struct f2fs_sb_info */
enum {
	SBI_IS_DIRTY,				/* dirty flag for checkpoint */
	SBI_IS_CLOSE,				/* specify unmounting */
	SBI_NEED_FSCK,				/* need fsck.f2fs to fix */
	SBI_POR_DOING,				/* recovery is doing or not */
	SBI_NEED_SB_WRITE,			/* need to recover superblock */
	SBI_NEED_CP,				/* need to checkpoint */
};

enum {
	CP_TIME,
	REQ_TIME,
	MAX_TIME,
};

struct f2fs_sb_info {
	struct super_block *sb;			/* pointer to VFS super block */
	struct proc_dir_entry *s_proc;		/* proc entry */
	struct f2fs_super_block *raw_super;	/* raw super block pointer */
	int valid_super_block;			/* valid super block no */
	unsigned long s_flag;				/* flags for sbi */

#ifdef CONFIG_BLK_DEV_ZONED
	unsigned int blocks_per_blkz;		/* F2FS blocks per zone */
	unsigned int log_blocks_per_blkz;	/* log2 F2FS blocks per zone */
#endif

	/* for node-related operations */
	struct f2fs_nm_info *nm_info;		/* node manager */
	struct inode *node_inode;		/* cache node blocks */

	/* for segment-related operations */
	struct f2fs_sm_info *sm_info;		/* segment manager */

	/* for bio operations */
	struct f2fs_bio_info *write_io[NR_PAGE_TYPE];	/* for write bios */
	struct mutex wio_mutex[NR_PAGE_TYPE - 1][NR_TEMP_TYPE];
						/* bio ordering for NODE/DATA */
	int write_io_size_bits;			/* Write IO size bits */
	mempool_t *write_io_dummy;		/* Dummy pages */

	/* for checkpoint */
	struct f2fs_checkpoint *ckpt;		/* raw checkpoint pointer */
	int cur_cp_pack;			/* remain current cp pack */
	spinlock_t cp_lock;			/* for flag in ckpt */
	struct inode *meta_inode;		/* cache meta blocks */
	struct mutex cp_mutex;			/* checkpoint procedure lock */
	struct rw_semaphore cp_rwsem;		/* blocking FS operations */
	struct rw_semaphore node_write;		/* locking node writes */
	struct rw_semaphore node_change;	/* locking node change */
	wait_queue_head_t cp_wait;
	unsigned long last_time[MAX_TIME];	/* to store time in jiffies */
	long interval_time[MAX_TIME];		/* to store thresholds */

	struct inode_management im[MAX_INO_ENTRY];      /* manage inode cache */

	/* for orphan inode, use 0'th array */
	unsigned int max_orphans;		/* max orphan inodes */

	/* for inode management */
	struct list_head inode_list[NR_INODE_TYPE];	/* dirty inode list */
	spinlock_t inode_lock[NR_INODE_TYPE];	/* for dirty inode list lock */

	/* for extent tree cache */
	struct radix_tree_root extent_tree_root;/* cache extent cache entries */
	struct mutex extent_tree_lock;	/* locking extent radix tree */
	struct list_head extent_list;		/* lru list for shrinker */
	spinlock_t extent_lock;			/* locking extent lru list */
	atomic_t total_ext_tree;		/* extent tree count */
	struct list_head zombie_list;		/* extent zombie tree list */
	atomic_t total_zombie_tree;		/* extent zombie tree count */
	atomic_t total_ext_node;		/* extent info count */

	/* basic filesystem units */
	unsigned int log_sectors_per_block;	/* log2 sectors per block */
	unsigned int log_blocksize;		/* log2 block size */
	unsigned int blocksize;			/* block size */
	unsigned int root_ino_num;		/* root inode number*/
	unsigned int node_ino_num;		/* node inode number*/
	unsigned int meta_ino_num;		/* meta inode number*/
	unsigned int log_blocks_per_seg;	/* log2 blocks per segment */
	unsigned int blocks_per_seg;		/* blocks per segment */
	unsigned int segs_per_sec;		/* segments per section */
	unsigned int secs_per_zone;		/* sections per zone */
	unsigned int total_sections;		/* total section count */
	unsigned int total_node_count;		/* total node block count */
	unsigned int total_valid_node_count;	/* valid node block count */
	loff_t max_file_blocks;			/* max block index of file */
	int active_logs;			/* # of active logs */
	int dir_level;				/* directory level */

	block_t user_block_count;		/* # of user blocks */
	block_t total_valid_block_count;	/* # of valid blocks */
	block_t discard_blks;			/* discard command candidats */
	block_t last_valid_block_count;		/* for recovery */
	block_t reserved_blocks;		/* configurable reserved blocks */

	u32 s_next_generation;			/* for NFS support */

	/* # of pages, see count_type */
	atomic_t nr_pages[NR_COUNT_TYPE];
	/* # of allocated blocks */
	struct percpu_counter alloc_valid_block_count;

	/* writeback control */
	atomic_t wb_sync_req;			/* count # of WB_SYNC threads */

	/* valid inode count */
	struct percpu_counter total_valid_inode_count;

	struct f2fs_mount_info mount_opt;	/* mount options */

	/* for cleaning operations */
	struct mutex gc_mutex;			/* mutex for GC */
	struct f2fs_gc_kthread	*gc_thread;	/* GC thread */
	unsigned int cur_victim_sec;		/* current victim section num */

	/* threshold for converting bg victims for fg */
	u64 fggc_threshold;

	/* maximum # of trials to find a victim segment for SSR and GC */
	unsigned int max_victim_search;

	/*
	 * for stat information.
	 * one is for the LFS mode, and the other is for the SSR mode.
	 */
#ifdef CONFIG_F2FS_STAT_FS
	struct f2fs_stat_info *stat_info;	/* FS status information */
	unsigned int segment_count[2];		/* # of allocated segments */
	unsigned int block_count[2];		/* # of allocated blocks */
	atomic_t inplace_count;		/* # of inplace update */
	atomic64_t total_hit_ext;		/* # of lookup extent cache */
	atomic64_t read_hit_rbtree;		/* # of hit rbtree extent node */
	atomic64_t read_hit_largest;		/* # of hit largest extent node */
	atomic64_t read_hit_cached;		/* # of hit cached extent node */
	atomic_t inline_xattr;			/* # of inline_xattr inodes */
	atomic_t inline_inode;			/* # of inline_data inodes */
	atomic_t inline_dir;			/* # of inline_dentry inodes */
	atomic_t aw_cnt;			/* # of atomic writes */
	atomic_t vw_cnt;			/* # of volatile writes */
	atomic_t max_aw_cnt;			/* max # of atomic writes */
	atomic_t max_vw_cnt;			/* max # of volatile writes */
	int bg_gc;				/* background gc calls */
	unsigned int ndirty_inode[NR_INODE_TYPE];	/* # of dirty inodes */
#endif
	spinlock_t stat_lock;			/* lock for stat operations */

	/* For app/fs IO statistics */
	spinlock_t iostat_lock;
	unsigned long long write_iostat[NR_IO_TYPE];
	bool iostat_enable;

	/* For sysfs suppport */
	struct kobject s_kobj;
	struct completion s_kobj_unregister;

	/* For shrinker support */
	struct list_head s_list;
	int s_ndevs;				/* number of devices */
	struct f2fs_dev_info *devs;		/* for device list */
	struct mutex umount_mutex;
	unsigned int shrinker_run_no;

	/* For write statistics */
	u64 sectors_written_start;
	u64 kbytes_written;

	/* Reference to checksum algorithm driver via cryptoapi */
	struct crypto_shash *s_chksum_driver;

	/* Precomputed FS UUID checksum for seeding other checksums */
	__u32 s_chksum_seed;

	/* For fault injection */
#ifdef CONFIG_F2FS_FAULT_INJECTION
	struct f2fs_fault_info fault_info;
#endif

#ifdef CONFIG_QUOTA
	/* Names of quota files with journalled quota */
	char *s_qf_names[MAXQUOTAS];
	int s_jquota_fmt;			/* Format of quota to use */
#endif
};

#ifdef CONFIG_F2FS_FAULT_INJECTION
#define f2fs_show_injection_info(type)				\
	printk("%sF2FS-fs : inject %s in %s of %pF\n",		\
		KERN_INFO, fault_name[type],			\
		__func__, __builtin_return_address(0))
static inline bool time_to_inject(struct f2fs_sb_info *sbi, int type)
{
	struct f2fs_fault_info *ffi = &sbi->fault_info;

	if (!ffi->inject_rate)
		return false;

	if (!IS_FAULT_SET(ffi, type))
		return false;

	atomic_inc(&ffi->inject_ops);
	if (atomic_read(&ffi->inject_ops) >= ffi->inject_rate) {
		atomic_set(&ffi->inject_ops, 0);
		return true;
	}
	return false;
}
#endif

/* For write statistics. Suppose sector size is 512 bytes,
 * and the return value is in kbytes. s is of struct f2fs_sb_info.
 */
#define BD_PART_WRITTEN(s)						 \
(((u64)part_stat_read((s)->sb->s_bdev->bd_part, sectors[1]) -		 \
		(s)->sectors_written_start) >> 1)

static inline void f2fs_update_time(struct f2fs_sb_info *sbi, int type)
{
	sbi->last_time[type] = jiffies;
}

static inline bool f2fs_time_over(struct f2fs_sb_info *sbi, int type)
{
	struct timespec ts = {sbi->interval_time[type], 0};
	unsigned long interval = timespec_to_jiffies(&ts);

	return time_after(jiffies, sbi->last_time[type] + interval);
}

static inline bool is_idle(struct f2fs_sb_info *sbi)
{
	struct block_device *bdev = sbi->sb->s_bdev;
	struct request_queue *q = bdev_get_queue(bdev);
	struct request_list *rl = &q->root_rl;

	if (rl->count[BLK_RW_SYNC] || rl->count[BLK_RW_ASYNC])
		return 0;

	return f2fs_time_over(sbi, REQ_TIME);
}

/*
 * Inline functions
 */
static inline u32 f2fs_crc32(struct f2fs_sb_info *sbi, const void *address,
			   unsigned int length)
{
	SHASH_DESC_ON_STACK(shash, sbi->s_chksum_driver);
	u32 *ctx = (u32 *)shash_desc_ctx(shash);
	u32 retval;
	int err;

	shash->tfm = sbi->s_chksum_driver;
	shash->flags = 0;
	*ctx = F2FS_SUPER_MAGIC;

	err = crypto_shash_update(shash, address, length);
	BUG_ON(err);

	retval = *ctx;
	barrier_data(ctx);
	return retval;
}

static inline bool f2fs_crc_valid(struct f2fs_sb_info *sbi, __u32 blk_crc,
				  void *buf, size_t buf_size)
{
	return f2fs_crc32(sbi, buf, buf_size) == blk_crc;
}

static inline u32 f2fs_chksum(struct f2fs_sb_info *sbi, u32 crc,
			      const void *address, unsigned int length)
{
	struct {
		struct shash_desc shash;
		char ctx[4];
	} desc;
	int err;

	BUG_ON(crypto_shash_descsize(sbi->s_chksum_driver) != sizeof(desc.ctx));

	desc.shash.tfm = sbi->s_chksum_driver;
	desc.shash.flags = 0;
	*(u32 *)desc.ctx = crc;

	err = crypto_shash_update(&desc.shash, address, length);
	BUG_ON(err);

	return *(u32 *)desc.ctx;
}

static inline struct f2fs_inode_info *F2FS_I(struct inode *inode)
{
	return container_of(inode, struct f2fs_inode_info, vfs_inode);
}

static inline struct f2fs_sb_info *F2FS_SB(struct super_block *sb)
{
	return sb->s_fs_info;
}

static inline struct f2fs_sb_info *F2FS_I_SB(struct inode *inode)
{
	return F2FS_SB(inode->i_sb);
}

static inline struct f2fs_sb_info *F2FS_M_SB(struct address_space *mapping)
{
	return F2FS_I_SB(mapping->host);
}

static inline struct f2fs_sb_info *F2FS_P_SB(struct page *page)
{
	return F2FS_M_SB(page->mapping);
}

static inline struct f2fs_super_block *F2FS_RAW_SUPER(struct f2fs_sb_info *sbi)
{
	return (struct f2fs_super_block *)(sbi->raw_super);
}

static inline struct f2fs_checkpoint *F2FS_CKPT(struct f2fs_sb_info *sbi)
{
	return (struct f2fs_checkpoint *)(sbi->ckpt);
}

static inline struct f2fs_node *F2FS_NODE(struct page *page)
{
	return (struct f2fs_node *)page_address(page);
}

static inline struct f2fs_inode *F2FS_INODE(struct page *page)
{
	return &((struct f2fs_node *)page_address(page))->i;
}

static inline struct f2fs_nm_info *NM_I(struct f2fs_sb_info *sbi)
{
	return (struct f2fs_nm_info *)(sbi->nm_info);
}

static inline struct f2fs_sm_info *SM_I(struct f2fs_sb_info *sbi)
{
	return (struct f2fs_sm_info *)(sbi->sm_info);
}

static inline struct sit_info *SIT_I(struct f2fs_sb_info *sbi)
{
	return (struct sit_info *)(SM_I(sbi)->sit_info);
}

static inline struct free_segmap_info *FREE_I(struct f2fs_sb_info *sbi)
{
	return (struct free_segmap_info *)(SM_I(sbi)->free_info);
}

static inline struct dirty_seglist_info *DIRTY_I(struct f2fs_sb_info *sbi)
{
	return (struct dirty_seglist_info *)(SM_I(sbi)->dirty_info);
}

static inline struct address_space *META_MAPPING(struct f2fs_sb_info *sbi)
{
	return sbi->meta_inode->i_mapping;
}

static inline struct address_space *NODE_MAPPING(struct f2fs_sb_info *sbi)
{
	return sbi->node_inode->i_mapping;
}

static inline bool is_sbi_flag_set(struct f2fs_sb_info *sbi, unsigned int type)
{
	return test_bit(type, &sbi->s_flag);
}

static inline void set_sbi_flag(struct f2fs_sb_info *sbi, unsigned int type)
{
	set_bit(type, &sbi->s_flag);
}

static inline void clear_sbi_flag(struct f2fs_sb_info *sbi, unsigned int type)
{
	clear_bit(type, &sbi->s_flag);
}

static inline unsigned long long cur_cp_version(struct f2fs_checkpoint *cp)
{
	return le64_to_cpu(cp->checkpoint_ver);
}

static inline __u64 cur_cp_crc(struct f2fs_checkpoint *cp)
{
	size_t crc_offset = le32_to_cpu(cp->checksum_offset);
	return le32_to_cpu(*((__le32 *)((unsigned char *)cp + crc_offset)));
}

static inline bool __is_set_ckpt_flags(struct f2fs_checkpoint *cp, unsigned int f)
{
	unsigned int ckpt_flags = le32_to_cpu(cp->ckpt_flags);

	return ckpt_flags & f;
}

static inline bool is_set_ckpt_flags(struct f2fs_sb_info *sbi, unsigned int f)
{
	return __is_set_ckpt_flags(F2FS_CKPT(sbi), f);
}

static inline void __set_ckpt_flags(struct f2fs_checkpoint *cp, unsigned int f)
{
	unsigned int ckpt_flags;

	ckpt_flags = le32_to_cpu(cp->ckpt_flags);
	ckpt_flags |= f;
	cp->ckpt_flags = cpu_to_le32(ckpt_flags);
}

static inline void set_ckpt_flags(struct f2fs_sb_info *sbi, unsigned int f)
{
	unsigned long flags;

	spin_lock_irqsave(&sbi->cp_lock, flags);
	__set_ckpt_flags(F2FS_CKPT(sbi), f);
	spin_unlock_irqrestore(&sbi->cp_lock, flags);
}

static inline void __clear_ckpt_flags(struct f2fs_checkpoint *cp, unsigned int f)
{
	unsigned int ckpt_flags;

	ckpt_flags = le32_to_cpu(cp->ckpt_flags);
	ckpt_flags &= (~f);
	cp->ckpt_flags = cpu_to_le32(ckpt_flags);
}

static inline void clear_ckpt_flags(struct f2fs_sb_info *sbi, unsigned int f)
{
	unsigned long flags;

	spin_lock_irqsave(&sbi->cp_lock, flags);
	__clear_ckpt_flags(F2FS_CKPT(sbi), f);
	spin_unlock_irqrestore(&sbi->cp_lock, flags);
}

static inline void disable_nat_bits(struct f2fs_sb_info *sbi, bool lock)
{
	unsigned long flags;

	set_sbi_flag(sbi, SBI_NEED_FSCK);

	if (lock)
		spin_lock_irqsave(&sbi->cp_lock, flags);
	__clear_ckpt_flags(F2FS_CKPT(sbi), CP_NAT_BITS_FLAG);
	kfree(NM_I(sbi)->nat_bits);
	NM_I(sbi)->nat_bits = NULL;
	if (lock)
		spin_unlock_irqrestore(&sbi->cp_lock, flags);
}

static inline bool enabled_nat_bits(struct f2fs_sb_info *sbi,
					struct cp_control *cpc)
{
	bool set = is_set_ckpt_flags(sbi, CP_NAT_BITS_FLAG);

	return (cpc) ? (cpc->reason & CP_UMOUNT) && set : set;
}

static inline void f2fs_lock_op(struct f2fs_sb_info *sbi)
{
	down_read(&sbi->cp_rwsem);
}

static inline int f2fs_trylock_op(struct f2fs_sb_info *sbi)
{
	return down_read_trylock(&sbi->cp_rwsem);
}

static inline void f2fs_unlock_op(struct f2fs_sb_info *sbi)
{
	up_read(&sbi->cp_rwsem);
}

static inline void f2fs_lock_all(struct f2fs_sb_info *sbi)
{
	down_write(&sbi->cp_rwsem);
}

static inline void f2fs_unlock_all(struct f2fs_sb_info *sbi)
{
	up_write(&sbi->cp_rwsem);
}

static inline int __get_cp_reason(struct f2fs_sb_info *sbi)
{
	int reason = CP_SYNC;

	if (test_opt(sbi, FASTBOOT))
		reason = CP_FASTBOOT;
	if (is_sbi_flag_set(sbi, SBI_IS_CLOSE))
		reason = CP_UMOUNT;
	return reason;
}

static inline bool __remain_node_summaries(int reason)
{
	return (reason & (CP_UMOUNT | CP_FASTBOOT));
}

static inline bool __exist_node_summaries(struct f2fs_sb_info *sbi)
{
	return (is_set_ckpt_flags(sbi, CP_UMOUNT_FLAG) ||
			is_set_ckpt_flags(sbi, CP_FASTBOOT_FLAG));
}

/*
 * Check whether the given nid is within node id range.
 */
static inline int check_nid_range(struct f2fs_sb_info *sbi, nid_t nid)
{
	if (unlikely(nid < F2FS_ROOT_INO(sbi)))
		return -EINVAL;
	if (unlikely(nid >= NM_I(sbi)->max_nid))
		return -EINVAL;
	return 0;
}

/*
 * Check whether the inode has blocks or not
 */
static inline int F2FS_HAS_BLOCKS(struct inode *inode)
{
	block_t xattr_block = F2FS_I(inode)->i_xattr_nid ? 1 : 0;

	return (inode->i_blocks >> F2FS_LOG_SECTORS_PER_BLOCK) > xattr_block;
}

static inline bool f2fs_has_xattr_block(unsigned int ofs)
{
	return ofs == XATTR_NODE_OFFSET;
}

static inline void f2fs_i_blocks_write(struct inode *, block_t, bool, bool);
static inline int inc_valid_block_count(struct f2fs_sb_info *sbi,
				 struct inode *inode, blkcnt_t *count)
{
	blkcnt_t diff = 0, release = 0;
	block_t avail_user_block_count;
	int ret;

	ret = dquot_reserve_block(inode, *count);
	if (ret)
		return ret;

#ifdef CONFIG_F2FS_FAULT_INJECTION
	if (time_to_inject(sbi, FAULT_BLOCK)) {
		f2fs_show_injection_info(FAULT_BLOCK);
		release = *count;
		goto enospc;
	}
#endif
	/*
	 * let's increase this in prior to actual block count change in order
	 * for f2fs_sync_file to avoid data races when deciding checkpoint.
	 */
	percpu_counter_add(&sbi->alloc_valid_block_count, (*count));

	spin_lock(&sbi->stat_lock);
	sbi->total_valid_block_count += (block_t)(*count);
	avail_user_block_count = sbi->user_block_count - sbi->reserved_blocks;
	if (unlikely(sbi->total_valid_block_count > avail_user_block_count)) {
		diff = sbi->total_valid_block_count - avail_user_block_count;
		*count -= diff;
		release = diff;
		sbi->total_valid_block_count = avail_user_block_count;
		if (!*count) {
			spin_unlock(&sbi->stat_lock);
			percpu_counter_sub(&sbi->alloc_valid_block_count, diff);
			goto enospc;
		}
	}
	spin_unlock(&sbi->stat_lock);

	if (release)
		dquot_release_reservation_block(inode, release);
	f2fs_i_blocks_write(inode, *count, true, true);
	return 0;

enospc:
	dquot_release_reservation_block(inode, release);
	return -ENOSPC;
}

static inline void dec_valid_block_count(struct f2fs_sb_info *sbi,
						struct inode *inode,
						block_t count)
{
	blkcnt_t sectors = count << F2FS_LOG_SECTORS_PER_BLOCK;

	spin_lock(&sbi->stat_lock);
	f2fs_bug_on(sbi, sbi->total_valid_block_count < (block_t) count);
	f2fs_bug_on(sbi, inode->i_blocks < sectors);
	sbi->total_valid_block_count -= (block_t)count;
	spin_unlock(&sbi->stat_lock);
	f2fs_i_blocks_write(inode, count, false, true);
}

static inline void inc_page_count(struct f2fs_sb_info *sbi, int count_type)
{
	atomic_inc(&sbi->nr_pages[count_type]);

	if (count_type == F2FS_DIRTY_DATA || count_type == F2FS_INMEM_PAGES ||
		count_type == F2FS_WB_CP_DATA || count_type == F2FS_WB_DATA)
		return;

	set_sbi_flag(sbi, SBI_IS_DIRTY);
}

static inline void inode_inc_dirty_pages(struct inode *inode)
{
	atomic_inc(&F2FS_I(inode)->dirty_pages);
	inc_page_count(F2FS_I_SB(inode), S_ISDIR(inode->i_mode) ?
				F2FS_DIRTY_DENTS : F2FS_DIRTY_DATA);
}

static inline void dec_page_count(struct f2fs_sb_info *sbi, int count_type)
{
	atomic_dec(&sbi->nr_pages[count_type]);
}

static inline void inode_dec_dirty_pages(struct inode *inode)
{
	if (!S_ISDIR(inode->i_mode) && !S_ISREG(inode->i_mode) &&
			!S_ISLNK(inode->i_mode))
		return;

	atomic_dec(&F2FS_I(inode)->dirty_pages);
	dec_page_count(F2FS_I_SB(inode), S_ISDIR(inode->i_mode) ?
				F2FS_DIRTY_DENTS : F2FS_DIRTY_DATA);
}

static inline s64 get_pages(struct f2fs_sb_info *sbi, int count_type)
{
	return atomic_read(&sbi->nr_pages[count_type]);
}

static inline int get_dirty_pages(struct inode *inode)
{
	return atomic_read(&F2FS_I(inode)->dirty_pages);
}

static inline int get_blocktype_secs(struct f2fs_sb_info *sbi, int block_type)
{
	unsigned int pages_per_sec = sbi->segs_per_sec * sbi->blocks_per_seg;
	unsigned int segs = (get_pages(sbi, block_type) + pages_per_sec - 1) >>
						sbi->log_blocks_per_seg;

	return segs / sbi->segs_per_sec;
}

static inline block_t valid_user_blocks(struct f2fs_sb_info *sbi)
{
	return sbi->total_valid_block_count;
}

static inline block_t discard_blocks(struct f2fs_sb_info *sbi)
{
	return sbi->discard_blks;
}

static inline unsigned long __bitmap_size(struct f2fs_sb_info *sbi, int flag)
{
	struct f2fs_checkpoint *ckpt = F2FS_CKPT(sbi);

	/* return NAT or SIT bitmap */
	if (flag == NAT_BITMAP)
		return le32_to_cpu(ckpt->nat_ver_bitmap_bytesize);
	else if (flag == SIT_BITMAP)
		return le32_to_cpu(ckpt->sit_ver_bitmap_bytesize);

	return 0;
}

static inline block_t __cp_payload(struct f2fs_sb_info *sbi)
{
	return le32_to_cpu(F2FS_RAW_SUPER(sbi)->cp_payload);
}

static inline void *__bitmap_ptr(struct f2fs_sb_info *sbi, int flag)
{
	struct f2fs_checkpoint *ckpt = F2FS_CKPT(sbi);
	int offset;

	if (__cp_payload(sbi) > 0) {
		if (flag == NAT_BITMAP)
			return &ckpt->sit_nat_version_bitmap;
		else
			return (unsigned char *)ckpt + F2FS_BLKSIZE;
	} else {
		offset = (flag == NAT_BITMAP) ?
			le32_to_cpu(ckpt->sit_ver_bitmap_bytesize) : 0;
		return &ckpt->sit_nat_version_bitmap + offset;
	}
}

static inline block_t __start_cp_addr(struct f2fs_sb_info *sbi)
{
	block_t start_addr = le32_to_cpu(F2FS_RAW_SUPER(sbi)->cp_blkaddr);

	if (sbi->cur_cp_pack == 2)
		start_addr += sbi->blocks_per_seg;
	return start_addr;
}

static inline block_t __start_cp_next_addr(struct f2fs_sb_info *sbi)
{
	block_t start_addr = le32_to_cpu(F2FS_RAW_SUPER(sbi)->cp_blkaddr);

	if (sbi->cur_cp_pack == 1)
		start_addr += sbi->blocks_per_seg;
	return start_addr;
}

static inline void __set_cp_next_pack(struct f2fs_sb_info *sbi)
{
	sbi->cur_cp_pack = (sbi->cur_cp_pack == 1) ? 2 : 1;
}

static inline block_t __start_sum_addr(struct f2fs_sb_info *sbi)
{
	return le32_to_cpu(F2FS_CKPT(sbi)->cp_pack_start_sum);
}

static inline int inc_valid_node_count(struct f2fs_sb_info *sbi,
					struct inode *inode, bool is_inode)
{
	block_t	valid_block_count;
	unsigned int valid_node_count;
	bool quota = inode && !is_inode;

	if (quota) {
		int ret = dquot_reserve_block(inode, 1);
		if (ret)
			return ret;
	}

	spin_lock(&sbi->stat_lock);

	valid_block_count = sbi->total_valid_block_count + 1;
	if (unlikely(valid_block_count + sbi->reserved_blocks >
						sbi->user_block_count)) {
		spin_unlock(&sbi->stat_lock);
		goto enospc;
	}

	valid_node_count = sbi->total_valid_node_count + 1;
	if (unlikely(valid_node_count > sbi->total_node_count)) {
		spin_unlock(&sbi->stat_lock);
		goto enospc;
	}

	sbi->total_valid_node_count++;
	sbi->total_valid_block_count++;
	spin_unlock(&sbi->stat_lock);

	if (inode) {
		if (is_inode)
			f2fs_mark_inode_dirty_sync(inode, true);
		else
			f2fs_i_blocks_write(inode, 1, true, true);
	}

	percpu_counter_inc(&sbi->alloc_valid_block_count);
	return 0;

enospc:
	if (quota)
		dquot_release_reservation_block(inode, 1);
	return -ENOSPC;
}

static inline void dec_valid_node_count(struct f2fs_sb_info *sbi,
					struct inode *inode, bool is_inode)
{
	spin_lock(&sbi->stat_lock);

	f2fs_bug_on(sbi, !sbi->total_valid_block_count);
	f2fs_bug_on(sbi, !sbi->total_valid_node_count);
	f2fs_bug_on(sbi, !is_inode && !inode->i_blocks);

	sbi->total_valid_node_count--;
	sbi->total_valid_block_count--;

	spin_unlock(&sbi->stat_lock);

	if (!is_inode)
		f2fs_i_blocks_write(inode, 1, false, true);
}

static inline unsigned int valid_node_count(struct f2fs_sb_info *sbi)
{
	return sbi->total_valid_node_count;
}

static inline void inc_valid_inode_count(struct f2fs_sb_info *sbi)
{
	percpu_counter_inc(&sbi->total_valid_inode_count);
}

static inline void dec_valid_inode_count(struct f2fs_sb_info *sbi)
{
	percpu_counter_dec(&sbi->total_valid_inode_count);
}

static inline s64 valid_inode_count(struct f2fs_sb_info *sbi)
{
	return percpu_counter_sum_positive(&sbi->total_valid_inode_count);
}

static inline struct page *f2fs_grab_cache_page(struct address_space *mapping,
						pgoff_t index, bool for_write)
{
#ifdef CONFIG_F2FS_FAULT_INJECTION
	struct page *page = find_lock_page(mapping, index);

	if (page)
		return page;

	if (time_to_inject(F2FS_M_SB(mapping), FAULT_PAGE_ALLOC)) {
		f2fs_show_injection_info(FAULT_PAGE_ALLOC);
		return NULL;
	}
#endif
	if (!for_write)
		return grab_cache_page(mapping, index);
	return grab_cache_page_write_begin(mapping, index, AOP_FLAG_NOFS);
}

static inline void f2fs_copy_page(struct page *src, struct page *dst)
{
	char *src_kaddr = kmap(src);
	char *dst_kaddr = kmap(dst);

	memcpy(dst_kaddr, src_kaddr, PAGE_SIZE);
	kunmap(dst);
	kunmap(src);
}

static inline void f2fs_put_page(struct page *page, int unlock)
{
	if (!page)
		return;

	if (unlock) {
		f2fs_bug_on(F2FS_P_SB(page), !PageLocked(page));
		unlock_page(page);
	}
	put_page(page);
}

static inline void f2fs_put_dnode(struct dnode_of_data *dn)
{
	if (dn->node_page)
		f2fs_put_page(dn->node_page, 1);
	if (dn->inode_page && dn->node_page != dn->inode_page)
		f2fs_put_page(dn->inode_page, 0);
	dn->node_page = NULL;
	dn->inode_page = NULL;
}

static inline struct kmem_cache *f2fs_kmem_cache_create(const char *name,
					size_t size)
{
	return kmem_cache_create(name, size, 0, SLAB_RECLAIM_ACCOUNT, NULL);
}

static inline void *f2fs_kmem_cache_alloc(struct kmem_cache *cachep,
						gfp_t flags)
{
	void *entry;

	entry = kmem_cache_alloc(cachep, flags);
	if (!entry)
		entry = kmem_cache_alloc(cachep, flags | __GFP_NOFAIL);
	return entry;
}

static inline struct bio *f2fs_bio_alloc(int npages)
{
	struct bio *bio;

	/* No failure on bio allocation */
	bio = bio_alloc(GFP_NOIO, npages);
	if (!bio)
		bio = bio_alloc(GFP_NOIO | __GFP_NOFAIL, npages);
	return bio;
}

static inline void f2fs_radix_tree_insert(struct radix_tree_root *root,
				unsigned long index, void *item)
{
	while (radix_tree_insert(root, index, item))
		cond_resched();
}

#define RAW_IS_INODE(p)	((p)->footer.nid == (p)->footer.ino)

static inline bool IS_INODE(struct page *page)
{
	struct f2fs_node *p = F2FS_NODE(page);

	return RAW_IS_INODE(p);
}

static inline int offset_in_addr(struct f2fs_inode *i)
{
	return (i->i_inline & F2FS_EXTRA_ATTR) ?
			(le16_to_cpu(i->i_extra_isize) / sizeof(__le32)) : 0;
}

static inline __le32 *blkaddr_in_node(struct f2fs_node *node)
{
	return RAW_IS_INODE(node) ? node->i.i_addr : node->dn.addr;
}

static inline int f2fs_has_extra_attr(struct inode *inode);
static inline block_t datablock_addr(struct inode *inode,
			struct page *node_page, unsigned int offset)
{
	struct f2fs_node *raw_node;
	__le32 *addr_array;
	int base = 0;
	bool is_inode = IS_INODE(node_page);

	raw_node = F2FS_NODE(node_page);

	/* from GC path only */
	if (!inode) {
		if (is_inode)
			base = offset_in_addr(&raw_node->i);
	} else if (f2fs_has_extra_attr(inode) && is_inode) {
		base = get_extra_isize(inode);
	}

	addr_array = blkaddr_in_node(raw_node);
	return le32_to_cpu(addr_array[base + offset]);
}

static inline int f2fs_test_bit(unsigned int nr, char *addr)
{
	int mask;

	addr += (nr >> 3);
	mask = 1 << (7 - (nr & 0x07));
	return mask & *addr;
}

static inline void f2fs_set_bit(unsigned int nr, char *addr)
{
	int mask;

	addr += (nr >> 3);
	mask = 1 << (7 - (nr & 0x07));
	*addr |= mask;
}

static inline void f2fs_clear_bit(unsigned int nr, char *addr)
{
	int mask;

	addr += (nr >> 3);
	mask = 1 << (7 - (nr & 0x07));
	*addr &= ~mask;
}

static inline int f2fs_test_and_set_bit(unsigned int nr, char *addr)
{
	int mask;
	int ret;

	addr += (nr >> 3);
	mask = 1 << (7 - (nr & 0x07));
	ret = mask & *addr;
	*addr |= mask;
	return ret;
}

static inline int f2fs_test_and_clear_bit(unsigned int nr, char *addr)
{
	int mask;
	int ret;

	addr += (nr >> 3);
	mask = 1 << (7 - (nr & 0x07));
	ret = mask & *addr;
	*addr &= ~mask;
	return ret;
}

static inline void f2fs_change_bit(unsigned int nr, char *addr)
{
	int mask;

	addr += (nr >> 3);
	mask = 1 << (7 - (nr & 0x07));
	*addr ^= mask;
}

#define F2FS_REG_FLMASK		(~(FS_DIRSYNC_FL | FS_TOPDIR_FL))
#define F2FS_OTHER_FLMASK	(FS_NODUMP_FL | FS_NOATIME_FL)
#define F2FS_FL_INHERITED	(FS_PROJINHERIT_FL)

static inline __u32 f2fs_mask_flags(umode_t mode, __u32 flags)
{
	if (S_ISDIR(mode))
		return flags;
	else if (S_ISREG(mode))
		return flags & F2FS_REG_FLMASK;
	else
		return flags & F2FS_OTHER_FLMASK;
}

/* used for f2fs_inode_info->flags */
enum {
	FI_NEW_INODE,		/* indicate newly allocated inode */
	FI_DIRTY_INODE,		/* indicate inode is dirty or not */
	FI_AUTO_RECOVER,	/* indicate inode is recoverable */
	FI_DIRTY_DIR,		/* indicate directory has dirty pages */
	FI_INC_LINK,		/* need to increment i_nlink */
	FI_ACL_MODE,		/* indicate acl mode */
	FI_NO_ALLOC,		/* should not allocate any blocks */
	FI_FREE_NID,		/* free allocated nide */
	FI_NO_EXTENT,		/* not to use the extent cache */
	FI_INLINE_XATTR,	/* used for inline xattr */
	FI_INLINE_DATA,		/* used for inline data*/
	FI_INLINE_DENTRY,	/* used for inline dentry */
	FI_APPEND_WRITE,	/* inode has appended data */
	FI_UPDATE_WRITE,	/* inode has in-place-update data */
	FI_NEED_IPU,		/* used for ipu per file */
	FI_ATOMIC_FILE,		/* indicate atomic file */
	FI_ATOMIC_COMMIT,	/* indicate the state of atomical committing */
	FI_VOLATILE_FILE,	/* indicate volatile file */
	FI_FIRST_BLOCK_WRITTEN,	/* indicate #0 data block was written */
	FI_DROP_CACHE,		/* drop dirty page cache */
	FI_DATA_EXIST,		/* indicate data exists */
	FI_INLINE_DOTS,		/* indicate inline dot dentries */
	FI_DO_DEFRAG,		/* indicate defragment is running */
	FI_DIRTY_FILE,		/* indicate regular/symlink has dirty pages */
	FI_NO_PREALLOC,		/* indicate skipped preallocated blocks */
	FI_HOT_DATA,		/* indicate file is hot */
	FI_EXTRA_ATTR,		/* indicate file has extra attribute */
	FI_PROJ_INHERIT,	/* indicate file inherits projectid */
};

static inline void __mark_inode_dirty_flag(struct inode *inode,
						int flag, bool set)
{
	switch (flag) {
	case FI_INLINE_XATTR:
	case FI_INLINE_DATA:
	case FI_INLINE_DENTRY:
		if (set)
			return;
	case FI_DATA_EXIST:
	case FI_INLINE_DOTS:
		f2fs_mark_inode_dirty_sync(inode, true);
	}
}

static inline void set_inode_flag(struct inode *inode, int flag)
{
	if (!test_bit(flag, &F2FS_I(inode)->flags))
		set_bit(flag, &F2FS_I(inode)->flags);
	__mark_inode_dirty_flag(inode, flag, true);
}

static inline int is_inode_flag_set(struct inode *inode, int flag)
{
	return test_bit(flag, &F2FS_I(inode)->flags);
}

static inline void clear_inode_flag(struct inode *inode, int flag)
{
	if (test_bit(flag, &F2FS_I(inode)->flags))
		clear_bit(flag, &F2FS_I(inode)->flags);
	__mark_inode_dirty_flag(inode, flag, false);
}

static inline void set_acl_inode(struct inode *inode, umode_t mode)
{
	F2FS_I(inode)->i_acl_mode = mode;
	set_inode_flag(inode, FI_ACL_MODE);
	f2fs_mark_inode_dirty_sync(inode, false);
}

static inline void f2fs_i_links_write(struct inode *inode, bool inc)
{
	if (inc)
		inc_nlink(inode);
	else
		drop_nlink(inode);
	f2fs_mark_inode_dirty_sync(inode, true);
}

static inline void f2fs_i_blocks_write(struct inode *inode,
					block_t diff, bool add, bool claim)
{
	bool clean = !is_inode_flag_set(inode, FI_DIRTY_INODE);
	bool recover = is_inode_flag_set(inode, FI_AUTO_RECOVER);

	/* add = 1, claim = 1 should be dquot_reserve_block in pair */
	if (add) {
		if (claim)
			dquot_claim_block(inode, diff);
		else
			dquot_alloc_block_nofail(inode, diff);
	} else {
		dquot_free_block(inode, diff);
	}

	f2fs_mark_inode_dirty_sync(inode, true);
	if (clean || recover)
		set_inode_flag(inode, FI_AUTO_RECOVER);
}

static inline void f2fs_i_size_write(struct inode *inode, loff_t i_size)
{
	bool clean = !is_inode_flag_set(inode, FI_DIRTY_INODE);
	bool recover = is_inode_flag_set(inode, FI_AUTO_RECOVER);

	if (i_size_read(inode) == i_size)
		return;

	i_size_write(inode, i_size);
	f2fs_mark_inode_dirty_sync(inode, true);
	if (clean || recover)
		set_inode_flag(inode, FI_AUTO_RECOVER);
}

static inline void f2fs_i_depth_write(struct inode *inode, unsigned int depth)
{
	F2FS_I(inode)->i_current_depth = depth;
	f2fs_mark_inode_dirty_sync(inode, true);
}

static inline void f2fs_i_xnid_write(struct inode *inode, nid_t xnid)
{
	F2FS_I(inode)->i_xattr_nid = xnid;
	f2fs_mark_inode_dirty_sync(inode, true);
}

static inline void f2fs_i_pino_write(struct inode *inode, nid_t pino)
{
	F2FS_I(inode)->i_pino = pino;
	f2fs_mark_inode_dirty_sync(inode, true);
}

static inline void get_inline_info(struct inode *inode, struct f2fs_inode *ri)
{
	struct f2fs_inode_info *fi = F2FS_I(inode);

	if (ri->i_inline & F2FS_INLINE_XATTR)
		set_bit(FI_INLINE_XATTR, &fi->flags);
	if (ri->i_inline & F2FS_INLINE_DATA)
		set_bit(FI_INLINE_DATA, &fi->flags);
	if (ri->i_inline & F2FS_INLINE_DENTRY)
		set_bit(FI_INLINE_DENTRY, &fi->flags);
	if (ri->i_inline & F2FS_DATA_EXIST)
		set_bit(FI_DATA_EXIST, &fi->flags);
	if (ri->i_inline & F2FS_INLINE_DOTS)
		set_bit(FI_INLINE_DOTS, &fi->flags);
	if (ri->i_inline & F2FS_EXTRA_ATTR)
		set_bit(FI_EXTRA_ATTR, &fi->flags);
}

static inline void set_raw_inline(struct inode *inode, struct f2fs_inode *ri)
{
	ri->i_inline = 0;

	if (is_inode_flag_set(inode, FI_INLINE_XATTR))
		ri->i_inline |= F2FS_INLINE_XATTR;
	if (is_inode_flag_set(inode, FI_INLINE_DATA))
		ri->i_inline |= F2FS_INLINE_DATA;
	if (is_inode_flag_set(inode, FI_INLINE_DENTRY))
		ri->i_inline |= F2FS_INLINE_DENTRY;
	if (is_inode_flag_set(inode, FI_DATA_EXIST))
		ri->i_inline |= F2FS_DATA_EXIST;
	if (is_inode_flag_set(inode, FI_INLINE_DOTS))
		ri->i_inline |= F2FS_INLINE_DOTS;
	if (is_inode_flag_set(inode, FI_EXTRA_ATTR))
		ri->i_inline |= F2FS_EXTRA_ATTR;
}

static inline int f2fs_has_extra_attr(struct inode *inode)
{
	return is_inode_flag_set(inode, FI_EXTRA_ATTR);
}

static inline int f2fs_has_inline_xattr(struct inode *inode)
{
	return is_inode_flag_set(inode, FI_INLINE_XATTR);
}

static inline unsigned int addrs_per_inode(struct inode *inode)
{
	if (f2fs_has_inline_xattr(inode))
		return CUR_ADDRS_PER_INODE(inode) - F2FS_INLINE_XATTR_ADDRS;
	return CUR_ADDRS_PER_INODE(inode);
}

static inline void *inline_xattr_addr(struct page *page)
{
	struct f2fs_inode *ri = F2FS_INODE(page);

	return (void *)&(ri->i_addr[DEF_ADDRS_PER_INODE -
					F2FS_INLINE_XATTR_ADDRS]);
}

static inline int inline_xattr_size(struct inode *inode)
{
	if (f2fs_has_inline_xattr(inode))
		return F2FS_INLINE_XATTR_ADDRS << 2;
	else
		return 0;
}

static inline int f2fs_has_inline_data(struct inode *inode)
{
	return is_inode_flag_set(inode, FI_INLINE_DATA);
}

static inline int f2fs_exist_data(struct inode *inode)
{
	return is_inode_flag_set(inode, FI_DATA_EXIST);
}

static inline int f2fs_has_inline_dots(struct inode *inode)
{
	return is_inode_flag_set(inode, FI_INLINE_DOTS);
}

static inline bool f2fs_is_atomic_file(struct inode *inode)
{
	return is_inode_flag_set(inode, FI_ATOMIC_FILE);
}

static inline bool f2fs_is_commit_atomic_write(struct inode *inode)
{
	return is_inode_flag_set(inode, FI_ATOMIC_COMMIT);
}

static inline bool f2fs_is_volatile_file(struct inode *inode)
{
	return is_inode_flag_set(inode, FI_VOLATILE_FILE);
}

static inline bool f2fs_is_first_block_written(struct inode *inode)
{
	return is_inode_flag_set(inode, FI_FIRST_BLOCK_WRITTEN);
}

static inline bool f2fs_is_drop_cache(struct inode *inode)
{
	return is_inode_flag_set(inode, FI_DROP_CACHE);
}

static inline void *inline_data_addr(struct inode *inode, struct page *page)
{
	struct f2fs_inode *ri = F2FS_INODE(page);
	int extra_size = get_extra_isize(inode);

	return (void *)&(ri->i_addr[extra_size + DEF_INLINE_RESERVED_SIZE]);
}

static inline int f2fs_has_inline_dentry(struct inode *inode)
{
	return is_inode_flag_set(inode, FI_INLINE_DENTRY);
}

static inline void f2fs_dentry_kunmap(struct inode *dir, struct page *page)
{
	if (!f2fs_has_inline_dentry(dir))
		kunmap(page);
}

static inline int is_file(struct inode *inode, int type)
{
	return F2FS_I(inode)->i_advise & type;
}

static inline void set_file(struct inode *inode, int type)
{
	F2FS_I(inode)->i_advise |= type;
	f2fs_mark_inode_dirty_sync(inode, true);
}

static inline void clear_file(struct inode *inode, int type)
{
	F2FS_I(inode)->i_advise &= ~type;
	f2fs_mark_inode_dirty_sync(inode, true);
}

static inline bool f2fs_skip_inode_update(struct inode *inode, int dsync)
{
	if (dsync) {
		struct f2fs_sb_info *sbi = F2FS_I_SB(inode);
		bool ret;

		spin_lock(&sbi->inode_lock[DIRTY_META]);
		ret = list_empty(&F2FS_I(inode)->gdirty_list);
		spin_unlock(&sbi->inode_lock[DIRTY_META]);
		return ret;
	}
	if (!is_inode_flag_set(inode, FI_AUTO_RECOVER) ||
			file_keep_isize(inode) ||
			i_size_read(inode) & PAGE_MASK)
		return false;
	return F2FS_I(inode)->last_disk_size == i_size_read(inode);
}

static inline int f2fs_readonly(struct super_block *sb)
{
	return sb->s_flags & MS_RDONLY;
}

static inline bool f2fs_cp_error(struct f2fs_sb_info *sbi)
{
	return is_set_ckpt_flags(sbi, CP_ERROR_FLAG);
}

static inline bool is_dot_dotdot(const struct qstr *str)
{
	if (str->len == 1 && str->name[0] == '.')
		return true;

	if (str->len == 2 && str->name[0] == '.' && str->name[1] == '.')
		return true;

	return false;
}

static inline bool f2fs_may_extent_tree(struct inode *inode)
{
	if (!test_opt(F2FS_I_SB(inode), EXTENT_CACHE) ||
			is_inode_flag_set(inode, FI_NO_EXTENT))
		return false;

	return S_ISREG(inode->i_mode);
}

static inline void *f2fs_kmalloc(struct f2fs_sb_info *sbi,
					size_t size, gfp_t flags)
{
#ifdef CONFIG_F2FS_FAULT_INJECTION
	if (time_to_inject(sbi, FAULT_KMALLOC)) {
		f2fs_show_injection_info(FAULT_KMALLOC);
		return NULL;
	}
#endif
	return kmalloc(size, flags);
}

static inline int get_extra_isize(struct inode *inode)
{
	return F2FS_I(inode)->i_extra_isize / sizeof(__le32);
}

#define get_inode_mode(i) \
	((is_inode_flag_set(i, FI_ACL_MODE)) ? \
	 (F2FS_I(i)->i_acl_mode) : ((i)->i_mode))

#define F2FS_TOTAL_EXTRA_ATTR_SIZE			\
	(offsetof(struct f2fs_inode, i_extra_end) -	\
	offsetof(struct f2fs_inode, i_extra_isize))	\

#define F2FS_OLD_ATTRIBUTE_SIZE	(offsetof(struct f2fs_inode, i_addr))
#define F2FS_FITS_IN_INODE(f2fs_inode, extra_isize, field)		\
		((offsetof(typeof(*f2fs_inode), field) +	\
		sizeof((f2fs_inode)->field))			\
		<= (F2FS_OLD_ATTRIBUTE_SIZE + extra_isize))	\

static inline void f2fs_reset_iostat(struct f2fs_sb_info *sbi)
{
	int i;

	spin_lock(&sbi->iostat_lock);
	for (i = 0; i < NR_IO_TYPE; i++)
		sbi->write_iostat[i] = 0;
	spin_unlock(&sbi->iostat_lock);
}

static inline void f2fs_update_iostat(struct f2fs_sb_info *sbi,
			enum iostat_type type, unsigned long long io_bytes)
{
	if (!sbi->iostat_enable)
		return;
	spin_lock(&sbi->iostat_lock);
	sbi->write_iostat[type] += io_bytes;

	if (type == APP_WRITE_IO || type == APP_DIRECT_IO)
		sbi->write_iostat[APP_BUFFERED_IO] =
			sbi->write_iostat[APP_WRITE_IO] -
			sbi->write_iostat[APP_DIRECT_IO];
	spin_unlock(&sbi->iostat_lock);
}

/*
 * file.c
 */
int f2fs_sync_file(struct file *file, loff_t start, loff_t end, int datasync);
void truncate_data_blocks(struct dnode_of_data *dn);
int truncate_blocks(struct inode *inode, u64 from, bool lock);
int f2fs_truncate(struct inode *inode);
int f2fs_getattr(const struct path *path, struct kstat *stat,
			u32 request_mask, unsigned int flags);
int f2fs_setattr(struct dentry *dentry, struct iattr *attr);
int truncate_hole(struct inode *inode, pgoff_t pg_start, pgoff_t pg_end);
int truncate_data_blocks_range(struct dnode_of_data *dn, int count);
long f2fs_ioctl(struct file *filp, unsigned int cmd, unsigned long arg);
long f2fs_compat_ioctl(struct file *file, unsigned int cmd, unsigned long arg);

/*
 * inode.c
 */
void f2fs_set_inode_flags(struct inode *inode);
bool f2fs_inode_chksum_verify(struct f2fs_sb_info *sbi, struct page *page);
void f2fs_inode_chksum_set(struct f2fs_sb_info *sbi, struct page *page);
struct inode *f2fs_iget(struct super_block *sb, unsigned long ino);
struct inode *f2fs_iget_retry(struct super_block *sb, unsigned long ino);
int try_to_free_nats(struct f2fs_sb_info *sbi, int nr_shrink);
int update_inode(struct inode *inode, struct page *node_page);
int update_inode_page(struct inode *inode);
int f2fs_write_inode(struct inode *inode, struct writeback_control *wbc);
void f2fs_evict_inode(struct inode *inode);
void handle_failed_inode(struct inode *inode);

/*
 * namei.c
 */
struct dentry *f2fs_get_parent(struct dentry *child);

/*
 * dir.c
 */
void set_de_type(struct f2fs_dir_entry *de, umode_t mode);
unsigned char get_de_type(struct f2fs_dir_entry *de);
struct f2fs_dir_entry *find_target_dentry(struct fscrypt_name *fname,
			f2fs_hash_t namehash, int *max_slots,
			struct f2fs_dentry_ptr *d);
int f2fs_fill_dentries(struct dir_context *ctx, struct f2fs_dentry_ptr *d,
			unsigned int start_pos, struct fscrypt_str *fstr);
void do_make_empty_dir(struct inode *inode, struct inode *parent,
			struct f2fs_dentry_ptr *d);
struct page *init_inode_metadata(struct inode *inode, struct inode *dir,
			const struct qstr *new_name,
			const struct qstr *orig_name, struct page *dpage);
void update_parent_metadata(struct inode *dir, struct inode *inode,
			unsigned int current_depth);
int room_for_filename(const void *bitmap, int slots, int max_slots);
void f2fs_drop_nlink(struct inode *dir, struct inode *inode);
struct f2fs_dir_entry *__f2fs_find_entry(struct inode *dir,
			struct fscrypt_name *fname, struct page **res_page);
struct f2fs_dir_entry *f2fs_find_entry(struct inode *dir,
			const struct qstr *child, struct page **res_page);
struct f2fs_dir_entry *f2fs_parent_dir(struct inode *dir, struct page **p);
ino_t f2fs_inode_by_name(struct inode *dir, const struct qstr *qstr,
			struct page **page);
void f2fs_set_link(struct inode *dir, struct f2fs_dir_entry *de,
			struct page *page, struct inode *inode);
void f2fs_update_dentry(nid_t ino, umode_t mode, struct f2fs_dentry_ptr *d,
			const struct qstr *name, f2fs_hash_t name_hash,
			unsigned int bit_pos);
int f2fs_add_regular_entry(struct inode *dir, const struct qstr *new_name,
			const struct qstr *orig_name,
			struct inode *inode, nid_t ino, umode_t mode);
int __f2fs_do_add_link(struct inode *dir, struct fscrypt_name *fname,
			struct inode *inode, nid_t ino, umode_t mode);
int __f2fs_add_link(struct inode *dir, const struct qstr *name,
			struct inode *inode, nid_t ino, umode_t mode);
void f2fs_delete_entry(struct f2fs_dir_entry *dentry, struct page *page,
			struct inode *dir, struct inode *inode);
int f2fs_do_tmpfile(struct inode *inode, struct inode *dir);
bool f2fs_empty_dir(struct inode *dir);

static inline int f2fs_add_link(struct dentry *dentry, struct inode *inode)
{
	return __f2fs_add_link(d_inode(dentry->d_parent), &dentry->d_name,
				inode, inode->i_ino, inode->i_mode);
}

/*
 * super.c
 */
int f2fs_inode_dirtied(struct inode *inode, bool sync);
void f2fs_inode_synced(struct inode *inode);
void f2fs_enable_quota_files(struct f2fs_sb_info *sbi);
void f2fs_quota_off_umount(struct super_block *sb);
int f2fs_commit_super(struct f2fs_sb_info *sbi, bool recover);
int f2fs_sync_fs(struct super_block *sb, int sync);
extern __printf(3, 4)
void f2fs_msg(struct super_block *sb, const char *level, const char *fmt, ...);
int sanity_check_ckpt(struct f2fs_sb_info *sbi);

/*
 * hash.c
 */
f2fs_hash_t f2fs_dentry_hash(const struct qstr *name_info,
				struct fscrypt_name *fname);

/*
 * node.c
 */
struct dnode_of_data;
struct node_info;

bool available_free_memory(struct f2fs_sb_info *sbi, int type);
int need_dentry_mark(struct f2fs_sb_info *sbi, nid_t nid);
bool is_checkpointed_node(struct f2fs_sb_info *sbi, nid_t nid);
bool need_inode_block_update(struct f2fs_sb_info *sbi, nid_t ino);
void get_node_info(struct f2fs_sb_info *sbi, nid_t nid, struct node_info *ni);
pgoff_t get_next_page_offset(struct dnode_of_data *dn, pgoff_t pgofs);
int get_dnode_of_data(struct dnode_of_data *dn, pgoff_t index, int mode);
int truncate_inode_blocks(struct inode *inode, pgoff_t from);
int truncate_xattr_node(struct inode *inode, struct page *page);
int wait_on_node_pages_writeback(struct f2fs_sb_info *sbi, nid_t ino);
int remove_inode_page(struct inode *inode);
struct page *new_inode_page(struct inode *inode);
struct page *new_node_page(struct dnode_of_data *dn, unsigned int ofs);
void ra_node_page(struct f2fs_sb_info *sbi, nid_t nid);
struct page *get_node_page(struct f2fs_sb_info *sbi, pgoff_t nid);
struct page *get_node_page_ra(struct page *parent, int start);
void move_node_page(struct page *node_page, int gc_type);
int fsync_node_pages(struct f2fs_sb_info *sbi, struct inode *inode,
			struct writeback_control *wbc, bool atomic);
int sync_node_pages(struct f2fs_sb_info *sbi, struct writeback_control *wbc,
			bool do_balance, enum iostat_type io_type);
void build_free_nids(struct f2fs_sb_info *sbi, bool sync, bool mount);
bool alloc_nid(struct f2fs_sb_info *sbi, nid_t *nid);
void alloc_nid_done(struct f2fs_sb_info *sbi, nid_t nid);
void alloc_nid_failed(struct f2fs_sb_info *sbi, nid_t nid);
int try_to_free_nids(struct f2fs_sb_info *sbi, int nr_shrink);
void recover_inline_xattr(struct inode *inode, struct page *page);
int recover_xattr_data(struct inode *inode, struct page *page,
			block_t blkaddr);
int recover_inode_page(struct f2fs_sb_info *sbi, struct page *page);
int restore_node_summary(struct f2fs_sb_info *sbi,
			unsigned int segno, struct f2fs_summary_block *sum);
void flush_nat_entries(struct f2fs_sb_info *sbi, struct cp_control *cpc);
int build_node_manager(struct f2fs_sb_info *sbi);
void destroy_node_manager(struct f2fs_sb_info *sbi);
int __init create_node_manager_caches(void);
void destroy_node_manager_caches(void);

/*
 * segment.c
 */
bool need_SSR(struct f2fs_sb_info *sbi);
void register_inmem_page(struct inode *inode, struct page *page);
void drop_inmem_pages(struct inode *inode);
void drop_inmem_page(struct inode *inode, struct page *page);
int commit_inmem_pages(struct inode *inode);
void f2fs_balance_fs(struct f2fs_sb_info *sbi, bool need);
void f2fs_balance_fs_bg(struct f2fs_sb_info *sbi);
int f2fs_issue_flush(struct f2fs_sb_info *sbi);
int create_flush_cmd_control(struct f2fs_sb_info *sbi);
void destroy_flush_cmd_control(struct f2fs_sb_info *sbi, bool free);
void invalidate_blocks(struct f2fs_sb_info *sbi, block_t addr);
bool is_checkpointed_data(struct f2fs_sb_info *sbi, block_t blkaddr);
void refresh_sit_entry(struct f2fs_sb_info *sbi, block_t old, block_t new);
void stop_discard_thread(struct f2fs_sb_info *sbi);
<<<<<<< HEAD
void f2fs_wait_discard_bios(struct f2fs_sb_info *sbi);
=======
void f2fs_wait_discard_bios(struct f2fs_sb_info *sbi, bool umount);
>>>>>>> bb176f67
void clear_prefree_segments(struct f2fs_sb_info *sbi, struct cp_control *cpc);
void release_discard_addrs(struct f2fs_sb_info *sbi);
int npages_for_summary_flush(struct f2fs_sb_info *sbi, bool for_ra);
void allocate_new_segments(struct f2fs_sb_info *sbi);
int f2fs_trim_fs(struct f2fs_sb_info *sbi, struct fstrim_range *range);
bool exist_trim_candidates(struct f2fs_sb_info *sbi, struct cp_control *cpc);
struct page *get_sum_page(struct f2fs_sb_info *sbi, unsigned int segno);
void update_meta_page(struct f2fs_sb_info *sbi, void *src, block_t blk_addr);
void write_meta_page(struct f2fs_sb_info *sbi, struct page *page,
						enum iostat_type io_type);
void write_node_page(unsigned int nid, struct f2fs_io_info *fio);
void write_data_page(struct dnode_of_data *dn, struct f2fs_io_info *fio);
int rewrite_data_page(struct f2fs_io_info *fio);
void __f2fs_replace_block(struct f2fs_sb_info *sbi, struct f2fs_summary *sum,
			block_t old_blkaddr, block_t new_blkaddr,
			bool recover_curseg, bool recover_newaddr);
void f2fs_replace_block(struct f2fs_sb_info *sbi, struct dnode_of_data *dn,
			block_t old_addr, block_t new_addr,
			unsigned char version, bool recover_curseg,
			bool recover_newaddr);
void allocate_data_block(struct f2fs_sb_info *sbi, struct page *page,
			block_t old_blkaddr, block_t *new_blkaddr,
			struct f2fs_summary *sum, int type,
			struct f2fs_io_info *fio, bool add_list);
void f2fs_wait_on_page_writeback(struct page *page,
			enum page_type type, bool ordered);
void f2fs_wait_on_block_writeback(struct f2fs_sb_info *sbi, block_t blkaddr);
void write_data_summaries(struct f2fs_sb_info *sbi, block_t start_blk);
void write_node_summaries(struct f2fs_sb_info *sbi, block_t start_blk);
int lookup_journal_in_cursum(struct f2fs_journal *journal, int type,
			unsigned int val, int alloc);
void flush_sit_entries(struct f2fs_sb_info *sbi, struct cp_control *cpc);
int build_segment_manager(struct f2fs_sb_info *sbi);
void destroy_segment_manager(struct f2fs_sb_info *sbi);
int __init create_segment_manager_caches(void);
void destroy_segment_manager_caches(void);

/*
 * checkpoint.c
 */
void f2fs_stop_checkpoint(struct f2fs_sb_info *sbi, bool end_io);
struct page *grab_meta_page(struct f2fs_sb_info *sbi, pgoff_t index);
struct page *get_meta_page(struct f2fs_sb_info *sbi, pgoff_t index);
struct page *get_tmp_page(struct f2fs_sb_info *sbi, pgoff_t index);
bool is_valid_blkaddr(struct f2fs_sb_info *sbi, block_t blkaddr, int type);
int ra_meta_pages(struct f2fs_sb_info *sbi, block_t start, int nrpages,
			int type, bool sync);
void ra_meta_pages_cond(struct f2fs_sb_info *sbi, pgoff_t index);
long sync_meta_pages(struct f2fs_sb_info *sbi, enum page_type type,
			long nr_to_write, enum iostat_type io_type);
void add_ino_entry(struct f2fs_sb_info *sbi, nid_t ino, int type);
void remove_ino_entry(struct f2fs_sb_info *sbi, nid_t ino, int type);
void release_ino_entry(struct f2fs_sb_info *sbi, bool all);
bool exist_written_data(struct f2fs_sb_info *sbi, nid_t ino, int mode);
int f2fs_sync_inode_meta(struct f2fs_sb_info *sbi);
int acquire_orphan_inode(struct f2fs_sb_info *sbi);
void release_orphan_inode(struct f2fs_sb_info *sbi);
void add_orphan_inode(struct inode *inode);
void remove_orphan_inode(struct f2fs_sb_info *sbi, nid_t ino);
int recover_orphan_inodes(struct f2fs_sb_info *sbi);
int get_valid_checkpoint(struct f2fs_sb_info *sbi);
void update_dirty_page(struct inode *inode, struct page *page);
void remove_dirty_inode(struct inode *inode);
int sync_dirty_inodes(struct f2fs_sb_info *sbi, enum inode_type type);
int write_checkpoint(struct f2fs_sb_info *sbi, struct cp_control *cpc);
void init_ino_entry_info(struct f2fs_sb_info *sbi);
int __init create_checkpoint_caches(void);
void destroy_checkpoint_caches(void);

/*
 * data.c
 */
void f2fs_submit_merged_write(struct f2fs_sb_info *sbi, enum page_type type);
void f2fs_submit_merged_write_cond(struct f2fs_sb_info *sbi,
				struct inode *inode, nid_t ino, pgoff_t idx,
				enum page_type type);
void f2fs_flush_merged_writes(struct f2fs_sb_info *sbi);
int f2fs_submit_page_bio(struct f2fs_io_info *fio);
int f2fs_submit_page_write(struct f2fs_io_info *fio);
struct block_device *f2fs_target_device(struct f2fs_sb_info *sbi,
			block_t blk_addr, struct bio *bio);
int f2fs_target_device_index(struct f2fs_sb_info *sbi, block_t blkaddr);
void set_data_blkaddr(struct dnode_of_data *dn);
void f2fs_update_data_blkaddr(struct dnode_of_data *dn, block_t blkaddr);
int reserve_new_blocks(struct dnode_of_data *dn, blkcnt_t count);
int reserve_new_block(struct dnode_of_data *dn);
int f2fs_get_block(struct dnode_of_data *dn, pgoff_t index);
int f2fs_preallocate_blocks(struct kiocb *iocb, struct iov_iter *from);
int f2fs_reserve_block(struct dnode_of_data *dn, pgoff_t index);
struct page *get_read_data_page(struct inode *inode, pgoff_t index,
			int op_flags, bool for_write);
struct page *find_data_page(struct inode *inode, pgoff_t index);
struct page *get_lock_data_page(struct inode *inode, pgoff_t index,
			bool for_write);
struct page *get_new_data_page(struct inode *inode,
			struct page *ipage, pgoff_t index, bool new_i_size);
int do_write_data_page(struct f2fs_io_info *fio);
int f2fs_map_blocks(struct inode *inode, struct f2fs_map_blocks *map,
			int create, int flag);
int f2fs_fiemap(struct inode *inode, struct fiemap_extent_info *fieinfo,
			u64 start, u64 len);
void f2fs_set_page_dirty_nobuffers(struct page *page);
int __f2fs_write_data_pages(struct address_space *mapping,
						struct writeback_control *wbc,
						enum iostat_type io_type);
void f2fs_invalidate_page(struct page *page, unsigned int offset,
			unsigned int length);
int f2fs_release_page(struct page *page, gfp_t wait);
#ifdef CONFIG_MIGRATION
int f2fs_migrate_page(struct address_space *mapping, struct page *newpage,
			struct page *page, enum migrate_mode mode);
#endif

/*
 * gc.c
 */
int start_gc_thread(struct f2fs_sb_info *sbi);
void stop_gc_thread(struct f2fs_sb_info *sbi);
block_t start_bidx_of_node(unsigned int node_ofs, struct inode *inode);
int f2fs_gc(struct f2fs_sb_info *sbi, bool sync, bool background,
			unsigned int segno);
void build_gc_manager(struct f2fs_sb_info *sbi);

/*
 * recovery.c
 */
int recover_fsync_data(struct f2fs_sb_info *sbi, bool check_only);
bool space_for_roll_forward(struct f2fs_sb_info *sbi);

/*
 * debug.c
 */
#ifdef CONFIG_F2FS_STAT_FS
struct f2fs_stat_info {
	struct list_head stat_list;
	struct f2fs_sb_info *sbi;
	int all_area_segs, sit_area_segs, nat_area_segs, ssa_area_segs;
	int main_area_segs, main_area_sections, main_area_zones;
	unsigned long long hit_largest, hit_cached, hit_rbtree;
	unsigned long long hit_total, total_ext;
	int ext_tree, zombie_tree, ext_node;
	int ndirty_node, ndirty_dent, ndirty_meta, ndirty_data, ndirty_imeta;
	int inmem_pages;
	unsigned int ndirty_dirs, ndirty_files, ndirty_all;
	int nats, dirty_nats, sits, dirty_sits;
	int free_nids, avail_nids, alloc_nids;
	int total_count, utilization;
	int bg_gc, nr_wb_cp_data, nr_wb_data;
	int nr_flushing, nr_flushed, nr_discarding, nr_discarded;
	int nr_discard_cmd;
	unsigned int undiscard_blks;
	int inline_xattr, inline_inode, inline_dir, append, update, orphans;
	int aw_cnt, max_aw_cnt, vw_cnt, max_vw_cnt;
	unsigned int valid_count, valid_node_count, valid_inode_count, discard_blks;
	unsigned int bimodal, avg_vblocks;
	int util_free, util_valid, util_invalid;
	int rsvd_segs, overp_segs;
	int dirty_count, node_pages, meta_pages;
	int prefree_count, call_count, cp_count, bg_cp_count;
	int tot_segs, node_segs, data_segs, free_segs, free_secs;
	int bg_node_segs, bg_data_segs;
	int tot_blks, data_blks, node_blks;
	int bg_data_blks, bg_node_blks;
	int curseg[NR_CURSEG_TYPE];
	int cursec[NR_CURSEG_TYPE];
	int curzone[NR_CURSEG_TYPE];

	unsigned int segment_count[2];
	unsigned int block_count[2];
	unsigned int inplace_count;
	unsigned long long base_mem, cache_mem, page_mem;
};

static inline struct f2fs_stat_info *F2FS_STAT(struct f2fs_sb_info *sbi)
{
	return (struct f2fs_stat_info *)sbi->stat_info;
}

#define stat_inc_cp_count(si)		((si)->cp_count++)
#define stat_inc_bg_cp_count(si)	((si)->bg_cp_count++)
#define stat_inc_call_count(si)		((si)->call_count++)
#define stat_inc_bggc_count(sbi)	((sbi)->bg_gc++)
#define stat_inc_dirty_inode(sbi, type)	((sbi)->ndirty_inode[type]++)
#define stat_dec_dirty_inode(sbi, type)	((sbi)->ndirty_inode[type]--)
#define stat_inc_total_hit(sbi)		(atomic64_inc(&(sbi)->total_hit_ext))
#define stat_inc_rbtree_node_hit(sbi)	(atomic64_inc(&(sbi)->read_hit_rbtree))
#define stat_inc_largest_node_hit(sbi)	(atomic64_inc(&(sbi)->read_hit_largest))
#define stat_inc_cached_node_hit(sbi)	(atomic64_inc(&(sbi)->read_hit_cached))
#define stat_inc_inline_xattr(inode)					\
	do {								\
		if (f2fs_has_inline_xattr(inode))			\
			(atomic_inc(&F2FS_I_SB(inode)->inline_xattr));	\
	} while (0)
#define stat_dec_inline_xattr(inode)					\
	do {								\
		if (f2fs_has_inline_xattr(inode))			\
			(atomic_dec(&F2FS_I_SB(inode)->inline_xattr));	\
	} while (0)
#define stat_inc_inline_inode(inode)					\
	do {								\
		if (f2fs_has_inline_data(inode))			\
			(atomic_inc(&F2FS_I_SB(inode)->inline_inode));	\
	} while (0)
#define stat_dec_inline_inode(inode)					\
	do {								\
		if (f2fs_has_inline_data(inode))			\
			(atomic_dec(&F2FS_I_SB(inode)->inline_inode));	\
	} while (0)
#define stat_inc_inline_dir(inode)					\
	do {								\
		if (f2fs_has_inline_dentry(inode))			\
			(atomic_inc(&F2FS_I_SB(inode)->inline_dir));	\
	} while (0)
#define stat_dec_inline_dir(inode)					\
	do {								\
		if (f2fs_has_inline_dentry(inode))			\
			(atomic_dec(&F2FS_I_SB(inode)->inline_dir));	\
	} while (0)
#define stat_inc_seg_type(sbi, curseg)					\
		((sbi)->segment_count[(curseg)->alloc_type]++)
#define stat_inc_block_count(sbi, curseg)				\
		((sbi)->block_count[(curseg)->alloc_type]++)
#define stat_inc_inplace_blocks(sbi)					\
		(atomic_inc(&(sbi)->inplace_count))
#define stat_inc_atomic_write(inode)					\
		(atomic_inc(&F2FS_I_SB(inode)->aw_cnt))
#define stat_dec_atomic_write(inode)					\
		(atomic_dec(&F2FS_I_SB(inode)->aw_cnt))
#define stat_update_max_atomic_write(inode)				\
	do {								\
		int cur = atomic_read(&F2FS_I_SB(inode)->aw_cnt);	\
		int max = atomic_read(&F2FS_I_SB(inode)->max_aw_cnt);	\
		if (cur > max)						\
			atomic_set(&F2FS_I_SB(inode)->max_aw_cnt, cur);	\
	} while (0)
#define stat_inc_volatile_write(inode)					\
		(atomic_inc(&F2FS_I_SB(inode)->vw_cnt))
#define stat_dec_volatile_write(inode)					\
		(atomic_dec(&F2FS_I_SB(inode)->vw_cnt))
#define stat_update_max_volatile_write(inode)				\
	do {								\
		int cur = atomic_read(&F2FS_I_SB(inode)->vw_cnt);	\
		int max = atomic_read(&F2FS_I_SB(inode)->max_vw_cnt);	\
		if (cur > max)						\
			atomic_set(&F2FS_I_SB(inode)->max_vw_cnt, cur);	\
	} while (0)
#define stat_inc_seg_count(sbi, type, gc_type)				\
	do {								\
		struct f2fs_stat_info *si = F2FS_STAT(sbi);		\
		si->tot_segs++;						\
		if ((type) == SUM_TYPE_DATA) {				\
			si->data_segs++;				\
			si->bg_data_segs += (gc_type == BG_GC) ? 1 : 0;	\
		} else {						\
			si->node_segs++;				\
			si->bg_node_segs += (gc_type == BG_GC) ? 1 : 0;	\
		}							\
	} while (0)

#define stat_inc_tot_blk_count(si, blks)				\
	((si)->tot_blks += (blks))

#define stat_inc_data_blk_count(sbi, blks, gc_type)			\
	do {								\
		struct f2fs_stat_info *si = F2FS_STAT(sbi);		\
		stat_inc_tot_blk_count(si, blks);			\
		si->data_blks += (blks);				\
		si->bg_data_blks += ((gc_type) == BG_GC) ? (blks) : 0;	\
	} while (0)

#define stat_inc_node_blk_count(sbi, blks, gc_type)			\
	do {								\
		struct f2fs_stat_info *si = F2FS_STAT(sbi);		\
		stat_inc_tot_blk_count(si, blks);			\
		si->node_blks += (blks);				\
		si->bg_node_blks += ((gc_type) == BG_GC) ? (blks) : 0;	\
	} while (0)

int f2fs_build_stats(struct f2fs_sb_info *sbi);
void f2fs_destroy_stats(struct f2fs_sb_info *sbi);
int __init f2fs_create_root_stats(void);
void f2fs_destroy_root_stats(void);
#else
#define stat_inc_cp_count(si)				do { } while (0)
#define stat_inc_bg_cp_count(si)			do { } while (0)
#define stat_inc_call_count(si)				do { } while (0)
#define stat_inc_bggc_count(si)				do { } while (0)
#define stat_inc_dirty_inode(sbi, type)			do { } while (0)
#define stat_dec_dirty_inode(sbi, type)			do { } while (0)
#define stat_inc_total_hit(sb)				do { } while (0)
#define stat_inc_rbtree_node_hit(sb)			do { } while (0)
#define stat_inc_largest_node_hit(sbi)			do { } while (0)
#define stat_inc_cached_node_hit(sbi)			do { } while (0)
#define stat_inc_inline_xattr(inode)			do { } while (0)
#define stat_dec_inline_xattr(inode)			do { } while (0)
#define stat_inc_inline_inode(inode)			do { } while (0)
#define stat_dec_inline_inode(inode)			do { } while (0)
#define stat_inc_inline_dir(inode)			do { } while (0)
#define stat_dec_inline_dir(inode)			do { } while (0)
#define stat_inc_atomic_write(inode)			do { } while (0)
#define stat_dec_atomic_write(inode)			do { } while (0)
#define stat_update_max_atomic_write(inode)		do { } while (0)
#define stat_inc_volatile_write(inode)			do { } while (0)
#define stat_dec_volatile_write(inode)			do { } while (0)
#define stat_update_max_volatile_write(inode)		do { } while (0)
#define stat_inc_seg_type(sbi, curseg)			do { } while (0)
#define stat_inc_block_count(sbi, curseg)		do { } while (0)
#define stat_inc_inplace_blocks(sbi)			do { } while (0)
#define stat_inc_seg_count(sbi, type, gc_type)		do { } while (0)
#define stat_inc_tot_blk_count(si, blks)		do { } while (0)
#define stat_inc_data_blk_count(sbi, blks, gc_type)	do { } while (0)
#define stat_inc_node_blk_count(sbi, blks, gc_type)	do { } while (0)

static inline int f2fs_build_stats(struct f2fs_sb_info *sbi) { return 0; }
static inline void f2fs_destroy_stats(struct f2fs_sb_info *sbi) { }
static inline int __init f2fs_create_root_stats(void) { return 0; }
static inline void f2fs_destroy_root_stats(void) { }
#endif

extern const struct file_operations f2fs_dir_operations;
extern const struct file_operations f2fs_file_operations;
extern const struct inode_operations f2fs_file_inode_operations;
extern const struct address_space_operations f2fs_dblock_aops;
extern const struct address_space_operations f2fs_node_aops;
extern const struct address_space_operations f2fs_meta_aops;
extern const struct inode_operations f2fs_dir_inode_operations;
extern const struct inode_operations f2fs_symlink_inode_operations;
extern const struct inode_operations f2fs_encrypted_symlink_inode_operations;
extern const struct inode_operations f2fs_special_inode_operations;
extern struct kmem_cache *inode_entry_slab;

/*
 * inline.c
 */
bool f2fs_may_inline_data(struct inode *inode);
bool f2fs_may_inline_dentry(struct inode *inode);
void read_inline_data(struct page *page, struct page *ipage);
void truncate_inline_inode(struct inode *inode, struct page *ipage, u64 from);
int f2fs_read_inline_data(struct inode *inode, struct page *page);
int f2fs_convert_inline_page(struct dnode_of_data *dn, struct page *page);
int f2fs_convert_inline_inode(struct inode *inode);
int f2fs_write_inline_data(struct inode *inode, struct page *page);
bool recover_inline_data(struct inode *inode, struct page *npage);
struct f2fs_dir_entry *find_in_inline_dir(struct inode *dir,
			struct fscrypt_name *fname, struct page **res_page);
int make_empty_inline_dir(struct inode *inode, struct inode *parent,
			struct page *ipage);
int f2fs_add_inline_entry(struct inode *dir, const struct qstr *new_name,
			const struct qstr *orig_name,
			struct inode *inode, nid_t ino, umode_t mode);
void f2fs_delete_inline_entry(struct f2fs_dir_entry *dentry, struct page *page,
			struct inode *dir, struct inode *inode);
bool f2fs_empty_inline_dir(struct inode *dir);
int f2fs_read_inline_dir(struct file *file, struct dir_context *ctx,
			struct fscrypt_str *fstr);
int f2fs_inline_data_fiemap(struct inode *inode,
			struct fiemap_extent_info *fieinfo,
			__u64 start, __u64 len);

/*
 * shrinker.c
 */
unsigned long f2fs_shrink_count(struct shrinker *shrink,
			struct shrink_control *sc);
unsigned long f2fs_shrink_scan(struct shrinker *shrink,
			struct shrink_control *sc);
void f2fs_join_shrinker(struct f2fs_sb_info *sbi);
void f2fs_leave_shrinker(struct f2fs_sb_info *sbi);

/*
 * extent_cache.c
 */
struct rb_entry *__lookup_rb_tree(struct rb_root *root,
				struct rb_entry *cached_re, unsigned int ofs);
struct rb_node **__lookup_rb_tree_for_insert(struct f2fs_sb_info *sbi,
				struct rb_root *root, struct rb_node **parent,
				unsigned int ofs);
struct rb_entry *__lookup_rb_tree_ret(struct rb_root *root,
		struct rb_entry *cached_re, unsigned int ofs,
		struct rb_entry **prev_entry, struct rb_entry **next_entry,
		struct rb_node ***insert_p, struct rb_node **insert_parent,
		bool force);
bool __check_rb_tree_consistence(struct f2fs_sb_info *sbi,
						struct rb_root *root);
unsigned int f2fs_shrink_extent_tree(struct f2fs_sb_info *sbi, int nr_shrink);
bool f2fs_init_extent_tree(struct inode *inode, struct f2fs_extent *i_ext);
void f2fs_drop_extent_tree(struct inode *inode);
unsigned int f2fs_destroy_extent_node(struct inode *inode);
void f2fs_destroy_extent_tree(struct inode *inode);
bool f2fs_lookup_extent_cache(struct inode *inode, pgoff_t pgofs,
			struct extent_info *ei);
void f2fs_update_extent_cache(struct dnode_of_data *dn);
void f2fs_update_extent_cache_range(struct dnode_of_data *dn,
			pgoff_t fofs, block_t blkaddr, unsigned int len);
void init_extent_cache_info(struct f2fs_sb_info *sbi);
int __init create_extent_cache(void);
void destroy_extent_cache(void);

/*
 * sysfs.c
 */
<<<<<<< HEAD
int __init f2fs_register_sysfs(void);
void f2fs_unregister_sysfs(void);
int f2fs_init_sysfs(struct f2fs_sb_info *sbi);
void f2fs_exit_sysfs(struct f2fs_sb_info *sbi);
=======
int __init f2fs_init_sysfs(void);
void f2fs_exit_sysfs(void);
int f2fs_register_sysfs(struct f2fs_sb_info *sbi);
void f2fs_unregister_sysfs(struct f2fs_sb_info *sbi);
>>>>>>> bb176f67

/*
 * crypto support
 */
static inline bool f2fs_encrypted_inode(struct inode *inode)
{
	return file_is_encrypt(inode);
}

static inline bool f2fs_encrypted_file(struct inode *inode)
{
	return f2fs_encrypted_inode(inode) && S_ISREG(inode->i_mode);
}

static inline void f2fs_set_encrypted_inode(struct inode *inode)
{
#ifdef CONFIG_F2FS_FS_ENCRYPTION
	file_set_encrypt(inode);
#endif
}

static inline bool f2fs_bio_encrypted(struct bio *bio)
{
	return bio->bi_private != NULL;
}

static inline int f2fs_sb_has_crypto(struct super_block *sb)
{
	return F2FS_HAS_FEATURE(sb, F2FS_FEATURE_ENCRYPT);
}

static inline int f2fs_sb_mounted_blkzoned(struct super_block *sb)
{
	return F2FS_HAS_FEATURE(sb, F2FS_FEATURE_BLKZONED);
}

static inline int f2fs_sb_has_extra_attr(struct super_block *sb)
{
	return F2FS_HAS_FEATURE(sb, F2FS_FEATURE_EXTRA_ATTR);
}

static inline int f2fs_sb_has_project_quota(struct super_block *sb)
{
	return F2FS_HAS_FEATURE(sb, F2FS_FEATURE_PRJQUOTA);
}

static inline int f2fs_sb_has_inode_chksum(struct super_block *sb)
{
	return F2FS_HAS_FEATURE(sb, F2FS_FEATURE_INODE_CHKSUM);
}

#ifdef CONFIG_BLK_DEV_ZONED
static inline int get_blkz_type(struct f2fs_sb_info *sbi,
			struct block_device *bdev, block_t blkaddr)
{
	unsigned int zno = blkaddr >> sbi->log_blocks_per_blkz;
	int i;

	for (i = 0; i < sbi->s_ndevs; i++)
		if (FDEV(i).bdev == bdev)
			return FDEV(i).blkz_type[zno];
	return -EINVAL;
}
#endif

static inline bool f2fs_discard_en(struct f2fs_sb_info *sbi)
{
	struct request_queue *q = bdev_get_queue(sbi->sb->s_bdev);

	return blk_queue_discard(q) || f2fs_sb_mounted_blkzoned(sbi->sb);
}

static inline void set_opt_mode(struct f2fs_sb_info *sbi, unsigned int mt)
{
	clear_opt(sbi, ADAPTIVE);
	clear_opt(sbi, LFS);

	switch (mt) {
	case F2FS_MOUNT_ADAPTIVE:
		set_opt(sbi, ADAPTIVE);
		break;
	case F2FS_MOUNT_LFS:
		set_opt(sbi, LFS);
		break;
	}
}

static inline bool f2fs_may_encrypt(struct inode *inode)
{
#ifdef CONFIG_F2FS_FS_ENCRYPTION
	umode_t mode = inode->i_mode;

	return (S_ISREG(mode) || S_ISDIR(mode) || S_ISLNK(mode));
#else
	return 0;
#endif
}

#endif<|MERGE_RESOLUTION|>--- conflicted
+++ resolved
@@ -91,11 +91,8 @@
 #define F2FS_MOUNT_LFS			0x00040000
 #define F2FS_MOUNT_USRQUOTA		0x00080000
 #define F2FS_MOUNT_GRPQUOTA		0x00100000
-<<<<<<< HEAD
-=======
 #define F2FS_MOUNT_PRJQUOTA		0x00200000
 #define F2FS_MOUNT_QUOTA		0x00400000
->>>>>>> bb176f67
 
 #define clear_opt(sbi, option)	((sbi)->mount_opt.opt &= ~F2FS_MOUNT_##option)
 #define set_opt(sbi, option)	((sbi)->mount_opt.opt |= F2FS_MOUNT_##option)
@@ -329,10 +326,7 @@
 						struct f2fs_flush_device)
 #define F2FS_IOC_GARBAGE_COLLECT_RANGE	_IOW(F2FS_IOCTL_MAGIC, 11,	\
 						struct f2fs_gc_range)
-<<<<<<< HEAD
-=======
 #define F2FS_IOC_GET_FEATURES		_IOR(F2FS_IOCTL_MAGIC, 12, __u32)
->>>>>>> bb176f67
 
 #define F2FS_IOC_SET_ENCRYPTION_POLICY	FS_IOC_SET_ENCRYPTION_POLICY
 #define F2FS_IOC_GET_ENCRYPTION_POLICY	FS_IOC_GET_ENCRYPTION_POLICY
@@ -357,12 +351,9 @@
 #define F2FS_IOC32_GETVERSION		FS_IOC32_GETVERSION
 #endif
 
-<<<<<<< HEAD
-=======
 #define F2FS_IOC_FSGETXATTR		FS_IOC_FSGETXATTR
 #define F2FS_IOC_FSSETXATTR		FS_IOC_FSSETXATTR
 
->>>>>>> bb176f67
 struct f2fs_gc_range {
 	u32 sync;
 	u64 start;
@@ -598,13 +589,10 @@
 	struct extent_tree *extent_tree;	/* cached extent_tree entry */
 	struct rw_semaphore dio_rwsem[2];/* avoid racing between dio and gc */
 	struct rw_semaphore i_mmap_sem;
-<<<<<<< HEAD
-=======
 	struct rw_semaphore i_xattr_sem; /* avoid racing between reading and changing EAs */
 
 	int i_extra_isize;		/* size of extra space located in i_addr */
 	kprojid_t i_projid;		/* id for project quota */
->>>>>>> bb176f67
 };
 
 static inline void get_extent_info(struct extent_info *ext,
@@ -891,8 +879,6 @@
 	LOCK_RETRY,
 };
 
-<<<<<<< HEAD
-=======
 enum iostat_type {
 	APP_DIRECT_IO,			/* app direct IOs */
 	APP_BUFFERED_IO,		/* app buffered IOs */
@@ -910,7 +896,6 @@
 	NR_IO_TYPE,
 };
 
->>>>>>> bb176f67
 struct f2fs_io_info {
 	struct f2fs_sb_info *sbi;	/* f2fs_sb_info pointer */
 	enum page_type type;	/* contains DATA/NODE/META/META_FLUSH */
@@ -925,10 +910,7 @@
 	bool submitted;		/* indicate IO submission */
 	int need_lock;		/* indicate we need to lock cp_rwsem */
 	bool in_list;		/* indicate fio is in io_list */
-<<<<<<< HEAD
-=======
 	enum iostat_type io_type;	/* io type */
->>>>>>> bb176f67
 };
 
 #define is_read_io(rw) ((rw) == READ)
@@ -2543,11 +2525,7 @@
 bool is_checkpointed_data(struct f2fs_sb_info *sbi, block_t blkaddr);
 void refresh_sit_entry(struct f2fs_sb_info *sbi, block_t old, block_t new);
 void stop_discard_thread(struct f2fs_sb_info *sbi);
-<<<<<<< HEAD
-void f2fs_wait_discard_bios(struct f2fs_sb_info *sbi);
-=======
 void f2fs_wait_discard_bios(struct f2fs_sb_info *sbi, bool umount);
->>>>>>> bb176f67
 void clear_prefree_segments(struct f2fs_sb_info *sbi, struct cp_control *cpc);
 void release_discard_addrs(struct f2fs_sb_info *sbi);
 int npages_for_summary_flush(struct f2fs_sb_info *sbi, bool for_ra);
@@ -2949,17 +2927,10 @@
 /*
  * sysfs.c
  */
-<<<<<<< HEAD
-int __init f2fs_register_sysfs(void);
-void f2fs_unregister_sysfs(void);
-int f2fs_init_sysfs(struct f2fs_sb_info *sbi);
-void f2fs_exit_sysfs(struct f2fs_sb_info *sbi);
-=======
 int __init f2fs_init_sysfs(void);
 void f2fs_exit_sysfs(void);
 int f2fs_register_sysfs(struct f2fs_sb_info *sbi);
 void f2fs_unregister_sysfs(struct f2fs_sb_info *sbi);
->>>>>>> bb176f67
 
 /*
  * crypto support
