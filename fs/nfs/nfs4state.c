/*
 *  fs/nfs/nfs4state.c
 *
 *  Client-side XDR for NFSv4.
 *
 *  Copyright (c) 2002 The Regents of the University of Michigan.
 *  All rights reserved.
 *
 *  Kendrick Smith <kmsmith@umich.edu>
 *
 *  Redistribution and use in source and binary forms, with or without
 *  modification, are permitted provided that the following conditions
 *  are met:
 *
 *  1. Redistributions of source code must retain the above copyright
 *     notice, this list of conditions and the following disclaimer.
 *  2. Redistributions in binary form must reproduce the above copyright
 *     notice, this list of conditions and the following disclaimer in the
 *     documentation and/or other materials provided with the distribution.
 *  3. Neither the name of the University nor the names of its
 *     contributors may be used to endorse or promote products derived
 *     from this software without specific prior written permission.
 *
 *  THIS SOFTWARE IS PROVIDED ``AS IS'' AND ANY EXPRESS OR IMPLIED
 *  WARRANTIES, INCLUDING, BUT NOT LIMITED TO, THE IMPLIED WARRANTIES OF
 *  MERCHANTABILITY AND FITNESS FOR A PARTICULAR PURPOSE ARE
 *  DISCLAIMED. IN NO EVENT SHALL THE REGENTS OR CONTRIBUTORS BE LIABLE
 *  FOR ANY DIRECT, INDIRECT, INCIDENTAL, SPECIAL, EXEMPLARY, OR
 *  CONSEQUENTIAL DAMAGES (INCLUDING, BUT NOT LIMITED TO, PROCUREMENT OF
 *  SUBSTITUTE GOODS OR SERVICES; LOSS OF USE, DATA, OR PROFITS; OR
 *  BUSINESS INTERRUPTION) HOWEVER CAUSED AND ON ANY THEORY OF
 *  LIABILITY, WHETHER IN CONTRACT, STRICT LIABILITY, OR TORT (INCLUDING
 *  NEGLIGENCE OR OTHERWISE) ARISING IN ANY WAY OUT OF THE USE OF THIS
 *  SOFTWARE, EVEN IF ADVISED OF THE POSSIBILITY OF SUCH DAMAGE.
 *
 * Implementation of the NFSv4 state model.  For the time being,
 * this is minimal, but will be made much more complex in a
 * subsequent patch.
 */

#include <linux/kernel.h>
#include <linux/slab.h>
#include <linux/fs.h>
#include <linux/nfs_fs.h>
#include <linux/kthread.h>
#include <linux/module.h>
#include <linux/random.h>
#include <linux/ratelimit.h>
#include <linux/workqueue.h>
#include <linux/bitops.h>
#include <linux/jiffies.h>
#include <linux/sched/mm.h>

#include <linux/sunrpc/clnt.h>

#include "nfs4_fs.h"
#include "callback.h"
#include "delegation.h"
#include "internal.h"
#include "nfs4idmap.h"
#include "nfs4session.h"
#include "pnfs.h"
#include "netns.h"
#include "nfs4trace.h"

#define NFSDBG_FACILITY		NFSDBG_STATE

#define OPENOWNER_POOL_SIZE	8

static void nfs4_state_start_reclaim_reboot(struct nfs_client *clp);

const nfs4_stateid zero_stateid = {
	{ .data = { 0 } },
	.type = NFS4_SPECIAL_STATEID_TYPE,
};
const nfs4_stateid invalid_stateid = {
	{
		/* Funky initialiser keeps older gcc versions happy */
		.data = { 0xff, 0xff, 0xff, 0xff, 0 },
	},
	.type = NFS4_INVALID_STATEID_TYPE,
};

const nfs4_stateid current_stateid = {
	{
		/* Funky initialiser keeps older gcc versions happy */
		.data = { 0x0, 0x0, 0x0, 0x1, 0 },
	},
	.type = NFS4_SPECIAL_STATEID_TYPE,
};

static DEFINE_MUTEX(nfs_clid_init_mutex);

static int nfs4_setup_state_renewal(struct nfs_client *clp)
{
	int status;
	struct nfs_fsinfo fsinfo;

	if (!test_bit(NFS_CS_CHECK_LEASE_TIME, &clp->cl_res_state)) {
		nfs4_schedule_state_renewal(clp);
		return 0;
	}

	status = nfs4_proc_get_lease_time(clp, &fsinfo);
	if (status == 0) {
		nfs4_set_lease_period(clp, fsinfo.lease_time * HZ);
		nfs4_schedule_state_renewal(clp);
	}

	return status;
}

int nfs4_init_clientid(struct nfs_client *clp, const struct cred *cred)
{
	struct nfs4_setclientid_res clid = {
		.clientid = clp->cl_clientid,
		.confirm = clp->cl_confirm,
	};
	unsigned short port;
	int status;
	struct nfs_net *nn = net_generic(clp->cl_net, nfs_net_id);

	if (test_bit(NFS4CLNT_LEASE_CONFIRM, &clp->cl_state))
		goto do_confirm;
	port = nn->nfs_callback_tcpport;
	if (clp->cl_addr.ss_family == AF_INET6)
		port = nn->nfs_callback_tcpport6;

	status = nfs4_proc_setclientid(clp, NFS4_CALLBACK, port, cred, &clid);
	if (status != 0)
		goto out;
	clp->cl_clientid = clid.clientid;
	clp->cl_confirm = clid.confirm;
	set_bit(NFS4CLNT_LEASE_CONFIRM, &clp->cl_state);
do_confirm:
	status = nfs4_proc_setclientid_confirm(clp, &clid, cred);
	if (status != 0)
		goto out;
	clear_bit(NFS4CLNT_LEASE_CONFIRM, &clp->cl_state);
	nfs4_setup_state_renewal(clp);
out:
	return status;
}

/**
 * nfs40_discover_server_trunking - Detect server IP address trunking (mv0)
 *
 * @clp: nfs_client under test
 * @result: OUT: found nfs_client, or clp
 * @cred: credential to use for trunking test
 *
 * Returns zero, a negative errno, or a negative NFS4ERR status.
 * If zero is returned, an nfs_client pointer is planted in
 * "result".
 *
 * Note: The returned client may not yet be marked ready.
 */
int nfs40_discover_server_trunking(struct nfs_client *clp,
				   struct nfs_client **result,
				   const struct cred *cred)
{
	struct nfs4_setclientid_res clid = {
		.clientid = clp->cl_clientid,
		.confirm = clp->cl_confirm,
	};
	struct nfs_net *nn = net_generic(clp->cl_net, nfs_net_id);
	unsigned short port;
	int status;

	port = nn->nfs_callback_tcpport;
	if (clp->cl_addr.ss_family == AF_INET6)
		port = nn->nfs_callback_tcpport6;

	status = nfs4_proc_setclientid(clp, NFS4_CALLBACK, port, cred, &clid);
	if (status != 0)
		goto out;
	clp->cl_clientid = clid.clientid;
	clp->cl_confirm = clid.confirm;

	status = nfs40_walk_client_list(clp, result, cred);
	if (status == 0) {
		/* Sustain the lease, even if it's empty.  If the clientid4
		 * goes stale it's of no use for trunking discovery. */
		nfs4_schedule_state_renewal(*result);

		/* If the client state need to recover, do it. */
		if (clp->cl_state)
			nfs4_schedule_state_manager(clp);
	}
out:
	return status;
}

const struct cred *nfs4_get_machine_cred(struct nfs_client *clp)
{
	return get_cred(rpc_machine_cred());
}

static void nfs4_root_machine_cred(struct nfs_client *clp)
{

	/* Force root creds instead of machine */
	clp->cl_principal = NULL;
	clp->cl_rpcclient->cl_principal = NULL;
}

static const struct cred *
nfs4_get_renew_cred_server_locked(struct nfs_server *server)
{
	const struct cred *cred = NULL;
	struct nfs4_state_owner *sp;
	struct rb_node *pos;

	for (pos = rb_first(&server->state_owners);
	     pos != NULL;
	     pos = rb_next(pos)) {
		sp = rb_entry(pos, struct nfs4_state_owner, so_server_node);
		if (list_empty(&sp->so_states))
			continue;
		cred = get_cred(sp->so_cred);
		break;
	}
	return cred;
}

/**
 * nfs4_get_renew_cred - Acquire credential for a renew operation
 * @clp: client state handle
 *
 * Returns an rpc_cred with reference count bumped, or NULL.
 * Caller must hold clp->cl_lock.
 */
const struct cred *nfs4_get_renew_cred(struct nfs_client *clp)
{
	const struct cred *cred = NULL;
	struct nfs_server *server;

	/* Use machine credentials if available */
	cred = nfs4_get_machine_cred(clp);
	if (cred != NULL)
		goto out;

	spin_lock(&clp->cl_lock);
	rcu_read_lock();
	list_for_each_entry_rcu(server, &clp->cl_superblocks, client_link) {
		cred = nfs4_get_renew_cred_server_locked(server);
		if (cred != NULL)
			break;
	}
	rcu_read_unlock();
	spin_unlock(&clp->cl_lock);

out:
	return cred;
}

static void nfs4_end_drain_slot_table(struct nfs4_slot_table *tbl)
{
	if (test_and_clear_bit(NFS4_SLOT_TBL_DRAINING, &tbl->slot_tbl_state)) {
		spin_lock(&tbl->slot_tbl_lock);
		nfs41_wake_slot_table(tbl);
		spin_unlock(&tbl->slot_tbl_lock);
	}
}

static void nfs4_end_drain_session(struct nfs_client *clp)
{
	struct nfs4_session *ses = clp->cl_session;

	if (clp->cl_slot_tbl) {
		nfs4_end_drain_slot_table(clp->cl_slot_tbl);
		return;
	}

	if (ses != NULL) {
		nfs4_end_drain_slot_table(&ses->bc_slot_table);
		nfs4_end_drain_slot_table(&ses->fc_slot_table);
	}
}

static int nfs4_drain_slot_tbl(struct nfs4_slot_table *tbl)
{
	set_bit(NFS4_SLOT_TBL_DRAINING, &tbl->slot_tbl_state);
	spin_lock(&tbl->slot_tbl_lock);
	if (tbl->highest_used_slotid != NFS4_NO_SLOT) {
		reinit_completion(&tbl->complete);
		spin_unlock(&tbl->slot_tbl_lock);
		return wait_for_completion_interruptible(&tbl->complete);
	}
	spin_unlock(&tbl->slot_tbl_lock);
	return 0;
}

static int nfs4_begin_drain_session(struct nfs_client *clp)
{
	struct nfs4_session *ses = clp->cl_session;
	int ret;

	if (clp->cl_slot_tbl)
		return nfs4_drain_slot_tbl(clp->cl_slot_tbl);

	/* back channel */
	ret = nfs4_drain_slot_tbl(&ses->bc_slot_table);
	if (ret)
		return ret;
	/* fore channel */
	return nfs4_drain_slot_tbl(&ses->fc_slot_table);
}

#if defined(CONFIG_NFS_V4_1)

static void nfs41_finish_session_reset(struct nfs_client *clp)
{
	clear_bit(NFS4CLNT_LEASE_CONFIRM, &clp->cl_state);
	clear_bit(NFS4CLNT_SESSION_RESET, &clp->cl_state);
	/* create_session negotiated new slot table */
	clear_bit(NFS4CLNT_BIND_CONN_TO_SESSION, &clp->cl_state);
	nfs4_setup_state_renewal(clp);
}

int nfs41_init_clientid(struct nfs_client *clp, const struct cred *cred)
{
	int status;

	if (test_bit(NFS4CLNT_LEASE_CONFIRM, &clp->cl_state))
		goto do_confirm;
	status = nfs4_proc_exchange_id(clp, cred);
	if (status != 0)
		goto out;
	set_bit(NFS4CLNT_LEASE_CONFIRM, &clp->cl_state);
do_confirm:
	status = nfs4_proc_create_session(clp, cred);
	if (status != 0)
		goto out;
	if (!(clp->cl_exchange_flags & EXCHGID4_FLAG_CONFIRMED_R))
		nfs4_state_start_reclaim_reboot(clp);
	nfs41_finish_session_reset(clp);
	nfs_mark_client_ready(clp, NFS_CS_READY);
out:
	return status;
}

/**
 * nfs41_discover_server_trunking - Detect server IP address trunking (mv1)
 *
 * @clp: nfs_client under test
 * @result: OUT: found nfs_client, or clp
 * @cred: credential to use for trunking test
 *
 * Returns NFS4_OK, a negative errno, or a negative NFS4ERR status.
 * If NFS4_OK is returned, an nfs_client pointer is planted in
 * "result".
 *
 * Note: The returned client may not yet be marked ready.
 */
int nfs41_discover_server_trunking(struct nfs_client *clp,
				   struct nfs_client **result,
				   const struct cred *cred)
{
	int status;

	status = nfs4_proc_exchange_id(clp, cred);
	if (status != NFS4_OK)
		return status;

	status = nfs41_walk_client_list(clp, result, cred);
	if (status < 0)
		return status;
	if (clp != *result)
		return 0;

	/*
	 * Purge state if the client id was established in a prior
	 * instance and the client id could not have arrived on the
	 * server via Transparent State Migration.
	 */
	if (clp->cl_exchange_flags & EXCHGID4_FLAG_CONFIRMED_R) {
		if (!test_bit(NFS_CS_TSM_POSSIBLE, &clp->cl_flags))
			set_bit(NFS4CLNT_PURGE_STATE, &clp->cl_state);
		else
			set_bit(NFS4CLNT_LEASE_CONFIRM, &clp->cl_state);
	}
	nfs4_schedule_state_manager(clp);
	status = nfs_wait_client_init_complete(clp);
	if (status < 0)
		nfs_put_client(clp);
	return status;
}

#endif /* CONFIG_NFS_V4_1 */

/**
 * nfs4_get_clid_cred - Acquire credential for a setclientid operation
 * @clp: client state handle
 *
 * Returns a cred with reference count bumped, or NULL.
 */
const struct cred *nfs4_get_clid_cred(struct nfs_client *clp)
{
	const struct cred *cred;

	cred = nfs4_get_machine_cred(clp);
	return cred;
}

static struct nfs4_state_owner *
nfs4_find_state_owner_locked(struct nfs_server *server, const struct cred *cred)
{
	struct rb_node **p = &server->state_owners.rb_node,
		       *parent = NULL;
	struct nfs4_state_owner *sp;
	int cmp;

	while (*p != NULL) {
		parent = *p;
		sp = rb_entry(parent, struct nfs4_state_owner, so_server_node);
		cmp = cred_fscmp(cred, sp->so_cred);

		if (cmp < 0)
			p = &parent->rb_left;
		else if (cmp > 0)
			p = &parent->rb_right;
		else {
			if (!list_empty(&sp->so_lru))
				list_del_init(&sp->so_lru);
			atomic_inc(&sp->so_count);
			return sp;
		}
	}
	return NULL;
}

static struct nfs4_state_owner *
nfs4_insert_state_owner_locked(struct nfs4_state_owner *new)
{
	struct nfs_server *server = new->so_server;
	struct rb_node **p = &server->state_owners.rb_node,
		       *parent = NULL;
	struct nfs4_state_owner *sp;
	int cmp;

	while (*p != NULL) {
		parent = *p;
		sp = rb_entry(parent, struct nfs4_state_owner, so_server_node);
		cmp = cred_fscmp(new->so_cred, sp->so_cred);

		if (cmp < 0)
			p = &parent->rb_left;
		else if (cmp > 0)
			p = &parent->rb_right;
		else {
			if (!list_empty(&sp->so_lru))
				list_del_init(&sp->so_lru);
			atomic_inc(&sp->so_count);
			return sp;
		}
	}
	rb_link_node(&new->so_server_node, parent, p);
	rb_insert_color(&new->so_server_node, &server->state_owners);
	return new;
}

static void
nfs4_remove_state_owner_locked(struct nfs4_state_owner *sp)
{
	struct nfs_server *server = sp->so_server;

	if (!RB_EMPTY_NODE(&sp->so_server_node))
		rb_erase(&sp->so_server_node, &server->state_owners);
}

static void
nfs4_init_seqid_counter(struct nfs_seqid_counter *sc)
{
	sc->create_time = ktime_get();
	sc->flags = 0;
	sc->counter = 0;
	spin_lock_init(&sc->lock);
	INIT_LIST_HEAD(&sc->list);
	rpc_init_wait_queue(&sc->wait, "Seqid_waitqueue");
}

static void
nfs4_destroy_seqid_counter(struct nfs_seqid_counter *sc)
{
	rpc_destroy_wait_queue(&sc->wait);
}

/*
 * nfs4_alloc_state_owner(): this is called on the OPEN or CREATE path to
 * create a new state_owner.
 *
 */
static struct nfs4_state_owner *
nfs4_alloc_state_owner(struct nfs_server *server,
		const struct cred *cred,
		gfp_t gfp_flags)
{
	struct nfs4_state_owner *sp;

	sp = kzalloc(sizeof(*sp), gfp_flags);
	if (!sp)
		return NULL;
	sp->so_seqid.owner_id = ida_simple_get(&server->openowner_id, 0, 0,
						gfp_flags);
	if (sp->so_seqid.owner_id < 0) {
		kfree(sp);
		return NULL;
	}
	sp->so_server = server;
	sp->so_cred = get_cred(cred);
	spin_lock_init(&sp->so_lock);
	INIT_LIST_HEAD(&sp->so_states);
	nfs4_init_seqid_counter(&sp->so_seqid);
	atomic_set(&sp->so_count, 1);
	INIT_LIST_HEAD(&sp->so_lru);
	seqcount_spinlock_init(&sp->so_reclaim_seqcount, &sp->so_lock);
	mutex_init(&sp->so_delegreturn_mutex);
	return sp;
}

static void
nfs4_reset_state_owner(struct nfs4_state_owner *sp)
{
	/* This state_owner is no longer usable, but must
	 * remain in place so that state recovery can find it
	 * and the opens associated with it.
	 * It may also be used for new 'open' request to
	 * return a delegation to the server.
	 * So update the 'create_time' so that it looks like
	 * a new state_owner.  This will cause the server to
	 * request an OPEN_CONFIRM to start a new sequence.
	 */
	sp->so_seqid.create_time = ktime_get();
}

static void nfs4_free_state_owner(struct nfs4_state_owner *sp)
{
	nfs4_destroy_seqid_counter(&sp->so_seqid);
	put_cred(sp->so_cred);
	ida_simple_remove(&sp->so_server->openowner_id, sp->so_seqid.owner_id);
	kfree(sp);
}

static void nfs4_gc_state_owners(struct nfs_server *server)
{
	struct nfs_client *clp = server->nfs_client;
	struct nfs4_state_owner *sp, *tmp;
	unsigned long time_min, time_max;
	LIST_HEAD(doomed);

	spin_lock(&clp->cl_lock);
	time_max = jiffies;
	time_min = (long)time_max - (long)clp->cl_lease_time;
	list_for_each_entry_safe(sp, tmp, &server->state_owners_lru, so_lru) {
		/* NB: LRU is sorted so that oldest is at the head */
		if (time_in_range(sp->so_expires, time_min, time_max))
			break;
		list_move(&sp->so_lru, &doomed);
		nfs4_remove_state_owner_locked(sp);
	}
	spin_unlock(&clp->cl_lock);

	list_for_each_entry_safe(sp, tmp, &doomed, so_lru) {
		list_del(&sp->so_lru);
		nfs4_free_state_owner(sp);
	}
}

/**
 * nfs4_get_state_owner - Look up a state owner given a credential
 * @server: nfs_server to search
 * @cred: RPC credential to match
 * @gfp_flags: allocation mode
 *
 * Returns a pointer to an instantiated nfs4_state_owner struct, or NULL.
 */
struct nfs4_state_owner *nfs4_get_state_owner(struct nfs_server *server,
					      const struct cred *cred,
					      gfp_t gfp_flags)
{
	struct nfs_client *clp = server->nfs_client;
	struct nfs4_state_owner *sp, *new;

	spin_lock(&clp->cl_lock);
	sp = nfs4_find_state_owner_locked(server, cred);
	spin_unlock(&clp->cl_lock);
	if (sp != NULL)
		goto out;
	new = nfs4_alloc_state_owner(server, cred, gfp_flags);
	if (new == NULL)
		goto out;
	spin_lock(&clp->cl_lock);
	sp = nfs4_insert_state_owner_locked(new);
	spin_unlock(&clp->cl_lock);
	if (sp != new)
		nfs4_free_state_owner(new);
out:
	nfs4_gc_state_owners(server);
	return sp;
}

/**
 * nfs4_put_state_owner - Release a nfs4_state_owner
 * @sp: state owner data to release
 *
 * Note that we keep released state owners on an LRU
 * list.
 * This caches valid state owners so that they can be
 * reused, to avoid the OPEN_CONFIRM on minor version 0.
 * It also pins the uniquifier of dropped state owners for
 * a while, to ensure that those state owner names are
 * never reused.
 */
void nfs4_put_state_owner(struct nfs4_state_owner *sp)
{
	struct nfs_server *server = sp->so_server;
	struct nfs_client *clp = server->nfs_client;

	if (!atomic_dec_and_lock(&sp->so_count, &clp->cl_lock))
		return;

	sp->so_expires = jiffies;
	list_add_tail(&sp->so_lru, &server->state_owners_lru);
	spin_unlock(&clp->cl_lock);
}

/**
 * nfs4_purge_state_owners - Release all cached state owners
 * @server: nfs_server with cached state owners to release
 * @head: resulting list of state owners
 *
 * Called at umount time.  Remaining state owners will be on
 * the LRU with ref count of zero.
 * Note that the state owners are not freed, but are added
 * to the list @head, which can later be used as an argument
 * to nfs4_free_state_owners.
 */
void nfs4_purge_state_owners(struct nfs_server *server, struct list_head *head)
{
	struct nfs_client *clp = server->nfs_client;
	struct nfs4_state_owner *sp, *tmp;

	spin_lock(&clp->cl_lock);
	list_for_each_entry_safe(sp, tmp, &server->state_owners_lru, so_lru) {
		list_move(&sp->so_lru, head);
		nfs4_remove_state_owner_locked(sp);
	}
	spin_unlock(&clp->cl_lock);
}

/**
 * nfs4_purge_state_owners - Release all cached state owners
 * @head: resulting list of state owners
 *
 * Frees a list of state owners that was generated by
 * nfs4_purge_state_owners
 */
void nfs4_free_state_owners(struct list_head *head)
{
	struct nfs4_state_owner *sp, *tmp;

	list_for_each_entry_safe(sp, tmp, head, so_lru) {
		list_del(&sp->so_lru);
		nfs4_free_state_owner(sp);
	}
}

static struct nfs4_state *
nfs4_alloc_open_state(void)
{
	struct nfs4_state *state;

	state = kzalloc(sizeof(*state), GFP_NOFS);
	if (!state)
		return NULL;
	refcount_set(&state->count, 1);
	INIT_LIST_HEAD(&state->lock_states);
	spin_lock_init(&state->state_lock);
	seqlock_init(&state->seqlock);
	init_waitqueue_head(&state->waitq);
	return state;
}

void
nfs4_state_set_mode_locked(struct nfs4_state *state, fmode_t fmode)
{
	if (state->state == fmode)
		return;
	/* NB! List reordering - see the reclaim code for why.  */
	if ((fmode & FMODE_WRITE) != (state->state & FMODE_WRITE)) {
		if (fmode & FMODE_WRITE)
			list_move(&state->open_states, &state->owner->so_states);
		else
			list_move_tail(&state->open_states, &state->owner->so_states);
	}
	state->state = fmode;
}

static struct nfs4_state *
__nfs4_find_state_byowner(struct inode *inode, struct nfs4_state_owner *owner)
{
	struct nfs_inode *nfsi = NFS_I(inode);
	struct nfs4_state *state;

	list_for_each_entry_rcu(state, &nfsi->open_states, inode_states) {
		if (state->owner != owner)
			continue;
		if (!nfs4_valid_open_stateid(state))
			continue;
		if (refcount_inc_not_zero(&state->count))
			return state;
	}
	return NULL;
}

static void
nfs4_free_open_state(struct nfs4_state *state)
{
	kfree_rcu(state, rcu_head);
}

struct nfs4_state *
nfs4_get_open_state(struct inode *inode, struct nfs4_state_owner *owner)
{
	struct nfs4_state *state, *new;
	struct nfs_inode *nfsi = NFS_I(inode);

	rcu_read_lock();
	state = __nfs4_find_state_byowner(inode, owner);
	rcu_read_unlock();
	if (state)
		goto out;
	new = nfs4_alloc_open_state();
	spin_lock(&owner->so_lock);
	spin_lock(&inode->i_lock);
	state = __nfs4_find_state_byowner(inode, owner);
	if (state == NULL && new != NULL) {
		state = new;
		state->owner = owner;
		atomic_inc(&owner->so_count);
		ihold(inode);
		state->inode = inode;
		list_add_rcu(&state->inode_states, &nfsi->open_states);
		spin_unlock(&inode->i_lock);
		/* Note: The reclaim code dictates that we add stateless
		 * and read-only stateids to the end of the list */
		list_add_tail(&state->open_states, &owner->so_states);
		spin_unlock(&owner->so_lock);
	} else {
		spin_unlock(&inode->i_lock);
		spin_unlock(&owner->so_lock);
		if (new)
			nfs4_free_open_state(new);
	}
out:
	return state;
}

void nfs4_put_open_state(struct nfs4_state *state)
{
	struct inode *inode = state->inode;
	struct nfs4_state_owner *owner = state->owner;

	if (!refcount_dec_and_lock(&state->count, &owner->so_lock))
		return;
	spin_lock(&inode->i_lock);
	list_del_rcu(&state->inode_states);
	list_del(&state->open_states);
	spin_unlock(&inode->i_lock);
	spin_unlock(&owner->so_lock);
	nfs4_inode_return_delegation_on_close(inode);
	iput(inode);
	nfs4_free_open_state(state);
	nfs4_put_state_owner(owner);
}

/*
 * Close the current file.
 */
static void __nfs4_close(struct nfs4_state *state,
		fmode_t fmode, gfp_t gfp_mask, int wait)
{
	struct nfs4_state_owner *owner = state->owner;
	int call_close = 0;
	fmode_t newstate;

	atomic_inc(&owner->so_count);
	/* Protect against nfs4_find_state() */
	spin_lock(&owner->so_lock);
	switch (fmode & (FMODE_READ | FMODE_WRITE)) {
		case FMODE_READ:
			state->n_rdonly--;
			break;
		case FMODE_WRITE:
			state->n_wronly--;
			break;
		case FMODE_READ|FMODE_WRITE:
			state->n_rdwr--;
	}
	newstate = FMODE_READ|FMODE_WRITE;
	if (state->n_rdwr == 0) {
		if (state->n_rdonly == 0) {
			newstate &= ~FMODE_READ;
			call_close |= test_bit(NFS_O_RDONLY_STATE, &state->flags);
			call_close |= test_bit(NFS_O_RDWR_STATE, &state->flags);
		}
		if (state->n_wronly == 0) {
			newstate &= ~FMODE_WRITE;
			call_close |= test_bit(NFS_O_WRONLY_STATE, &state->flags);
			call_close |= test_bit(NFS_O_RDWR_STATE, &state->flags);
		}
		if (newstate == 0)
			clear_bit(NFS_DELEGATED_STATE, &state->flags);
	}
	nfs4_state_set_mode_locked(state, newstate);
	spin_unlock(&owner->so_lock);

	if (!call_close) {
		nfs4_put_open_state(state);
		nfs4_put_state_owner(owner);
	} else
		nfs4_do_close(state, gfp_mask, wait);
}

void nfs4_close_state(struct nfs4_state *state, fmode_t fmode)
{
	__nfs4_close(state, fmode, GFP_NOFS, 0);
}

void nfs4_close_sync(struct nfs4_state *state, fmode_t fmode)
{
	__nfs4_close(state, fmode, GFP_KERNEL, 1);
}

/*
 * Search the state->lock_states for an existing lock_owner
 * that is compatible with either of the given owners.
 * If the second is non-zero, then the first refers to a Posix-lock
 * owner (current->files) and the second refers to a flock/OFD
 * owner (struct file*).  In that case, prefer a match for the first
 * owner.
 * If both sorts of locks are held on the one file we cannot know
 * which stateid was intended to be used, so a "correct" choice cannot
 * be made.  Failing that, a "consistent" choice is preferable.  The
 * consistent choice we make is to prefer the first owner, that of a
 * Posix lock.
 */
static struct nfs4_lock_state *
__nfs4_find_lock_state(struct nfs4_state *state,
		       fl_owner_t fl_owner, fl_owner_t fl_owner2)
{
	struct nfs4_lock_state *pos, *ret = NULL;
	list_for_each_entry(pos, &state->lock_states, ls_locks) {
		if (pos->ls_owner == fl_owner) {
			ret = pos;
			break;
		}
		if (pos->ls_owner == fl_owner2)
			ret = pos;
	}
	if (ret)
		refcount_inc(&ret->ls_count);
	return ret;
}

/*
 * Return a compatible lock_state. If no initialized lock_state structure
 * exists, return an uninitialized one.
 *
 */
static struct nfs4_lock_state *nfs4_alloc_lock_state(struct nfs4_state *state, fl_owner_t fl_owner)
{
	struct nfs4_lock_state *lsp;
	struct nfs_server *server = state->owner->so_server;

	lsp = kzalloc(sizeof(*lsp), GFP_NOFS);
	if (lsp == NULL)
		return NULL;
	nfs4_init_seqid_counter(&lsp->ls_seqid);
	refcount_set(&lsp->ls_count, 1);
	lsp->ls_state = state;
	lsp->ls_owner = fl_owner;
	lsp->ls_seqid.owner_id = ida_simple_get(&server->lockowner_id, 0, 0, GFP_NOFS);
	if (lsp->ls_seqid.owner_id < 0)
		goto out_free;
	INIT_LIST_HEAD(&lsp->ls_locks);
	return lsp;
out_free:
	kfree(lsp);
	return NULL;
}

void nfs4_free_lock_state(struct nfs_server *server, struct nfs4_lock_state *lsp)
{
	ida_simple_remove(&server->lockowner_id, lsp->ls_seqid.owner_id);
	nfs4_destroy_seqid_counter(&lsp->ls_seqid);
	kfree(lsp);
}

/*
 * Return a compatible lock_state. If no initialized lock_state structure
 * exists, return an uninitialized one.
 *
 */
static struct nfs4_lock_state *nfs4_get_lock_state(struct nfs4_state *state, fl_owner_t owner)
{
	struct nfs4_lock_state *lsp, *new = NULL;
	
	for(;;) {
		spin_lock(&state->state_lock);
		lsp = __nfs4_find_lock_state(state, owner, NULL);
		if (lsp != NULL)
			break;
		if (new != NULL) {
			list_add(&new->ls_locks, &state->lock_states);
			set_bit(LK_STATE_IN_USE, &state->flags);
			lsp = new;
			new = NULL;
			break;
		}
		spin_unlock(&state->state_lock);
		new = nfs4_alloc_lock_state(state, owner);
		if (new == NULL)
			return NULL;
	}
	spin_unlock(&state->state_lock);
	if (new != NULL)
		nfs4_free_lock_state(state->owner->so_server, new);
	return lsp;
}

/*
 * Release reference to lock_state, and free it if we see that
 * it is no longer in use
 */
void nfs4_put_lock_state(struct nfs4_lock_state *lsp)
{
	struct nfs_server *server;
	struct nfs4_state *state;

	if (lsp == NULL)
		return;
	state = lsp->ls_state;
	if (!refcount_dec_and_lock(&lsp->ls_count, &state->state_lock))
		return;
	list_del(&lsp->ls_locks);
	if (list_empty(&state->lock_states))
		clear_bit(LK_STATE_IN_USE, &state->flags);
	spin_unlock(&state->state_lock);
	server = state->owner->so_server;
	if (test_bit(NFS_LOCK_INITIALIZED, &lsp->ls_flags)) {
		struct nfs_client *clp = server->nfs_client;

		clp->cl_mvops->free_lock_state(server, lsp);
	} else
		nfs4_free_lock_state(server, lsp);
}

static void nfs4_fl_copy_lock(struct file_lock *dst, struct file_lock *src)
{
	struct nfs4_lock_state *lsp = src->fl_u.nfs4_fl.owner;

	dst->fl_u.nfs4_fl.owner = lsp;
	refcount_inc(&lsp->ls_count);
}

static void nfs4_fl_release_lock(struct file_lock *fl)
{
	nfs4_put_lock_state(fl->fl_u.nfs4_fl.owner);
}

static const struct file_lock_operations nfs4_fl_lock_ops = {
	.fl_copy_lock = nfs4_fl_copy_lock,
	.fl_release_private = nfs4_fl_release_lock,
};

int nfs4_set_lock_state(struct nfs4_state *state, struct file_lock *fl)
{
	struct nfs4_lock_state *lsp;

	if (fl->fl_ops != NULL)
		return 0;
	lsp = nfs4_get_lock_state(state, fl->fl_owner);
	if (lsp == NULL)
		return -ENOMEM;
	fl->fl_u.nfs4_fl.owner = lsp;
	fl->fl_ops = &nfs4_fl_lock_ops;
	return 0;
}

static int nfs4_copy_lock_stateid(nfs4_stateid *dst,
		struct nfs4_state *state,
		const struct nfs_lock_context *l_ctx)
{
	struct nfs4_lock_state *lsp;
	fl_owner_t fl_owner, fl_flock_owner;
	int ret = -ENOENT;

	if (l_ctx == NULL)
		goto out;

	if (test_bit(LK_STATE_IN_USE, &state->flags) == 0)
		goto out;

	fl_owner = l_ctx->lockowner;
	fl_flock_owner = l_ctx->open_context->flock_owner;

	spin_lock(&state->state_lock);
	lsp = __nfs4_find_lock_state(state, fl_owner, fl_flock_owner);
	if (lsp && test_bit(NFS_LOCK_LOST, &lsp->ls_flags))
		ret = -EIO;
	else if (lsp != NULL && test_bit(NFS_LOCK_INITIALIZED, &lsp->ls_flags) != 0) {
		nfs4_stateid_copy(dst, &lsp->ls_stateid);
		ret = 0;
	}
	spin_unlock(&state->state_lock);
	nfs4_put_lock_state(lsp);
out:
	return ret;
}

bool nfs4_copy_open_stateid(nfs4_stateid *dst, struct nfs4_state *state)
{
	bool ret;
	const nfs4_stateid *src;
	int seq;

	do {
		ret = false;
		src = &zero_stateid;
		seq = read_seqbegin(&state->seqlock);
		if (test_bit(NFS_OPEN_STATE, &state->flags)) {
			src = &state->open_stateid;
			ret = true;
		}
		nfs4_stateid_copy(dst, src);
	} while (read_seqretry(&state->seqlock, seq));
	return ret;
}

/*
 * Byte-range lock aware utility to initialize the stateid of read/write
 * requests.
 */
int nfs4_select_rw_stateid(struct nfs4_state *state,
		fmode_t fmode, const struct nfs_lock_context *l_ctx,
		nfs4_stateid *dst, const struct cred **cred)
{
	int ret;

	if (!nfs4_valid_open_stateid(state))
		return -EIO;
	if (cred != NULL)
		*cred = NULL;
	ret = nfs4_copy_lock_stateid(dst, state, l_ctx);
	if (ret == -EIO)
		/* A lost lock - don't even consider delegations */
		goto out;
	/* returns true if delegation stateid found and copied */
	if (nfs4_copy_delegation_stateid(state->inode, fmode, dst, cred)) {
		ret = 0;
		goto out;
	}
	if (ret != -ENOENT)
		/* nfs4_copy_delegation_stateid() didn't over-write
		 * dst, so it still has the lock stateid which we now
		 * choose to use.
		 */
		goto out;
	ret = nfs4_copy_open_stateid(dst, state) ? 0 : -EAGAIN;
out:
	if (nfs_server_capable(state->inode, NFS_CAP_STATEID_NFSV41))
		dst->seqid = 0;
	return ret;
}

struct nfs_seqid *nfs_alloc_seqid(struct nfs_seqid_counter *counter, gfp_t gfp_mask)
{
	struct nfs_seqid *new;

	new = kmalloc(sizeof(*new), gfp_mask);
	if (new == NULL)
		return ERR_PTR(-ENOMEM);
	new->sequence = counter;
	INIT_LIST_HEAD(&new->list);
	new->task = NULL;
	return new;
}

void nfs_release_seqid(struct nfs_seqid *seqid)
{
	struct nfs_seqid_counter *sequence;

	if (seqid == NULL || list_empty(&seqid->list))
		return;
	sequence = seqid->sequence;
	spin_lock(&sequence->lock);
	list_del_init(&seqid->list);
	if (!list_empty(&sequence->list)) {
		struct nfs_seqid *next;

		next = list_first_entry(&sequence->list,
				struct nfs_seqid, list);
		rpc_wake_up_queued_task(&sequence->wait, next->task);
	}
	spin_unlock(&sequence->lock);
}

void nfs_free_seqid(struct nfs_seqid *seqid)
{
	nfs_release_seqid(seqid);
	kfree(seqid);
}

/*
 * Increment the seqid if the OPEN/OPEN_DOWNGRADE/CLOSE succeeded, or
 * failed with a seqid incrementing error -
 * see comments nfs4.h:seqid_mutating_error()
 */
static void nfs_increment_seqid(int status, struct nfs_seqid *seqid)
{
	switch (status) {
		case 0:
			break;
		case -NFS4ERR_BAD_SEQID:
			if (seqid->sequence->flags & NFS_SEQID_CONFIRMED)
				return;
			pr_warn_ratelimited("NFS: v4 server returned a bad"
					" sequence-id error on an"
					" unconfirmed sequence %p!\n",
					seqid->sequence);
		case -NFS4ERR_STALE_CLIENTID:
		case -NFS4ERR_STALE_STATEID:
		case -NFS4ERR_BAD_STATEID:
		case -NFS4ERR_BADXDR:
		case -NFS4ERR_RESOURCE:
		case -NFS4ERR_NOFILEHANDLE:
		case -NFS4ERR_MOVED:
			/* Non-seqid mutating errors */
			return;
	}
	/*
	 * Note: no locking needed as we are guaranteed to be first
	 * on the sequence list
	 */
	seqid->sequence->counter++;
}

void nfs_increment_open_seqid(int status, struct nfs_seqid *seqid)
{
	struct nfs4_state_owner *sp;

	if (seqid == NULL)
		return;

	sp = container_of(seqid->sequence, struct nfs4_state_owner, so_seqid);
	if (status == -NFS4ERR_BAD_SEQID)
		nfs4_reset_state_owner(sp);
	if (!nfs4_has_session(sp->so_server->nfs_client))
		nfs_increment_seqid(status, seqid);
}

/*
 * Increment the seqid if the LOCK/LOCKU succeeded, or
 * failed with a seqid incrementing error -
 * see comments nfs4.h:seqid_mutating_error()
 */
void nfs_increment_lock_seqid(int status, struct nfs_seqid *seqid)
{
	if (seqid != NULL)
		nfs_increment_seqid(status, seqid);
}

int nfs_wait_on_sequence(struct nfs_seqid *seqid, struct rpc_task *task)
{
	struct nfs_seqid_counter *sequence;
	int status = 0;

	if (seqid == NULL)
		goto out;
	sequence = seqid->sequence;
	spin_lock(&sequence->lock);
	seqid->task = task;
	if (list_empty(&seqid->list))
		list_add_tail(&seqid->list, &sequence->list);
	if (list_first_entry(&sequence->list, struct nfs_seqid, list) == seqid)
		goto unlock;
	rpc_sleep_on(&sequence->wait, task, NULL);
	status = -EAGAIN;
unlock:
	spin_unlock(&sequence->lock);
out:
	return status;
}

static int nfs4_run_state_manager(void *);

static void nfs4_clear_state_manager_bit(struct nfs_client *clp)
{
	smp_mb__before_atomic();
	clear_bit(NFS4CLNT_MANAGER_RUNNING, &clp->cl_state);
	smp_mb__after_atomic();
	wake_up_bit(&clp->cl_state, NFS4CLNT_MANAGER_RUNNING);
	rpc_wake_up(&clp->cl_rpcwaitq);
}

/*
 * Schedule the nfs_client asynchronous state management routine
 */
void nfs4_schedule_state_manager(struct nfs_client *clp)
{
	struct task_struct *task;
	char buf[INET6_ADDRSTRLEN + sizeof("-manager") + 1];
<<<<<<< HEAD
=======
	struct rpc_clnt *clnt = clp->cl_rpcclient;
	bool swapon = false;
>>>>>>> a8d81224

	set_bit(NFS4CLNT_RUN_MANAGER, &clp->cl_state);

	if (atomic_read(&clnt->cl_swapper)) {
		swapon = !test_and_set_bit(NFS4CLNT_MANAGER_AVAILABLE,
					   &clp->cl_state);
		if (!swapon) {
			wake_up_var(&clp->cl_state);
			return;
		}
	}

	if (test_and_set_bit(NFS4CLNT_MANAGER_RUNNING, &clp->cl_state) != 0)
		return;

	__module_get(THIS_MODULE);
	refcount_inc(&clp->cl_count);

	/* The rcu_read_lock() is not strictly necessary, as the state
	 * manager is the only thread that ever changes the rpc_xprt
	 * after it's initialized.  At this point, we're single threaded. */
	rcu_read_lock();
	snprintf(buf, sizeof(buf), "%s-manager",
			rpc_peeraddr2str(clp->cl_rpcclient, RPC_DISPLAY_ADDR));
	rcu_read_unlock();
	task = kthread_run(nfs4_run_state_manager, clp, "%s", buf);
	if (IS_ERR(task)) {
		printk(KERN_ERR "%s: kthread_run: %ld\n",
			__func__, PTR_ERR(task));
		if (!nfs_client_init_is_complete(clp))
			nfs_mark_client_ready(clp, PTR_ERR(task));
		if (swapon)
			clear_bit(NFS4CLNT_MANAGER_AVAILABLE, &clp->cl_state);
		nfs4_clear_state_manager_bit(clp);
		nfs_put_client(clp);
		module_put(THIS_MODULE);
	}
}

/*
 * Schedule a lease recovery attempt
 */
void nfs4_schedule_lease_recovery(struct nfs_client *clp)
{
	if (!clp)
		return;
	if (!test_bit(NFS4CLNT_LEASE_EXPIRED, &clp->cl_state))
		set_bit(NFS4CLNT_CHECK_LEASE, &clp->cl_state);
	dprintk("%s: scheduling lease recovery for server %s\n", __func__,
			clp->cl_hostname);
	nfs4_schedule_state_manager(clp);
}
EXPORT_SYMBOL_GPL(nfs4_schedule_lease_recovery);

/**
 * nfs4_schedule_migration_recovery - trigger migration recovery
 *
 * @server: FSID that is migrating
 *
 * Returns zero if recovery has started, otherwise a negative NFS4ERR
 * value is returned.
 */
int nfs4_schedule_migration_recovery(const struct nfs_server *server)
{
	struct nfs_client *clp = server->nfs_client;

	if (server->fh_expire_type != NFS4_FH_PERSISTENT) {
		pr_err("NFS: volatile file handles not supported (server %s)\n",
				clp->cl_hostname);
		return -NFS4ERR_IO;
	}

	if (test_bit(NFS_MIG_FAILED, &server->mig_status))
		return -NFS4ERR_IO;

	dprintk("%s: scheduling migration recovery for (%llx:%llx) on %s\n",
			__func__,
			(unsigned long long)server->fsid.major,
			(unsigned long long)server->fsid.minor,
			clp->cl_hostname);

	set_bit(NFS_MIG_IN_TRANSITION,
			&((struct nfs_server *)server)->mig_status);
	set_bit(NFS4CLNT_MOVED, &clp->cl_state);

	nfs4_schedule_state_manager(clp);
	return 0;
}
EXPORT_SYMBOL_GPL(nfs4_schedule_migration_recovery);

/**
 * nfs4_schedule_lease_moved_recovery - start lease-moved recovery
 *
 * @clp: server to check for moved leases
 *
 */
void nfs4_schedule_lease_moved_recovery(struct nfs_client *clp)
{
	dprintk("%s: scheduling lease-moved recovery for client ID %llx on %s\n",
		__func__, clp->cl_clientid, clp->cl_hostname);

	set_bit(NFS4CLNT_LEASE_MOVED, &clp->cl_state);
	nfs4_schedule_state_manager(clp);
}
EXPORT_SYMBOL_GPL(nfs4_schedule_lease_moved_recovery);

int nfs4_wait_clnt_recover(struct nfs_client *clp)
{
	int res;

	might_sleep();

	refcount_inc(&clp->cl_count);
	res = wait_on_bit_action(&clp->cl_state, NFS4CLNT_MANAGER_RUNNING,
				 nfs_wait_bit_killable, TASK_KILLABLE);
	if (res)
		goto out;
	if (clp->cl_cons_state < 0)
		res = clp->cl_cons_state;
out:
	nfs_put_client(clp);
	return res;
}

int nfs4_client_recover_expired_lease(struct nfs_client *clp)
{
	unsigned int loop;
	int ret;

	for (loop = NFS4_MAX_LOOP_ON_RECOVER; loop != 0; loop--) {
		ret = nfs4_wait_clnt_recover(clp);
		if (ret != 0)
			break;
		if (!test_bit(NFS4CLNT_LEASE_EXPIRED, &clp->cl_state) &&
		    !test_bit(NFS4CLNT_CHECK_LEASE,&clp->cl_state))
			break;
		nfs4_schedule_state_manager(clp);
		ret = -EIO;
	}
	return ret;
}

/*
 * nfs40_handle_cb_pathdown - return all delegations after NFS4ERR_CB_PATH_DOWN
 * @clp: client to process
 *
 * Set the NFS4CLNT_LEASE_EXPIRED state in order to force a
 * resend of the SETCLIENTID and hence re-establish the
 * callback channel. Then return all existing delegations.
 */
static void nfs40_handle_cb_pathdown(struct nfs_client *clp)
{
	set_bit(NFS4CLNT_LEASE_EXPIRED, &clp->cl_state);
	nfs_expire_all_delegations(clp);
	dprintk("%s: handling CB_PATHDOWN recovery for server %s\n", __func__,
			clp->cl_hostname);
}

void nfs4_schedule_path_down_recovery(struct nfs_client *clp)
{
	nfs40_handle_cb_pathdown(clp);
	nfs4_schedule_state_manager(clp);
}

static int nfs4_state_mark_reclaim_reboot(struct nfs_client *clp, struct nfs4_state *state)
{

	if (!nfs4_valid_open_stateid(state))
		return 0;
	set_bit(NFS_STATE_RECLAIM_REBOOT, &state->flags);
	/* Don't recover state that expired before the reboot */
	if (test_bit(NFS_STATE_RECLAIM_NOGRACE, &state->flags)) {
		clear_bit(NFS_STATE_RECLAIM_REBOOT, &state->flags);
		return 0;
	}
	set_bit(NFS_OWNER_RECLAIM_REBOOT, &state->owner->so_flags);
	set_bit(NFS4CLNT_RECLAIM_REBOOT, &clp->cl_state);
	return 1;
}

int nfs4_state_mark_reclaim_nograce(struct nfs_client *clp, struct nfs4_state *state)
{
	if (!nfs4_valid_open_stateid(state))
		return 0;
	set_bit(NFS_STATE_RECLAIM_NOGRACE, &state->flags);
	clear_bit(NFS_STATE_RECLAIM_REBOOT, &state->flags);
	set_bit(NFS_OWNER_RECLAIM_NOGRACE, &state->owner->so_flags);
	set_bit(NFS4CLNT_RECLAIM_NOGRACE, &clp->cl_state);
	return 1;
}

int nfs4_schedule_stateid_recovery(const struct nfs_server *server, struct nfs4_state *state)
{
	struct nfs_client *clp = server->nfs_client;

	if (!nfs4_state_mark_reclaim_nograce(clp, state))
		return -EBADF;
	nfs_inode_find_delegation_state_and_recover(state->inode,
			&state->stateid);
	dprintk("%s: scheduling stateid recovery for server %s\n", __func__,
			clp->cl_hostname);
	nfs4_schedule_state_manager(clp);
	return 0;
}
EXPORT_SYMBOL_GPL(nfs4_schedule_stateid_recovery);

static struct nfs4_lock_state *
nfs_state_find_lock_state_by_stateid(struct nfs4_state *state,
		const nfs4_stateid *stateid)
{
	struct nfs4_lock_state *pos;

	list_for_each_entry(pos, &state->lock_states, ls_locks) {
		if (!test_bit(NFS_LOCK_INITIALIZED, &pos->ls_flags))
			continue;
		if (nfs4_stateid_match_or_older(&pos->ls_stateid, stateid))
			return pos;
	}
	return NULL;
}

static bool nfs_state_lock_state_matches_stateid(struct nfs4_state *state,
		const nfs4_stateid *stateid)
{
	bool found = false;

	if (test_bit(LK_STATE_IN_USE, &state->flags)) {
		spin_lock(&state->state_lock);
		if (nfs_state_find_lock_state_by_stateid(state, stateid))
			found = true;
		spin_unlock(&state->state_lock);
	}
	return found;
}

void nfs_inode_find_state_and_recover(struct inode *inode,
		const nfs4_stateid *stateid)
{
	struct nfs_client *clp = NFS_SERVER(inode)->nfs_client;
	struct nfs_inode *nfsi = NFS_I(inode);
	struct nfs_open_context *ctx;
	struct nfs4_state *state;
	bool found = false;

	rcu_read_lock();
	list_for_each_entry_rcu(ctx, &nfsi->open_files, list) {
		state = ctx->state;
		if (state == NULL)
			continue;
		if (nfs4_stateid_match_or_older(&state->stateid, stateid) &&
		    nfs4_state_mark_reclaim_nograce(clp, state)) {
			found = true;
			continue;
		}
		if (test_bit(NFS_OPEN_STATE, &state->flags) &&
		    nfs4_stateid_match_or_older(&state->open_stateid, stateid) &&
		    nfs4_state_mark_reclaim_nograce(clp, state)) {
			found = true;
			continue;
		}
		if (nfs_state_lock_state_matches_stateid(state, stateid) &&
		    nfs4_state_mark_reclaim_nograce(clp, state))
			found = true;
	}
	rcu_read_unlock();

	nfs_inode_find_delegation_state_and_recover(inode, stateid);
	if (found)
		nfs4_schedule_state_manager(clp);
}

static void nfs4_state_mark_open_context_bad(struct nfs4_state *state, int err)
{
	struct inode *inode = state->inode;
	struct nfs_inode *nfsi = NFS_I(inode);
	struct nfs_open_context *ctx;

	rcu_read_lock();
	list_for_each_entry_rcu(ctx, &nfsi->open_files, list) {
		if (ctx->state != state)
			continue;
		set_bit(NFS_CONTEXT_BAD, &ctx->flags);
		pr_warn("NFSv4: state recovery failed for open file %pd2, "
				"error = %d\n", ctx->dentry, err);
	}
	rcu_read_unlock();
}

static void nfs4_state_mark_recovery_failed(struct nfs4_state *state, int error)
{
	set_bit(NFS_STATE_RECOVERY_FAILED, &state->flags);
	nfs4_state_mark_open_context_bad(state, error);
}


static int nfs4_reclaim_locks(struct nfs4_state *state, const struct nfs4_state_recovery_ops *ops)
{
	struct inode *inode = state->inode;
	struct nfs_inode *nfsi = NFS_I(inode);
	struct file_lock *fl;
	struct nfs4_lock_state *lsp;
	int status = 0;
	struct file_lock_context *flctx = inode->i_flctx;
	struct list_head *list;

	if (flctx == NULL)
		return 0;

	list = &flctx->flc_posix;

	/* Guard against delegation returns and new lock/unlock calls */
	down_write(&nfsi->rwsem);
	spin_lock(&flctx->flc_lock);
restart:
	list_for_each_entry(fl, list, fl_list) {
		if (nfs_file_open_context(fl->fl_file)->state != state)
			continue;
		spin_unlock(&flctx->flc_lock);
		status = ops->recover_lock(state, fl);
		switch (status) {
		case 0:
			break;
		case -ETIMEDOUT:
		case -ESTALE:
		case -NFS4ERR_ADMIN_REVOKED:
		case -NFS4ERR_STALE_STATEID:
		case -NFS4ERR_BAD_STATEID:
		case -NFS4ERR_EXPIRED:
		case -NFS4ERR_NO_GRACE:
		case -NFS4ERR_STALE_CLIENTID:
		case -NFS4ERR_BADSESSION:
		case -NFS4ERR_BADSLOT:
		case -NFS4ERR_BAD_HIGH_SLOT:
		case -NFS4ERR_CONN_NOT_BOUND_TO_SESSION:
			goto out;
		default:
			pr_err("NFS: %s: unhandled error %d\n",
					__func__, status);
			fallthrough;
		case -ENOMEM:
		case -NFS4ERR_DENIED:
		case -NFS4ERR_RECLAIM_BAD:
		case -NFS4ERR_RECLAIM_CONFLICT:
			lsp = fl->fl_u.nfs4_fl.owner;
			if (lsp)
				set_bit(NFS_LOCK_LOST, &lsp->ls_flags);
			status = 0;
		}
		spin_lock(&flctx->flc_lock);
	}
	if (list == &flctx->flc_posix) {
		list = &flctx->flc_flock;
		goto restart;
	}
	spin_unlock(&flctx->flc_lock);
out:
	up_write(&nfsi->rwsem);
	return status;
}

#ifdef CONFIG_NFS_V4_2
static void nfs42_complete_copies(struct nfs4_state_owner *sp, struct nfs4_state *state)
{
	struct nfs4_copy_state *copy;

	if (!test_bit(NFS_CLNT_DST_SSC_COPY_STATE, &state->flags) &&
		!test_bit(NFS_CLNT_SRC_SSC_COPY_STATE, &state->flags))
		return;

	spin_lock(&sp->so_server->nfs_client->cl_lock);
	list_for_each_entry(copy, &sp->so_server->ss_copies, copies) {
		if ((test_bit(NFS_CLNT_DST_SSC_COPY_STATE, &state->flags) &&
				!nfs4_stateid_match_other(&state->stateid,
				&copy->parent_dst_state->stateid)))
				continue;
		copy->flags = 1;
		if (test_and_clear_bit(NFS_CLNT_DST_SSC_COPY_STATE,
				&state->flags)) {
			clear_bit(NFS_CLNT_SRC_SSC_COPY_STATE, &state->flags);
			complete(&copy->completion);
		}
	}
	list_for_each_entry(copy, &sp->so_server->ss_copies, src_copies) {
		if ((test_bit(NFS_CLNT_SRC_SSC_COPY_STATE, &state->flags) &&
				!nfs4_stateid_match_other(&state->stateid,
				&copy->parent_src_state->stateid)))
				continue;
		copy->flags = 1;
		if (test_and_clear_bit(NFS_CLNT_DST_SSC_COPY_STATE,
				&state->flags))
			complete(&copy->completion);
	}
	spin_unlock(&sp->so_server->nfs_client->cl_lock);
}
#else /* !CONFIG_NFS_V4_2 */
static inline void nfs42_complete_copies(struct nfs4_state_owner *sp,
					 struct nfs4_state *state)
{
}
#endif /* CONFIG_NFS_V4_2 */

static int __nfs4_reclaim_open_state(struct nfs4_state_owner *sp, struct nfs4_state *state,
				     const struct nfs4_state_recovery_ops *ops)
{
	struct nfs4_lock_state *lock;
	int status;

	status = ops->recover_open(sp, state);
	if (status < 0)
		return status;

	status = nfs4_reclaim_locks(state, ops);
	if (status < 0)
		return status;

	if (!test_bit(NFS_DELEGATED_STATE, &state->flags)) {
		spin_lock(&state->state_lock);
		list_for_each_entry(lock, &state->lock_states, ls_locks) {
			trace_nfs4_state_lock_reclaim(state, lock);
			if (!test_bit(NFS_LOCK_INITIALIZED, &lock->ls_flags))
				pr_warn_ratelimited("NFS: %s: Lock reclaim failed!\n", __func__);
		}
		spin_unlock(&state->state_lock);
	}

	nfs42_complete_copies(sp, state);
	clear_bit(NFS_STATE_RECLAIM_NOGRACE, &state->flags);
	return status;
}

static int nfs4_reclaim_open_state(struct nfs4_state_owner *sp, const struct nfs4_state_recovery_ops *ops)
{
	struct nfs4_state *state;
	unsigned int loop = 0;
	int status = 0;
#ifdef CONFIG_NFS_V4_2
	bool found_ssc_copy_state = false;
#endif /* CONFIG_NFS_V4_2 */

	/* Note: we rely on the sp->so_states list being ordered 
	 * so that we always reclaim open(O_RDWR) and/or open(O_WRITE)
	 * states first.
	 * This is needed to ensure that the server won't give us any
	 * read delegations that we have to return if, say, we are
	 * recovering after a network partition or a reboot from a
	 * server that doesn't support a grace period.
	 */
	spin_lock(&sp->so_lock);
	raw_write_seqcount_begin(&sp->so_reclaim_seqcount);
restart:
	list_for_each_entry(state, &sp->so_states, open_states) {
		if (!test_and_clear_bit(ops->state_flag_bit, &state->flags))
			continue;
		if (!nfs4_valid_open_stateid(state))
			continue;
		if (state->state == 0)
			continue;
#ifdef CONFIG_NFS_V4_2
		if (test_bit(NFS_SRV_SSC_COPY_STATE, &state->flags)) {
			nfs4_state_mark_recovery_failed(state, -EIO);
			found_ssc_copy_state = true;
			continue;
		}
#endif /* CONFIG_NFS_V4_2 */
		refcount_inc(&state->count);
		spin_unlock(&sp->so_lock);
		status = __nfs4_reclaim_open_state(sp, state, ops);

		switch (status) {
		default:
			if (status >= 0) {
				loop = 0;
				break;
			}
			printk(KERN_ERR "NFS: %s: unhandled error %d\n", __func__, status);
			fallthrough;
		case -ENOENT:
		case -ENOMEM:
		case -EACCES:
		case -EROFS:
		case -EIO:
		case -ESTALE:
			/* Open state on this file cannot be recovered */
			nfs4_state_mark_recovery_failed(state, status);
			break;
		case -EAGAIN:
			ssleep(1);
			if (loop++ < 10) {
				set_bit(ops->state_flag_bit, &state->flags);
				break;
			}
			fallthrough;
		case -NFS4ERR_ADMIN_REVOKED:
		case -NFS4ERR_STALE_STATEID:
		case -NFS4ERR_OLD_STATEID:
		case -NFS4ERR_BAD_STATEID:
		case -NFS4ERR_RECLAIM_BAD:
		case -NFS4ERR_RECLAIM_CONFLICT:
			nfs4_state_mark_reclaim_nograce(sp->so_server->nfs_client, state);
			break;
		case -NFS4ERR_EXPIRED:
		case -NFS4ERR_NO_GRACE:
			nfs4_state_mark_reclaim_nograce(sp->so_server->nfs_client, state);
			fallthrough;
		case -NFS4ERR_STALE_CLIENTID:
		case -NFS4ERR_BADSESSION:
		case -NFS4ERR_BADSLOT:
		case -NFS4ERR_BAD_HIGH_SLOT:
		case -NFS4ERR_CONN_NOT_BOUND_TO_SESSION:
		case -ETIMEDOUT:
			goto out_err;
		}
		nfs4_put_open_state(state);
		spin_lock(&sp->so_lock);
		goto restart;
	}
	raw_write_seqcount_end(&sp->so_reclaim_seqcount);
	spin_unlock(&sp->so_lock);
#ifdef CONFIG_NFS_V4_2
	if (found_ssc_copy_state)
		return -EIO;
#endif /* CONFIG_NFS_V4_2 */
	return 0;
out_err:
	nfs4_put_open_state(state);
	spin_lock(&sp->so_lock);
	raw_write_seqcount_end(&sp->so_reclaim_seqcount);
	spin_unlock(&sp->so_lock);
	return status;
}

static void nfs4_clear_open_state(struct nfs4_state *state)
{
	struct nfs4_lock_state *lock;

	clear_bit(NFS_DELEGATED_STATE, &state->flags);
	clear_bit(NFS_O_RDONLY_STATE, &state->flags);
	clear_bit(NFS_O_WRONLY_STATE, &state->flags);
	clear_bit(NFS_O_RDWR_STATE, &state->flags);
	spin_lock(&state->state_lock);
	list_for_each_entry(lock, &state->lock_states, ls_locks) {
		lock->ls_seqid.flags = 0;
		clear_bit(NFS_LOCK_INITIALIZED, &lock->ls_flags);
	}
	spin_unlock(&state->state_lock);
}

static void nfs4_reset_seqids(struct nfs_server *server,
	int (*mark_reclaim)(struct nfs_client *clp, struct nfs4_state *state))
{
	struct nfs_client *clp = server->nfs_client;
	struct nfs4_state_owner *sp;
	struct rb_node *pos;
	struct nfs4_state *state;

	spin_lock(&clp->cl_lock);
	for (pos = rb_first(&server->state_owners);
	     pos != NULL;
	     pos = rb_next(pos)) {
		sp = rb_entry(pos, struct nfs4_state_owner, so_server_node);
		sp->so_seqid.flags = 0;
		spin_lock(&sp->so_lock);
		list_for_each_entry(state, &sp->so_states, open_states) {
			if (mark_reclaim(clp, state))
				nfs4_clear_open_state(state);
		}
		spin_unlock(&sp->so_lock);
	}
	spin_unlock(&clp->cl_lock);
}

static void nfs4_state_mark_reclaim_helper(struct nfs_client *clp,
	int (*mark_reclaim)(struct nfs_client *clp, struct nfs4_state *state))
{
	struct nfs_server *server;

	rcu_read_lock();
	list_for_each_entry_rcu(server, &clp->cl_superblocks, client_link)
		nfs4_reset_seqids(server, mark_reclaim);
	rcu_read_unlock();
}

static void nfs4_state_start_reclaim_reboot(struct nfs_client *clp)
{
	set_bit(NFS4CLNT_RECLAIM_REBOOT, &clp->cl_state);
	/* Mark all delegations for reclaim */
	nfs_delegation_mark_reclaim(clp);
	nfs4_state_mark_reclaim_helper(clp, nfs4_state_mark_reclaim_reboot);
}

static int nfs4_reclaim_complete(struct nfs_client *clp,
				 const struct nfs4_state_recovery_ops *ops,
				 const struct cred *cred)
{
	/* Notify the server we're done reclaiming our state */
	if (ops->reclaim_complete)
		return ops->reclaim_complete(clp, cred);
	return 0;
}

static void nfs4_clear_reclaim_server(struct nfs_server *server)
{
	struct nfs_client *clp = server->nfs_client;
	struct nfs4_state_owner *sp;
	struct rb_node *pos;
	struct nfs4_state *state;

	spin_lock(&clp->cl_lock);
	for (pos = rb_first(&server->state_owners);
	     pos != NULL;
	     pos = rb_next(pos)) {
		sp = rb_entry(pos, struct nfs4_state_owner, so_server_node);
		spin_lock(&sp->so_lock);
		list_for_each_entry(state, &sp->so_states, open_states) {
			if (!test_and_clear_bit(NFS_STATE_RECLAIM_REBOOT,
						&state->flags))
				continue;
			nfs4_state_mark_reclaim_nograce(clp, state);
		}
		spin_unlock(&sp->so_lock);
	}
	spin_unlock(&clp->cl_lock);
}

static int nfs4_state_clear_reclaim_reboot(struct nfs_client *clp)
{
	struct nfs_server *server;

	if (!test_and_clear_bit(NFS4CLNT_RECLAIM_REBOOT, &clp->cl_state))
		return 0;

	rcu_read_lock();
	list_for_each_entry_rcu(server, &clp->cl_superblocks, client_link)
		nfs4_clear_reclaim_server(server);
	rcu_read_unlock();

	nfs_delegation_reap_unclaimed(clp);
	return 1;
}

static void nfs4_state_end_reclaim_reboot(struct nfs_client *clp)
{
	const struct nfs4_state_recovery_ops *ops;
	const struct cred *cred;
	int err;

	if (!nfs4_state_clear_reclaim_reboot(clp))
		return;
	ops = clp->cl_mvops->reboot_recovery_ops;
	cred = nfs4_get_clid_cred(clp);
	err = nfs4_reclaim_complete(clp, ops, cred);
	put_cred(cred);
	if (err == -NFS4ERR_CONN_NOT_BOUND_TO_SESSION)
		set_bit(NFS4CLNT_RECLAIM_REBOOT, &clp->cl_state);
}

static void nfs4_state_start_reclaim_nograce(struct nfs_client *clp)
{
	nfs_mark_test_expired_all_delegations(clp);
	nfs4_state_mark_reclaim_helper(clp, nfs4_state_mark_reclaim_nograce);
}

static int nfs4_recovery_handle_error(struct nfs_client *clp, int error)
{
	switch (error) {
	case 0:
		break;
	case -NFS4ERR_CB_PATH_DOWN:
		nfs40_handle_cb_pathdown(clp);
		break;
	case -NFS4ERR_NO_GRACE:
		nfs4_state_end_reclaim_reboot(clp);
		break;
	case -NFS4ERR_STALE_CLIENTID:
		set_bit(NFS4CLNT_LEASE_EXPIRED, &clp->cl_state);
		nfs4_state_start_reclaim_reboot(clp);
		break;
	case -NFS4ERR_EXPIRED:
		set_bit(NFS4CLNT_LEASE_EXPIRED, &clp->cl_state);
		nfs4_state_start_reclaim_nograce(clp);
		break;
	case -NFS4ERR_BADSESSION:
	case -NFS4ERR_BADSLOT:
	case -NFS4ERR_BAD_HIGH_SLOT:
	case -NFS4ERR_DEADSESSION:
	case -NFS4ERR_SEQ_FALSE_RETRY:
	case -NFS4ERR_SEQ_MISORDERED:
		set_bit(NFS4CLNT_SESSION_RESET, &clp->cl_state);
		/* Zero session reset errors */
		break;
	case -NFS4ERR_CONN_NOT_BOUND_TO_SESSION:
		set_bit(NFS4CLNT_BIND_CONN_TO_SESSION, &clp->cl_state);
		break;
	default:
		dprintk("%s: failed to handle error %d for server %s\n",
				__func__, error, clp->cl_hostname);
		return error;
	}
	dprintk("%s: handled error %d for server %s\n", __func__, error,
			clp->cl_hostname);
	return 0;
}

static int nfs4_do_reclaim(struct nfs_client *clp, const struct nfs4_state_recovery_ops *ops)
{
	struct nfs4_state_owner *sp;
	struct nfs_server *server;
	struct rb_node *pos;
	LIST_HEAD(freeme);
	int status = 0;

restart:
	rcu_read_lock();
	list_for_each_entry_rcu(server, &clp->cl_superblocks, client_link) {
		nfs4_purge_state_owners(server, &freeme);
		spin_lock(&clp->cl_lock);
		for (pos = rb_first(&server->state_owners);
		     pos != NULL;
		     pos = rb_next(pos)) {
			sp = rb_entry(pos,
				struct nfs4_state_owner, so_server_node);
			if (!test_and_clear_bit(ops->owner_flag_bit,
							&sp->so_flags))
				continue;
			if (!atomic_inc_not_zero(&sp->so_count))
				continue;
			spin_unlock(&clp->cl_lock);
			rcu_read_unlock();

			status = nfs4_reclaim_open_state(sp, ops);
			if (status < 0) {
				set_bit(ops->owner_flag_bit, &sp->so_flags);
				nfs4_put_state_owner(sp);
				status = nfs4_recovery_handle_error(clp, status);
				return (status != 0) ? status : -EAGAIN;
			}

			nfs4_put_state_owner(sp);
			goto restart;
		}
		spin_unlock(&clp->cl_lock);
	}
	rcu_read_unlock();
	nfs4_free_state_owners(&freeme);
	return 0;
}

static int nfs4_check_lease(struct nfs_client *clp)
{
	const struct cred *cred;
	const struct nfs4_state_maintenance_ops *ops =
		clp->cl_mvops->state_renewal_ops;
	int status;

	/* Is the client already known to have an expired lease? */
	if (test_bit(NFS4CLNT_LEASE_EXPIRED, &clp->cl_state))
		return 0;
	cred = ops->get_state_renewal_cred(clp);
	if (cred == NULL) {
		cred = nfs4_get_clid_cred(clp);
		status = -ENOKEY;
		if (cred == NULL)
			goto out;
	}
	status = ops->renew_lease(clp, cred);
	put_cred(cred);
	if (status == -ETIMEDOUT) {
		set_bit(NFS4CLNT_CHECK_LEASE, &clp->cl_state);
		return 0;
	}
out:
	return nfs4_recovery_handle_error(clp, status);
}

/* Set NFS4CLNT_LEASE_EXPIRED and reclaim reboot state for all v4.0 errors
 * and for recoverable errors on EXCHANGE_ID for v4.1
 */
static int nfs4_handle_reclaim_lease_error(struct nfs_client *clp, int status)
{
	switch (status) {
	case -NFS4ERR_SEQ_MISORDERED:
		if (test_and_set_bit(NFS4CLNT_PURGE_STATE, &clp->cl_state))
			return -ESERVERFAULT;
		/* Lease confirmation error: retry after purging the lease */
		ssleep(1);
		clear_bit(NFS4CLNT_LEASE_CONFIRM, &clp->cl_state);
		break;
	case -NFS4ERR_STALE_CLIENTID:
		clear_bit(NFS4CLNT_LEASE_CONFIRM, &clp->cl_state);
		nfs4_state_start_reclaim_reboot(clp);
		break;
	case -NFS4ERR_CLID_INUSE:
		pr_err("NFS: Server %s reports our clientid is in use\n",
			clp->cl_hostname);
		nfs_mark_client_ready(clp, -EPERM);
		clear_bit(NFS4CLNT_LEASE_CONFIRM, &clp->cl_state);
		return -EPERM;
	case -EACCES:
	case -NFS4ERR_DELAY:
	case -EAGAIN:
		ssleep(1);
		break;

	case -NFS4ERR_MINOR_VERS_MISMATCH:
		if (clp->cl_cons_state == NFS_CS_SESSION_INITING)
			nfs_mark_client_ready(clp, -EPROTONOSUPPORT);
		dprintk("%s: exit with error %d for server %s\n",
				__func__, -EPROTONOSUPPORT, clp->cl_hostname);
		return -EPROTONOSUPPORT;
	case -NFS4ERR_NOT_SAME: /* FixMe: implement recovery
				 * in nfs4_exchange_id */
	default:
		dprintk("%s: exit with error %d for server %s\n", __func__,
				status, clp->cl_hostname);
		return status;
	}
	set_bit(NFS4CLNT_LEASE_EXPIRED, &clp->cl_state);
	dprintk("%s: handled error %d for server %s\n", __func__, status,
			clp->cl_hostname);
	return 0;
}

static int nfs4_establish_lease(struct nfs_client *clp)
{
	const struct cred *cred;
	const struct nfs4_state_recovery_ops *ops =
		clp->cl_mvops->reboot_recovery_ops;
	int status;

	status = nfs4_begin_drain_session(clp);
	if (status != 0)
		return status;
	cred = nfs4_get_clid_cred(clp);
	if (cred == NULL)
		return -ENOENT;
	status = ops->establish_clid(clp, cred);
	put_cred(cred);
	if (status != 0)
		return status;
	pnfs_destroy_all_layouts(clp);
	return 0;
}

/*
 * Returns zero or a negative errno.  NFS4ERR values are converted
 * to local errno values.
 */
static int nfs4_reclaim_lease(struct nfs_client *clp)
{
	int status;

	status = nfs4_establish_lease(clp);
	if (status < 0)
		return nfs4_handle_reclaim_lease_error(clp, status);
	if (test_and_clear_bit(NFS4CLNT_SERVER_SCOPE_MISMATCH, &clp->cl_state))
		nfs4_state_start_reclaim_nograce(clp);
	if (!test_bit(NFS4CLNT_RECLAIM_NOGRACE, &clp->cl_state))
		set_bit(NFS4CLNT_RECLAIM_REBOOT, &clp->cl_state);
	clear_bit(NFS4CLNT_CHECK_LEASE, &clp->cl_state);
	clear_bit(NFS4CLNT_LEASE_EXPIRED, &clp->cl_state);
	return 0;
}

static int nfs4_purge_lease(struct nfs_client *clp)
{
	int status;

	status = nfs4_establish_lease(clp);
	if (status < 0)
		return nfs4_handle_reclaim_lease_error(clp, status);
	clear_bit(NFS4CLNT_PURGE_STATE, &clp->cl_state);
	set_bit(NFS4CLNT_LEASE_EXPIRED, &clp->cl_state);
	nfs4_state_start_reclaim_nograce(clp);
	return 0;
}

/*
 * Try remote migration of one FSID from a source server to a
 * destination server.  The source server provides a list of
 * potential destinations.
 *
 * Returns zero or a negative NFS4ERR status code.
 */
static int nfs4_try_migration(struct nfs_server *server, const struct cred *cred)
{
	struct nfs_client *clp = server->nfs_client;
	struct nfs4_fs_locations *locations = NULL;
	struct inode *inode;
	struct page *page;
	int status, result;

	dprintk("--> %s: FSID %llx:%llx on \"%s\"\n", __func__,
			(unsigned long long)server->fsid.major,
			(unsigned long long)server->fsid.minor,
			clp->cl_hostname);

	result = 0;
	page = alloc_page(GFP_KERNEL);
	locations = kmalloc(sizeof(struct nfs4_fs_locations), GFP_KERNEL);
	if (page == NULL || locations == NULL) {
		dprintk("<-- %s: no memory\n", __func__);
		goto out;
	}

	inode = d_inode(server->super->s_root);
	result = nfs4_proc_get_locations(inode, locations, page, cred);
	if (result) {
		dprintk("<-- %s: failed to retrieve fs_locations: %d\n",
			__func__, result);
		goto out;
	}

	result = -NFS4ERR_NXIO;
	if (!locations->nlocations)
		goto out;

	if (!(locations->fattr.valid & NFS_ATTR_FATTR_V4_LOCATIONS)) {
		dprintk("<-- %s: No fs_locations data, migration skipped\n",
			__func__);
		goto out;
	}

	status = nfs4_begin_drain_session(clp);
	if (status != 0) {
		result = status;
		goto out;
	}

	status = nfs4_replace_transport(server, locations);
	if (status != 0) {
		dprintk("<-- %s: failed to replace transport: %d\n",
			__func__, status);
		goto out;
	}

	result = 0;
	dprintk("<-- %s: migration succeeded\n", __func__);

out:
	if (page != NULL)
		__free_page(page);
	kfree(locations);
	if (result) {
		pr_err("NFS: migration recovery failed (server %s)\n",
				clp->cl_hostname);
		set_bit(NFS_MIG_FAILED, &server->mig_status);
	}
	return result;
}

/*
 * Returns zero or a negative NFS4ERR status code.
 */
static int nfs4_handle_migration(struct nfs_client *clp)
{
	const struct nfs4_state_maintenance_ops *ops =
				clp->cl_mvops->state_renewal_ops;
	struct nfs_server *server;
	const struct cred *cred;

	dprintk("%s: migration reported on \"%s\"\n", __func__,
			clp->cl_hostname);

	cred = ops->get_state_renewal_cred(clp);
	if (cred == NULL)
		return -NFS4ERR_NOENT;

	clp->cl_mig_gen++;
restart:
	rcu_read_lock();
	list_for_each_entry_rcu(server, &clp->cl_superblocks, client_link) {
		int status;

		if (server->mig_gen == clp->cl_mig_gen)
			continue;
		server->mig_gen = clp->cl_mig_gen;

		if (!test_and_clear_bit(NFS_MIG_IN_TRANSITION,
						&server->mig_status))
			continue;

		rcu_read_unlock();
		status = nfs4_try_migration(server, cred);
		if (status < 0) {
			put_cred(cred);
			return status;
		}
		goto restart;
	}
	rcu_read_unlock();
	put_cred(cred);
	return 0;
}

/*
 * Test each nfs_server on the clp's cl_superblocks list to see
 * if it's moved to another server.  Stop when the server no longer
 * returns NFS4ERR_LEASE_MOVED.
 */
static int nfs4_handle_lease_moved(struct nfs_client *clp)
{
	const struct nfs4_state_maintenance_ops *ops =
				clp->cl_mvops->state_renewal_ops;
	struct nfs_server *server;
	const struct cred *cred;

	dprintk("%s: lease moved reported on \"%s\"\n", __func__,
			clp->cl_hostname);

	cred = ops->get_state_renewal_cred(clp);
	if (cred == NULL)
		return -NFS4ERR_NOENT;

	clp->cl_mig_gen++;
restart:
	rcu_read_lock();
	list_for_each_entry_rcu(server, &clp->cl_superblocks, client_link) {
		struct inode *inode;
		int status;

		if (server->mig_gen == clp->cl_mig_gen)
			continue;
		server->mig_gen = clp->cl_mig_gen;

		rcu_read_unlock();

		inode = d_inode(server->super->s_root);
		status = nfs4_proc_fsid_present(inode, cred);
		if (status != -NFS4ERR_MOVED)
			goto restart;	/* wasn't this one */
		if (nfs4_try_migration(server, cred) == -NFS4ERR_LEASE_MOVED)
			goto restart;	/* there are more */
		goto out;
	}
	rcu_read_unlock();

out:
	put_cred(cred);
	return 0;
}

/**
 * nfs4_discover_server_trunking - Detect server IP address trunking
 *
 * @clp: nfs_client under test
 * @result: OUT: found nfs_client, or clp
 *
 * Returns zero or a negative errno.  If zero is returned,
 * an nfs_client pointer is planted in "result".
 *
 * Note: since we are invoked in process context, and
 * not from inside the state manager, we cannot use
 * nfs4_handle_reclaim_lease_error().
 */
int nfs4_discover_server_trunking(struct nfs_client *clp,
				  struct nfs_client **result)
{
	const struct nfs4_state_recovery_ops *ops =
				clp->cl_mvops->reboot_recovery_ops;
	struct rpc_clnt *clnt;
	const struct cred *cred;
	int i, status;

	dprintk("NFS: %s: testing '%s'\n", __func__, clp->cl_hostname);

	clnt = clp->cl_rpcclient;
	i = 0;

	mutex_lock(&nfs_clid_init_mutex);
again:
	status  = -ENOENT;
	cred = nfs4_get_clid_cred(clp);
	if (cred == NULL)
		goto out_unlock;

	status = ops->detect_trunking(clp, result, cred);
	put_cred(cred);
	switch (status) {
	case 0:
	case -EINTR:
	case -ERESTARTSYS:
		break;
	case -ETIMEDOUT:
		if (clnt->cl_softrtry)
			break;
		fallthrough;
	case -NFS4ERR_DELAY:
	case -EAGAIN:
		ssleep(1);
		fallthrough;
	case -NFS4ERR_STALE_CLIENTID:
		dprintk("NFS: %s after status %d, retrying\n",
			__func__, status);
		goto again;
	case -EACCES:
		if (i++ == 0) {
			nfs4_root_machine_cred(clp);
			goto again;
		}
		if (clnt->cl_auth->au_flavor == RPC_AUTH_UNIX)
			break;
		fallthrough;
	case -NFS4ERR_CLID_INUSE:
	case -NFS4ERR_WRONGSEC:
		/* No point in retrying if we already used RPC_AUTH_UNIX */
		if (clnt->cl_auth->au_flavor == RPC_AUTH_UNIX) {
			status = -EPERM;
			break;
		}
		clnt = rpc_clone_client_set_auth(clnt, RPC_AUTH_UNIX);
		if (IS_ERR(clnt)) {
			status = PTR_ERR(clnt);
			break;
		}
		/* Note: this is safe because we haven't yet marked the
		 * client as ready, so we are the only user of
		 * clp->cl_rpcclient
		 */
		clnt = xchg(&clp->cl_rpcclient, clnt);
		rpc_shutdown_client(clnt);
		clnt = clp->cl_rpcclient;
		goto again;

	case -NFS4ERR_MINOR_VERS_MISMATCH:
		status = -EPROTONOSUPPORT;
		break;

	case -EKEYEXPIRED:
	case -NFS4ERR_NOT_SAME: /* FixMe: implement recovery
				 * in nfs4_exchange_id */
		status = -EKEYEXPIRED;
		break;
	default:
		pr_warn("NFS: %s unhandled error %d. Exiting with error EIO\n",
				__func__, status);
		status = -EIO;
	}

out_unlock:
	mutex_unlock(&nfs_clid_init_mutex);
	dprintk("NFS: %s: status = %d\n", __func__, status);
	return status;
}

#ifdef CONFIG_NFS_V4_1
void nfs4_schedule_session_recovery(struct nfs4_session *session, int err)
{
	struct nfs_client *clp = session->clp;

	switch (err) {
	default:
		set_bit(NFS4CLNT_SESSION_RESET, &clp->cl_state);
		break;
	case -NFS4ERR_CONN_NOT_BOUND_TO_SESSION:
		set_bit(NFS4CLNT_BIND_CONN_TO_SESSION, &clp->cl_state);
	}
	nfs4_schedule_state_manager(clp);
}
EXPORT_SYMBOL_GPL(nfs4_schedule_session_recovery);

void nfs41_notify_server(struct nfs_client *clp)
{
	/* Use CHECK_LEASE to ping the server with a SEQUENCE */
	set_bit(NFS4CLNT_CHECK_LEASE, &clp->cl_state);
	nfs4_schedule_state_manager(clp);
}

static void nfs4_reset_all_state(struct nfs_client *clp)
{
	if (test_and_set_bit(NFS4CLNT_LEASE_EXPIRED, &clp->cl_state) == 0) {
		set_bit(NFS4CLNT_PURGE_STATE, &clp->cl_state);
		clear_bit(NFS4CLNT_LEASE_CONFIRM, &clp->cl_state);
		nfs4_state_start_reclaim_nograce(clp);
		dprintk("%s: scheduling reset of all state for server %s!\n",
				__func__, clp->cl_hostname);
		nfs4_schedule_state_manager(clp);
	}
}

static void nfs41_handle_server_reboot(struct nfs_client *clp)
{
	if (test_and_set_bit(NFS4CLNT_LEASE_EXPIRED, &clp->cl_state) == 0) {
		nfs4_state_start_reclaim_reboot(clp);
		dprintk("%s: server %s rebooted!\n", __func__,
				clp->cl_hostname);
		nfs4_schedule_state_manager(clp);
	}
}

static void nfs41_handle_all_state_revoked(struct nfs_client *clp)
{
	nfs4_reset_all_state(clp);
	dprintk("%s: state revoked on server %s\n", __func__, clp->cl_hostname);
}

static void nfs41_handle_some_state_revoked(struct nfs_client *clp)
{
	nfs4_state_start_reclaim_nograce(clp);
	nfs4_schedule_state_manager(clp);

	dprintk("%s: state revoked on server %s\n", __func__, clp->cl_hostname);
}

static void nfs41_handle_recallable_state_revoked(struct nfs_client *clp)
{
	/* FIXME: For now, we destroy all layouts. */
	pnfs_destroy_all_layouts(clp);
	nfs_test_expired_all_delegations(clp);
	dprintk("%s: Recallable state revoked on server %s!\n", __func__,
			clp->cl_hostname);
}

static void nfs41_handle_backchannel_fault(struct nfs_client *clp)
{
	set_bit(NFS4CLNT_SESSION_RESET, &clp->cl_state);
	nfs4_schedule_state_manager(clp);

	dprintk("%s: server %s declared a backchannel fault\n", __func__,
			clp->cl_hostname);
}

static void nfs41_handle_cb_path_down(struct nfs_client *clp)
{
	if (test_and_set_bit(NFS4CLNT_BIND_CONN_TO_SESSION,
		&clp->cl_state) == 0)
		nfs4_schedule_state_manager(clp);
}

void nfs41_handle_sequence_flag_errors(struct nfs_client *clp, u32 flags,
		bool recovery)
{
	if (!flags)
		return;

	dprintk("%s: \"%s\" (client ID %llx) flags=0x%08x\n",
		__func__, clp->cl_hostname, clp->cl_clientid, flags);
	/*
	 * If we're called from the state manager thread, then assume we're
	 * already handling the RECLAIM_NEEDED and/or STATE_REVOKED.
	 * Those flags are expected to remain set until we're done
	 * recovering (see RFC5661, section 18.46.3).
	 */
	if (recovery)
		goto out_recovery;

	if (flags & SEQ4_STATUS_RESTART_RECLAIM_NEEDED)
		nfs41_handle_server_reboot(clp);
	if (flags & (SEQ4_STATUS_EXPIRED_ALL_STATE_REVOKED))
		nfs41_handle_all_state_revoked(clp);
	if (flags & (SEQ4_STATUS_EXPIRED_SOME_STATE_REVOKED |
			    SEQ4_STATUS_ADMIN_STATE_REVOKED))
		nfs41_handle_some_state_revoked(clp);
	if (flags & SEQ4_STATUS_LEASE_MOVED)
		nfs4_schedule_lease_moved_recovery(clp);
	if (flags & SEQ4_STATUS_RECALLABLE_STATE_REVOKED)
		nfs41_handle_recallable_state_revoked(clp);
out_recovery:
	if (flags & SEQ4_STATUS_BACKCHANNEL_FAULT)
		nfs41_handle_backchannel_fault(clp);
	else if (flags & (SEQ4_STATUS_CB_PATH_DOWN |
				SEQ4_STATUS_CB_PATH_DOWN_SESSION))
		nfs41_handle_cb_path_down(clp);
}

static int nfs4_reset_session(struct nfs_client *clp)
{
	const struct cred *cred;
	int status;

	if (!nfs4_has_session(clp))
		return 0;
	status = nfs4_begin_drain_session(clp);
	if (status != 0)
		return status;
	cred = nfs4_get_clid_cred(clp);
	status = nfs4_proc_destroy_session(clp->cl_session, cred);
	switch (status) {
	case 0:
	case -NFS4ERR_BADSESSION:
	case -NFS4ERR_DEADSESSION:
		break;
	case -NFS4ERR_BACK_CHAN_BUSY:
	case -NFS4ERR_DELAY:
		set_bit(NFS4CLNT_SESSION_RESET, &clp->cl_state);
		status = 0;
		ssleep(1);
		goto out;
	default:
		status = nfs4_recovery_handle_error(clp, status);
		goto out;
	}

	memset(clp->cl_session->sess_id.data, 0, NFS4_MAX_SESSIONID_LEN);
	status = nfs4_proc_create_session(clp, cred);
	if (status) {
		dprintk("%s: session reset failed with status %d for server %s!\n",
			__func__, status, clp->cl_hostname);
		status = nfs4_handle_reclaim_lease_error(clp, status);
		goto out;
	}
	nfs41_finish_session_reset(clp);
	dprintk("%s: session reset was successful for server %s!\n",
			__func__, clp->cl_hostname);
out:
	put_cred(cred);
	return status;
}

static int nfs4_bind_conn_to_session(struct nfs_client *clp)
{
	const struct cred *cred;
	int ret;

	if (!nfs4_has_session(clp))
		return 0;
	ret = nfs4_begin_drain_session(clp);
	if (ret != 0)
		return ret;
	cred = nfs4_get_clid_cred(clp);
	ret = nfs4_proc_bind_conn_to_session(clp, cred);
	put_cred(cred);
	clear_bit(NFS4CLNT_BIND_CONN_TO_SESSION, &clp->cl_state);
	switch (ret) {
	case 0:
		dprintk("%s: bind_conn_to_session was successful for server %s!\n",
			__func__, clp->cl_hostname);
		break;
	case -NFS4ERR_DELAY:
		ssleep(1);
		set_bit(NFS4CLNT_BIND_CONN_TO_SESSION, &clp->cl_state);
		break;
	default:
		return nfs4_recovery_handle_error(clp, ret);
	}
	return 0;
}

static void nfs4_layoutreturn_any_run(struct nfs_client *clp)
{
	int iomode = 0;

	if (test_and_clear_bit(NFS4CLNT_RECALL_ANY_LAYOUT_READ, &clp->cl_state))
		iomode += IOMODE_READ;
	if (test_and_clear_bit(NFS4CLNT_RECALL_ANY_LAYOUT_RW, &clp->cl_state))
		iomode += IOMODE_RW;
	/* Note: IOMODE_READ + IOMODE_RW == IOMODE_ANY */
	if (iomode) {
		pnfs_layout_return_unused_byclid(clp, iomode);
		set_bit(NFS4CLNT_RUN_MANAGER, &clp->cl_state);
	}
}
#else /* CONFIG_NFS_V4_1 */
static int nfs4_reset_session(struct nfs_client *clp) { return 0; }

static int nfs4_bind_conn_to_session(struct nfs_client *clp)
{
	return 0;
}

static void nfs4_layoutreturn_any_run(struct nfs_client *clp)
{
}
#endif /* CONFIG_NFS_V4_1 */

static void nfs4_state_manager(struct nfs_client *clp)
{
	unsigned int memflags;
	int status = 0;
	const char *section = "", *section_sep = "";

	/*
	 * State recovery can deadlock if the direct reclaim code tries
	 * start NFS writeback. So ensure memory allocations are all
	 * GFP_NOFS.
	 */
	memflags = memalloc_nofs_save();

	/* Ensure exclusive access to NFSv4 state */
	do {
		trace_nfs4_state_mgr(clp);
		clear_bit(NFS4CLNT_RUN_MANAGER, &clp->cl_state);
		if (test_bit(NFS4CLNT_PURGE_STATE, &clp->cl_state)) {
			section = "purge state";
			status = nfs4_purge_lease(clp);
			if (status < 0)
				goto out_error;
			continue;
		}

		if (test_bit(NFS4CLNT_LEASE_EXPIRED, &clp->cl_state)) {
			section = "lease expired";
			/* We're going to have to re-establish a clientid */
			status = nfs4_reclaim_lease(clp);
			if (status < 0)
				goto out_error;
			continue;
		}

		/* Initialize or reset the session */
		if (test_and_clear_bit(NFS4CLNT_SESSION_RESET, &clp->cl_state)) {
			section = "reset session";
			status = nfs4_reset_session(clp);
			if (test_bit(NFS4CLNT_LEASE_EXPIRED, &clp->cl_state))
				continue;
			if (status < 0)
				goto out_error;
		}

		/* Send BIND_CONN_TO_SESSION */
		if (test_and_clear_bit(NFS4CLNT_BIND_CONN_TO_SESSION,
				&clp->cl_state)) {
			section = "bind conn to session";
			status = nfs4_bind_conn_to_session(clp);
			if (status < 0)
				goto out_error;
			continue;
		}

		if (test_and_clear_bit(NFS4CLNT_CHECK_LEASE, &clp->cl_state)) {
			section = "check lease";
			status = nfs4_check_lease(clp);
			if (status < 0)
				goto out_error;
			continue;
		}

		if (test_and_clear_bit(NFS4CLNT_MOVED, &clp->cl_state)) {
			section = "migration";
			status = nfs4_handle_migration(clp);
			if (status < 0)
				goto out_error;
		}

		if (test_and_clear_bit(NFS4CLNT_LEASE_MOVED, &clp->cl_state)) {
			section = "lease moved";
			status = nfs4_handle_lease_moved(clp);
			if (status < 0)
				goto out_error;
		}

		/* First recover reboot state... */
		if (test_bit(NFS4CLNT_RECLAIM_REBOOT, &clp->cl_state)) {
			section = "reclaim reboot";
			status = nfs4_do_reclaim(clp,
				clp->cl_mvops->reboot_recovery_ops);
			if (status == -EAGAIN)
				continue;
			if (status < 0)
				goto out_error;
			nfs4_state_end_reclaim_reboot(clp);
			continue;
		}

		/* Detect expired delegations... */
		if (test_and_clear_bit(NFS4CLNT_DELEGATION_EXPIRED, &clp->cl_state)) {
			section = "detect expired delegations";
			nfs_reap_expired_delegations(clp);
			continue;
		}

		/* Now recover expired state... */
		if (test_bit(NFS4CLNT_RECLAIM_NOGRACE, &clp->cl_state)) {
			section = "reclaim nograce";
			status = nfs4_do_reclaim(clp,
				clp->cl_mvops->nograce_recovery_ops);
			if (status == -EAGAIN)
				continue;
			if (status < 0)
				goto out_error;
			clear_bit(NFS4CLNT_RECLAIM_NOGRACE, &clp->cl_state);
		}

		memalloc_nofs_restore(memflags);
		nfs4_end_drain_session(clp);
		nfs4_clear_state_manager_bit(clp);

		if (test_bit(NFS4CLNT_RUN_MANAGER, &clp->cl_state) &&
		    !test_and_set_bit(NFS4CLNT_MANAGER_RUNNING,
				      &clp->cl_state)) {
			memflags = memalloc_nofs_save();
			continue;
		}

		if (!test_and_set_bit(NFS4CLNT_RECALL_RUNNING, &clp->cl_state)) {
			if (test_and_clear_bit(NFS4CLNT_DELEGRETURN, &clp->cl_state)) {
				nfs_client_return_marked_delegations(clp);
				set_bit(NFS4CLNT_RUN_MANAGER, &clp->cl_state);
			}
			nfs4_layoutreturn_any_run(clp);
			clear_bit(NFS4CLNT_RECALL_RUNNING, &clp->cl_state);
		}

		return;

	} while (refcount_read(&clp->cl_count) > 1 && !signalled());
	goto out_drain;

out_error:
	if (strlen(section))
		section_sep = ": ";
	trace_nfs4_state_mgr_failed(clp, section, status);
	pr_warn_ratelimited("NFS: state manager%s%s failed on NFSv4 server %s"
			" with error %d\n", section_sep, section,
			clp->cl_hostname, -status);
	ssleep(1);
out_drain:
	memalloc_nofs_restore(memflags);
	nfs4_end_drain_session(clp);
	nfs4_clear_state_manager_bit(clp);
}

static int nfs4_run_state_manager(void *ptr)
{
	struct nfs_client *clp = ptr;
	struct rpc_clnt *cl = clp->cl_rpcclient;

	while (cl != cl->cl_parent)
		cl = cl->cl_parent;

	allow_signal(SIGKILL);
again:
	nfs4_state_manager(clp);

	if (test_bit(NFS4CLNT_MANAGER_AVAILABLE, &clp->cl_state) &&
	    !test_bit(NFS4CLNT_MANAGER_RUNNING, &clp->cl_state)) {
		wait_var_event_interruptible(&clp->cl_state,
					     test_bit(NFS4CLNT_RUN_MANAGER,
						      &clp->cl_state));
		if (!atomic_read(&cl->cl_swapper))
			clear_bit(NFS4CLNT_MANAGER_AVAILABLE, &clp->cl_state);
		if (refcount_read(&clp->cl_count) > 1 && !signalled() &&
		    !test_and_set_bit(NFS4CLNT_MANAGER_RUNNING, &clp->cl_state))
			goto again;
		/* Either no longer a swapper, or were signalled */
		clear_bit(NFS4CLNT_MANAGER_AVAILABLE, &clp->cl_state);
	}

	if (refcount_read(&clp->cl_count) > 1 && !signalled() &&
	    test_bit(NFS4CLNT_RUN_MANAGER, &clp->cl_state) &&
	    !test_and_set_bit(NFS4CLNT_MANAGER_RUNNING, &clp->cl_state))
		goto again;

	nfs_put_client(clp);
	module_put_and_exit(0);
	return 0;
}

/*
 * Local variables:
 *  c-basic-offset: 8
 * End:
 */<|MERGE_RESOLUTION|>--- conflicted
+++ resolved
@@ -1212,11 +1212,8 @@
 {
 	struct task_struct *task;
 	char buf[INET6_ADDRSTRLEN + sizeof("-manager") + 1];
-<<<<<<< HEAD
-=======
 	struct rpc_clnt *clnt = clp->cl_rpcclient;
 	bool swapon = false;
->>>>>>> a8d81224
 
 	set_bit(NFS4CLNT_RUN_MANAGER, &clp->cl_state);
 
