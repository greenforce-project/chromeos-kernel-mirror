--- conflicted
+++ resolved
@@ -2664,11 +2664,7 @@
 			continue;
 
 		sdata_lock(sdata);
-<<<<<<< HEAD
-		if (sdata->vif.valid_links) {
-=======
 		if (ieee80211_vif_is_mld(&sdata->vif)) {
->>>>>>> 31b5a547
 			struct ieee80211_bss_conf *old[IEEE80211_MLD_MAX_NUM_LINKS] = {
 				[0] = &sdata->vif.bss_conf,
 			};
@@ -2688,11 +2684,7 @@
 		for (link_id = 0;
 		     link_id < ARRAY_SIZE(sdata->vif.link_conf);
 		     link_id++) {
-<<<<<<< HEAD
-			if (sdata->vif.valid_links &&
-=======
 			if (ieee80211_vif_is_mld(&sdata->vif) &&
->>>>>>> 31b5a547
 			    !(sdata->vif.active_links & BIT(link_id)))
 				continue;
 
@@ -2724,20 +2716,12 @@
 		if (sdata->vif.bss_conf.mu_mimo_owner)
 			changed |= BSS_CHANGED_MU_GROUPS;
 
-<<<<<<< HEAD
-		if (!sdata->vif.valid_links)
-=======
 		if (!ieee80211_vif_is_mld(&sdata->vif))
->>>>>>> 31b5a547
 			changed |= BSS_CHANGED_IDLE;
 
 		switch (sdata->vif.type) {
 		case NL80211_IFTYPE_STATION:
-<<<<<<< HEAD
-			if (!sdata->vif.valid_links) {
-=======
 			if (!ieee80211_vif_is_mld(&sdata->vif)) {
->>>>>>> 31b5a547
 				changed |= BSS_CHANGED_ASSOC |
 					   BSS_CHANGED_ARP_FILTER |
 					   BSS_CHANGED_PS;
@@ -2775,11 +2759,7 @@
 		case NL80211_IFTYPE_AP:
 			changed |= BSS_CHANGED_P2P_PS;
 
-<<<<<<< HEAD
-			if (sdata->vif.valid_links)
-=======
 			if (ieee80211_vif_is_mld(&sdata->vif))
->>>>>>> 31b5a547
 				ieee80211_vif_cfg_change_notify(sdata,
 								BSS_CHANGED_SSID);
 			else
@@ -2793,11 +2773,7 @@
 			if (sdata->vif.type == NL80211_IFTYPE_AP) {
 				changed |= BSS_CHANGED_AP_PROBE_RESP;
 
-<<<<<<< HEAD
-				if (sdata->vif.valid_links) {
-=======
 				if (ieee80211_vif_is_mld(&sdata->vif)) {
->>>>>>> 31b5a547
 					ieee80211_reconfig_ap_links(local,
 								    sdata,
 								    changed);
