--- conflicted
+++ resolved
@@ -722,10 +722,6 @@
 		       struct ieee80211_sub_if_data *sdata,
 		       struct sta_info *sta)
 {
-<<<<<<< HEAD
-=======
-	struct ieee80211_local *local = sdata->local;
->>>>>>> a6b2dae3
 	static atomic_t key_color = ATOMIC_INIT(0);
 	struct ieee80211_key *old_key;
 	int idx = key->conf.keyidx;
