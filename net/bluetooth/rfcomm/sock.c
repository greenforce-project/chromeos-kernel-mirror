/*
   RFCOMM implementation for Linux Bluetooth stack (BlueZ).
   Copyright (C) 2002 Maxim Krasnyansky <maxk@qualcomm.com>
   Copyright (C) 2002 Marcel Holtmann <marcel@holtmann.org>

   This program is free software; you can redistribute it and/or modify
   it under the terms of the GNU General Public License version 2 as
   published by the Free Software Foundation;

   THE SOFTWARE IS PROVIDED "AS IS", WITHOUT WARRANTY OF ANY KIND, EXPRESS
   OR IMPLIED, INCLUDING BUT NOT LIMITED TO THE WARRANTIES OF MERCHANTABILITY,
   FITNESS FOR A PARTICULAR PURPOSE AND NONINFRINGEMENT OF THIRD PARTY RIGHTS.
   IN NO EVENT SHALL THE COPYRIGHT HOLDER(S) AND AUTHOR(S) BE LIABLE FOR ANY
   CLAIM, OR ANY SPECIAL INDIRECT OR CONSEQUENTIAL DAMAGES, OR ANY DAMAGES
   WHATSOEVER RESULTING FROM LOSS OF USE, DATA OR PROFITS, WHETHER IN AN
   ACTION OF CONTRACT, NEGLIGENCE OR OTHER TORTIOUS ACTION, ARISING OUT OF
   OR IN CONNECTION WITH THE USE OR PERFORMANCE OF THIS SOFTWARE.

   ALL LIABILITY, INCLUDING LIABILITY FOR INFRINGEMENT OF ANY PATENTS,
   COPYRIGHTS, TRADEMARKS OR OTHER RIGHTS, RELATING TO USE OF THIS
   SOFTWARE IS DISCLAIMED.
*/

/*
 * RFCOMM sockets.
 */
#include <linux/compat.h>
#include <linux/export.h>
#include <linux/debugfs.h>
#include <linux/sched/signal.h>

#include <net/bluetooth/bluetooth.h>
#include <net/bluetooth/hci_core.h>
#include <net/bluetooth/l2cap.h>
#include <net/bluetooth/rfcomm.h>

static const struct proto_ops rfcomm_sock_ops;

static struct bt_sock_list rfcomm_sk_list = {
	.lock = __RW_LOCK_UNLOCKED(rfcomm_sk_list.lock)
};

static void rfcomm_sock_close(struct sock *sk);
static void rfcomm_sock_kill(struct sock *sk);

/* ---- DLC callbacks ----
 *
 * called under rfcomm_dlc_lock()
 */
static void rfcomm_sk_data_ready(struct rfcomm_dlc *d, struct sk_buff *skb)
{
	struct sock *sk = d->owner;
	if (!sk)
		return;

	atomic_add(skb->len, &sk->sk_rmem_alloc);
	skb_queue_tail(&sk->sk_receive_queue, skb);
	sk->sk_data_ready(sk);

	if (atomic_read(&sk->sk_rmem_alloc) >= sk->sk_rcvbuf)
		rfcomm_dlc_throttle(d);
}

static void rfcomm_sk_state_change(struct rfcomm_dlc *d, int err)
{
	struct sock *sk = d->owner, *parent;

	if (!sk)
		return;

	BT_DBG("dlc %p state %ld err %d", d, d->state, err);

	lock_sock(sk);

	if (err)
		sk->sk_err = err;

	sk->sk_state = d->state;

	parent = bt_sk(sk)->parent;
	if (parent) {
		if (d->state == BT_CLOSED) {
			sock_set_flag(sk, SOCK_ZAPPED);
			bt_accept_unlink(sk);
		}
		parent->sk_data_ready(parent);
	} else {
		if (d->state == BT_CONNECTED)
			rfcomm_session_getaddr(d->session,
					       &rfcomm_pi(sk)->src, NULL);
		sk->sk_state_change(sk);
	}

	release_sock(sk);

	if (parent && sock_flag(sk, SOCK_ZAPPED)) {
		/* We have to drop DLC lock here, otherwise
		 * rfcomm_sock_destruct() will dead lock. */
		rfcomm_dlc_unlock(d);
		rfcomm_sock_kill(sk);
		rfcomm_dlc_lock(d);
	}
}

/* ---- Socket functions ---- */
static struct sock *__rfcomm_get_listen_sock_by_addr(u8 channel, bdaddr_t *src)
{
	struct sock *sk = NULL;

	sk_for_each(sk, &rfcomm_sk_list.head) {
		if (rfcomm_pi(sk)->channel != channel)
			continue;

		if (bacmp(&rfcomm_pi(sk)->src, src))
			continue;

		if (sk->sk_state == BT_BOUND || sk->sk_state == BT_LISTEN)
			break;
	}

	return sk ? sk : NULL;
}

/* Find socket with channel and source bdaddr.
 * Returns closest match.
 */
static struct sock *rfcomm_get_sock_by_channel(int state, u8 channel, bdaddr_t *src)
{
	struct sock *sk = NULL, *sk1 = NULL;

	read_lock(&rfcomm_sk_list.lock);

	sk_for_each(sk, &rfcomm_sk_list.head) {
		if (state && sk->sk_state != state)
			continue;

		if (rfcomm_pi(sk)->channel == channel) {
			/* Exact match. */
			if (!bacmp(&rfcomm_pi(sk)->src, src))
				break;

			/* Closest match */
			if (!bacmp(&rfcomm_pi(sk)->src, BDADDR_ANY))
				sk1 = sk;
		}
	}

	read_unlock(&rfcomm_sk_list.lock);

	return sk ? sk : sk1;
}

static void rfcomm_sock_destruct(struct sock *sk)
{
	struct rfcomm_dlc *d = rfcomm_pi(sk)->dlc;

	BT_DBG("sk %p dlc %p", sk, d);

	skb_queue_purge(&sk->sk_receive_queue);
	skb_queue_purge(&sk->sk_write_queue);

	rfcomm_dlc_lock(d);
	rfcomm_pi(sk)->dlc = NULL;

	/* Detach DLC if it's owned by this socket */
	if (d->owner == sk)
		d->owner = NULL;
	rfcomm_dlc_unlock(d);

	rfcomm_dlc_put(d);
}

static void rfcomm_sock_cleanup_listen(struct sock *parent)
{
	struct sock *sk;

	BT_DBG("parent %p", parent);

	/* Close not yet accepted dlcs */
	while ((sk = bt_accept_dequeue(parent, NULL))) {
		rfcomm_sock_close(sk);
		rfcomm_sock_kill(sk);
	}

	parent->sk_state  = BT_CLOSED;
	sock_set_flag(parent, SOCK_ZAPPED);
}

/* Kill socket (only if zapped and orphan)
 * Must be called on unlocked socket.
 */
static void rfcomm_sock_kill(struct sock *sk)
{
	if (!sock_flag(sk, SOCK_ZAPPED) || sk->sk_socket)
		return;

	BT_DBG("sk %p state %d refcnt %d", sk, sk->sk_state, refcount_read(&sk->sk_refcnt));

	/* Kill poor orphan */
	bt_sock_unlink(&rfcomm_sk_list, sk);
	sock_set_flag(sk, SOCK_DEAD);
	sock_put(sk);
}

static void __rfcomm_sock_close(struct sock *sk)
{
	struct rfcomm_dlc *d = rfcomm_pi(sk)->dlc;

	BT_DBG("sk %p state %d socket %p", sk, sk->sk_state, sk->sk_socket);

	switch (sk->sk_state) {
	case BT_LISTEN:
		rfcomm_sock_cleanup_listen(sk);
		break;

	case BT_CONNECT:
	case BT_CONNECT2:
	case BT_CONFIG:
	case BT_CONNECTED:
		rfcomm_dlc_close(d, 0);
		fallthrough;

	default:
		sock_set_flag(sk, SOCK_ZAPPED);
		break;
	}
}

/* Close socket.
 * Must be called on unlocked socket.
 */
static void rfcomm_sock_close(struct sock *sk)
{
	lock_sock(sk);
	__rfcomm_sock_close(sk);
	release_sock(sk);
}

static void rfcomm_sock_init(struct sock *sk, struct sock *parent)
{
	struct rfcomm_pinfo *pi = rfcomm_pi(sk);

	BT_DBG("sk %p", sk);

	if (parent) {
		sk->sk_type = parent->sk_type;
		pi->dlc->defer_setup = test_bit(BT_SK_DEFER_SETUP,
						&bt_sk(parent)->flags);

		pi->sec_level = rfcomm_pi(parent)->sec_level;
		pi->role_switch = rfcomm_pi(parent)->role_switch;

		security_sk_clone(parent, sk);
	} else {
		pi->dlc->defer_setup = 0;

		pi->sec_level = BT_SECURITY_LOW;
		pi->role_switch = 0;
	}

	pi->dlc->sec_level = pi->sec_level;
	pi->dlc->role_switch = pi->role_switch;
}

static struct proto rfcomm_proto = {
	.name		= "RFCOMM",
	.owner		= THIS_MODULE,
	.obj_size	= sizeof(struct rfcomm_pinfo)
};

static struct sock *rfcomm_sock_alloc(struct net *net, struct socket *sock, int proto, gfp_t prio, int kern)
{
	struct rfcomm_dlc *d;
	struct sock *sk;

	sk = sk_alloc(net, PF_BLUETOOTH, prio, &rfcomm_proto, kern);
	if (!sk)
		return NULL;

	sock_init_data(sock, sk);
	INIT_LIST_HEAD(&bt_sk(sk)->accept_q);

	d = rfcomm_dlc_alloc(prio);
	if (!d) {
		sk_free(sk);
		return NULL;
	}

	d->data_ready   = rfcomm_sk_data_ready;
	d->state_change = rfcomm_sk_state_change;

	rfcomm_pi(sk)->dlc = d;
	d->owner = sk;

	sk->sk_destruct = rfcomm_sock_destruct;
	sk->sk_sndtimeo = RFCOMM_CONN_TIMEOUT;

	sk->sk_sndbuf = RFCOMM_MAX_CREDITS * RFCOMM_DEFAULT_MTU * 10;
	sk->sk_rcvbuf = RFCOMM_MAX_CREDITS * RFCOMM_DEFAULT_MTU * 10;

	sock_reset_flag(sk, SOCK_ZAPPED);

	sk->sk_protocol = proto;
	sk->sk_state    = BT_OPEN;

	bt_sock_link(&rfcomm_sk_list, sk);

	BT_DBG("sk %p", sk);
	return sk;
}

static int rfcomm_sock_create(struct net *net, struct socket *sock,
			      int protocol, int kern)
{
	struct sock *sk;

	BT_DBG("sock %p", sock);

	sock->state = SS_UNCONNECTED;

	if (sock->type != SOCK_STREAM && sock->type != SOCK_RAW)
		return -ESOCKTNOSUPPORT;

	sock->ops = &rfcomm_sock_ops;

	sk = rfcomm_sock_alloc(net, sock, protocol, GFP_ATOMIC, kern);
	if (!sk)
		return -ENOMEM;

	rfcomm_sock_init(sk, NULL);
	return 0;
}

static int rfcomm_sock_bind(struct socket *sock, struct sockaddr *addr, int addr_len)
{
	struct sockaddr_rc sa;
	struct sock *sk = sock->sk;
	int len, err = 0;

	if (!addr || addr_len < offsetofend(struct sockaddr, sa_family) ||
	    addr->sa_family != AF_BLUETOOTH)
		return -EINVAL;

	memset(&sa, 0, sizeof(sa));
	len = min_t(unsigned int, sizeof(sa), addr_len);
	memcpy(&sa, addr, len);

	BT_DBG("sk %p %pMR", sk, &sa.rc_bdaddr);

	lock_sock(sk);

	if (sk->sk_state != BT_OPEN) {
		err = -EBADFD;
		goto done;
	}

	if (sk->sk_type != SOCK_STREAM) {
		err = -EINVAL;
		goto done;
	}

	write_lock(&rfcomm_sk_list.lock);

	if (sa.rc_channel &&
	    __rfcomm_get_listen_sock_by_addr(sa.rc_channel, &sa.rc_bdaddr)) {
		err = -EADDRINUSE;
	} else {
		/* Save source address */
		bacpy(&rfcomm_pi(sk)->src, &sa.rc_bdaddr);
		rfcomm_pi(sk)->channel = sa.rc_channel;
		sk->sk_state = BT_BOUND;
	}

	write_unlock(&rfcomm_sk_list.lock);

done:
	release_sock(sk);
	return err;
}

static int rfcomm_sock_connect(struct socket *sock, struct sockaddr *addr, int alen, int flags)
{
	struct sockaddr_rc *sa = (struct sockaddr_rc *) addr;
	struct sock *sk = sock->sk;
	struct rfcomm_dlc *d = rfcomm_pi(sk)->dlc;
	int err = 0;

	BT_DBG("sk %p", sk);

	if (alen < sizeof(struct sockaddr_rc) ||
	    addr->sa_family != AF_BLUETOOTH)
		return -EINVAL;

	lock_sock(sk);

	if (sk->sk_state != BT_OPEN && sk->sk_state != BT_BOUND) {
		err = -EBADFD;
		goto done;
	}

	if (sk->sk_type != SOCK_STREAM) {
		err = -EINVAL;
		goto done;
	}

	sk->sk_state = BT_CONNECT;
	bacpy(&rfcomm_pi(sk)->dst, &sa->rc_bdaddr);
	rfcomm_pi(sk)->channel = sa->rc_channel;

	d->sec_level = rfcomm_pi(sk)->sec_level;
	d->role_switch = rfcomm_pi(sk)->role_switch;

	err = rfcomm_dlc_open(d, &rfcomm_pi(sk)->src, &sa->rc_bdaddr,
			      sa->rc_channel);
	if (!err)
		err = bt_sock_wait_state(sk, BT_CONNECTED,
				sock_sndtimeo(sk, flags & O_NONBLOCK));

done:
	release_sock(sk);
	return err;
}

static int rfcomm_sock_listen(struct socket *sock, int backlog)
{
	struct sock *sk = sock->sk;
	int err = 0;

	BT_DBG("sk %p backlog %d", sk, backlog);

	lock_sock(sk);

	if (sk->sk_state != BT_BOUND) {
		err = -EBADFD;
		goto done;
	}

	if (sk->sk_type != SOCK_STREAM) {
		err = -EINVAL;
		goto done;
	}

	if (!rfcomm_pi(sk)->channel) {
		bdaddr_t *src = &rfcomm_pi(sk)->src;
		u8 channel;

		err = -EINVAL;

		write_lock(&rfcomm_sk_list.lock);

		for (channel = 1; channel < 31; channel++)
			if (!__rfcomm_get_listen_sock_by_addr(channel, src)) {
				rfcomm_pi(sk)->channel = channel;
				err = 0;
				break;
			}

		write_unlock(&rfcomm_sk_list.lock);

		if (err < 0)
			goto done;
	}

	sk->sk_max_ack_backlog = backlog;
	sk->sk_ack_backlog = 0;
	sk->sk_state = BT_LISTEN;

done:
	release_sock(sk);
	return err;
}

static int rfcomm_sock_accept(struct socket *sock, struct socket *newsock, int flags,
			      bool kern)
{
	DEFINE_WAIT_FUNC(wait, woken_wake_function);
	struct sock *sk = sock->sk, *nsk;
	long timeo;
	int err = 0;

	lock_sock_nested(sk, SINGLE_DEPTH_NESTING);

	if (sk->sk_type != SOCK_STREAM) {
		err = -EINVAL;
		goto done;
	}

	timeo = sock_rcvtimeo(sk, flags & O_NONBLOCK);

	BT_DBG("sk %p timeo %ld", sk, timeo);

	/* Wait for an incoming connection. (wake-one). */
	add_wait_queue_exclusive(sk_sleep(sk), &wait);
	while (1) {
		if (sk->sk_state != BT_LISTEN) {
			err = -EBADFD;
			break;
		}

		nsk = bt_accept_dequeue(sk, newsock);
		if (nsk)
			break;

		if (!timeo) {
			err = -EAGAIN;
			break;
		}

		if (signal_pending(current)) {
			err = sock_intr_errno(timeo);
			break;
		}

		release_sock(sk);

		timeo = wait_woken(&wait, TASK_INTERRUPTIBLE, timeo);

		lock_sock_nested(sk, SINGLE_DEPTH_NESTING);
	}
	remove_wait_queue(sk_sleep(sk), &wait);

	if (err)
		goto done;

	newsock->state = SS_CONNECTED;

	BT_DBG("new socket %p", nsk);

done:
	release_sock(sk);
	return err;
}

static int rfcomm_sock_getname(struct socket *sock, struct sockaddr *addr, int peer)
{
	struct sockaddr_rc *sa = (struct sockaddr_rc *) addr;
	struct sock *sk = sock->sk;

	BT_DBG("sock %p, sk %p", sock, sk);

	if (peer && sk->sk_state != BT_CONNECTED &&
	    sk->sk_state != BT_CONNECT && sk->sk_state != BT_CONNECT2)
		return -ENOTCONN;

	memset(sa, 0, sizeof(*sa));
	sa->rc_family  = AF_BLUETOOTH;
	sa->rc_channel = rfcomm_pi(sk)->channel;
	if (peer)
		bacpy(&sa->rc_bdaddr, &rfcomm_pi(sk)->dst);
	else
		bacpy(&sa->rc_bdaddr, &rfcomm_pi(sk)->src);

	return sizeof(struct sockaddr_rc);
}

static int rfcomm_sock_sendmsg(struct socket *sock, struct msghdr *msg,
			       size_t len)
{
	struct sock *sk = sock->sk;
	struct rfcomm_dlc *d = rfcomm_pi(sk)->dlc;
	struct sk_buff *skb;
	int sent;

	if (test_bit(RFCOMM_DEFER_SETUP, &d->flags))
		return -ENOTCONN;

	if (msg->msg_flags & MSG_OOB)
		return -EOPNOTSUPP;

	if (sk->sk_shutdown & SEND_SHUTDOWN)
		return -EPIPE;

	BT_DBG("sock %p, sk %p", sock, sk);

	lock_sock(sk);

	sent = bt_sock_wait_ready(sk, msg->msg_flags);

	release_sock(sk);

	if (sent)
		return sent;

	skb = bt_skb_sendmmsg(sk, msg, len, d->mtu, RFCOMM_SKB_HEAD_RESERVE,
			      RFCOMM_SKB_TAIL_RESERVE);
<<<<<<< HEAD
	if (IS_ERR_OR_NULL(skb))
=======
	if (IS_ERR(skb))
>>>>>>> a97dac42
		return PTR_ERR(skb);

	sent = rfcomm_dlc_send(d, skb);
	if (sent < 0)
		kfree_skb(skb);

	return sent;
}

static int rfcomm_sock_recvmsg(struct socket *sock, struct msghdr *msg,
			       size_t size, int flags)
{
	struct sock *sk = sock->sk;
	struct rfcomm_dlc *d = rfcomm_pi(sk)->dlc;
	int len;

	if (test_and_clear_bit(RFCOMM_DEFER_SETUP, &d->flags)) {
		rfcomm_dlc_accept(d);
		return 0;
	}

	len = bt_sock_stream_recvmsg(sock, msg, size, flags);

	lock_sock(sk);
	if (!(flags & MSG_PEEK) && len > 0)
		atomic_sub(len, &sk->sk_rmem_alloc);

	if (atomic_read(&sk->sk_rmem_alloc) <= (sk->sk_rcvbuf >> 2))
		rfcomm_dlc_unthrottle(rfcomm_pi(sk)->dlc);
	release_sock(sk);

	return len;
}

static int rfcomm_sock_setsockopt_old(struct socket *sock, int optname,
		sockptr_t optval, unsigned int optlen)
{
	struct sock *sk = sock->sk;
	int err = 0;
	u32 opt;

	BT_DBG("sk %p", sk);

	lock_sock(sk);

	switch (optname) {
	case RFCOMM_LM:
		if (copy_from_sockptr(&opt, optval, sizeof(u32))) {
			err = -EFAULT;
			break;
		}

		if (opt & RFCOMM_LM_FIPS) {
			err = -EINVAL;
			break;
		}

		if (opt & RFCOMM_LM_AUTH)
			rfcomm_pi(sk)->sec_level = BT_SECURITY_LOW;
		if (opt & RFCOMM_LM_ENCRYPT)
			rfcomm_pi(sk)->sec_level = BT_SECURITY_MEDIUM;
		if (opt & RFCOMM_LM_SECURE)
			rfcomm_pi(sk)->sec_level = BT_SECURITY_HIGH;

		rfcomm_pi(sk)->role_switch = (opt & RFCOMM_LM_MASTER);
		break;

	default:
		err = -ENOPROTOOPT;
		break;
	}

	release_sock(sk);
	return err;
}

static int rfcomm_sock_setsockopt(struct socket *sock, int level, int optname,
		sockptr_t optval, unsigned int optlen)
{
	struct sock *sk = sock->sk;
	struct bt_security sec;
	int err = 0;
	size_t len;
	u32 opt;

	BT_DBG("sk %p", sk);

	if (level == SOL_RFCOMM)
		return rfcomm_sock_setsockopt_old(sock, optname, optval, optlen);

	if (level != SOL_BLUETOOTH)
		return -ENOPROTOOPT;

	lock_sock(sk);

	switch (optname) {
	case BT_SECURITY:
		if (sk->sk_type != SOCK_STREAM) {
			err = -EINVAL;
			break;
		}

		sec.level = BT_SECURITY_LOW;

		len = min_t(unsigned int, sizeof(sec), optlen);
		if (copy_from_sockptr(&sec, optval, len)) {
			err = -EFAULT;
			break;
		}

		if (sec.level > BT_SECURITY_HIGH) {
			err = -EINVAL;
			break;
		}

		rfcomm_pi(sk)->sec_level = sec.level;
		break;

	case BT_DEFER_SETUP:
		if (sk->sk_state != BT_BOUND && sk->sk_state != BT_LISTEN) {
			err = -EINVAL;
			break;
		}

		if (copy_from_sockptr(&opt, optval, sizeof(u32))) {
			err = -EFAULT;
			break;
		}

		if (opt)
			set_bit(BT_SK_DEFER_SETUP, &bt_sk(sk)->flags);
		else
			clear_bit(BT_SK_DEFER_SETUP, &bt_sk(sk)->flags);

		break;

	default:
		err = -ENOPROTOOPT;
		break;
	}

	release_sock(sk);
	return err;
}

static int rfcomm_sock_getsockopt_old(struct socket *sock, int optname, char __user *optval, int __user *optlen)
{
	struct sock *sk = sock->sk;
	struct sock *l2cap_sk;
	struct l2cap_conn *conn;
	struct rfcomm_conninfo cinfo;
	int len, err = 0;
	u32 opt;

	BT_DBG("sk %p", sk);

	if (get_user(len, optlen))
		return -EFAULT;

	lock_sock(sk);

	switch (optname) {
	case RFCOMM_LM:
		switch (rfcomm_pi(sk)->sec_level) {
		case BT_SECURITY_LOW:
			opt = RFCOMM_LM_AUTH;
			break;
		case BT_SECURITY_MEDIUM:
			opt = RFCOMM_LM_AUTH | RFCOMM_LM_ENCRYPT;
			break;
		case BT_SECURITY_HIGH:
			opt = RFCOMM_LM_AUTH | RFCOMM_LM_ENCRYPT |
			      RFCOMM_LM_SECURE;
			break;
		case BT_SECURITY_FIPS:
			opt = RFCOMM_LM_AUTH | RFCOMM_LM_ENCRYPT |
			      RFCOMM_LM_SECURE | RFCOMM_LM_FIPS;
			break;
		default:
			opt = 0;
			break;
		}

		if (rfcomm_pi(sk)->role_switch)
			opt |= RFCOMM_LM_MASTER;

		if (put_user(opt, (u32 __user *) optval))
			err = -EFAULT;

		break;

	case RFCOMM_CONNINFO:
		if (sk->sk_state != BT_CONNECTED &&
					!rfcomm_pi(sk)->dlc->defer_setup) {
			err = -ENOTCONN;
			break;
		}

		l2cap_sk = rfcomm_pi(sk)->dlc->session->sock->sk;
		conn = l2cap_pi(l2cap_sk)->chan->conn;

		memset(&cinfo, 0, sizeof(cinfo));
		cinfo.hci_handle = conn->hcon->handle;
		memcpy(cinfo.dev_class, conn->hcon->dev_class, 3);

		len = min_t(unsigned int, len, sizeof(cinfo));
		if (copy_to_user(optval, (char *) &cinfo, len))
			err = -EFAULT;

		break;

	default:
		err = -ENOPROTOOPT;
		break;
	}

	release_sock(sk);
	return err;
}

static int rfcomm_sock_getsockopt(struct socket *sock, int level, int optname, char __user *optval, int __user *optlen)
{
	struct sock *sk = sock->sk;
	struct bt_security sec;
	int len, err = 0;

	BT_DBG("sk %p", sk);

	if (level == SOL_RFCOMM)
		return rfcomm_sock_getsockopt_old(sock, optname, optval, optlen);

	if (level != SOL_BLUETOOTH)
		return -ENOPROTOOPT;

	if (get_user(len, optlen))
		return -EFAULT;

	lock_sock(sk);

	switch (optname) {
	case BT_SECURITY:
		if (sk->sk_type != SOCK_STREAM) {
			err = -EINVAL;
			break;
		}

		sec.level = rfcomm_pi(sk)->sec_level;
		sec.key_size = 0;

		len = min_t(unsigned int, len, sizeof(sec));
		if (copy_to_user(optval, (char *) &sec, len))
			err = -EFAULT;

		break;

	case BT_DEFER_SETUP:
		if (sk->sk_state != BT_BOUND && sk->sk_state != BT_LISTEN) {
			err = -EINVAL;
			break;
		}

		if (put_user(test_bit(BT_SK_DEFER_SETUP, &bt_sk(sk)->flags),
			     (u32 __user *) optval))
			err = -EFAULT;

		break;

	default:
		err = -ENOPROTOOPT;
		break;
	}

	release_sock(sk);
	return err;
}

static int rfcomm_sock_ioctl(struct socket *sock, unsigned int cmd, unsigned long arg)
{
	struct sock *sk __maybe_unused = sock->sk;
	int err;

	BT_DBG("sk %p cmd %x arg %lx", sk, cmd, arg);

	err = bt_sock_ioctl(sock, cmd, arg);

	if (err == -ENOIOCTLCMD) {
#ifdef CONFIG_BT_RFCOMM_TTY
		lock_sock(sk);
		err = rfcomm_dev_ioctl(sk, cmd, (void __user *) arg);
		release_sock(sk);
#else
		err = -EOPNOTSUPP;
#endif
	}

	return err;
}

#ifdef CONFIG_COMPAT
static int rfcomm_sock_compat_ioctl(struct socket *sock, unsigned int cmd, unsigned long arg)
{
	return rfcomm_sock_ioctl(sock, cmd, (unsigned long)compat_ptr(arg));
}
#endif

static int rfcomm_sock_shutdown(struct socket *sock, int how)
{
	struct sock *sk = sock->sk;
	int err = 0;

	BT_DBG("sock %p, sk %p", sock, sk);

	if (!sk)
		return 0;

	lock_sock(sk);
	if (!sk->sk_shutdown) {
		sk->sk_shutdown = SHUTDOWN_MASK;
		__rfcomm_sock_close(sk);

		if (sock_flag(sk, SOCK_LINGER) && sk->sk_lingertime &&
		    !(current->flags & PF_EXITING))
			err = bt_sock_wait_state(sk, BT_CLOSED, sk->sk_lingertime);
	}
	release_sock(sk);
	return err;
}

static int rfcomm_sock_release(struct socket *sock)
{
	struct sock *sk = sock->sk;
	int err;

	BT_DBG("sock %p, sk %p", sock, sk);

	if (!sk)
		return 0;

	err = rfcomm_sock_shutdown(sock, 2);

	sock_orphan(sk);
	rfcomm_sock_kill(sk);
	return err;
}

/* ---- RFCOMM core layer callbacks ----
 *
 * called under rfcomm_lock()
 */
int rfcomm_connect_ind(struct rfcomm_session *s, u8 channel, struct rfcomm_dlc **d)
{
	struct sock *sk, *parent;
	bdaddr_t src, dst;
	int result = 0;

	BT_DBG("session %p channel %d", s, channel);

	rfcomm_session_getaddr(s, &src, &dst);

	/* Check if we have socket listening on channel */
	parent = rfcomm_get_sock_by_channel(BT_LISTEN, channel, &src);
	if (!parent)
		return 0;

	lock_sock(parent);

	/* Check for backlog size */
	if (sk_acceptq_is_full(parent)) {
		BT_DBG("backlog full %d", parent->sk_ack_backlog);
		goto done;
	}

	sk = rfcomm_sock_alloc(sock_net(parent), NULL, BTPROTO_RFCOMM, GFP_ATOMIC, 0);
	if (!sk)
		goto done;

	bt_sock_reclassify_lock(sk, BTPROTO_RFCOMM);

	rfcomm_sock_init(sk, parent);
	bacpy(&rfcomm_pi(sk)->src, &src);
	bacpy(&rfcomm_pi(sk)->dst, &dst);
	rfcomm_pi(sk)->channel = channel;

	sk->sk_state = BT_CONFIG;
	bt_accept_enqueue(parent, sk, true);

	/* Accept connection and return socket DLC */
	*d = rfcomm_pi(sk)->dlc;
	result = 1;

done:
	release_sock(parent);

	if (test_bit(BT_SK_DEFER_SETUP, &bt_sk(parent)->flags))
		parent->sk_state_change(parent);

	return result;
}

static int rfcomm_sock_debugfs_show(struct seq_file *f, void *p)
{
	struct sock *sk;

	read_lock(&rfcomm_sk_list.lock);

	sk_for_each(sk, &rfcomm_sk_list.head) {
		seq_printf(f, "%pMR %pMR %d %d\n",
			   &rfcomm_pi(sk)->src, &rfcomm_pi(sk)->dst,
			   sk->sk_state, rfcomm_pi(sk)->channel);
	}

	read_unlock(&rfcomm_sk_list.lock);

	return 0;
}

DEFINE_SHOW_ATTRIBUTE(rfcomm_sock_debugfs);

static struct dentry *rfcomm_sock_debugfs;

static const struct proto_ops rfcomm_sock_ops = {
	.family		= PF_BLUETOOTH,
	.owner		= THIS_MODULE,
	.release	= rfcomm_sock_release,
	.bind		= rfcomm_sock_bind,
	.connect	= rfcomm_sock_connect,
	.listen		= rfcomm_sock_listen,
	.accept		= rfcomm_sock_accept,
	.getname	= rfcomm_sock_getname,
	.sendmsg	= rfcomm_sock_sendmsg,
	.recvmsg	= rfcomm_sock_recvmsg,
	.shutdown	= rfcomm_sock_shutdown,
	.setsockopt	= rfcomm_sock_setsockopt,
	.getsockopt	= rfcomm_sock_getsockopt,
	.ioctl		= rfcomm_sock_ioctl,
	.gettstamp	= sock_gettstamp,
	.poll		= bt_sock_poll,
	.socketpair	= sock_no_socketpair,
	.mmap		= sock_no_mmap,
#ifdef CONFIG_COMPAT
	.compat_ioctl	= rfcomm_sock_compat_ioctl,
#endif
};

static const struct net_proto_family rfcomm_sock_family_ops = {
	.family		= PF_BLUETOOTH,
	.owner		= THIS_MODULE,
	.create		= rfcomm_sock_create
};

int __init rfcomm_init_sockets(void)
{
	int err;

	BUILD_BUG_ON(sizeof(struct sockaddr_rc) > sizeof(struct sockaddr));

	err = proto_register(&rfcomm_proto, 0);
	if (err < 0)
		return err;

	err = bt_sock_register(BTPROTO_RFCOMM, &rfcomm_sock_family_ops);
	if (err < 0) {
		BT_ERR("RFCOMM socket layer registration failed");
		goto error;
	}

	err = bt_procfs_init(&init_net, "rfcomm", &rfcomm_sk_list, NULL);
	if (err < 0) {
		BT_ERR("Failed to create RFCOMM proc file");
		bt_sock_unregister(BTPROTO_RFCOMM);
		goto error;
	}

	BT_INFO("RFCOMM socket layer initialized");

	if (IS_ERR_OR_NULL(bt_debugfs))
		return 0;

	rfcomm_sock_debugfs = debugfs_create_file("rfcomm", 0444,
						  bt_debugfs, NULL,
						  &rfcomm_sock_debugfs_fops);

	return 0;

error:
	proto_unregister(&rfcomm_proto);
	return err;
}

void __exit rfcomm_cleanup_sockets(void)
{
	bt_procfs_cleanup(&init_net, "rfcomm");

	debugfs_remove(rfcomm_sock_debugfs);

	bt_sock_unregister(BTPROTO_RFCOMM);

	proto_unregister(&rfcomm_proto);
}<|MERGE_RESOLUTION|>--- conflicted
+++ resolved
@@ -583,11 +583,7 @@
 
 	skb = bt_skb_sendmmsg(sk, msg, len, d->mtu, RFCOMM_SKB_HEAD_RESERVE,
 			      RFCOMM_SKB_TAIL_RESERVE);
-<<<<<<< HEAD
-	if (IS_ERR_OR_NULL(skb))
-=======
 	if (IS_ERR(skb))
->>>>>>> a97dac42
 		return PTR_ERR(skb);
 
 	sent = rfcomm_dlc_send(d, skb);
