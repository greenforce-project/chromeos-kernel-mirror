/*
   BlueZ - Bluetooth protocol stack for Linux
   Copyright (C) 2011 Nokia Corporation and/or its subsidiary(-ies).

   This program is free software; you can redistribute it and/or modify
   it under the terms of the GNU General Public License version 2 as
   published by the Free Software Foundation;

   THE SOFTWARE IS PROVIDED "AS IS", WITHOUT WARRANTY OF ANY KIND, EXPRESS
   OR IMPLIED, INCLUDING BUT NOT LIMITED TO THE WARRANTIES OF MERCHANTABILITY,
   FITNESS FOR A PARTICULAR PURPOSE AND NONINFRINGEMENT OF THIRD PARTY RIGHTS.
   IN NO EVENT SHALL THE COPYRIGHT HOLDER(S) AND AUTHOR(S) BE LIABLE FOR ANY
   CLAIM, OR ANY SPECIAL INDIRECT OR CONSEQUENTIAL DAMAGES, OR ANY DAMAGES
   WHATSOEVER RESULTING FROM LOSS OF USE, DATA OR PROFITS, WHETHER IN AN
   ACTION OF CONTRACT, NEGLIGENCE OR OTHER TORTIOUS ACTION, ARISING OUT OF
   OR IN CONNECTION WITH THE USE OR PERFORMANCE OF THIS SOFTWARE.

   ALL LIABILITY, INCLUDING LIABILITY FOR INFRINGEMENT OF ANY PATENTS,
   COPYRIGHTS, TRADEMARKS OR OTHER RIGHTS, RELATING TO USE OF THIS
   SOFTWARE IS DISCLAIMED.
*/

#include <linux/crypto.h>
#include <linux/scatterlist.h>
#include <crypto/b128ops.h>

#include <net/bluetooth/bluetooth.h>
#include <net/bluetooth/hci_core.h>
#include <net/bluetooth/l2cap.h>
#include <net/bluetooth/mgmt.h>

#include "smp.h"

#define SMP_TIMEOUT	msecs_to_jiffies(30000)

#define AUTH_REQ_MASK   0x07

enum {
	SMP_FLAG_TK_VALID,
	SMP_FLAG_CFM_PENDING,
	SMP_FLAG_MITM_AUTH,
	SMP_FLAG_COMPLETE,
	SMP_FLAG_INITIATOR,
};

struct smp_chan {
	struct l2cap_conn *conn;
	u8		preq[7]; /* SMP Pairing Request */
	u8		prsp[7]; /* SMP Pairing Response */
	u8		prnd[16]; /* SMP Pairing Random (local) */
	u8		rrnd[16]; /* SMP Pairing Random (remote) */
	u8		pcnf[16]; /* SMP Pairing Confirm */
	u8		tk[16]; /* SMP Temporary Key */
	u8		enc_key_size;
	u8		remote_key_dist;
	bdaddr_t	id_addr;
	u8		id_addr_type;
	u8		irk[16];
	struct smp_csrk	*csrk;
	struct smp_csrk	*slave_csrk;
	struct smp_ltk	*ltk;
	struct smp_ltk	*slave_ltk;
	struct smp_irk	*remote_irk;
	unsigned long	flags;

	struct crypto_blkcipher	*tfm_aes;
};

static inline void swap_buf(const u8 *src, u8 *dst, size_t len)
{
	size_t i;

	for (i = 0; i < len; i++)
		dst[len - 1 - i] = src[i];
}

static int smp_e(struct crypto_blkcipher *tfm, const u8 *k, u8 *r)
{
	struct blkcipher_desc desc;
	struct scatterlist sg;
	uint8_t tmp[16], data[16];
	int err;

	if (tfm == NULL) {
		BT_ERR("tfm %p", tfm);
		return -EINVAL;
	}

	desc.tfm = tfm;
	desc.flags = 0;

	/* The most significant octet of key corresponds to k[0] */
	swap_buf(k, tmp, 16);

	err = crypto_blkcipher_setkey(tfm, tmp, 16);
	if (err) {
		BT_ERR("cipher setkey failed: %d", err);
		return err;
	}

	/* Most significant octet of plaintextData corresponds to data[0] */
	swap_buf(r, data, 16);

	sg_init_one(&sg, data, 16);

	err = crypto_blkcipher_encrypt(&desc, &sg, &sg, 16);
	if (err)
		BT_ERR("Encrypt data error %d", err);

	/* Most significant octet of encryptedData corresponds to data[0] */
	swap_buf(data, r, 16);

	return err;
}

static int smp_ah(struct crypto_blkcipher *tfm, u8 irk[16], u8 r[3], u8 res[3])
{
	u8 _res[16];
	int err;

	/* r' = padding || r */
	memcpy(_res, r, 3);
	memset(_res + 3, 0, 13);

	err = smp_e(tfm, irk, _res);
	if (err) {
		BT_ERR("Encrypt error");
		return err;
	}

	/* The output of the random address function ah is:
	 *	ah(h, r) = e(k, r') mod 2^24
	 * The output of the security function e is then truncated to 24 bits
	 * by taking the least significant 24 bits of the output of e as the
	 * result of ah.
	 */
	memcpy(res, _res, 3);

	return 0;
}

bool smp_irk_matches(struct crypto_blkcipher *tfm, u8 irk[16],
		     bdaddr_t *bdaddr)
{
	u8 hash[3];
	int err;

	BT_DBG("RPA %pMR IRK %*phN", bdaddr, 16, irk);

	err = smp_ah(tfm, irk, &bdaddr->b[3], hash);
	if (err)
		return false;

	return !memcmp(bdaddr->b, hash, 3);
}

int smp_generate_rpa(struct crypto_blkcipher *tfm, u8 irk[16], bdaddr_t *rpa)
{
	int err;

	get_random_bytes(&rpa->b[3], 3);

	rpa->b[5] &= 0x3f;	/* Clear two most significant bits */
	rpa->b[5] |= 0x40;	/* Set second most significant bit */

	err = smp_ah(tfm, irk, &rpa->b[3], rpa->b);
	if (err < 0)
		return err;

	BT_DBG("RPA %pMR", rpa);

	return 0;
}

static int smp_c1(struct smp_chan *smp, u8 k[16], u8 r[16], u8 preq[7],
		  u8 pres[7], u8 _iat, bdaddr_t *ia, u8 _rat, bdaddr_t *ra,
		  u8 res[16])
{
	struct hci_dev *hdev = smp->conn->hcon->hdev;
	u8 p1[16], p2[16];
	int err;

	BT_DBG("%s", hdev->name);

	memset(p1, 0, 16);

	/* p1 = pres || preq || _rat || _iat */
	p1[0] = _iat;
	p1[1] = _rat;
	memcpy(p1 + 2, preq, 7);
	memcpy(p1 + 9, pres, 7);

	/* p2 = padding || ia || ra */
	memcpy(p2, ra, 6);
	memcpy(p2 + 6, ia, 6);
	memset(p2 + 12, 0, 4);

	/* res = r XOR p1 */
	u128_xor((u128 *) res, (u128 *) r, (u128 *) p1);

	/* res = e(k, res) */
	err = smp_e(smp->tfm_aes, k, res);
	if (err) {
		BT_ERR("Encrypt data error");
		return err;
	}

	/* res = res XOR p2 */
	u128_xor((u128 *) res, (u128 *) res, (u128 *) p2);

	/* res = e(k, res) */
	err = smp_e(smp->tfm_aes, k, res);
	if (err)
		BT_ERR("Encrypt data error");

	return err;
}

static int smp_s1(struct smp_chan *smp, u8 k[16], u8 r1[16], u8 r2[16],
		  u8 _r[16])
{
	struct hci_dev *hdev = smp->conn->hcon->hdev;
	int err;

	BT_DBG("%s", hdev->name);

	/* Just least significant octets from r1 and r2 are considered */
	memcpy(_r, r2, 8);
	memcpy(_r + 8, r1, 8);

	err = smp_e(smp->tfm_aes, k, _r);
	if (err)
		BT_ERR("Encrypt data error");

	return err;
}

static struct sk_buff *smp_build_cmd(struct l2cap_conn *conn, u8 code,
				     u16 dlen, void *data)
{
	struct sk_buff *skb;
	struct l2cap_hdr *lh;
	int len;

	len = L2CAP_HDR_SIZE + sizeof(code) + dlen;

	if (len > conn->mtu)
		return NULL;

	skb = bt_skb_alloc(len, GFP_ATOMIC);
	if (!skb)
		return NULL;

	lh = (struct l2cap_hdr *) skb_put(skb, L2CAP_HDR_SIZE);
	lh->len = cpu_to_le16(sizeof(code) + dlen);
	lh->cid = cpu_to_le16(L2CAP_CID_SMP);

	memcpy(skb_put(skb, sizeof(code)), &code, sizeof(code));

	memcpy(skb_put(skb, dlen), data, dlen);

	return skb;
}

static void smp_send_cmd(struct l2cap_conn *conn, u8 code, u16 len, void *data)
{
	struct sk_buff *skb = smp_build_cmd(conn, code, len, data);

	BT_DBG("code 0x%2.2x", code);

	if (!skb)
		return;

	skb->priority = HCI_PRIO_MAX;
	hci_send_acl(conn->hchan, skb, 0);

	cancel_delayed_work_sync(&conn->security_timer);
	schedule_delayed_work(&conn->security_timer, SMP_TIMEOUT);
}

static __u8 authreq_to_seclevel(__u8 authreq)
{
	if (authreq & SMP_AUTH_MITM)
		return BT_SECURITY_HIGH;
	else
		return BT_SECURITY_MEDIUM;
}

static __u8 seclevel_to_authreq(__u8 sec_level)
{
	switch (sec_level) {
	case BT_SECURITY_HIGH:
		return SMP_AUTH_MITM | SMP_AUTH_BONDING;
	case BT_SECURITY_MEDIUM:
		return SMP_AUTH_BONDING;
	default:
		return SMP_AUTH_NONE;
	}
}

static void build_pairing_cmd(struct l2cap_conn *conn,
			      struct smp_cmd_pairing *req,
			      struct smp_cmd_pairing *rsp, __u8 authreq)
{
	struct smp_chan *smp = conn->smp_chan;
	struct hci_conn *hcon = conn->hcon;
	struct hci_dev *hdev = hcon->hdev;
	u8 local_dist = 0, remote_dist = 0;

	if (test_bit(HCI_BONDABLE, &conn->hcon->hdev->dev_flags)) {
		local_dist = SMP_DIST_ENC_KEY | SMP_DIST_SIGN;
		remote_dist = SMP_DIST_ENC_KEY | SMP_DIST_SIGN;
		authreq |= SMP_AUTH_BONDING;
	} else {
		authreq &= ~SMP_AUTH_BONDING;
	}

	if (test_bit(HCI_RPA_RESOLVING, &hdev->dev_flags))
		remote_dist |= SMP_DIST_ID_KEY;

	if (test_bit(HCI_PRIVACY, &hdev->dev_flags))
		local_dist |= SMP_DIST_ID_KEY;

	if (rsp == NULL) {
		req->io_capability = conn->hcon->io_capability;
		req->oob_flag = SMP_OOB_NOT_PRESENT;
		req->max_key_size = SMP_MAX_ENC_KEY_SIZE;
		req->init_key_dist = local_dist;
		req->resp_key_dist = remote_dist;
		req->auth_req = (authreq & AUTH_REQ_MASK);

		smp->remote_key_dist = remote_dist;
		return;
	}

	rsp->io_capability = conn->hcon->io_capability;
	rsp->oob_flag = SMP_OOB_NOT_PRESENT;
	rsp->max_key_size = SMP_MAX_ENC_KEY_SIZE;
	rsp->init_key_dist = req->init_key_dist & remote_dist;
	rsp->resp_key_dist = req->resp_key_dist & local_dist;
	rsp->auth_req = (authreq & AUTH_REQ_MASK);

	smp->remote_key_dist = rsp->init_key_dist;
}

static u8 check_enc_key_size(struct l2cap_conn *conn, __u8 max_key_size)
{
	struct smp_chan *smp = conn->smp_chan;

	if ((max_key_size > SMP_MAX_ENC_KEY_SIZE) ||
	    (max_key_size < SMP_MIN_ENC_KEY_SIZE))
		return SMP_ENC_KEY_SIZE;

	smp->enc_key_size = max_key_size;

	return 0;
}

static void smp_failure(struct l2cap_conn *conn, u8 reason)
{
	struct hci_conn *hcon = conn->hcon;

	if (reason)
		smp_send_cmd(conn, SMP_CMD_PAIRING_FAIL, sizeof(reason),
			     &reason);

	clear_bit(HCI_CONN_ENCRYPT_PEND, &hcon->flags);
	mgmt_auth_failed(hcon->hdev, &hcon->dst, hcon->type, hcon->dst_type,
			 HCI_ERROR_AUTH_FAILURE);

	cancel_delayed_work_sync(&conn->security_timer);

	if (test_and_clear_bit(HCI_CONN_LE_SMP_PEND, &hcon->flags))
		smp_chan_destroy(conn);
}

#define JUST_WORKS	0x00
#define JUST_CFM	0x01
#define REQ_PASSKEY	0x02
#define CFM_PASSKEY	0x03
#define REQ_OOB		0x04
#define OVERLAP		0xFF

static const u8 gen_method[5][5] = {
	{ JUST_WORKS,  JUST_CFM,    REQ_PASSKEY, JUST_WORKS, REQ_PASSKEY },
	{ JUST_WORKS,  JUST_CFM,    REQ_PASSKEY, JUST_WORKS, REQ_PASSKEY },
	{ CFM_PASSKEY, CFM_PASSKEY, REQ_PASSKEY, JUST_WORKS, CFM_PASSKEY },
	{ JUST_WORKS,  JUST_CFM,    JUST_WORKS,  JUST_WORKS, JUST_CFM    },
	{ CFM_PASSKEY, CFM_PASSKEY, REQ_PASSKEY, JUST_WORKS, OVERLAP     },
};

static u8 get_auth_method(struct smp_chan *smp, u8 local_io, u8 remote_io)
{
<<<<<<< HEAD
	/* If either side has unknown io_caps, use JUST WORKS */
	if (local_io > SMP_IO_KEYBOARD_DISPLAY ||
	    remote_io > SMP_IO_KEYBOARD_DISPLAY)
		return JUST_WORKS;
=======
	/* If either side has unknown io_caps, use JUST_CFM (which gets
	 * converted later to JUST_WORKS if we're initiators.
	 */
	if (local_io > SMP_IO_KEYBOARD_DISPLAY ||
	    remote_io > SMP_IO_KEYBOARD_DISPLAY)
		return JUST_CFM;
>>>>>>> bfe01a5b

	return gen_method[remote_io][local_io];
}

static int tk_request(struct l2cap_conn *conn, u8 remote_oob, u8 auth,
						u8 local_io, u8 remote_io)
{
	struct hci_conn *hcon = conn->hcon;
	struct smp_chan *smp = conn->smp_chan;
	u8 method;
	u32 passkey = 0;
	int ret = 0;

	/* Initialize key for JUST WORKS */
	memset(smp->tk, 0, sizeof(smp->tk));
	clear_bit(SMP_FLAG_TK_VALID, &smp->flags);

	BT_DBG("tk_request: auth:%d lcl:%d rem:%d", auth, local_io, remote_io);

<<<<<<< HEAD
	/* If neither side wants MITM, use JUST WORKS */
	/* Otherwise, look up method from the table */
	if (!(auth & SMP_AUTH_MITM))
		method = JUST_WORKS;
	else
		method = get_auth_method(smp, local_io, remote_io);

	/* If not bonding, don't ask user to confirm a Zero TK */
	if (!(auth & SMP_AUTH_BONDING) && method == JUST_CFM)
		method = JUST_WORKS;
=======
	/* If neither side wants MITM, either "just" confirm an incoming
	 * request or use just-works for outgoing ones. The JUST_CFM
	 * will be converted to JUST_WORKS if necessary later in this
	 * function. If either side has MITM look up the method from the
	 * table.
	 */
	if (!(auth & SMP_AUTH_MITM))
		method = JUST_CFM;
	else
		method = get_auth_method(smp, local_io, remote_io);
>>>>>>> bfe01a5b

	/* Don't confirm locally initiated pairing attempts */
	if (method == JUST_CFM && test_bit(SMP_FLAG_INITIATOR, &smp->flags))
		method = JUST_WORKS;

	/* Don't bother user space with no IO capabilities */
	if (method == JUST_CFM && hcon->io_capability == HCI_IO_NO_INPUT_OUTPUT)
		method = JUST_WORKS;

	/* If Just Works, Continue with Zero TK */
	if (method == JUST_WORKS) {
		set_bit(SMP_FLAG_TK_VALID, &smp->flags);
		return 0;
	}

	/* Not Just Works/Confirm results in MITM Authentication */
	if (method != JUST_CFM)
		set_bit(SMP_FLAG_MITM_AUTH, &smp->flags);

	/* If both devices have Keyoard-Display I/O, the master
	 * Confirms and the slave Enters the passkey.
	 */
	if (method == OVERLAP) {
		if (hcon->role == HCI_ROLE_MASTER)
			method = CFM_PASSKEY;
		else
			method = REQ_PASSKEY;
	}

	/* Generate random passkey. */
	if (method == CFM_PASSKEY) {
		memset(smp->tk, 0, sizeof(smp->tk));
		get_random_bytes(&passkey, sizeof(passkey));
		passkey %= 1000000;
		put_unaligned_le32(passkey, smp->tk);
		BT_DBG("PassKey: %d", passkey);
		set_bit(SMP_FLAG_TK_VALID, &smp->flags);
	}

	hci_dev_lock(hcon->hdev);

	if (method == REQ_PASSKEY)
		ret = mgmt_user_passkey_request(hcon->hdev, &hcon->dst,
						hcon->type, hcon->dst_type);
	else if (method == JUST_CFM)
		ret = mgmt_user_confirm_request(hcon->hdev, &hcon->dst,
						hcon->type, hcon->dst_type,
						passkey, 1);
	else
		ret = mgmt_user_passkey_notify(hcon->hdev, &hcon->dst,
						hcon->type, hcon->dst_type,
						passkey, 0);

	hci_dev_unlock(hcon->hdev);

	return ret;
}

static u8 smp_confirm(struct smp_chan *smp)
{
	struct l2cap_conn *conn = smp->conn;
	struct smp_cmd_pairing_confirm cp;
	int ret;

	BT_DBG("conn %p", conn);

	ret = smp_c1(smp, smp->tk, smp->prnd, smp->preq, smp->prsp,
		     conn->hcon->init_addr_type, &conn->hcon->init_addr,
		     conn->hcon->resp_addr_type, &conn->hcon->resp_addr,
		     cp.confirm_val);
	if (ret)
		return SMP_UNSPECIFIED;

	clear_bit(SMP_FLAG_CFM_PENDING, &smp->flags);

	smp_send_cmd(smp->conn, SMP_CMD_PAIRING_CONFIRM, sizeof(cp), &cp);

	return 0;
}

static u8 smp_random(struct smp_chan *smp)
{
	struct l2cap_conn *conn = smp->conn;
	struct hci_conn *hcon = conn->hcon;
	u8 confirm[16];
	int ret;

	if (IS_ERR_OR_NULL(smp->tfm_aes))
		return SMP_UNSPECIFIED;

	BT_DBG("conn %p %s", conn, conn->hcon->out ? "master" : "slave");

	ret = smp_c1(smp, smp->tk, smp->rrnd, smp->preq, smp->prsp,
		     hcon->init_addr_type, &hcon->init_addr,
		     hcon->resp_addr_type, &hcon->resp_addr, confirm);
	if (ret)
		return SMP_UNSPECIFIED;

	if (memcmp(smp->pcnf, confirm, sizeof(smp->pcnf)) != 0) {
		BT_ERR("Pairing failed (confirmation values mismatch)");
		return SMP_CONFIRM_FAILED;
	}

	if (hcon->out) {
		u8 stk[16];
		__le64 rand = 0;
		__le16 ediv = 0;

		smp_s1(smp, smp->tk, smp->rrnd, smp->prnd, stk);

		memset(stk + smp->enc_key_size, 0,
		       SMP_MAX_ENC_KEY_SIZE - smp->enc_key_size);

		if (test_and_set_bit(HCI_CONN_ENCRYPT_PEND, &hcon->flags))
			return SMP_UNSPECIFIED;

		hci_le_start_enc(hcon, ediv, rand, stk);
		hcon->enc_key_size = smp->enc_key_size;
		set_bit(HCI_CONN_STK_ENCRYPT, &hcon->flags);
	} else {
		u8 stk[16], auth;
		__le64 rand = 0;
		__le16 ediv = 0;

		smp_send_cmd(conn, SMP_CMD_PAIRING_RANDOM, sizeof(smp->prnd),
			     smp->prnd);

		smp_s1(smp, smp->tk, smp->prnd, smp->rrnd, stk);

		memset(stk + smp->enc_key_size, 0,
		       SMP_MAX_ENC_KEY_SIZE - smp->enc_key_size);

		if (hcon->pending_sec_level == BT_SECURITY_HIGH)
			auth = 1;
		else
			auth = 0;

		/* Even though there's no _SLAVE suffix this is the
		 * slave STK we're adding for later lookup (the master
		 * STK never needs to be stored).
		 */
		hci_add_ltk(hcon->hdev, &hcon->dst, hcon->dst_type,
			    SMP_STK, auth, stk, smp->enc_key_size, ediv, rand);
	}

	return 0;
}

static struct smp_chan *smp_chan_create(struct l2cap_conn *conn)
{
	struct smp_chan *smp;

	smp = kzalloc(sizeof(*smp), GFP_ATOMIC);
	if (!smp) {
		clear_bit(HCI_CONN_LE_SMP_PEND, &conn->hcon->flags);
		return NULL;
	}

	smp->tfm_aes = crypto_alloc_blkcipher("ecb(aes)", 0, CRYPTO_ALG_ASYNC);
	if (IS_ERR(smp->tfm_aes)) {
		BT_ERR("Unable to create ECB crypto context");
		kfree(smp);
		clear_bit(HCI_CONN_LE_SMP_PEND, &conn->hcon->flags);
		return NULL;
	}

	smp->conn = conn;
	conn->smp_chan = smp;

	hci_conn_hold(conn->hcon);

	return smp;
}

void smp_chan_destroy(struct l2cap_conn *conn)
{
	struct smp_chan *smp = conn->smp_chan;
	bool complete;

	BUG_ON(!smp);

	complete = test_bit(SMP_FLAG_COMPLETE, &smp->flags);
	mgmt_smp_complete(conn->hcon, complete);

	kfree(smp->csrk);
	kfree(smp->slave_csrk);

	crypto_free_blkcipher(smp->tfm_aes);

	/* If pairing failed clean up any keys we might have */
	if (!complete) {
		if (smp->ltk) {
			list_del(&smp->ltk->list);
			kfree(smp->ltk);
		}

		if (smp->slave_ltk) {
			list_del(&smp->slave_ltk->list);
			kfree(smp->slave_ltk);
		}

		if (smp->remote_irk) {
			list_del(&smp->remote_irk->list);
			kfree(smp->remote_irk);
		}
	}

	kfree(smp);
	conn->smp_chan = NULL;
	hci_conn_drop(conn->hcon);
}

int smp_user_confirm_reply(struct hci_conn *hcon, u16 mgmt_op, __le32 passkey)
{
	struct l2cap_conn *conn = hcon->l2cap_data;
	struct smp_chan *smp;
	u32 value;

	BT_DBG("");

	if (!conn || !test_bit(HCI_CONN_LE_SMP_PEND, &hcon->flags))
		return -ENOTCONN;

	smp = conn->smp_chan;

	switch (mgmt_op) {
	case MGMT_OP_USER_PASSKEY_REPLY:
		value = le32_to_cpu(passkey);
		memset(smp->tk, 0, sizeof(smp->tk));
		BT_DBG("PassKey: %d", value);
		put_unaligned_le32(value, smp->tk);
		/* Fall Through */
	case MGMT_OP_USER_CONFIRM_REPLY:
		set_bit(SMP_FLAG_TK_VALID, &smp->flags);
		break;
	case MGMT_OP_USER_PASSKEY_NEG_REPLY:
	case MGMT_OP_USER_CONFIRM_NEG_REPLY:
		smp_failure(conn, SMP_PASSKEY_ENTRY_FAILED);
		return 0;
	default:
		smp_failure(conn, SMP_PASSKEY_ENTRY_FAILED);
		return -EOPNOTSUPP;
	}

	/* If it is our turn to send Pairing Confirm, do so now */
	if (test_bit(SMP_FLAG_CFM_PENDING, &smp->flags)) {
		u8 rsp = smp_confirm(smp);
		if (rsp)
			smp_failure(conn, rsp);
	}

	return 0;
}

static u8 smp_cmd_pairing_req(struct l2cap_conn *conn, struct sk_buff *skb)
{
	struct smp_cmd_pairing rsp, *req = (void *) skb->data;
	struct hci_dev *hdev = conn->hcon->hdev;
	struct smp_chan *smp;
	u8 key_size, auth, sec_level;
	int ret;

	BT_DBG("conn %p", conn);

	if (skb->len < sizeof(*req))
		return SMP_INVALID_PARAMS;

	if (conn->hcon->role != HCI_ROLE_SLAVE)
		return SMP_CMD_NOTSUPP;

	if (!test_and_set_bit(HCI_CONN_LE_SMP_PEND, &conn->hcon->flags))
		smp = smp_chan_create(conn);
	else
		smp = conn->smp_chan;

	if (!smp)
		return SMP_UNSPECIFIED;

	if (!test_bit(HCI_BONDABLE, &hdev->dev_flags) &&
	    (req->auth_req & SMP_AUTH_BONDING))
		return SMP_PAIRING_NOTSUPP;

	smp->preq[0] = SMP_CMD_PAIRING_REQ;
	memcpy(&smp->preq[1], req, sizeof(*req));
	skb_pull(skb, sizeof(*req));

	/* We didn't start the pairing, so match remote */
	auth = req->auth_req;

	sec_level = authreq_to_seclevel(auth);
	if (sec_level > conn->hcon->pending_sec_level)
		conn->hcon->pending_sec_level = sec_level;

	/* If we need MITM check that it can be acheived */
	if (conn->hcon->pending_sec_level >= BT_SECURITY_HIGH) {
		u8 method;

		method = get_auth_method(smp, conn->hcon->io_capability,
					 req->io_capability);
		if (method == JUST_WORKS || method == JUST_CFM)
			return SMP_AUTH_REQUIREMENTS;
	}

	build_pairing_cmd(conn, req, &rsp, auth);

	key_size = min(req->max_key_size, rsp.max_key_size);
	if (check_enc_key_size(conn, key_size))
		return SMP_ENC_KEY_SIZE;

	get_random_bytes(smp->prnd, sizeof(smp->prnd));

	smp->prsp[0] = SMP_CMD_PAIRING_RSP;
	memcpy(&smp->prsp[1], &rsp, sizeof(rsp));

	smp_send_cmd(conn, SMP_CMD_PAIRING_RSP, sizeof(rsp), &rsp);

	/* Request setup of TK */
	ret = tk_request(conn, 0, auth, rsp.io_capability, req->io_capability);
	if (ret)
		return SMP_UNSPECIFIED;

	return 0;
}

static u8 smp_cmd_pairing_rsp(struct l2cap_conn *conn, struct sk_buff *skb)
{
	struct smp_cmd_pairing *req, *rsp = (void *) skb->data;
	struct smp_chan *smp = conn->smp_chan;
	u8 key_size, auth = SMP_AUTH_NONE;
	int ret;

	BT_DBG("conn %p", conn);

	if (skb->len < sizeof(*rsp))
		return SMP_INVALID_PARAMS;

	if (conn->hcon->role != HCI_ROLE_MASTER)
		return SMP_CMD_NOTSUPP;

	skb_pull(skb, sizeof(*rsp));

	req = (void *) &smp->preq[1];

	key_size = min(req->max_key_size, rsp->max_key_size);
	if (check_enc_key_size(conn, key_size))
		return SMP_ENC_KEY_SIZE;

	/* If we need MITM check that it can be acheived */
	if (conn->hcon->pending_sec_level >= BT_SECURITY_HIGH) {
		u8 method;

		method = get_auth_method(smp, req->io_capability,
					 rsp->io_capability);
		if (method == JUST_WORKS || method == JUST_CFM)
			return SMP_AUTH_REQUIREMENTS;
	}

	get_random_bytes(smp->prnd, sizeof(smp->prnd));

	smp->prsp[0] = SMP_CMD_PAIRING_RSP;
	memcpy(&smp->prsp[1], rsp, sizeof(*rsp));

	/* Update remote key distribution in case the remote cleared
	 * some bits that we had enabled in our request.
	 */
	smp->remote_key_dist &= rsp->resp_key_dist;

	if ((req->auth_req & SMP_AUTH_BONDING) &&
	    (rsp->auth_req & SMP_AUTH_BONDING))
		auth = SMP_AUTH_BONDING;

	auth |= (req->auth_req | rsp->auth_req) & SMP_AUTH_MITM;

	ret = tk_request(conn, 0, auth, req->io_capability, rsp->io_capability);
	if (ret)
		return SMP_UNSPECIFIED;

	set_bit(SMP_FLAG_CFM_PENDING, &smp->flags);

	/* Can't compose response until we have been confirmed */
	if (test_bit(SMP_FLAG_TK_VALID, &smp->flags))
		return smp_confirm(smp);

	return 0;
}

static u8 smp_cmd_pairing_confirm(struct l2cap_conn *conn, struct sk_buff *skb)
{
	struct smp_chan *smp = conn->smp_chan;

	BT_DBG("conn %p %s", conn, conn->hcon->out ? "master" : "slave");

	if (skb->len < sizeof(smp->pcnf))
		return SMP_INVALID_PARAMS;

	memcpy(smp->pcnf, skb->data, sizeof(smp->pcnf));
	skb_pull(skb, sizeof(smp->pcnf));

	if (conn->hcon->out)
		smp_send_cmd(conn, SMP_CMD_PAIRING_RANDOM, sizeof(smp->prnd),
			     smp->prnd);
	else if (test_bit(SMP_FLAG_TK_VALID, &smp->flags))
		return smp_confirm(smp);
	else
		set_bit(SMP_FLAG_CFM_PENDING, &smp->flags);

	return 0;
}

static u8 smp_cmd_pairing_random(struct l2cap_conn *conn, struct sk_buff *skb)
{
	struct smp_chan *smp = conn->smp_chan;

	BT_DBG("conn %p", conn);

	if (skb->len < sizeof(smp->rrnd))
		return SMP_INVALID_PARAMS;

	memcpy(smp->rrnd, skb->data, sizeof(smp->rrnd));
	skb_pull(skb, sizeof(smp->rrnd));

	return smp_random(smp);
}

static bool smp_ltk_encrypt(struct l2cap_conn *conn, u8 sec_level)
{
	struct smp_ltk *key;
	struct hci_conn *hcon = conn->hcon;

	key = hci_find_ltk_by_addr(hcon->hdev, &hcon->dst, hcon->dst_type,
				   hcon->role);
	if (!key)
		return false;

	if (sec_level > BT_SECURITY_MEDIUM && !key->authenticated)
		return false;

	if (test_and_set_bit(HCI_CONN_ENCRYPT_PEND, &hcon->flags))
		return true;

	hci_le_start_enc(hcon, key->ediv, key->rand, key->val);
	hcon->enc_key_size = key->enc_size;

	/* We never store STKs for master role, so clear this flag */
	clear_bit(HCI_CONN_STK_ENCRYPT, &hcon->flags);

	return true;
}

bool smp_sufficient_security(struct hci_conn *hcon, u8 sec_level)
{
	if (sec_level == BT_SECURITY_LOW)
		return true;

	/* If we're encrypted with an STK always claim insufficient
	 * security. This way we allow the connection to be re-encrypted
	 * with an LTK, even if the LTK provides the same level of
	 * security. Only exception is if we don't have an LTK (e.g.
	 * because of key distribution bits).
	 */
	if (test_bit(HCI_CONN_STK_ENCRYPT, &hcon->flags) &&
	    hci_find_ltk_by_addr(hcon->hdev, &hcon->dst, hcon->dst_type,
				 hcon->role))
		return false;

	if (hcon->sec_level >= sec_level)
		return true;

	return false;
}

static u8 smp_cmd_security_req(struct l2cap_conn *conn, struct sk_buff *skb)
{
	struct smp_cmd_security_req *rp = (void *) skb->data;
	struct smp_cmd_pairing cp;
	struct hci_conn *hcon = conn->hcon;
	struct smp_chan *smp;
	u8 sec_level;

	BT_DBG("conn %p", conn);

	if (skb->len < sizeof(*rp))
		return SMP_INVALID_PARAMS;

	if (hcon->role != HCI_ROLE_MASTER)
		return SMP_CMD_NOTSUPP;

	sec_level = authreq_to_seclevel(rp->auth_req);
<<<<<<< HEAD
=======
	if (smp_sufficient_security(hcon, sec_level))
		return 0;

>>>>>>> bfe01a5b
	if (sec_level > hcon->pending_sec_level)
		hcon->pending_sec_level = sec_level;

	if (smp_ltk_encrypt(conn, hcon->pending_sec_level))
		return 0;

	if (test_and_set_bit(HCI_CONN_LE_SMP_PEND, &hcon->flags))
		return 0;

	smp = smp_chan_create(conn);
	if (!smp)
		return SMP_UNSPECIFIED;

	if (!test_bit(HCI_BONDABLE, &hcon->hdev->dev_flags) &&
	    (rp->auth_req & SMP_AUTH_BONDING))
		return SMP_PAIRING_NOTSUPP;

	skb_pull(skb, sizeof(*rp));

	memset(&cp, 0, sizeof(cp));
	build_pairing_cmd(conn, &cp, NULL, rp->auth_req);

	smp->preq[0] = SMP_CMD_PAIRING_REQ;
	memcpy(&smp->preq[1], &cp, sizeof(cp));

	smp_send_cmd(conn, SMP_CMD_PAIRING_REQ, sizeof(cp), &cp);

	return 0;
}

int smp_conn_security(struct hci_conn *hcon, __u8 sec_level)
{
	struct l2cap_conn *conn = hcon->l2cap_data;
	struct smp_chan *smp;
	__u8 authreq;

	BT_DBG("conn %p hcon %p level 0x%2.2x", conn, hcon, sec_level);

	/* This may be NULL if there's an unexpected disconnection */
	if (!conn)
		return 1;

	if (!test_bit(HCI_LE_ENABLED, &hcon->hdev->dev_flags))
		return 1;

	if (smp_sufficient_security(hcon, sec_level))
		return 1;

	if (sec_level > hcon->pending_sec_level)
		hcon->pending_sec_level = sec_level;

<<<<<<< HEAD
	if (hcon->link_mode & HCI_LM_MASTER)
=======
	if (hcon->role == HCI_ROLE_MASTER)
>>>>>>> bfe01a5b
		if (smp_ltk_encrypt(conn, hcon->pending_sec_level))
			return 0;

	if (test_and_set_bit(HCI_CONN_LE_SMP_PEND, &hcon->flags))
		return 0;

	smp = smp_chan_create(conn);
	if (!smp)
		return 1;

	authreq = seclevel_to_authreq(sec_level);

	/* Require MITM if IO Capability allows or the security level
	 * requires it.
	 */
	if (hcon->io_capability != HCI_IO_NO_INPUT_OUTPUT ||
	    hcon->pending_sec_level > BT_SECURITY_MEDIUM)
		authreq |= SMP_AUTH_MITM;

	if (hcon->role == HCI_ROLE_MASTER) {
		struct smp_cmd_pairing cp;

		build_pairing_cmd(conn, &cp, NULL, authreq);
		smp->preq[0] = SMP_CMD_PAIRING_REQ;
		memcpy(&smp->preq[1], &cp, sizeof(cp));

		smp_send_cmd(conn, SMP_CMD_PAIRING_REQ, sizeof(cp), &cp);
	} else {
		struct smp_cmd_security_req cp;
		cp.auth_req = authreq;
		smp_send_cmd(conn, SMP_CMD_SECURITY_REQ, sizeof(cp), &cp);
	}

	set_bit(SMP_FLAG_INITIATOR, &smp->flags);

	return 0;
}

static int smp_cmd_encrypt_info(struct l2cap_conn *conn, struct sk_buff *skb)
{
	struct smp_cmd_encrypt_info *rp = (void *) skb->data;
	struct smp_chan *smp = conn->smp_chan;

	BT_DBG("conn %p", conn);

	if (skb->len < sizeof(*rp))
		return SMP_INVALID_PARAMS;

	/* Ignore this PDU if it wasn't requested */
	if (!(smp->remote_key_dist & SMP_DIST_ENC_KEY))
		return 0;

	skb_pull(skb, sizeof(*rp));

	memcpy(smp->tk, rp->ltk, sizeof(smp->tk));

	return 0;
}

static int smp_cmd_master_ident(struct l2cap_conn *conn, struct sk_buff *skb)
{
	struct smp_cmd_master_ident *rp = (void *) skb->data;
	struct smp_chan *smp = conn->smp_chan;
	struct hci_dev *hdev = conn->hcon->hdev;
	struct hci_conn *hcon = conn->hcon;
	struct smp_ltk *ltk;
	u8 authenticated;

	BT_DBG("conn %p", conn);

	if (skb->len < sizeof(*rp))
		return SMP_INVALID_PARAMS;

	/* Ignore this PDU if it wasn't requested */
	if (!(smp->remote_key_dist & SMP_DIST_ENC_KEY))
		return 0;

	/* Mark the information as received */
	smp->remote_key_dist &= ~SMP_DIST_ENC_KEY;

	skb_pull(skb, sizeof(*rp));

	hci_dev_lock(hdev);
	authenticated = (hcon->sec_level == BT_SECURITY_HIGH);
	ltk = hci_add_ltk(hdev, &hcon->dst, hcon->dst_type, SMP_LTK,
			  authenticated, smp->tk, smp->enc_key_size,
			  rp->ediv, rp->rand);
	smp->ltk = ltk;
	if (!(smp->remote_key_dist & SMP_DIST_ID_KEY))
		smp_distribute_keys(conn);
	hci_dev_unlock(hdev);

	return 0;
}

static int smp_cmd_ident_info(struct l2cap_conn *conn, struct sk_buff *skb)
{
	struct smp_cmd_ident_info *info = (void *) skb->data;
	struct smp_chan *smp = conn->smp_chan;

	BT_DBG("");

	if (skb->len < sizeof(*info))
		return SMP_INVALID_PARAMS;

	/* Ignore this PDU if it wasn't requested */
	if (!(smp->remote_key_dist & SMP_DIST_ID_KEY))
		return 0;

	skb_pull(skb, sizeof(*info));

	memcpy(smp->irk, info->irk, 16);

	return 0;
}

static int smp_cmd_ident_addr_info(struct l2cap_conn *conn,
				   struct sk_buff *skb)
{
	struct smp_cmd_ident_addr_info *info = (void *) skb->data;
	struct smp_chan *smp = conn->smp_chan;
	struct hci_conn *hcon = conn->hcon;
	bdaddr_t rpa;

	BT_DBG("");

	if (skb->len < sizeof(*info))
		return SMP_INVALID_PARAMS;

	/* Ignore this PDU if it wasn't requested */
	if (!(smp->remote_key_dist & SMP_DIST_ID_KEY))
		return 0;

	/* Mark the information as received */
	smp->remote_key_dist &= ~SMP_DIST_ID_KEY;

	skb_pull(skb, sizeof(*info));

	hci_dev_lock(hcon->hdev);

	/* Strictly speaking the Core Specification (4.1) allows sending
	 * an empty address which would force us to rely on just the IRK
	 * as "identity information". However, since such
	 * implementations are not known of and in order to not over
	 * complicate our implementation, simply pretend that we never
	 * received an IRK for such a device.
	 */
	if (!bacmp(&info->bdaddr, BDADDR_ANY)) {
		BT_ERR("Ignoring IRK with no identity address");
		goto distribute;
	}

	bacpy(&smp->id_addr, &info->bdaddr);
	smp->id_addr_type = info->addr_type;

	if (hci_bdaddr_is_rpa(&hcon->dst, hcon->dst_type))
		bacpy(&rpa, &hcon->dst);
	else
		bacpy(&rpa, BDADDR_ANY);

	smp->remote_irk = hci_add_irk(conn->hcon->hdev, &smp->id_addr,
				      smp->id_addr_type, smp->irk, &rpa);

distribute:
	smp_distribute_keys(conn);

	hci_dev_unlock(hcon->hdev);

	return 0;
}

static int smp_cmd_sign_info(struct l2cap_conn *conn, struct sk_buff *skb)
{
	struct smp_cmd_sign_info *rp = (void *) skb->data;
	struct smp_chan *smp = conn->smp_chan;
	struct hci_dev *hdev = conn->hcon->hdev;
	struct smp_csrk *csrk;

	BT_DBG("conn %p", conn);

	if (skb->len < sizeof(*rp))
		return SMP_INVALID_PARAMS;

	/* Ignore this PDU if it wasn't requested */
	if (!(smp->remote_key_dist & SMP_DIST_SIGN))
		return 0;

	/* Mark the information as received */
	smp->remote_key_dist &= ~SMP_DIST_SIGN;

	skb_pull(skb, sizeof(*rp));

	hci_dev_lock(hdev);
	csrk = kzalloc(sizeof(*csrk), GFP_KERNEL);
	if (csrk) {
		csrk->master = 0x01;
		memcpy(csrk->val, rp->csrk, sizeof(csrk->val));
	}
	smp->csrk = csrk;
	if (!(smp->remote_key_dist & SMP_DIST_SIGN))
		smp_distribute_keys(conn);
	hci_dev_unlock(hdev);

	return 0;
}

int smp_sig_channel(struct l2cap_conn *conn, struct sk_buff *skb)
{
	struct hci_conn *hcon = conn->hcon;
	__u8 code, reason;
	int err = 0;

	if (hcon->type != LE_LINK) {
		kfree_skb(skb);
		return 0;
	}

	if (skb->len < 1) {
		kfree_skb(skb);
		return -EILSEQ;
	}

	if (!test_bit(HCI_LE_ENABLED, &hcon->hdev->dev_flags)) {
		err = -EOPNOTSUPP;
		reason = SMP_PAIRING_NOTSUPP;
		goto done;
	}

	code = skb->data[0];
	skb_pull(skb, sizeof(code));

	/*
	 * The SMP context must be initialized for all other PDUs except
	 * pairing and security requests. If we get any other PDU when
	 * not initialized simply disconnect (done if this function
	 * returns an error).
	 */
	if (code != SMP_CMD_PAIRING_REQ && code != SMP_CMD_SECURITY_REQ &&
	    !conn->smp_chan) {
		BT_ERR("Unexpected SMP command 0x%02x. Disconnecting.", code);
		kfree_skb(skb);
		return -EOPNOTSUPP;
	}

	switch (code) {
	case SMP_CMD_PAIRING_REQ:
		reason = smp_cmd_pairing_req(conn, skb);
		break;

	case SMP_CMD_PAIRING_FAIL:
		smp_failure(conn, 0);
		reason = 0;
		err = -EPERM;
		break;

	case SMP_CMD_PAIRING_RSP:
		reason = smp_cmd_pairing_rsp(conn, skb);
		break;

	case SMP_CMD_SECURITY_REQ:
		reason = smp_cmd_security_req(conn, skb);
		break;

	case SMP_CMD_PAIRING_CONFIRM:
		reason = smp_cmd_pairing_confirm(conn, skb);
		break;

	case SMP_CMD_PAIRING_RANDOM:
		reason = smp_cmd_pairing_random(conn, skb);
		break;

	case SMP_CMD_ENCRYPT_INFO:
		reason = smp_cmd_encrypt_info(conn, skb);
		break;

	case SMP_CMD_MASTER_IDENT:
		reason = smp_cmd_master_ident(conn, skb);
		break;

	case SMP_CMD_IDENT_INFO:
		reason = smp_cmd_ident_info(conn, skb);
		break;

	case SMP_CMD_IDENT_ADDR_INFO:
		reason = smp_cmd_ident_addr_info(conn, skb);
		break;

	case SMP_CMD_SIGN_INFO:
		reason = smp_cmd_sign_info(conn, skb);
		break;

	default:
		BT_DBG("Unknown command code 0x%2.2x", code);

		reason = SMP_CMD_NOTSUPP;
		err = -EOPNOTSUPP;
		goto done;
	}

done:
	if (reason)
		smp_failure(conn, reason);

	kfree_skb(skb);
	return err;
}

static void smp_notify_keys(struct l2cap_conn *conn)
{
	struct smp_chan *smp = conn->smp_chan;
	struct hci_conn *hcon = conn->hcon;
	struct hci_dev *hdev = hcon->hdev;
	struct smp_cmd_pairing *req = (void *) &smp->preq[1];
	struct smp_cmd_pairing *rsp = (void *) &smp->prsp[1];
	bool persistent;

	if (smp->remote_irk) {
		mgmt_new_irk(hdev, smp->remote_irk);
		/* Now that user space can be considered to know the
		 * identity address track the connection based on it
		 * from now on.
		 */
		bacpy(&hcon->dst, &smp->remote_irk->bdaddr);
		hcon->dst_type = smp->remote_irk->addr_type;
		l2cap_conn_update_id_addr(hcon);

		/* When receiving an indentity resolving key for
		 * a remote device that does not use a resolvable
		 * private address, just remove the key so that
		 * it is possible to use the controller white
		 * list for scanning.
		 *
		 * Userspace will have been told to not store
		 * this key at this point. So it is safe to
		 * just remove it.
		 */
		if (!bacmp(&smp->remote_irk->rpa, BDADDR_ANY)) {
			list_del(&smp->remote_irk->list);
			kfree(smp->remote_irk);
			smp->remote_irk = NULL;
		}
	}

	/* The LTKs and CSRKs should be persistent only if both sides
	 * had the bonding bit set in their authentication requests.
	 */
	persistent = !!((req->auth_req & rsp->auth_req) & SMP_AUTH_BONDING);

	if (smp->csrk) {
		smp->csrk->bdaddr_type = hcon->dst_type;
		bacpy(&smp->csrk->bdaddr, &hcon->dst);
		mgmt_new_csrk(hdev, smp->csrk, persistent);
	}

	if (smp->slave_csrk) {
		smp->slave_csrk->bdaddr_type = hcon->dst_type;
		bacpy(&smp->slave_csrk->bdaddr, &hcon->dst);
		mgmt_new_csrk(hdev, smp->slave_csrk, persistent);
	}

	if (smp->ltk) {
		smp->ltk->bdaddr_type = hcon->dst_type;
		bacpy(&smp->ltk->bdaddr, &hcon->dst);
		mgmt_new_ltk(hdev, smp->ltk, persistent);
	}

	if (smp->slave_ltk) {
		smp->slave_ltk->bdaddr_type = hcon->dst_type;
		bacpy(&smp->slave_ltk->bdaddr, &hcon->dst);
		mgmt_new_ltk(hdev, smp->slave_ltk, persistent);
	}
}

int smp_distribute_keys(struct l2cap_conn *conn)
{
	struct smp_cmd_pairing *req, *rsp;
	struct smp_chan *smp = conn->smp_chan;
	struct hci_conn *hcon = conn->hcon;
	struct hci_dev *hdev = hcon->hdev;
	__u8 *keydist;

	BT_DBG("conn %p", conn);

	if (!test_bit(HCI_CONN_LE_SMP_PEND, &hcon->flags))
		return 0;

	rsp = (void *) &smp->prsp[1];

	/* The responder sends its keys first */
	if (hcon->out && (smp->remote_key_dist & 0x07))
		return 0;

	req = (void *) &smp->preq[1];

	if (hcon->out) {
		keydist = &rsp->init_key_dist;
		*keydist &= req->init_key_dist;
	} else {
		keydist = &rsp->resp_key_dist;
		*keydist &= req->resp_key_dist;
	}

	BT_DBG("keydist 0x%x", *keydist);

	if (*keydist & SMP_DIST_ENC_KEY) {
		struct smp_cmd_encrypt_info enc;
		struct smp_cmd_master_ident ident;
		struct smp_ltk *ltk;
		u8 authenticated;
		__le16 ediv;
		__le64 rand;

		get_random_bytes(enc.ltk, sizeof(enc.ltk));
		get_random_bytes(&ediv, sizeof(ediv));
		get_random_bytes(&rand, sizeof(rand));

		smp_send_cmd(conn, SMP_CMD_ENCRYPT_INFO, sizeof(enc), &enc);

		authenticated = hcon->sec_level == BT_SECURITY_HIGH;
		ltk = hci_add_ltk(hdev, &hcon->dst, hcon->dst_type,
				  SMP_LTK_SLAVE, authenticated, enc.ltk,
				  smp->enc_key_size, ediv, rand);
		smp->slave_ltk = ltk;

		ident.ediv = ediv;
		ident.rand = rand;

		smp_send_cmd(conn, SMP_CMD_MASTER_IDENT, sizeof(ident), &ident);

		*keydist &= ~SMP_DIST_ENC_KEY;
	}

	if (*keydist & SMP_DIST_ID_KEY) {
		struct smp_cmd_ident_addr_info addrinfo;
		struct smp_cmd_ident_info idinfo;

		memcpy(idinfo.irk, hdev->irk, sizeof(idinfo.irk));

		smp_send_cmd(conn, SMP_CMD_IDENT_INFO, sizeof(idinfo), &idinfo);

		/* The hci_conn contains the local identity address
		 * after the connection has been established.
		 *
		 * This is true even when the connection has been
		 * established using a resolvable random address.
		 */
		bacpy(&addrinfo.bdaddr, &hcon->src);
		addrinfo.addr_type = hcon->src_type;

		smp_send_cmd(conn, SMP_CMD_IDENT_ADDR_INFO, sizeof(addrinfo),
			     &addrinfo);

		*keydist &= ~SMP_DIST_ID_KEY;
	}

	if (*keydist & SMP_DIST_SIGN) {
		struct smp_cmd_sign_info sign;
		struct smp_csrk *csrk;

		/* Generate a new random key */
		get_random_bytes(sign.csrk, sizeof(sign.csrk));

		csrk = kzalloc(sizeof(*csrk), GFP_KERNEL);
		if (csrk) {
			csrk->master = 0x00;
			memcpy(csrk->val, sign.csrk, sizeof(csrk->val));
		}
		smp->slave_csrk = csrk;

		smp_send_cmd(conn, SMP_CMD_SIGN_INFO, sizeof(sign), &sign);

		*keydist &= ~SMP_DIST_SIGN;
	}

	/* If there are still keys to be received wait for them */
	if ((smp->remote_key_dist & 0x07))
		return 0;

	clear_bit(HCI_CONN_LE_SMP_PEND, &hcon->flags);
	cancel_delayed_work_sync(&conn->security_timer);
	set_bit(SMP_FLAG_COMPLETE, &smp->flags);
	smp_notify_keys(conn);

	smp_chan_destroy(conn);

	return 0;
}<|MERGE_RESOLUTION|>--- conflicted
+++ resolved
@@ -391,19 +391,12 @@
 
 static u8 get_auth_method(struct smp_chan *smp, u8 local_io, u8 remote_io)
 {
-<<<<<<< HEAD
-	/* If either side has unknown io_caps, use JUST WORKS */
-	if (local_io > SMP_IO_KEYBOARD_DISPLAY ||
-	    remote_io > SMP_IO_KEYBOARD_DISPLAY)
-		return JUST_WORKS;
-=======
 	/* If either side has unknown io_caps, use JUST_CFM (which gets
 	 * converted later to JUST_WORKS if we're initiators.
 	 */
 	if (local_io > SMP_IO_KEYBOARD_DISPLAY ||
 	    remote_io > SMP_IO_KEYBOARD_DISPLAY)
 		return JUST_CFM;
->>>>>>> bfe01a5b
 
 	return gen_method[remote_io][local_io];
 }
@@ -423,18 +416,6 @@
 
 	BT_DBG("tk_request: auth:%d lcl:%d rem:%d", auth, local_io, remote_io);
 
-<<<<<<< HEAD
-	/* If neither side wants MITM, use JUST WORKS */
-	/* Otherwise, look up method from the table */
-	if (!(auth & SMP_AUTH_MITM))
-		method = JUST_WORKS;
-	else
-		method = get_auth_method(smp, local_io, remote_io);
-
-	/* If not bonding, don't ask user to confirm a Zero TK */
-	if (!(auth & SMP_AUTH_BONDING) && method == JUST_CFM)
-		method = JUST_WORKS;
-=======
 	/* If neither side wants MITM, either "just" confirm an incoming
 	 * request or use just-works for outgoing ones. The JUST_CFM
 	 * will be converted to JUST_WORKS if necessary later in this
@@ -445,7 +426,6 @@
 		method = JUST_CFM;
 	else
 		method = get_auth_method(smp, local_io, remote_io);
->>>>>>> bfe01a5b
 
 	/* Don't confirm locally initiated pairing attempts */
 	if (method == JUST_CFM && test_bit(SMP_FLAG_INITIATOR, &smp->flags))
@@ -934,12 +914,9 @@
 		return SMP_CMD_NOTSUPP;
 
 	sec_level = authreq_to_seclevel(rp->auth_req);
-<<<<<<< HEAD
-=======
 	if (smp_sufficient_security(hcon, sec_level))
 		return 0;
 
->>>>>>> bfe01a5b
 	if (sec_level > hcon->pending_sec_level)
 		hcon->pending_sec_level = sec_level;
 
@@ -991,11 +968,7 @@
 	if (sec_level > hcon->pending_sec_level)
 		hcon->pending_sec_level = sec_level;
 
-<<<<<<< HEAD
-	if (hcon->link_mode & HCI_LM_MASTER)
-=======
 	if (hcon->role == HCI_ROLE_MASTER)
->>>>>>> bfe01a5b
 		if (smp_ltk_encrypt(conn, hcon->pending_sec_level))
 			return 0;
 
