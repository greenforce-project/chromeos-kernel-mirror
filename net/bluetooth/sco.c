--- conflicted
+++ resolved
@@ -279,14 +279,7 @@
 		sco_sock_set_timer(sk, sk->sk_sndtimeo);
 	}
 
-<<<<<<< HEAD
 	sco_pi(sk)->wbs_pkt_len = hdev->wbs_pkt_len;
-
-done:
-	hci_dev_unlock(hdev);
-	hci_dev_put(hdev);
-=======
->>>>>>> 07e5f23d
 	return err;
 }
 
