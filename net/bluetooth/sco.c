/*
   BlueZ - Bluetooth protocol stack for Linux
   Copyright (C) 2000-2001 Qualcomm Incorporated

   Written 2000,2001 by Maxim Krasnyansky <maxk@qualcomm.com>

   This program is free software; you can redistribute it and/or modify
   it under the terms of the GNU General Public License version 2 as
   published by the Free Software Foundation;

   THE SOFTWARE IS PROVIDED "AS IS", WITHOUT WARRANTY OF ANY KIND, EXPRESS
   OR IMPLIED, INCLUDING BUT NOT LIMITED TO THE WARRANTIES OF MERCHANTABILITY,
   FITNESS FOR A PARTICULAR PURPOSE AND NONINFRINGEMENT OF THIRD PARTY RIGHTS.
   IN NO EVENT SHALL THE COPYRIGHT HOLDER(S) AND AUTHOR(S) BE LIABLE FOR ANY
   CLAIM, OR ANY SPECIAL INDIRECT OR CONSEQUENTIAL DAMAGES, OR ANY DAMAGES
   WHATSOEVER RESULTING FROM LOSS OF USE, DATA OR PROFITS, WHETHER IN AN
   ACTION OF CONTRACT, NEGLIGENCE OR OTHER TORTIOUS ACTION, ARISING OUT OF
   OR IN CONNECTION WITH THE USE OR PERFORMANCE OF THIS SOFTWARE.

   ALL LIABILITY, INCLUDING LIABILITY FOR INFRINGEMENT OF ANY PATENTS,
   COPYRIGHTS, TRADEMARKS OR OTHER RIGHTS, RELATING TO USE OF THIS
   SOFTWARE IS DISCLAIMED.
*/

/* Bluetooth SCO sockets. */

#include <linux/module.h>
#include <linux/debugfs.h>
#include <linux/seq_file.h>
#include <linux/sched/signal.h>

#include <net/bluetooth/bluetooth.h>
#include <net/bluetooth/hci_core.h>
#include <net/bluetooth/sco.h>

static bool disable_esco;

static const struct proto_ops sco_sock_ops;

static struct bt_sock_list sco_sk_list = {
	.lock = __RW_LOCK_UNLOCKED(sco_sk_list.lock)
};

/* ---- SCO connections ---- */
struct sco_conn {
	struct hci_conn	*hcon;

	spinlock_t	lock;
	struct sock	*sk;

	struct delayed_work	timeout_work;

	unsigned int    mtu;
};

#define sco_conn_lock(c)	spin_lock(&c->lock);
#define sco_conn_unlock(c)	spin_unlock(&c->lock);

static void sco_sock_close(struct sock *sk);
static void sco_sock_kill(struct sock *sk);

/* ----- SCO socket info ----- */
#define sco_pi(sk) ((struct sco_pinfo *) sk)

struct sco_pinfo {
	struct bt_sock	bt;
	bdaddr_t	src;
	bdaddr_t	dst;
	__u32		flags;
	__u16		setting;
	__u8		cmsg_mask;
	__u32		wbs_pkt_len;
	struct sco_conn	*conn;
};

/* ---- SCO timers ---- */
#define SCO_CONN_TIMEOUT	(HZ * 40)
#define SCO_DISCONN_TIMEOUT	(HZ * 2)

static void sco_sock_timeout(struct work_struct *work)
{
	struct sco_conn *conn = container_of(work, struct sco_conn,
					     timeout_work.work);
	struct sock *sk;

	sco_conn_lock(conn);
	sk = conn->sk;
	if (sk)
		sock_hold(sk);
	sco_conn_unlock(conn);

	if (!sk)
		return;

	BT_DBG("sock %p state %d", sk, sk->sk_state);

	bh_lock_sock(sk);
	sk->sk_err = ETIMEDOUT;
	sk->sk_state_change(sk);
	bh_unlock_sock(sk);

	sock_put(sk);
}

static void sco_sock_set_timer(struct sock *sk, long timeout)
{
	if (!sco_pi(sk)->conn)
		return;

	BT_DBG("sock %p state %d timeout %ld", sk, sk->sk_state, timeout);
	cancel_delayed_work(&sco_pi(sk)->conn->timeout_work);
	schedule_delayed_work(&sco_pi(sk)->conn->timeout_work, timeout);
}

static void sco_sock_clear_timer(struct sock *sk)
{
	if (!sco_pi(sk)->conn)
		return;

	BT_DBG("sock %p state %d", sk, sk->sk_state);
	cancel_delayed_work(&sco_pi(sk)->conn->timeout_work);
}

/* ---- SCO connections ---- */
static struct sco_conn *sco_conn_add(struct hci_conn *hcon)
{
	struct hci_dev *hdev = hcon->hdev;
	struct sco_conn *conn = hcon->sco_data;

	if (conn)
		return conn;

	conn = kzalloc(sizeof(struct sco_conn), GFP_KERNEL);
	if (!conn)
		return NULL;

	spin_lock_init(&conn->lock);
	INIT_DELAYED_WORK(&conn->timeout_work, sco_sock_timeout);

	hcon->sco_data = conn;
	conn->hcon = hcon;

	if (hdev->sco_mtu > 0)
		conn->mtu = hdev->sco_mtu;
	else
		conn->mtu = 60;

	BT_DBG("hcon %p conn %p", hcon, conn);

	return conn;
}

/* Delete channel.
 * Must be called on the locked socket. */
static void sco_chan_del(struct sock *sk, int err)
{
	struct sco_conn *conn;

	conn = sco_pi(sk)->conn;

	BT_DBG("sk %p, conn %p, err %d", sk, conn, err);

	if (conn) {
		sco_conn_lock(conn);
		conn->sk = NULL;
		sco_pi(sk)->conn = NULL;
		sco_conn_unlock(conn);

		if (conn->hcon)
			hci_conn_drop(conn->hcon);
	}

	sk->sk_state = BT_CLOSED;
	sk->sk_err   = err;
	sk->sk_state_change(sk);

	sock_set_flag(sk, SOCK_ZAPPED);
}

static void sco_conn_del(struct hci_conn *hcon, int err)
{
	struct sco_conn *conn = hcon->sco_data;
	struct sock *sk;

	if (!conn)
		return;

	BT_DBG("hcon %p conn %p, err %d", hcon, conn, err);

	/* Kill socket */
	sco_conn_lock(conn);
	sk = conn->sk;
	sco_conn_unlock(conn);

	if (sk) {
		sock_hold(sk);
		bh_lock_sock(sk);
		sco_sock_clear_timer(sk);
		sco_chan_del(sk, err);
		bh_unlock_sock(sk);
		sock_put(sk);
	}

	/* Ensure no more work items will run before freeing conn. */
	cancel_delayed_work_sync(&conn->timeout_work);

	hcon->sco_data = NULL;
	kfree(conn);
}

static void __sco_chan_add(struct sco_conn *conn, struct sock *sk,
			   struct sock *parent)
{
	BT_DBG("conn %p", conn);

	sco_pi(sk)->conn = conn;
	conn->sk = sk;

	if (parent)
		bt_accept_enqueue(parent, sk, true);
}

static int sco_chan_add(struct sco_conn *conn, struct sock *sk,
			struct sock *parent)
{
	int err = 0;

	sco_conn_lock(conn);
	if (conn->sk)
		err = -EBUSY;
	else
		__sco_chan_add(conn, sk, parent);

	sco_conn_unlock(conn);
	return err;
}

static int sco_connect(struct hci_dev *hdev, struct sock *sk)
{
	struct sco_conn *conn;
	struct hci_conn *hcon;
	int err, type;

	BT_DBG("%pMR -> %pMR", &sco_pi(sk)->src, &sco_pi(sk)->dst);

	if (lmp_esco_capable(hdev) && !disable_esco)
		type = ESCO_LINK;
	else
		type = SCO_LINK;

	if (sco_pi(sk)->setting == BT_VOICE_TRANSPARENT &&
	    (!lmp_transp_capable(hdev) || !lmp_esco_capable(hdev)))
		return -EOPNOTSUPP;

	hcon = hci_connect_sco(hdev, type, &sco_pi(sk)->dst,
			       sco_pi(sk)->setting);
	if (IS_ERR(hcon))
		return PTR_ERR(hcon);

	conn = sco_conn_add(hcon);
	if (!conn) {
		hci_conn_drop(hcon);
		return -ENOMEM;
	}

	/* Update source addr of the socket */
	bacpy(&sco_pi(sk)->src, &hcon->src);

	err = sco_chan_add(conn, sk, NULL);
	if (err)
		return err;

	if (hcon->state == BT_CONNECTED) {
		sco_sock_clear_timer(sk);
		sk->sk_state = BT_CONNECTED;
	} else {
		sk->sk_state = BT_CONNECT;
		sco_sock_set_timer(sk, sk->sk_sndtimeo);
	}

	sco_pi(sk)->wbs_pkt_len = hdev->wbs_pkt_len;
	return err;
}

static int sco_send_frame(struct sock *sk, struct sk_buff *skb)
{
	struct sco_conn *conn = sco_pi(sk)->conn;
	int len = skb->len;

	/* Check outgoing MTU */
	if (len > conn->mtu)
		return -EINVAL;

	BT_DBG("sk %p len %d", sk, len);

	hci_send_sco(conn->hcon, skb);

	return len;
}

static void sco_recv_frame(struct sco_conn *conn, struct sk_buff *skb)
{
	struct sock *sk;

	sco_conn_lock(conn);
	sk = conn->sk;
	sco_conn_unlock(conn);

	if (!sk)
		goto drop;

	BT_DBG("sk %p len %d", sk, skb->len);

	if (sk->sk_state != BT_CONNECTED)
		goto drop;

	if (!sock_queue_rcv_skb(sk, skb))
		return;

drop:
	kfree_skb(skb);
}

/* -------- Socket interface ---------- */
static struct sock *__sco_get_sock_listen_by_addr(bdaddr_t *ba)
{
	struct sock *sk;

	sk_for_each(sk, &sco_sk_list.head) {
		if (sk->sk_state != BT_LISTEN)
			continue;

		if (!bacmp(&sco_pi(sk)->src, ba))
			return sk;
	}

	return NULL;
}

/* Find socket listening on source bdaddr.
 * Returns closest match.
 */
static struct sock *sco_get_sock_listen(bdaddr_t *src)
{
	struct sock *sk = NULL, *sk1 = NULL;

	read_lock(&sco_sk_list.lock);

	sk_for_each(sk, &sco_sk_list.head) {
		if (sk->sk_state != BT_LISTEN)
			continue;

		/* Exact match. */
		if (!bacmp(&sco_pi(sk)->src, src))
			break;

		/* Closest match */
		if (!bacmp(&sco_pi(sk)->src, BDADDR_ANY))
			sk1 = sk;
	}

	read_unlock(&sco_sk_list.lock);

	return sk ? sk : sk1;
}

static void sco_sock_destruct(struct sock *sk)
{
	BT_DBG("sk %p", sk);

	skb_queue_purge(&sk->sk_receive_queue);
	skb_queue_purge(&sk->sk_write_queue);
}

static void sco_sock_cleanup_listen(struct sock *parent)
{
	struct sock *sk;

	BT_DBG("parent %p", parent);

	/* Close not yet accepted channels */
	while ((sk = bt_accept_dequeue(parent, NULL))) {
		sco_sock_close(sk);
		sco_sock_kill(sk);
	}

	parent->sk_state  = BT_CLOSED;
	sock_set_flag(parent, SOCK_ZAPPED);
}

/* Kill socket (only if zapped and orphan)
 * Must be called on unlocked socket.
 */
static void sco_sock_kill(struct sock *sk)
{
	if (!sock_flag(sk, SOCK_ZAPPED) || sk->sk_socket)
		return;

	BT_DBG("sk %p state %d", sk, sk->sk_state);

	/* Kill poor orphan */
	bt_sock_unlink(&sco_sk_list, sk);
	sock_set_flag(sk, SOCK_DEAD);
	sock_put(sk);
}

static void __sco_sock_close(struct sock *sk)
{
	BT_DBG("sk %p state %d socket %p", sk, sk->sk_state, sk->sk_socket);

	switch (sk->sk_state) {
	case BT_LISTEN:
		sco_sock_cleanup_listen(sk);
		break;

	case BT_CONNECTED:
	case BT_CONFIG:
		if (sco_pi(sk)->conn->hcon) {
			sk->sk_state = BT_DISCONN;
			sco_sock_set_timer(sk, SCO_DISCONN_TIMEOUT);
			sco_conn_lock(sco_pi(sk)->conn);
			hci_conn_drop(sco_pi(sk)->conn->hcon);
			sco_pi(sk)->conn->hcon = NULL;
			sco_conn_unlock(sco_pi(sk)->conn);
		} else
			sco_chan_del(sk, ECONNRESET);
		break;

	case BT_CONNECT2:
	case BT_CONNECT:
	case BT_DISCONN:
		sco_chan_del(sk, ECONNRESET);
		break;

	default:
		sock_set_flag(sk, SOCK_ZAPPED);
		break;
	}
}

/* Must be called on unlocked socket. */
static void sco_sock_close(struct sock *sk)
{
	sco_sock_clear_timer(sk);
	lock_sock(sk);
	__sco_sock_close(sk);
	release_sock(sk);
}

static void sco_skb_put_cmsg(struct sk_buff *skb, struct msghdr *msg,
			     struct sock *sk)
{
	if (sco_pi(sk)->cmsg_mask & SCO_CMSG_PKT_STATUS)
		put_cmsg(msg, SOL_BLUETOOTH, BT_SCM_PKT_STATUS,
			 sizeof(bt_cb(skb)->sco.pkt_status),
			 &bt_cb(skb)->sco.pkt_status);
}

static void sco_sock_init(struct sock *sk, struct sock *parent)
{
	BT_DBG("sk %p", sk);

	if (parent) {
		sk->sk_type = parent->sk_type;
		bt_sk(sk)->flags = bt_sk(parent)->flags;
		security_sk_clone(parent, sk);
	} else {
		bt_sk(sk)->skb_put_cmsg = sco_skb_put_cmsg;
	}
}

static struct proto sco_proto = {
	.name		= "SCO",
	.owner		= THIS_MODULE,
	.obj_size	= sizeof(struct sco_pinfo)
};

static struct sock *sco_sock_alloc(struct net *net, struct socket *sock,
				   int proto, gfp_t prio, int kern)
{
	struct sock *sk;

	sk = sk_alloc(net, PF_BLUETOOTH, prio, &sco_proto, kern);
	if (!sk)
		return NULL;

	sock_init_data(sock, sk);
	INIT_LIST_HEAD(&bt_sk(sk)->accept_q);

	sk->sk_destruct = sco_sock_destruct;
	sk->sk_sndtimeo = SCO_CONN_TIMEOUT;

	sock_reset_flag(sk, SOCK_ZAPPED);

	sk->sk_protocol = proto;
	sk->sk_state    = BT_OPEN;

	sco_pi(sk)->setting = BT_VOICE_CVSD_16BIT;

	bt_sock_link(&sco_sk_list, sk);
	return sk;
}

static int sco_sock_create(struct net *net, struct socket *sock, int protocol,
			   int kern)
{
	struct sock *sk;

	BT_DBG("sock %p", sock);

	sock->state = SS_UNCONNECTED;

	if (sock->type != SOCK_SEQPACKET)
		return -ESOCKTNOSUPPORT;

	sock->ops = &sco_sock_ops;

	sk = sco_sock_alloc(net, sock, protocol, GFP_ATOMIC, kern);
	if (!sk)
		return -ENOMEM;

	sco_sock_init(sk, NULL);
	return 0;
}

static int sco_sock_bind(struct socket *sock, struct sockaddr *addr,
			 int addr_len)
{
	struct sockaddr_sco *sa = (struct sockaddr_sco *) addr;
	struct sock *sk = sock->sk;
	int err = 0;

	if (!addr || addr_len < sizeof(struct sockaddr_sco) ||
	    addr->sa_family != AF_BLUETOOTH)
		return -EINVAL;

	BT_DBG("sk %p %pMR", sk, &sa->sco_bdaddr);

	lock_sock(sk);

	if (sk->sk_state != BT_OPEN) {
		err = -EBADFD;
		goto done;
	}

	if (sk->sk_type != SOCK_SEQPACKET) {
		err = -EINVAL;
		goto done;
	}

	bacpy(&sco_pi(sk)->src, &sa->sco_bdaddr);

	sk->sk_state = BT_BOUND;

done:
	release_sock(sk);
	return err;
}

static int sco_sock_connect(struct socket *sock, struct sockaddr *addr, int alen, int flags)
{
	struct sockaddr_sco *sa = (struct sockaddr_sco *) addr;
	struct sock *sk = sock->sk;
	struct hci_dev  *hdev;
	int err;

	BT_DBG("sk %p", sk);

	if (alen < sizeof(struct sockaddr_sco) ||
	    addr->sa_family != AF_BLUETOOTH)
		return -EINVAL;

	lock_sock(sk);
	if (sk->sk_state != BT_OPEN && sk->sk_state != BT_BOUND) {
		err = -EBADFD;
		goto done;
	}

	if (sk->sk_type != SOCK_SEQPACKET) {
		err = -EINVAL;
		goto done;
	}

	hdev = hci_get_route(&sa->sco_bdaddr, &sco_pi(sk)->src, BDADDR_BREDR);
	if (!hdev) {
		err = -EHOSTUNREACH;
		goto done;
	}
	hci_dev_lock(hdev);

	/* Set destination address and psm */
	bacpy(&sco_pi(sk)->dst, &sa->sco_bdaddr);

	err = sco_connect(hdev, sk);
	hci_dev_unlock(hdev);
	hci_dev_put(hdev);
	if (err)
		goto done;

	err = bt_sock_wait_state(sk, BT_CONNECTED,
				 sock_sndtimeo(sk, flags & O_NONBLOCK));

done:
	release_sock(sk);
	return err;
}

static int sco_sock_listen(struct socket *sock, int backlog)
{
	struct sock *sk = sock->sk;
	bdaddr_t *src = &sco_pi(sk)->src;
	int err = 0;

	BT_DBG("sk %p backlog %d", sk, backlog);

	lock_sock(sk);

	if (sk->sk_state != BT_BOUND) {
		err = -EBADFD;
		goto done;
	}

	if (sk->sk_type != SOCK_SEQPACKET) {
		err = -EINVAL;
		goto done;
	}

	write_lock(&sco_sk_list.lock);

	if (__sco_get_sock_listen_by_addr(src)) {
		err = -EADDRINUSE;
		goto unlock;
	}

	sk->sk_max_ack_backlog = backlog;
	sk->sk_ack_backlog = 0;

	sk->sk_state = BT_LISTEN;

unlock:
	write_unlock(&sco_sk_list.lock);

done:
	release_sock(sk);
	return err;
}

static int sco_sock_accept(struct socket *sock, struct socket *newsock,
			   int flags, bool kern)
{
	DEFINE_WAIT_FUNC(wait, woken_wake_function);
	struct sock *sk = sock->sk, *ch;
	long timeo;
	int err = 0;

	lock_sock(sk);

	timeo = sock_rcvtimeo(sk, flags & O_NONBLOCK);

	BT_DBG("sk %p timeo %ld", sk, timeo);

	/* Wait for an incoming connection. (wake-one). */
	add_wait_queue_exclusive(sk_sleep(sk), &wait);
	while (1) {
		if (sk->sk_state != BT_LISTEN) {
			err = -EBADFD;
			break;
		}

		ch = bt_accept_dequeue(sk, newsock);
		if (ch)
			break;

		if (!timeo) {
			err = -EAGAIN;
			break;
		}

		if (signal_pending(current)) {
			err = sock_intr_errno(timeo);
			break;
		}

		release_sock(sk);

		timeo = wait_woken(&wait, TASK_INTERRUPTIBLE, timeo);
		lock_sock(sk);
	}
	remove_wait_queue(sk_sleep(sk), &wait);

	if (err)
		goto done;

	newsock->state = SS_CONNECTED;

	BT_DBG("new socket %p", ch);

done:
	release_sock(sk);
	return err;
}

static int sco_sock_getname(struct socket *sock, struct sockaddr *addr,
			    int peer)
{
	struct sockaddr_sco *sa = (struct sockaddr_sco *) addr;
	struct sock *sk = sock->sk;

	BT_DBG("sock %p, sk %p", sock, sk);

	addr->sa_family = AF_BLUETOOTH;

	if (peer)
		bacpy(&sa->sco_bdaddr, &sco_pi(sk)->dst);
	else
		bacpy(&sa->sco_bdaddr, &sco_pi(sk)->src);

	return sizeof(struct sockaddr_sco);
}

static int sco_sock_sendmsg(struct socket *sock, struct msghdr *msg,
			    size_t len)
{
	struct sock *sk = sock->sk;
	struct sk_buff *skb;
	int err;

	BT_DBG("sock %p, sk %p", sock, sk);

	err = sock_error(sk);
	if (err)
		return err;

	if (msg->msg_flags & MSG_OOB)
		return -EOPNOTSUPP;

	skb = bt_skb_sendmsg(sk, msg, len, len, 0, 0);
<<<<<<< HEAD
	if (IS_ERR_OR_NULL(skb))
=======
	if (IS_ERR(skb))
>>>>>>> 77ba2b9b
		return PTR_ERR(skb);

	lock_sock(sk);

	if (sk->sk_state == BT_CONNECTED)
		err = sco_send_frame(sk, skb);
	else
		err = -ENOTCONN;

	release_sock(sk);

	if (err < 0)
		kfree_skb(skb);
	return err;
}

static void sco_conn_defer_accept(struct hci_conn *conn, u16 setting)
{
	struct hci_dev *hdev = conn->hdev;

	BT_DBG("conn %p", conn);

	conn->state = BT_CONFIG;

	if (!lmp_esco_capable(hdev)) {
		struct hci_cp_accept_conn_req cp;

		bacpy(&cp.bdaddr, &conn->dst);
		cp.role = 0x00; /* Ignored */

		hci_send_cmd(hdev, HCI_OP_ACCEPT_CONN_REQ, sizeof(cp), &cp);
	} else {
		struct hci_cp_accept_sync_conn_req cp;

		bacpy(&cp.bdaddr, &conn->dst);
		cp.pkt_type = cpu_to_le16(conn->pkt_type);

		cp.tx_bandwidth   = cpu_to_le32(0x00001f40);
		cp.rx_bandwidth   = cpu_to_le32(0x00001f40);
		cp.content_format = cpu_to_le16(setting);

		switch (setting & SCO_AIRMODE_MASK) {
		case SCO_AIRMODE_TRANSP:
			if (conn->pkt_type & ESCO_2EV3)
				cp.max_latency = cpu_to_le16(0x0008);
			else
				cp.max_latency = cpu_to_le16(0x000D);
			cp.retrans_effort = 0x02;
			break;
		case SCO_AIRMODE_CVSD:
			cp.max_latency = cpu_to_le16(0xffff);
			cp.retrans_effort = 0xff;
			break;
		default:
			/* use CVSD settings as fallback */
			cp.max_latency = cpu_to_le16(0xffff);
			cp.retrans_effort = 0xff;
			break;
		}

		hci_send_cmd(hdev, HCI_OP_ACCEPT_SYNC_CONN_REQ,
			     sizeof(cp), &cp);
	}
}

static int sco_sock_recvmsg(struct socket *sock, struct msghdr *msg,
			    size_t len, int flags)
{
	struct sock *sk = sock->sk;
	struct sco_pinfo *pi = sco_pi(sk);

	lock_sock(sk);

	if (sk->sk_state == BT_CONNECT2 &&
	    test_bit(BT_SK_DEFER_SETUP, &bt_sk(sk)->flags)) {
		sco_conn_defer_accept(pi->conn->hcon, pi->setting);
		sk->sk_state = BT_CONFIG;

		release_sock(sk);
		return 0;
	}

	release_sock(sk);

	return bt_sock_recvmsg(sock, msg, len, flags);
}

static int sco_sock_setsockopt(struct socket *sock, int level, int optname,
			       char __user *optval, unsigned int optlen)
{
	struct sock *sk = sock->sk;
	int len, err = 0;
	struct bt_voice voice;
	u32 opt;

	BT_DBG("sk %p", sk);

	lock_sock(sk);

	switch (optname) {

	case BT_DEFER_SETUP:
		if (sk->sk_state != BT_BOUND && sk->sk_state != BT_LISTEN) {
			err = -EINVAL;
			break;
		}

		if (get_user(opt, (u32 __user *) optval)) {
			err = -EFAULT;
			break;
		}

		if (opt)
			set_bit(BT_SK_DEFER_SETUP, &bt_sk(sk)->flags);
		else
			clear_bit(BT_SK_DEFER_SETUP, &bt_sk(sk)->flags);
		break;

	case BT_VOICE:
		if (sk->sk_state != BT_OPEN && sk->sk_state != BT_BOUND &&
		    sk->sk_state != BT_CONNECT2) {
			err = -EINVAL;
			break;
		}

		voice.setting = sco_pi(sk)->setting;

		len = min_t(unsigned int, sizeof(voice), optlen);
		if (copy_from_user((char *)&voice, optval, len)) {
			err = -EFAULT;
			break;
		}

		/* Explicitly check for these values */
		if (voice.setting != BT_VOICE_TRANSPARENT &&
		    voice.setting != BT_VOICE_CVSD_16BIT) {
			err = -EINVAL;
			break;
		}

		sco_pi(sk)->setting = voice.setting;
		break;

	case BT_PKT_STATUS:
		if (get_user(opt, (u32 __user *)optval)) {
			err = -EFAULT;
			break;
		}

		if (opt)
			sco_pi(sk)->cmsg_mask |= SCO_CMSG_PKT_STATUS;
		else
			sco_pi(sk)->cmsg_mask &= SCO_CMSG_PKT_STATUS;
		break;

	default:
		err = -ENOPROTOOPT;
		break;
	}

	release_sock(sk);
	return err;
}

static int sco_sock_getsockopt_old(struct socket *sock, int optname,
				   char __user *optval, int __user *optlen)
{
	struct sock *sk = sock->sk;
	struct sco_options opts;
	struct sco_conninfo cinfo;
	int len, err = 0;

	BT_DBG("sk %p", sk);

	if (get_user(len, optlen))
		return -EFAULT;

	lock_sock(sk);

	switch (optname) {
	case SCO_OPTIONS:
		if (sk->sk_state != BT_CONNECTED &&
		    !(sk->sk_state == BT_CONNECT2 &&
		      test_bit(BT_SK_DEFER_SETUP, &bt_sk(sk)->flags))) {
			err = -ENOTCONN;
			break;
		}

		opts.mtu = sco_pi(sk)->conn->mtu;

		BT_DBG("mtu %d", opts.mtu);

		len = min_t(unsigned int, len, sizeof(opts));
		if (copy_to_user(optval, (char *)&opts, len))
			err = -EFAULT;

		break;

	case SCO_CONNINFO:
		if (sk->sk_state != BT_CONNECTED &&
		    !(sk->sk_state == BT_CONNECT2 &&
		      test_bit(BT_SK_DEFER_SETUP, &bt_sk(sk)->flags))) {
			err = -ENOTCONN;
			break;
		}

		memset(&cinfo, 0, sizeof(cinfo));
		cinfo.hci_handle = sco_pi(sk)->conn->hcon->handle;
		memcpy(cinfo.dev_class, sco_pi(sk)->conn->hcon->dev_class, 3);

		len = min_t(unsigned int, len, sizeof(cinfo));
		if (copy_to_user(optval, (char *)&cinfo, len))
			err = -EFAULT;

		break;

	default:
		err = -ENOPROTOOPT;
		break;
	}

	release_sock(sk);
	return err;
}

static int sco_sock_getsockopt(struct socket *sock, int level, int optname,
			       char __user *optval, int __user *optlen)
{
	struct sock *sk = sock->sk;
	int len, err = 0;
	struct bt_voice voice;
	int pkt_status;

	BT_DBG("sk %p", sk);

	if (level == SOL_SCO)
		return sco_sock_getsockopt_old(sock, optname, optval, optlen);

	if (get_user(len, optlen))
		return -EFAULT;

	lock_sock(sk);

	switch (optname) {

	case BT_DEFER_SETUP:
		if (sk->sk_state != BT_BOUND && sk->sk_state != BT_LISTEN) {
			err = -EINVAL;
			break;
		}

		if (put_user(test_bit(BT_SK_DEFER_SETUP, &bt_sk(sk)->flags),
			     (u32 __user *)optval))
			err = -EFAULT;

		break;

	case BT_VOICE:
		voice.setting = sco_pi(sk)->setting;

		len = min_t(unsigned int, len, sizeof(voice));
		if (copy_to_user(optval, (char *)&voice, len))
			err = -EFAULT;

		break;

	case BT_PKT_STATUS:
		pkt_status = (sco_pi(sk)->cmsg_mask & SCO_CMSG_PKT_STATUS);

		if (put_user(pkt_status, (int __user *)optval))
			err = -EFAULT;
		break;

	case BT_SNDMTU:
	case BT_RCVMTU:
		if (put_user(sco_pi(sk)->wbs_pkt_len, (u32 __user *)optval))
			err = -EFAULT;
		break;

	default:
		err = -ENOPROTOOPT;
		break;
	}

	release_sock(sk);
	return err;
}

static int sco_sock_shutdown(struct socket *sock, int how)
{
	struct sock *sk = sock->sk;
	int err = 0;

	BT_DBG("sock %p, sk %p", sock, sk);

	if (!sk)
		return 0;

	sock_hold(sk);
	lock_sock(sk);

	if (!sk->sk_shutdown) {
		sk->sk_shutdown = SHUTDOWN_MASK;
		sco_sock_clear_timer(sk);
		__sco_sock_close(sk);

		if (sock_flag(sk, SOCK_LINGER) && sk->sk_lingertime &&
		    !(current->flags & PF_EXITING))
			err = bt_sock_wait_state(sk, BT_CLOSED,
						 sk->sk_lingertime);
	}

	release_sock(sk);
	sock_put(sk);

	return err;
}

static int sco_sock_release(struct socket *sock)
{
	struct sock *sk = sock->sk;
	int err = 0;

	BT_DBG("sock %p, sk %p", sock, sk);

	if (!sk)
		return 0;

	sco_sock_close(sk);

	if (sock_flag(sk, SOCK_LINGER) && sk->sk_lingertime &&
	    !(current->flags & PF_EXITING)) {
		lock_sock(sk);
		err = bt_sock_wait_state(sk, BT_CLOSED, sk->sk_lingertime);
		release_sock(sk);
	}

	sock_orphan(sk);
	sco_sock_kill(sk);
	return err;
}

static void sco_conn_ready(struct sco_conn *conn)
{
	struct sock *parent;
	struct sock *sk = conn->sk;

	BT_DBG("conn %p", conn);

	if (sk) {
		sco_sock_clear_timer(sk);
		bh_lock_sock(sk);
		sk->sk_state = BT_CONNECTED;
		sk->sk_state_change(sk);
		bh_unlock_sock(sk);
	} else {
		sco_conn_lock(conn);

		if (!conn->hcon) {
			sco_conn_unlock(conn);
			return;
		}

		parent = sco_get_sock_listen(&conn->hcon->src);
		if (!parent) {
			sco_conn_unlock(conn);
			return;
		}

		bh_lock_sock(parent);

		sk = sco_sock_alloc(sock_net(parent), NULL,
				    BTPROTO_SCO, GFP_ATOMIC, 0);
		if (!sk) {
			bh_unlock_sock(parent);
			sco_conn_unlock(conn);
			return;
		}

		sco_sock_init(sk, parent);

		bacpy(&sco_pi(sk)->src, &conn->hcon->src);
		bacpy(&sco_pi(sk)->dst, &conn->hcon->dst);

		hci_conn_hold(conn->hcon);
		__sco_chan_add(conn, sk, parent);

		if (test_bit(BT_SK_DEFER_SETUP, &bt_sk(parent)->flags))
			sk->sk_state = BT_CONNECT2;
		else
			sk->sk_state = BT_CONNECTED;

		/* Wake up parent */
		parent->sk_data_ready(parent);

		bh_unlock_sock(parent);

		sco_conn_unlock(conn);
	}
}

/* ----- SCO interface with lower layer (HCI) ----- */
int sco_connect_ind(struct hci_dev *hdev, bdaddr_t *bdaddr, __u8 *flags)
{
	struct sock *sk;
	int lm = 0;

	BT_DBG("hdev %s, bdaddr %pMR", hdev->name, bdaddr);

	/* Find listening sockets */
	read_lock(&sco_sk_list.lock);
	sk_for_each(sk, &sco_sk_list.head) {
		if (sk->sk_state != BT_LISTEN)
			continue;

		if (!bacmp(&sco_pi(sk)->src, &hdev->bdaddr) ||
		    !bacmp(&sco_pi(sk)->src, BDADDR_ANY)) {
			lm |= HCI_LM_ACCEPT;

			if (test_bit(BT_SK_DEFER_SETUP, &bt_sk(sk)->flags))
				*flags |= HCI_PROTO_DEFER;
			break;
		}
	}
	read_unlock(&sco_sk_list.lock);

	return lm;
}

static void sco_connect_cfm(struct hci_conn *hcon, __u8 status)
{
	if (hcon->type != SCO_LINK && hcon->type != ESCO_LINK)
		return;

	BT_DBG("hcon %p bdaddr %pMR status %d", hcon, &hcon->dst, status);

	if (!status) {
		struct sco_conn *conn;

		conn = sco_conn_add(hcon);
		if (conn)
			sco_conn_ready(conn);
	} else
		sco_conn_del(hcon, bt_to_errno(status));
}

static void sco_disconn_cfm(struct hci_conn *hcon, __u8 reason)
{
	if (hcon->type != SCO_LINK && hcon->type != ESCO_LINK)
		return;

	BT_DBG("hcon %p reason %d", hcon, reason);

	sco_conn_del(hcon, bt_to_errno(reason));
}

void sco_recv_scodata(struct hci_conn *hcon, struct sk_buff *skb)
{
	struct sco_conn *conn = hcon->sco_data;

	if (!conn)
		goto drop;

	BT_DBG("conn %p len %d", conn, skb->len);

	if (skb->len) {
		sco_recv_frame(conn, skb);
		return;
	}

drop:
	kfree_skb(skb);
}

static struct hci_cb sco_cb = {
	.name		= "SCO",
	.connect_cfm	= sco_connect_cfm,
	.disconn_cfm	= sco_disconn_cfm,
};

static int sco_debugfs_show(struct seq_file *f, void *p)
{
	struct sock *sk;

	read_lock(&sco_sk_list.lock);

	sk_for_each(sk, &sco_sk_list.head) {
		seq_printf(f, "%pMR %pMR %d\n", &sco_pi(sk)->src,
			   &sco_pi(sk)->dst, sk->sk_state);
	}

	read_unlock(&sco_sk_list.lock);

	return 0;
}

DEFINE_SHOW_ATTRIBUTE(sco_debugfs);

static struct dentry *sco_debugfs;

static const struct proto_ops sco_sock_ops = {
	.family		= PF_BLUETOOTH,
	.owner		= THIS_MODULE,
	.release	= sco_sock_release,
	.bind		= sco_sock_bind,
	.connect	= sco_sock_connect,
	.listen		= sco_sock_listen,
	.accept		= sco_sock_accept,
	.getname	= sco_sock_getname,
	.sendmsg	= sco_sock_sendmsg,
	.recvmsg	= sco_sock_recvmsg,
	.poll		= bt_sock_poll,
	.ioctl		= bt_sock_ioctl,
	.gettstamp	= sock_gettstamp,
	.mmap		= sock_no_mmap,
	.socketpair	= sock_no_socketpair,
	.shutdown	= sco_sock_shutdown,
	.setsockopt	= sco_sock_setsockopt,
	.getsockopt	= sco_sock_getsockopt
};

static const struct net_proto_family sco_sock_family_ops = {
	.family	= PF_BLUETOOTH,
	.owner	= THIS_MODULE,
	.create	= sco_sock_create,
};

int __init sco_init(void)
{
	int err;

	BUILD_BUG_ON(sizeof(struct sockaddr_sco) > sizeof(struct sockaddr));

	err = proto_register(&sco_proto, 0);
	if (err < 0)
		return err;

	err = bt_sock_register(BTPROTO_SCO, &sco_sock_family_ops);
	if (err < 0) {
		BT_ERR("SCO socket registration failed");
		goto error;
	}

	err = bt_procfs_init(&init_net, "sco", &sco_sk_list, NULL);
	if (err < 0) {
		BT_ERR("Failed to create SCO proc file");
		bt_sock_unregister(BTPROTO_SCO);
		goto error;
	}

	BT_INFO("SCO socket layer initialized");

	hci_register_cb(&sco_cb);

	if (IS_ERR_OR_NULL(bt_debugfs))
		return 0;

	sco_debugfs = debugfs_create_file("sco", 0444, bt_debugfs,
					  NULL, &sco_debugfs_fops);

	return 0;

error:
	proto_unregister(&sco_proto);
	return err;
}

void sco_exit(void)
{
	bt_procfs_cleanup(&init_net, "sco");

	debugfs_remove(sco_debugfs);

	hci_unregister_cb(&sco_cb);

	bt_sock_unregister(BTPROTO_SCO);

	proto_unregister(&sco_proto);
}

module_param(disable_esco, bool, 0644);
MODULE_PARM_DESC(disable_esco, "Disable eSCO connection creation");<|MERGE_RESOLUTION|>--- conflicted
+++ resolved
@@ -735,11 +735,7 @@
 		return -EOPNOTSUPP;
 
 	skb = bt_skb_sendmsg(sk, msg, len, len, 0, 0);
-<<<<<<< HEAD
-	if (IS_ERR_OR_NULL(skb))
-=======
 	if (IS_ERR(skb))
->>>>>>> 77ba2b9b
 		return PTR_ERR(skb);
 
 	lock_sock(sk);
