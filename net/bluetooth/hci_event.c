--- conflicted
+++ resolved
@@ -5038,11 +5038,7 @@
 	hci_dev_lock(hdev);
 
 	conn = hci_conn_hash_lookup_ba(hdev, ACL_LINK, &ev->bdaddr);
-<<<<<<< HEAD
-	if (!conn)
-=======
 	if (!conn || !hci_dev_test_flag(hdev, HCI_SSP_ENABLED))
->>>>>>> 57436264
 		goto unlock;
 
 	/* Assume remote supports SSP since it has triggered this event */
