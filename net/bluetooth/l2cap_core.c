/*
   BlueZ - Bluetooth protocol stack for Linux
   Copyright (C) 2000-2001 Qualcomm Incorporated
   Copyright (C) 2009-2010 Gustavo F. Padovan <gustavo@padovan.org>
   Copyright (C) 2010 Google Inc.
   Copyright (C) 2011 ProFUSION Embedded Systems
   Copyright (c) 2012 Code Aurora Forum.  All rights reserved.

   Written 2000,2001 by Maxim Krasnyansky <maxk@qualcomm.com>

   This program is free software; you can redistribute it and/or modify
   it under the terms of the GNU General Public License version 2 as
   published by the Free Software Foundation;

   THE SOFTWARE IS PROVIDED "AS IS", WITHOUT WARRANTY OF ANY KIND, EXPRESS
   OR IMPLIED, INCLUDING BUT NOT LIMITED TO THE WARRANTIES OF MERCHANTABILITY,
   FITNESS FOR A PARTICULAR PURPOSE AND NONINFRINGEMENT OF THIRD PARTY RIGHTS.
   IN NO EVENT SHALL THE COPYRIGHT HOLDER(S) AND AUTHOR(S) BE LIABLE FOR ANY
   CLAIM, OR ANY SPECIAL INDIRECT OR CONSEQUENTIAL DAMAGES, OR ANY DAMAGES
   WHATSOEVER RESULTING FROM LOSS OF USE, DATA OR PROFITS, WHETHER IN AN
   ACTION OF CONTRACT, NEGLIGENCE OR OTHER TORTIOUS ACTION, ARISING OUT OF
   OR IN CONNECTION WITH THE USE OR PERFORMANCE OF THIS SOFTWARE.

   ALL LIABILITY, INCLUDING LIABILITY FOR INFRINGEMENT OF ANY PATENTS,
   COPYRIGHTS, TRADEMARKS OR OTHER RIGHTS, RELATING TO USE OF THIS
   SOFTWARE IS DISCLAIMED.
*/

/* Bluetooth L2CAP core. */

#include <linux/module.h>

#include <linux/debugfs.h>
#include <linux/crc16.h>
#include <linux/filter.h>

#include <net/bluetooth/bluetooth.h>
#include <net/bluetooth/hci_core.h>
#include <net/bluetooth/l2cap.h>

#include "smp.h"
#include "a2mp.h"
#include "amp.h"

#define LE_FLOWCTL_MAX_CREDITS 65535

bool disable_ertm;
bool enable_ecred = IS_ENABLED(CONFIG_BT_LE_L2CAP_ECRED);

static u32 l2cap_feat_mask = L2CAP_FEAT_FIXED_CHAN | L2CAP_FEAT_UCD;

static LIST_HEAD(chan_list);
static DEFINE_RWLOCK(chan_list_lock);

static struct sk_buff *l2cap_build_cmd(struct l2cap_conn *conn,
				       u8 code, u8 ident, u16 dlen, void *data);
static void l2cap_send_cmd(struct l2cap_conn *conn, u8 ident, u8 code, u16 len,
			   void *data);
static int l2cap_build_conf_req(struct l2cap_chan *chan, void *data, size_t data_size);
static void l2cap_send_disconn_req(struct l2cap_chan *chan, int err);

static void l2cap_tx(struct l2cap_chan *chan, struct l2cap_ctrl *control,
		     struct sk_buff_head *skbs, u8 event);
static void l2cap_retrans_timeout(struct work_struct *work);
static void l2cap_monitor_timeout(struct work_struct *work);
static void l2cap_ack_timeout(struct work_struct *work);

static inline u8 bdaddr_type(u8 link_type, u8 bdaddr_type)
{
	if (link_type == LE_LINK) {
		if (bdaddr_type == ADDR_LE_DEV_PUBLIC)
			return BDADDR_LE_PUBLIC;
		else
			return BDADDR_LE_RANDOM;
	}

	return BDADDR_BREDR;
}

static inline u8 bdaddr_src_type(struct hci_conn *hcon)
{
	return bdaddr_type(hcon->type, hcon->src_type);
}

static inline u8 bdaddr_dst_type(struct hci_conn *hcon)
{
	return bdaddr_type(hcon->type, hcon->dst_type);
}

/* ---- L2CAP channels ---- */

static struct l2cap_chan *__l2cap_get_chan_by_dcid(struct l2cap_conn *conn,
						   u16 cid)
{
	struct l2cap_chan *c;

	list_for_each_entry(c, &conn->chan_l, list) {
		if (c->dcid == cid)
			return c;
	}
	return NULL;
}

static struct l2cap_chan *__l2cap_get_chan_by_scid(struct l2cap_conn *conn,
						   u16 cid)
{
	struct l2cap_chan *c;

	list_for_each_entry(c, &conn->chan_l, list) {
		if (c->scid == cid)
			return c;
	}
	return NULL;
}

/* Find channel with given SCID.
 * Returns a reference locked channel.
 */
static struct l2cap_chan *l2cap_get_chan_by_scid(struct l2cap_conn *conn,
						 u16 cid)
{
	struct l2cap_chan *c;

	mutex_lock(&conn->chan_lock);
	c = __l2cap_get_chan_by_scid(conn, cid);
	if (c) {
		/* Only lock if chan reference is not 0 */
		c = l2cap_chan_hold_unless_zero(c);
		if (c)
			l2cap_chan_lock(c);
	}
	mutex_unlock(&conn->chan_lock);

	return c;
}

/* Find channel with given DCID.
 * Returns a reference locked channel.
 */
static struct l2cap_chan *l2cap_get_chan_by_dcid(struct l2cap_conn *conn,
						 u16 cid)
{
	struct l2cap_chan *c;

	mutex_lock(&conn->chan_lock);
	c = __l2cap_get_chan_by_dcid(conn, cid);
	if (c) {
		/* Only lock if chan reference is not 0 */
		c = l2cap_chan_hold_unless_zero(c);
		if (c)
			l2cap_chan_lock(c);
	}
	mutex_unlock(&conn->chan_lock);

	return c;
}

static struct l2cap_chan *__l2cap_get_chan_by_ident(struct l2cap_conn *conn,
						    u8 ident)
{
	struct l2cap_chan *c;

	list_for_each_entry(c, &conn->chan_l, list) {
		if (c->ident == ident)
			return c;
	}
	return NULL;
}

static struct l2cap_chan *l2cap_get_chan_by_ident(struct l2cap_conn *conn,
						  u8 ident)
{
	struct l2cap_chan *c;

	mutex_lock(&conn->chan_lock);
	c = __l2cap_get_chan_by_ident(conn, ident);
	if (c) {
		/* Only lock if chan reference is not 0 */
		c = l2cap_chan_hold_unless_zero(c);
		if (c)
			l2cap_chan_lock(c);
	}
	mutex_unlock(&conn->chan_lock);

	return c;
}

static struct l2cap_chan *__l2cap_global_chan_by_addr(__le16 psm, bdaddr_t *src,
						      u8 src_type)
{
	struct l2cap_chan *c;

	list_for_each_entry(c, &chan_list, global_l) {
		if (src_type == BDADDR_BREDR && c->src_type != BDADDR_BREDR)
			continue;

		if (src_type != BDADDR_BREDR && c->src_type == BDADDR_BREDR)
			continue;

		if (c->sport == psm && !bacmp(&c->src, src))
			return c;
	}
	return NULL;
}

int l2cap_add_psm(struct l2cap_chan *chan, bdaddr_t *src, __le16 psm)
{
	int err;

	write_lock(&chan_list_lock);

	if (psm && __l2cap_global_chan_by_addr(psm, src, chan->src_type)) {
		err = -EADDRINUSE;
		goto done;
	}

	if (psm) {
		chan->psm = psm;
		chan->sport = psm;
		err = 0;
	} else {
		u16 p, start, end, incr;

		if (chan->src_type == BDADDR_BREDR) {
			start = L2CAP_PSM_DYN_START;
			end = L2CAP_PSM_AUTO_END;
			incr = 2;
		} else {
			start = L2CAP_PSM_LE_DYN_START;
			end = L2CAP_PSM_LE_DYN_END;
			incr = 1;
		}

		err = -EINVAL;
		for (p = start; p <= end; p += incr)
			if (!__l2cap_global_chan_by_addr(cpu_to_le16(p), src,
							 chan->src_type)) {
				chan->psm   = cpu_to_le16(p);
				chan->sport = cpu_to_le16(p);
				err = 0;
				break;
			}
	}

done:
	write_unlock(&chan_list_lock);
	return err;
}
EXPORT_SYMBOL_GPL(l2cap_add_psm);

int l2cap_add_scid(struct l2cap_chan *chan,  __u16 scid)
{
	write_lock(&chan_list_lock);

	/* Override the defaults (which are for conn-oriented) */
	chan->omtu = L2CAP_DEFAULT_MTU;
	chan->chan_type = L2CAP_CHAN_FIXED;

	chan->scid = scid;

	write_unlock(&chan_list_lock);

	return 0;
}

static u16 l2cap_alloc_cid(struct l2cap_conn *conn)
{
	u16 cid, dyn_end;

	if (conn->hcon->type == LE_LINK)
		dyn_end = L2CAP_CID_LE_DYN_END;
	else
		dyn_end = L2CAP_CID_DYN_END;

	for (cid = L2CAP_CID_DYN_START; cid <= dyn_end; cid++) {
		if (!__l2cap_get_chan_by_scid(conn, cid))
			return cid;
	}

	return 0;
}

static void l2cap_state_change(struct l2cap_chan *chan, int state)
{
	BT_DBG("chan %p %s -> %s", chan, state_to_string(chan->state),
	       state_to_string(state));

	chan->state = state;
	chan->ops->state_change(chan, state, 0);
}

static inline void l2cap_state_change_and_error(struct l2cap_chan *chan,
						int state, int err)
{
	chan->state = state;
	chan->ops->state_change(chan, chan->state, err);
}

static inline void l2cap_chan_set_err(struct l2cap_chan *chan, int err)
{
	chan->ops->state_change(chan, chan->state, err);
}

static void __set_retrans_timer(struct l2cap_chan *chan)
{
	if (!delayed_work_pending(&chan->monitor_timer) &&
	    chan->retrans_timeout) {
		l2cap_set_timer(chan, &chan->retrans_timer,
				msecs_to_jiffies(chan->retrans_timeout));
	}
}

static void __set_monitor_timer(struct l2cap_chan *chan)
{
	__clear_retrans_timer(chan);
	if (chan->monitor_timeout) {
		l2cap_set_timer(chan, &chan->monitor_timer,
				msecs_to_jiffies(chan->monitor_timeout));
	}
}

static struct sk_buff *l2cap_ertm_seq_in_queue(struct sk_buff_head *head,
					       u16 seq)
{
	struct sk_buff *skb;

	skb_queue_walk(head, skb) {
		if (bt_cb(skb)->l2cap.txseq == seq)
			return skb;
	}

	return NULL;
}

/* ---- L2CAP sequence number lists ---- */

/* For ERTM, ordered lists of sequence numbers must be tracked for
 * SREJ requests that are received and for frames that are to be
 * retransmitted. These seq_list functions implement a singly-linked
 * list in an array, where membership in the list can also be checked
 * in constant time. Items can also be added to the tail of the list
 * and removed from the head in constant time, without further memory
 * allocs or frees.
 */

static int l2cap_seq_list_init(struct l2cap_seq_list *seq_list, u16 size)
{
	size_t alloc_size, i;

	/* Allocated size is a power of 2 to map sequence numbers
	 * (which may be up to 14 bits) in to a smaller array that is
	 * sized for the negotiated ERTM transmit windows.
	 */
	alloc_size = roundup_pow_of_two(size);

	seq_list->list = kmalloc_array(alloc_size, sizeof(u16), GFP_KERNEL);
	if (!seq_list->list)
		return -ENOMEM;

	seq_list->mask = alloc_size - 1;
	seq_list->head = L2CAP_SEQ_LIST_CLEAR;
	seq_list->tail = L2CAP_SEQ_LIST_CLEAR;
	for (i = 0; i < alloc_size; i++)
		seq_list->list[i] = L2CAP_SEQ_LIST_CLEAR;

	return 0;
}

static inline void l2cap_seq_list_free(struct l2cap_seq_list *seq_list)
{
	kfree(seq_list->list);
}

static inline bool l2cap_seq_list_contains(struct l2cap_seq_list *seq_list,
					   u16 seq)
{
	/* Constant-time check for list membership */
	return seq_list->list[seq & seq_list->mask] != L2CAP_SEQ_LIST_CLEAR;
}

static inline u16 l2cap_seq_list_pop(struct l2cap_seq_list *seq_list)
{
	u16 seq = seq_list->head;
	u16 mask = seq_list->mask;

	seq_list->head = seq_list->list[seq & mask];
	seq_list->list[seq & mask] = L2CAP_SEQ_LIST_CLEAR;

	if (seq_list->head == L2CAP_SEQ_LIST_TAIL) {
		seq_list->head = L2CAP_SEQ_LIST_CLEAR;
		seq_list->tail = L2CAP_SEQ_LIST_CLEAR;
	}

	return seq;
}

static void l2cap_seq_list_clear(struct l2cap_seq_list *seq_list)
{
	u16 i;

	if (seq_list->head == L2CAP_SEQ_LIST_CLEAR)
		return;

	for (i = 0; i <= seq_list->mask; i++)
		seq_list->list[i] = L2CAP_SEQ_LIST_CLEAR;

	seq_list->head = L2CAP_SEQ_LIST_CLEAR;
	seq_list->tail = L2CAP_SEQ_LIST_CLEAR;
}

static void l2cap_seq_list_append(struct l2cap_seq_list *seq_list, u16 seq)
{
	u16 mask = seq_list->mask;

	/* All appends happen in constant time */

	if (seq_list->list[seq & mask] != L2CAP_SEQ_LIST_CLEAR)
		return;

	if (seq_list->tail == L2CAP_SEQ_LIST_CLEAR)
		seq_list->head = seq;
	else
		seq_list->list[seq_list->tail & mask] = seq;

	seq_list->tail = seq;
	seq_list->list[seq & mask] = L2CAP_SEQ_LIST_TAIL;
}

static void l2cap_chan_timeout(struct work_struct *work)
{
	struct l2cap_chan *chan = container_of(work, struct l2cap_chan,
					       chan_timer.work);
	struct l2cap_conn *conn = chan->conn;
	int reason;

	BT_DBG("chan %p state %s", chan, state_to_string(chan->state));

	mutex_lock(&conn->chan_lock);
	/* __set_chan_timer() calls l2cap_chan_hold(chan) while scheduling
	 * this work. No need to call l2cap_chan_hold(chan) here again.
	 */
	l2cap_chan_lock(chan);

	if (chan->state == BT_CONNECTED || chan->state == BT_CONFIG)
		reason = ECONNREFUSED;
	else if (chan->state == BT_CONNECT &&
		 chan->sec_level != BT_SECURITY_SDP)
		reason = ECONNREFUSED;
	else
		reason = ETIMEDOUT;

	l2cap_chan_close(chan, reason);

	chan->ops->close(chan);

	l2cap_chan_unlock(chan);
	l2cap_chan_put(chan);

	mutex_unlock(&conn->chan_lock);
}

struct l2cap_chan *l2cap_chan_create(void)
{
	struct l2cap_chan *chan;

	chan = kzalloc(sizeof(*chan), GFP_ATOMIC);
	if (!chan)
		return NULL;

	skb_queue_head_init(&chan->tx_q);
	skb_queue_head_init(&chan->srej_q);
	mutex_init(&chan->lock);

	/* Set default lock nesting level */
	atomic_set(&chan->nesting, L2CAP_NESTING_NORMAL);

	write_lock(&chan_list_lock);
	list_add(&chan->global_l, &chan_list);
	write_unlock(&chan_list_lock);

	INIT_DELAYED_WORK(&chan->chan_timer, l2cap_chan_timeout);
	INIT_DELAYED_WORK(&chan->retrans_timer, l2cap_retrans_timeout);
	INIT_DELAYED_WORK(&chan->monitor_timer, l2cap_monitor_timeout);
	INIT_DELAYED_WORK(&chan->ack_timer, l2cap_ack_timeout);

	chan->state = BT_OPEN;

	kref_init(&chan->kref);

	/* This flag is cleared in l2cap_chan_ready() */
	set_bit(CONF_NOT_COMPLETE, &chan->conf_state);

	BT_DBG("chan %p", chan);

	return chan;
}
EXPORT_SYMBOL_GPL(l2cap_chan_create);

static void l2cap_chan_destroy(struct kref *kref)
{
	struct l2cap_chan *chan = container_of(kref, struct l2cap_chan, kref);

	BT_DBG("chan %p", chan);

	write_lock(&chan_list_lock);
	list_del(&chan->global_l);
	write_unlock(&chan_list_lock);

	kfree(chan);
}

void l2cap_chan_hold(struct l2cap_chan *c)
{
	BT_DBG("chan %p orig refcnt %u", c, kref_read(&c->kref));

	kref_get(&c->kref);
}

struct l2cap_chan *l2cap_chan_hold_unless_zero(struct l2cap_chan *c)
{
	BT_DBG("chan %p orig refcnt %u", c, kref_read(&c->kref));

	if (!kref_get_unless_zero(&c->kref))
		return NULL;

	return c;
}

void l2cap_chan_put(struct l2cap_chan *c)
{
	BT_DBG("chan %p orig refcnt %u", c, kref_read(&c->kref));

	kref_put(&c->kref, l2cap_chan_destroy);
}
EXPORT_SYMBOL_GPL(l2cap_chan_put);

void l2cap_chan_set_defaults(struct l2cap_chan *chan)
{
	chan->fcs  = L2CAP_FCS_CRC16;
	chan->max_tx = L2CAP_DEFAULT_MAX_TX;
	chan->tx_win = L2CAP_DEFAULT_TX_WINDOW;
	chan->tx_win_max = L2CAP_DEFAULT_TX_WINDOW;
	chan->remote_max_tx = chan->max_tx;
	chan->remote_tx_win = chan->tx_win;
	chan->ack_win = L2CAP_DEFAULT_TX_WINDOW;
	chan->sec_level = BT_SECURITY_LOW;
	chan->flush_to = L2CAP_DEFAULT_FLUSH_TO;
	chan->retrans_timeout = L2CAP_DEFAULT_RETRANS_TO;
	chan->monitor_timeout = L2CAP_DEFAULT_MONITOR_TO;

	chan->conf_state = 0;
	set_bit(CONF_NOT_COMPLETE, &chan->conf_state);

	set_bit(FLAG_FORCE_ACTIVE, &chan->flags);
}
EXPORT_SYMBOL_GPL(l2cap_chan_set_defaults);

static void l2cap_le_flowctl_init(struct l2cap_chan *chan, u16 tx_credits)
{
	chan->sdu = NULL;
	chan->sdu_last_frag = NULL;
	chan->sdu_len = 0;
	chan->tx_credits = tx_credits;
	/* Derive MPS from connection MTU to stop HCI fragmentation */
	chan->mps = min_t(u16, chan->imtu, chan->conn->mtu - L2CAP_HDR_SIZE);
	/* Give enough credits for a full packet */
	chan->rx_credits = (chan->imtu / chan->mps) + 1;

	skb_queue_head_init(&chan->tx_q);
}

static void l2cap_ecred_init(struct l2cap_chan *chan, u16 tx_credits)
{
	l2cap_le_flowctl_init(chan, tx_credits);

	/* L2CAP implementations shall support a minimum MPS of 64 octets */
	if (chan->mps < L2CAP_ECRED_MIN_MPS) {
		chan->mps = L2CAP_ECRED_MIN_MPS;
		chan->rx_credits = (chan->imtu / chan->mps) + 1;
	}
}

void __l2cap_chan_add(struct l2cap_conn *conn, struct l2cap_chan *chan)
{
	BT_DBG("conn %p, psm 0x%2.2x, dcid 0x%4.4x", conn,
	       __le16_to_cpu(chan->psm), chan->dcid);

	conn->disc_reason = HCI_ERROR_REMOTE_USER_TERM;

	chan->conn = conn;

	switch (chan->chan_type) {
	case L2CAP_CHAN_CONN_ORIENTED:
		/* Alloc CID for connection-oriented socket */
		chan->scid = l2cap_alloc_cid(conn);
		if (conn->hcon->type == ACL_LINK)
			chan->omtu = L2CAP_DEFAULT_MTU;
		break;

	case L2CAP_CHAN_CONN_LESS:
		/* Connectionless socket */
		chan->scid = L2CAP_CID_CONN_LESS;
		chan->dcid = L2CAP_CID_CONN_LESS;
		chan->omtu = L2CAP_DEFAULT_MTU;
		break;

	case L2CAP_CHAN_FIXED:
		/* Caller will set CID and CID specific MTU values */
		break;

	default:
		/* Raw socket can send/recv signalling messages only */
		chan->scid = L2CAP_CID_SIGNALING;
		chan->dcid = L2CAP_CID_SIGNALING;
		chan->omtu = L2CAP_DEFAULT_MTU;
	}

	chan->local_id		= L2CAP_BESTEFFORT_ID;
	chan->local_stype	= L2CAP_SERV_BESTEFFORT;
	chan->local_msdu	= L2CAP_DEFAULT_MAX_SDU_SIZE;
	chan->local_sdu_itime	= L2CAP_DEFAULT_SDU_ITIME;
	chan->local_acc_lat	= L2CAP_DEFAULT_ACC_LAT;
	chan->local_flush_to	= L2CAP_EFS_DEFAULT_FLUSH_TO;

	l2cap_chan_hold(chan);

	/* Only keep a reference for fixed channels if they requested it */
	if (chan->chan_type != L2CAP_CHAN_FIXED ||
	    test_bit(FLAG_HOLD_HCI_CONN, &chan->flags))
		hci_conn_hold(conn->hcon);

	list_add(&chan->list, &conn->chan_l);
}

void l2cap_chan_add(struct l2cap_conn *conn, struct l2cap_chan *chan)
{
	mutex_lock(&conn->chan_lock);
	__l2cap_chan_add(conn, chan);
	mutex_unlock(&conn->chan_lock);
}

void l2cap_chan_del(struct l2cap_chan *chan, int err)
{
	struct l2cap_conn *conn = chan->conn;

	__clear_chan_timer(chan);

	BT_DBG("chan %p, conn %p, err %d, state %s", chan, conn, err,
	       state_to_string(chan->state));

	chan->ops->teardown(chan, err);

	if (conn) {
		struct amp_mgr *mgr = conn->hcon->amp_mgr;
		/* Delete from channel list */
		list_del(&chan->list);

		l2cap_chan_put(chan);

		chan->conn = NULL;

		/* Reference was only held for non-fixed channels or
		 * fixed channels that explicitly requested it using the
		 * FLAG_HOLD_HCI_CONN flag.
		 */
		if (chan->chan_type != L2CAP_CHAN_FIXED ||
		    test_bit(FLAG_HOLD_HCI_CONN, &chan->flags))
			hci_conn_drop(conn->hcon);

		if (mgr && mgr->bredr_chan == chan)
			mgr->bredr_chan = NULL;
	}

	if (chan->hs_hchan) {
		struct hci_chan *hs_hchan = chan->hs_hchan;

		BT_DBG("chan %p disconnect hs_hchan %p", chan, hs_hchan);
		amp_disconnect_logical_link(hs_hchan);
	}

	if (test_bit(CONF_NOT_COMPLETE, &chan->conf_state))
		return;

	switch (chan->mode) {
	case L2CAP_MODE_BASIC:
		break;

	case L2CAP_MODE_LE_FLOWCTL:
	case L2CAP_MODE_EXT_FLOWCTL:
		skb_queue_purge(&chan->tx_q);
		break;

	case L2CAP_MODE_ERTM:
		__clear_retrans_timer(chan);
		__clear_monitor_timer(chan);
		__clear_ack_timer(chan);

		skb_queue_purge(&chan->srej_q);

		l2cap_seq_list_free(&chan->srej_list);
		l2cap_seq_list_free(&chan->retrans_list);
		fallthrough;

	case L2CAP_MODE_STREAMING:
		skb_queue_purge(&chan->tx_q);
		break;
	}
}
EXPORT_SYMBOL_GPL(l2cap_chan_del);

static void __l2cap_chan_list_id(struct l2cap_conn *conn, u16 id,
				 l2cap_chan_func_t func, void *data)
{
	struct l2cap_chan *chan, *l;

	list_for_each_entry_safe(chan, l, &conn->chan_l, list) {
		if (chan->ident == id)
			func(chan, data);
	}
}

static void __l2cap_chan_list(struct l2cap_conn *conn, l2cap_chan_func_t func,
			      void *data)
{
	struct l2cap_chan *chan;

	list_for_each_entry(chan, &conn->chan_l, list) {
		func(chan, data);
	}
}

void l2cap_chan_list(struct l2cap_conn *conn, l2cap_chan_func_t func,
		     void *data)
{
	if (!conn)
		return;

	mutex_lock(&conn->chan_lock);
	__l2cap_chan_list(conn, func, data);
	mutex_unlock(&conn->chan_lock);
}

EXPORT_SYMBOL_GPL(l2cap_chan_list);

static void l2cap_conn_update_id_addr(struct work_struct *work)
{
	struct l2cap_conn *conn = container_of(work, struct l2cap_conn,
					       id_addr_timer.work);
	struct hci_conn *hcon = conn->hcon;
	struct l2cap_chan *chan;

	mutex_lock(&conn->chan_lock);

	list_for_each_entry(chan, &conn->chan_l, list) {
		l2cap_chan_lock(chan);
		bacpy(&chan->dst, &hcon->dst);
		chan->dst_type = bdaddr_dst_type(hcon);
		l2cap_chan_unlock(chan);
	}

	mutex_unlock(&conn->chan_lock);
}

static void l2cap_chan_le_connect_reject(struct l2cap_chan *chan)
{
	struct l2cap_conn *conn = chan->conn;
	struct l2cap_le_conn_rsp rsp;
	u16 result;

	if (test_bit(FLAG_DEFER_SETUP, &chan->flags))
		result = L2CAP_CR_LE_AUTHORIZATION;
	else
		result = L2CAP_CR_LE_BAD_PSM;

	l2cap_state_change(chan, BT_DISCONN);

	rsp.dcid    = cpu_to_le16(chan->scid);
	rsp.mtu     = cpu_to_le16(chan->imtu);
	rsp.mps     = cpu_to_le16(chan->mps);
	rsp.credits = cpu_to_le16(chan->rx_credits);
	rsp.result  = cpu_to_le16(result);

	l2cap_send_cmd(conn, chan->ident, L2CAP_LE_CONN_RSP, sizeof(rsp),
		       &rsp);
}

static void l2cap_chan_ecred_connect_reject(struct l2cap_chan *chan)
{
	l2cap_state_change(chan, BT_DISCONN);

	__l2cap_ecred_conn_rsp_defer(chan);
}

static void l2cap_chan_connect_reject(struct l2cap_chan *chan)
{
	struct l2cap_conn *conn = chan->conn;
	struct l2cap_conn_rsp rsp;
	u16 result;

	if (test_bit(FLAG_DEFER_SETUP, &chan->flags))
		result = L2CAP_CR_SEC_BLOCK;
	else
		result = L2CAP_CR_BAD_PSM;

	l2cap_state_change(chan, BT_DISCONN);

	rsp.scid   = cpu_to_le16(chan->dcid);
	rsp.dcid   = cpu_to_le16(chan->scid);
	rsp.result = cpu_to_le16(result);
	rsp.status = cpu_to_le16(L2CAP_CS_NO_INFO);

	l2cap_send_cmd(conn, chan->ident, L2CAP_CONN_RSP, sizeof(rsp), &rsp);
}

void l2cap_chan_close(struct l2cap_chan *chan, int reason)
{
	struct l2cap_conn *conn = chan->conn;

	BT_DBG("chan %p state %s", chan, state_to_string(chan->state));

	switch (chan->state) {
	case BT_LISTEN:
		chan->ops->teardown(chan, 0);
		break;

	case BT_CONNECTED:
	case BT_CONFIG:
		if (chan->chan_type == L2CAP_CHAN_CONN_ORIENTED) {
			__set_chan_timer(chan, chan->ops->get_sndtimeo(chan));
			l2cap_send_disconn_req(chan, reason);
		} else
			l2cap_chan_del(chan, reason);
		break;

	case BT_CONNECT2:
		if (chan->chan_type == L2CAP_CHAN_CONN_ORIENTED) {
			if (conn->hcon->type == ACL_LINK)
				l2cap_chan_connect_reject(chan);
			else if (conn->hcon->type == LE_LINK) {
				switch (chan->mode) {
				case L2CAP_MODE_LE_FLOWCTL:
					l2cap_chan_le_connect_reject(chan);
					break;
				case L2CAP_MODE_EXT_FLOWCTL:
					l2cap_chan_ecred_connect_reject(chan);
					return;
				}
			}
		}

		l2cap_chan_del(chan, reason);
		break;

	case BT_CONNECT:
	case BT_DISCONN:
		l2cap_chan_del(chan, reason);
		break;

	default:
		chan->ops->teardown(chan, 0);
		break;
	}
}
EXPORT_SYMBOL(l2cap_chan_close);

static inline u8 l2cap_get_auth_type(struct l2cap_chan *chan)
{
	switch (chan->chan_type) {
	case L2CAP_CHAN_RAW:
		switch (chan->sec_level) {
		case BT_SECURITY_HIGH:
		case BT_SECURITY_FIPS:
			return HCI_AT_DEDICATED_BONDING_MITM;
		case BT_SECURITY_MEDIUM:
			return HCI_AT_DEDICATED_BONDING;
		default:
			return HCI_AT_NO_BONDING;
		}
		break;
	case L2CAP_CHAN_CONN_LESS:
		if (chan->psm == cpu_to_le16(L2CAP_PSM_3DSP)) {
			if (chan->sec_level == BT_SECURITY_LOW)
				chan->sec_level = BT_SECURITY_SDP;
		}
		if (chan->sec_level == BT_SECURITY_HIGH ||
		    chan->sec_level == BT_SECURITY_FIPS)
			return HCI_AT_NO_BONDING_MITM;
		else
			return HCI_AT_NO_BONDING;
		break;
	case L2CAP_CHAN_CONN_ORIENTED:
		if (chan->psm == cpu_to_le16(L2CAP_PSM_SDP)) {
			if (chan->sec_level == BT_SECURITY_LOW)
				chan->sec_level = BT_SECURITY_SDP;

			if (chan->sec_level == BT_SECURITY_HIGH ||
			    chan->sec_level == BT_SECURITY_FIPS)
				return HCI_AT_NO_BONDING_MITM;
			else
				return HCI_AT_NO_BONDING;
		}
		fallthrough;

	default:
		switch (chan->sec_level) {
		case BT_SECURITY_HIGH:
		case BT_SECURITY_FIPS:
			return HCI_AT_GENERAL_BONDING_MITM;
		case BT_SECURITY_MEDIUM:
			return HCI_AT_GENERAL_BONDING;
		default:
			return HCI_AT_NO_BONDING;
		}
		break;
	}
}

/* Service level security */
int l2cap_chan_check_security(struct l2cap_chan *chan, bool initiator)
{
	struct l2cap_conn *conn = chan->conn;
	__u8 auth_type;

	if (conn->hcon->type == LE_LINK)
		return smp_conn_security(conn->hcon, chan->sec_level);

	auth_type = l2cap_get_auth_type(chan);

	return hci_conn_security(conn->hcon, chan->sec_level, auth_type,
				 initiator);
}

static u8 l2cap_get_ident(struct l2cap_conn *conn)
{
	u8 id;

	/* Get next available identificator.
	 *    1 - 128 are used by kernel.
	 *  129 - 199 are reserved.
	 *  200 - 254 are used by utilities like l2ping, etc.
	 */

	mutex_lock(&conn->ident_lock);

	if (++conn->tx_ident > 128)
		conn->tx_ident = 1;

	id = conn->tx_ident;

	mutex_unlock(&conn->ident_lock);

	return id;
}

static void l2cap_send_cmd(struct l2cap_conn *conn, u8 ident, u8 code, u16 len,
			   void *data)
{
	struct sk_buff *skb = l2cap_build_cmd(conn, code, ident, len, data);
	u8 flags;

	BT_DBG("code 0x%2.2x", code);

	if (!skb)
		return;

	/* Use NO_FLUSH if supported or we have an LE link (which does
	 * not support auto-flushing packets) */
	if (lmp_no_flush_capable(conn->hcon->hdev) ||
	    conn->hcon->type == LE_LINK)
		flags = ACL_START_NO_FLUSH;
	else
		flags = ACL_START;

	bt_cb(skb)->force_active = BT_POWER_FORCE_ACTIVE_ON;
	skb->priority = HCI_PRIO_MAX;

	hci_send_acl(conn->hchan, skb, flags);
}

static bool __chan_is_moving(struct l2cap_chan *chan)
{
	return chan->move_state != L2CAP_MOVE_STABLE &&
	       chan->move_state != L2CAP_MOVE_WAIT_PREPARE;
}

static void l2cap_do_send(struct l2cap_chan *chan, struct sk_buff *skb)
{
	struct hci_conn *hcon = chan->conn->hcon;
	u16 flags;

	BT_DBG("chan %p, skb %p len %d priority %u", chan, skb, skb->len,
	       skb->priority);

	if (chan->hs_hcon && !__chan_is_moving(chan)) {
		if (chan->hs_hchan)
			hci_send_acl(chan->hs_hchan, skb, ACL_COMPLETE);
		else
			kfree_skb(skb);

		return;
	}

	/* Use NO_FLUSH for LE links (where this is the only option) or
	 * if the BR/EDR link supports it and flushing has not been
	 * explicitly requested (through FLAG_FLUSHABLE).
	 */
	if (hcon->type == LE_LINK ||
	    (!test_bit(FLAG_FLUSHABLE, &chan->flags) &&
	     lmp_no_flush_capable(hcon->hdev)))
		flags = ACL_START_NO_FLUSH;
	else
		flags = ACL_START;

	bt_cb(skb)->force_active = test_bit(FLAG_FORCE_ACTIVE, &chan->flags);
	hci_send_acl(chan->conn->hchan, skb, flags);
}

static void __unpack_enhanced_control(u16 enh, struct l2cap_ctrl *control)
{
	control->reqseq = (enh & L2CAP_CTRL_REQSEQ) >> L2CAP_CTRL_REQSEQ_SHIFT;
	control->final = (enh & L2CAP_CTRL_FINAL) >> L2CAP_CTRL_FINAL_SHIFT;

	if (enh & L2CAP_CTRL_FRAME_TYPE) {
		/* S-Frame */
		control->sframe = 1;
		control->poll = (enh & L2CAP_CTRL_POLL) >> L2CAP_CTRL_POLL_SHIFT;
		control->super = (enh & L2CAP_CTRL_SUPERVISE) >> L2CAP_CTRL_SUPER_SHIFT;

		control->sar = 0;
		control->txseq = 0;
	} else {
		/* I-Frame */
		control->sframe = 0;
		control->sar = (enh & L2CAP_CTRL_SAR) >> L2CAP_CTRL_SAR_SHIFT;
		control->txseq = (enh & L2CAP_CTRL_TXSEQ) >> L2CAP_CTRL_TXSEQ_SHIFT;

		control->poll = 0;
		control->super = 0;
	}
}

static void __unpack_extended_control(u32 ext, struct l2cap_ctrl *control)
{
	control->reqseq = (ext & L2CAP_EXT_CTRL_REQSEQ) >> L2CAP_EXT_CTRL_REQSEQ_SHIFT;
	control->final = (ext & L2CAP_EXT_CTRL_FINAL) >> L2CAP_EXT_CTRL_FINAL_SHIFT;

	if (ext & L2CAP_EXT_CTRL_FRAME_TYPE) {
		/* S-Frame */
		control->sframe = 1;
		control->poll = (ext & L2CAP_EXT_CTRL_POLL) >> L2CAP_EXT_CTRL_POLL_SHIFT;
		control->super = (ext & L2CAP_EXT_CTRL_SUPERVISE) >> L2CAP_EXT_CTRL_SUPER_SHIFT;

		control->sar = 0;
		control->txseq = 0;
	} else {
		/* I-Frame */
		control->sframe = 0;
		control->sar = (ext & L2CAP_EXT_CTRL_SAR) >> L2CAP_EXT_CTRL_SAR_SHIFT;
		control->txseq = (ext & L2CAP_EXT_CTRL_TXSEQ) >> L2CAP_EXT_CTRL_TXSEQ_SHIFT;

		control->poll = 0;
		control->super = 0;
	}
}

static inline void __unpack_control(struct l2cap_chan *chan,
				    struct sk_buff *skb)
{
	if (test_bit(FLAG_EXT_CTRL, &chan->flags)) {
		__unpack_extended_control(get_unaligned_le32(skb->data),
					  &bt_cb(skb)->l2cap);
		skb_pull(skb, L2CAP_EXT_CTRL_SIZE);
	} else {
		__unpack_enhanced_control(get_unaligned_le16(skb->data),
					  &bt_cb(skb)->l2cap);
		skb_pull(skb, L2CAP_ENH_CTRL_SIZE);
	}
}

static u32 __pack_extended_control(struct l2cap_ctrl *control)
{
	u32 packed;

	packed = control->reqseq << L2CAP_EXT_CTRL_REQSEQ_SHIFT;
	packed |= control->final << L2CAP_EXT_CTRL_FINAL_SHIFT;

	if (control->sframe) {
		packed |= control->poll << L2CAP_EXT_CTRL_POLL_SHIFT;
		packed |= control->super << L2CAP_EXT_CTRL_SUPER_SHIFT;
		packed |= L2CAP_EXT_CTRL_FRAME_TYPE;
	} else {
		packed |= control->sar << L2CAP_EXT_CTRL_SAR_SHIFT;
		packed |= control->txseq << L2CAP_EXT_CTRL_TXSEQ_SHIFT;
	}

	return packed;
}

static u16 __pack_enhanced_control(struct l2cap_ctrl *control)
{
	u16 packed;

	packed = control->reqseq << L2CAP_CTRL_REQSEQ_SHIFT;
	packed |= control->final << L2CAP_CTRL_FINAL_SHIFT;

	if (control->sframe) {
		packed |= control->poll << L2CAP_CTRL_POLL_SHIFT;
		packed |= control->super << L2CAP_CTRL_SUPER_SHIFT;
		packed |= L2CAP_CTRL_FRAME_TYPE;
	} else {
		packed |= control->sar << L2CAP_CTRL_SAR_SHIFT;
		packed |= control->txseq << L2CAP_CTRL_TXSEQ_SHIFT;
	}

	return packed;
}

static inline void __pack_control(struct l2cap_chan *chan,
				  struct l2cap_ctrl *control,
				  struct sk_buff *skb)
{
	if (test_bit(FLAG_EXT_CTRL, &chan->flags)) {
		put_unaligned_le32(__pack_extended_control(control),
				   skb->data + L2CAP_HDR_SIZE);
	} else {
		put_unaligned_le16(__pack_enhanced_control(control),
				   skb->data + L2CAP_HDR_SIZE);
	}
}

static inline unsigned int __ertm_hdr_size(struct l2cap_chan *chan)
{
	if (test_bit(FLAG_EXT_CTRL, &chan->flags))
		return L2CAP_EXT_HDR_SIZE;
	else
		return L2CAP_ENH_HDR_SIZE;
}

static struct sk_buff *l2cap_create_sframe_pdu(struct l2cap_chan *chan,
					       u32 control)
{
	struct sk_buff *skb;
	struct l2cap_hdr *lh;
	int hlen = __ertm_hdr_size(chan);

	if (chan->fcs == L2CAP_FCS_CRC16)
		hlen += L2CAP_FCS_SIZE;

	skb = bt_skb_alloc(hlen, GFP_KERNEL);

	if (!skb)
		return ERR_PTR(-ENOMEM);

	lh = skb_put(skb, L2CAP_HDR_SIZE);
	lh->len = cpu_to_le16(hlen - L2CAP_HDR_SIZE);
	lh->cid = cpu_to_le16(chan->dcid);

	if (test_bit(FLAG_EXT_CTRL, &chan->flags))
		put_unaligned_le32(control, skb_put(skb, L2CAP_EXT_CTRL_SIZE));
	else
		put_unaligned_le16(control, skb_put(skb, L2CAP_ENH_CTRL_SIZE));

	if (chan->fcs == L2CAP_FCS_CRC16) {
		u16 fcs = crc16(0, (u8 *)skb->data, skb->len);
		put_unaligned_le16(fcs, skb_put(skb, L2CAP_FCS_SIZE));
	}

	skb->priority = HCI_PRIO_MAX;
	return skb;
}

static void l2cap_send_sframe(struct l2cap_chan *chan,
			      struct l2cap_ctrl *control)
{
	struct sk_buff *skb;
	u32 control_field;

	BT_DBG("chan %p, control %p", chan, control);

	if (!control->sframe)
		return;

	if (__chan_is_moving(chan))
		return;

	if (test_and_clear_bit(CONN_SEND_FBIT, &chan->conn_state) &&
	    !control->poll)
		control->final = 1;

	if (control->super == L2CAP_SUPER_RR)
		clear_bit(CONN_RNR_SENT, &chan->conn_state);
	else if (control->super == L2CAP_SUPER_RNR)
		set_bit(CONN_RNR_SENT, &chan->conn_state);

	if (control->super != L2CAP_SUPER_SREJ) {
		chan->last_acked_seq = control->reqseq;
		__clear_ack_timer(chan);
	}

	BT_DBG("reqseq %d, final %d, poll %d, super %d", control->reqseq,
	       control->final, control->poll, control->super);

	if (test_bit(FLAG_EXT_CTRL, &chan->flags))
		control_field = __pack_extended_control(control);
	else
		control_field = __pack_enhanced_control(control);

	skb = l2cap_create_sframe_pdu(chan, control_field);
	if (!IS_ERR(skb))
		l2cap_do_send(chan, skb);
}

static void l2cap_send_rr_or_rnr(struct l2cap_chan *chan, bool poll)
{
	struct l2cap_ctrl control;

	BT_DBG("chan %p, poll %d", chan, poll);

	memset(&control, 0, sizeof(control));
	control.sframe = 1;
	control.poll = poll;

	if (test_bit(CONN_LOCAL_BUSY, &chan->conn_state))
		control.super = L2CAP_SUPER_RNR;
	else
		control.super = L2CAP_SUPER_RR;

	control.reqseq = chan->buffer_seq;
	l2cap_send_sframe(chan, &control);
}

static inline int __l2cap_no_conn_pending(struct l2cap_chan *chan)
{
	if (chan->chan_type != L2CAP_CHAN_CONN_ORIENTED)
		return true;

	return !test_bit(CONF_CONNECT_PEND, &chan->conf_state);
}

static bool __amp_capable(struct l2cap_chan *chan)
{
	struct l2cap_conn *conn = chan->conn;
	struct hci_dev *hdev;
	bool amp_available = false;

	if (!(conn->local_fixed_chan & L2CAP_FC_A2MP))
		return false;

	if (!(conn->remote_fixed_chan & L2CAP_FC_A2MP))
		return false;

	read_lock(&hci_dev_list_lock);
	list_for_each_entry(hdev, &hci_dev_list, list) {
		if (hdev->amp_type != AMP_TYPE_BREDR &&
		    test_bit(HCI_UP, &hdev->flags)) {
			amp_available = true;
			break;
		}
	}
	read_unlock(&hci_dev_list_lock);

	if (chan->chan_policy == BT_CHANNEL_POLICY_AMP_PREFERRED)
		return amp_available;

	return false;
}

static bool l2cap_check_efs(struct l2cap_chan *chan)
{
	/* Check EFS parameters */
	return true;
}

void l2cap_send_conn_req(struct l2cap_chan *chan)
{
	struct l2cap_conn *conn = chan->conn;
	struct l2cap_conn_req req;

	req.scid = cpu_to_le16(chan->scid);
	req.psm  = chan->psm;

	chan->ident = l2cap_get_ident(conn);

	set_bit(CONF_CONNECT_PEND, &chan->conf_state);

	l2cap_send_cmd(conn, chan->ident, L2CAP_CONN_REQ, sizeof(req), &req);
}

static void l2cap_send_create_chan_req(struct l2cap_chan *chan, u8 amp_id)
{
	struct l2cap_create_chan_req req;
	req.scid = cpu_to_le16(chan->scid);
	req.psm  = chan->psm;
	req.amp_id = amp_id;

	chan->ident = l2cap_get_ident(chan->conn);

	l2cap_send_cmd(chan->conn, chan->ident, L2CAP_CREATE_CHAN_REQ,
		       sizeof(req), &req);
}

static void l2cap_move_setup(struct l2cap_chan *chan)
{
	struct sk_buff *skb;

	BT_DBG("chan %p", chan);

	if (chan->mode != L2CAP_MODE_ERTM)
		return;

	__clear_retrans_timer(chan);
	__clear_monitor_timer(chan);
	__clear_ack_timer(chan);

	chan->retry_count = 0;
	skb_queue_walk(&chan->tx_q, skb) {
		if (bt_cb(skb)->l2cap.retries)
			bt_cb(skb)->l2cap.retries = 1;
		else
			break;
	}

	chan->expected_tx_seq = chan->buffer_seq;

	clear_bit(CONN_REJ_ACT, &chan->conn_state);
	clear_bit(CONN_SREJ_ACT, &chan->conn_state);
	l2cap_seq_list_clear(&chan->retrans_list);
	l2cap_seq_list_clear(&chan->srej_list);
	skb_queue_purge(&chan->srej_q);

	chan->tx_state = L2CAP_TX_STATE_XMIT;
	chan->rx_state = L2CAP_RX_STATE_MOVE;

	set_bit(CONN_REMOTE_BUSY, &chan->conn_state);
}

static void l2cap_move_done(struct l2cap_chan *chan)
{
	u8 move_role = chan->move_role;
	BT_DBG("chan %p", chan);

	chan->move_state = L2CAP_MOVE_STABLE;
	chan->move_role = L2CAP_MOVE_ROLE_NONE;

	if (chan->mode != L2CAP_MODE_ERTM)
		return;

	switch (move_role) {
	case L2CAP_MOVE_ROLE_INITIATOR:
		l2cap_tx(chan, NULL, NULL, L2CAP_EV_EXPLICIT_POLL);
		chan->rx_state = L2CAP_RX_STATE_WAIT_F;
		break;
	case L2CAP_MOVE_ROLE_RESPONDER:
		chan->rx_state = L2CAP_RX_STATE_WAIT_P;
		break;
	}
}

static void l2cap_chan_ready(struct l2cap_chan *chan)
{
	/* The channel may have already been flagged as connected in
	 * case of receiving data before the L2CAP info req/rsp
	 * procedure is complete.
	 */
	if (chan->state == BT_CONNECTED)
		return;

	/* This clears all conf flags, including CONF_NOT_COMPLETE */
	chan->conf_state = 0;
	__clear_chan_timer(chan);

	switch (chan->mode) {
	case L2CAP_MODE_LE_FLOWCTL:
	case L2CAP_MODE_EXT_FLOWCTL:
		if (!chan->tx_credits)
			chan->ops->suspend(chan);
		break;
	}

	chan->state = BT_CONNECTED;

	chan->ops->ready(chan);
}

static void l2cap_le_connect(struct l2cap_chan *chan)
{
	struct l2cap_conn *conn = chan->conn;
	struct l2cap_le_conn_req req;

	if (test_and_set_bit(FLAG_LE_CONN_REQ_SENT, &chan->flags))
		return;

	if (!chan->imtu)
		chan->imtu = chan->conn->mtu;

	l2cap_le_flowctl_init(chan, 0);

	memset(&req, 0, sizeof(req));
	req.psm     = chan->psm;
	req.scid    = cpu_to_le16(chan->scid);
	req.mtu     = cpu_to_le16(chan->imtu);
	req.mps     = cpu_to_le16(chan->mps);
	req.credits = cpu_to_le16(chan->rx_credits);

	chan->ident = l2cap_get_ident(conn);

	l2cap_send_cmd(conn, chan->ident, L2CAP_LE_CONN_REQ,
		       sizeof(req), &req);
}

struct l2cap_ecred_conn_data {
	struct {
		struct l2cap_ecred_conn_req req;
		__le16 scid[5];
	} __packed pdu;
	struct l2cap_chan *chan;
	struct pid *pid;
	int count;
};

static void l2cap_ecred_defer_connect(struct l2cap_chan *chan, void *data)
{
	struct l2cap_ecred_conn_data *conn = data;
	struct pid *pid;

	if (chan == conn->chan)
		return;

	if (!test_and_clear_bit(FLAG_DEFER_SETUP, &chan->flags))
		return;

	pid = chan->ops->get_peer_pid(chan);

	/* Only add deferred channels with the same PID/PSM */
	if (conn->pid != pid || chan->psm != conn->chan->psm || chan->ident ||
	    chan->mode != L2CAP_MODE_EXT_FLOWCTL || chan->state != BT_CONNECT)
		return;

	if (test_and_set_bit(FLAG_ECRED_CONN_REQ_SENT, &chan->flags))
		return;

	l2cap_ecred_init(chan, 0);

	/* Set the same ident so we can match on the rsp */
	chan->ident = conn->chan->ident;

	/* Include all channels deferred */
	conn->pdu.scid[conn->count] = cpu_to_le16(chan->scid);

	conn->count++;
}

static void l2cap_ecred_connect(struct l2cap_chan *chan)
{
	struct l2cap_conn *conn = chan->conn;
	struct l2cap_ecred_conn_data data;

	if (test_bit(FLAG_DEFER_SETUP, &chan->flags))
		return;

	if (test_and_set_bit(FLAG_ECRED_CONN_REQ_SENT, &chan->flags))
		return;

	l2cap_ecred_init(chan, 0);

	memset(&data, 0, sizeof(data));
	data.pdu.req.psm     = chan->psm;
	data.pdu.req.mtu     = cpu_to_le16(chan->imtu);
	data.pdu.req.mps     = cpu_to_le16(chan->mps);
	data.pdu.req.credits = cpu_to_le16(chan->rx_credits);
	data.pdu.scid[0]     = cpu_to_le16(chan->scid);

	chan->ident = l2cap_get_ident(conn);

	data.count = 1;
	data.chan = chan;
	data.pid = chan->ops->get_peer_pid(chan);

	__l2cap_chan_list(conn, l2cap_ecred_defer_connect, &data);

	l2cap_send_cmd(conn, chan->ident, L2CAP_ECRED_CONN_REQ,
		       sizeof(data.pdu.req) + data.count * sizeof(__le16),
		       &data.pdu);
}

static void l2cap_le_start(struct l2cap_chan *chan)
{
	struct l2cap_conn *conn = chan->conn;

	if (!smp_conn_security(conn->hcon, chan->sec_level))
		return;

	if (!chan->psm) {
		l2cap_chan_ready(chan);
		return;
	}

	if (chan->state == BT_CONNECT) {
		if (chan->mode == L2CAP_MODE_EXT_FLOWCTL)
			l2cap_ecred_connect(chan);
		else
			l2cap_le_connect(chan);
	}
}

static void l2cap_start_connection(struct l2cap_chan *chan)
{
	if (__amp_capable(chan)) {
		BT_DBG("chan %p AMP capable: discover AMPs", chan);
		a2mp_discover_amp(chan);
	} else if (chan->conn->hcon->type == LE_LINK) {
		l2cap_le_start(chan);
	} else {
		l2cap_send_conn_req(chan);
	}
}

static void l2cap_request_info(struct l2cap_conn *conn)
{
	struct l2cap_info_req req;

	if (conn->info_state & L2CAP_INFO_FEAT_MASK_REQ_SENT)
		return;

	req.type = cpu_to_le16(L2CAP_IT_FEAT_MASK);

	conn->info_state |= L2CAP_INFO_FEAT_MASK_REQ_SENT;
	conn->info_ident = l2cap_get_ident(conn);

	schedule_delayed_work(&conn->info_timer, L2CAP_INFO_TIMEOUT);

	l2cap_send_cmd(conn, conn->info_ident, L2CAP_INFO_REQ,
		       sizeof(req), &req);
}

static bool l2cap_check_enc_key_size(struct hci_conn *hcon)
{
	/* The minimum encryption key size needs to be enforced by the
	 * host stack before establishing any L2CAP connections. The
	 * specification in theory allows a minimum of 1, but to align
	 * BR/EDR and LE transports, a minimum of 7 is chosen.
	 *
	 * This check might also be called for unencrypted connections
	 * that have no key size requirements. Ensure that the link is
	 * actually encrypted before enforcing a key size.
	 */
	int min_key_size = hcon->hdev->min_enc_key_size;

	/* On FIPS security level, key size must be 16 bytes */
	if (hcon->sec_level == BT_SECURITY_FIPS)
		min_key_size = 16;

	return (!test_bit(HCI_CONN_ENCRYPT, &hcon->flags) ||
		hcon->enc_key_size >= min_key_size);
}

static void l2cap_do_start(struct l2cap_chan *chan)
{
	struct l2cap_conn *conn = chan->conn;

	if (conn->hcon->type == LE_LINK) {
		l2cap_le_start(chan);
		return;
	}

	if (!(conn->info_state & L2CAP_INFO_FEAT_MASK_REQ_SENT)) {
		l2cap_request_info(conn);
		return;
	}

	if (!(conn->info_state & L2CAP_INFO_FEAT_MASK_REQ_DONE))
		return;

	if (!l2cap_chan_check_security(chan, true) ||
	    !__l2cap_no_conn_pending(chan))
		return;

	if (l2cap_check_enc_key_size(conn->hcon))
		l2cap_start_connection(chan);
	else
		__set_chan_timer(chan, L2CAP_DISC_TIMEOUT);
}

static inline int l2cap_mode_supported(__u8 mode, __u32 feat_mask)
{
	u32 local_feat_mask = l2cap_feat_mask;
	if (!disable_ertm)
		local_feat_mask |= L2CAP_FEAT_ERTM | L2CAP_FEAT_STREAMING;

	switch (mode) {
	case L2CAP_MODE_ERTM:
		return L2CAP_FEAT_ERTM & feat_mask & local_feat_mask;
	case L2CAP_MODE_STREAMING:
		return L2CAP_FEAT_STREAMING & feat_mask & local_feat_mask;
	default:
		return 0x00;
	}
}

static void l2cap_send_disconn_req(struct l2cap_chan *chan, int err)
{
	struct l2cap_conn *conn = chan->conn;
	struct l2cap_disconn_req req;

	if (!conn)
		return;

	if (chan->mode == L2CAP_MODE_ERTM && chan->state == BT_CONNECTED) {
		__clear_retrans_timer(chan);
		__clear_monitor_timer(chan);
		__clear_ack_timer(chan);
	}

	if (chan->scid == L2CAP_CID_A2MP) {
		l2cap_state_change(chan, BT_DISCONN);
		return;
	}

	req.dcid = cpu_to_le16(chan->dcid);
	req.scid = cpu_to_le16(chan->scid);
	l2cap_send_cmd(conn, l2cap_get_ident(conn), L2CAP_DISCONN_REQ,
		       sizeof(req), &req);

	l2cap_state_change_and_error(chan, BT_DISCONN, err);
}

/* ---- L2CAP connections ---- */
static void l2cap_conn_start(struct l2cap_conn *conn)
{
	struct l2cap_chan *chan, *tmp;

	BT_DBG("conn %p", conn);

	mutex_lock(&conn->chan_lock);

	list_for_each_entry_safe(chan, tmp, &conn->chan_l, list) {
		l2cap_chan_lock(chan);

		if (chan->chan_type != L2CAP_CHAN_CONN_ORIENTED) {
			l2cap_chan_ready(chan);
			l2cap_chan_unlock(chan);
			continue;
		}

		if (chan->state == BT_CONNECT) {
			if (!l2cap_chan_check_security(chan, true) ||
			    !__l2cap_no_conn_pending(chan)) {
				l2cap_chan_unlock(chan);
				continue;
			}

			if (!l2cap_mode_supported(chan->mode, conn->feat_mask)
			    && test_bit(CONF_STATE2_DEVICE,
					&chan->conf_state)) {
				l2cap_chan_close(chan, ECONNRESET);
				l2cap_chan_unlock(chan);
				continue;
			}

			if (l2cap_check_enc_key_size(conn->hcon))
				l2cap_start_connection(chan);
			else
				l2cap_chan_close(chan, ECONNREFUSED);

		} else if (chan->state == BT_CONNECT2) {
			struct l2cap_conn_rsp rsp;
			char buf[128];
			rsp.scid = cpu_to_le16(chan->dcid);
			rsp.dcid = cpu_to_le16(chan->scid);

			if (l2cap_chan_check_security(chan, false)) {
				if (test_bit(FLAG_DEFER_SETUP, &chan->flags)) {
					rsp.result = cpu_to_le16(L2CAP_CR_PEND);
					rsp.status = cpu_to_le16(L2CAP_CS_AUTHOR_PEND);
					chan->ops->defer(chan);

				} else {
					l2cap_state_change(chan, BT_CONFIG);
					rsp.result = cpu_to_le16(L2CAP_CR_SUCCESS);
					rsp.status = cpu_to_le16(L2CAP_CS_NO_INFO);
				}
			} else {
				rsp.result = cpu_to_le16(L2CAP_CR_PEND);
				rsp.status = cpu_to_le16(L2CAP_CS_AUTHEN_PEND);
			}

			l2cap_send_cmd(conn, chan->ident, L2CAP_CONN_RSP,
				       sizeof(rsp), &rsp);

			if (test_bit(CONF_REQ_SENT, &chan->conf_state) ||
			    rsp.result != L2CAP_CR_SUCCESS) {
				l2cap_chan_unlock(chan);
				continue;
			}

			set_bit(CONF_REQ_SENT, &chan->conf_state);
			l2cap_send_cmd(conn, l2cap_get_ident(conn), L2CAP_CONF_REQ,
				       l2cap_build_conf_req(chan, buf, sizeof(buf)), buf);
			chan->num_conf_req++;
		}

		l2cap_chan_unlock(chan);
	}

	mutex_unlock(&conn->chan_lock);
}

static void l2cap_le_conn_ready(struct l2cap_conn *conn)
{
	struct hci_conn *hcon = conn->hcon;
	struct hci_dev *hdev = hcon->hdev;

	BT_DBG("%s conn %p", hdev->name, conn);

	/* For outgoing pairing which doesn't necessarily have an
	 * associated socket (e.g. mgmt_pair_device).
	 */
	if (hcon->out)
		smp_conn_security(hcon, hcon->pending_sec_level);

	/* For LE peripheral connections, make sure the connection interval
	 * is in the range of the minimum and maximum interval that has
	 * been configured for this connection. If not, then trigger
	 * the connection update procedure.
	 */
	if (hcon->role == HCI_ROLE_SLAVE &&
	    (hcon->le_conn_interval < hcon->le_conn_min_interval ||
	     hcon->le_conn_interval > hcon->le_conn_max_interval)) {
		struct l2cap_conn_param_update_req req;

		req.min = cpu_to_le16(hcon->le_conn_min_interval);
		req.max = cpu_to_le16(hcon->le_conn_max_interval);
		req.latency = cpu_to_le16(hcon->le_conn_latency);
		req.to_multiplier = cpu_to_le16(hcon->le_supv_timeout);

		l2cap_send_cmd(conn, l2cap_get_ident(conn),
			       L2CAP_CONN_PARAM_UPDATE_REQ, sizeof(req), &req);
	}
}

static void l2cap_conn_ready(struct l2cap_conn *conn)
{
	struct l2cap_chan *chan;
	struct hci_conn *hcon = conn->hcon;

	BT_DBG("conn %p", conn);

	if (hcon->type == ACL_LINK)
		l2cap_request_info(conn);

	mutex_lock(&conn->chan_lock);

	list_for_each_entry(chan, &conn->chan_l, list) {

		l2cap_chan_lock(chan);

		if (chan->scid == L2CAP_CID_A2MP) {
			l2cap_chan_unlock(chan);
			continue;
		}

		if (hcon->type == LE_LINK) {
			l2cap_le_start(chan);
		} else if (chan->chan_type != L2CAP_CHAN_CONN_ORIENTED) {
			if (conn->info_state & L2CAP_INFO_FEAT_MASK_REQ_DONE)
				l2cap_chan_ready(chan);
		} else if (chan->state == BT_CONNECT) {
			l2cap_do_start(chan);
		}

		l2cap_chan_unlock(chan);
	}

	mutex_unlock(&conn->chan_lock);

	if (hcon->type == LE_LINK)
		l2cap_le_conn_ready(conn);

	queue_work(hcon->hdev->workqueue, &conn->pending_rx_work);
}

/* Notify sockets that we cannot guaranty reliability anymore */
static void l2cap_conn_unreliable(struct l2cap_conn *conn, int err)
{
	struct l2cap_chan *chan;

	BT_DBG("conn %p", conn);

	mutex_lock(&conn->chan_lock);

	list_for_each_entry(chan, &conn->chan_l, list) {
		if (test_bit(FLAG_FORCE_RELIABLE, &chan->flags))
			l2cap_chan_set_err(chan, err);
	}

	mutex_unlock(&conn->chan_lock);
}

static void l2cap_info_timeout(struct work_struct *work)
{
	struct l2cap_conn *conn = container_of(work, struct l2cap_conn,
					       info_timer.work);

	conn->info_state |= L2CAP_INFO_FEAT_MASK_REQ_DONE;
	conn->info_ident = 0;

	l2cap_conn_start(conn);
}

/*
 * l2cap_user
 * External modules can register l2cap_user objects on l2cap_conn. The ->probe
 * callback is called during registration. The ->remove callback is called
 * during unregistration.
 * An l2cap_user object can either be explicitly unregistered or when the
 * underlying l2cap_conn object is deleted. This guarantees that l2cap->hcon,
 * l2cap->hchan, .. are valid as long as the remove callback hasn't been called.
 * External modules must own a reference to the l2cap_conn object if they intend
 * to call l2cap_unregister_user(). The l2cap_conn object might get destroyed at
 * any time if they don't.
 */

int l2cap_register_user(struct l2cap_conn *conn, struct l2cap_user *user)
{
	struct hci_dev *hdev = conn->hcon->hdev;
	int ret;

	/* We need to check whether l2cap_conn is registered. If it is not, we
	 * must not register the l2cap_user. l2cap_conn_del() is unregisters
	 * l2cap_conn objects, but doesn't provide its own locking. Instead, it
	 * relies on the parent hci_conn object to be locked. This itself relies
	 * on the hci_dev object to be locked. So we must lock the hci device
	 * here, too. */

	hci_dev_lock(hdev);

	if (!list_empty(&user->list)) {
		ret = -EINVAL;
		goto out_unlock;
	}

	/* conn->hchan is NULL after l2cap_conn_del() was called */
	if (!conn->hchan) {
		ret = -ENODEV;
		goto out_unlock;
	}

	ret = user->probe(conn, user);
	if (ret)
		goto out_unlock;

	list_add(&user->list, &conn->users);
	ret = 0;

out_unlock:
	hci_dev_unlock(hdev);
	return ret;
}
EXPORT_SYMBOL(l2cap_register_user);

void l2cap_unregister_user(struct l2cap_conn *conn, struct l2cap_user *user)
{
	struct hci_dev *hdev = conn->hcon->hdev;

	hci_dev_lock(hdev);

	if (list_empty(&user->list))
		goto out_unlock;

	list_del_init(&user->list);
	user->remove(conn, user);

out_unlock:
	hci_dev_unlock(hdev);
}
EXPORT_SYMBOL(l2cap_unregister_user);

static void l2cap_unregister_all_users(struct l2cap_conn *conn)
{
	struct l2cap_user *user;

	while (!list_empty(&conn->users)) {
		user = list_first_entry(&conn->users, struct l2cap_user, list);
		list_del_init(&user->list);
		user->remove(conn, user);
	}
}

static void l2cap_conn_del(struct hci_conn *hcon, int err)
{
	struct l2cap_conn *conn = hcon->l2cap_data;
	struct l2cap_chan *chan, *l;

	if (!conn)
		return;

	BT_DBG("hcon %p conn %p, err %d", hcon, conn, err);

	kfree_skb(conn->rx_skb);

	skb_queue_purge(&conn->pending_rx);

	/* We can not call flush_work(&conn->pending_rx_work) here since we
	 * might block if we are running on a worker from the same workqueue
	 * pending_rx_work is waiting on.
	 */
	if (work_pending(&conn->pending_rx_work))
		cancel_work_sync(&conn->pending_rx_work);

	cancel_delayed_work_sync(&conn->id_addr_timer);

	l2cap_unregister_all_users(conn);

	/* Force the connection to be immediately dropped */
	hcon->disc_timeout = 0;

	mutex_lock(&conn->chan_lock);

	/* Kill channels */
	list_for_each_entry_safe(chan, l, &conn->chan_l, list) {
		l2cap_chan_hold(chan);
		l2cap_chan_lock(chan);

		l2cap_chan_del(chan, err);

		chan->ops->close(chan);

		l2cap_chan_unlock(chan);
		l2cap_chan_put(chan);
	}

	mutex_unlock(&conn->chan_lock);

	hci_chan_del(conn->hchan);

	if (conn->info_state & L2CAP_INFO_FEAT_MASK_REQ_SENT)
		cancel_delayed_work_sync(&conn->info_timer);

	hcon->l2cap_data = NULL;
	conn->hchan = NULL;
	l2cap_conn_put(conn);
}

static void l2cap_conn_free(struct kref *ref)
{
	struct l2cap_conn *conn = container_of(ref, struct l2cap_conn, ref);

	hci_conn_put(conn->hcon);
	kfree(conn);
}

struct l2cap_conn *l2cap_conn_get(struct l2cap_conn *conn)
{
	kref_get(&conn->ref);
	return conn;
}
EXPORT_SYMBOL(l2cap_conn_get);

void l2cap_conn_put(struct l2cap_conn *conn)
{
	kref_put(&conn->ref, l2cap_conn_free);
}
EXPORT_SYMBOL(l2cap_conn_put);

/* ---- Socket interface ---- */

/* Find socket with psm and source / destination bdaddr.
 * Returns closest match.
 */
static struct l2cap_chan *l2cap_global_chan_by_psm(int state, __le16 psm,
						   bdaddr_t *src,
						   bdaddr_t *dst,
						   u8 link_type)
{
	struct l2cap_chan *c, *tmp, *c1 = NULL;

	read_lock(&chan_list_lock);

	list_for_each_entry_safe(c, tmp, &chan_list, global_l) {
		if (state && c->state != state)
			continue;

		if (link_type == ACL_LINK && c->src_type != BDADDR_BREDR)
			continue;

		if (link_type == LE_LINK && c->src_type == BDADDR_BREDR)
			continue;

		if (c->chan_type != L2CAP_CHAN_FIXED && c->psm == psm) {
			int src_match, dst_match;
			int src_any, dst_any;

			/* Exact match. */
			src_match = !bacmp(&c->src, src);
			dst_match = !bacmp(&c->dst, dst);
			if (src_match && dst_match) {
				if (!l2cap_chan_hold_unless_zero(c))
					continue;

				read_unlock(&chan_list_lock);
				return c;
			}

			/* Closest match */
			src_any = !bacmp(&c->src, BDADDR_ANY);
			dst_any = !bacmp(&c->dst, BDADDR_ANY);
			if ((src_match && dst_any) || (src_any && dst_match) ||
			    (src_any && dst_any))
				c1 = c;
		}
	}

	if (c1)
		c1 = l2cap_chan_hold_unless_zero(c1);

	read_unlock(&chan_list_lock);

	return c1;
}

static void l2cap_monitor_timeout(struct work_struct *work)
{
	struct l2cap_chan *chan = container_of(work, struct l2cap_chan,
					       monitor_timer.work);

	BT_DBG("chan %p", chan);

	l2cap_chan_lock(chan);

	if (!chan->conn) {
		l2cap_chan_unlock(chan);
		l2cap_chan_put(chan);
		return;
	}

	l2cap_tx(chan, NULL, NULL, L2CAP_EV_MONITOR_TO);

	l2cap_chan_unlock(chan);
	l2cap_chan_put(chan);
}

static void l2cap_retrans_timeout(struct work_struct *work)
{
	struct l2cap_chan *chan = container_of(work, struct l2cap_chan,
					       retrans_timer.work);

	BT_DBG("chan %p", chan);

	l2cap_chan_lock(chan);

	if (!chan->conn) {
		l2cap_chan_unlock(chan);
		l2cap_chan_put(chan);
		return;
	}

	l2cap_tx(chan, NULL, NULL, L2CAP_EV_RETRANS_TO);
	l2cap_chan_unlock(chan);
	l2cap_chan_put(chan);
}

static void l2cap_streaming_send(struct l2cap_chan *chan,
				 struct sk_buff_head *skbs)
{
	struct sk_buff *skb;
	struct l2cap_ctrl *control;

	BT_DBG("chan %p, skbs %p", chan, skbs);

	if (__chan_is_moving(chan))
		return;

	skb_queue_splice_tail_init(skbs, &chan->tx_q);

	while (!skb_queue_empty(&chan->tx_q)) {

		skb = skb_dequeue(&chan->tx_q);

		bt_cb(skb)->l2cap.retries = 1;
		control = &bt_cb(skb)->l2cap;

		control->reqseq = 0;
		control->txseq = chan->next_tx_seq;

		__pack_control(chan, control, skb);

		if (chan->fcs == L2CAP_FCS_CRC16) {
			u16 fcs = crc16(0, (u8 *) skb->data, skb->len);
			put_unaligned_le16(fcs, skb_put(skb, L2CAP_FCS_SIZE));
		}

		l2cap_do_send(chan, skb);

		BT_DBG("Sent txseq %u", control->txseq);

		chan->next_tx_seq = __next_seq(chan, chan->next_tx_seq);
		chan->frames_sent++;
	}
}

static int l2cap_ertm_send(struct l2cap_chan *chan)
{
	struct sk_buff *skb, *tx_skb;
	struct l2cap_ctrl *control;
	int sent = 0;

	BT_DBG("chan %p", chan);

	if (chan->state != BT_CONNECTED)
		return -ENOTCONN;

	if (test_bit(CONN_REMOTE_BUSY, &chan->conn_state))
		return 0;

	if (__chan_is_moving(chan))
		return 0;

	while (chan->tx_send_head &&
	       chan->unacked_frames < chan->remote_tx_win &&
	       chan->tx_state == L2CAP_TX_STATE_XMIT) {

		skb = chan->tx_send_head;

		bt_cb(skb)->l2cap.retries = 1;
		control = &bt_cb(skb)->l2cap;

		if (test_and_clear_bit(CONN_SEND_FBIT, &chan->conn_state))
			control->final = 1;

		control->reqseq = chan->buffer_seq;
		chan->last_acked_seq = chan->buffer_seq;
		control->txseq = chan->next_tx_seq;

		__pack_control(chan, control, skb);

		if (chan->fcs == L2CAP_FCS_CRC16) {
			u16 fcs = crc16(0, (u8 *) skb->data, skb->len);
			put_unaligned_le16(fcs, skb_put(skb, L2CAP_FCS_SIZE));
		}

		/* Clone after data has been modified. Data is assumed to be
		   read-only (for locking purposes) on cloned sk_buffs.
		 */
		tx_skb = skb_clone(skb, GFP_KERNEL);

		if (!tx_skb)
			break;

		__set_retrans_timer(chan);

		chan->next_tx_seq = __next_seq(chan, chan->next_tx_seq);
		chan->unacked_frames++;
		chan->frames_sent++;
		sent++;

		if (skb_queue_is_last(&chan->tx_q, skb))
			chan->tx_send_head = NULL;
		else
			chan->tx_send_head = skb_queue_next(&chan->tx_q, skb);

		l2cap_do_send(chan, tx_skb);
		BT_DBG("Sent txseq %u", control->txseq);
	}

	BT_DBG("Sent %d, %u unacked, %u in ERTM queue", sent,
	       chan->unacked_frames, skb_queue_len(&chan->tx_q));

	return sent;
}

static void l2cap_ertm_resend(struct l2cap_chan *chan)
{
	struct l2cap_ctrl control;
	struct sk_buff *skb;
	struct sk_buff *tx_skb;
	u16 seq;

	BT_DBG("chan %p", chan);

	if (test_bit(CONN_REMOTE_BUSY, &chan->conn_state))
		return;

	if (__chan_is_moving(chan))
		return;

	while (chan->retrans_list.head != L2CAP_SEQ_LIST_CLEAR) {
		seq = l2cap_seq_list_pop(&chan->retrans_list);

		skb = l2cap_ertm_seq_in_queue(&chan->tx_q, seq);
		if (!skb) {
			BT_DBG("Error: Can't retransmit seq %d, frame missing",
			       seq);
			continue;
		}

		bt_cb(skb)->l2cap.retries++;
		control = bt_cb(skb)->l2cap;

		if (chan->max_tx != 0 &&
		    bt_cb(skb)->l2cap.retries > chan->max_tx) {
			BT_DBG("Retry limit exceeded (%d)", chan->max_tx);
			l2cap_send_disconn_req(chan, ECONNRESET);
			l2cap_seq_list_clear(&chan->retrans_list);
			break;
		}

		control.reqseq = chan->buffer_seq;
		if (test_and_clear_bit(CONN_SEND_FBIT, &chan->conn_state))
			control.final = 1;
		else
			control.final = 0;

		if (skb_cloned(skb)) {
			/* Cloned sk_buffs are read-only, so we need a
			 * writeable copy
			 */
			tx_skb = skb_copy(skb, GFP_KERNEL);
		} else {
			tx_skb = skb_clone(skb, GFP_KERNEL);
		}

		if (!tx_skb) {
			l2cap_seq_list_clear(&chan->retrans_list);
			break;
		}

		/* Update skb contents */
		if (test_bit(FLAG_EXT_CTRL, &chan->flags)) {
			put_unaligned_le32(__pack_extended_control(&control),
					   tx_skb->data + L2CAP_HDR_SIZE);
		} else {
			put_unaligned_le16(__pack_enhanced_control(&control),
					   tx_skb->data + L2CAP_HDR_SIZE);
		}

		/* Update FCS */
		if (chan->fcs == L2CAP_FCS_CRC16) {
			u16 fcs = crc16(0, (u8 *) tx_skb->data,
					tx_skb->len - L2CAP_FCS_SIZE);
			put_unaligned_le16(fcs, skb_tail_pointer(tx_skb) -
						L2CAP_FCS_SIZE);
		}

		l2cap_do_send(chan, tx_skb);

		BT_DBG("Resent txseq %d", control.txseq);

		chan->last_acked_seq = chan->buffer_seq;
	}
}

static void l2cap_retransmit(struct l2cap_chan *chan,
			     struct l2cap_ctrl *control)
{
	BT_DBG("chan %p, control %p", chan, control);

	l2cap_seq_list_append(&chan->retrans_list, control->reqseq);
	l2cap_ertm_resend(chan);
}

static void l2cap_retransmit_all(struct l2cap_chan *chan,
				 struct l2cap_ctrl *control)
{
	struct sk_buff *skb;

	BT_DBG("chan %p, control %p", chan, control);

	if (control->poll)
		set_bit(CONN_SEND_FBIT, &chan->conn_state);

	l2cap_seq_list_clear(&chan->retrans_list);

	if (test_bit(CONN_REMOTE_BUSY, &chan->conn_state))
		return;

	if (chan->unacked_frames) {
		skb_queue_walk(&chan->tx_q, skb) {
			if (bt_cb(skb)->l2cap.txseq == control->reqseq ||
			    skb == chan->tx_send_head)
				break;
		}

		skb_queue_walk_from(&chan->tx_q, skb) {
			if (skb == chan->tx_send_head)
				break;

			l2cap_seq_list_append(&chan->retrans_list,
					      bt_cb(skb)->l2cap.txseq);
		}

		l2cap_ertm_resend(chan);
	}
}

static void l2cap_send_ack(struct l2cap_chan *chan)
{
	struct l2cap_ctrl control;
	u16 frames_to_ack = __seq_offset(chan, chan->buffer_seq,
					 chan->last_acked_seq);
	int threshold;

	BT_DBG("chan %p last_acked_seq %d buffer_seq %d",
	       chan, chan->last_acked_seq, chan->buffer_seq);

	memset(&control, 0, sizeof(control));
	control.sframe = 1;

	if (test_bit(CONN_LOCAL_BUSY, &chan->conn_state) &&
	    chan->rx_state == L2CAP_RX_STATE_RECV) {
		__clear_ack_timer(chan);
		control.super = L2CAP_SUPER_RNR;
		control.reqseq = chan->buffer_seq;
		l2cap_send_sframe(chan, &control);
	} else {
		if (!test_bit(CONN_REMOTE_BUSY, &chan->conn_state)) {
			l2cap_ertm_send(chan);
			/* If any i-frames were sent, they included an ack */
			if (chan->buffer_seq == chan->last_acked_seq)
				frames_to_ack = 0;
		}

		/* Ack now if the window is 3/4ths full.
		 * Calculate without mul or div
		 */
		threshold = chan->ack_win;
		threshold += threshold << 1;
		threshold >>= 2;

		BT_DBG("frames_to_ack %u, threshold %d", frames_to_ack,
		       threshold);

		if (frames_to_ack >= threshold) {
			__clear_ack_timer(chan);
			control.super = L2CAP_SUPER_RR;
			control.reqseq = chan->buffer_seq;
			l2cap_send_sframe(chan, &control);
			frames_to_ack = 0;
		}

		if (frames_to_ack)
			__set_ack_timer(chan);
	}
}

static inline int l2cap_skbuff_fromiovec(struct l2cap_chan *chan,
					 struct msghdr *msg, int len,
					 int count, struct sk_buff *skb)
{
	struct l2cap_conn *conn = chan->conn;
	struct sk_buff **frag;
	int sent = 0;

	if (!copy_from_iter_full(skb_put(skb, count), count, &msg->msg_iter))
		return -EFAULT;

	sent += count;
	len  -= count;

	/* Continuation fragments (no L2CAP header) */
	frag = &skb_shinfo(skb)->frag_list;
	while (len) {
		struct sk_buff *tmp;

		count = min_t(unsigned int, conn->mtu, len);

		tmp = chan->ops->alloc_skb(chan, 0, count,
					   msg->msg_flags & MSG_DONTWAIT);
		if (IS_ERR(tmp))
			return PTR_ERR(tmp);

		*frag = tmp;

		if (!copy_from_iter_full(skb_put(*frag, count), count,
				   &msg->msg_iter))
			return -EFAULT;

		sent += count;
		len  -= count;

		skb->len += (*frag)->len;
		skb->data_len += (*frag)->len;

		frag = &(*frag)->next;
	}

	return sent;
}

static struct sk_buff *l2cap_create_connless_pdu(struct l2cap_chan *chan,
						 struct msghdr *msg, size_t len)
{
	struct l2cap_conn *conn = chan->conn;
	struct sk_buff *skb;
	int err, count, hlen = L2CAP_HDR_SIZE + L2CAP_PSMLEN_SIZE;
	struct l2cap_hdr *lh;

	BT_DBG("chan %p psm 0x%2.2x len %zu", chan,
	       __le16_to_cpu(chan->psm), len);

	count = min_t(unsigned int, (conn->mtu - hlen), len);

	skb = chan->ops->alloc_skb(chan, hlen, count,
				   msg->msg_flags & MSG_DONTWAIT);
	if (IS_ERR(skb))
		return skb;

	/* Create L2CAP header */
	lh = skb_put(skb, L2CAP_HDR_SIZE);
	lh->cid = cpu_to_le16(chan->dcid);
	lh->len = cpu_to_le16(len + L2CAP_PSMLEN_SIZE);
	put_unaligned(chan->psm, (__le16 *) skb_put(skb, L2CAP_PSMLEN_SIZE));

	err = l2cap_skbuff_fromiovec(chan, msg, len, count, skb);
	if (unlikely(err < 0)) {
		kfree_skb(skb);
		return ERR_PTR(err);
	}
	return skb;
}

static struct sk_buff *l2cap_create_basic_pdu(struct l2cap_chan *chan,
					      struct msghdr *msg, size_t len)
{
	struct l2cap_conn *conn = chan->conn;
	struct sk_buff *skb;
	int err, count;
	struct l2cap_hdr *lh;

	BT_DBG("chan %p len %zu", chan, len);

	count = min_t(unsigned int, (conn->mtu - L2CAP_HDR_SIZE), len);

	skb = chan->ops->alloc_skb(chan, L2CAP_HDR_SIZE, count,
				   msg->msg_flags & MSG_DONTWAIT);
	if (IS_ERR(skb))
		return skb;

	/* Create L2CAP header */
	lh = skb_put(skb, L2CAP_HDR_SIZE);
	lh->cid = cpu_to_le16(chan->dcid);
	lh->len = cpu_to_le16(len);

	err = l2cap_skbuff_fromiovec(chan, msg, len, count, skb);
	if (unlikely(err < 0)) {
		kfree_skb(skb);
		return ERR_PTR(err);
	}
	return skb;
}

static struct sk_buff *l2cap_create_iframe_pdu(struct l2cap_chan *chan,
					       struct msghdr *msg, size_t len,
					       u16 sdulen)
{
	struct l2cap_conn *conn = chan->conn;
	struct sk_buff *skb;
	int err, count, hlen;
	struct l2cap_hdr *lh;

	BT_DBG("chan %p len %zu", chan, len);

	if (!conn)
		return ERR_PTR(-ENOTCONN);

	hlen = __ertm_hdr_size(chan);

	if (sdulen)
		hlen += L2CAP_SDULEN_SIZE;

	if (chan->fcs == L2CAP_FCS_CRC16)
		hlen += L2CAP_FCS_SIZE;

	count = min_t(unsigned int, (conn->mtu - hlen), len);

	skb = chan->ops->alloc_skb(chan, hlen, count,
				   msg->msg_flags & MSG_DONTWAIT);
	if (IS_ERR(skb))
		return skb;

	/* Create L2CAP header */
	lh = skb_put(skb, L2CAP_HDR_SIZE);
	lh->cid = cpu_to_le16(chan->dcid);
	lh->len = cpu_to_le16(len + (hlen - L2CAP_HDR_SIZE));

	/* Control header is populated later */
	if (test_bit(FLAG_EXT_CTRL, &chan->flags))
		put_unaligned_le32(0, skb_put(skb, L2CAP_EXT_CTRL_SIZE));
	else
		put_unaligned_le16(0, skb_put(skb, L2CAP_ENH_CTRL_SIZE));

	if (sdulen)
		put_unaligned_le16(sdulen, skb_put(skb, L2CAP_SDULEN_SIZE));

	err = l2cap_skbuff_fromiovec(chan, msg, len, count, skb);
	if (unlikely(err < 0)) {
		kfree_skb(skb);
		return ERR_PTR(err);
	}

	bt_cb(skb)->l2cap.fcs = chan->fcs;
	bt_cb(skb)->l2cap.retries = 0;
	return skb;
}

static int l2cap_segment_sdu(struct l2cap_chan *chan,
			     struct sk_buff_head *seg_queue,
			     struct msghdr *msg, size_t len)
{
	struct sk_buff *skb;
	u16 sdu_len;
	size_t pdu_len;
	u8 sar;

	BT_DBG("chan %p, msg %p, len %zu", chan, msg, len);

	/* It is critical that ERTM PDUs fit in a single HCI fragment,
	 * so fragmented skbs are not used.  The HCI layer's handling
	 * of fragmented skbs is not compatible with ERTM's queueing.
	 */

	/* PDU size is derived from the HCI MTU */
	pdu_len = chan->conn->mtu;

	/* Constrain PDU size for BR/EDR connections */
	if (!chan->hs_hcon)
		pdu_len = min_t(size_t, pdu_len, L2CAP_BREDR_MAX_PAYLOAD);

	/* Adjust for largest possible L2CAP overhead. */
	if (chan->fcs)
		pdu_len -= L2CAP_FCS_SIZE;

	pdu_len -= __ertm_hdr_size(chan);

	/* Remote device may have requested smaller PDUs */
	pdu_len = min_t(size_t, pdu_len, chan->remote_mps);

	if (len <= pdu_len) {
		sar = L2CAP_SAR_UNSEGMENTED;
		sdu_len = 0;
		pdu_len = len;
	} else {
		sar = L2CAP_SAR_START;
		sdu_len = len;
	}

	while (len > 0) {
		skb = l2cap_create_iframe_pdu(chan, msg, pdu_len, sdu_len);

		if (IS_ERR(skb)) {
			__skb_queue_purge(seg_queue);
			return PTR_ERR(skb);
		}

		bt_cb(skb)->l2cap.sar = sar;
		__skb_queue_tail(seg_queue, skb);

		len -= pdu_len;
		if (sdu_len)
			sdu_len = 0;

		if (len <= pdu_len) {
			sar = L2CAP_SAR_END;
			pdu_len = len;
		} else {
			sar = L2CAP_SAR_CONTINUE;
		}
	}

	return 0;
}

static struct sk_buff *l2cap_create_le_flowctl_pdu(struct l2cap_chan *chan,
						   struct msghdr *msg,
						   size_t len, u16 sdulen)
{
	struct l2cap_conn *conn = chan->conn;
	struct sk_buff *skb;
	int err, count, hlen;
	struct l2cap_hdr *lh;

	BT_DBG("chan %p len %zu", chan, len);

	if (!conn)
		return ERR_PTR(-ENOTCONN);

	hlen = L2CAP_HDR_SIZE;

	if (sdulen)
		hlen += L2CAP_SDULEN_SIZE;

	count = min_t(unsigned int, (conn->mtu - hlen), len);

	skb = chan->ops->alloc_skb(chan, hlen, count,
				   msg->msg_flags & MSG_DONTWAIT);
	if (IS_ERR(skb))
		return skb;

	/* Create L2CAP header */
	lh = skb_put(skb, L2CAP_HDR_SIZE);
	lh->cid = cpu_to_le16(chan->dcid);
	lh->len = cpu_to_le16(len + (hlen - L2CAP_HDR_SIZE));

	if (sdulen)
		put_unaligned_le16(sdulen, skb_put(skb, L2CAP_SDULEN_SIZE));

	err = l2cap_skbuff_fromiovec(chan, msg, len, count, skb);
	if (unlikely(err < 0)) {
		kfree_skb(skb);
		return ERR_PTR(err);
	}

	return skb;
}

static int l2cap_segment_le_sdu(struct l2cap_chan *chan,
				struct sk_buff_head *seg_queue,
				struct msghdr *msg, size_t len)
{
	struct sk_buff *skb;
	size_t pdu_len;
	u16 sdu_len;

	BT_DBG("chan %p, msg %p, len %zu", chan, msg, len);

	sdu_len = len;
	pdu_len = chan->remote_mps - L2CAP_SDULEN_SIZE;

	while (len > 0) {
		if (len <= pdu_len)
			pdu_len = len;

		skb = l2cap_create_le_flowctl_pdu(chan, msg, pdu_len, sdu_len);
		if (IS_ERR(skb)) {
			__skb_queue_purge(seg_queue);
			return PTR_ERR(skb);
		}

		__skb_queue_tail(seg_queue, skb);

		len -= pdu_len;

		if (sdu_len) {
			sdu_len = 0;
			pdu_len += L2CAP_SDULEN_SIZE;
		}
	}

	return 0;
}

static void l2cap_le_flowctl_send(struct l2cap_chan *chan)
{
	int sent = 0;

	BT_DBG("chan %p", chan);

	while (chan->tx_credits && !skb_queue_empty(&chan->tx_q)) {
		l2cap_do_send(chan, skb_dequeue(&chan->tx_q));
		chan->tx_credits--;
		sent++;
	}

	BT_DBG("Sent %d credits %u queued %u", sent, chan->tx_credits,
	       skb_queue_len(&chan->tx_q));
}

int l2cap_chan_send(struct l2cap_chan *chan, struct msghdr *msg, size_t len)
{
	struct sk_buff *skb;
	int err;
	struct sk_buff_head seg_queue;

	if (!chan->conn)
		return -ENOTCONN;

	/* Connectionless channel */
	if (chan->chan_type == L2CAP_CHAN_CONN_LESS) {
		skb = l2cap_create_connless_pdu(chan, msg, len);
		if (IS_ERR(skb))
			return PTR_ERR(skb);

		l2cap_do_send(chan, skb);
		return len;
	}

	switch (chan->mode) {
	case L2CAP_MODE_LE_FLOWCTL:
	case L2CAP_MODE_EXT_FLOWCTL:
		/* Check outgoing MTU */
		if (len > chan->omtu)
			return -EMSGSIZE;

		__skb_queue_head_init(&seg_queue);

		err = l2cap_segment_le_sdu(chan, &seg_queue, msg, len);

		if (chan->state != BT_CONNECTED) {
			__skb_queue_purge(&seg_queue);
			err = -ENOTCONN;
		}

		if (err)
			return err;

		skb_queue_splice_tail_init(&seg_queue, &chan->tx_q);

		l2cap_le_flowctl_send(chan);

		if (!chan->tx_credits)
			chan->ops->suspend(chan);

		err = len;

		break;

	case L2CAP_MODE_BASIC:
		/* Check outgoing MTU */
		if (len > chan->omtu)
			return -EMSGSIZE;

		/* Create a basic PDU */
		skb = l2cap_create_basic_pdu(chan, msg, len);
		if (IS_ERR(skb))
			return PTR_ERR(skb);

		l2cap_do_send(chan, skb);
		err = len;
		break;

	case L2CAP_MODE_ERTM:
	case L2CAP_MODE_STREAMING:
		/* Check outgoing MTU */
		if (len > chan->omtu) {
			err = -EMSGSIZE;
			break;
		}

		__skb_queue_head_init(&seg_queue);

		/* Do segmentation before calling in to the state machine,
		 * since it's possible to block while waiting for memory
		 * allocation.
		 */
		err = l2cap_segment_sdu(chan, &seg_queue, msg, len);

		if (err)
			break;

		if (chan->mode == L2CAP_MODE_ERTM)
			l2cap_tx(chan, NULL, &seg_queue, L2CAP_EV_DATA_REQUEST);
		else
			l2cap_streaming_send(chan, &seg_queue);

		err = len;

		/* If the skbs were not queued for sending, they'll still be in
		 * seg_queue and need to be purged.
		 */
		__skb_queue_purge(&seg_queue);
		break;

	default:
		BT_DBG("bad state %1.1x", chan->mode);
		err = -EBADFD;
	}

	return err;
}
EXPORT_SYMBOL_GPL(l2cap_chan_send);

static void l2cap_send_srej(struct l2cap_chan *chan, u16 txseq)
{
	struct l2cap_ctrl control;
	u16 seq;

	BT_DBG("chan %p, txseq %u", chan, txseq);

	memset(&control, 0, sizeof(control));
	control.sframe = 1;
	control.super = L2CAP_SUPER_SREJ;

	for (seq = chan->expected_tx_seq; seq != txseq;
	     seq = __next_seq(chan, seq)) {
		if (!l2cap_ertm_seq_in_queue(&chan->srej_q, seq)) {
			control.reqseq = seq;
			l2cap_send_sframe(chan, &control);
			l2cap_seq_list_append(&chan->srej_list, seq);
		}
	}

	chan->expected_tx_seq = __next_seq(chan, txseq);
}

static void l2cap_send_srej_tail(struct l2cap_chan *chan)
{
	struct l2cap_ctrl control;

	BT_DBG("chan %p", chan);

	if (chan->srej_list.tail == L2CAP_SEQ_LIST_CLEAR)
		return;

	memset(&control, 0, sizeof(control));
	control.sframe = 1;
	control.super = L2CAP_SUPER_SREJ;
	control.reqseq = chan->srej_list.tail;
	l2cap_send_sframe(chan, &control);
}

static void l2cap_send_srej_list(struct l2cap_chan *chan, u16 txseq)
{
	struct l2cap_ctrl control;
	u16 initial_head;
	u16 seq;

	BT_DBG("chan %p, txseq %u", chan, txseq);

	memset(&control, 0, sizeof(control));
	control.sframe = 1;
	control.super = L2CAP_SUPER_SREJ;

	/* Capture initial list head to allow only one pass through the list. */
	initial_head = chan->srej_list.head;

	do {
		seq = l2cap_seq_list_pop(&chan->srej_list);
		if (seq == txseq || seq == L2CAP_SEQ_LIST_CLEAR)
			break;

		control.reqseq = seq;
		l2cap_send_sframe(chan, &control);
		l2cap_seq_list_append(&chan->srej_list, seq);
	} while (chan->srej_list.head != initial_head);
}

static void l2cap_process_reqseq(struct l2cap_chan *chan, u16 reqseq)
{
	struct sk_buff *acked_skb;
	u16 ackseq;

	BT_DBG("chan %p, reqseq %u", chan, reqseq);

	if (chan->unacked_frames == 0 || reqseq == chan->expected_ack_seq)
		return;

	BT_DBG("expected_ack_seq %u, unacked_frames %u",
	       chan->expected_ack_seq, chan->unacked_frames);

	for (ackseq = chan->expected_ack_seq; ackseq != reqseq;
	     ackseq = __next_seq(chan, ackseq)) {

		acked_skb = l2cap_ertm_seq_in_queue(&chan->tx_q, ackseq);
		if (acked_skb) {
			skb_unlink(acked_skb, &chan->tx_q);
			kfree_skb(acked_skb);
			chan->unacked_frames--;
		}
	}

	chan->expected_ack_seq = reqseq;

	if (chan->unacked_frames == 0)
		__clear_retrans_timer(chan);

	BT_DBG("unacked_frames %u", chan->unacked_frames);
}

static void l2cap_abort_rx_srej_sent(struct l2cap_chan *chan)
{
	BT_DBG("chan %p", chan);

	chan->expected_tx_seq = chan->buffer_seq;
	l2cap_seq_list_clear(&chan->srej_list);
	skb_queue_purge(&chan->srej_q);
	chan->rx_state = L2CAP_RX_STATE_RECV;
}

static void l2cap_tx_state_xmit(struct l2cap_chan *chan,
				struct l2cap_ctrl *control,
				struct sk_buff_head *skbs, u8 event)
{
	BT_DBG("chan %p, control %p, skbs %p, event %d", chan, control, skbs,
	       event);

	switch (event) {
	case L2CAP_EV_DATA_REQUEST:
		if (chan->tx_send_head == NULL)
			chan->tx_send_head = skb_peek(skbs);

		skb_queue_splice_tail_init(skbs, &chan->tx_q);
		l2cap_ertm_send(chan);
		break;
	case L2CAP_EV_LOCAL_BUSY_DETECTED:
		BT_DBG("Enter LOCAL_BUSY");
		set_bit(CONN_LOCAL_BUSY, &chan->conn_state);

		if (chan->rx_state == L2CAP_RX_STATE_SREJ_SENT) {
			/* The SREJ_SENT state must be aborted if we are to
			 * enter the LOCAL_BUSY state.
			 */
			l2cap_abort_rx_srej_sent(chan);
		}

		l2cap_send_ack(chan);

		break;
	case L2CAP_EV_LOCAL_BUSY_CLEAR:
		BT_DBG("Exit LOCAL_BUSY");
		clear_bit(CONN_LOCAL_BUSY, &chan->conn_state);

		if (test_bit(CONN_RNR_SENT, &chan->conn_state)) {
			struct l2cap_ctrl local_control;

			memset(&local_control, 0, sizeof(local_control));
			local_control.sframe = 1;
			local_control.super = L2CAP_SUPER_RR;
			local_control.poll = 1;
			local_control.reqseq = chan->buffer_seq;
			l2cap_send_sframe(chan, &local_control);

			chan->retry_count = 1;
			__set_monitor_timer(chan);
			chan->tx_state = L2CAP_TX_STATE_WAIT_F;
		}
		break;
	case L2CAP_EV_RECV_REQSEQ_AND_FBIT:
		l2cap_process_reqseq(chan, control->reqseq);
		break;
	case L2CAP_EV_EXPLICIT_POLL:
		l2cap_send_rr_or_rnr(chan, 1);
		chan->retry_count = 1;
		__set_monitor_timer(chan);
		__clear_ack_timer(chan);
		chan->tx_state = L2CAP_TX_STATE_WAIT_F;
		break;
	case L2CAP_EV_RETRANS_TO:
		l2cap_send_rr_or_rnr(chan, 1);
		chan->retry_count = 1;
		__set_monitor_timer(chan);
		chan->tx_state = L2CAP_TX_STATE_WAIT_F;
		break;
	case L2CAP_EV_RECV_FBIT:
		/* Nothing to process */
		break;
	default:
		break;
	}
}

static void l2cap_tx_state_wait_f(struct l2cap_chan *chan,
				  struct l2cap_ctrl *control,
				  struct sk_buff_head *skbs, u8 event)
{
	BT_DBG("chan %p, control %p, skbs %p, event %d", chan, control, skbs,
	       event);

	switch (event) {
	case L2CAP_EV_DATA_REQUEST:
		if (chan->tx_send_head == NULL)
			chan->tx_send_head = skb_peek(skbs);
		/* Queue data, but don't send. */
		skb_queue_splice_tail_init(skbs, &chan->tx_q);
		break;
	case L2CAP_EV_LOCAL_BUSY_DETECTED:
		BT_DBG("Enter LOCAL_BUSY");
		set_bit(CONN_LOCAL_BUSY, &chan->conn_state);

		if (chan->rx_state == L2CAP_RX_STATE_SREJ_SENT) {
			/* The SREJ_SENT state must be aborted if we are to
			 * enter the LOCAL_BUSY state.
			 */
			l2cap_abort_rx_srej_sent(chan);
		}

		l2cap_send_ack(chan);

		break;
	case L2CAP_EV_LOCAL_BUSY_CLEAR:
		BT_DBG("Exit LOCAL_BUSY");
		clear_bit(CONN_LOCAL_BUSY, &chan->conn_state);

		if (test_bit(CONN_RNR_SENT, &chan->conn_state)) {
			struct l2cap_ctrl local_control;
			memset(&local_control, 0, sizeof(local_control));
			local_control.sframe = 1;
			local_control.super = L2CAP_SUPER_RR;
			local_control.poll = 1;
			local_control.reqseq = chan->buffer_seq;
			l2cap_send_sframe(chan, &local_control);

			chan->retry_count = 1;
			__set_monitor_timer(chan);
			chan->tx_state = L2CAP_TX_STATE_WAIT_F;
		}
		break;
	case L2CAP_EV_RECV_REQSEQ_AND_FBIT:
		l2cap_process_reqseq(chan, control->reqseq);
		fallthrough;

	case L2CAP_EV_RECV_FBIT:
		if (control && control->final) {
			__clear_monitor_timer(chan);
			if (chan->unacked_frames > 0)
				__set_retrans_timer(chan);
			chan->retry_count = 0;
			chan->tx_state = L2CAP_TX_STATE_XMIT;
			BT_DBG("recv fbit tx_state 0x2.2%x", chan->tx_state);
		}
		break;
	case L2CAP_EV_EXPLICIT_POLL:
		/* Ignore */
		break;
	case L2CAP_EV_MONITOR_TO:
		if (chan->max_tx == 0 || chan->retry_count < chan->max_tx) {
			l2cap_send_rr_or_rnr(chan, 1);
			__set_monitor_timer(chan);
			chan->retry_count++;
		} else {
			l2cap_send_disconn_req(chan, ECONNABORTED);
		}
		break;
	default:
		break;
	}
}

static void l2cap_tx(struct l2cap_chan *chan, struct l2cap_ctrl *control,
		     struct sk_buff_head *skbs, u8 event)
{
	BT_DBG("chan %p, control %p, skbs %p, event %d, state %d",
	       chan, control, skbs, event, chan->tx_state);

	switch (chan->tx_state) {
	case L2CAP_TX_STATE_XMIT:
		l2cap_tx_state_xmit(chan, control, skbs, event);
		break;
	case L2CAP_TX_STATE_WAIT_F:
		l2cap_tx_state_wait_f(chan, control, skbs, event);
		break;
	default:
		/* Ignore event */
		break;
	}
}

static void l2cap_pass_to_tx(struct l2cap_chan *chan,
			     struct l2cap_ctrl *control)
{
	BT_DBG("chan %p, control %p", chan, control);
	l2cap_tx(chan, control, NULL, L2CAP_EV_RECV_REQSEQ_AND_FBIT);
}

static void l2cap_pass_to_tx_fbit(struct l2cap_chan *chan,
				  struct l2cap_ctrl *control)
{
	BT_DBG("chan %p, control %p", chan, control);
	l2cap_tx(chan, control, NULL, L2CAP_EV_RECV_FBIT);
}

/* Copy frame to all raw sockets on that connection */
static void l2cap_raw_recv(struct l2cap_conn *conn, struct sk_buff *skb)
{
	struct sk_buff *nskb;
	struct l2cap_chan *chan;

	BT_DBG("conn %p", conn);

	mutex_lock(&conn->chan_lock);

	list_for_each_entry(chan, &conn->chan_l, list) {
		if (chan->chan_type != L2CAP_CHAN_RAW)
			continue;

		/* Don't send frame to the channel it came from */
		if (bt_cb(skb)->l2cap.chan == chan)
			continue;

		nskb = skb_clone(skb, GFP_KERNEL);
		if (!nskb)
			continue;
		if (chan->ops->recv(chan, nskb))
			kfree_skb(nskb);
	}

	mutex_unlock(&conn->chan_lock);
}

/* ---- L2CAP signalling commands ---- */
static struct sk_buff *l2cap_build_cmd(struct l2cap_conn *conn, u8 code,
				       u8 ident, u16 dlen, void *data)
{
	struct sk_buff *skb, **frag;
	struct l2cap_cmd_hdr *cmd;
	struct l2cap_hdr *lh;
	int len, count;

	BT_DBG("conn %p, code 0x%2.2x, ident 0x%2.2x, len %u",
	       conn, code, ident, dlen);

	if (conn->mtu < L2CAP_HDR_SIZE + L2CAP_CMD_HDR_SIZE)
		return NULL;

	len = L2CAP_HDR_SIZE + L2CAP_CMD_HDR_SIZE + dlen;
	count = min_t(unsigned int, conn->mtu, len);

	skb = bt_skb_alloc(count, GFP_KERNEL);
	if (!skb)
		return NULL;

	lh = skb_put(skb, L2CAP_HDR_SIZE);
	lh->len = cpu_to_le16(L2CAP_CMD_HDR_SIZE + dlen);

	if (conn->hcon->type == LE_LINK)
		lh->cid = cpu_to_le16(L2CAP_CID_LE_SIGNALING);
	else
		lh->cid = cpu_to_le16(L2CAP_CID_SIGNALING);

	cmd = skb_put(skb, L2CAP_CMD_HDR_SIZE);
	cmd->code  = code;
	cmd->ident = ident;
	cmd->len   = cpu_to_le16(dlen);

	if (dlen) {
		count -= L2CAP_HDR_SIZE + L2CAP_CMD_HDR_SIZE;
		skb_put_data(skb, data, count);
		data += count;
	}

	len -= skb->len;

	/* Continuation fragments (no L2CAP header) */
	frag = &skb_shinfo(skb)->frag_list;
	while (len) {
		count = min_t(unsigned int, conn->mtu, len);

		*frag = bt_skb_alloc(count, GFP_KERNEL);
		if (!*frag)
			goto fail;

		skb_put_data(*frag, data, count);

		len  -= count;
		data += count;

		frag = &(*frag)->next;
	}

	return skb;

fail:
	kfree_skb(skb);
	return NULL;
}

static inline int l2cap_get_conf_opt(void **ptr, int *type, int *olen,
				     unsigned long *val)
{
	struct l2cap_conf_opt *opt = *ptr;
	int len;

	len = L2CAP_CONF_OPT_SIZE + opt->len;
	*ptr += len;

	*type = opt->type;
	*olen = opt->len;

	switch (opt->len) {
	case 1:
		*val = *((u8 *) opt->val);
		break;

	case 2:
		*val = get_unaligned_le16(opt->val);
		break;

	case 4:
		*val = get_unaligned_le32(opt->val);
		break;

	default:
		*val = (unsigned long) opt->val;
		break;
	}

	BT_DBG("type 0x%2.2x len %u val 0x%lx", *type, opt->len, *val);
	return len;
}

static void l2cap_add_conf_opt(void **ptr, u8 type, u8 len, unsigned long val, size_t size)
{
	struct l2cap_conf_opt *opt = *ptr;

	BT_DBG("type 0x%2.2x len %u val 0x%lx", type, len, val);

	if (size < L2CAP_CONF_OPT_SIZE + len)
		return;

	opt->type = type;
	opt->len  = len;

	switch (len) {
	case 1:
		*((u8 *) opt->val)  = val;
		break;

	case 2:
		put_unaligned_le16(val, opt->val);
		break;

	case 4:
		put_unaligned_le32(val, opt->val);
		break;

	default:
		memcpy(opt->val, (void *) val, len);
		break;
	}

	*ptr += L2CAP_CONF_OPT_SIZE + len;
}

static void l2cap_add_opt_efs(void **ptr, struct l2cap_chan *chan, size_t size)
{
	struct l2cap_conf_efs efs;

	switch (chan->mode) {
	case L2CAP_MODE_ERTM:
		efs.id		= chan->local_id;
		efs.stype	= chan->local_stype;
		efs.msdu	= cpu_to_le16(chan->local_msdu);
		efs.sdu_itime	= cpu_to_le32(chan->local_sdu_itime);
		efs.acc_lat	= cpu_to_le32(L2CAP_DEFAULT_ACC_LAT);
		efs.flush_to	= cpu_to_le32(L2CAP_EFS_DEFAULT_FLUSH_TO);
		break;

	case L2CAP_MODE_STREAMING:
		efs.id		= 1;
		efs.stype	= L2CAP_SERV_BESTEFFORT;
		efs.msdu	= cpu_to_le16(chan->local_msdu);
		efs.sdu_itime	= cpu_to_le32(chan->local_sdu_itime);
		efs.acc_lat	= 0;
		efs.flush_to	= 0;
		break;

	default:
		return;
	}

	l2cap_add_conf_opt(ptr, L2CAP_CONF_EFS, sizeof(efs),
			   (unsigned long) &efs, size);
}

static void l2cap_ack_timeout(struct work_struct *work)
{
	struct l2cap_chan *chan = container_of(work, struct l2cap_chan,
					       ack_timer.work);
	u16 frames_to_ack;

	BT_DBG("chan %p", chan);

	l2cap_chan_lock(chan);

	frames_to_ack = __seq_offset(chan, chan->buffer_seq,
				     chan->last_acked_seq);

	if (frames_to_ack)
		l2cap_send_rr_or_rnr(chan, 0);

	l2cap_chan_unlock(chan);
	l2cap_chan_put(chan);
}

int l2cap_ertm_init(struct l2cap_chan *chan)
{
	int err;

	chan->next_tx_seq = 0;
	chan->expected_tx_seq = 0;
	chan->expected_ack_seq = 0;
	chan->unacked_frames = 0;
	chan->buffer_seq = 0;
	chan->frames_sent = 0;
	chan->last_acked_seq = 0;
	chan->sdu = NULL;
	chan->sdu_last_frag = NULL;
	chan->sdu_len = 0;

	skb_queue_head_init(&chan->tx_q);

	chan->local_amp_id = AMP_ID_BREDR;
	chan->move_id = AMP_ID_BREDR;
	chan->move_state = L2CAP_MOVE_STABLE;
	chan->move_role = L2CAP_MOVE_ROLE_NONE;

	if (chan->mode != L2CAP_MODE_ERTM)
		return 0;

	chan->rx_state = L2CAP_RX_STATE_RECV;
	chan->tx_state = L2CAP_TX_STATE_XMIT;

	skb_queue_head_init(&chan->srej_q);

	err = l2cap_seq_list_init(&chan->srej_list, chan->tx_win);
	if (err < 0)
		return err;

	err = l2cap_seq_list_init(&chan->retrans_list, chan->remote_tx_win);
	if (err < 0)
		l2cap_seq_list_free(&chan->srej_list);

	return err;
}

static inline __u8 l2cap_select_mode(__u8 mode, __u16 remote_feat_mask)
{
	switch (mode) {
	case L2CAP_MODE_STREAMING:
	case L2CAP_MODE_ERTM:
		if (l2cap_mode_supported(mode, remote_feat_mask))
			return mode;
		fallthrough;
	default:
		return L2CAP_MODE_BASIC;
	}
}

static inline bool __l2cap_ews_supported(struct l2cap_conn *conn)
{
	return ((conn->local_fixed_chan & L2CAP_FC_A2MP) &&
		(conn->feat_mask & L2CAP_FEAT_EXT_WINDOW));
}

static inline bool __l2cap_efs_supported(struct l2cap_conn *conn)
{
	return ((conn->local_fixed_chan & L2CAP_FC_A2MP) &&
		(conn->feat_mask & L2CAP_FEAT_EXT_FLOW));
}

static void __l2cap_set_ertm_timeouts(struct l2cap_chan *chan,
				      struct l2cap_conf_rfc *rfc)
{
	if (chan->local_amp_id != AMP_ID_BREDR && chan->hs_hcon) {
		u64 ertm_to = chan->hs_hcon->hdev->amp_be_flush_to;

		/* Class 1 devices have must have ERTM timeouts
		 * exceeding the Link Supervision Timeout.  The
		 * default Link Supervision Timeout for AMP
		 * controllers is 10 seconds.
		 *
		 * Class 1 devices use 0xffffffff for their
		 * best-effort flush timeout, so the clamping logic
		 * will result in a timeout that meets the above
		 * requirement.  ERTM timeouts are 16-bit values, so
		 * the maximum timeout is 65.535 seconds.
		 */

		/* Convert timeout to milliseconds and round */
		ertm_to = DIV_ROUND_UP_ULL(ertm_to, 1000);

		/* This is the recommended formula for class 2 devices
		 * that start ERTM timers when packets are sent to the
		 * controller.
		 */
		ertm_to = 3 * ertm_to + 500;

		if (ertm_to > 0xffff)
			ertm_to = 0xffff;

		rfc->retrans_timeout = cpu_to_le16((u16) ertm_to);
		rfc->monitor_timeout = rfc->retrans_timeout;
	} else {
		rfc->retrans_timeout = cpu_to_le16(L2CAP_DEFAULT_RETRANS_TO);
		rfc->monitor_timeout = cpu_to_le16(L2CAP_DEFAULT_MONITOR_TO);
	}
}

static inline void l2cap_txwin_setup(struct l2cap_chan *chan)
{
	if (chan->tx_win > L2CAP_DEFAULT_TX_WINDOW &&
	    __l2cap_ews_supported(chan->conn)) {
		/* use extended control field */
		set_bit(FLAG_EXT_CTRL, &chan->flags);
		chan->tx_win_max = L2CAP_DEFAULT_EXT_WINDOW;
	} else {
		chan->tx_win = min_t(u16, chan->tx_win,
				     L2CAP_DEFAULT_TX_WINDOW);
		chan->tx_win_max = L2CAP_DEFAULT_TX_WINDOW;
	}
	chan->ack_win = chan->tx_win;
}

static void l2cap_mtu_auto(struct l2cap_chan *chan)
{
	struct hci_conn *conn = chan->conn->hcon;

	chan->imtu = L2CAP_DEFAULT_MIN_MTU;

	/* The 2-DH1 packet has between 2 and 56 information bytes
	 * (including the 2-byte payload header)
	 */
	if (!(conn->pkt_type & HCI_2DH1))
		chan->imtu = 54;

	/* The 3-DH1 packet has between 2 and 85 information bytes
	 * (including the 2-byte payload header)
	 */
	if (!(conn->pkt_type & HCI_3DH1))
		chan->imtu = 83;

	/* The 2-DH3 packet has between 2 and 369 information bytes
	 * (including the 2-byte payload header)
	 */
	if (!(conn->pkt_type & HCI_2DH3))
		chan->imtu = 367;

	/* The 3-DH3 packet has between 2 and 554 information bytes
	 * (including the 2-byte payload header)
	 */
	if (!(conn->pkt_type & HCI_3DH3))
		chan->imtu = 552;

	/* The 2-DH5 packet has between 2 and 681 information bytes
	 * (including the 2-byte payload header)
	 */
	if (!(conn->pkt_type & HCI_2DH5))
		chan->imtu = 679;

	/* The 3-DH5 packet has between 2 and 1023 information bytes
	 * (including the 2-byte payload header)
	 */
	if (!(conn->pkt_type & HCI_3DH5))
		chan->imtu = 1021;
}

static int l2cap_build_conf_req(struct l2cap_chan *chan, void *data, size_t data_size)
{
	struct l2cap_conf_req *req = data;
	struct l2cap_conf_rfc rfc = { .mode = chan->mode };
	void *ptr = req->data;
	void *endptr = data + data_size;
	u16 size;

	BT_DBG("chan %p", chan);

	if (chan->num_conf_req || chan->num_conf_rsp)
		goto done;

	switch (chan->mode) {
	case L2CAP_MODE_STREAMING:
	case L2CAP_MODE_ERTM:
		if (test_bit(CONF_STATE2_DEVICE, &chan->conf_state))
			break;

		if (__l2cap_efs_supported(chan->conn))
			set_bit(FLAG_EFS_ENABLE, &chan->flags);

		fallthrough;
	default:
		chan->mode = l2cap_select_mode(rfc.mode, chan->conn->feat_mask);
		break;
	}

done:
	if (chan->imtu != L2CAP_DEFAULT_MTU) {
		if (!chan->imtu)
			l2cap_mtu_auto(chan);
		l2cap_add_conf_opt(&ptr, L2CAP_CONF_MTU, 2, chan->imtu,
				   endptr - ptr);
	}

	switch (chan->mode) {
	case L2CAP_MODE_BASIC:
		if (disable_ertm)
			break;

		if (!(chan->conn->feat_mask & L2CAP_FEAT_ERTM) &&
		    !(chan->conn->feat_mask & L2CAP_FEAT_STREAMING))
			break;

		rfc.mode            = L2CAP_MODE_BASIC;
		rfc.txwin_size      = 0;
		rfc.max_transmit    = 0;
		rfc.retrans_timeout = 0;
		rfc.monitor_timeout = 0;
		rfc.max_pdu_size    = 0;

		l2cap_add_conf_opt(&ptr, L2CAP_CONF_RFC, sizeof(rfc),
				   (unsigned long) &rfc, endptr - ptr);
		break;

	case L2CAP_MODE_ERTM:
		rfc.mode            = L2CAP_MODE_ERTM;
		rfc.max_transmit    = chan->max_tx;

		__l2cap_set_ertm_timeouts(chan, &rfc);

		size = min_t(u16, L2CAP_DEFAULT_MAX_PDU_SIZE, chan->conn->mtu -
			     L2CAP_EXT_HDR_SIZE - L2CAP_SDULEN_SIZE -
			     L2CAP_FCS_SIZE);
		rfc.max_pdu_size = cpu_to_le16(size);

		l2cap_txwin_setup(chan);

		rfc.txwin_size = min_t(u16, chan->tx_win,
				       L2CAP_DEFAULT_TX_WINDOW);

		l2cap_add_conf_opt(&ptr, L2CAP_CONF_RFC, sizeof(rfc),
				   (unsigned long) &rfc, endptr - ptr);

		if (test_bit(FLAG_EFS_ENABLE, &chan->flags))
			l2cap_add_opt_efs(&ptr, chan, endptr - ptr);

		if (test_bit(FLAG_EXT_CTRL, &chan->flags))
			l2cap_add_conf_opt(&ptr, L2CAP_CONF_EWS, 2,
					   chan->tx_win, endptr - ptr);

		if (chan->conn->feat_mask & L2CAP_FEAT_FCS)
			if (chan->fcs == L2CAP_FCS_NONE ||
			    test_bit(CONF_RECV_NO_FCS, &chan->conf_state)) {
				chan->fcs = L2CAP_FCS_NONE;
				l2cap_add_conf_opt(&ptr, L2CAP_CONF_FCS, 1,
						   chan->fcs, endptr - ptr);
			}
		break;

	case L2CAP_MODE_STREAMING:
		l2cap_txwin_setup(chan);
		rfc.mode            = L2CAP_MODE_STREAMING;
		rfc.txwin_size      = 0;
		rfc.max_transmit    = 0;
		rfc.retrans_timeout = 0;
		rfc.monitor_timeout = 0;

		size = min_t(u16, L2CAP_DEFAULT_MAX_PDU_SIZE, chan->conn->mtu -
			     L2CAP_EXT_HDR_SIZE - L2CAP_SDULEN_SIZE -
			     L2CAP_FCS_SIZE);
		rfc.max_pdu_size = cpu_to_le16(size);

		l2cap_add_conf_opt(&ptr, L2CAP_CONF_RFC, sizeof(rfc),
				   (unsigned long) &rfc, endptr - ptr);

		if (test_bit(FLAG_EFS_ENABLE, &chan->flags))
			l2cap_add_opt_efs(&ptr, chan, endptr - ptr);

		if (chan->conn->feat_mask & L2CAP_FEAT_FCS)
			if (chan->fcs == L2CAP_FCS_NONE ||
			    test_bit(CONF_RECV_NO_FCS, &chan->conf_state)) {
				chan->fcs = L2CAP_FCS_NONE;
				l2cap_add_conf_opt(&ptr, L2CAP_CONF_FCS, 1,
						   chan->fcs, endptr - ptr);
			}
		break;
	}

	req->dcid  = cpu_to_le16(chan->dcid);
	req->flags = cpu_to_le16(0);

	return ptr - data;
}

static int l2cap_parse_conf_req(struct l2cap_chan *chan, void *data, size_t data_size)
{
	struct l2cap_conf_rsp *rsp = data;
	void *ptr = rsp->data;
	void *endptr = data + data_size;
	void *req = chan->conf_req;
	int len = chan->conf_len;
	int type, hint, olen;
	unsigned long val;
	struct l2cap_conf_rfc rfc = { .mode = L2CAP_MODE_BASIC };
	struct l2cap_conf_efs efs;
	u8 remote_efs = 0;
	u16 mtu = L2CAP_DEFAULT_MTU;
	u16 result = L2CAP_CONF_SUCCESS;
	u16 size;

	BT_DBG("chan %p", chan);

	while (len >= L2CAP_CONF_OPT_SIZE) {
		len -= l2cap_get_conf_opt(&req, &type, &olen, &val);
		if (len < 0)
			break;

		hint  = type & L2CAP_CONF_HINT;
		type &= L2CAP_CONF_MASK;

		switch (type) {
		case L2CAP_CONF_MTU:
			if (olen != 2)
				break;
			mtu = val;
			break;

		case L2CAP_CONF_FLUSH_TO:
			if (olen != 2)
				break;
			chan->flush_to = val;
			break;

		case L2CAP_CONF_QOS:
			break;

		case L2CAP_CONF_RFC:
			if (olen != sizeof(rfc))
				break;
			memcpy(&rfc, (void *) val, olen);
			break;

		case L2CAP_CONF_FCS:
			if (olen != 1)
				break;
			if (val == L2CAP_FCS_NONE)
				set_bit(CONF_RECV_NO_FCS, &chan->conf_state);
			break;

		case L2CAP_CONF_EFS:
			if (olen != sizeof(efs))
				break;
			remote_efs = 1;
			memcpy(&efs, (void *) val, olen);
			break;

		case L2CAP_CONF_EWS:
			if (olen != 2)
				break;
			if (!(chan->conn->local_fixed_chan & L2CAP_FC_A2MP))
				return -ECONNREFUSED;
			set_bit(FLAG_EXT_CTRL, &chan->flags);
			set_bit(CONF_EWS_RECV, &chan->conf_state);
			chan->tx_win_max = L2CAP_DEFAULT_EXT_WINDOW;
			chan->remote_tx_win = val;
			break;

		default:
			if (hint)
				break;
			result = L2CAP_CONF_UNKNOWN;
			l2cap_add_conf_opt(&ptr, (u8)type, sizeof(u8), type, endptr - ptr);
			break;
		}
	}

	if (chan->num_conf_rsp || chan->num_conf_req > 1)
		goto done;

	switch (chan->mode) {
	case L2CAP_MODE_STREAMING:
	case L2CAP_MODE_ERTM:
		if (!test_bit(CONF_STATE2_DEVICE, &chan->conf_state)) {
			chan->mode = l2cap_select_mode(rfc.mode,
						       chan->conn->feat_mask);
			break;
		}

		if (remote_efs) {
			if (__l2cap_efs_supported(chan->conn))
				set_bit(FLAG_EFS_ENABLE, &chan->flags);
			else
				return -ECONNREFUSED;
		}

		if (chan->mode != rfc.mode)
			return -ECONNREFUSED;

		break;
	}

done:
	if (chan->mode != rfc.mode) {
		result = L2CAP_CONF_UNACCEPT;
		rfc.mode = chan->mode;

		if (chan->num_conf_rsp == 1)
			return -ECONNREFUSED;

		l2cap_add_conf_opt(&ptr, L2CAP_CONF_RFC, sizeof(rfc),
				   (unsigned long) &rfc, endptr - ptr);
	}

	if (result == L2CAP_CONF_SUCCESS) {
		/* Configure output options and let the other side know
		 * which ones we don't like. */

		if (mtu < L2CAP_DEFAULT_MIN_MTU)
			result = L2CAP_CONF_UNACCEPT;
		else {
			chan->omtu = mtu;
			set_bit(CONF_MTU_DONE, &chan->conf_state);
		}
		l2cap_add_conf_opt(&ptr, L2CAP_CONF_MTU, 2, chan->omtu, endptr - ptr);

		if (remote_efs) {
			if (chan->local_stype != L2CAP_SERV_NOTRAFIC &&
			    efs.stype != L2CAP_SERV_NOTRAFIC &&
			    efs.stype != chan->local_stype) {

				result = L2CAP_CONF_UNACCEPT;

				if (chan->num_conf_req >= 1)
					return -ECONNREFUSED;

				l2cap_add_conf_opt(&ptr, L2CAP_CONF_EFS,
						   sizeof(efs),
						   (unsigned long) &efs, endptr - ptr);
			} else {
				/* Send PENDING Conf Rsp */
				result = L2CAP_CONF_PENDING;
				set_bit(CONF_LOC_CONF_PEND, &chan->conf_state);
			}
		}

		switch (rfc.mode) {
		case L2CAP_MODE_BASIC:
			chan->fcs = L2CAP_FCS_NONE;
			set_bit(CONF_MODE_DONE, &chan->conf_state);
			break;

		case L2CAP_MODE_ERTM:
			if (!test_bit(CONF_EWS_RECV, &chan->conf_state))
				chan->remote_tx_win = rfc.txwin_size;
			else
				rfc.txwin_size = L2CAP_DEFAULT_TX_WINDOW;

			chan->remote_max_tx = rfc.max_transmit;

			size = min_t(u16, le16_to_cpu(rfc.max_pdu_size),
				     chan->conn->mtu - L2CAP_EXT_HDR_SIZE -
				     L2CAP_SDULEN_SIZE - L2CAP_FCS_SIZE);
			rfc.max_pdu_size = cpu_to_le16(size);
			chan->remote_mps = size;

			__l2cap_set_ertm_timeouts(chan, &rfc);

			set_bit(CONF_MODE_DONE, &chan->conf_state);

			l2cap_add_conf_opt(&ptr, L2CAP_CONF_RFC,
					   sizeof(rfc), (unsigned long) &rfc, endptr - ptr);

			if (remote_efs &&
			    test_bit(FLAG_EFS_ENABLE, &chan->flags)) {
				chan->remote_id = efs.id;
				chan->remote_stype = efs.stype;
				chan->remote_msdu = le16_to_cpu(efs.msdu);
				chan->remote_flush_to =
					le32_to_cpu(efs.flush_to);
				chan->remote_acc_lat =
					le32_to_cpu(efs.acc_lat);
				chan->remote_sdu_itime =
					le32_to_cpu(efs.sdu_itime);
				l2cap_add_conf_opt(&ptr, L2CAP_CONF_EFS,
						   sizeof(efs),
						   (unsigned long) &efs, endptr - ptr);
			}
			break;

		case L2CAP_MODE_STREAMING:
			size = min_t(u16, le16_to_cpu(rfc.max_pdu_size),
				     chan->conn->mtu - L2CAP_EXT_HDR_SIZE -
				     L2CAP_SDULEN_SIZE - L2CAP_FCS_SIZE);
			rfc.max_pdu_size = cpu_to_le16(size);
			chan->remote_mps = size;

			set_bit(CONF_MODE_DONE, &chan->conf_state);

			l2cap_add_conf_opt(&ptr, L2CAP_CONF_RFC, sizeof(rfc),
					   (unsigned long) &rfc, endptr - ptr);

			break;

		default:
			result = L2CAP_CONF_UNACCEPT;

			memset(&rfc, 0, sizeof(rfc));
			rfc.mode = chan->mode;
		}

		if (result == L2CAP_CONF_SUCCESS)
			set_bit(CONF_OUTPUT_DONE, &chan->conf_state);
	}
	rsp->scid   = cpu_to_le16(chan->dcid);
	rsp->result = cpu_to_le16(result);
	rsp->flags  = cpu_to_le16(0);

	return ptr - data;
}

static int l2cap_parse_conf_rsp(struct l2cap_chan *chan, void *rsp, int len,
				void *data, size_t size, u16 *result)
{
	struct l2cap_conf_req *req = data;
	void *ptr = req->data;
	void *endptr = data + size;
	int type, olen;
	unsigned long val;
	struct l2cap_conf_rfc rfc = { .mode = L2CAP_MODE_BASIC };
	struct l2cap_conf_efs efs;

	BT_DBG("chan %p, rsp %p, len %d, req %p", chan, rsp, len, data);

	while (len >= L2CAP_CONF_OPT_SIZE) {
		len -= l2cap_get_conf_opt(&rsp, &type, &olen, &val);
		if (len < 0)
			break;

		switch (type) {
		case L2CAP_CONF_MTU:
			if (olen != 2)
				break;
			if (val < L2CAP_DEFAULT_MIN_MTU) {
				*result = L2CAP_CONF_UNACCEPT;
				chan->imtu = L2CAP_DEFAULT_MIN_MTU;
			} else
				chan->imtu = val;
			l2cap_add_conf_opt(&ptr, L2CAP_CONF_MTU, 2, chan->imtu,
					   endptr - ptr);
			break;

		case L2CAP_CONF_FLUSH_TO:
			if (olen != 2)
				break;
			chan->flush_to = val;
			l2cap_add_conf_opt(&ptr, L2CAP_CONF_FLUSH_TO, 2,
					   chan->flush_to, endptr - ptr);
			break;

		case L2CAP_CONF_RFC:
			if (olen != sizeof(rfc))
				break;
			memcpy(&rfc, (void *)val, olen);
			if (test_bit(CONF_STATE2_DEVICE, &chan->conf_state) &&
			    rfc.mode != chan->mode)
				return -ECONNREFUSED;
			chan->fcs = 0;
			l2cap_add_conf_opt(&ptr, L2CAP_CONF_RFC, sizeof(rfc),
					   (unsigned long) &rfc, endptr - ptr);
			break;

		case L2CAP_CONF_EWS:
			if (olen != 2)
				break;
			chan->ack_win = min_t(u16, val, chan->ack_win);
			l2cap_add_conf_opt(&ptr, L2CAP_CONF_EWS, 2,
					   chan->tx_win, endptr - ptr);
			break;

		case L2CAP_CONF_EFS:
			if (olen != sizeof(efs))
				break;
			memcpy(&efs, (void *)val, olen);
			if (chan->local_stype != L2CAP_SERV_NOTRAFIC &&
			    efs.stype != L2CAP_SERV_NOTRAFIC &&
			    efs.stype != chan->local_stype)
				return -ECONNREFUSED;
			l2cap_add_conf_opt(&ptr, L2CAP_CONF_EFS, sizeof(efs),
					   (unsigned long) &efs, endptr - ptr);
			break;

		case L2CAP_CONF_FCS:
			if (olen != 1)
				break;
			if (*result == L2CAP_CONF_PENDING)
				if (val == L2CAP_FCS_NONE)
					set_bit(CONF_RECV_NO_FCS,
						&chan->conf_state);
			break;
		}
	}

	if (chan->mode == L2CAP_MODE_BASIC && chan->mode != rfc.mode)
		return -ECONNREFUSED;

	chan->mode = rfc.mode;

	if (*result == L2CAP_CONF_SUCCESS || *result == L2CAP_CONF_PENDING) {
		switch (rfc.mode) {
		case L2CAP_MODE_ERTM:
			chan->retrans_timeout = le16_to_cpu(rfc.retrans_timeout);
			chan->monitor_timeout = le16_to_cpu(rfc.monitor_timeout);
			chan->mps    = le16_to_cpu(rfc.max_pdu_size);
			if (!test_bit(FLAG_EXT_CTRL, &chan->flags))
				chan->ack_win = min_t(u16, chan->ack_win,
						      rfc.txwin_size);

			if (test_bit(FLAG_EFS_ENABLE, &chan->flags)) {
				chan->local_msdu = le16_to_cpu(efs.msdu);
				chan->local_sdu_itime =
					le32_to_cpu(efs.sdu_itime);
				chan->local_acc_lat = le32_to_cpu(efs.acc_lat);
				chan->local_flush_to =
					le32_to_cpu(efs.flush_to);
			}
			break;

		case L2CAP_MODE_STREAMING:
			chan->mps    = le16_to_cpu(rfc.max_pdu_size);
		}
	}

	req->dcid   = cpu_to_le16(chan->dcid);
	req->flags  = cpu_to_le16(0);

	return ptr - data;
}

static int l2cap_build_conf_rsp(struct l2cap_chan *chan, void *data,
				u16 result, u16 flags)
{
	struct l2cap_conf_rsp *rsp = data;
	void *ptr = rsp->data;

	BT_DBG("chan %p", chan);

	rsp->scid   = cpu_to_le16(chan->dcid);
	rsp->result = cpu_to_le16(result);
	rsp->flags  = cpu_to_le16(flags);

	return ptr - data;
}

void __l2cap_le_connect_rsp_defer(struct l2cap_chan *chan)
{
	struct l2cap_le_conn_rsp rsp;
	struct l2cap_conn *conn = chan->conn;

	BT_DBG("chan %p", chan);

	rsp.dcid    = cpu_to_le16(chan->scid);
	rsp.mtu     = cpu_to_le16(chan->imtu);
	rsp.mps     = cpu_to_le16(chan->mps);
	rsp.credits = cpu_to_le16(chan->rx_credits);
	rsp.result  = cpu_to_le16(L2CAP_CR_LE_SUCCESS);

	l2cap_send_cmd(conn, chan->ident, L2CAP_LE_CONN_RSP, sizeof(rsp),
		       &rsp);
}

static void l2cap_ecred_list_defer(struct l2cap_chan *chan, void *data)
{
	int *result = data;

	if (*result || test_bit(FLAG_ECRED_CONN_REQ_SENT, &chan->flags))
		return;

	switch (chan->state) {
	case BT_CONNECT2:
		/* If channel still pending accept add to result */
		(*result)++;
		return;
	case BT_CONNECTED:
		return;
	default:
		/* If not connected or pending accept it has been refused */
		*result = -ECONNREFUSED;
		return;
	}
}

struct l2cap_ecred_rsp_data {
	struct {
		struct l2cap_ecred_conn_rsp rsp;
		__le16 scid[L2CAP_ECRED_MAX_CID];
	} __packed pdu;
	int count;
};

static void l2cap_ecred_rsp_defer(struct l2cap_chan *chan, void *data)
{
	struct l2cap_ecred_rsp_data *rsp = data;

	if (test_bit(FLAG_ECRED_CONN_REQ_SENT, &chan->flags))
		return;

	/* Reset ident so only one response is sent */
	chan->ident = 0;

	/* Include all channels pending with the same ident */
	if (!rsp->pdu.rsp.result)
		rsp->pdu.rsp.dcid[rsp->count++] = cpu_to_le16(chan->scid);
	else
		l2cap_chan_del(chan, ECONNRESET);
}

void __l2cap_ecred_conn_rsp_defer(struct l2cap_chan *chan)
{
	struct l2cap_conn *conn = chan->conn;
	struct l2cap_ecred_rsp_data data;
	u16 id = chan->ident;
	int result = 0;

	if (!id)
		return;

	BT_DBG("chan %p id %d", chan, id);

	memset(&data, 0, sizeof(data));

	data.pdu.rsp.mtu     = cpu_to_le16(chan->imtu);
	data.pdu.rsp.mps     = cpu_to_le16(chan->mps);
	data.pdu.rsp.credits = cpu_to_le16(chan->rx_credits);
	data.pdu.rsp.result  = cpu_to_le16(L2CAP_CR_LE_SUCCESS);

	/* Verify that all channels are ready */
	__l2cap_chan_list_id(conn, id, l2cap_ecred_list_defer, &result);

	if (result > 0)
		return;

	if (result < 0)
		data.pdu.rsp.result = cpu_to_le16(L2CAP_CR_LE_AUTHORIZATION);

	/* Build response */
	__l2cap_chan_list_id(conn, id, l2cap_ecred_rsp_defer, &data);

	l2cap_send_cmd(conn, id, L2CAP_ECRED_CONN_RSP,
		       sizeof(data.pdu.rsp) + (data.count * sizeof(__le16)),
		       &data.pdu);
}

void __l2cap_connect_rsp_defer(struct l2cap_chan *chan)
{
	struct l2cap_conn_rsp rsp;
	struct l2cap_conn *conn = chan->conn;
	u8 buf[128];
	u8 rsp_code;

	rsp.scid   = cpu_to_le16(chan->dcid);
	rsp.dcid   = cpu_to_le16(chan->scid);
	rsp.result = cpu_to_le16(L2CAP_CR_SUCCESS);
	rsp.status = cpu_to_le16(L2CAP_CS_NO_INFO);

	if (chan->hs_hcon)
		rsp_code = L2CAP_CREATE_CHAN_RSP;
	else
		rsp_code = L2CAP_CONN_RSP;

	BT_DBG("chan %p rsp_code %u", chan, rsp_code);

	l2cap_send_cmd(conn, chan->ident, rsp_code, sizeof(rsp), &rsp);

	if (test_and_set_bit(CONF_REQ_SENT, &chan->conf_state))
		return;

	l2cap_send_cmd(conn, l2cap_get_ident(conn), L2CAP_CONF_REQ,
		       l2cap_build_conf_req(chan, buf, sizeof(buf)), buf);
	chan->num_conf_req++;
}

static void l2cap_conf_rfc_get(struct l2cap_chan *chan, void *rsp, int len)
{
	int type, olen;
	unsigned long val;
	/* Use sane default values in case a misbehaving remote device
	 * did not send an RFC or extended window size option.
	 */
	u16 txwin_ext = chan->ack_win;
	struct l2cap_conf_rfc rfc = {
		.mode = chan->mode,
		.retrans_timeout = cpu_to_le16(L2CAP_DEFAULT_RETRANS_TO),
		.monitor_timeout = cpu_to_le16(L2CAP_DEFAULT_MONITOR_TO),
		.max_pdu_size = cpu_to_le16(chan->imtu),
		.txwin_size = min_t(u16, chan->ack_win, L2CAP_DEFAULT_TX_WINDOW),
	};

	BT_DBG("chan %p, rsp %p, len %d", chan, rsp, len);

	if ((chan->mode != L2CAP_MODE_ERTM) && (chan->mode != L2CAP_MODE_STREAMING))
		return;

	while (len >= L2CAP_CONF_OPT_SIZE) {
		len -= l2cap_get_conf_opt(&rsp, &type, &olen, &val);
		if (len < 0)
			break;

		switch (type) {
		case L2CAP_CONF_RFC:
			if (olen != sizeof(rfc))
				break;
			memcpy(&rfc, (void *)val, olen);
			break;
		case L2CAP_CONF_EWS:
			if (olen != 2)
				break;
			txwin_ext = val;
			break;
		}
	}

	switch (rfc.mode) {
	case L2CAP_MODE_ERTM:
		chan->retrans_timeout = le16_to_cpu(rfc.retrans_timeout);
		chan->monitor_timeout = le16_to_cpu(rfc.monitor_timeout);
		chan->mps = le16_to_cpu(rfc.max_pdu_size);
		if (test_bit(FLAG_EXT_CTRL, &chan->flags))
			chan->ack_win = min_t(u16, chan->ack_win, txwin_ext);
		else
			chan->ack_win = min_t(u16, chan->ack_win,
					      rfc.txwin_size);
		break;
	case L2CAP_MODE_STREAMING:
		chan->mps    = le16_to_cpu(rfc.max_pdu_size);
	}
}

static inline int l2cap_command_rej(struct l2cap_conn *conn,
				    struct l2cap_cmd_hdr *cmd, u16 cmd_len,
				    u8 *data)
{
	struct l2cap_cmd_rej_unk *rej = (struct l2cap_cmd_rej_unk *) data;

	if (cmd_len < sizeof(*rej))
		return -EPROTO;

	if (rej->reason != L2CAP_REJ_NOT_UNDERSTOOD)
		return 0;

	if ((conn->info_state & L2CAP_INFO_FEAT_MASK_REQ_SENT) &&
	    cmd->ident == conn->info_ident) {
		cancel_delayed_work(&conn->info_timer);

		conn->info_state |= L2CAP_INFO_FEAT_MASK_REQ_DONE;
		conn->info_ident = 0;

		l2cap_conn_start(conn);
	}

	return 0;
}

static struct l2cap_chan *l2cap_connect(struct l2cap_conn *conn,
					struct l2cap_cmd_hdr *cmd,
					u8 *data, u8 rsp_code, u8 amp_id)
{
	struct l2cap_conn_req *req = (struct l2cap_conn_req *) data;
	struct l2cap_conn_rsp rsp;
	struct l2cap_chan *chan = NULL, *pchan;
	int result, status = L2CAP_CS_NO_INFO;

	u16 dcid = 0, scid = __le16_to_cpu(req->scid);
	__le16 psm = req->psm;

	BT_DBG("psm 0x%2.2x scid 0x%4.4x", __le16_to_cpu(psm), scid);

	/* Check if we have socket listening on psm */
	pchan = l2cap_global_chan_by_psm(BT_LISTEN, psm, &conn->hcon->src,
					 &conn->hcon->dst, ACL_LINK);
	if (!pchan) {
		result = L2CAP_CR_BAD_PSM;
		goto sendresp;
	}

	mutex_lock(&conn->chan_lock);
	l2cap_chan_lock(pchan);

	/* Check if the ACL is secure enough (if not SDP) */
	if (psm != cpu_to_le16(L2CAP_PSM_SDP) &&
	    !hci_conn_check_link_mode(conn->hcon)) {
		conn->disc_reason = HCI_ERROR_AUTH_FAILURE;
		result = L2CAP_CR_SEC_BLOCK;
		goto response;
	}

	result = L2CAP_CR_NO_MEM;

	/* Check for valid dynamic CID range (as per Erratum 3253) */
	if (scid < L2CAP_CID_DYN_START || scid > L2CAP_CID_DYN_END) {
		result = L2CAP_CR_INVALID_SCID;
		goto response;
	}

	/* Check if we already have channel with that dcid */
	if (__l2cap_get_chan_by_dcid(conn, scid)) {
		result = L2CAP_CR_SCID_IN_USE;
		goto response;
	}

	chan = pchan->ops->new_connection(pchan);
	if (!chan)
		goto response;

	/* For certain devices (ex: HID mouse), support for authentication,
	 * pairing and bonding is optional. For such devices, inorder to avoid
	 * the ACL alive for too long after L2CAP disconnection, reset the ACL
	 * disc_timeout back to HCI_DISCONN_TIMEOUT during L2CAP connect.
	 */
	conn->hcon->disc_timeout = HCI_DISCONN_TIMEOUT;

	bacpy(&chan->src, &conn->hcon->src);
	bacpy(&chan->dst, &conn->hcon->dst);
	chan->src_type = bdaddr_src_type(conn->hcon);
	chan->dst_type = bdaddr_dst_type(conn->hcon);
	chan->psm  = psm;
	chan->dcid = scid;
	chan->local_amp_id = amp_id;

	__l2cap_chan_add(conn, chan);

	dcid = chan->scid;

	__set_chan_timer(chan, chan->ops->get_sndtimeo(chan));

	chan->ident = cmd->ident;

	if (conn->info_state & L2CAP_INFO_FEAT_MASK_REQ_DONE) {
		if (l2cap_chan_check_security(chan, false)) {
			if (test_bit(FLAG_DEFER_SETUP, &chan->flags)) {
				l2cap_state_change(chan, BT_CONNECT2);
				result = L2CAP_CR_PEND;
				status = L2CAP_CS_AUTHOR_PEND;
				chan->ops->defer(chan);
			} else {
				/* Force pending result for AMP controllers.
				 * The connection will succeed after the
				 * physical link is up.
				 */
				if (amp_id == AMP_ID_BREDR) {
					l2cap_state_change(chan, BT_CONFIG);
					result = L2CAP_CR_SUCCESS;
				} else {
					l2cap_state_change(chan, BT_CONNECT2);
					result = L2CAP_CR_PEND;
				}
				status = L2CAP_CS_NO_INFO;
			}
		} else {
			l2cap_state_change(chan, BT_CONNECT2);
			result = L2CAP_CR_PEND;
			status = L2CAP_CS_AUTHEN_PEND;
		}
	} else {
		l2cap_state_change(chan, BT_CONNECT2);
		result = L2CAP_CR_PEND;
		status = L2CAP_CS_NO_INFO;
	}

response:
	l2cap_chan_unlock(pchan);
	mutex_unlock(&conn->chan_lock);
	l2cap_chan_put(pchan);

sendresp:
	rsp.scid   = cpu_to_le16(scid);
	rsp.dcid   = cpu_to_le16(dcid);
	rsp.result = cpu_to_le16(result);
	rsp.status = cpu_to_le16(status);
	l2cap_send_cmd(conn, cmd->ident, rsp_code, sizeof(rsp), &rsp);

	if (result == L2CAP_CR_PEND && status == L2CAP_CS_NO_INFO) {
		struct l2cap_info_req info;
		info.type = cpu_to_le16(L2CAP_IT_FEAT_MASK);

		conn->info_state |= L2CAP_INFO_FEAT_MASK_REQ_SENT;
		conn->info_ident = l2cap_get_ident(conn);

		schedule_delayed_work(&conn->info_timer, L2CAP_INFO_TIMEOUT);

		l2cap_send_cmd(conn, conn->info_ident, L2CAP_INFO_REQ,
			       sizeof(info), &info);
	}

	if (chan && !test_bit(CONF_REQ_SENT, &chan->conf_state) &&
	    result == L2CAP_CR_SUCCESS) {
		u8 buf[128];
		set_bit(CONF_REQ_SENT, &chan->conf_state);
		l2cap_send_cmd(conn, l2cap_get_ident(conn), L2CAP_CONF_REQ,
			       l2cap_build_conf_req(chan, buf, sizeof(buf)), buf);
		chan->num_conf_req++;
	}

	return chan;
}

static int l2cap_connect_req(struct l2cap_conn *conn,
			     struct l2cap_cmd_hdr *cmd, u16 cmd_len, u8 *data)
{
	struct hci_dev *hdev = conn->hcon->hdev;
	struct hci_conn *hcon = conn->hcon;

	if (cmd_len < sizeof(struct l2cap_conn_req))
		return -EPROTO;

	hci_dev_lock(hdev);
	if (hci_dev_test_flag(hdev, HCI_MGMT) &&
	    !test_and_set_bit(HCI_CONN_MGMT_CONNECTED, &hcon->flags))
		mgmt_device_connected(hdev, hcon, NULL, 0);
	hci_dev_unlock(hdev);

	l2cap_connect(conn, cmd, data, L2CAP_CONN_RSP, 0);
	return 0;
}

static int l2cap_connect_create_rsp(struct l2cap_conn *conn,
				    struct l2cap_cmd_hdr *cmd, u16 cmd_len,
				    u8 *data)
{
	struct l2cap_conn_rsp *rsp = (struct l2cap_conn_rsp *) data;
	u16 scid, dcid, result, status;
	struct l2cap_chan *chan;
	u8 req[128];
	int err;

	if (cmd_len < sizeof(*rsp))
		return -EPROTO;

	scid   = __le16_to_cpu(rsp->scid);
	dcid   = __le16_to_cpu(rsp->dcid);
	result = __le16_to_cpu(rsp->result);
	status = __le16_to_cpu(rsp->status);

	if (result == L2CAP_CR_SUCCESS && (dcid < L2CAP_CID_DYN_START ||
					   dcid > L2CAP_CID_DYN_END))
		return -EPROTO;

	BT_DBG("dcid 0x%4.4x scid 0x%4.4x result 0x%2.2x status 0x%2.2x",
	       dcid, scid, result, status);

	mutex_lock(&conn->chan_lock);

	if (scid) {
		chan = __l2cap_get_chan_by_scid(conn, scid);
		if (!chan) {
			err = -EBADSLT;
			goto unlock;
		}
	} else {
		chan = __l2cap_get_chan_by_ident(conn, cmd->ident);
		if (!chan) {
			err = -EBADSLT;
			goto unlock;
		}
	}

	chan = l2cap_chan_hold_unless_zero(chan);
	if (!chan) {
		err = -EBADSLT;
		goto unlock;
	}

	err = 0;

	l2cap_chan_lock(chan);

	switch (result) {
	case L2CAP_CR_SUCCESS:
		if (__l2cap_get_chan_by_dcid(conn, dcid)) {
			err = -EBADSLT;
			break;
		}

		l2cap_state_change(chan, BT_CONFIG);
		chan->ident = 0;
		chan->dcid = dcid;
		clear_bit(CONF_CONNECT_PEND, &chan->conf_state);

		if (test_and_set_bit(CONF_REQ_SENT, &chan->conf_state))
			break;

		l2cap_send_cmd(conn, l2cap_get_ident(conn), L2CAP_CONF_REQ,
			       l2cap_build_conf_req(chan, req, sizeof(req)), req);
		chan->num_conf_req++;
		break;

	case L2CAP_CR_PEND:
		set_bit(CONF_CONNECT_PEND, &chan->conf_state);
		break;

	default:
		l2cap_chan_del(chan, ECONNREFUSED);
		break;
	}

	l2cap_chan_unlock(chan);
	l2cap_chan_put(chan);

unlock:
	mutex_unlock(&conn->chan_lock);

	return err;
}

static inline void set_default_fcs(struct l2cap_chan *chan)
{
	/* FCS is enabled only in ERTM or streaming mode, if one or both
	 * sides request it.
	 */
	if (chan->mode != L2CAP_MODE_ERTM && chan->mode != L2CAP_MODE_STREAMING)
		chan->fcs = L2CAP_FCS_NONE;
	else if (!test_bit(CONF_RECV_NO_FCS, &chan->conf_state))
		chan->fcs = L2CAP_FCS_CRC16;
}

static void l2cap_send_efs_conf_rsp(struct l2cap_chan *chan, void *data,
				    u8 ident, u16 flags)
{
	struct l2cap_conn *conn = chan->conn;

	BT_DBG("conn %p chan %p ident %d flags 0x%4.4x", conn, chan, ident,
	       flags);

	clear_bit(CONF_LOC_CONF_PEND, &chan->conf_state);
	set_bit(CONF_OUTPUT_DONE, &chan->conf_state);

	l2cap_send_cmd(conn, ident, L2CAP_CONF_RSP,
		       l2cap_build_conf_rsp(chan, data,
					    L2CAP_CONF_SUCCESS, flags), data);
}

static void cmd_reject_invalid_cid(struct l2cap_conn *conn, u8 ident,
				   u16 scid, u16 dcid)
{
	struct l2cap_cmd_rej_cid rej;

	rej.reason = cpu_to_le16(L2CAP_REJ_INVALID_CID);
	rej.scid = __cpu_to_le16(scid);
	rej.dcid = __cpu_to_le16(dcid);

	l2cap_send_cmd(conn, ident, L2CAP_COMMAND_REJ, sizeof(rej), &rej);
}

static inline int l2cap_config_req(struct l2cap_conn *conn,
				   struct l2cap_cmd_hdr *cmd, u16 cmd_len,
				   u8 *data)
{
	struct l2cap_conf_req *req = (struct l2cap_conf_req *) data;
	u16 dcid, flags;
	u8 rsp[64];
	struct l2cap_chan *chan;
	int len, err = 0;

	if (cmd_len < sizeof(*req))
		return -EPROTO;

	dcid  = __le16_to_cpu(req->dcid);
	flags = __le16_to_cpu(req->flags);

	BT_DBG("dcid 0x%4.4x flags 0x%2.2x", dcid, flags);

	chan = l2cap_get_chan_by_scid(conn, dcid);
	if (!chan) {
		cmd_reject_invalid_cid(conn, cmd->ident, dcid, 0);
		return 0;
	}

	if (chan->state != BT_CONFIG && chan->state != BT_CONNECT2 &&
	    chan->state != BT_CONNECTED) {
		cmd_reject_invalid_cid(conn, cmd->ident, chan->scid,
				       chan->dcid);
		goto unlock;
	}

	/* Reject if config buffer is too small. */
	len = cmd_len - sizeof(*req);
	if (chan->conf_len + len > sizeof(chan->conf_req)) {
		l2cap_send_cmd(conn, cmd->ident, L2CAP_CONF_RSP,
			       l2cap_build_conf_rsp(chan, rsp,
			       L2CAP_CONF_REJECT, flags), rsp);
		goto unlock;
	}

	/* Store config. */
	memcpy(chan->conf_req + chan->conf_len, req->data, len);
	chan->conf_len += len;

	if (flags & L2CAP_CONF_FLAG_CONTINUATION) {
		/* Incomplete config. Send empty response. */
		l2cap_send_cmd(conn, cmd->ident, L2CAP_CONF_RSP,
			       l2cap_build_conf_rsp(chan, rsp,
			       L2CAP_CONF_SUCCESS, flags), rsp);
		goto unlock;
	}

	/* Complete config. */
	len = l2cap_parse_conf_req(chan, rsp, sizeof(rsp));
	if (len < 0) {
		l2cap_send_disconn_req(chan, ECONNRESET);
		goto unlock;
	}

	chan->ident = cmd->ident;
	l2cap_send_cmd(conn, cmd->ident, L2CAP_CONF_RSP, len, rsp);
	if (chan->num_conf_rsp < L2CAP_CONF_MAX_CONF_RSP)
		chan->num_conf_rsp++;

	/* Reset config buffer. */
	chan->conf_len = 0;

	if (!test_bit(CONF_OUTPUT_DONE, &chan->conf_state))
		goto unlock;

	if (test_bit(CONF_INPUT_DONE, &chan->conf_state)) {
		set_default_fcs(chan);

		if (chan->mode == L2CAP_MODE_ERTM ||
		    chan->mode == L2CAP_MODE_STREAMING)
			err = l2cap_ertm_init(chan);

		if (err < 0)
			l2cap_send_disconn_req(chan, -err);
		else
			l2cap_chan_ready(chan);

		goto unlock;
	}

	if (!test_and_set_bit(CONF_REQ_SENT, &chan->conf_state)) {
		u8 buf[64];
		l2cap_send_cmd(conn, l2cap_get_ident(conn), L2CAP_CONF_REQ,
			       l2cap_build_conf_req(chan, buf, sizeof(buf)), buf);
		chan->num_conf_req++;
	}

	/* Got Conf Rsp PENDING from remote side and assume we sent
	   Conf Rsp PENDING in the code above */
	if (test_bit(CONF_REM_CONF_PEND, &chan->conf_state) &&
	    test_bit(CONF_LOC_CONF_PEND, &chan->conf_state)) {

		/* check compatibility */

		/* Send rsp for BR/EDR channel */
		if (!chan->hs_hcon)
			l2cap_send_efs_conf_rsp(chan, rsp, cmd->ident, flags);
		else
			chan->ident = cmd->ident;
	}

unlock:
	l2cap_chan_unlock(chan);
	l2cap_chan_put(chan);
	return err;
}

static inline int l2cap_config_rsp(struct l2cap_conn *conn,
				   struct l2cap_cmd_hdr *cmd, u16 cmd_len,
				   u8 *data)
{
	struct l2cap_conf_rsp *rsp = (struct l2cap_conf_rsp *)data;
	u16 scid, flags, result;
	struct l2cap_chan *chan;
	int len = cmd_len - sizeof(*rsp);
	int err = 0;

	if (cmd_len < sizeof(*rsp))
		return -EPROTO;

	scid   = __le16_to_cpu(rsp->scid);
	flags  = __le16_to_cpu(rsp->flags);
	result = __le16_to_cpu(rsp->result);

	BT_DBG("scid 0x%4.4x flags 0x%2.2x result 0x%2.2x len %d", scid, flags,
	       result, len);

	chan = l2cap_get_chan_by_scid(conn, scid);
	if (!chan)
		return 0;

	switch (result) {
	case L2CAP_CONF_SUCCESS:
		l2cap_conf_rfc_get(chan, rsp->data, len);
		clear_bit(CONF_REM_CONF_PEND, &chan->conf_state);
		break;

	case L2CAP_CONF_PENDING:
		set_bit(CONF_REM_CONF_PEND, &chan->conf_state);

		if (test_bit(CONF_LOC_CONF_PEND, &chan->conf_state)) {
			char buf[64];

			len = l2cap_parse_conf_rsp(chan, rsp->data, len,
						   buf, sizeof(buf), &result);
			if (len < 0) {
				l2cap_send_disconn_req(chan, ECONNRESET);
				goto done;
			}

			if (!chan->hs_hcon) {
				l2cap_send_efs_conf_rsp(chan, buf, cmd->ident,
							0);
			} else {
				if (l2cap_check_efs(chan)) {
					amp_create_logical_link(chan);
					chan->ident = cmd->ident;
				}
			}
		}
		goto done;

	case L2CAP_CONF_UNKNOWN:
	case L2CAP_CONF_UNACCEPT:
		if (chan->num_conf_rsp <= L2CAP_CONF_MAX_CONF_RSP) {
			char req[64];

			if (len > sizeof(req) - sizeof(struct l2cap_conf_req)) {
				l2cap_send_disconn_req(chan, ECONNRESET);
				goto done;
			}

			/* throw out any old stored conf requests */
			result = L2CAP_CONF_SUCCESS;
			len = l2cap_parse_conf_rsp(chan, rsp->data, len,
						   req, sizeof(req), &result);
			if (len < 0) {
				l2cap_send_disconn_req(chan, ECONNRESET);
				goto done;
			}

			l2cap_send_cmd(conn, l2cap_get_ident(conn),
				       L2CAP_CONF_REQ, len, req);
			chan->num_conf_req++;
			if (result != L2CAP_CONF_SUCCESS)
				goto done;
			break;
		}
		fallthrough;

	default:
		l2cap_chan_set_err(chan, ECONNRESET);

		__set_chan_timer(chan, L2CAP_DISC_REJ_TIMEOUT);
		l2cap_send_disconn_req(chan, ECONNRESET);
		goto done;
	}

	if (flags & L2CAP_CONF_FLAG_CONTINUATION)
		goto done;

	set_bit(CONF_INPUT_DONE, &chan->conf_state);

	if (test_bit(CONF_OUTPUT_DONE, &chan->conf_state)) {
		set_default_fcs(chan);

		if (chan->mode == L2CAP_MODE_ERTM ||
		    chan->mode == L2CAP_MODE_STREAMING)
			err = l2cap_ertm_init(chan);

		if (err < 0)
			l2cap_send_disconn_req(chan, -err);
		else
			l2cap_chan_ready(chan);
	}

done:
	l2cap_chan_unlock(chan);
	l2cap_chan_put(chan);
	return err;
}

static inline int l2cap_disconnect_req(struct l2cap_conn *conn,
				       struct l2cap_cmd_hdr *cmd, u16 cmd_len,
				       u8 *data)
{
	struct l2cap_disconn_req *req = (struct l2cap_disconn_req *) data;
	struct l2cap_disconn_rsp rsp;
	u16 dcid, scid;
	struct l2cap_chan *chan;

	if (cmd_len != sizeof(*req))
		return -EPROTO;

	scid = __le16_to_cpu(req->scid);
	dcid = __le16_to_cpu(req->dcid);

	BT_DBG("scid 0x%4.4x dcid 0x%4.4x", scid, dcid);

	chan = l2cap_get_chan_by_scid(conn, dcid);
	if (!chan) {
		cmd_reject_invalid_cid(conn, cmd->ident, dcid, scid);
		return 0;
	}

	rsp.dcid = cpu_to_le16(chan->scid);
	rsp.scid = cpu_to_le16(chan->dcid);
	l2cap_send_cmd(conn, cmd->ident, L2CAP_DISCONN_RSP, sizeof(rsp), &rsp);

	chan->ops->set_shutdown(chan);

	l2cap_chan_unlock(chan);
	mutex_lock(&conn->chan_lock);
	l2cap_chan_lock(chan);
	l2cap_chan_del(chan, ECONNRESET);
	mutex_unlock(&conn->chan_lock);

	chan->ops->close(chan);

	l2cap_chan_unlock(chan);
	l2cap_chan_put(chan);

	return 0;
}

static inline int l2cap_disconnect_rsp(struct l2cap_conn *conn,
				       struct l2cap_cmd_hdr *cmd, u16 cmd_len,
				       u8 *data)
{
	struct l2cap_disconn_rsp *rsp = (struct l2cap_disconn_rsp *) data;
	u16 dcid, scid;
	struct l2cap_chan *chan;

	if (cmd_len != sizeof(*rsp))
		return -EPROTO;

	scid = __le16_to_cpu(rsp->scid);
	dcid = __le16_to_cpu(rsp->dcid);

	BT_DBG("dcid 0x%4.4x scid 0x%4.4x", dcid, scid);

	chan = l2cap_get_chan_by_scid(conn, scid);
	if (!chan) {
		return 0;
	}

	if (chan->state != BT_DISCONN) {
		l2cap_chan_unlock(chan);
		l2cap_chan_put(chan);
		return 0;
	}

	l2cap_chan_unlock(chan);
	mutex_lock(&conn->chan_lock);
	l2cap_chan_lock(chan);
	l2cap_chan_del(chan, 0);
	mutex_unlock(&conn->chan_lock);

	chan->ops->close(chan);

	l2cap_chan_unlock(chan);
	l2cap_chan_put(chan);

	return 0;
}

static inline int l2cap_information_req(struct l2cap_conn *conn,
					struct l2cap_cmd_hdr *cmd, u16 cmd_len,
					u8 *data)
{
	struct l2cap_info_req *req = (struct l2cap_info_req *) data;
	u16 type;

	if (cmd_len != sizeof(*req))
		return -EPROTO;

	type = __le16_to_cpu(req->type);

	BT_DBG("type 0x%4.4x", type);

	if (type == L2CAP_IT_FEAT_MASK) {
		u8 buf[8];
		u32 feat_mask = l2cap_feat_mask;
		struct l2cap_info_rsp *rsp = (struct l2cap_info_rsp *) buf;
		rsp->type   = cpu_to_le16(L2CAP_IT_FEAT_MASK);
		rsp->result = cpu_to_le16(L2CAP_IR_SUCCESS);
		if (!disable_ertm)
			feat_mask |= L2CAP_FEAT_ERTM | L2CAP_FEAT_STREAMING
				| L2CAP_FEAT_FCS;
		if (conn->local_fixed_chan & L2CAP_FC_A2MP)
			feat_mask |= L2CAP_FEAT_EXT_FLOW
				| L2CAP_FEAT_EXT_WINDOW;

		put_unaligned_le32(feat_mask, rsp->data);
		l2cap_send_cmd(conn, cmd->ident, L2CAP_INFO_RSP, sizeof(buf),
			       buf);
	} else if (type == L2CAP_IT_FIXED_CHAN) {
		u8 buf[12];
		struct l2cap_info_rsp *rsp = (struct l2cap_info_rsp *) buf;

		rsp->type   = cpu_to_le16(L2CAP_IT_FIXED_CHAN);
		rsp->result = cpu_to_le16(L2CAP_IR_SUCCESS);
		rsp->data[0] = conn->local_fixed_chan;
		memset(rsp->data + 1, 0, 7);
		l2cap_send_cmd(conn, cmd->ident, L2CAP_INFO_RSP, sizeof(buf),
			       buf);
	} else {
		struct l2cap_info_rsp rsp;
		rsp.type   = cpu_to_le16(type);
		rsp.result = cpu_to_le16(L2CAP_IR_NOTSUPP);
		l2cap_send_cmd(conn, cmd->ident, L2CAP_INFO_RSP, sizeof(rsp),
			       &rsp);
	}

	return 0;
}

static inline int l2cap_information_rsp(struct l2cap_conn *conn,
					struct l2cap_cmd_hdr *cmd, u16 cmd_len,
					u8 *data)
{
	struct l2cap_info_rsp *rsp = (struct l2cap_info_rsp *) data;
	u16 type, result;

	if (cmd_len < sizeof(*rsp))
		return -EPROTO;

	type   = __le16_to_cpu(rsp->type);
	result = __le16_to_cpu(rsp->result);

	BT_DBG("type 0x%4.4x result 0x%2.2x", type, result);

	/* L2CAP Info req/rsp are unbound to channels, add extra checks */
	if (cmd->ident != conn->info_ident ||
	    conn->info_state & L2CAP_INFO_FEAT_MASK_REQ_DONE)
		return 0;

	cancel_delayed_work(&conn->info_timer);

	if (result != L2CAP_IR_SUCCESS) {
		conn->info_state |= L2CAP_INFO_FEAT_MASK_REQ_DONE;
		conn->info_ident = 0;

		l2cap_conn_start(conn);

		return 0;
	}

	switch (type) {
	case L2CAP_IT_FEAT_MASK:
		conn->feat_mask = get_unaligned_le32(rsp->data);

		if (conn->feat_mask & L2CAP_FEAT_FIXED_CHAN) {
			struct l2cap_info_req req;
			req.type = cpu_to_le16(L2CAP_IT_FIXED_CHAN);

			conn->info_ident = l2cap_get_ident(conn);

			l2cap_send_cmd(conn, conn->info_ident,
				       L2CAP_INFO_REQ, sizeof(req), &req);
		} else {
			conn->info_state |= L2CAP_INFO_FEAT_MASK_REQ_DONE;
			conn->info_ident = 0;

			l2cap_conn_start(conn);
		}
		break;

	case L2CAP_IT_FIXED_CHAN:
		conn->remote_fixed_chan = rsp->data[0];
		conn->info_state |= L2CAP_INFO_FEAT_MASK_REQ_DONE;
		conn->info_ident = 0;

		l2cap_conn_start(conn);
		break;
	}

	return 0;
}

static int l2cap_create_channel_req(struct l2cap_conn *conn,
				    struct l2cap_cmd_hdr *cmd,
				    u16 cmd_len, void *data)
{
	struct l2cap_create_chan_req *req = data;
	struct l2cap_create_chan_rsp rsp;
	struct l2cap_chan *chan;
	struct hci_dev *hdev;
	u16 psm, scid;

	if (cmd_len != sizeof(*req))
		return -EPROTO;

	if (!(conn->local_fixed_chan & L2CAP_FC_A2MP))
		return -EINVAL;

	psm = le16_to_cpu(req->psm);
	scid = le16_to_cpu(req->scid);

	BT_DBG("psm 0x%2.2x, scid 0x%4.4x, amp_id %d", psm, scid, req->amp_id);

	/* For controller id 0 make BR/EDR connection */
	if (req->amp_id == AMP_ID_BREDR) {
		l2cap_connect(conn, cmd, data, L2CAP_CREATE_CHAN_RSP,
			      req->amp_id);
		return 0;
	}

	/* Validate AMP controller id */
	hdev = hci_dev_get(req->amp_id);
	if (!hdev)
		goto error;

	if (hdev->dev_type != HCI_AMP || !test_bit(HCI_UP, &hdev->flags)) {
		hci_dev_put(hdev);
		goto error;
	}

	chan = l2cap_connect(conn, cmd, data, L2CAP_CREATE_CHAN_RSP,
			     req->amp_id);
	if (chan) {
		struct amp_mgr *mgr = conn->hcon->amp_mgr;
		struct hci_conn *hs_hcon;

		hs_hcon = hci_conn_hash_lookup_ba(hdev, AMP_LINK,
						  &conn->hcon->dst);
		if (!hs_hcon) {
			hci_dev_put(hdev);
			cmd_reject_invalid_cid(conn, cmd->ident, chan->scid,
					       chan->dcid);
			return 0;
		}

		BT_DBG("mgr %p bredr_chan %p hs_hcon %p", mgr, chan, hs_hcon);

		mgr->bredr_chan = chan;
		chan->hs_hcon = hs_hcon;
		chan->fcs = L2CAP_FCS_NONE;
		conn->mtu = hdev->block_mtu;
	}

	hci_dev_put(hdev);

	return 0;

error:
	rsp.dcid = 0;
	rsp.scid = cpu_to_le16(scid);
	rsp.result = cpu_to_le16(L2CAP_CR_BAD_AMP);
	rsp.status = cpu_to_le16(L2CAP_CS_NO_INFO);

	l2cap_send_cmd(conn, cmd->ident, L2CAP_CREATE_CHAN_RSP,
		       sizeof(rsp), &rsp);

	return 0;
}

static void l2cap_send_move_chan_req(struct l2cap_chan *chan, u8 dest_amp_id)
{
	struct l2cap_move_chan_req req;
	u8 ident;

	BT_DBG("chan %p, dest_amp_id %d", chan, dest_amp_id);

	ident = l2cap_get_ident(chan->conn);
	chan->ident = ident;

	req.icid = cpu_to_le16(chan->scid);
	req.dest_amp_id = dest_amp_id;

	l2cap_send_cmd(chan->conn, ident, L2CAP_MOVE_CHAN_REQ, sizeof(req),
		       &req);

	__set_chan_timer(chan, L2CAP_MOVE_TIMEOUT);
}

static void l2cap_send_move_chan_rsp(struct l2cap_chan *chan, u16 result)
{
	struct l2cap_move_chan_rsp rsp;

	BT_DBG("chan %p, result 0x%4.4x", chan, result);

	rsp.icid = cpu_to_le16(chan->dcid);
	rsp.result = cpu_to_le16(result);

	l2cap_send_cmd(chan->conn, chan->ident, L2CAP_MOVE_CHAN_RSP,
		       sizeof(rsp), &rsp);
}

static void l2cap_send_move_chan_cfm(struct l2cap_chan *chan, u16 result)
{
	struct l2cap_move_chan_cfm cfm;

	BT_DBG("chan %p, result 0x%4.4x", chan, result);

	chan->ident = l2cap_get_ident(chan->conn);

	cfm.icid = cpu_to_le16(chan->scid);
	cfm.result = cpu_to_le16(result);

	l2cap_send_cmd(chan->conn, chan->ident, L2CAP_MOVE_CHAN_CFM,
		       sizeof(cfm), &cfm);

	__set_chan_timer(chan, L2CAP_MOVE_TIMEOUT);
}

static void l2cap_send_move_chan_cfm_icid(struct l2cap_conn *conn, u16 icid)
{
	struct l2cap_move_chan_cfm cfm;

	BT_DBG("conn %p, icid 0x%4.4x", conn, icid);

	cfm.icid = cpu_to_le16(icid);
	cfm.result = cpu_to_le16(L2CAP_MC_UNCONFIRMED);

	l2cap_send_cmd(conn, l2cap_get_ident(conn), L2CAP_MOVE_CHAN_CFM,
		       sizeof(cfm), &cfm);
}

static void l2cap_send_move_chan_cfm_rsp(struct l2cap_conn *conn, u8 ident,
					 u16 icid)
{
	struct l2cap_move_chan_cfm_rsp rsp;

	BT_DBG("icid 0x%4.4x", icid);

	rsp.icid = cpu_to_le16(icid);
	l2cap_send_cmd(conn, ident, L2CAP_MOVE_CHAN_CFM_RSP, sizeof(rsp), &rsp);
}

static void __release_logical_link(struct l2cap_chan *chan)
{
	chan->hs_hchan = NULL;
	chan->hs_hcon = NULL;

	/* Placeholder - release the logical link */
}

static void l2cap_logical_fail(struct l2cap_chan *chan)
{
	/* Logical link setup failed */
	if (chan->state != BT_CONNECTED) {
		/* Create channel failure, disconnect */
		l2cap_send_disconn_req(chan, ECONNRESET);
		return;
	}

	switch (chan->move_role) {
	case L2CAP_MOVE_ROLE_RESPONDER:
		l2cap_move_done(chan);
		l2cap_send_move_chan_rsp(chan, L2CAP_MR_NOT_SUPP);
		break;
	case L2CAP_MOVE_ROLE_INITIATOR:
		if (chan->move_state == L2CAP_MOVE_WAIT_LOGICAL_COMP ||
		    chan->move_state == L2CAP_MOVE_WAIT_LOGICAL_CFM) {
			/* Remote has only sent pending or
			 * success responses, clean up
			 */
			l2cap_move_done(chan);
		}

		/* Other amp move states imply that the move
		 * has already aborted
		 */
		l2cap_send_move_chan_cfm(chan, L2CAP_MC_UNCONFIRMED);
		break;
	}
}

static void l2cap_logical_finish_create(struct l2cap_chan *chan,
					struct hci_chan *hchan)
{
	struct l2cap_conf_rsp rsp;

	chan->hs_hchan = hchan;
	chan->hs_hcon->l2cap_data = chan->conn;

	l2cap_send_efs_conf_rsp(chan, &rsp, chan->ident, 0);

	if (test_bit(CONF_INPUT_DONE, &chan->conf_state)) {
		int err;

		set_default_fcs(chan);

		err = l2cap_ertm_init(chan);
		if (err < 0)
			l2cap_send_disconn_req(chan, -err);
		else
			l2cap_chan_ready(chan);
	}
}

static void l2cap_logical_finish_move(struct l2cap_chan *chan,
				      struct hci_chan *hchan)
{
	chan->hs_hcon = hchan->conn;
	chan->hs_hcon->l2cap_data = chan->conn;

	BT_DBG("move_state %d", chan->move_state);

	switch (chan->move_state) {
	case L2CAP_MOVE_WAIT_LOGICAL_COMP:
		/* Move confirm will be sent after a success
		 * response is received
		 */
		chan->move_state = L2CAP_MOVE_WAIT_RSP_SUCCESS;
		break;
	case L2CAP_MOVE_WAIT_LOGICAL_CFM:
		if (test_bit(CONN_LOCAL_BUSY, &chan->conn_state)) {
			chan->move_state = L2CAP_MOVE_WAIT_LOCAL_BUSY;
		} else if (chan->move_role == L2CAP_MOVE_ROLE_INITIATOR) {
			chan->move_state = L2CAP_MOVE_WAIT_CONFIRM_RSP;
			l2cap_send_move_chan_cfm(chan, L2CAP_MC_CONFIRMED);
		} else if (chan->move_role == L2CAP_MOVE_ROLE_RESPONDER) {
			chan->move_state = L2CAP_MOVE_WAIT_CONFIRM;
			l2cap_send_move_chan_rsp(chan, L2CAP_MR_SUCCESS);
		}
		break;
	default:
		/* Move was not in expected state, free the channel */
		__release_logical_link(chan);

		chan->move_state = L2CAP_MOVE_STABLE;
	}
}

/* Call with chan locked */
void l2cap_logical_cfm(struct l2cap_chan *chan, struct hci_chan *hchan,
		       u8 status)
{
	BT_DBG("chan %p, hchan %p, status %d", chan, hchan, status);

	if (status) {
		l2cap_logical_fail(chan);
		__release_logical_link(chan);
		return;
	}

	if (chan->state != BT_CONNECTED) {
		/* Ignore logical link if channel is on BR/EDR */
		if (chan->local_amp_id != AMP_ID_BREDR)
			l2cap_logical_finish_create(chan, hchan);
	} else {
		l2cap_logical_finish_move(chan, hchan);
	}
}

void l2cap_move_start(struct l2cap_chan *chan)
{
	BT_DBG("chan %p", chan);

	if (chan->local_amp_id == AMP_ID_BREDR) {
		if (chan->chan_policy != BT_CHANNEL_POLICY_AMP_PREFERRED)
			return;
		chan->move_role = L2CAP_MOVE_ROLE_INITIATOR;
		chan->move_state = L2CAP_MOVE_WAIT_PREPARE;
		/* Placeholder - start physical link setup */
	} else {
		chan->move_role = L2CAP_MOVE_ROLE_INITIATOR;
		chan->move_state = L2CAP_MOVE_WAIT_RSP_SUCCESS;
		chan->move_id = 0;
		l2cap_move_setup(chan);
		l2cap_send_move_chan_req(chan, 0);
	}
}

static void l2cap_do_create(struct l2cap_chan *chan, int result,
			    u8 local_amp_id, u8 remote_amp_id)
{
	BT_DBG("chan %p state %s %u -> %u", chan, state_to_string(chan->state),
	       local_amp_id, remote_amp_id);

	chan->fcs = L2CAP_FCS_NONE;

	/* Outgoing channel on AMP */
	if (chan->state == BT_CONNECT) {
		if (result == L2CAP_CR_SUCCESS) {
			chan->local_amp_id = local_amp_id;
			l2cap_send_create_chan_req(chan, remote_amp_id);
		} else {
			/* Revert to BR/EDR connect */
			l2cap_send_conn_req(chan);
		}

		return;
	}

	/* Incoming channel on AMP */
	if (__l2cap_no_conn_pending(chan)) {
		struct l2cap_conn_rsp rsp;
		char buf[128];
		rsp.scid = cpu_to_le16(chan->dcid);
		rsp.dcid = cpu_to_le16(chan->scid);

		if (result == L2CAP_CR_SUCCESS) {
			/* Send successful response */
			rsp.result = cpu_to_le16(L2CAP_CR_SUCCESS);
			rsp.status = cpu_to_le16(L2CAP_CS_NO_INFO);
		} else {
			/* Send negative response */
			rsp.result = cpu_to_le16(L2CAP_CR_NO_MEM);
			rsp.status = cpu_to_le16(L2CAP_CS_NO_INFO);
		}

		l2cap_send_cmd(chan->conn, chan->ident, L2CAP_CREATE_CHAN_RSP,
			       sizeof(rsp), &rsp);

		if (result == L2CAP_CR_SUCCESS) {
			l2cap_state_change(chan, BT_CONFIG);
			set_bit(CONF_REQ_SENT, &chan->conf_state);
			l2cap_send_cmd(chan->conn, l2cap_get_ident(chan->conn),
				       L2CAP_CONF_REQ,
				       l2cap_build_conf_req(chan, buf, sizeof(buf)), buf);
			chan->num_conf_req++;
		}
	}
}

static void l2cap_do_move_initiate(struct l2cap_chan *chan, u8 local_amp_id,
				   u8 remote_amp_id)
{
	l2cap_move_setup(chan);
	chan->move_id = local_amp_id;
	chan->move_state = L2CAP_MOVE_WAIT_RSP;

	l2cap_send_move_chan_req(chan, remote_amp_id);
}

static void l2cap_do_move_respond(struct l2cap_chan *chan, int result)
{
	struct hci_chan *hchan = NULL;

	/* Placeholder - get hci_chan for logical link */

	if (hchan) {
		if (hchan->state == BT_CONNECTED) {
			/* Logical link is ready to go */
			chan->hs_hcon = hchan->conn;
			chan->hs_hcon->l2cap_data = chan->conn;
			chan->move_state = L2CAP_MOVE_WAIT_CONFIRM;
			l2cap_send_move_chan_rsp(chan, L2CAP_MR_SUCCESS);

			l2cap_logical_cfm(chan, hchan, L2CAP_MR_SUCCESS);
		} else {
			/* Wait for logical link to be ready */
			chan->move_state = L2CAP_MOVE_WAIT_LOGICAL_CFM;
		}
	} else {
		/* Logical link not available */
		l2cap_send_move_chan_rsp(chan, L2CAP_MR_NOT_ALLOWED);
	}
}

static void l2cap_do_move_cancel(struct l2cap_chan *chan, int result)
{
	if (chan->move_role == L2CAP_MOVE_ROLE_RESPONDER) {
		u8 rsp_result;
		if (result == -EINVAL)
			rsp_result = L2CAP_MR_BAD_ID;
		else
			rsp_result = L2CAP_MR_NOT_ALLOWED;

		l2cap_send_move_chan_rsp(chan, rsp_result);
	}

	chan->move_role = L2CAP_MOVE_ROLE_NONE;
	chan->move_state = L2CAP_MOVE_STABLE;

	/* Restart data transmission */
	l2cap_ertm_send(chan);
}

/* Invoke with locked chan */
void __l2cap_physical_cfm(struct l2cap_chan *chan, int result)
{
	u8 local_amp_id = chan->local_amp_id;
	u8 remote_amp_id = chan->remote_amp_id;

	BT_DBG("chan %p, result %d, local_amp_id %d, remote_amp_id %d",
	       chan, result, local_amp_id, remote_amp_id);

	if (chan->state == BT_DISCONN || chan->state == BT_CLOSED)
		return;

	if (chan->state != BT_CONNECTED) {
		l2cap_do_create(chan, result, local_amp_id, remote_amp_id);
	} else if (result != L2CAP_MR_SUCCESS) {
		l2cap_do_move_cancel(chan, result);
	} else {
		switch (chan->move_role) {
		case L2CAP_MOVE_ROLE_INITIATOR:
			l2cap_do_move_initiate(chan, local_amp_id,
					       remote_amp_id);
			break;
		case L2CAP_MOVE_ROLE_RESPONDER:
			l2cap_do_move_respond(chan, result);
			break;
		default:
			l2cap_do_move_cancel(chan, result);
			break;
		}
	}
}

static inline int l2cap_move_channel_req(struct l2cap_conn *conn,
					 struct l2cap_cmd_hdr *cmd,
					 u16 cmd_len, void *data)
{
	struct l2cap_move_chan_req *req = data;
	struct l2cap_move_chan_rsp rsp;
	struct l2cap_chan *chan;
	u16 icid = 0;
	u16 result = L2CAP_MR_NOT_ALLOWED;

	if (cmd_len != sizeof(*req))
		return -EPROTO;

	icid = le16_to_cpu(req->icid);

	BT_DBG("icid 0x%4.4x, dest_amp_id %d", icid, req->dest_amp_id);

	if (!(conn->local_fixed_chan & L2CAP_FC_A2MP))
		return -EINVAL;

	chan = l2cap_get_chan_by_dcid(conn, icid);
	if (!chan) {
		rsp.icid = cpu_to_le16(icid);
		rsp.result = cpu_to_le16(L2CAP_MR_NOT_ALLOWED);
		l2cap_send_cmd(conn, cmd->ident, L2CAP_MOVE_CHAN_RSP,
			       sizeof(rsp), &rsp);
		return 0;
	}

	chan->ident = cmd->ident;

	if (chan->scid < L2CAP_CID_DYN_START ||
	    chan->chan_policy == BT_CHANNEL_POLICY_BREDR_ONLY ||
	    (chan->mode != L2CAP_MODE_ERTM &&
	     chan->mode != L2CAP_MODE_STREAMING)) {
		result = L2CAP_MR_NOT_ALLOWED;
		goto send_move_response;
	}

	if (chan->local_amp_id == req->dest_amp_id) {
		result = L2CAP_MR_SAME_ID;
		goto send_move_response;
	}

	if (req->dest_amp_id != AMP_ID_BREDR) {
		struct hci_dev *hdev;
		hdev = hci_dev_get(req->dest_amp_id);
		if (!hdev || hdev->dev_type != HCI_AMP ||
		    !test_bit(HCI_UP, &hdev->flags)) {
			if (hdev)
				hci_dev_put(hdev);

			result = L2CAP_MR_BAD_ID;
			goto send_move_response;
		}
		hci_dev_put(hdev);
	}

	/* Detect a move collision.  Only send a collision response
	 * if this side has "lost", otherwise proceed with the move.
	 * The winner has the larger bd_addr.
	 */
	if ((__chan_is_moving(chan) ||
	     chan->move_role != L2CAP_MOVE_ROLE_NONE) &&
	    bacmp(&conn->hcon->src, &conn->hcon->dst) > 0) {
		result = L2CAP_MR_COLLISION;
		goto send_move_response;
	}

	chan->move_role = L2CAP_MOVE_ROLE_RESPONDER;
	l2cap_move_setup(chan);
	chan->move_id = req->dest_amp_id;

	if (req->dest_amp_id == AMP_ID_BREDR) {
		/* Moving to BR/EDR */
		if (test_bit(CONN_LOCAL_BUSY, &chan->conn_state)) {
			chan->move_state = L2CAP_MOVE_WAIT_LOCAL_BUSY;
			result = L2CAP_MR_PEND;
		} else {
			chan->move_state = L2CAP_MOVE_WAIT_CONFIRM;
			result = L2CAP_MR_SUCCESS;
		}
	} else {
		chan->move_state = L2CAP_MOVE_WAIT_PREPARE;
		/* Placeholder - uncomment when amp functions are available */
		/*amp_accept_physical(chan, req->dest_amp_id);*/
		result = L2CAP_MR_PEND;
	}

send_move_response:
	l2cap_send_move_chan_rsp(chan, result);

	l2cap_chan_unlock(chan);
	l2cap_chan_put(chan);

	return 0;
}

static void l2cap_move_continue(struct l2cap_conn *conn, u16 icid, u16 result)
{
	struct l2cap_chan *chan;
	struct hci_chan *hchan = NULL;

	chan = l2cap_get_chan_by_scid(conn, icid);
	if (!chan) {
		l2cap_send_move_chan_cfm_icid(conn, icid);
		return;
	}

	__clear_chan_timer(chan);
	if (result == L2CAP_MR_PEND)
		__set_chan_timer(chan, L2CAP_MOVE_ERTX_TIMEOUT);

	switch (chan->move_state) {
	case L2CAP_MOVE_WAIT_LOGICAL_COMP:
		/* Move confirm will be sent when logical link
		 * is complete.
		 */
		chan->move_state = L2CAP_MOVE_WAIT_LOGICAL_CFM;
		break;
	case L2CAP_MOVE_WAIT_RSP_SUCCESS:
		if (result == L2CAP_MR_PEND) {
			break;
		} else if (test_bit(CONN_LOCAL_BUSY,
				    &chan->conn_state)) {
			chan->move_state = L2CAP_MOVE_WAIT_LOCAL_BUSY;
		} else {
			/* Logical link is up or moving to BR/EDR,
			 * proceed with move
			 */
			chan->move_state = L2CAP_MOVE_WAIT_CONFIRM_RSP;
			l2cap_send_move_chan_cfm(chan, L2CAP_MC_CONFIRMED);
		}
		break;
	case L2CAP_MOVE_WAIT_RSP:
		/* Moving to AMP */
		if (result == L2CAP_MR_SUCCESS) {
			/* Remote is ready, send confirm immediately
			 * after logical link is ready
			 */
			chan->move_state = L2CAP_MOVE_WAIT_LOGICAL_CFM;
		} else {
			/* Both logical link and move success
			 * are required to confirm
			 */
			chan->move_state = L2CAP_MOVE_WAIT_LOGICAL_COMP;
		}

		/* Placeholder - get hci_chan for logical link */
		if (!hchan) {
			/* Logical link not available */
			l2cap_send_move_chan_cfm(chan, L2CAP_MC_UNCONFIRMED);
			break;
		}

		/* If the logical link is not yet connected, do not
		 * send confirmation.
		 */
		if (hchan->state != BT_CONNECTED)
			break;

		/* Logical link is already ready to go */

		chan->hs_hcon = hchan->conn;
		chan->hs_hcon->l2cap_data = chan->conn;

		if (result == L2CAP_MR_SUCCESS) {
			/* Can confirm now */
			l2cap_send_move_chan_cfm(chan, L2CAP_MC_CONFIRMED);
		} else {
			/* Now only need move success
			 * to confirm
			 */
			chan->move_state = L2CAP_MOVE_WAIT_RSP_SUCCESS;
		}

		l2cap_logical_cfm(chan, hchan, L2CAP_MR_SUCCESS);
		break;
	default:
		/* Any other amp move state means the move failed. */
		chan->move_id = chan->local_amp_id;
		l2cap_move_done(chan);
		l2cap_send_move_chan_cfm(chan, L2CAP_MC_UNCONFIRMED);
	}

	l2cap_chan_unlock(chan);
	l2cap_chan_put(chan);
}

static void l2cap_move_fail(struct l2cap_conn *conn, u8 ident, u16 icid,
			    u16 result)
{
	struct l2cap_chan *chan;

	chan = l2cap_get_chan_by_ident(conn, ident);
	if (!chan) {
		/* Could not locate channel, icid is best guess */
		l2cap_send_move_chan_cfm_icid(conn, icid);
		return;
	}

	__clear_chan_timer(chan);

	if (chan->move_role == L2CAP_MOVE_ROLE_INITIATOR) {
		if (result == L2CAP_MR_COLLISION) {
			chan->move_role = L2CAP_MOVE_ROLE_RESPONDER;
		} else {
			/* Cleanup - cancel move */
			chan->move_id = chan->local_amp_id;
			l2cap_move_done(chan);
		}
	}

	l2cap_send_move_chan_cfm(chan, L2CAP_MC_UNCONFIRMED);

	l2cap_chan_unlock(chan);
	l2cap_chan_put(chan);
}

static int l2cap_move_channel_rsp(struct l2cap_conn *conn,
				  struct l2cap_cmd_hdr *cmd,
				  u16 cmd_len, void *data)
{
	struct l2cap_move_chan_rsp *rsp = data;
	u16 icid, result;

	if (cmd_len != sizeof(*rsp))
		return -EPROTO;

	icid = le16_to_cpu(rsp->icid);
	result = le16_to_cpu(rsp->result);

	BT_DBG("icid 0x%4.4x, result 0x%4.4x", icid, result);

	if (result == L2CAP_MR_SUCCESS || result == L2CAP_MR_PEND)
		l2cap_move_continue(conn, icid, result);
	else
		l2cap_move_fail(conn, cmd->ident, icid, result);

	return 0;
}

static int l2cap_move_channel_confirm(struct l2cap_conn *conn,
				      struct l2cap_cmd_hdr *cmd,
				      u16 cmd_len, void *data)
{
	struct l2cap_move_chan_cfm *cfm = data;
	struct l2cap_chan *chan;
	u16 icid, result;

	if (cmd_len != sizeof(*cfm))
		return -EPROTO;

	icid = le16_to_cpu(cfm->icid);
	result = le16_to_cpu(cfm->result);

	BT_DBG("icid 0x%4.4x, result 0x%4.4x", icid, result);

	chan = l2cap_get_chan_by_dcid(conn, icid);
	if (!chan) {
		/* Spec requires a response even if the icid was not found */
		l2cap_send_move_chan_cfm_rsp(conn, cmd->ident, icid);
		return 0;
	}

	if (chan->move_state == L2CAP_MOVE_WAIT_CONFIRM) {
		if (result == L2CAP_MC_CONFIRMED) {
			chan->local_amp_id = chan->move_id;
			if (chan->local_amp_id == AMP_ID_BREDR)
				__release_logical_link(chan);
		} else {
			chan->move_id = chan->local_amp_id;
		}

		l2cap_move_done(chan);
	}

	l2cap_send_move_chan_cfm_rsp(conn, cmd->ident, icid);

	l2cap_chan_unlock(chan);
	l2cap_chan_put(chan);

	return 0;
}

static inline int l2cap_move_channel_confirm_rsp(struct l2cap_conn *conn,
						 struct l2cap_cmd_hdr *cmd,
						 u16 cmd_len, void *data)
{
	struct l2cap_move_chan_cfm_rsp *rsp = data;
	struct l2cap_chan *chan;
	u16 icid;

	if (cmd_len != sizeof(*rsp))
		return -EPROTO;

	icid = le16_to_cpu(rsp->icid);

	BT_DBG("icid 0x%4.4x", icid);

	chan = l2cap_get_chan_by_scid(conn, icid);
	if (!chan)
		return 0;

	__clear_chan_timer(chan);

	if (chan->move_state == L2CAP_MOVE_WAIT_CONFIRM_RSP) {
		chan->local_amp_id = chan->move_id;

		if (chan->local_amp_id == AMP_ID_BREDR && chan->hs_hchan)
			__release_logical_link(chan);

		l2cap_move_done(chan);
	}

	l2cap_chan_unlock(chan);
	l2cap_chan_put(chan);

	return 0;
}

static inline int l2cap_conn_param_update_req(struct l2cap_conn *conn,
					      struct l2cap_cmd_hdr *cmd,
					      u16 cmd_len, u8 *data)
{
	struct hci_conn *hcon = conn->hcon;
	struct l2cap_conn_param_update_req *req;
	struct l2cap_conn_param_update_rsp rsp;
	u16 min, max, latency, to_multiplier;
	int err;

	if (hcon->role != HCI_ROLE_MASTER)
		return -EINVAL;

	if (cmd_len != sizeof(struct l2cap_conn_param_update_req))
		return -EPROTO;

	req = (struct l2cap_conn_param_update_req *) data;
	min		= __le16_to_cpu(req->min);
	max		= __le16_to_cpu(req->max);
	latency		= __le16_to_cpu(req->latency);
	to_multiplier	= __le16_to_cpu(req->to_multiplier);

	BT_DBG("min 0x%4.4x max 0x%4.4x latency: 0x%4.4x Timeout: 0x%4.4x",
	       min, max, latency, to_multiplier);

	memset(&rsp, 0, sizeof(rsp));

<<<<<<< HEAD
	err = hci_check_conn_params(min, max, latency, to_multiplier);
	if (err) {
		BT_WARN("Invalid conn params min 0x%4.4x max 0x%4.4x latency: 0x%4.4x TO: 0x%4.4x",
			min, max, latency, to_multiplier);

		err = hci_check_conn_params_legacy(min, max, latency,
						   to_multiplier);
		if (!err) {
			/* latency is invalid, cap it to the max allowed */
			latency = min(499, (to_multiplier * 4 / max) - 1);
		}
=======
	if (max > hcon->le_conn_max_interval) {
		BT_DBG("requested connection interval exceeds current bounds.");
		err = -EINVAL;
	} else {
		err = hci_check_conn_params(min, max, latency, to_multiplier);
>>>>>>> 62e5ae50
	}

	if (err)
		rsp.result = cpu_to_le16(L2CAP_CONN_PARAM_REJECTED);
	else
		rsp.result = cpu_to_le16(L2CAP_CONN_PARAM_ACCEPTED);

	l2cap_send_cmd(conn, cmd->ident, L2CAP_CONN_PARAM_UPDATE_RSP,
		       sizeof(rsp), &rsp);

	if (!err) {
		u8 store_hint;

		store_hint = hci_le_conn_update(hcon, min, max, latency,
						to_multiplier);
		mgmt_new_conn_param(hcon->hdev, &hcon->dst, hcon->dst_type,
				    store_hint, min, max, latency,
				    to_multiplier);

	}

	return 0;
}

static int l2cap_le_connect_rsp(struct l2cap_conn *conn,
				struct l2cap_cmd_hdr *cmd, u16 cmd_len,
				u8 *data)
{
	struct l2cap_le_conn_rsp *rsp = (struct l2cap_le_conn_rsp *) data;
	struct hci_conn *hcon = conn->hcon;
	u16 dcid, mtu, mps, credits, result;
	struct l2cap_chan *chan;
	int err, sec_level;

	if (cmd_len < sizeof(*rsp))
		return -EPROTO;

	dcid    = __le16_to_cpu(rsp->dcid);
	mtu     = __le16_to_cpu(rsp->mtu);
	mps     = __le16_to_cpu(rsp->mps);
	credits = __le16_to_cpu(rsp->credits);
	result  = __le16_to_cpu(rsp->result);

	if (result == L2CAP_CR_LE_SUCCESS && (mtu < 23 || mps < 23 ||
					   dcid < L2CAP_CID_DYN_START ||
					   dcid > L2CAP_CID_LE_DYN_END))
		return -EPROTO;

	BT_DBG("dcid 0x%4.4x mtu %u mps %u credits %u result 0x%2.2x",
	       dcid, mtu, mps, credits, result);

	mutex_lock(&conn->chan_lock);

	chan = __l2cap_get_chan_by_ident(conn, cmd->ident);
	if (!chan) {
		err = -EBADSLT;
		goto unlock;
	}

	err = 0;

	l2cap_chan_lock(chan);

	switch (result) {
	case L2CAP_CR_LE_SUCCESS:
		if (__l2cap_get_chan_by_dcid(conn, dcid)) {
			err = -EBADSLT;
			break;
		}

		chan->ident = 0;
		chan->dcid = dcid;
		chan->omtu = mtu;
		chan->remote_mps = mps;
		chan->tx_credits = credits;
		l2cap_chan_ready(chan);
		break;

	case L2CAP_CR_LE_AUTHENTICATION:
	case L2CAP_CR_LE_ENCRYPTION:
		/* If we already have MITM protection we can't do
		 * anything.
		 */
		if (hcon->sec_level > BT_SECURITY_MEDIUM) {
			l2cap_chan_del(chan, ECONNREFUSED);
			break;
		}

		sec_level = hcon->sec_level + 1;
		if (chan->sec_level < sec_level)
			chan->sec_level = sec_level;

		/* We'll need to send a new Connect Request */
		clear_bit(FLAG_LE_CONN_REQ_SENT, &chan->flags);

		smp_conn_security(hcon, chan->sec_level);
		break;

	default:
		l2cap_chan_del(chan, ECONNREFUSED);
		break;
	}

	l2cap_chan_unlock(chan);

unlock:
	mutex_unlock(&conn->chan_lock);

	return err;
}

static inline int l2cap_bredr_sig_cmd(struct l2cap_conn *conn,
				      struct l2cap_cmd_hdr *cmd, u16 cmd_len,
				      u8 *data)
{
	int err = 0;

	switch (cmd->code) {
	case L2CAP_COMMAND_REJ:
		l2cap_command_rej(conn, cmd, cmd_len, data);
		break;

	case L2CAP_CONN_REQ:
		err = l2cap_connect_req(conn, cmd, cmd_len, data);
		break;

	case L2CAP_CONN_RSP:
	case L2CAP_CREATE_CHAN_RSP:
		l2cap_connect_create_rsp(conn, cmd, cmd_len, data);
		break;

	case L2CAP_CONF_REQ:
		err = l2cap_config_req(conn, cmd, cmd_len, data);
		break;

	case L2CAP_CONF_RSP:
		l2cap_config_rsp(conn, cmd, cmd_len, data);
		break;

	case L2CAP_DISCONN_REQ:
		err = l2cap_disconnect_req(conn, cmd, cmd_len, data);
		break;

	case L2CAP_DISCONN_RSP:
		l2cap_disconnect_rsp(conn, cmd, cmd_len, data);
		break;

	case L2CAP_ECHO_REQ:
		l2cap_send_cmd(conn, cmd->ident, L2CAP_ECHO_RSP, cmd_len, data);
		break;

	case L2CAP_ECHO_RSP:
		break;

	case L2CAP_INFO_REQ:
		err = l2cap_information_req(conn, cmd, cmd_len, data);
		break;

	case L2CAP_INFO_RSP:
		l2cap_information_rsp(conn, cmd, cmd_len, data);
		break;

	case L2CAP_CREATE_CHAN_REQ:
		err = l2cap_create_channel_req(conn, cmd, cmd_len, data);
		break;

	case L2CAP_MOVE_CHAN_REQ:
		err = l2cap_move_channel_req(conn, cmd, cmd_len, data);
		break;

	case L2CAP_MOVE_CHAN_RSP:
		l2cap_move_channel_rsp(conn, cmd, cmd_len, data);
		break;

	case L2CAP_MOVE_CHAN_CFM:
		err = l2cap_move_channel_confirm(conn, cmd, cmd_len, data);
		break;

	case L2CAP_MOVE_CHAN_CFM_RSP:
		l2cap_move_channel_confirm_rsp(conn, cmd, cmd_len, data);
		break;

	default:
		BT_ERR("Unknown BR/EDR signaling command 0x%2.2x", cmd->code);
		err = -EINVAL;
		break;
	}

	return err;
}

static int l2cap_le_connect_req(struct l2cap_conn *conn,
				struct l2cap_cmd_hdr *cmd, u16 cmd_len,
				u8 *data)
{
	struct l2cap_le_conn_req *req = (struct l2cap_le_conn_req *) data;
	struct l2cap_le_conn_rsp rsp;
	struct l2cap_chan *chan, *pchan;
	u16 dcid, scid, credits, mtu, mps;
	__le16 psm;
	u8 result;

	if (cmd_len != sizeof(*req))
		return -EPROTO;

	scid = __le16_to_cpu(req->scid);
	mtu  = __le16_to_cpu(req->mtu);
	mps  = __le16_to_cpu(req->mps);
	psm  = req->psm;
	dcid = 0;
	credits = 0;

	if (mtu < 23 || mps < 23)
		return -EPROTO;

	BT_DBG("psm 0x%2.2x scid 0x%4.4x mtu %u mps %u", __le16_to_cpu(psm),
	       scid, mtu, mps);

	/* BLUETOOTH CORE SPECIFICATION Version 5.3 | Vol 3, Part A
	 * page 1059:
	 *
	 * Valid range: 0x0001-0x00ff
	 *
	 * Table 4.15: L2CAP_LE_CREDIT_BASED_CONNECTION_REQ SPSM ranges
	 */
	if (!psm || __le16_to_cpu(psm) > L2CAP_PSM_LE_DYN_END) {
		result = L2CAP_CR_LE_BAD_PSM;
		chan = NULL;
		goto response;
	}

	/* Check if we have socket listening on psm */
	pchan = l2cap_global_chan_by_psm(BT_LISTEN, psm, &conn->hcon->src,
					 &conn->hcon->dst, LE_LINK);
	if (!pchan) {
		result = L2CAP_CR_LE_BAD_PSM;
		chan = NULL;
		goto response;
	}

	mutex_lock(&conn->chan_lock);
	l2cap_chan_lock(pchan);

	if (!smp_sufficient_security(conn->hcon, pchan->sec_level,
				     SMP_ALLOW_STK)) {
		result = L2CAP_CR_LE_AUTHENTICATION;
		chan = NULL;
		goto response_unlock;
	}

	/* Check for valid dynamic CID range */
	if (scid < L2CAP_CID_DYN_START || scid > L2CAP_CID_LE_DYN_END) {
		result = L2CAP_CR_LE_INVALID_SCID;
		chan = NULL;
		goto response_unlock;
	}

	/* Check if we already have channel with that dcid */
	if (__l2cap_get_chan_by_dcid(conn, scid)) {
		result = L2CAP_CR_LE_SCID_IN_USE;
		chan = NULL;
		goto response_unlock;
	}

	chan = pchan->ops->new_connection(pchan);
	if (!chan) {
		result = L2CAP_CR_LE_NO_MEM;
		goto response_unlock;
	}

	bacpy(&chan->src, &conn->hcon->src);
	bacpy(&chan->dst, &conn->hcon->dst);
	chan->src_type = bdaddr_src_type(conn->hcon);
	chan->dst_type = bdaddr_dst_type(conn->hcon);
	chan->psm  = psm;
	chan->dcid = scid;
	chan->omtu = mtu;
	chan->remote_mps = mps;

	__l2cap_chan_add(conn, chan);

	l2cap_le_flowctl_init(chan, __le16_to_cpu(req->credits));

	dcid = chan->scid;
	credits = chan->rx_credits;

	__set_chan_timer(chan, chan->ops->get_sndtimeo(chan));

	chan->ident = cmd->ident;

	if (test_bit(FLAG_DEFER_SETUP, &chan->flags)) {
		l2cap_state_change(chan, BT_CONNECT2);
		/* The following result value is actually not defined
		 * for LE CoC but we use it to let the function know
		 * that it should bail out after doing its cleanup
		 * instead of sending a response.
		 */
		result = L2CAP_CR_PEND;
		chan->ops->defer(chan);
	} else {
		l2cap_chan_ready(chan);
		result = L2CAP_CR_LE_SUCCESS;
	}

response_unlock:
	l2cap_chan_unlock(pchan);
	mutex_unlock(&conn->chan_lock);
	l2cap_chan_put(pchan);

	if (result == L2CAP_CR_PEND)
		return 0;

response:
	if (chan) {
		rsp.mtu = cpu_to_le16(chan->imtu);
		rsp.mps = cpu_to_le16(chan->mps);
	} else {
		rsp.mtu = 0;
		rsp.mps = 0;
	}

	rsp.dcid    = cpu_to_le16(dcid);
	rsp.credits = cpu_to_le16(credits);
	rsp.result  = cpu_to_le16(result);

	l2cap_send_cmd(conn, cmd->ident, L2CAP_LE_CONN_RSP, sizeof(rsp), &rsp);

	return 0;
}

static inline int l2cap_le_credits(struct l2cap_conn *conn,
				   struct l2cap_cmd_hdr *cmd, u16 cmd_len,
				   u8 *data)
{
	struct l2cap_le_credits *pkt;
	struct l2cap_chan *chan;
	u16 cid, credits, max_credits;

	if (cmd_len != sizeof(*pkt))
		return -EPROTO;

	pkt = (struct l2cap_le_credits *) data;
	cid	= __le16_to_cpu(pkt->cid);
	credits	= __le16_to_cpu(pkt->credits);

	BT_DBG("cid 0x%4.4x credits 0x%4.4x", cid, credits);

	chan = l2cap_get_chan_by_dcid(conn, cid);
	if (!chan)
		return -EBADSLT;

	max_credits = LE_FLOWCTL_MAX_CREDITS - chan->tx_credits;
	if (credits > max_credits) {
		BT_ERR("LE credits overflow");
		l2cap_send_disconn_req(chan, ECONNRESET);

		/* Return 0 so that we don't trigger an unnecessary
		 * command reject packet.
		 */
		goto unlock;
	}

	chan->tx_credits += credits;

	/* Resume sending */
	l2cap_le_flowctl_send(chan);

	if (chan->tx_credits)
		chan->ops->resume(chan);

unlock:
	l2cap_chan_unlock(chan);
	l2cap_chan_put(chan);

	return 0;
}

static inline int l2cap_ecred_conn_req(struct l2cap_conn *conn,
				       struct l2cap_cmd_hdr *cmd, u16 cmd_len,
				       u8 *data)
{
	struct l2cap_ecred_conn_req *req = (void *) data;
	struct {
		struct l2cap_ecred_conn_rsp rsp;
		__le16 dcid[L2CAP_ECRED_MAX_CID];
	} __packed pdu;
	struct l2cap_chan *chan, *pchan;
	u16 mtu, mps;
	__le16 psm;
	u8 result, len = 0;
	int i, num_scid;
	bool defer = false;

	if (!enable_ecred)
		return -EINVAL;

	if (cmd_len < sizeof(*req) || (cmd_len - sizeof(*req)) % sizeof(u16)) {
		result = L2CAP_CR_LE_INVALID_PARAMS;
		goto response;
	}

	cmd_len -= sizeof(*req);
	num_scid = cmd_len / sizeof(u16);

	if (num_scid > ARRAY_SIZE(pdu.dcid)) {
		result = L2CAP_CR_LE_INVALID_PARAMS;
		goto response;
	}

	mtu  = __le16_to_cpu(req->mtu);
	mps  = __le16_to_cpu(req->mps);

	if (mtu < L2CAP_ECRED_MIN_MTU || mps < L2CAP_ECRED_MIN_MPS) {
		result = L2CAP_CR_LE_UNACCEPT_PARAMS;
		goto response;
	}

	psm  = req->psm;

	/* BLUETOOTH CORE SPECIFICATION Version 5.3 | Vol 3, Part A
	 * page 1059:
	 *
	 * Valid range: 0x0001-0x00ff
	 *
	 * Table 4.15: L2CAP_LE_CREDIT_BASED_CONNECTION_REQ SPSM ranges
	 */
	if (!psm || __le16_to_cpu(psm) > L2CAP_PSM_LE_DYN_END) {
		result = L2CAP_CR_LE_BAD_PSM;
		goto response;
	}

	BT_DBG("psm 0x%2.2x mtu %u mps %u", __le16_to_cpu(psm), mtu, mps);

	memset(&pdu, 0, sizeof(pdu));

	/* Check if we have socket listening on psm */
	pchan = l2cap_global_chan_by_psm(BT_LISTEN, psm, &conn->hcon->src,
					 &conn->hcon->dst, LE_LINK);
	if (!pchan) {
		result = L2CAP_CR_LE_BAD_PSM;
		goto response;
	}

	mutex_lock(&conn->chan_lock);
	l2cap_chan_lock(pchan);

	if (!smp_sufficient_security(conn->hcon, pchan->sec_level,
				     SMP_ALLOW_STK)) {
		result = L2CAP_CR_LE_AUTHENTICATION;
		goto unlock;
	}

	result = L2CAP_CR_LE_SUCCESS;

	for (i = 0; i < num_scid; i++) {
		u16 scid = __le16_to_cpu(req->scid[i]);

		BT_DBG("scid[%d] 0x%4.4x", i, scid);

		pdu.dcid[i] = 0x0000;
		len += sizeof(*pdu.dcid);

		/* Check for valid dynamic CID range */
		if (scid < L2CAP_CID_DYN_START || scid > L2CAP_CID_LE_DYN_END) {
			result = L2CAP_CR_LE_INVALID_SCID;
			continue;
		}

		/* Check if we already have channel with that dcid */
		if (__l2cap_get_chan_by_dcid(conn, scid)) {
			result = L2CAP_CR_LE_SCID_IN_USE;
			continue;
		}

		chan = pchan->ops->new_connection(pchan);
		if (!chan) {
			result = L2CAP_CR_LE_NO_MEM;
			continue;
		}

		bacpy(&chan->src, &conn->hcon->src);
		bacpy(&chan->dst, &conn->hcon->dst);
		chan->src_type = bdaddr_src_type(conn->hcon);
		chan->dst_type = bdaddr_dst_type(conn->hcon);
		chan->psm  = psm;
		chan->dcid = scid;
		chan->omtu = mtu;
		chan->remote_mps = mps;

		__l2cap_chan_add(conn, chan);

		l2cap_ecred_init(chan, __le16_to_cpu(req->credits));

		/* Init response */
		if (!pdu.rsp.credits) {
			pdu.rsp.mtu = cpu_to_le16(chan->imtu);
			pdu.rsp.mps = cpu_to_le16(chan->mps);
			pdu.rsp.credits = cpu_to_le16(chan->rx_credits);
		}

		pdu.dcid[i] = cpu_to_le16(chan->scid);

		__set_chan_timer(chan, chan->ops->get_sndtimeo(chan));

		chan->ident = cmd->ident;
		chan->mode = L2CAP_MODE_EXT_FLOWCTL;

		if (test_bit(FLAG_DEFER_SETUP, &chan->flags)) {
			l2cap_state_change(chan, BT_CONNECT2);
			defer = true;
			chan->ops->defer(chan);
		} else {
			l2cap_chan_ready(chan);
		}
	}

unlock:
	l2cap_chan_unlock(pchan);
	mutex_unlock(&conn->chan_lock);
	l2cap_chan_put(pchan);

response:
	pdu.rsp.result = cpu_to_le16(result);

	if (defer)
		return 0;

	l2cap_send_cmd(conn, cmd->ident, L2CAP_ECRED_CONN_RSP,
		       sizeof(pdu.rsp) + len, &pdu);

	return 0;
}

static inline int l2cap_ecred_conn_rsp(struct l2cap_conn *conn,
				       struct l2cap_cmd_hdr *cmd, u16 cmd_len,
				       u8 *data)
{
	struct l2cap_ecred_conn_rsp *rsp = (void *) data;
	struct hci_conn *hcon = conn->hcon;
	u16 mtu, mps, credits, result;
	struct l2cap_chan *chan, *tmp;
	int err = 0, sec_level;
	int i = 0;

	if (cmd_len < sizeof(*rsp))
		return -EPROTO;

	mtu     = __le16_to_cpu(rsp->mtu);
	mps     = __le16_to_cpu(rsp->mps);
	credits = __le16_to_cpu(rsp->credits);
	result  = __le16_to_cpu(rsp->result);

	BT_DBG("mtu %u mps %u credits %u result 0x%4.4x", mtu, mps, credits,
	       result);

	mutex_lock(&conn->chan_lock);

	cmd_len -= sizeof(*rsp);

	list_for_each_entry_safe(chan, tmp, &conn->chan_l, list) {
		u16 dcid;

		if (chan->ident != cmd->ident ||
		    chan->mode != L2CAP_MODE_EXT_FLOWCTL ||
		    chan->state == BT_CONNECTED)
			continue;

		l2cap_chan_lock(chan);

		/* Check that there is a dcid for each pending channel */
		if (cmd_len < sizeof(dcid)) {
			l2cap_chan_del(chan, ECONNREFUSED);
			l2cap_chan_unlock(chan);
			continue;
		}

		dcid = __le16_to_cpu(rsp->dcid[i++]);
		cmd_len -= sizeof(u16);

		BT_DBG("dcid[%d] 0x%4.4x", i, dcid);

		/* Check if dcid is already in use */
		if (dcid && __l2cap_get_chan_by_dcid(conn, dcid)) {
			/* If a device receives a
			 * L2CAP_CREDIT_BASED_CONNECTION_RSP packet with an
			 * already-assigned Destination CID, then both the
			 * original channel and the new channel shall be
			 * immediately discarded and not used.
			 */
			l2cap_chan_del(chan, ECONNREFUSED);
			l2cap_chan_unlock(chan);
			chan = __l2cap_get_chan_by_dcid(conn, dcid);
			l2cap_chan_lock(chan);
			l2cap_chan_del(chan, ECONNRESET);
			l2cap_chan_unlock(chan);
			continue;
		}

		switch (result) {
		case L2CAP_CR_LE_AUTHENTICATION:
		case L2CAP_CR_LE_ENCRYPTION:
			/* If we already have MITM protection we can't do
			 * anything.
			 */
			if (hcon->sec_level > BT_SECURITY_MEDIUM) {
				l2cap_chan_del(chan, ECONNREFUSED);
				break;
			}

			sec_level = hcon->sec_level + 1;
			if (chan->sec_level < sec_level)
				chan->sec_level = sec_level;

			/* We'll need to send a new Connect Request */
			clear_bit(FLAG_ECRED_CONN_REQ_SENT, &chan->flags);

			smp_conn_security(hcon, chan->sec_level);
			break;

		case L2CAP_CR_LE_BAD_PSM:
			l2cap_chan_del(chan, ECONNREFUSED);
			break;

		default:
			/* If dcid was not set it means channels was refused */
			if (!dcid) {
				l2cap_chan_del(chan, ECONNREFUSED);
				break;
			}

			chan->ident = 0;
			chan->dcid = dcid;
			chan->omtu = mtu;
			chan->remote_mps = mps;
			chan->tx_credits = credits;
			l2cap_chan_ready(chan);
			break;
		}

		l2cap_chan_unlock(chan);
	}

	mutex_unlock(&conn->chan_lock);

	return err;
}

static inline int l2cap_ecred_reconf_req(struct l2cap_conn *conn,
					 struct l2cap_cmd_hdr *cmd, u16 cmd_len,
					 u8 *data)
{
	struct l2cap_ecred_reconf_req *req = (void *) data;
	struct l2cap_ecred_reconf_rsp rsp;
	u16 mtu, mps, result;
	struct l2cap_chan *chan;
	int i, num_scid;

	if (!enable_ecred)
		return -EINVAL;

	if (cmd_len < sizeof(*req) || cmd_len - sizeof(*req) % sizeof(u16)) {
		result = L2CAP_CR_LE_INVALID_PARAMS;
		goto respond;
	}

	mtu = __le16_to_cpu(req->mtu);
	mps = __le16_to_cpu(req->mps);

	BT_DBG("mtu %u mps %u", mtu, mps);

	if (mtu < L2CAP_ECRED_MIN_MTU) {
		result = L2CAP_RECONF_INVALID_MTU;
		goto respond;
	}

	if (mps < L2CAP_ECRED_MIN_MPS) {
		result = L2CAP_RECONF_INVALID_MPS;
		goto respond;
	}

	cmd_len -= sizeof(*req);
	num_scid = cmd_len / sizeof(u16);
	result = L2CAP_RECONF_SUCCESS;

	for (i = 0; i < num_scid; i++) {
		u16 scid;

		scid = __le16_to_cpu(req->scid[i]);
		if (!scid)
			return -EPROTO;

		chan = __l2cap_get_chan_by_dcid(conn, scid);
		if (!chan)
			continue;

		/* If the MTU value is decreased for any of the included
		 * channels, then the receiver shall disconnect all
		 * included channels.
		 */
		if (chan->omtu > mtu) {
			BT_ERR("chan %p decreased MTU %u -> %u", chan,
			       chan->omtu, mtu);
			result = L2CAP_RECONF_INVALID_MTU;
		}

		chan->omtu = mtu;
		chan->remote_mps = mps;
	}

respond:
	rsp.result = cpu_to_le16(result);

	l2cap_send_cmd(conn, cmd->ident, L2CAP_ECRED_RECONF_RSP, sizeof(rsp),
		       &rsp);

	return 0;
}

static inline int l2cap_ecred_reconf_rsp(struct l2cap_conn *conn,
					 struct l2cap_cmd_hdr *cmd, u16 cmd_len,
					 u8 *data)
{
	struct l2cap_chan *chan, *tmp;
	struct l2cap_ecred_conn_rsp *rsp = (void *) data;
	u16 result;

	if (cmd_len < sizeof(*rsp))
		return -EPROTO;

	result = __le16_to_cpu(rsp->result);

	BT_DBG("result 0x%4.4x", rsp->result);

	if (!result)
		return 0;

	list_for_each_entry_safe(chan, tmp, &conn->chan_l, list) {
		if (chan->ident != cmd->ident)
			continue;

		l2cap_chan_del(chan, ECONNRESET);
	}

	return 0;
}

static inline int l2cap_le_command_rej(struct l2cap_conn *conn,
				       struct l2cap_cmd_hdr *cmd, u16 cmd_len,
				       u8 *data)
{
	struct l2cap_cmd_rej_unk *rej = (struct l2cap_cmd_rej_unk *) data;
	struct l2cap_chan *chan;

	if (cmd_len < sizeof(*rej))
		return -EPROTO;

	mutex_lock(&conn->chan_lock);

	chan = __l2cap_get_chan_by_ident(conn, cmd->ident);
	if (!chan)
		goto done;

	chan = l2cap_chan_hold_unless_zero(chan);
	if (!chan)
		goto done;

	l2cap_chan_lock(chan);
	l2cap_chan_del(chan, ECONNREFUSED);
	l2cap_chan_unlock(chan);
	l2cap_chan_put(chan);

done:
	mutex_unlock(&conn->chan_lock);
	return 0;
}

static inline int l2cap_le_sig_cmd(struct l2cap_conn *conn,
				   struct l2cap_cmd_hdr *cmd, u16 cmd_len,
				   u8 *data)
{
	int err = 0;

	switch (cmd->code) {
	case L2CAP_COMMAND_REJ:
		l2cap_le_command_rej(conn, cmd, cmd_len, data);
		break;

	case L2CAP_CONN_PARAM_UPDATE_REQ:
		err = l2cap_conn_param_update_req(conn, cmd, cmd_len, data);
		break;

	case L2CAP_CONN_PARAM_UPDATE_RSP:
		break;

	case L2CAP_LE_CONN_RSP:
		l2cap_le_connect_rsp(conn, cmd, cmd_len, data);
		break;

	case L2CAP_LE_CONN_REQ:
		err = l2cap_le_connect_req(conn, cmd, cmd_len, data);
		break;

	case L2CAP_LE_CREDITS:
		err = l2cap_le_credits(conn, cmd, cmd_len, data);
		break;

	case L2CAP_ECRED_CONN_REQ:
		err = l2cap_ecred_conn_req(conn, cmd, cmd_len, data);
		break;

	case L2CAP_ECRED_CONN_RSP:
		err = l2cap_ecred_conn_rsp(conn, cmd, cmd_len, data);
		break;

	case L2CAP_ECRED_RECONF_REQ:
		err = l2cap_ecred_reconf_req(conn, cmd, cmd_len, data);
		break;

	case L2CAP_ECRED_RECONF_RSP:
		err = l2cap_ecred_reconf_rsp(conn, cmd, cmd_len, data);
		break;

	case L2CAP_DISCONN_REQ:
		err = l2cap_disconnect_req(conn, cmd, cmd_len, data);
		break;

	case L2CAP_DISCONN_RSP:
		l2cap_disconnect_rsp(conn, cmd, cmd_len, data);
		break;

	default:
		BT_ERR("Unknown LE signaling command 0x%2.2x", cmd->code);
		err = -EINVAL;
		break;
	}

	return err;
}

static inline void l2cap_le_sig_channel(struct l2cap_conn *conn,
					struct sk_buff *skb)
{
	struct hci_conn *hcon = conn->hcon;
	struct l2cap_cmd_hdr *cmd;
	u16 len;
	int err;

	if (hcon->type != LE_LINK)
		goto drop;

	if (skb->len < L2CAP_CMD_HDR_SIZE)
		goto drop;

	cmd = (void *) skb->data;
	skb_pull(skb, L2CAP_CMD_HDR_SIZE);

	len = le16_to_cpu(cmd->len);

	BT_DBG("code 0x%2.2x len %d id 0x%2.2x", cmd->code, len, cmd->ident);

	if (len != skb->len || !cmd->ident) {
		BT_DBG("corrupted command");
		goto drop;
	}

	err = l2cap_le_sig_cmd(conn, cmd, len, skb->data);
	if (err) {
		struct l2cap_cmd_rej_unk rej;

		BT_ERR("Wrong link type (%d)", err);

		rej.reason = cpu_to_le16(L2CAP_REJ_NOT_UNDERSTOOD);
		l2cap_send_cmd(conn, cmd->ident, L2CAP_COMMAND_REJ,
			       sizeof(rej), &rej);
	}

drop:
	kfree_skb(skb);
}

static inline void l2cap_sig_send_rej(struct l2cap_conn *conn, u16 ident)
{
	struct l2cap_cmd_rej_unk rej;

	rej.reason = cpu_to_le16(L2CAP_REJ_NOT_UNDERSTOOD);
	l2cap_send_cmd(conn, ident, L2CAP_COMMAND_REJ, sizeof(rej), &rej);
}

static inline void l2cap_sig_channel(struct l2cap_conn *conn,
				     struct sk_buff *skb)
{
	struct hci_conn *hcon = conn->hcon;
	struct l2cap_cmd_hdr *cmd;
	int err;

	l2cap_raw_recv(conn, skb);

	if (hcon->type != ACL_LINK)
		goto drop;

	while (skb->len >= L2CAP_CMD_HDR_SIZE) {
		u16 len;

		cmd = (void *) skb->data;
		skb_pull(skb, L2CAP_CMD_HDR_SIZE);

		len = le16_to_cpu(cmd->len);

		BT_DBG("code 0x%2.2x len %d id 0x%2.2x", cmd->code, len,
		       cmd->ident);

		if (len > skb->len || !cmd->ident) {
			BT_DBG("corrupted command");
			l2cap_sig_send_rej(conn, cmd->ident);
			skb_pull(skb, len > skb->len ? skb->len : len);
			continue;
		}

		err = l2cap_bredr_sig_cmd(conn, cmd, len, skb->data);
		if (err) {
			BT_ERR("Wrong link type (%d)", err);
			l2cap_sig_send_rej(conn, cmd->ident);
		}

		skb_pull(skb, len);
	}

	if (skb->len > 0) {
		BT_DBG("corrupted command");
		l2cap_sig_send_rej(conn, 0);
	}

drop:
	kfree_skb(skb);
}

static int l2cap_check_fcs(struct l2cap_chan *chan,  struct sk_buff *skb)
{
	u16 our_fcs, rcv_fcs;
	int hdr_size;

	if (test_bit(FLAG_EXT_CTRL, &chan->flags))
		hdr_size = L2CAP_EXT_HDR_SIZE;
	else
		hdr_size = L2CAP_ENH_HDR_SIZE;

	if (chan->fcs == L2CAP_FCS_CRC16) {
		skb_trim(skb, skb->len - L2CAP_FCS_SIZE);
		rcv_fcs = get_unaligned_le16(skb->data + skb->len);
		our_fcs = crc16(0, skb->data - hdr_size, skb->len + hdr_size);

		if (our_fcs != rcv_fcs)
			return -EBADMSG;
	}
	return 0;
}

static void l2cap_send_i_or_rr_or_rnr(struct l2cap_chan *chan)
{
	struct l2cap_ctrl control;

	BT_DBG("chan %p", chan);

	memset(&control, 0, sizeof(control));
	control.sframe = 1;
	control.final = 1;
	control.reqseq = chan->buffer_seq;
	set_bit(CONN_SEND_FBIT, &chan->conn_state);

	if (test_bit(CONN_LOCAL_BUSY, &chan->conn_state)) {
		control.super = L2CAP_SUPER_RNR;
		l2cap_send_sframe(chan, &control);
	}

	if (test_and_clear_bit(CONN_REMOTE_BUSY, &chan->conn_state) &&
	    chan->unacked_frames > 0)
		__set_retrans_timer(chan);

	/* Send pending iframes */
	l2cap_ertm_send(chan);

	if (!test_bit(CONN_LOCAL_BUSY, &chan->conn_state) &&
	    test_bit(CONN_SEND_FBIT, &chan->conn_state)) {
		/* F-bit wasn't sent in an s-frame or i-frame yet, so
		 * send it now.
		 */
		control.super = L2CAP_SUPER_RR;
		l2cap_send_sframe(chan, &control);
	}
}

static void append_skb_frag(struct sk_buff *skb, struct sk_buff *new_frag,
			    struct sk_buff **last_frag)
{
	/* skb->len reflects data in skb as well as all fragments
	 * skb->data_len reflects only data in fragments
	 */
	if (!skb_has_frag_list(skb))
		skb_shinfo(skb)->frag_list = new_frag;

	new_frag->next = NULL;

	(*last_frag)->next = new_frag;
	*last_frag = new_frag;

	skb->len += new_frag->len;
	skb->data_len += new_frag->len;
	skb->truesize += new_frag->truesize;
}

static int l2cap_reassemble_sdu(struct l2cap_chan *chan, struct sk_buff *skb,
				struct l2cap_ctrl *control)
{
	int err = -EINVAL;

	switch (control->sar) {
	case L2CAP_SAR_UNSEGMENTED:
		if (chan->sdu)
			break;

		err = chan->ops->recv(chan, skb);
		break;

	case L2CAP_SAR_START:
		if (chan->sdu)
			break;

		if (!pskb_may_pull(skb, L2CAP_SDULEN_SIZE))
			break;

		chan->sdu_len = get_unaligned_le16(skb->data);
		skb_pull(skb, L2CAP_SDULEN_SIZE);

		if (chan->sdu_len > chan->imtu) {
			err = -EMSGSIZE;
			break;
		}

		if (skb->len >= chan->sdu_len)
			break;

		chan->sdu = skb;
		chan->sdu_last_frag = skb;

		skb = NULL;
		err = 0;
		break;

	case L2CAP_SAR_CONTINUE:
		if (!chan->sdu)
			break;

		append_skb_frag(chan->sdu, skb,
				&chan->sdu_last_frag);
		skb = NULL;

		if (chan->sdu->len >= chan->sdu_len)
			break;

		err = 0;
		break;

	case L2CAP_SAR_END:
		if (!chan->sdu)
			break;

		append_skb_frag(chan->sdu, skb,
				&chan->sdu_last_frag);
		skb = NULL;

		if (chan->sdu->len != chan->sdu_len)
			break;

		err = chan->ops->recv(chan, chan->sdu);

		if (!err) {
			/* Reassembly complete */
			chan->sdu = NULL;
			chan->sdu_last_frag = NULL;
			chan->sdu_len = 0;
		}
		break;
	}

	if (err) {
		kfree_skb(skb);
		kfree_skb(chan->sdu);
		chan->sdu = NULL;
		chan->sdu_last_frag = NULL;
		chan->sdu_len = 0;
	}

	return err;
}

static int l2cap_resegment(struct l2cap_chan *chan)
{
	/* Placeholder */
	return 0;
}

void l2cap_chan_busy(struct l2cap_chan *chan, int busy)
{
	u8 event;

	if (chan->mode != L2CAP_MODE_ERTM)
		return;

	event = busy ? L2CAP_EV_LOCAL_BUSY_DETECTED : L2CAP_EV_LOCAL_BUSY_CLEAR;
	l2cap_tx(chan, NULL, NULL, event);
}

static int l2cap_rx_queued_iframes(struct l2cap_chan *chan)
{
	int err = 0;
	/* Pass sequential frames to l2cap_reassemble_sdu()
	 * until a gap is encountered.
	 */

	BT_DBG("chan %p", chan);

	while (!test_bit(CONN_LOCAL_BUSY, &chan->conn_state)) {
		struct sk_buff *skb;
		BT_DBG("Searching for skb with txseq %d (queue len %d)",
		       chan->buffer_seq, skb_queue_len(&chan->srej_q));

		skb = l2cap_ertm_seq_in_queue(&chan->srej_q, chan->buffer_seq);

		if (!skb)
			break;

		skb_unlink(skb, &chan->srej_q);
		chan->buffer_seq = __next_seq(chan, chan->buffer_seq);
		err = l2cap_reassemble_sdu(chan, skb, &bt_cb(skb)->l2cap);
		if (err)
			break;
	}

	if (skb_queue_empty(&chan->srej_q)) {
		chan->rx_state = L2CAP_RX_STATE_RECV;
		l2cap_send_ack(chan);
	}

	return err;
}

static void l2cap_handle_srej(struct l2cap_chan *chan,
			      struct l2cap_ctrl *control)
{
	struct sk_buff *skb;

	BT_DBG("chan %p, control %p", chan, control);

	if (control->reqseq == chan->next_tx_seq) {
		BT_DBG("Invalid reqseq %d, disconnecting", control->reqseq);
		l2cap_send_disconn_req(chan, ECONNRESET);
		return;
	}

	skb = l2cap_ertm_seq_in_queue(&chan->tx_q, control->reqseq);

	if (skb == NULL) {
		BT_DBG("Seq %d not available for retransmission",
		       control->reqseq);
		return;
	}

	if (chan->max_tx != 0 && bt_cb(skb)->l2cap.retries >= chan->max_tx) {
		BT_DBG("Retry limit exceeded (%d)", chan->max_tx);
		l2cap_send_disconn_req(chan, ECONNRESET);
		return;
	}

	clear_bit(CONN_REMOTE_BUSY, &chan->conn_state);

	if (control->poll) {
		l2cap_pass_to_tx(chan, control);

		set_bit(CONN_SEND_FBIT, &chan->conn_state);
		l2cap_retransmit(chan, control);
		l2cap_ertm_send(chan);

		if (chan->tx_state == L2CAP_TX_STATE_WAIT_F) {
			set_bit(CONN_SREJ_ACT, &chan->conn_state);
			chan->srej_save_reqseq = control->reqseq;
		}
	} else {
		l2cap_pass_to_tx_fbit(chan, control);

		if (control->final) {
			if (chan->srej_save_reqseq != control->reqseq ||
			    !test_and_clear_bit(CONN_SREJ_ACT,
						&chan->conn_state))
				l2cap_retransmit(chan, control);
		} else {
			l2cap_retransmit(chan, control);
			if (chan->tx_state == L2CAP_TX_STATE_WAIT_F) {
				set_bit(CONN_SREJ_ACT, &chan->conn_state);
				chan->srej_save_reqseq = control->reqseq;
			}
		}
	}
}

static void l2cap_handle_rej(struct l2cap_chan *chan,
			     struct l2cap_ctrl *control)
{
	struct sk_buff *skb;

	BT_DBG("chan %p, control %p", chan, control);

	if (control->reqseq == chan->next_tx_seq) {
		BT_DBG("Invalid reqseq %d, disconnecting", control->reqseq);
		l2cap_send_disconn_req(chan, ECONNRESET);
		return;
	}

	skb = l2cap_ertm_seq_in_queue(&chan->tx_q, control->reqseq);

	if (chan->max_tx && skb &&
	    bt_cb(skb)->l2cap.retries >= chan->max_tx) {
		BT_DBG("Retry limit exceeded (%d)", chan->max_tx);
		l2cap_send_disconn_req(chan, ECONNRESET);
		return;
	}

	clear_bit(CONN_REMOTE_BUSY, &chan->conn_state);

	l2cap_pass_to_tx(chan, control);

	if (control->final) {
		if (!test_and_clear_bit(CONN_REJ_ACT, &chan->conn_state))
			l2cap_retransmit_all(chan, control);
	} else {
		l2cap_retransmit_all(chan, control);
		l2cap_ertm_send(chan);
		if (chan->tx_state == L2CAP_TX_STATE_WAIT_F)
			set_bit(CONN_REJ_ACT, &chan->conn_state);
	}
}

static u8 l2cap_classify_txseq(struct l2cap_chan *chan, u16 txseq)
{
	BT_DBG("chan %p, txseq %d", chan, txseq);

	BT_DBG("last_acked_seq %d, expected_tx_seq %d", chan->last_acked_seq,
	       chan->expected_tx_seq);

	if (chan->rx_state == L2CAP_RX_STATE_SREJ_SENT) {
		if (__seq_offset(chan, txseq, chan->last_acked_seq) >=
		    chan->tx_win) {
			/* See notes below regarding "double poll" and
			 * invalid packets.
			 */
			if (chan->tx_win <= ((chan->tx_win_max + 1) >> 1)) {
				BT_DBG("Invalid/Ignore - after SREJ");
				return L2CAP_TXSEQ_INVALID_IGNORE;
			} else {
				BT_DBG("Invalid - in window after SREJ sent");
				return L2CAP_TXSEQ_INVALID;
			}
		}

		if (chan->srej_list.head == txseq) {
			BT_DBG("Expected SREJ");
			return L2CAP_TXSEQ_EXPECTED_SREJ;
		}

		if (l2cap_ertm_seq_in_queue(&chan->srej_q, txseq)) {
			BT_DBG("Duplicate SREJ - txseq already stored");
			return L2CAP_TXSEQ_DUPLICATE_SREJ;
		}

		if (l2cap_seq_list_contains(&chan->srej_list, txseq)) {
			BT_DBG("Unexpected SREJ - not requested");
			return L2CAP_TXSEQ_UNEXPECTED_SREJ;
		}
	}

	if (chan->expected_tx_seq == txseq) {
		if (__seq_offset(chan, txseq, chan->last_acked_seq) >=
		    chan->tx_win) {
			BT_DBG("Invalid - txseq outside tx window");
			return L2CAP_TXSEQ_INVALID;
		} else {
			BT_DBG("Expected");
			return L2CAP_TXSEQ_EXPECTED;
		}
	}

	if (__seq_offset(chan, txseq, chan->last_acked_seq) <
	    __seq_offset(chan, chan->expected_tx_seq, chan->last_acked_seq)) {
		BT_DBG("Duplicate - expected_tx_seq later than txseq");
		return L2CAP_TXSEQ_DUPLICATE;
	}

	if (__seq_offset(chan, txseq, chan->last_acked_seq) >= chan->tx_win) {
		/* A source of invalid packets is a "double poll" condition,
		 * where delays cause us to send multiple poll packets.  If
		 * the remote stack receives and processes both polls,
		 * sequence numbers can wrap around in such a way that a
		 * resent frame has a sequence number that looks like new data
		 * with a sequence gap.  This would trigger an erroneous SREJ
		 * request.
		 *
		 * Fortunately, this is impossible with a tx window that's
		 * less than half of the maximum sequence number, which allows
		 * invalid frames to be safely ignored.
		 *
		 * With tx window sizes greater than half of the tx window
		 * maximum, the frame is invalid and cannot be ignored.  This
		 * causes a disconnect.
		 */

		if (chan->tx_win <= ((chan->tx_win_max + 1) >> 1)) {
			BT_DBG("Invalid/Ignore - txseq outside tx window");
			return L2CAP_TXSEQ_INVALID_IGNORE;
		} else {
			BT_DBG("Invalid - txseq outside tx window");
			return L2CAP_TXSEQ_INVALID;
		}
	} else {
		BT_DBG("Unexpected - txseq indicates missing frames");
		return L2CAP_TXSEQ_UNEXPECTED;
	}
}

static int l2cap_rx_state_recv(struct l2cap_chan *chan,
			       struct l2cap_ctrl *control,
			       struct sk_buff *skb, u8 event)
{
	struct l2cap_ctrl local_control;
	int err = 0;
	bool skb_in_use = false;

	BT_DBG("chan %p, control %p, skb %p, event %d", chan, control, skb,
	       event);

	switch (event) {
	case L2CAP_EV_RECV_IFRAME:
		switch (l2cap_classify_txseq(chan, control->txseq)) {
		case L2CAP_TXSEQ_EXPECTED:
			l2cap_pass_to_tx(chan, control);

			if (test_bit(CONN_LOCAL_BUSY, &chan->conn_state)) {
				BT_DBG("Busy, discarding expected seq %d",
				       control->txseq);
				break;
			}

			chan->expected_tx_seq = __next_seq(chan,
							   control->txseq);

			chan->buffer_seq = chan->expected_tx_seq;
			skb_in_use = true;

			/* l2cap_reassemble_sdu may free skb, hence invalidate
			 * control, so make a copy in advance to use it after
			 * l2cap_reassemble_sdu returns and to avoid the race
			 * condition, for example:
			 *
			 * The current thread calls:
			 *   l2cap_reassemble_sdu
			 *     chan->ops->recv == l2cap_sock_recv_cb
			 *       __sock_queue_rcv_skb
			 * Another thread calls:
			 *   bt_sock_recvmsg
			 *     skb_recv_datagram
			 *     skb_free_datagram
			 * Then the current thread tries to access control, but
			 * it was freed by skb_free_datagram.
			 */
			local_control = *control;
			err = l2cap_reassemble_sdu(chan, skb, control);
			if (err)
				break;

			if (local_control.final) {
				if (!test_and_clear_bit(CONN_REJ_ACT,
							&chan->conn_state)) {
					local_control.final = 0;
					l2cap_retransmit_all(chan, &local_control);
					l2cap_ertm_send(chan);
				}
			}

			if (!test_bit(CONN_LOCAL_BUSY, &chan->conn_state))
				l2cap_send_ack(chan);
			break;
		case L2CAP_TXSEQ_UNEXPECTED:
			l2cap_pass_to_tx(chan, control);

			/* Can't issue SREJ frames in the local busy state.
			 * Drop this frame, it will be seen as missing
			 * when local busy is exited.
			 */
			if (test_bit(CONN_LOCAL_BUSY, &chan->conn_state)) {
				BT_DBG("Busy, discarding unexpected seq %d",
				       control->txseq);
				break;
			}

			/* There was a gap in the sequence, so an SREJ
			 * must be sent for each missing frame.  The
			 * current frame is stored for later use.
			 */
			skb_queue_tail(&chan->srej_q, skb);
			skb_in_use = true;
			BT_DBG("Queued %p (queue len %d)", skb,
			       skb_queue_len(&chan->srej_q));

			clear_bit(CONN_SREJ_ACT, &chan->conn_state);
			l2cap_seq_list_clear(&chan->srej_list);
			l2cap_send_srej(chan, control->txseq);

			chan->rx_state = L2CAP_RX_STATE_SREJ_SENT;
			break;
		case L2CAP_TXSEQ_DUPLICATE:
			l2cap_pass_to_tx(chan, control);
			break;
		case L2CAP_TXSEQ_INVALID_IGNORE:
			break;
		case L2CAP_TXSEQ_INVALID:
		default:
			l2cap_send_disconn_req(chan, ECONNRESET);
			break;
		}
		break;
	case L2CAP_EV_RECV_RR:
		l2cap_pass_to_tx(chan, control);
		if (control->final) {
			clear_bit(CONN_REMOTE_BUSY, &chan->conn_state);

			if (!test_and_clear_bit(CONN_REJ_ACT, &chan->conn_state) &&
			    !__chan_is_moving(chan)) {
				control->final = 0;
				l2cap_retransmit_all(chan, control);
			}

			l2cap_ertm_send(chan);
		} else if (control->poll) {
			l2cap_send_i_or_rr_or_rnr(chan);
		} else {
			if (test_and_clear_bit(CONN_REMOTE_BUSY,
					       &chan->conn_state) &&
			    chan->unacked_frames)
				__set_retrans_timer(chan);

			l2cap_ertm_send(chan);
		}
		break;
	case L2CAP_EV_RECV_RNR:
		set_bit(CONN_REMOTE_BUSY, &chan->conn_state);
		l2cap_pass_to_tx(chan, control);
		if (control && control->poll) {
			set_bit(CONN_SEND_FBIT, &chan->conn_state);
			l2cap_send_rr_or_rnr(chan, 0);
		}
		__clear_retrans_timer(chan);
		l2cap_seq_list_clear(&chan->retrans_list);
		break;
	case L2CAP_EV_RECV_REJ:
		l2cap_handle_rej(chan, control);
		break;
	case L2CAP_EV_RECV_SREJ:
		l2cap_handle_srej(chan, control);
		break;
	default:
		break;
	}

	if (skb && !skb_in_use) {
		BT_DBG("Freeing %p", skb);
		kfree_skb(skb);
	}

	return err;
}

static int l2cap_rx_state_srej_sent(struct l2cap_chan *chan,
				    struct l2cap_ctrl *control,
				    struct sk_buff *skb, u8 event)
{
	int err = 0;
	u16 txseq = control->txseq;
	bool skb_in_use = false;

	BT_DBG("chan %p, control %p, skb %p, event %d", chan, control, skb,
	       event);

	switch (event) {
	case L2CAP_EV_RECV_IFRAME:
		switch (l2cap_classify_txseq(chan, txseq)) {
		case L2CAP_TXSEQ_EXPECTED:
			/* Keep frame for reassembly later */
			l2cap_pass_to_tx(chan, control);
			skb_queue_tail(&chan->srej_q, skb);
			skb_in_use = true;
			BT_DBG("Queued %p (queue len %d)", skb,
			       skb_queue_len(&chan->srej_q));

			chan->expected_tx_seq = __next_seq(chan, txseq);
			break;
		case L2CAP_TXSEQ_EXPECTED_SREJ:
			l2cap_seq_list_pop(&chan->srej_list);

			l2cap_pass_to_tx(chan, control);
			skb_queue_tail(&chan->srej_q, skb);
			skb_in_use = true;
			BT_DBG("Queued %p (queue len %d)", skb,
			       skb_queue_len(&chan->srej_q));

			err = l2cap_rx_queued_iframes(chan);
			if (err)
				break;

			break;
		case L2CAP_TXSEQ_UNEXPECTED:
			/* Got a frame that can't be reassembled yet.
			 * Save it for later, and send SREJs to cover
			 * the missing frames.
			 */
			skb_queue_tail(&chan->srej_q, skb);
			skb_in_use = true;
			BT_DBG("Queued %p (queue len %d)", skb,
			       skb_queue_len(&chan->srej_q));

			l2cap_pass_to_tx(chan, control);
			l2cap_send_srej(chan, control->txseq);
			break;
		case L2CAP_TXSEQ_UNEXPECTED_SREJ:
			/* This frame was requested with an SREJ, but
			 * some expected retransmitted frames are
			 * missing.  Request retransmission of missing
			 * SREJ'd frames.
			 */
			skb_queue_tail(&chan->srej_q, skb);
			skb_in_use = true;
			BT_DBG("Queued %p (queue len %d)", skb,
			       skb_queue_len(&chan->srej_q));

			l2cap_pass_to_tx(chan, control);
			l2cap_send_srej_list(chan, control->txseq);
			break;
		case L2CAP_TXSEQ_DUPLICATE_SREJ:
			/* We've already queued this frame.  Drop this copy. */
			l2cap_pass_to_tx(chan, control);
			break;
		case L2CAP_TXSEQ_DUPLICATE:
			/* Expecting a later sequence number, so this frame
			 * was already received.  Ignore it completely.
			 */
			break;
		case L2CAP_TXSEQ_INVALID_IGNORE:
			break;
		case L2CAP_TXSEQ_INVALID:
		default:
			l2cap_send_disconn_req(chan, ECONNRESET);
			break;
		}
		break;
	case L2CAP_EV_RECV_RR:
		l2cap_pass_to_tx(chan, control);
		if (control->final) {
			clear_bit(CONN_REMOTE_BUSY, &chan->conn_state);

			if (!test_and_clear_bit(CONN_REJ_ACT,
						&chan->conn_state)) {
				control->final = 0;
				l2cap_retransmit_all(chan, control);
			}

			l2cap_ertm_send(chan);
		} else if (control->poll) {
			if (test_and_clear_bit(CONN_REMOTE_BUSY,
					       &chan->conn_state) &&
			    chan->unacked_frames) {
				__set_retrans_timer(chan);
			}

			set_bit(CONN_SEND_FBIT, &chan->conn_state);
			l2cap_send_srej_tail(chan);
		} else {
			if (test_and_clear_bit(CONN_REMOTE_BUSY,
					       &chan->conn_state) &&
			    chan->unacked_frames)
				__set_retrans_timer(chan);

			l2cap_send_ack(chan);
		}
		break;
	case L2CAP_EV_RECV_RNR:
		set_bit(CONN_REMOTE_BUSY, &chan->conn_state);
		l2cap_pass_to_tx(chan, control);
		if (control->poll) {
			l2cap_send_srej_tail(chan);
		} else {
			struct l2cap_ctrl rr_control;
			memset(&rr_control, 0, sizeof(rr_control));
			rr_control.sframe = 1;
			rr_control.super = L2CAP_SUPER_RR;
			rr_control.reqseq = chan->buffer_seq;
			l2cap_send_sframe(chan, &rr_control);
		}

		break;
	case L2CAP_EV_RECV_REJ:
		l2cap_handle_rej(chan, control);
		break;
	case L2CAP_EV_RECV_SREJ:
		l2cap_handle_srej(chan, control);
		break;
	}

	if (skb && !skb_in_use) {
		BT_DBG("Freeing %p", skb);
		kfree_skb(skb);
	}

	return err;
}

static int l2cap_finish_move(struct l2cap_chan *chan)
{
	BT_DBG("chan %p", chan);

	chan->rx_state = L2CAP_RX_STATE_RECV;

	if (chan->hs_hcon)
		chan->conn->mtu = chan->hs_hcon->hdev->block_mtu;
	else
		chan->conn->mtu = chan->conn->hcon->hdev->acl_mtu;

	return l2cap_resegment(chan);
}

static int l2cap_rx_state_wait_p(struct l2cap_chan *chan,
				 struct l2cap_ctrl *control,
				 struct sk_buff *skb, u8 event)
{
	int err;

	BT_DBG("chan %p, control %p, skb %p, event %d", chan, control, skb,
	       event);

	if (!control->poll)
		return -EPROTO;

	l2cap_process_reqseq(chan, control->reqseq);

	if (!skb_queue_empty(&chan->tx_q))
		chan->tx_send_head = skb_peek(&chan->tx_q);
	else
		chan->tx_send_head = NULL;

	/* Rewind next_tx_seq to the point expected
	 * by the receiver.
	 */
	chan->next_tx_seq = control->reqseq;
	chan->unacked_frames = 0;

	err = l2cap_finish_move(chan);
	if (err)
		return err;

	set_bit(CONN_SEND_FBIT, &chan->conn_state);
	l2cap_send_i_or_rr_or_rnr(chan);

	if (event == L2CAP_EV_RECV_IFRAME)
		return -EPROTO;

	return l2cap_rx_state_recv(chan, control, NULL, event);
}

static int l2cap_rx_state_wait_f(struct l2cap_chan *chan,
				 struct l2cap_ctrl *control,
				 struct sk_buff *skb, u8 event)
{
	int err;

	if (!control->final)
		return -EPROTO;

	clear_bit(CONN_REMOTE_BUSY, &chan->conn_state);

	chan->rx_state = L2CAP_RX_STATE_RECV;
	l2cap_process_reqseq(chan, control->reqseq);

	if (!skb_queue_empty(&chan->tx_q))
		chan->tx_send_head = skb_peek(&chan->tx_q);
	else
		chan->tx_send_head = NULL;

	/* Rewind next_tx_seq to the point expected
	 * by the receiver.
	 */
	chan->next_tx_seq = control->reqseq;
	chan->unacked_frames = 0;

	if (chan->hs_hcon)
		chan->conn->mtu = chan->hs_hcon->hdev->block_mtu;
	else
		chan->conn->mtu = chan->conn->hcon->hdev->acl_mtu;

	err = l2cap_resegment(chan);

	if (!err)
		err = l2cap_rx_state_recv(chan, control, skb, event);

	return err;
}

static bool __valid_reqseq(struct l2cap_chan *chan, u16 reqseq)
{
	/* Make sure reqseq is for a packet that has been sent but not acked */
	u16 unacked;

	unacked = __seq_offset(chan, chan->next_tx_seq, chan->expected_ack_seq);
	return __seq_offset(chan, chan->next_tx_seq, reqseq) <= unacked;
}

static int l2cap_rx(struct l2cap_chan *chan, struct l2cap_ctrl *control,
		    struct sk_buff *skb, u8 event)
{
	int err = 0;

	BT_DBG("chan %p, control %p, skb %p, event %d, state %d", chan,
	       control, skb, event, chan->rx_state);

	if (__valid_reqseq(chan, control->reqseq)) {
		switch (chan->rx_state) {
		case L2CAP_RX_STATE_RECV:
			err = l2cap_rx_state_recv(chan, control, skb, event);
			break;
		case L2CAP_RX_STATE_SREJ_SENT:
			err = l2cap_rx_state_srej_sent(chan, control, skb,
						       event);
			break;
		case L2CAP_RX_STATE_WAIT_P:
			err = l2cap_rx_state_wait_p(chan, control, skb, event);
			break;
		case L2CAP_RX_STATE_WAIT_F:
			err = l2cap_rx_state_wait_f(chan, control, skb, event);
			break;
		default:
			/* shut it down */
			break;
		}
	} else {
		BT_DBG("Invalid reqseq %d (next_tx_seq %d, expected_ack_seq %d",
		       control->reqseq, chan->next_tx_seq,
		       chan->expected_ack_seq);
		l2cap_send_disconn_req(chan, ECONNRESET);
	}

	return err;
}

static int l2cap_stream_rx(struct l2cap_chan *chan, struct l2cap_ctrl *control,
			   struct sk_buff *skb)
{
	/* l2cap_reassemble_sdu may free skb, hence invalidate control, so store
	 * the txseq field in advance to use it after l2cap_reassemble_sdu
	 * returns and to avoid the race condition, for example:
	 *
	 * The current thread calls:
	 *   l2cap_reassemble_sdu
	 *     chan->ops->recv == l2cap_sock_recv_cb
	 *       __sock_queue_rcv_skb
	 * Another thread calls:
	 *   bt_sock_recvmsg
	 *     skb_recv_datagram
	 *     skb_free_datagram
	 * Then the current thread tries to access control, but it was freed by
	 * skb_free_datagram.
	 */
	u16 txseq = control->txseq;

	BT_DBG("chan %p, control %p, skb %p, state %d", chan, control, skb,
	       chan->rx_state);

	if (l2cap_classify_txseq(chan, txseq) == L2CAP_TXSEQ_EXPECTED) {
		l2cap_pass_to_tx(chan, control);

		BT_DBG("buffer_seq %u->%u", chan->buffer_seq,
		       __next_seq(chan, chan->buffer_seq));

		chan->buffer_seq = __next_seq(chan, chan->buffer_seq);

		l2cap_reassemble_sdu(chan, skb, control);
	} else {
		if (chan->sdu) {
			kfree_skb(chan->sdu);
			chan->sdu = NULL;
		}
		chan->sdu_last_frag = NULL;
		chan->sdu_len = 0;

		if (skb) {
			BT_DBG("Freeing %p", skb);
			kfree_skb(skb);
		}
	}

	chan->last_acked_seq = txseq;
	chan->expected_tx_seq = __next_seq(chan, txseq);

	return 0;
}

static int l2cap_data_rcv(struct l2cap_chan *chan, struct sk_buff *skb)
{
	struct l2cap_ctrl *control = &bt_cb(skb)->l2cap;
	u16 len;
	u8 event;

	__unpack_control(chan, skb);

	len = skb->len;

	/*
	 * We can just drop the corrupted I-frame here.
	 * Receiver will miss it and start proper recovery
	 * procedures and ask for retransmission.
	 */
	if (l2cap_check_fcs(chan, skb))
		goto drop;

	if (!control->sframe && control->sar == L2CAP_SAR_START)
		len -= L2CAP_SDULEN_SIZE;

	if (chan->fcs == L2CAP_FCS_CRC16)
		len -= L2CAP_FCS_SIZE;

	if (len > chan->mps) {
		l2cap_send_disconn_req(chan, ECONNRESET);
		goto drop;
	}

	if (chan->ops->filter) {
		if (chan->ops->filter(chan, skb))
			goto drop;
	}

	if (!control->sframe) {
		int err;

		BT_DBG("iframe sar %d, reqseq %d, final %d, txseq %d",
		       control->sar, control->reqseq, control->final,
		       control->txseq);

		/* Validate F-bit - F=0 always valid, F=1 only
		 * valid in TX WAIT_F
		 */
		if (control->final && chan->tx_state != L2CAP_TX_STATE_WAIT_F)
			goto drop;

		if (chan->mode != L2CAP_MODE_STREAMING) {
			event = L2CAP_EV_RECV_IFRAME;
			err = l2cap_rx(chan, control, skb, event);
		} else {
			err = l2cap_stream_rx(chan, control, skb);
		}

		if (err)
			l2cap_send_disconn_req(chan, ECONNRESET);
	} else {
		const u8 rx_func_to_event[4] = {
			L2CAP_EV_RECV_RR, L2CAP_EV_RECV_REJ,
			L2CAP_EV_RECV_RNR, L2CAP_EV_RECV_SREJ
		};

		/* Only I-frames are expected in streaming mode */
		if (chan->mode == L2CAP_MODE_STREAMING)
			goto drop;

		BT_DBG("sframe reqseq %d, final %d, poll %d, super %d",
		       control->reqseq, control->final, control->poll,
		       control->super);

		if (len != 0) {
			BT_ERR("Trailing bytes: %d in sframe", len);
			l2cap_send_disconn_req(chan, ECONNRESET);
			goto drop;
		}

		/* Validate F and P bits */
		if (control->final && (control->poll ||
				       chan->tx_state != L2CAP_TX_STATE_WAIT_F))
			goto drop;

		event = rx_func_to_event[control->super];
		if (l2cap_rx(chan, control, skb, event))
			l2cap_send_disconn_req(chan, ECONNRESET);
	}

	return 0;

drop:
	kfree_skb(skb);
	return 0;
}

static void l2cap_chan_le_send_credits(struct l2cap_chan *chan)
{
	struct l2cap_conn *conn = chan->conn;
	struct l2cap_le_credits pkt;
	u16 return_credits;

	return_credits = (chan->imtu / chan->mps) + 1;

	if (chan->rx_credits >= return_credits)
		return;

	return_credits -= chan->rx_credits;

	BT_DBG("chan %p returning %u credits to sender", chan, return_credits);

	chan->rx_credits += return_credits;

	pkt.cid     = cpu_to_le16(chan->scid);
	pkt.credits = cpu_to_le16(return_credits);

	chan->ident = l2cap_get_ident(conn);

	l2cap_send_cmd(conn, chan->ident, L2CAP_LE_CREDITS, sizeof(pkt), &pkt);
}

static int l2cap_ecred_recv(struct l2cap_chan *chan, struct sk_buff *skb)
{
	int err;

	BT_DBG("SDU reassemble complete: chan %p skb->len %u", chan, skb->len);

	/* Wait recv to confirm reception before updating the credits */
	err = chan->ops->recv(chan, skb);

	/* Update credits whenever an SDU is received */
	l2cap_chan_le_send_credits(chan);

	return err;
}

static int l2cap_ecred_data_rcv(struct l2cap_chan *chan, struct sk_buff *skb)
{
	int err;

	if (!chan->rx_credits) {
		BT_ERR("No credits to receive LE L2CAP data");
		l2cap_send_disconn_req(chan, ECONNRESET);
		return -ENOBUFS;
	}

	if (chan->imtu < skb->len) {
		BT_ERR("Too big LE L2CAP PDU");
		return -ENOBUFS;
	}

	chan->rx_credits--;
	BT_DBG("rx_credits %u -> %u", chan->rx_credits + 1, chan->rx_credits);

	/* Update if remote had run out of credits, this should only happens
	 * if the remote is not using the entire MPS.
	 */
	if (!chan->rx_credits)
		l2cap_chan_le_send_credits(chan);

	err = 0;

	if (!chan->sdu) {
		u16 sdu_len;

		sdu_len = get_unaligned_le16(skb->data);
		skb_pull(skb, L2CAP_SDULEN_SIZE);

		BT_DBG("Start of new SDU. sdu_len %u skb->len %u imtu %u",
		       sdu_len, skb->len, chan->imtu);

		if (sdu_len > chan->imtu) {
			BT_ERR("Too big LE L2CAP SDU length received");
			err = -EMSGSIZE;
			goto failed;
		}

		if (skb->len > sdu_len) {
			BT_ERR("Too much LE L2CAP data received");
			err = -EINVAL;
			goto failed;
		}

		if (skb->len == sdu_len)
			return l2cap_ecred_recv(chan, skb);

		chan->sdu = skb;
		chan->sdu_len = sdu_len;
		chan->sdu_last_frag = skb;

		/* Detect if remote is not able to use the selected MPS */
		if (skb->len + L2CAP_SDULEN_SIZE < chan->mps) {
			u16 mps_len = skb->len + L2CAP_SDULEN_SIZE;

			/* Adjust the number of credits */
			BT_DBG("chan->mps %u -> %u", chan->mps, mps_len);
			chan->mps = mps_len;
			l2cap_chan_le_send_credits(chan);
		}

		return 0;
	}

	BT_DBG("SDU fragment. chan->sdu->len %u skb->len %u chan->sdu_len %u",
	       chan->sdu->len, skb->len, chan->sdu_len);

	if (chan->sdu->len + skb->len > chan->sdu_len) {
		BT_ERR("Too much LE L2CAP data received");
		err = -EINVAL;
		goto failed;
	}

	append_skb_frag(chan->sdu, skb, &chan->sdu_last_frag);
	skb = NULL;

	if (chan->sdu->len == chan->sdu_len) {
		err = l2cap_ecred_recv(chan, chan->sdu);
		if (!err) {
			chan->sdu = NULL;
			chan->sdu_last_frag = NULL;
			chan->sdu_len = 0;
		}
	}

failed:
	if (err) {
		kfree_skb(skb);
		kfree_skb(chan->sdu);
		chan->sdu = NULL;
		chan->sdu_last_frag = NULL;
		chan->sdu_len = 0;
	}

	/* We can't return an error here since we took care of the skb
	 * freeing internally. An error return would cause the caller to
	 * do a double-free of the skb.
	 */
	return 0;
}

static void l2cap_data_channel(struct l2cap_conn *conn, u16 cid,
			       struct sk_buff *skb)
{
	struct l2cap_chan *chan;

	chan = l2cap_get_chan_by_scid(conn, cid);
	if (!chan) {
		if (cid == L2CAP_CID_A2MP) {
			chan = a2mp_channel_create(conn, skb);
			if (!chan) {
				kfree_skb(skb);
				return;
			}

			l2cap_chan_hold(chan);
			l2cap_chan_lock(chan);
		} else {
			BT_DBG("unknown cid 0x%4.4x", cid);
			/* Drop packet and return */
			kfree_skb(skb);
			return;
		}
	}

	BT_DBG("chan %p, len %d", chan, skb->len);

	/* If we receive data on a fixed channel before the info req/rsp
	 * procedure is done simply assume that the channel is supported
	 * and mark it as ready.
	 */
	if (chan->chan_type == L2CAP_CHAN_FIXED)
		l2cap_chan_ready(chan);

	if (chan->state != BT_CONNECTED)
		goto drop;

	switch (chan->mode) {
	case L2CAP_MODE_LE_FLOWCTL:
	case L2CAP_MODE_EXT_FLOWCTL:
		if (l2cap_ecred_data_rcv(chan, skb) < 0)
			goto drop;

		goto done;

	case L2CAP_MODE_BASIC:
		/* If socket recv buffers overflows we drop data here
		 * which is *bad* because L2CAP has to be reliable.
		 * But we don't have any other choice. L2CAP doesn't
		 * provide flow control mechanism. */

		if (chan->imtu < skb->len) {
			BT_ERR("Dropping L2CAP data: receive buffer overflow");
			goto drop;
		}

		if (!chan->ops->recv(chan, skb))
			goto done;
		break;

	case L2CAP_MODE_ERTM:
	case L2CAP_MODE_STREAMING:
		l2cap_data_rcv(chan, skb);
		goto done;

	default:
		BT_DBG("chan %p: bad mode 0x%2.2x", chan, chan->mode);
		break;
	}

drop:
	kfree_skb(skb);

done:
	l2cap_chan_unlock(chan);
	l2cap_chan_put(chan);
}

static void l2cap_conless_channel(struct l2cap_conn *conn, __le16 psm,
				  struct sk_buff *skb)
{
	struct hci_conn *hcon = conn->hcon;
	struct l2cap_chan *chan;

	if (hcon->type != ACL_LINK)
		goto free_skb;

	chan = l2cap_global_chan_by_psm(0, psm, &hcon->src, &hcon->dst,
					ACL_LINK);
	if (!chan)
		goto free_skb;

	BT_DBG("chan %p, len %d", chan, skb->len);

	if (chan->state != BT_BOUND && chan->state != BT_CONNECTED)
		goto drop;

	if (chan->imtu < skb->len)
		goto drop;

	/* Store remote BD_ADDR and PSM for msg_name */
	bacpy(&bt_cb(skb)->l2cap.bdaddr, &hcon->dst);
	bt_cb(skb)->l2cap.psm = psm;

	if (!chan->ops->recv(chan, skb)) {
		l2cap_chan_put(chan);
		return;
	}

drop:
	l2cap_chan_put(chan);
free_skb:
	kfree_skb(skb);
}

static void l2cap_recv_frame(struct l2cap_conn *conn, struct sk_buff *skb)
{
	struct l2cap_hdr *lh = (void *) skb->data;
	struct hci_conn *hcon = conn->hcon;
	u16 cid, len;
	__le16 psm;

	if (hcon->state != BT_CONNECTED) {
		BT_DBG("queueing pending rx skb");
		skb_queue_tail(&conn->pending_rx, skb);
		return;
	}

	skb_pull(skb, L2CAP_HDR_SIZE);
	cid = __le16_to_cpu(lh->cid);
	len = __le16_to_cpu(lh->len);

	if (len != skb->len) {
		kfree_skb(skb);
		return;
	}

	/* Since we can't actively block incoming LE connections we must
	 * at least ensure that we ignore incoming data from them.
	 */
	if (hcon->type == LE_LINK &&
	    hci_bdaddr_list_lookup(&hcon->hdev->reject_list, &hcon->dst,
				   bdaddr_dst_type(hcon))) {
		kfree_skb(skb);
		return;
	}

	BT_DBG("len %d, cid 0x%4.4x", len, cid);

	switch (cid) {
	case L2CAP_CID_SIGNALING:
		l2cap_sig_channel(conn, skb);
		break;

	case L2CAP_CID_CONN_LESS:
		psm = get_unaligned((__le16 *) skb->data);
		skb_pull(skb, L2CAP_PSMLEN_SIZE);
		l2cap_conless_channel(conn, psm, skb);
		break;

	case L2CAP_CID_LE_SIGNALING:
		l2cap_le_sig_channel(conn, skb);
		break;

	default:
		l2cap_data_channel(conn, cid, skb);
		break;
	}
}

static void process_pending_rx(struct work_struct *work)
{
	struct l2cap_conn *conn = container_of(work, struct l2cap_conn,
					       pending_rx_work);
	struct sk_buff *skb;

	BT_DBG("");

	while ((skb = skb_dequeue(&conn->pending_rx)))
		l2cap_recv_frame(conn, skb);
}

static struct l2cap_conn *l2cap_conn_add(struct hci_conn *hcon)
{
	struct l2cap_conn *conn = hcon->l2cap_data;
	struct hci_chan *hchan;

	if (conn)
		return conn;

	hchan = hci_chan_create(hcon);
	if (!hchan)
		return NULL;

	conn = kzalloc(sizeof(*conn), GFP_KERNEL);
	if (!conn) {
		hci_chan_del(hchan);
		return NULL;
	}

	kref_init(&conn->ref);
	hcon->l2cap_data = conn;
	conn->hcon = hci_conn_get(hcon);
	conn->hchan = hchan;

	BT_DBG("hcon %p conn %p hchan %p", hcon, conn, hchan);

	switch (hcon->type) {
	case LE_LINK:
		if (hcon->hdev->le_mtu) {
			conn->mtu = hcon->hdev->le_mtu;
			break;
		}
		fallthrough;
	default:
		conn->mtu = hcon->hdev->acl_mtu;
		break;
	}

	conn->feat_mask = 0;

	conn->local_fixed_chan = L2CAP_FC_SIG_BREDR | L2CAP_FC_CONNLESS;

	if (hcon->type == ACL_LINK &&
	    hci_dev_test_flag(hcon->hdev, HCI_HS_ENABLED))
		conn->local_fixed_chan |= L2CAP_FC_A2MP;

	if (hci_dev_test_flag(hcon->hdev, HCI_LE_ENABLED) &&
	    (bredr_sc_enabled(hcon->hdev) ||
	     hci_dev_test_flag(hcon->hdev, HCI_FORCE_BREDR_SMP)))
		conn->local_fixed_chan |= L2CAP_FC_SMP_BREDR;

	mutex_init(&conn->ident_lock);
	mutex_init(&conn->chan_lock);

	INIT_LIST_HEAD(&conn->chan_l);
	INIT_LIST_HEAD(&conn->users);

	INIT_DELAYED_WORK(&conn->info_timer, l2cap_info_timeout);

	skb_queue_head_init(&conn->pending_rx);
	INIT_WORK(&conn->pending_rx_work, process_pending_rx);
	INIT_DELAYED_WORK(&conn->id_addr_timer, l2cap_conn_update_id_addr);

	conn->disc_reason = HCI_ERROR_REMOTE_USER_TERM;

	return conn;
}

static bool is_valid_psm(u16 psm, u8 dst_type)
{
	if (!psm)
		return false;

	if (bdaddr_type_is_le(dst_type))
		return (psm <= 0x00ff);

	/* PSM must be odd and lsb of upper byte must be 0 */
	return ((psm & 0x0101) == 0x0001);
}

struct l2cap_chan_data {
	struct l2cap_chan *chan;
	struct pid *pid;
	int count;
};

static void l2cap_chan_by_pid(struct l2cap_chan *chan, void *data)
{
	struct l2cap_chan_data *d = data;
	struct pid *pid;

	if (chan == d->chan)
		return;

	if (!test_bit(FLAG_DEFER_SETUP, &chan->flags))
		return;

	pid = chan->ops->get_peer_pid(chan);

	/* Only count deferred channels with the same PID/PSM */
	if (d->pid != pid || chan->psm != d->chan->psm || chan->ident ||
	    chan->mode != L2CAP_MODE_EXT_FLOWCTL || chan->state != BT_CONNECT)
		return;

	d->count++;
}

int l2cap_chan_connect(struct l2cap_chan *chan, __le16 psm, u16 cid,
		       bdaddr_t *dst, u8 dst_type)
{
	struct l2cap_conn *conn;
	struct hci_conn *hcon;
	struct hci_dev *hdev;
	int err;

	BT_DBG("%pMR -> %pMR (type %u) psm 0x%4.4x mode 0x%2.2x", &chan->src,
	       dst, dst_type, __le16_to_cpu(psm), chan->mode);

	hdev = hci_get_route(dst, &chan->src, chan->src_type);
	if (!hdev)
		return -EHOSTUNREACH;

	hci_dev_lock(hdev);

	if (!is_valid_psm(__le16_to_cpu(psm), dst_type) && !cid &&
	    chan->chan_type != L2CAP_CHAN_RAW) {
		err = -EINVAL;
		goto done;
	}

	if (chan->chan_type == L2CAP_CHAN_CONN_ORIENTED && !psm) {
		err = -EINVAL;
		goto done;
	}

	if (chan->chan_type == L2CAP_CHAN_FIXED && !cid) {
		err = -EINVAL;
		goto done;
	}

	switch (chan->mode) {
	case L2CAP_MODE_BASIC:
		break;
	case L2CAP_MODE_LE_FLOWCTL:
		break;
	case L2CAP_MODE_EXT_FLOWCTL:
		if (!enable_ecred) {
			err = -EOPNOTSUPP;
			goto done;
		}
		break;
	case L2CAP_MODE_ERTM:
	case L2CAP_MODE_STREAMING:
		if (!disable_ertm)
			break;
		fallthrough;
	default:
		err = -EOPNOTSUPP;
		goto done;
	}

	switch (chan->state) {
	case BT_CONNECT:
	case BT_CONNECT2:
	case BT_CONFIG:
		/* Already connecting */
		err = 0;
		goto done;

	case BT_CONNECTED:
		/* Already connected */
		err = -EISCONN;
		goto done;

	case BT_OPEN:
	case BT_BOUND:
		/* Can connect */
		break;

	default:
		err = -EBADFD;
		goto done;
	}

	/* Set destination address and psm */
	bacpy(&chan->dst, dst);
	chan->dst_type = dst_type;

	chan->psm = psm;
	chan->dcid = cid;

	if (bdaddr_type_is_le(dst_type)) {
		/* Convert from L2CAP channel address type to HCI address type
		 */
		if (dst_type == BDADDR_LE_PUBLIC)
			dst_type = ADDR_LE_DEV_PUBLIC;
		else
			dst_type = ADDR_LE_DEV_RANDOM;

		if (hci_dev_test_flag(hdev, HCI_ADVERTISING))
			hcon = hci_connect_le(hdev, dst, dst_type, false,
					      chan->sec_level,
					      HCI_LE_CONN_TIMEOUT,
					      HCI_ROLE_SLAVE);
		else
			hcon = hci_connect_le_scan(hdev, dst, dst_type,
						   chan->sec_level,
						   HCI_LE_CONN_TIMEOUT,
						   CONN_REASON_L2CAP_CHAN);

	} else {
		u8 auth_type = l2cap_get_auth_type(chan);
		hcon = hci_connect_acl(hdev, dst, chan->sec_level, auth_type,
				       CONN_REASON_L2CAP_CHAN);
	}

	if (IS_ERR(hcon)) {
		err = PTR_ERR(hcon);
		goto done;
	}

	conn = l2cap_conn_add(hcon);
	if (!conn) {
		hci_conn_drop(hcon);
		err = -ENOMEM;
		goto done;
	}

	if (chan->mode == L2CAP_MODE_EXT_FLOWCTL) {
		struct l2cap_chan_data data;

		data.chan = chan;
		data.pid = chan->ops->get_peer_pid(chan);
		data.count = 1;

		l2cap_chan_list(conn, l2cap_chan_by_pid, &data);

		/* Check if there isn't too many channels being connected */
		if (data.count > L2CAP_ECRED_CONN_SCID_MAX) {
			hci_conn_drop(hcon);
			err = -EPROTO;
			goto done;
		}
	}

	mutex_lock(&conn->chan_lock);
	l2cap_chan_lock(chan);

	if (cid && __l2cap_get_chan_by_dcid(conn, cid)) {
		hci_conn_drop(hcon);
		err = -EBUSY;
		goto chan_unlock;
	}

	/* Update source addr of the socket */
	bacpy(&chan->src, &hcon->src);
	chan->src_type = bdaddr_src_type(hcon);

	__l2cap_chan_add(conn, chan);

	/* l2cap_chan_add takes its own ref so we can drop this one */
	hci_conn_drop(hcon);

	l2cap_state_change(chan, BT_CONNECT);
	__set_chan_timer(chan, chan->ops->get_sndtimeo(chan));

	/* Release chan->sport so that it can be reused by other
	 * sockets (as it's only used for listening sockets).
	 */
	write_lock(&chan_list_lock);
	chan->sport = 0;
	write_unlock(&chan_list_lock);

	if (hcon->state == BT_CONNECTED) {
		if (chan->chan_type != L2CAP_CHAN_CONN_ORIENTED) {
			__clear_chan_timer(chan);
			if (l2cap_chan_check_security(chan, true))
				l2cap_state_change(chan, BT_CONNECTED);
		} else
			l2cap_do_start(chan);
	}

	err = 0;

chan_unlock:
	l2cap_chan_unlock(chan);
	mutex_unlock(&conn->chan_lock);
done:
	hci_dev_unlock(hdev);
	hci_dev_put(hdev);
	return err;
}
EXPORT_SYMBOL_GPL(l2cap_chan_connect);

static void l2cap_ecred_reconfigure(struct l2cap_chan *chan)
{
	struct l2cap_conn *conn = chan->conn;
	struct {
		struct l2cap_ecred_reconf_req req;
		__le16 scid;
	} pdu;

	pdu.req.mtu = cpu_to_le16(chan->imtu);
	pdu.req.mps = cpu_to_le16(chan->mps);
	pdu.scid    = cpu_to_le16(chan->scid);

	chan->ident = l2cap_get_ident(conn);

	l2cap_send_cmd(conn, chan->ident, L2CAP_ECRED_RECONF_REQ,
		       sizeof(pdu), &pdu);
}

int l2cap_chan_reconfigure(struct l2cap_chan *chan, __u16 mtu)
{
	if (chan->imtu > mtu)
		return -EINVAL;

	BT_DBG("chan %p mtu 0x%4.4x", chan, mtu);

	chan->imtu = mtu;

	l2cap_ecred_reconfigure(chan);

	return 0;
}

/* ---- L2CAP interface with lower layer (HCI) ---- */

int l2cap_connect_ind(struct hci_dev *hdev, bdaddr_t *bdaddr)
{
	int exact = 0, lm1 = 0, lm2 = 0;
	struct l2cap_chan *c;

	BT_DBG("hdev %s, bdaddr %pMR", hdev->name, bdaddr);

	/* Find listening sockets and check their link_mode */
	read_lock(&chan_list_lock);
	list_for_each_entry(c, &chan_list, global_l) {
		if (c->state != BT_LISTEN)
			continue;

		if (!bacmp(&c->src, &hdev->bdaddr)) {
			lm1 |= HCI_LM_ACCEPT;
			if (test_bit(FLAG_ROLE_SWITCH, &c->flags))
				lm1 |= HCI_LM_MASTER;
			exact++;
		} else if (!bacmp(&c->src, BDADDR_ANY)) {
			lm2 |= HCI_LM_ACCEPT;
			if (test_bit(FLAG_ROLE_SWITCH, &c->flags))
				lm2 |= HCI_LM_MASTER;
		}
	}
	read_unlock(&chan_list_lock);

	return exact ? lm1 : lm2;
}

/* Find the next fixed channel in BT_LISTEN state, continue iteration
 * from an existing channel in the list or from the beginning of the
 * global list (by passing NULL as first parameter).
 */
static struct l2cap_chan *l2cap_global_fixed_chan(struct l2cap_chan *c,
						  struct hci_conn *hcon)
{
	u8 src_type = bdaddr_src_type(hcon);

	read_lock(&chan_list_lock);

	if (c)
		c = list_next_entry(c, global_l);
	else
		c = list_entry(chan_list.next, typeof(*c), global_l);

	list_for_each_entry_from(c, &chan_list, global_l) {
		if (c->chan_type != L2CAP_CHAN_FIXED)
			continue;
		if (c->state != BT_LISTEN)
			continue;
		if (bacmp(&c->src, &hcon->src) && bacmp(&c->src, BDADDR_ANY))
			continue;
		if (src_type != c->src_type)
			continue;

		c = l2cap_chan_hold_unless_zero(c);
		read_unlock(&chan_list_lock);
		return c;
	}

	read_unlock(&chan_list_lock);

	return NULL;
}

static void l2cap_connect_cfm(struct hci_conn *hcon, u8 status)
{
	struct hci_dev *hdev = hcon->hdev;
	struct l2cap_conn *conn;
	struct l2cap_chan *pchan;
	u8 dst_type;

	if (hcon->type != ACL_LINK && hcon->type != LE_LINK)
		return;

	BT_DBG("hcon %p bdaddr %pMR status %d", hcon, &hcon->dst, status);

	if (status) {
		l2cap_conn_del(hcon, bt_to_errno(status));
		return;
	}

	conn = l2cap_conn_add(hcon);
	if (!conn)
		return;

	dst_type = bdaddr_dst_type(hcon);

	/* If device is blocked, do not create channels for it */
	if (hci_bdaddr_list_lookup(&hdev->reject_list, &hcon->dst, dst_type))
		return;

	/* Find fixed channels and notify them of the new connection. We
	 * use multiple individual lookups, continuing each time where
	 * we left off, because the list lock would prevent calling the
	 * potentially sleeping l2cap_chan_lock() function.
	 */
	pchan = l2cap_global_fixed_chan(NULL, hcon);
	while (pchan) {
		struct l2cap_chan *chan, *next;

		/* Client fixed channels should override server ones */
		if (__l2cap_get_chan_by_dcid(conn, pchan->scid))
			goto next;

		l2cap_chan_lock(pchan);
		chan = pchan->ops->new_connection(pchan);
		if (chan) {
			bacpy(&chan->src, &hcon->src);
			bacpy(&chan->dst, &hcon->dst);
			chan->src_type = bdaddr_src_type(hcon);
			chan->dst_type = dst_type;

			__l2cap_chan_add(conn, chan);
		}

		l2cap_chan_unlock(pchan);
next:
		next = l2cap_global_fixed_chan(pchan, hcon);
		l2cap_chan_put(pchan);
		pchan = next;
	}

	l2cap_conn_ready(conn);
}

int l2cap_disconn_ind(struct hci_conn *hcon)
{
	struct l2cap_conn *conn = hcon->l2cap_data;

	BT_DBG("hcon %p", hcon);

	if (!conn)
		return HCI_ERROR_REMOTE_USER_TERM;
	return conn->disc_reason;
}

static void l2cap_disconn_cfm(struct hci_conn *hcon, u8 reason)
{
	if (hcon->type != ACL_LINK && hcon->type != LE_LINK)
		return;

	BT_DBG("hcon %p reason %d", hcon, reason);

	l2cap_conn_del(hcon, bt_to_errno(reason));
}

static inline void l2cap_check_encryption(struct l2cap_chan *chan, u8 encrypt)
{
	if (chan->chan_type != L2CAP_CHAN_CONN_ORIENTED)
		return;

	if (encrypt == 0x00) {
		if (chan->sec_level == BT_SECURITY_MEDIUM) {
			__set_chan_timer(chan, L2CAP_ENC_TIMEOUT);
		} else if (chan->sec_level == BT_SECURITY_HIGH ||
			   chan->sec_level == BT_SECURITY_FIPS)
			l2cap_chan_close(chan, ECONNREFUSED);
	} else {
		if (chan->sec_level == BT_SECURITY_MEDIUM)
			__clear_chan_timer(chan);
	}
}

static void l2cap_security_cfm(struct hci_conn *hcon, u8 status, u8 encrypt)
{
	struct l2cap_conn *conn = hcon->l2cap_data;
	struct l2cap_chan *chan;

	if (!conn)
		return;

	BT_DBG("conn %p status 0x%2.2x encrypt %u", conn, status, encrypt);

	mutex_lock(&conn->chan_lock);

	list_for_each_entry(chan, &conn->chan_l, list) {
		l2cap_chan_lock(chan);

		BT_DBG("chan %p scid 0x%4.4x state %s", chan, chan->scid,
		       state_to_string(chan->state));

		if (chan->scid == L2CAP_CID_A2MP) {
			l2cap_chan_unlock(chan);
			continue;
		}

		if (!status && encrypt)
			chan->sec_level = hcon->sec_level;

		if (!__l2cap_no_conn_pending(chan)) {
			l2cap_chan_unlock(chan);
			continue;
		}

		if (!status && (chan->state == BT_CONNECTED ||
				chan->state == BT_CONFIG)) {
			chan->ops->resume(chan);
			l2cap_check_encryption(chan, encrypt);
			l2cap_chan_unlock(chan);
			continue;
		}

		if (chan->state == BT_CONNECT) {
			if (!status && l2cap_check_enc_key_size(hcon))
				l2cap_start_connection(chan);
			else
				__set_chan_timer(chan, L2CAP_DISC_TIMEOUT);
		} else if (chan->state == BT_CONNECT2 &&
			   !(chan->mode == L2CAP_MODE_EXT_FLOWCTL ||
			     chan->mode == L2CAP_MODE_LE_FLOWCTL)) {
			struct l2cap_conn_rsp rsp;
			__u16 res, stat;

			if (!status && l2cap_check_enc_key_size(hcon)) {
				if (test_bit(FLAG_DEFER_SETUP, &chan->flags)) {
					res = L2CAP_CR_PEND;
					stat = L2CAP_CS_AUTHOR_PEND;
					chan->ops->defer(chan);
				} else {
					l2cap_state_change(chan, BT_CONFIG);
					res = L2CAP_CR_SUCCESS;
					stat = L2CAP_CS_NO_INFO;
				}
			} else {
				l2cap_state_change(chan, BT_DISCONN);
				__set_chan_timer(chan, L2CAP_DISC_TIMEOUT);
				res = L2CAP_CR_SEC_BLOCK;
				stat = L2CAP_CS_NO_INFO;
			}

			rsp.scid   = cpu_to_le16(chan->dcid);
			rsp.dcid   = cpu_to_le16(chan->scid);
			rsp.result = cpu_to_le16(res);
			rsp.status = cpu_to_le16(stat);
			l2cap_send_cmd(conn, chan->ident, L2CAP_CONN_RSP,
				       sizeof(rsp), &rsp);

			if (!test_bit(CONF_REQ_SENT, &chan->conf_state) &&
			    res == L2CAP_CR_SUCCESS) {
				char buf[128];
				set_bit(CONF_REQ_SENT, &chan->conf_state);
				l2cap_send_cmd(conn, l2cap_get_ident(conn),
					       L2CAP_CONF_REQ,
					       l2cap_build_conf_req(chan, buf, sizeof(buf)),
					       buf);
				chan->num_conf_req++;
			}
		}

		l2cap_chan_unlock(chan);
	}

	mutex_unlock(&conn->chan_lock);
}

/* Append fragment into frame respecting the maximum len of rx_skb */
static int l2cap_recv_frag(struct l2cap_conn *conn, struct sk_buff *skb,
			   u16 len)
{
	if (!conn->rx_skb) {
		/* Allocate skb for the complete frame (with header) */
		conn->rx_skb = bt_skb_alloc(len, GFP_KERNEL);
		if (!conn->rx_skb)
			return -ENOMEM;
		/* Init rx_len */
		conn->rx_len = len;
	}

	/* Copy as much as the rx_skb can hold */
	len = min_t(u16, len, skb->len);
	skb_copy_from_linear_data(skb, skb_put(conn->rx_skb, len), len);
	skb_pull(skb, len);
	conn->rx_len -= len;

	return len;
}

static int l2cap_recv_len(struct l2cap_conn *conn, struct sk_buff *skb)
{
	struct sk_buff *rx_skb;
	int len;

	/* Append just enough to complete the header */
	len = l2cap_recv_frag(conn, skb, L2CAP_LEN_SIZE - conn->rx_skb->len);

	/* If header could not be read just continue */
	if (len < 0 || conn->rx_skb->len < L2CAP_LEN_SIZE)
		return len;

	rx_skb = conn->rx_skb;
	len = get_unaligned_le16(rx_skb->data);

	/* Check if rx_skb has enough space to received all fragments */
	if (len + (L2CAP_HDR_SIZE - L2CAP_LEN_SIZE) <= skb_tailroom(rx_skb)) {
		/* Update expected len */
		conn->rx_len = len + (L2CAP_HDR_SIZE - L2CAP_LEN_SIZE);
		return L2CAP_LEN_SIZE;
	}

	/* Reset conn->rx_skb since it will need to be reallocated in order to
	 * fit all fragments.
	 */
	conn->rx_skb = NULL;

	/* Reallocates rx_skb using the exact expected length */
	len = l2cap_recv_frag(conn, rx_skb,
			      len + (L2CAP_HDR_SIZE - L2CAP_LEN_SIZE));
	kfree_skb(rx_skb);

	return len;
}

static void l2cap_recv_reset(struct l2cap_conn *conn)
{
	kfree_skb(conn->rx_skb);
	conn->rx_skb = NULL;
	conn->rx_len = 0;
}

void l2cap_recv_acldata(struct hci_conn *hcon, struct sk_buff *skb, u16 flags)
{
	struct l2cap_conn *conn = hcon->l2cap_data;
	int len;

	/* For AMP controller do not create l2cap conn */
	if (!conn && hcon->hdev->dev_type != HCI_PRIMARY)
		goto drop;

	if (!conn)
		conn = l2cap_conn_add(hcon);

	if (!conn)
		goto drop;

	BT_DBG("conn %p len %u flags 0x%x", conn, skb->len, flags);

	switch (flags) {
	case ACL_START:
	case ACL_START_NO_FLUSH:
	case ACL_COMPLETE:
		if (conn->rx_skb) {
			BT_ERR("Unexpected start frame (len %d)", skb->len);
			l2cap_recv_reset(conn);
			l2cap_conn_unreliable(conn, ECOMM);
		}

		/* Start fragment may not contain the L2CAP length so just
		 * copy the initial byte when that happens and use conn->mtu as
		 * expected length.
		 */
		if (skb->len < L2CAP_LEN_SIZE) {
			l2cap_recv_frag(conn, skb, conn->mtu);
			break;
		}

		len = get_unaligned_le16(skb->data) + L2CAP_HDR_SIZE;

		if (len == skb->len) {
			/* Complete frame received */
			l2cap_recv_frame(conn, skb);
			return;
		}

		BT_DBG("Start: total len %d, frag len %u", len, skb->len);

		if (skb->len > len) {
			BT_ERR("Frame is too long (len %u, expected len %d)",
			       skb->len, len);
			l2cap_conn_unreliable(conn, ECOMM);
			goto drop;
		}

		/* Append fragment into frame (with header) */
		if (l2cap_recv_frag(conn, skb, len) < 0)
			goto drop;

		break;

	case ACL_CONT:
		BT_DBG("Cont: frag len %u (expecting %u)", skb->len, conn->rx_len);

		if (!conn->rx_skb) {
			BT_ERR("Unexpected continuation frame (len %d)", skb->len);
			l2cap_conn_unreliable(conn, ECOMM);
			goto drop;
		}

		/* Complete the L2CAP length if it has not been read */
		if (conn->rx_skb->len < L2CAP_LEN_SIZE) {
			if (l2cap_recv_len(conn, skb) < 0) {
				l2cap_conn_unreliable(conn, ECOMM);
				goto drop;
			}

			/* Header still could not be read just continue */
			if (conn->rx_skb->len < L2CAP_LEN_SIZE)
				break;
		}

		if (skb->len > conn->rx_len) {
			BT_ERR("Fragment is too long (len %u, expected %u)",
			       skb->len, conn->rx_len);
			l2cap_recv_reset(conn);
			l2cap_conn_unreliable(conn, ECOMM);
			goto drop;
		}

		/* Append fragment into frame (with header) */
		l2cap_recv_frag(conn, skb, skb->len);

		if (!conn->rx_len) {
			/* Complete frame received. l2cap_recv_frame
			 * takes ownership of the skb so set the global
			 * rx_skb pointer to NULL first.
			 */
			struct sk_buff *rx_skb = conn->rx_skb;
			conn->rx_skb = NULL;
			l2cap_recv_frame(conn, rx_skb);
		}
		break;
	}

drop:
	kfree_skb(skb);
}

static struct hci_cb l2cap_cb = {
	.name		= "L2CAP",
	.connect_cfm	= l2cap_connect_cfm,
	.disconn_cfm	= l2cap_disconn_cfm,
	.security_cfm	= l2cap_security_cfm,
};

static int l2cap_debugfs_show(struct seq_file *f, void *p)
{
	struct l2cap_chan *c;

	read_lock(&chan_list_lock);

	list_for_each_entry(c, &chan_list, global_l) {
		seq_printf(f, "%pMR (%u) %pMR (%u) %d %d 0x%4.4x 0x%4.4x %d %d %d %d\n",
			   &c->src, c->src_type, &c->dst, c->dst_type,
			   c->state, __le16_to_cpu(c->psm),
			   c->scid, c->dcid, c->imtu, c->omtu,
			   c->sec_level, c->mode);
	}

	read_unlock(&chan_list_lock);

	return 0;
}

DEFINE_SHOW_ATTRIBUTE(l2cap_debugfs);

static struct dentry *l2cap_debugfs;

int __init l2cap_init(void)
{
	int err;

	err = l2cap_init_sockets();
	if (err < 0)
		return err;

	hci_register_cb(&l2cap_cb);

	if (IS_ERR_OR_NULL(bt_debugfs))
		return 0;

	l2cap_debugfs = debugfs_create_file("l2cap", 0444, bt_debugfs,
					    NULL, &l2cap_debugfs_fops);

	return 0;
}

void l2cap_exit(void)
{
	debugfs_remove(l2cap_debugfs);
	hci_unregister_cb(&l2cap_cb);
	l2cap_cleanup_sockets();
}

module_param(disable_ertm, bool, 0644);
MODULE_PARM_DESC(disable_ertm, "Disable enhanced retransmission mode");

module_param(enable_ecred, bool, 0644);
MODULE_PARM_DESC(enable_ecred, "Enable enhanced credit flow control mode");<|MERGE_RESOLUTION|>--- conflicted
+++ resolved
@@ -5613,25 +5613,22 @@
 
 	memset(&rsp, 0, sizeof(rsp));
 
-<<<<<<< HEAD
-	err = hci_check_conn_params(min, max, latency, to_multiplier);
-	if (err) {
-		BT_WARN("Invalid conn params min 0x%4.4x max 0x%4.4x latency: 0x%4.4x TO: 0x%4.4x",
-			min, max, latency, to_multiplier);
-
-		err = hci_check_conn_params_legacy(min, max, latency,
-						   to_multiplier);
-		if (!err) {
-			/* latency is invalid, cap it to the max allowed */
-			latency = min(499, (to_multiplier * 4 / max) - 1);
-		}
-=======
 	if (max > hcon->le_conn_max_interval) {
 		BT_DBG("requested connection interval exceeds current bounds.");
 		err = -EINVAL;
 	} else {
 		err = hci_check_conn_params(min, max, latency, to_multiplier);
->>>>>>> 62e5ae50
+		if (err) {
+			BT_WARN("Invalid conn params min 0x%4.4x max 0x%4.4x latency: 0x%4.4x TO: 0x%4.4x",
+				min, max, latency, to_multiplier);
+
+			err = hci_check_conn_params_legacy(min, max, latency,
+							   to_multiplier);
+			if (!err) {
+				/* latency is invalid, cap it to the max allowed */
+				latency = min(499, (to_multiplier * 4 / max) - 1);
+			}
+		}
 	}
 
 	if (err)
