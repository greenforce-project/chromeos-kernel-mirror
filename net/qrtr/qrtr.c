--- conflicted
+++ resolved
@@ -718,11 +718,7 @@
 	}
 	mutex_unlock(&qrtr_node_lock);
 
-<<<<<<< HEAD
-	qrtr_local_enqueue(node, skb, type, from, to);
-=======
-	qrtr_local_enqueue(NULL, skb);
->>>>>>> c6db52a8
+	qrtr_local_enqueue(NULL, skb, type, from, to);
 
 	return 0;
 }
