--- conflicted
+++ resolved
@@ -494,10 +494,6 @@
 	int rem;
 	unsigned long opt_key_offset;
 	struct vxlan_metadata opts;
-<<<<<<< HEAD
-	int err;
-=======
->>>>>>> 9f30a04d
 
 	BUILD_BUG_ON(sizeof(opts) > sizeof(match->key->tun_opts));
 
