/*
 * net/sched/ife.c	Inter-FE action based on ForCES WG InterFE LFB
 *
 *		Refer to:
 *		draft-ietf-forces-interfelfb-03
 *		and
 *		netdev01 paper:
 *		"Distributing Linux Traffic Control Classifier-Action
 *		Subsystem"
 *		Authors: Jamal Hadi Salim and Damascene M. Joachimpillai
 *
 *		This program is free software; you can redistribute it and/or
 *		modify it under the terms of the GNU General Public License
 *		as published by the Free Software Foundation; either version
 *		2 of the License, or (at your option) any later version.
 *
 * copyright Jamal Hadi Salim (2015)
 *
*/

#include <linux/types.h>
#include <linux/kernel.h>
#include <linux/string.h>
#include <linux/errno.h>
#include <linux/skbuff.h>
#include <linux/rtnetlink.h>
#include <linux/module.h>
#include <linux/init.h>
#include <net/net_namespace.h>
#include <net/netlink.h>
#include <net/pkt_sched.h>
#include <uapi/linux/tc_act/tc_ife.h>
#include <net/tc_act/tc_ife.h>
#include <linux/etherdevice.h>
#include <net/ife.h>

static unsigned int ife_net_id;
static int max_metacnt = IFE_META_MAX + 1;
static struct tc_action_ops act_ife_ops;

static const struct nla_policy ife_policy[TCA_IFE_MAX + 1] = {
	[TCA_IFE_PARMS] = { .len = sizeof(struct tc_ife)},
	[TCA_IFE_DMAC] = { .len = ETH_ALEN},
	[TCA_IFE_SMAC] = { .len = ETH_ALEN},
	[TCA_IFE_TYPE] = { .type = NLA_U16},
};

int ife_encode_meta_u16(u16 metaval, void *skbdata, struct tcf_meta_info *mi)
{
	u16 edata = 0;

	if (mi->metaval)
		edata = *(u16 *)mi->metaval;
	else if (metaval)
		edata = metaval;

	if (!edata) /* will not encode */
		return 0;

	edata = htons(edata);
	return ife_tlv_meta_encode(skbdata, mi->metaid, 2, &edata);
}
EXPORT_SYMBOL_GPL(ife_encode_meta_u16);

int ife_get_meta_u32(struct sk_buff *skb, struct tcf_meta_info *mi)
{
	if (mi->metaval)
		return nla_put_u32(skb, mi->metaid, *(u32 *)mi->metaval);
	else
		return nla_put(skb, mi->metaid, 0, NULL);
}
EXPORT_SYMBOL_GPL(ife_get_meta_u32);

int ife_check_meta_u32(u32 metaval, struct tcf_meta_info *mi)
{
	if (metaval || mi->metaval)
		return 8; /* T+L+V == 2+2+4 */

	return 0;
}
EXPORT_SYMBOL_GPL(ife_check_meta_u32);

int ife_check_meta_u16(u16 metaval, struct tcf_meta_info *mi)
{
	if (metaval || mi->metaval)
		return 8; /* T+L+(V) == 2+2+(2+2bytepad) */

	return 0;
}
EXPORT_SYMBOL_GPL(ife_check_meta_u16);

int ife_encode_meta_u32(u32 metaval, void *skbdata, struct tcf_meta_info *mi)
{
	u32 edata = metaval;

	if (mi->metaval)
		edata = *(u32 *)mi->metaval;
	else if (metaval)
		edata = metaval;

	if (!edata) /* will not encode */
		return 0;

	edata = htonl(edata);
	return ife_tlv_meta_encode(skbdata, mi->metaid, 4, &edata);
}
EXPORT_SYMBOL_GPL(ife_encode_meta_u32);

int ife_get_meta_u16(struct sk_buff *skb, struct tcf_meta_info *mi)
{
	if (mi->metaval)
		return nla_put_u16(skb, mi->metaid, *(u16 *)mi->metaval);
	else
		return nla_put(skb, mi->metaid, 0, NULL);
}
EXPORT_SYMBOL_GPL(ife_get_meta_u16);

int ife_alloc_meta_u32(struct tcf_meta_info *mi, void *metaval, gfp_t gfp)
{
	mi->metaval = kmemdup(metaval, sizeof(u32), gfp);
	if (!mi->metaval)
		return -ENOMEM;

	return 0;
}
EXPORT_SYMBOL_GPL(ife_alloc_meta_u32);

int ife_alloc_meta_u16(struct tcf_meta_info *mi, void *metaval, gfp_t gfp)
{
	mi->metaval = kmemdup(metaval, sizeof(u16), gfp);
	if (!mi->metaval)
		return -ENOMEM;

	return 0;
}
EXPORT_SYMBOL_GPL(ife_alloc_meta_u16);

void ife_release_meta_gen(struct tcf_meta_info *mi)
{
	kfree(mi->metaval);
}
EXPORT_SYMBOL_GPL(ife_release_meta_gen);

int ife_validate_meta_u32(void *val, int len)
{
	if (len == sizeof(u32))
		return 0;

	return -EINVAL;
}
EXPORT_SYMBOL_GPL(ife_validate_meta_u32);

int ife_validate_meta_u16(void *val, int len)
{
	/* length will not include padding */
	if (len == sizeof(u16))
		return 0;

	return -EINVAL;
}
EXPORT_SYMBOL_GPL(ife_validate_meta_u16);

static LIST_HEAD(ifeoplist);
static DEFINE_RWLOCK(ife_mod_lock);

static struct tcf_meta_ops *find_ife_oplist(u16 metaid)
{
	struct tcf_meta_ops *o;

	read_lock(&ife_mod_lock);
	list_for_each_entry(o, &ifeoplist, list) {
		if (o->metaid == metaid) {
			if (!try_module_get(o->owner))
				o = NULL;
			read_unlock(&ife_mod_lock);
			return o;
		}
	}
	read_unlock(&ife_mod_lock);

	return NULL;
}

int register_ife_op(struct tcf_meta_ops *mops)
{
	struct tcf_meta_ops *m;

	if (!mops->metaid || !mops->metatype || !mops->name ||
	    !mops->check_presence || !mops->encode || !mops->decode ||
	    !mops->get || !mops->alloc)
		return -EINVAL;

	write_lock(&ife_mod_lock);

	list_for_each_entry(m, &ifeoplist, list) {
		if (m->metaid == mops->metaid ||
		    (strcmp(mops->name, m->name) == 0)) {
			write_unlock(&ife_mod_lock);
			return -EEXIST;
		}
	}

	if (!mops->release)
		mops->release = ife_release_meta_gen;

	list_add_tail(&mops->list, &ifeoplist);
	write_unlock(&ife_mod_lock);
	return 0;
}
EXPORT_SYMBOL_GPL(unregister_ife_op);

int unregister_ife_op(struct tcf_meta_ops *mops)
{
	struct tcf_meta_ops *m;
	int err = -ENOENT;

	write_lock(&ife_mod_lock);
	list_for_each_entry(m, &ifeoplist, list) {
		if (m->metaid == mops->metaid) {
			list_del(&mops->list);
			err = 0;
			break;
		}
	}
	write_unlock(&ife_mod_lock);

	return err;
}
EXPORT_SYMBOL_GPL(register_ife_op);

static int ife_validate_metatype(struct tcf_meta_ops *ops, void *val, int len)
{
	int ret = 0;
	/* XXX: unfortunately cant use nla_policy at this point
	* because a length of 0 is valid in the case of
	* "allow". "use" semantics do enforce for proper
	* length and i couldve use nla_policy but it makes it hard
	* to use it just for that..
	*/
	if (ops->validate)
		return ops->validate(val, len);

	if (ops->metatype == NLA_U32)
		ret = ife_validate_meta_u32(val, len);
	else if (ops->metatype == NLA_U16)
		ret = ife_validate_meta_u16(val, len);

	return ret;
}

#ifdef CONFIG_MODULES
static const char *ife_meta_id2name(u32 metaid)
{
	switch (metaid) {
	case IFE_META_SKBMARK:
		return "skbmark";
	case IFE_META_PRIO:
		return "skbprio";
	case IFE_META_TCINDEX:
		return "tcindex";
	default:
		return "unknown";
	}
}
#endif

/* called when adding new meta information
*/
static int load_metaops_and_vet(u32 metaid, void *val, int len, bool rtnl_held)
{
	struct tcf_meta_ops *ops = find_ife_oplist(metaid);
	int ret = 0;

	if (!ops) {
		ret = -ENOENT;
#ifdef CONFIG_MODULES
		if (rtnl_held)
			rtnl_unlock();
		request_module("ife-meta-%s", ife_meta_id2name(metaid));
		if (rtnl_held)
			rtnl_lock();
		ops = find_ife_oplist(metaid);
#endif
	}

	if (ops) {
		ret = 0;
		if (len)
			ret = ife_validate_metatype(ops, val, len);

		module_put(ops->owner);
	}

	return ret;
}

/* called when adding new meta information
*/
static int __add_metainfo(const struct tcf_meta_ops *ops,
			  struct tcf_ife_info *ife, u32 metaid, void *metaval,
			  int len, bool atomic, bool exists)
{
	struct tcf_meta_info *mi = NULL;
	int ret = 0;

	mi = kzalloc(sizeof(*mi), atomic ? GFP_ATOMIC : GFP_KERNEL);
	if (!mi)
		return -ENOMEM;

	mi->metaid = metaid;
	mi->ops = ops;
	if (len > 0) {
		ret = ops->alloc(mi, metaval, atomic ? GFP_ATOMIC : GFP_KERNEL);
		if (ret != 0) {
			kfree(mi);
			return ret;
		}
	}

	if (exists)
		spin_lock_bh(&ife->tcf_lock);
	list_add_tail(&mi->metalist, &ife->metalist);
	if (exists)
		spin_unlock_bh(&ife->tcf_lock);

	return ret;
}

<<<<<<< HEAD
=======
static int add_metainfo_and_get_ops(const struct tcf_meta_ops *ops,
				    struct tcf_ife_info *ife, u32 metaid,
				    bool exists)
{
	int ret;

	if (!try_module_get(ops->owner))
		return -ENOENT;
	ret = __add_metainfo(ops, ife, metaid, NULL, 0, true, exists);
	if (ret)
		module_put(ops->owner);
	return ret;
}

>>>>>>> f9885ef8
static int add_metainfo(struct tcf_ife_info *ife, u32 metaid, void *metaval,
			int len, bool exists)
{
	const struct tcf_meta_ops *ops = find_ife_oplist(metaid);
	int ret;

	if (!ops)
		return -ENOENT;
	ret = __add_metainfo(ops, ife, metaid, metaval, len, false, exists);
	if (ret)
		/*put back what find_ife_oplist took */
		module_put(ops->owner);
	return ret;
}

static int use_all_metadata(struct tcf_ife_info *ife, bool exists)
{
	struct tcf_meta_ops *o;
	int rc = 0;
	int installed = 0;

	read_lock(&ife_mod_lock);
	list_for_each_entry(o, &ifeoplist, list) {
<<<<<<< HEAD
		rc = __add_metainfo(o, ife, o->metaid, NULL, 0, true, exists);
=======
		rc = add_metainfo_and_get_ops(o, ife, o->metaid, exists);
>>>>>>> f9885ef8
		if (rc == 0)
			installed += 1;
	}
	read_unlock(&ife_mod_lock);

	if (installed)
		return 0;
	else
		return -EINVAL;
}

static int dump_metalist(struct sk_buff *skb, struct tcf_ife_info *ife)
{
	struct tcf_meta_info *e;
	struct nlattr *nest;
	unsigned char *b = skb_tail_pointer(skb);
	int total_encoded = 0;

	/*can only happen on decode */
	if (list_empty(&ife->metalist))
		return 0;

	nest = nla_nest_start(skb, TCA_IFE_METALST);
	if (!nest)
		goto out_nlmsg_trim;

	list_for_each_entry(e, &ife->metalist, metalist) {
		if (!e->ops->get(skb, e))
			total_encoded += 1;
	}

	if (!total_encoded)
		goto out_nlmsg_trim;

	nla_nest_end(skb, nest);

	return 0;

out_nlmsg_trim:
	nlmsg_trim(skb, b);
	return -1;
}

/* under ife->tcf_lock */
static void _tcf_ife_cleanup(struct tc_action *a)
{
	struct tcf_ife_info *ife = to_ife(a);
	struct tcf_meta_info *e, *n;

	list_for_each_entry_safe(e, n, &ife->metalist, metalist) {
		list_del(&e->metalist);
		if (e->metaval) {
			if (e->ops->release)
				e->ops->release(e);
			else
				kfree(e->metaval);
		}
		module_put(e->ops->owner);
		kfree(e);
	}
}

static void tcf_ife_cleanup(struct tc_action *a)
{
	struct tcf_ife_info *ife = to_ife(a);
	struct tcf_ife_params *p;

	spin_lock_bh(&ife->tcf_lock);
	_tcf_ife_cleanup(a);
	spin_unlock_bh(&ife->tcf_lock);

	p = rcu_dereference_protected(ife->params, 1);
	if (p)
		kfree_rcu(p, rcu);
}

static int populate_metalist(struct tcf_ife_info *ife, struct nlattr **tb,
			     bool exists, bool rtnl_held)
{
	int len = 0;
	int rc = 0;
	int i = 0;
	void *val;

	for (i = 1; i < max_metacnt; i++) {
		if (tb[i]) {
			val = nla_data(tb[i]);
			len = nla_len(tb[i]);

			rc = load_metaops_and_vet(i, val, len, rtnl_held);
			if (rc != 0)
				return rc;

			rc = add_metainfo(ife, i, val, len, exists);
			if (rc)
				return rc;
		}
	}

	return rc;
}

static int tcf_ife_init(struct net *net, struct nlattr *nla,
			struct nlattr *est, struct tc_action **a,
			int ovr, int bind, bool rtnl_held,
			struct netlink_ext_ack *extack)
{
	struct tc_action_net *tn = net_generic(net, ife_net_id);
	struct nlattr *tb[TCA_IFE_MAX + 1];
	struct nlattr *tb2[IFE_META_MAX + 1];
	struct tcf_ife_params *p;
	struct tcf_ife_info *ife;
	u16 ife_type = ETH_P_IFE;
	struct tc_ife *parm;
	u8 *daddr = NULL;
	u8 *saddr = NULL;
	bool exists = false;
	int ret = 0;
	int err;

	err = nla_parse_nested(tb, TCA_IFE_MAX, nla, ife_policy, NULL);
	if (err < 0)
		return err;

	if (!tb[TCA_IFE_PARMS])
		return -EINVAL;

	parm = nla_data(tb[TCA_IFE_PARMS]);

	/* IFE_DECODE is 0 and indicates the opposite of IFE_ENCODE because
	 * they cannot run as the same time. Check on all other values which
	 * are not supported right now.
	 */
	if (parm->flags & ~IFE_ENCODE)
		return -EINVAL;

	p = kzalloc(sizeof(*p), GFP_KERNEL);
	if (!p)
		return -ENOMEM;

	err = tcf_idr_check_alloc(tn, &parm->index, a, bind);
	if (err < 0) {
		kfree(p);
		return err;
	}
	exists = err;
	if (exists && bind) {
		kfree(p);
		return 0;
	}

	if (!exists) {
		ret = tcf_idr_create(tn, parm->index, est, a, &act_ife_ops,
				     bind, true);
		if (ret) {
			tcf_idr_cleanup(tn, parm->index);
			kfree(p);
			return ret;
		}
		ret = ACT_P_CREATED;
	} else if (!ovr) {
		tcf_idr_release(*a, bind);
		kfree(p);
		return -EEXIST;
	}

	ife = to_ife(*a);
	p->flags = parm->flags;

	if (parm->flags & IFE_ENCODE) {
		if (tb[TCA_IFE_TYPE])
			ife_type = nla_get_u16(tb[TCA_IFE_TYPE]);
		if (tb[TCA_IFE_DMAC])
			daddr = nla_data(tb[TCA_IFE_DMAC]);
		if (tb[TCA_IFE_SMAC])
			saddr = nla_data(tb[TCA_IFE_SMAC]);
	}

	if (parm->flags & IFE_ENCODE) {
		if (daddr)
			ether_addr_copy(p->eth_dst, daddr);
		else
			eth_zero_addr(p->eth_dst);

		if (saddr)
			ether_addr_copy(p->eth_src, saddr);
		else
			eth_zero_addr(p->eth_src);

		p->eth_type = ife_type;
	}


	if (ret == ACT_P_CREATED)
		INIT_LIST_HEAD(&ife->metalist);

	if (tb[TCA_IFE_METALST]) {
		err = nla_parse_nested(tb2, IFE_META_MAX, tb[TCA_IFE_METALST],
				       NULL, NULL);
		if (err) {
metadata_parse_err:
			tcf_idr_release(*a, bind);
			kfree(p);
			return err;
		}

		err = populate_metalist(ife, tb2, exists, rtnl_held);
		if (err)
			goto metadata_parse_err;

	} else {
		/* if no passed metadata allow list or passed allow-all
		 * then here we process by adding as many supported metadatum
		 * as we can. You better have at least one else we are
		 * going to bail out
		 */
		err = use_all_metadata(ife, exists);
		if (err) {
			tcf_idr_release(*a, bind);
			kfree(p);
			return err;
		}
	}

	if (exists)
		spin_lock_bh(&ife->tcf_lock);
	ife->tcf_action = parm->action;
	/* protected by tcf_lock when modifying existing action */
	rcu_swap_protected(ife->params, p, 1);

	if (exists)
		spin_unlock_bh(&ife->tcf_lock);
	if (p)
		kfree_rcu(p, rcu);

	if (ret == ACT_P_CREATED)
		tcf_idr_insert(tn, *a);

	return ret;
}

static int tcf_ife_dump(struct sk_buff *skb, struct tc_action *a, int bind,
			int ref)
{
	unsigned char *b = skb_tail_pointer(skb);
	struct tcf_ife_info *ife = to_ife(a);
	struct tcf_ife_params *p;
	struct tc_ife opt = {
		.index = ife->tcf_index,
		.refcnt = refcount_read(&ife->tcf_refcnt) - ref,
		.bindcnt = atomic_read(&ife->tcf_bindcnt) - bind,
	};
	struct tcf_t t;

	spin_lock_bh(&ife->tcf_lock);
	opt.action = ife->tcf_action;
	p = rcu_dereference_protected(ife->params,
				      lockdep_is_held(&ife->tcf_lock));
	opt.flags = p->flags;

	if (nla_put(skb, TCA_IFE_PARMS, sizeof(opt), &opt))
		goto nla_put_failure;

	tcf_tm_dump(&t, &ife->tcf_tm);
	if (nla_put_64bit(skb, TCA_IFE_TM, sizeof(t), &t, TCA_IFE_PAD))
		goto nla_put_failure;

	if (!is_zero_ether_addr(p->eth_dst)) {
		if (nla_put(skb, TCA_IFE_DMAC, ETH_ALEN, p->eth_dst))
			goto nla_put_failure;
	}

	if (!is_zero_ether_addr(p->eth_src)) {
		if (nla_put(skb, TCA_IFE_SMAC, ETH_ALEN, p->eth_src))
			goto nla_put_failure;
	}

	if (nla_put(skb, TCA_IFE_TYPE, 2, &p->eth_type))
		goto nla_put_failure;

	if (dump_metalist(skb, ife)) {
		/*ignore failure to dump metalist */
		pr_info("Failed to dump metalist\n");
	}

	spin_unlock_bh(&ife->tcf_lock);
	return skb->len;

nla_put_failure:
	spin_unlock_bh(&ife->tcf_lock);
	nlmsg_trim(skb, b);
	return -1;
}

static int find_decode_metaid(struct sk_buff *skb, struct tcf_ife_info *ife,
			      u16 metaid, u16 mlen, void *mdata)
{
	struct tcf_meta_info *e;

	/* XXX: use hash to speed up */
	list_for_each_entry(e, &ife->metalist, metalist) {
		if (metaid == e->metaid) {
			if (e->ops) {
				/* We check for decode presence already */
				return e->ops->decode(skb, mdata, mlen);
			}
		}
	}

	return -ENOENT;
}

static int tcf_ife_decode(struct sk_buff *skb, const struct tc_action *a,
			  struct tcf_result *res)
{
	struct tcf_ife_info *ife = to_ife(a);
	int action = ife->tcf_action;
	u8 *ifehdr_end;
	u8 *tlv_data;
	u16 metalen;

	bstats_cpu_update(this_cpu_ptr(ife->common.cpu_bstats), skb);
	tcf_lastuse_update(&ife->tcf_tm);

	if (skb_at_tc_ingress(skb))
		skb_push(skb, skb->dev->hard_header_len);

	tlv_data = ife_decode(skb, &metalen);
	if (unlikely(!tlv_data)) {
		qstats_drop_inc(this_cpu_ptr(ife->common.cpu_qstats));
		return TC_ACT_SHOT;
	}

	ifehdr_end = tlv_data + metalen;
	for (; tlv_data < ifehdr_end; tlv_data = ife_tlv_meta_next(tlv_data)) {
		u8 *curr_data;
		u16 mtype;
		u16 dlen;

		curr_data = ife_tlv_meta_decode(tlv_data, ifehdr_end, &mtype,
						&dlen, NULL);
		if (!curr_data) {
			qstats_drop_inc(this_cpu_ptr(ife->common.cpu_qstats));
			return TC_ACT_SHOT;
		}

		if (find_decode_metaid(skb, ife, mtype, dlen, curr_data)) {
			/* abuse overlimits to count when we receive metadata
			 * but dont have an ops for it
			 */
			pr_info_ratelimited("Unknown metaid %d dlen %d\n",
					    mtype, dlen);
			qstats_overlimit_inc(this_cpu_ptr(ife->common.cpu_qstats));
		}
	}

	if (WARN_ON(tlv_data != ifehdr_end)) {
		qstats_drop_inc(this_cpu_ptr(ife->common.cpu_qstats));
		return TC_ACT_SHOT;
	}

	skb->protocol = eth_type_trans(skb, skb->dev);
	skb_reset_network_header(skb);

	return action;
}

/*XXX: check if we can do this at install time instead of current
 * send data path
**/
static int ife_get_sz(struct sk_buff *skb, struct tcf_ife_info *ife)
{
	struct tcf_meta_info *e, *n;
	int tot_run_sz = 0, run_sz = 0;

	list_for_each_entry_safe(e, n, &ife->metalist, metalist) {
		if (e->ops->check_presence) {
			run_sz = e->ops->check_presence(skb, e);
			tot_run_sz += run_sz;
		}
	}

	return tot_run_sz;
}

static int tcf_ife_encode(struct sk_buff *skb, const struct tc_action *a,
			  struct tcf_result *res, struct tcf_ife_params *p)
{
	struct tcf_ife_info *ife = to_ife(a);
	int action = ife->tcf_action;
	struct ethhdr *oethh;	/* outer ether header */
	struct tcf_meta_info *e;
	/*
	   OUTERHDR:TOTMETALEN:{TLVHDR:Metadatum:TLVHDR..}:ORIGDATA
	   where ORIGDATA = original ethernet header ...
	 */
	u16 metalen = ife_get_sz(skb, ife);
	int hdrm = metalen + skb->dev->hard_header_len + IFE_METAHDRLEN;
	unsigned int skboff = 0;
	int new_len = skb->len + hdrm;
	bool exceed_mtu = false;
	void *ife_meta;
	int err = 0;

	if (!skb_at_tc_ingress(skb)) {
		if (new_len > skb->dev->mtu)
			exceed_mtu = true;
	}

	bstats_cpu_update(this_cpu_ptr(ife->common.cpu_bstats), skb);
	tcf_lastuse_update(&ife->tcf_tm);

	if (!metalen) {		/* no metadata to send */
		/* abuse overlimits to count when we allow packet
		 * with no metadata
		 */
		qstats_overlimit_inc(this_cpu_ptr(ife->common.cpu_qstats));
		return action;
	}
	/* could be stupid policy setup or mtu config
	 * so lets be conservative.. */
	if ((action == TC_ACT_SHOT) || exceed_mtu) {
		qstats_drop_inc(this_cpu_ptr(ife->common.cpu_qstats));
		return TC_ACT_SHOT;
	}

	if (skb_at_tc_ingress(skb))
		skb_push(skb, skb->dev->hard_header_len);

	ife_meta = ife_encode(skb, metalen);

	spin_lock(&ife->tcf_lock);

	/* XXX: we dont have a clever way of telling encode to
	 * not repeat some of the computations that are done by
	 * ops->presence_check...
	 */
	list_for_each_entry(e, &ife->metalist, metalist) {
		if (e->ops->encode) {
			err = e->ops->encode(skb, (void *)(ife_meta + skboff),
					     e);
		}
		if (err < 0) {
			/* too corrupt to keep around if overwritten */
			spin_unlock(&ife->tcf_lock);
			qstats_drop_inc(this_cpu_ptr(ife->common.cpu_qstats));
			return TC_ACT_SHOT;
		}
		skboff += err;
	}
	spin_unlock(&ife->tcf_lock);
	oethh = (struct ethhdr *)skb->data;

	if (!is_zero_ether_addr(p->eth_src))
		ether_addr_copy(oethh->h_source, p->eth_src);
	if (!is_zero_ether_addr(p->eth_dst))
		ether_addr_copy(oethh->h_dest, p->eth_dst);
	oethh->h_proto = htons(p->eth_type);

	if (skb_at_tc_ingress(skb))
		skb_pull(skb, skb->dev->hard_header_len);

	return action;
}

static int tcf_ife_act(struct sk_buff *skb, const struct tc_action *a,
		       struct tcf_result *res)
{
	struct tcf_ife_info *ife = to_ife(a);
	struct tcf_ife_params *p;
	int ret;

	p = rcu_dereference_bh(ife->params);
	if (p->flags & IFE_ENCODE) {
		ret = tcf_ife_encode(skb, a, res, p);
		return ret;
	}

	return tcf_ife_decode(skb, a, res);
}

static int tcf_ife_walker(struct net *net, struct sk_buff *skb,
			  struct netlink_callback *cb, int type,
			  const struct tc_action_ops *ops,
			  struct netlink_ext_ack *extack)
{
	struct tc_action_net *tn = net_generic(net, ife_net_id);

	return tcf_generic_walker(tn, skb, cb, type, ops, extack);
}

static int tcf_ife_search(struct net *net, struct tc_action **a, u32 index,
			  struct netlink_ext_ack *extack)
{
	struct tc_action_net *tn = net_generic(net, ife_net_id);

	return tcf_idr_search(tn, a, index);
}

static struct tc_action_ops act_ife_ops = {
	.kind = "ife",
	.type = TCA_ACT_IFE,
	.owner = THIS_MODULE,
	.act = tcf_ife_act,
	.dump = tcf_ife_dump,
	.cleanup = tcf_ife_cleanup,
	.init = tcf_ife_init,
	.walk = tcf_ife_walker,
	.lookup = tcf_ife_search,
	.size =	sizeof(struct tcf_ife_info),
};

static __net_init int ife_init_net(struct net *net)
{
	struct tc_action_net *tn = net_generic(net, ife_net_id);

	return tc_action_net_init(tn, &act_ife_ops);
}

static void __net_exit ife_exit_net(struct list_head *net_list)
{
	tc_action_net_exit(net_list, ife_net_id);
}

static struct pernet_operations ife_net_ops = {
	.init = ife_init_net,
	.exit_batch = ife_exit_net,
	.id   = &ife_net_id,
	.size = sizeof(struct tc_action_net),
};

static int __init ife_init_module(void)
{
	return tcf_register_action(&act_ife_ops, &ife_net_ops);
}

static void __exit ife_cleanup_module(void)
{
	tcf_unregister_action(&act_ife_ops, &ife_net_ops);
}

module_init(ife_init_module);
module_exit(ife_cleanup_module);

MODULE_AUTHOR("Jamal Hadi Salim(2015)");
MODULE_DESCRIPTION("Inter-FE LFB action");
MODULE_LICENSE("GPL");<|MERGE_RESOLUTION|>--- conflicted
+++ resolved
@@ -326,8 +326,6 @@
 	return ret;
 }
 
-<<<<<<< HEAD
-=======
 static int add_metainfo_and_get_ops(const struct tcf_meta_ops *ops,
 				    struct tcf_ife_info *ife, u32 metaid,
 				    bool exists)
@@ -342,7 +340,6 @@
 	return ret;
 }
 
->>>>>>> f9885ef8
 static int add_metainfo(struct tcf_ife_info *ife, u32 metaid, void *metaval,
 			int len, bool exists)
 {
@@ -366,11 +363,7 @@
 
 	read_lock(&ife_mod_lock);
 	list_for_each_entry(o, &ifeoplist, list) {
-<<<<<<< HEAD
-		rc = __add_metainfo(o, ife, o->metaid, NULL, 0, true, exists);
-=======
 		rc = add_metainfo_and_get_ops(o, ife, o->metaid, exists);
->>>>>>> f9885ef8
 		if (rc == 0)
 			installed += 1;
 	}
