// SPDX-License-Identifier: GPL-2.0-only
/* Copyright (C) 2008-2013 Jozsef Kadlecsik <kadlec@netfilter.org> */

/* Kernel module implementing an IP set type: the list:set type */

#include <linux/module.h>
#include <linux/ip.h>
#include <linux/rculist.h>
#include <linux/skbuff.h>
#include <linux/errno.h>

#include <linux/netfilter/ipset/ip_set.h>
#include <linux/netfilter/ipset/ip_set_list.h>

#define IPSET_TYPE_REV_MIN	0
/*				1    Counters support added */
/*				2    Comments support added */
#define IPSET_TYPE_REV_MAX	3 /* skbinfo support added */

MODULE_LICENSE("GPL");
MODULE_AUTHOR("Jozsef Kadlecsik <kadlec@netfilter.org>");
IP_SET_MODULE_DESC("list:set", IPSET_TYPE_REV_MIN, IPSET_TYPE_REV_MAX);
MODULE_ALIAS("ip_set_list:set");

/* Member elements  */
struct set_elem {
	struct rcu_head rcu;
	struct list_head list;
	struct ip_set *set;	/* Sigh, in order to cleanup reference */
	ip_set_id_t id;
} __aligned(__alignof__(u64));

struct set_adt_elem {
	ip_set_id_t id;
	ip_set_id_t refid;
	int before;
};

/* Type structure */
struct list_set {
	u32 size;		/* size of set list array */
	struct timer_list gc;	/* garbage collection */
	struct ip_set *set;	/* attached to this ip_set */
	struct net *net;	/* namespace */
	struct list_head members; /* the set members */
};

static int
list_set_ktest(struct ip_set *set, const struct sk_buff *skb,
	       const struct xt_action_param *par,
	       struct ip_set_adt_opt *opt, const struct ip_set_ext *ext)
{
	struct list_set *map = set->data;
	struct ip_set_ext *mext = &opt->ext;
	struct set_elem *e;
	u32 flags = opt->cmdflags;
	int ret;

	/* Don't lookup sub-counters at all */
	opt->cmdflags &= ~IPSET_FLAG_MATCH_COUNTERS;
	if (opt->cmdflags & IPSET_FLAG_SKIP_SUBCOUNTER_UPDATE)
		opt->cmdflags |= IPSET_FLAG_SKIP_COUNTER_UPDATE;
	list_for_each_entry_rcu(e, &map->members, list) {
		ret = ip_set_test(e->id, skb, par, opt);
		if (ret <= 0)
			continue;
		if (ip_set_match_extensions(set, ext, mext, flags, e))
			return 1;
	}
	return 0;
}

static int
list_set_kadd(struct ip_set *set, const struct sk_buff *skb,
	      const struct xt_action_param *par,
	      struct ip_set_adt_opt *opt, const struct ip_set_ext *ext)
{
	struct list_set *map = set->data;
	struct set_elem *e;
	int ret;

	list_for_each_entry(e, &map->members, list) {
		if (SET_WITH_TIMEOUT(set) &&
		    ip_set_timeout_expired(ext_timeout(e, set)))
			continue;
		ret = ip_set_add(e->id, skb, par, opt);
		if (ret == 0)
			return ret;
	}
	return 0;
}

static int
list_set_kdel(struct ip_set *set, const struct sk_buff *skb,
	      const struct xt_action_param *par,
	      struct ip_set_adt_opt *opt, const struct ip_set_ext *ext)
{
	struct list_set *map = set->data;
	struct set_elem *e;
	int ret;

	list_for_each_entry(e, &map->members, list) {
		if (SET_WITH_TIMEOUT(set) &&
		    ip_set_timeout_expired(ext_timeout(e, set)))
			continue;
		ret = ip_set_del(e->id, skb, par, opt);
		if (ret == 0)
			return ret;
	}
	return 0;
}

static int
list_set_kadt(struct ip_set *set, const struct sk_buff *skb,
	      const struct xt_action_param *par,
	      enum ipset_adt adt, struct ip_set_adt_opt *opt)
{
	struct ip_set_ext ext = IP_SET_INIT_KEXT(skb, opt, set);
	int ret = -EINVAL;

	rcu_read_lock();
	switch (adt) {
	case IPSET_TEST:
		ret = list_set_ktest(set, skb, par, opt, &ext);
		break;
	case IPSET_ADD:
		ret = list_set_kadd(set, skb, par, opt, &ext);
		break;
	case IPSET_DEL:
		ret = list_set_kdel(set, skb, par, opt, &ext);
		break;
	default:
		break;
	}
	rcu_read_unlock();

	return ret;
}

/* Userspace interfaces: we are protected by the nfnl mutex */

static void
__list_set_del_rcu(struct rcu_head * rcu)
{
	struct set_elem *e = container_of(rcu, struct set_elem, rcu);
	struct ip_set *set = e->set;

	ip_set_ext_destroy(set, e);
	kfree(e);
}

static void
list_set_del(struct ip_set *set, struct set_elem *e)
{
	struct list_set *map = set->data;

	set->elements--;
	list_del_rcu(&e->list);
	ip_set_put_byindex(map->net, e->id);
	call_rcu(&e->rcu, __list_set_del_rcu);
}

static void
list_set_replace(struct ip_set *set, struct set_elem *e, struct set_elem *old)
{
	struct list_set *map = set->data;

	list_replace_rcu(&old->list, &e->list);
	ip_set_put_byindex(map->net, old->id);
	call_rcu(&old->rcu, __list_set_del_rcu);
}

static void
set_cleanup_entries(struct ip_set *set)
{
	struct list_set *map = set->data;
	struct set_elem *e, *n;

	list_for_each_entry_safe(e, n, &map->members, list)
		if (ip_set_timeout_expired(ext_timeout(e, set)))
			list_set_del(set, e);
}

static int
list_set_utest(struct ip_set *set, void *value, const struct ip_set_ext *ext,
	       struct ip_set_ext *mext, u32 flags)
{
	struct list_set *map = set->data;
	struct set_adt_elem *d = value;
	struct set_elem *e, *next, *prev = NULL;
	int ret;

	list_for_each_entry(e, &map->members, list) {
		if (SET_WITH_TIMEOUT(set) &&
		    ip_set_timeout_expired(ext_timeout(e, set)))
			continue;
		else if (e->id != d->id) {
			prev = e;
			continue;
		}

		if (d->before == 0) {
			ret = 1;
		} else if (d->before > 0) {
			next = list_next_entry(e, list);
			ret = !list_is_last(&e->list, &map->members) &&
			      next->id == d->refid;
		} else {
			ret = prev && prev->id == d->refid;
		}
		return ret;
	}
	return 0;
}

static void
list_set_init_extensions(struct ip_set *set, const struct ip_set_ext *ext,
			 struct set_elem *e)
{
	if (SET_WITH_COUNTER(set))
		ip_set_init_counter(ext_counter(e, set), ext);
	if (SET_WITH_COMMENT(set))
		ip_set_init_comment(set, ext_comment(e, set), ext);
	if (SET_WITH_SKBINFO(set))
		ip_set_init_skbinfo(ext_skbinfo(e, set), ext);
	/* Update timeout last */
	if (SET_WITH_TIMEOUT(set))
		ip_set_timeout_set(ext_timeout(e, set), ext->timeout);
}

static int
list_set_uadd(struct ip_set *set, void *value, const struct ip_set_ext *ext,
	      struct ip_set_ext *mext, u32 flags)
{
	struct list_set *map = set->data;
	struct set_adt_elem *d = value;
	struct set_elem *e, *n, *prev, *next;
	bool flag_exist = flags & IPSET_FLAG_EXIST;

	/* Find where to add the new entry */
	n = prev = next = NULL;
	list_for_each_entry(e, &map->members, list) {
		if (SET_WITH_TIMEOUT(set) &&
		    ip_set_timeout_expired(ext_timeout(e, set)))
			continue;
		else if (d->id == e->id)
			n = e;
		else if (d->before == 0 || e->id != d->refid)
			continue;
		else if (d->before > 0)
			next = e;
		else
			prev = e;
	}

	/* If before/after is used on an empty set */
	if ((d->before > 0 && !next) ||
	    (d->before < 0 && !prev))
		return -IPSET_ERR_REF_EXIST;

	/* Re-add already existing element */
	if (n) {
		if (!flag_exist)
			return -IPSET_ERR_EXIST;
		/* Update extensions */
		ip_set_ext_destroy(set, n);
		list_set_init_extensions(set, ext, n);

		/* Set is already added to the list */
		ip_set_put_byindex(map->net, d->id);
		return 0;
	}
	/* Add new entry */
	if (d->before == 0) {
		/* Append  */
		n = list_empty(&map->members) ? NULL :
		    list_last_entry(&map->members, struct set_elem, list);
	} else if (d->before > 0) {
		/* Insert after next element */
		if (!list_is_last(&next->list, &map->members))
			n = list_next_entry(next, list);
	} else {
		/* Insert before prev element */
		if (prev->list.prev != &map->members)
			n = list_prev_entry(prev, list);
	}
	/* Can we replace a timed out entry? */
	if (n &&
	    !(SET_WITH_TIMEOUT(set) &&
	      ip_set_timeout_expired(ext_timeout(n, set))))
		n = NULL;

	e = kzalloc(set->dsize, GFP_ATOMIC);
	if (!e)
		return -ENOMEM;
	e->id = d->id;
	e->set = set;
	INIT_LIST_HEAD(&e->list);
	list_set_init_extensions(set, ext, e);
	if (n)
		list_set_replace(set, e, n);
	else if (next)
		list_add_tail_rcu(&e->list, &next->list);
	else if (prev)
		list_add_rcu(&e->list, &prev->list);
	else
		list_add_tail_rcu(&e->list, &map->members);
	set->elements++;

	return 0;
}

static int
list_set_udel(struct ip_set *set, void *value, const struct ip_set_ext *ext,
	      struct ip_set_ext *mext, u32 flags)
{
	struct list_set *map = set->data;
	struct set_adt_elem *d = value;
	struct set_elem *e, *next, *prev = NULL;

	list_for_each_entry(e, &map->members, list) {
		if (SET_WITH_TIMEOUT(set) &&
		    ip_set_timeout_expired(ext_timeout(e, set)))
			continue;
		else if (e->id != d->id) {
			prev = e;
			continue;
		}

		if (d->before > 0) {
			next = list_next_entry(e, list);
			if (list_is_last(&e->list, &map->members) ||
			    next->id != d->refid)
				return -IPSET_ERR_REF_EXIST;
		} else if (d->before < 0) {
			if (!prev || prev->id != d->refid)
				return -IPSET_ERR_REF_EXIST;
		}
		list_set_del(set, e);
		return 0;
	}
	return d->before != 0 ? -IPSET_ERR_REF_EXIST : -IPSET_ERR_EXIST;
}

static int
list_set_uadt(struct ip_set *set, struct nlattr *tb[],
	      enum ipset_adt adt, u32 *lineno, u32 flags, bool retried)
{
	struct list_set *map = set->data;
	ipset_adtfn adtfn = set->variant->adt[adt];
	struct set_adt_elem e = { .refid = IPSET_INVALID_ID };
	struct ip_set_ext ext = IP_SET_INIT_UEXT(set);
	struct ip_set *s;
	int ret = 0;

	if (tb[IPSET_ATTR_LINENO])
		*lineno = nla_get_u32(tb[IPSET_ATTR_LINENO]);

	if (unlikely(!tb[IPSET_ATTR_NAME] ||
		     !ip_set_optattr_netorder(tb, IPSET_ATTR_CADT_FLAGS)))
		return -IPSET_ERR_PROTOCOL;

	ret = ip_set_get_extensions(set, tb, &ext);
	if (ret)
		return ret;
	e.id = ip_set_get_byname(map->net, nla_data(tb[IPSET_ATTR_NAME]), &s);
	if (e.id == IPSET_INVALID_ID)
		return -IPSET_ERR_NAME;
	/* "Loop detection" */
	if (s->type->features & IPSET_TYPE_NAME) {
		ret = -IPSET_ERR_LOOP;
		goto finish;
	}

	if (tb[IPSET_ATTR_CADT_FLAGS]) {
		u32 f = ip_set_get_h32(tb[IPSET_ATTR_CADT_FLAGS]);

		e.before = f & IPSET_FLAG_BEFORE;
	}

	if (e.before && !tb[IPSET_ATTR_NAMEREF]) {
		ret = -IPSET_ERR_BEFORE;
		goto finish;
	}

	if (tb[IPSET_ATTR_NAMEREF]) {
		e.refid = ip_set_get_byname(map->net,
					    nla_data(tb[IPSET_ATTR_NAMEREF]),
					    &s);
		if (e.refid == IPSET_INVALID_ID) {
			ret = -IPSET_ERR_NAMEREF;
			goto finish;
		}
		if (!e.before)
			e.before = -1;
	}
	if (adt != IPSET_TEST && SET_WITH_TIMEOUT(set))
		set_cleanup_entries(set);

	ret = adtfn(set, &e, &ext, &ext, flags);

finish:
	if (e.refid != IPSET_INVALID_ID)
		ip_set_put_byindex(map->net, e.refid);
	if (adt != IPSET_ADD || ret)
		ip_set_put_byindex(map->net, e.id);

	return ip_set_eexist(ret, flags) ? 0 : ret;
}

static void
list_set_flush(struct ip_set *set)
{
	struct list_set *map = set->data;
	struct set_elem *e, *n;

	list_for_each_entry_safe(e, n, &map->members, list)
		list_set_del(set, e);
	set->elements = 0;
	set->ext_size = 0;
}

static void
list_set_destroy(struct ip_set *set)
{
	struct list_set *map = set->data;
	struct set_elem *e, *n;

<<<<<<< HEAD
	if (SET_WITH_TIMEOUT(set))
		timer_shutdown_sync(&map->gc);

=======
>>>>>>> 458ce51d
	list_for_each_entry_safe(e, n, &map->members, list) {
		list_del(&e->list);
		ip_set_put_byindex(map->net, e->id);
		ip_set_ext_destroy(set, e);
		kfree(e);
	}
	kfree(map);

	set->data = NULL;
}

/* Calculate the actual memory size of the set data */
static size_t
list_set_memsize(const struct list_set *map, size_t dsize)
{
	struct set_elem *e;
	u32 n = 0;

	rcu_read_lock();
	list_for_each_entry_rcu(e, &map->members, list)
		n++;
	rcu_read_unlock();

	return (sizeof(*map) + n * dsize);
}

static int
list_set_head(struct ip_set *set, struct sk_buff *skb)
{
	const struct list_set *map = set->data;
	struct nlattr *nested;
	size_t memsize = list_set_memsize(map, set->dsize) + set->ext_size;

	nested = nla_nest_start(skb, IPSET_ATTR_DATA);
	if (!nested)
		goto nla_put_failure;
	if (nla_put_net32(skb, IPSET_ATTR_SIZE, htonl(map->size)) ||
	    nla_put_net32(skb, IPSET_ATTR_REFERENCES, htonl(set->ref)) ||
	    nla_put_net32(skb, IPSET_ATTR_MEMSIZE, htonl(memsize)) ||
	    nla_put_net32(skb, IPSET_ATTR_ELEMENTS, htonl(set->elements)))
		goto nla_put_failure;
	if (unlikely(ip_set_put_flags(skb, set)))
		goto nla_put_failure;
	nla_nest_end(skb, nested);

	return 0;
nla_put_failure:
	return -EMSGSIZE;
}

static int
list_set_list(const struct ip_set *set,
	      struct sk_buff *skb, struct netlink_callback *cb)
{
	const struct list_set *map = set->data;
	struct nlattr *atd, *nested;
	u32 i = 0, first = cb->args[IPSET_CB_ARG0];
	char name[IPSET_MAXNAMELEN];
	struct set_elem *e;
	int ret = 0;

	atd = nla_nest_start(skb, IPSET_ATTR_ADT);
	if (!atd)
		return -EMSGSIZE;

	rcu_read_lock();
	list_for_each_entry_rcu(e, &map->members, list) {
		if (i < first ||
		    (SET_WITH_TIMEOUT(set) &&
		     ip_set_timeout_expired(ext_timeout(e, set)))) {
			i++;
			continue;
		}
		nested = nla_nest_start(skb, IPSET_ATTR_DATA);
		if (!nested)
			goto nla_put_failure;
		ip_set_name_byindex(map->net, e->id, name);
		if (nla_put_string(skb, IPSET_ATTR_NAME, name))
			goto nla_put_failure;
		if (ip_set_put_extensions(skb, set, e, true))
			goto nla_put_failure;
		nla_nest_end(skb, nested);
		i++;
	}

	nla_nest_end(skb, atd);
	/* Set listing finished */
	cb->args[IPSET_CB_ARG0] = 0;
	goto out;

nla_put_failure:
	nla_nest_cancel(skb, nested);
	if (unlikely(i == first)) {
		nla_nest_cancel(skb, atd);
		cb->args[IPSET_CB_ARG0] = 0;
		ret = -EMSGSIZE;
	} else {
		cb->args[IPSET_CB_ARG0] = i;
		nla_nest_end(skb, atd);
	}
out:
	rcu_read_unlock();
	return ret;
}

static bool
list_set_same_set(const struct ip_set *a, const struct ip_set *b)
{
	const struct list_set *x = a->data;
	const struct list_set *y = b->data;

	return x->size == y->size &&
	       a->timeout == b->timeout &&
	       a->extensions == b->extensions;
}

static void
list_set_cancel_gc(struct ip_set *set)
{
	struct list_set *map = set->data;

	if (SET_WITH_TIMEOUT(set))
		del_timer_sync(&map->gc);
}

static const struct ip_set_type_variant set_variant = {
	.kadt	= list_set_kadt,
	.uadt	= list_set_uadt,
	.adt	= {
		[IPSET_ADD] = list_set_uadd,
		[IPSET_DEL] = list_set_udel,
		[IPSET_TEST] = list_set_utest,
	},
	.destroy = list_set_destroy,
	.flush	= list_set_flush,
	.head	= list_set_head,
	.list	= list_set_list,
	.same_set = list_set_same_set,
	.cancel_gc = list_set_cancel_gc,
};

static void
list_set_gc(struct timer_list *t)
{
	struct list_set *map = from_timer(map, t, gc);
	struct ip_set *set = map->set;

	spin_lock_bh(&set->lock);
	set_cleanup_entries(set);
	spin_unlock_bh(&set->lock);

	map->gc.expires = jiffies + IPSET_GC_PERIOD(set->timeout) * HZ;
	add_timer(&map->gc);
}

static void
list_set_gc_init(struct ip_set *set, void (*gc)(struct timer_list *t))
{
	struct list_set *map = set->data;

	timer_setup(&map->gc, gc, 0);
	mod_timer(&map->gc, jiffies + IPSET_GC_PERIOD(set->timeout) * HZ);
}

/* Create list:set type of sets */

static bool
init_list_set(struct net *net, struct ip_set *set, u32 size)
{
	struct list_set *map;

	map = kzalloc(sizeof(*map), GFP_KERNEL);
	if (!map)
		return false;

	map->size = size;
	map->net = net;
	map->set = set;
	INIT_LIST_HEAD(&map->members);
	set->data = map;

	return true;
}

static int
list_set_create(struct net *net, struct ip_set *set, struct nlattr *tb[],
		u32 flags)
{
	u32 size = IP_SET_LIST_DEFAULT_SIZE;

	if (unlikely(!ip_set_optattr_netorder(tb, IPSET_ATTR_SIZE) ||
		     !ip_set_optattr_netorder(tb, IPSET_ATTR_TIMEOUT) ||
		     !ip_set_optattr_netorder(tb, IPSET_ATTR_CADT_FLAGS)))
		return -IPSET_ERR_PROTOCOL;

	if (tb[IPSET_ATTR_SIZE])
		size = ip_set_get_h32(tb[IPSET_ATTR_SIZE]);
	if (size < IP_SET_LIST_MIN_SIZE)
		size = IP_SET_LIST_MIN_SIZE;

	set->variant = &set_variant;
	set->dsize = ip_set_elem_len(set, tb, sizeof(struct set_elem),
				     __alignof__(struct set_elem));
	if (!init_list_set(net, set, size))
		return -ENOMEM;
	if (tb[IPSET_ATTR_TIMEOUT]) {
		set->timeout = ip_set_timeout_uget(tb[IPSET_ATTR_TIMEOUT]);
		list_set_gc_init(set, list_set_gc);
	}
	return 0;
}

static struct ip_set_type list_set_type __read_mostly = {
	.name		= "list:set",
	.protocol	= IPSET_PROTOCOL,
	.features	= IPSET_TYPE_NAME | IPSET_DUMP_LAST,
	.dimension	= IPSET_DIM_ONE,
	.family		= NFPROTO_UNSPEC,
	.revision_min	= IPSET_TYPE_REV_MIN,
	.revision_max	= IPSET_TYPE_REV_MAX,
	.create		= list_set_create,
	.create_policy	= {
		[IPSET_ATTR_SIZE]	= { .type = NLA_U32 },
		[IPSET_ATTR_TIMEOUT]	= { .type = NLA_U32 },
		[IPSET_ATTR_CADT_FLAGS]	= { .type = NLA_U32 },
	},
	.adt_policy	= {
		[IPSET_ATTR_NAME]	= { .type = NLA_STRING,
					    .len = IPSET_MAXNAMELEN },
		[IPSET_ATTR_NAMEREF]	= { .type = NLA_STRING,
					    .len = IPSET_MAXNAMELEN },
		[IPSET_ATTR_TIMEOUT]	= { .type = NLA_U32 },
		[IPSET_ATTR_LINENO]	= { .type = NLA_U32 },
		[IPSET_ATTR_CADT_FLAGS]	= { .type = NLA_U32 },
		[IPSET_ATTR_BYTES]	= { .type = NLA_U64 },
		[IPSET_ATTR_PACKETS]	= { .type = NLA_U64 },
		[IPSET_ATTR_COMMENT]	= { .type = NLA_NUL_STRING,
					    .len  = IPSET_MAX_COMMENT_SIZE },
		[IPSET_ATTR_SKBMARK]	= { .type = NLA_U64 },
		[IPSET_ATTR_SKBPRIO]	= { .type = NLA_U32 },
		[IPSET_ATTR_SKBQUEUE]	= { .type = NLA_U16 },
	},
	.me		= THIS_MODULE,
};

static int __init
list_set_init(void)
{
	return ip_set_type_register(&list_set_type);
}

static void __exit
list_set_fini(void)
{
	rcu_barrier();
	ip_set_type_unregister(&list_set_type);
}

module_init(list_set_init);
module_exit(list_set_fini);<|MERGE_RESOLUTION|>--- conflicted
+++ resolved
@@ -426,12 +426,6 @@
 	struct list_set *map = set->data;
 	struct set_elem *e, *n;
 
-<<<<<<< HEAD
-	if (SET_WITH_TIMEOUT(set))
-		timer_shutdown_sync(&map->gc);
-
-=======
->>>>>>> 458ce51d
 	list_for_each_entry_safe(e, n, &map->members, list) {
 		list_del(&e->list);
 		ip_set_put_byindex(map->net, e->id);
@@ -554,7 +548,7 @@
 	struct list_set *map = set->data;
 
 	if (SET_WITH_TIMEOUT(set))
-		del_timer_sync(&map->gc);
+		timer_shutdown_sync(&map->gc);
 }
 
 static const struct ip_set_type_variant set_variant = {
