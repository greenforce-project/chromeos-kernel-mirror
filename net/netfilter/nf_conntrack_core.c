--- conflicted
+++ resolved
@@ -1452,11 +1452,7 @@
 
 	if (i == 0) {
 		gc_work->avg_timeout = GC_SCAN_INTERVAL_INIT;
-<<<<<<< HEAD
-		gc_work->count = 1;
-=======
 		gc_work->count = GC_SCAN_INITIAL_COUNT;
->>>>>>> bd8a5959
 		gc_work->start_time = start_time;
 	}
 
