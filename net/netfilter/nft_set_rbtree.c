// SPDX-License-Identifier: GPL-2.0-only
/*
 * Copyright (c) 2008-2009 Patrick McHardy <kaber@trash.net>
 *
 * Development of this code funded by Astaro AG (http://www.astaro.com/)
 */

#include <linux/kernel.h>
#include <linux/init.h>
#include <linux/module.h>
#include <linux/list.h>
#include <linux/rbtree.h>
#include <linux/netlink.h>
#include <linux/netfilter.h>
#include <linux/netfilter/nf_tables.h>
#include <net/netfilter/nf_tables_core.h>

struct nft_rbtree {
	struct rb_root		root;
	rwlock_t		lock;
	seqcount_rwlock_t	count;
	struct delayed_work	gc_work;
};

struct nft_rbtree_elem {
	struct rb_node		node;
	struct nft_set_ext	ext;
};

static bool nft_rbtree_interval_end(const struct nft_rbtree_elem *rbe)
{
	return nft_set_ext_exists(&rbe->ext, NFT_SET_EXT_FLAGS) &&
	       (*nft_set_ext_flags(&rbe->ext) & NFT_SET_ELEM_INTERVAL_END);
}

static bool nft_rbtree_interval_start(const struct nft_rbtree_elem *rbe)
{
	return !nft_rbtree_interval_end(rbe);
}

static int nft_rbtree_cmp(const struct nft_set *set,
			  const struct nft_rbtree_elem *e1,
			  const struct nft_rbtree_elem *e2)
{
	return memcmp(nft_set_ext_key(&e1->ext), nft_set_ext_key(&e2->ext),
		      set->klen);
}

static bool nft_rbtree_elem_expired(const struct nft_rbtree_elem *rbe)
{
	return nft_set_elem_expired(&rbe->ext) ||
	       nft_set_elem_is_dead(&rbe->ext);
}

static bool __nft_rbtree_lookup(const struct net *net, const struct nft_set *set,
				const u32 *key, const struct nft_set_ext **ext,
				unsigned int seq)
{
	struct nft_rbtree *priv = nft_set_priv(set);
	const struct nft_rbtree_elem *rbe, *interval = NULL;
	u8 genmask = nft_genmask_cur(net);
	const struct rb_node *parent;
	int d;

	parent = rcu_dereference_raw(priv->root.rb_node);
	while (parent != NULL) {
		if (read_seqcount_retry(&priv->count, seq))
			return false;

		rbe = rb_entry(parent, struct nft_rbtree_elem, node);

		d = memcmp(nft_set_ext_key(&rbe->ext), key, set->klen);
		if (d < 0) {
			parent = rcu_dereference_raw(parent->rb_left);
			if (interval &&
			    !nft_rbtree_cmp(set, rbe, interval) &&
			    nft_rbtree_interval_end(rbe) &&
			    nft_rbtree_interval_start(interval))
				continue;
			interval = rbe;
		} else if (d > 0)
			parent = rcu_dereference_raw(parent->rb_right);
		else {
			if (!nft_set_elem_active(&rbe->ext, genmask)) {
				parent = rcu_dereference_raw(parent->rb_left);
				continue;
			}

			if (nft_rbtree_elem_expired(rbe))
				return false;

			if (nft_rbtree_interval_end(rbe)) {
				if (nft_set_is_anonymous(set))
					return false;
				parent = rcu_dereference_raw(parent->rb_left);
				interval = NULL;
				continue;
			}

			*ext = &rbe->ext;
			return true;
		}
	}

	if (set->flags & NFT_SET_INTERVAL && interval != NULL &&
	    nft_set_elem_active(&interval->ext, genmask) &&
	    !nft_rbtree_elem_expired(interval) &&
	    nft_rbtree_interval_start(interval)) {
		*ext = &interval->ext;
		return true;
	}

	return false;
}

INDIRECT_CALLABLE_SCOPE
bool nft_rbtree_lookup(const struct net *net, const struct nft_set *set,
		       const u32 *key, const struct nft_set_ext **ext)
{
	struct nft_rbtree *priv = nft_set_priv(set);
	unsigned int seq = read_seqcount_begin(&priv->count);
	bool ret;

	ret = __nft_rbtree_lookup(net, set, key, ext, seq);
	if (ret || !read_seqcount_retry(&priv->count, seq))
		return ret;

	read_lock_bh(&priv->lock);
	seq = read_seqcount_begin(&priv->count);
	ret = __nft_rbtree_lookup(net, set, key, ext, seq);
	read_unlock_bh(&priv->lock);

	return ret;
}

static bool __nft_rbtree_get(const struct net *net, const struct nft_set *set,
			     const u32 *key, struct nft_rbtree_elem **elem,
			     unsigned int seq, unsigned int flags, u8 genmask)
{
	struct nft_rbtree_elem *rbe, *interval = NULL;
	struct nft_rbtree *priv = nft_set_priv(set);
	const struct rb_node *parent;
	const void *this;
	int d;

	parent = rcu_dereference_raw(priv->root.rb_node);
	while (parent != NULL) {
		if (read_seqcount_retry(&priv->count, seq))
			return false;

		rbe = rb_entry(parent, struct nft_rbtree_elem, node);

		this = nft_set_ext_key(&rbe->ext);
		d = memcmp(this, key, set->klen);
		if (d < 0) {
			parent = rcu_dereference_raw(parent->rb_left);
			if (!(flags & NFT_SET_ELEM_INTERVAL_END))
				interval = rbe;
		} else if (d > 0) {
			parent = rcu_dereference_raw(parent->rb_right);
			if (flags & NFT_SET_ELEM_INTERVAL_END)
				interval = rbe;
		} else {
			if (!nft_set_elem_active(&rbe->ext, genmask)) {
				parent = rcu_dereference_raw(parent->rb_left);
				continue;
			}

			if (nft_set_elem_expired(&rbe->ext))
				return false;

			if (!nft_set_ext_exists(&rbe->ext, NFT_SET_EXT_FLAGS) ||
			    (*nft_set_ext_flags(&rbe->ext) & NFT_SET_ELEM_INTERVAL_END) ==
			    (flags & NFT_SET_ELEM_INTERVAL_END)) {
				*elem = rbe;
				return true;
			}

			if (nft_rbtree_interval_end(rbe))
				interval = NULL;

			parent = rcu_dereference_raw(parent->rb_left);
		}
	}

	if (set->flags & NFT_SET_INTERVAL && interval != NULL &&
	    nft_set_elem_active(&interval->ext, genmask) &&
	    !nft_set_elem_expired(&interval->ext) &&
	    ((!nft_rbtree_interval_end(interval) &&
	      !(flags & NFT_SET_ELEM_INTERVAL_END)) ||
	     (nft_rbtree_interval_end(interval) &&
	      (flags & NFT_SET_ELEM_INTERVAL_END)))) {
		*elem = interval;
		return true;
	}

	return false;
}

static void *nft_rbtree_get(const struct net *net, const struct nft_set *set,
			    const struct nft_set_elem *elem, unsigned int flags)
{
	struct nft_rbtree *priv = nft_set_priv(set);
	unsigned int seq = read_seqcount_begin(&priv->count);
	struct nft_rbtree_elem *rbe = ERR_PTR(-ENOENT);
	const u32 *key = (const u32 *)&elem->key.val;
	u8 genmask = nft_genmask_cur(net);
	bool ret;

	ret = __nft_rbtree_get(net, set, key, &rbe, seq, flags, genmask);
	if (ret || !read_seqcount_retry(&priv->count, seq))
		return rbe;

	read_lock_bh(&priv->lock);
	seq = read_seqcount_begin(&priv->count);
	ret = __nft_rbtree_get(net, set, key, &rbe, seq, flags, genmask);
	if (!ret)
		rbe = ERR_PTR(-ENOENT);
	read_unlock_bh(&priv->lock);

	return rbe;
}

static void nft_rbtree_gc_remove(struct net *net, struct nft_set *set,
				 struct nft_rbtree *priv,
				 struct nft_rbtree_elem *rbe)
{
	struct nft_set_elem elem = {
		.priv	= rbe,
	};

	nft_setelem_data_deactivate(net, set, &elem);
	rb_erase(&rbe->node, &priv->root);
}

static int nft_rbtree_gc_elem(const struct nft_set *__set,
			      struct nft_rbtree *priv,
			      struct nft_rbtree_elem *rbe,
			      u8 genmask)
{
	struct nft_set *set = (struct nft_set *)__set;
	struct rb_node *prev = rb_prev(&rbe->node);
	struct net *net = read_pnet(&set->net);
	struct nft_rbtree_elem *rbe_prev;
	struct nft_trans_gc *gc;

	gc = nft_trans_gc_alloc(set, 0, GFP_ATOMIC);
	if (!gc)
		return -ENOMEM;

	/* search for end interval coming before this element.
	 * end intervals don't carry a timeout extension, they
	 * are coupled with the interval start element.
	 */
	while (prev) {
		rbe_prev = rb_entry(prev, struct nft_rbtree_elem, node);
		if (nft_rbtree_interval_end(rbe_prev) &&
		    nft_set_elem_active(&rbe_prev->ext, genmask))
			break;

		prev = rb_prev(prev);
	}

	if (prev) {
		rbe_prev = rb_entry(prev, struct nft_rbtree_elem, node);
		nft_rbtree_gc_remove(net, set, priv, rbe_prev);
<<<<<<< HEAD

		/* There is always room in this trans gc for this element,
		 * memory allocation never actually happens, hence, the warning
		 * splat in such case. No need to set NFT_SET_ELEM_DEAD_BIT,
		 * this is synchronous gc which never fails.
		 */
		gc = nft_trans_gc_queue_sync(gc, GFP_ATOMIC);
		if (WARN_ON_ONCE(!gc))
			return -ENOMEM;

=======

		/* There is always room in this trans gc for this element,
		 * memory allocation never actually happens, hence, the warning
		 * splat in such case. No need to set NFT_SET_ELEM_DEAD_BIT,
		 * this is synchronous gc which never fails.
		 */
		gc = nft_trans_gc_queue_sync(gc, GFP_ATOMIC);
		if (WARN_ON_ONCE(!gc))
			return -ENOMEM;

>>>>>>> ecda77b4
		nft_trans_gc_elem_add(gc, rbe_prev);
	}

	nft_rbtree_gc_remove(net, set, priv, rbe);
	gc = nft_trans_gc_queue_sync(gc, GFP_ATOMIC);
	if (WARN_ON_ONCE(!gc))
		return -ENOMEM;

	nft_trans_gc_elem_add(gc, rbe);

	nft_trans_gc_queue_sync_done(gc);

	return 0;
}

static bool nft_rbtree_update_first(const struct nft_set *set,
				    struct nft_rbtree_elem *rbe,
				    struct rb_node *first)
{
	struct nft_rbtree_elem *first_elem;

	first_elem = rb_entry(first, struct nft_rbtree_elem, node);
	/* this element is closest to where the new element is to be inserted:
	 * update the first element for the node list path.
	 */
	if (nft_rbtree_cmp(set, rbe, first_elem) < 0)
		return true;

	return false;
}

static int __nft_rbtree_insert(const struct net *net, const struct nft_set *set,
			       struct nft_rbtree_elem *new,
			       struct nft_set_ext **ext)
{
	struct nft_rbtree_elem *rbe, *rbe_le = NULL, *rbe_ge = NULL;
	struct rb_node *node, *next, *parent, **p, *first = NULL;
	struct nft_rbtree *priv = nft_set_priv(set);
	u8 cur_genmask = nft_genmask_cur(net);
	u8 genmask = nft_genmask_next(net);
	int d, err;

	/* Descend the tree to search for an existing element greater than the
	 * key value to insert that is greater than the new element. This is the
	 * first element to walk the ordered elements to find possible overlap.
	 */
	parent = NULL;
	p = &priv->root.rb_node;
	while (*p != NULL) {
		parent = *p;
		rbe = rb_entry(parent, struct nft_rbtree_elem, node);
		d = nft_rbtree_cmp(set, rbe, new);

		if (d < 0) {
			p = &parent->rb_left;
		} else if (d > 0) {
			if (!first ||
			    nft_rbtree_update_first(set, rbe, first))
				first = &rbe->node;

			p = &parent->rb_right;
		} else {
			if (nft_rbtree_interval_end(rbe))
				p = &parent->rb_left;
			else
				p = &parent->rb_right;
		}
	}

	if (!first)
		first = rb_first(&priv->root);

	/* Detect overlap by going through the list of valid tree nodes.
	 * Values stored in the tree are in reversed order, starting from
	 * highest to lowest value.
	 */
	for (node = first; node != NULL; node = next) {
		next = rb_next(node);

		rbe = rb_entry(node, struct nft_rbtree_elem, node);

		if (!nft_set_elem_active(&rbe->ext, genmask))
			continue;

		/* perform garbage collection to avoid bogus overlap reports
		 * but skip new elements in this transaction.
		 */
		if (nft_set_elem_expired(&rbe->ext) &&
		    nft_set_elem_active(&rbe->ext, cur_genmask)) {
			err = nft_rbtree_gc_elem(set, priv, rbe, genmask);
			if (err < 0)
				return err;

			continue;
		}

		d = nft_rbtree_cmp(set, rbe, new);
		if (d == 0) {
			/* Matching end element: no need to look for an
			 * overlapping greater or equal element.
			 */
			if (nft_rbtree_interval_end(rbe)) {
				rbe_le = rbe;
				break;
			}

			/* first element that is greater or equal to key value. */
			if (!rbe_ge) {
				rbe_ge = rbe;
				continue;
			}

			/* this is a closer more or equal element, update it. */
			if (nft_rbtree_cmp(set, rbe_ge, new) != 0) {
				rbe_ge = rbe;
				continue;
			}

			/* element is equal to key value, make sure flags are
			 * the same, an existing more or equal start element
			 * must not be replaced by more or equal end element.
			 */
			if ((nft_rbtree_interval_start(new) &&
			     nft_rbtree_interval_start(rbe_ge)) ||
			    (nft_rbtree_interval_end(new) &&
			     nft_rbtree_interval_end(rbe_ge))) {
				rbe_ge = rbe;
				continue;
			}
		} else if (d > 0) {
			/* annotate element greater than the new element. */
			rbe_ge = rbe;
			continue;
		} else if (d < 0) {
			/* annotate element less than the new element. */
			rbe_le = rbe;
			break;
		}
	}

	/* - new start element matching existing start element: full overlap
	 *   reported as -EEXIST, cleared by caller if NLM_F_EXCL is not given.
	 */
	if (rbe_ge && !nft_rbtree_cmp(set, new, rbe_ge) &&
	    nft_rbtree_interval_start(rbe_ge) == nft_rbtree_interval_start(new)) {
		*ext = &rbe_ge->ext;
		return -EEXIST;
	}

	/* - new end element matching existing end element: full overlap
	 *   reported as -EEXIST, cleared by caller if NLM_F_EXCL is not given.
	 */
	if (rbe_le && !nft_rbtree_cmp(set, new, rbe_le) &&
	    nft_rbtree_interval_end(rbe_le) == nft_rbtree_interval_end(new)) {
		*ext = &rbe_le->ext;
		return -EEXIST;
	}

	/* - new start element with existing closest, less or equal key value
	 *   being a start element: partial overlap, reported as -ENOTEMPTY.
	 *   Anonymous sets allow for two consecutive start element since they
	 *   are constant, skip them to avoid bogus overlap reports.
	 */
	if (!nft_set_is_anonymous(set) && rbe_le &&
	    nft_rbtree_interval_start(rbe_le) && nft_rbtree_interval_start(new))
		return -ENOTEMPTY;

	/* - new end element with existing closest, less or equal key value
	 *   being a end element: partial overlap, reported as -ENOTEMPTY.
	 */
	if (rbe_le &&
	    nft_rbtree_interval_end(rbe_le) && nft_rbtree_interval_end(new))
		return -ENOTEMPTY;

	/* - new end element with existing closest, greater or equal key value
	 *   being an end element: partial overlap, reported as -ENOTEMPTY
	 */
	if (rbe_ge &&
	    nft_rbtree_interval_end(rbe_ge) && nft_rbtree_interval_end(new))
		return -ENOTEMPTY;

	/* Accepted element: pick insertion point depending on key value */
	parent = NULL;
	p = &priv->root.rb_node;
	while (*p != NULL) {
		parent = *p;
		rbe = rb_entry(parent, struct nft_rbtree_elem, node);
		d = nft_rbtree_cmp(set, rbe, new);

		if (d < 0)
			p = &parent->rb_left;
		else if (d > 0)
			p = &parent->rb_right;
		else if (nft_rbtree_interval_end(rbe))
			p = &parent->rb_left;
		else
			p = &parent->rb_right;
	}

	rb_link_node_rcu(&new->node, parent, p);
	rb_insert_color(&new->node, &priv->root);
	return 0;
}

static int nft_rbtree_insert(const struct net *net, const struct nft_set *set,
			     const struct nft_set_elem *elem,
			     struct nft_set_ext **ext)
{
	struct nft_rbtree *priv = nft_set_priv(set);
	struct nft_rbtree_elem *rbe = elem->priv;
	int err;

	write_lock_bh(&priv->lock);
	write_seqcount_begin(&priv->count);
	err = __nft_rbtree_insert(net, set, rbe, ext);
	write_seqcount_end(&priv->count);
	write_unlock_bh(&priv->lock);

	return err;
}

static void nft_rbtree_remove(const struct net *net,
			      const struct nft_set *set,
			      const struct nft_set_elem *elem)
{
	struct nft_rbtree *priv = nft_set_priv(set);
	struct nft_rbtree_elem *rbe = elem->priv;

	write_lock_bh(&priv->lock);
	write_seqcount_begin(&priv->count);
	rb_erase(&rbe->node, &priv->root);
	write_seqcount_end(&priv->count);
	write_unlock_bh(&priv->lock);
}

static void nft_rbtree_activate(const struct net *net,
				const struct nft_set *set,
				const struct nft_set_elem *elem)
{
	struct nft_rbtree_elem *rbe = elem->priv;

	nft_set_elem_change_active(net, set, &rbe->ext);
}

static bool nft_rbtree_flush(const struct net *net,
			     const struct nft_set *set, void *priv)
{
	struct nft_rbtree_elem *rbe = priv;

	nft_set_elem_change_active(net, set, &rbe->ext);

	return true;
}

static void *nft_rbtree_deactivate(const struct net *net,
				   const struct nft_set *set,
				   const struct nft_set_elem *elem)
{
	const struct nft_rbtree *priv = nft_set_priv(set);
	const struct rb_node *parent = priv->root.rb_node;
	struct nft_rbtree_elem *rbe, *this = elem->priv;
	u8 genmask = nft_genmask_next(net);
	int d;

	while (parent != NULL) {
		rbe = rb_entry(parent, struct nft_rbtree_elem, node);

		d = memcmp(nft_set_ext_key(&rbe->ext), &elem->key.val,
					   set->klen);
		if (d < 0)
			parent = parent->rb_left;
		else if (d > 0)
			parent = parent->rb_right;
		else {
			if (nft_rbtree_interval_end(rbe) &&
			    nft_rbtree_interval_start(this)) {
				parent = parent->rb_left;
				continue;
			} else if (nft_rbtree_interval_start(rbe) &&
				   nft_rbtree_interval_end(this)) {
				parent = parent->rb_right;
				continue;
			} else if (!nft_set_elem_active(&rbe->ext, genmask)) {
				parent = parent->rb_left;
				continue;
			}
			nft_rbtree_flush(net, set, rbe);
			return rbe;
		}
	}
	return NULL;
}

static void nft_rbtree_walk(const struct nft_ctx *ctx,
			    struct nft_set *set,
			    struct nft_set_iter *iter)
{
	struct nft_rbtree *priv = nft_set_priv(set);
	struct nft_rbtree_elem *rbe;
	struct nft_set_elem elem;
	struct rb_node *node;

	read_lock_bh(&priv->lock);
	for (node = rb_first(&priv->root); node != NULL; node = rb_next(node)) {
		rbe = rb_entry(node, struct nft_rbtree_elem, node);

		if (iter->count < iter->skip)
			goto cont;
		if (!nft_set_elem_active(&rbe->ext, iter->genmask))
			goto cont;

		elem.priv = rbe;

		iter->err = iter->fn(ctx, set, iter, &elem);
		if (iter->err < 0) {
			read_unlock_bh(&priv->lock);
			return;
		}
cont:
		iter->count++;
	}
	read_unlock_bh(&priv->lock);
}

static void nft_rbtree_gc(struct work_struct *work)
{
	struct nft_rbtree_elem *rbe, *rbe_end = NULL;
	struct nftables_pernet *nft_net;
	struct nft_rbtree *priv;
	struct nft_trans_gc *gc;
	struct rb_node *node;
	struct nft_set *set;
	unsigned int gc_seq;
	struct net *net;

	priv = container_of(work, struct nft_rbtree, gc_work.work);
	set  = nft_set_container_of(priv);
	net  = read_pnet(&set->net);
	nft_net = nft_pernet(net);
	gc_seq  = READ_ONCE(nft_net->gc_seq);
<<<<<<< HEAD

	gc = nft_trans_gc_alloc(set, gc_seq, GFP_KERNEL);
	if (!gc)
		goto done;
=======
>>>>>>> ecda77b4

	if (nft_set_gc_is_pending(set))
		goto done;

	gc = nft_trans_gc_alloc(set, gc_seq, GFP_KERNEL);
	if (!gc)
		goto done;

	read_lock_bh(&priv->lock);
	for (node = rb_first(&priv->root); node != NULL; node = rb_next(node)) {

		/* Ruleset has been updated, try later. */
		if (READ_ONCE(nft_net->gc_seq) != gc_seq) {
			nft_trans_gc_destroy(gc);
			gc = NULL;
			goto try_later;
		}

		rbe = rb_entry(node, struct nft_rbtree_elem, node);

		if (nft_set_elem_is_dead(&rbe->ext))
			goto dead_elem;

		/* elements are reversed in the rbtree for historical reasons,
		 * from highest to lowest value, that is why end element is
		 * always visited before the start element.
		 */
		if (nft_rbtree_interval_end(rbe)) {
			rbe_end = rbe;
			continue;
		}
		if (!nft_set_elem_expired(&rbe->ext))
			continue;

		nft_set_elem_dead(&rbe->ext);

		if (!rbe_end)
			continue;

		nft_set_elem_dead(&rbe_end->ext);

		gc = nft_trans_gc_queue_async(gc, gc_seq, GFP_ATOMIC);
		if (!gc)
			goto try_later;

		nft_trans_gc_elem_add(gc, rbe_end);
		rbe_end = NULL;
dead_elem:
		gc = nft_trans_gc_queue_async(gc, gc_seq, GFP_ATOMIC);
		if (!gc)
			goto try_later;
<<<<<<< HEAD

		nft_trans_gc_elem_add(gc, rbe);
	}

	gc = nft_trans_gc_catchall(gc, gc_seq);

try_later:
	write_seqcount_end(&priv->count);
	write_unlock_bh(&priv->lock);

=======

		nft_trans_gc_elem_add(gc, rbe);
	}

	gc = nft_trans_gc_catchall_async(gc, gc_seq);

try_later:
	read_unlock_bh(&priv->lock);

>>>>>>> ecda77b4
	if (gc)
		nft_trans_gc_queue_async_done(gc);
done:
	queue_delayed_work(system_power_efficient_wq, &priv->gc_work,
			   nft_set_gc_interval(set));
}

static u64 nft_rbtree_privsize(const struct nlattr * const nla[],
			       const struct nft_set_desc *desc)
{
	return sizeof(struct nft_rbtree);
}

static int nft_rbtree_init(const struct nft_set *set,
			   const struct nft_set_desc *desc,
			   const struct nlattr * const nla[])
{
	struct nft_rbtree *priv = nft_set_priv(set);

	rwlock_init(&priv->lock);
	seqcount_rwlock_init(&priv->count, &priv->lock);
	priv->root = RB_ROOT;

	INIT_DEFERRABLE_WORK(&priv->gc_work, nft_rbtree_gc);
	if (set->flags & NFT_SET_TIMEOUT)
		queue_delayed_work(system_power_efficient_wq, &priv->gc_work,
				   nft_set_gc_interval(set));

	return 0;
}

static void nft_rbtree_destroy(const struct nft_ctx *ctx,
			       const struct nft_set *set)
{
	struct nft_rbtree *priv = nft_set_priv(set);
	struct nft_rbtree_elem *rbe;
	struct rb_node *node;

	cancel_delayed_work_sync(&priv->gc_work);
	rcu_barrier();
	while ((node = priv->root.rb_node) != NULL) {
		rb_erase(node, &priv->root);
		rbe = rb_entry(node, struct nft_rbtree_elem, node);
		nf_tables_set_elem_destroy(ctx, set, rbe);
	}
}

static bool nft_rbtree_estimate(const struct nft_set_desc *desc, u32 features,
				struct nft_set_estimate *est)
{
	if (desc->field_count > 1)
		return false;

	if (desc->size)
		est->size = sizeof(struct nft_rbtree) +
			    desc->size * sizeof(struct nft_rbtree_elem);
	else
		est->size = ~0;

	est->lookup = NFT_SET_CLASS_O_LOG_N;
	est->space  = NFT_SET_CLASS_O_N;

	return true;
}

const struct nft_set_type nft_set_rbtree_type = {
	.features	= NFT_SET_INTERVAL | NFT_SET_MAP | NFT_SET_OBJECT | NFT_SET_TIMEOUT,
	.ops		= {
		.privsize	= nft_rbtree_privsize,
		.elemsize	= offsetof(struct nft_rbtree_elem, ext),
		.estimate	= nft_rbtree_estimate,
		.init		= nft_rbtree_init,
		.destroy	= nft_rbtree_destroy,
		.insert		= nft_rbtree_insert,
		.remove		= nft_rbtree_remove,
		.deactivate	= nft_rbtree_deactivate,
		.flush		= nft_rbtree_flush,
		.activate	= nft_rbtree_activate,
		.lookup		= nft_rbtree_lookup,
		.walk		= nft_rbtree_walk,
		.get		= nft_rbtree_get,
	},
};<|MERGE_RESOLUTION|>--- conflicted
+++ resolved
@@ -264,7 +264,6 @@
 	if (prev) {
 		rbe_prev = rb_entry(prev, struct nft_rbtree_elem, node);
 		nft_rbtree_gc_remove(net, set, priv, rbe_prev);
-<<<<<<< HEAD
 
 		/* There is always room in this trans gc for this element,
 		 * memory allocation never actually happens, hence, the warning
@@ -275,18 +274,6 @@
 		if (WARN_ON_ONCE(!gc))
 			return -ENOMEM;
 
-=======
-
-		/* There is always room in this trans gc for this element,
-		 * memory allocation never actually happens, hence, the warning
-		 * splat in such case. No need to set NFT_SET_ELEM_DEAD_BIT,
-		 * this is synchronous gc which never fails.
-		 */
-		gc = nft_trans_gc_queue_sync(gc, GFP_ATOMIC);
-		if (WARN_ON_ONCE(!gc))
-			return -ENOMEM;
-
->>>>>>> ecda77b4
 		nft_trans_gc_elem_add(gc, rbe_prev);
 	}
 
@@ -627,13 +614,6 @@
 	net  = read_pnet(&set->net);
 	nft_net = nft_pernet(net);
 	gc_seq  = READ_ONCE(nft_net->gc_seq);
-<<<<<<< HEAD
-
-	gc = nft_trans_gc_alloc(set, gc_seq, GFP_KERNEL);
-	if (!gc)
-		goto done;
-=======
->>>>>>> ecda77b4
 
 	if (nft_set_gc_is_pending(set))
 		goto done;
@@ -685,18 +665,6 @@
 		gc = nft_trans_gc_queue_async(gc, gc_seq, GFP_ATOMIC);
 		if (!gc)
 			goto try_later;
-<<<<<<< HEAD
-
-		nft_trans_gc_elem_add(gc, rbe);
-	}
-
-	gc = nft_trans_gc_catchall(gc, gc_seq);
-
-try_later:
-	write_seqcount_end(&priv->count);
-	write_unlock_bh(&priv->lock);
-
-=======
 
 		nft_trans_gc_elem_add(gc, rbe);
 	}
@@ -706,7 +674,6 @@
 try_later:
 	read_unlock_bh(&priv->lock);
 
->>>>>>> ecda77b4
 	if (gc)
 		nft_trans_gc_queue_async_done(gc);
 done:
