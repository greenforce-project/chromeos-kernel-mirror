// SPDX-License-Identifier: GPL-2.0-only
/*
 * Copyright (c) 2008-2009 Patrick McHardy <kaber@trash.net>
 *
 * Development of this code funded by Astaro AG (http://www.astaro.com/)
 */

#include <linux/kernel.h>
#include <linux/init.h>
#include <linux/module.h>
#include <linux/list.h>
#include <linux/rbtree.h>
#include <linux/netlink.h>
#include <linux/netfilter.h>
#include <linux/netfilter/nf_tables.h>
#include <net/netfilter/nf_tables_core.h>
#include <net/netns/generic.h>

extern unsigned int nf_tables_net_id;

struct nft_rbtree {
	struct rb_root		root;
	rwlock_t		lock;
	seqcount_t		count;
	struct delayed_work	gc_work;
};

struct nft_rbtree_elem {
	struct rb_node		node;
	struct nft_set_ext	ext;
};

static bool nft_rbtree_interval_end(const struct nft_rbtree_elem *rbe)
{
	return nft_set_ext_exists(&rbe->ext, NFT_SET_EXT_FLAGS) &&
	       (*nft_set_ext_flags(&rbe->ext) & NFT_SET_ELEM_INTERVAL_END);
}

static bool nft_rbtree_interval_start(const struct nft_rbtree_elem *rbe)
{
	return !nft_rbtree_interval_end(rbe);
}

static int nft_rbtree_cmp(const struct nft_set *set,
			  const struct nft_rbtree_elem *e1,
			  const struct nft_rbtree_elem *e2)
{
	return memcmp(nft_set_ext_key(&e1->ext), nft_set_ext_key(&e2->ext),
		      set->klen);
}

static bool nft_rbtree_elem_expired(const struct nft_rbtree_elem *rbe)
{
	return nft_set_elem_expired(&rbe->ext) ||
	       nft_set_elem_is_dead(&rbe->ext);
}

static bool __nft_rbtree_lookup(const struct net *net, const struct nft_set *set,
				const u32 *key, const struct nft_set_ext **ext,
				unsigned int seq)
{
	struct nft_rbtree *priv = nft_set_priv(set);
	const struct nft_rbtree_elem *rbe, *interval = NULL;
	u8 genmask = nft_genmask_cur(net);
	const struct rb_node *parent;
	int d;

	parent = rcu_dereference_raw(priv->root.rb_node);
	while (parent != NULL) {
		if (read_seqcount_retry(&priv->count, seq))
			return false;

		rbe = rb_entry(parent, struct nft_rbtree_elem, node);

		d = memcmp(nft_set_ext_key(&rbe->ext), key, set->klen);
		if (d < 0) {
			parent = rcu_dereference_raw(parent->rb_left);
			if (interval &&
			    !nft_rbtree_cmp(set, rbe, interval) &&
			    nft_rbtree_interval_end(rbe) &&
			    nft_rbtree_interval_start(interval))
				continue;
			interval = rbe;
		} else if (d > 0)
			parent = rcu_dereference_raw(parent->rb_right);
		else {
			if (!nft_set_elem_active(&rbe->ext, genmask)) {
				parent = rcu_dereference_raw(parent->rb_left);
				continue;
			}

			if (nft_rbtree_elem_expired(rbe))
				return false;

			if (nft_rbtree_interval_end(rbe)) {
				if (nft_set_is_anonymous(set))
					return false;
				parent = rcu_dereference_raw(parent->rb_left);
				interval = NULL;
				continue;
			}

			*ext = &rbe->ext;
			return true;
		}
	}

	if (set->flags & NFT_SET_INTERVAL && interval != NULL &&
	    nft_set_elem_active(&interval->ext, genmask) &&
	    !nft_rbtree_elem_expired(interval) &&
	    nft_rbtree_interval_start(interval)) {
		*ext = &interval->ext;
		return true;
	}

	return false;
}

static bool nft_rbtree_lookup(const struct net *net, const struct nft_set *set,
			      const u32 *key, const struct nft_set_ext **ext)
{
	struct nft_rbtree *priv = nft_set_priv(set);
	unsigned int seq = read_seqcount_begin(&priv->count);
	bool ret;

	ret = __nft_rbtree_lookup(net, set, key, ext, seq);
	if (ret || !read_seqcount_retry(&priv->count, seq))
		return ret;

	read_lock_bh(&priv->lock);
	seq = read_seqcount_begin(&priv->count);
	ret = __nft_rbtree_lookup(net, set, key, ext, seq);
	read_unlock_bh(&priv->lock);

	return ret;
}

static bool __nft_rbtree_get(const struct net *net, const struct nft_set *set,
			     const u32 *key, struct nft_rbtree_elem **elem,
			     unsigned int seq, unsigned int flags, u8 genmask)
{
	struct nft_rbtree_elem *rbe, *interval = NULL;
	struct nft_rbtree *priv = nft_set_priv(set);
	const struct rb_node *parent;
	const void *this;
	int d;

	parent = rcu_dereference_raw(priv->root.rb_node);
	while (parent != NULL) {
		if (read_seqcount_retry(&priv->count, seq))
			return false;

		rbe = rb_entry(parent, struct nft_rbtree_elem, node);

		this = nft_set_ext_key(&rbe->ext);
		d = memcmp(this, key, set->klen);
		if (d < 0) {
			parent = rcu_dereference_raw(parent->rb_left);
			if (!(flags & NFT_SET_ELEM_INTERVAL_END))
				interval = rbe;
		} else if (d > 0) {
			parent = rcu_dereference_raw(parent->rb_right);
			if (flags & NFT_SET_ELEM_INTERVAL_END)
				interval = rbe;
		} else {
			if (!nft_set_elem_active(&rbe->ext, genmask)) {
				parent = rcu_dereference_raw(parent->rb_left);
				continue;
			}

			if (nft_set_elem_expired(&rbe->ext))
				return false;

			if (!nft_set_ext_exists(&rbe->ext, NFT_SET_EXT_FLAGS) ||
			    (*nft_set_ext_flags(&rbe->ext) & NFT_SET_ELEM_INTERVAL_END) ==
			    (flags & NFT_SET_ELEM_INTERVAL_END)) {
				*elem = rbe;
				return true;
			}

			if (nft_rbtree_interval_end(rbe))
				interval = NULL;

			parent = rcu_dereference_raw(parent->rb_left);
		}
	}

	if (set->flags & NFT_SET_INTERVAL && interval != NULL &&
	    nft_set_elem_active(&interval->ext, genmask) &&
	    !nft_set_elem_expired(&interval->ext) &&
	    ((!nft_rbtree_interval_end(interval) &&
	      !(flags & NFT_SET_ELEM_INTERVAL_END)) ||
	     (nft_rbtree_interval_end(interval) &&
	      (flags & NFT_SET_ELEM_INTERVAL_END)))) {
		*elem = interval;
		return true;
	}

	return false;
}

static void *nft_rbtree_get(const struct net *net, const struct nft_set *set,
			    const struct nft_set_elem *elem, unsigned int flags)
{
	struct nft_rbtree *priv = nft_set_priv(set);
	unsigned int seq = read_seqcount_begin(&priv->count);
	struct nft_rbtree_elem *rbe = ERR_PTR(-ENOENT);
	const u32 *key = (const u32 *)&elem->key.val;
	u8 genmask = nft_genmask_cur(net);
	bool ret;

	ret = __nft_rbtree_get(net, set, key, &rbe, seq, flags, genmask);
	if (ret || !read_seqcount_retry(&priv->count, seq))
		return rbe;

	read_lock_bh(&priv->lock);
	seq = read_seqcount_begin(&priv->count);
	ret = __nft_rbtree_get(net, set, key, &rbe, seq, flags, genmask);
	if (!ret)
		rbe = ERR_PTR(-ENOENT);
	read_unlock_bh(&priv->lock);

	return rbe;
}

static void nft_rbtree_gc_remove(struct net *net, struct nft_set *set,
				 struct nft_rbtree *priv,
				 struct nft_rbtree_elem *rbe)
{
	struct nft_set_elem elem = {
		.priv	= rbe,
	};

	nft_setelem_data_deactivate(net, set, &elem);
	rb_erase(&rbe->node, &priv->root);
}

<<<<<<< HEAD
static const struct nft_rbtree_elem *
nft_rbtree_gc_elem(const struct nft_set *__set, struct nft_rbtree *priv,
		   struct nft_rbtree_elem *rbe, u8 genmask)
=======
static int nft_rbtree_gc_elem(const struct nft_set *__set,
			      struct nft_rbtree *priv,
			      struct nft_rbtree_elem *rbe)
>>>>>>> 6e1f54a4
{
	struct nft_set *set = (struct nft_set *)__set;
	struct rb_node *prev = rb_prev(&rbe->node);
	struct net *net = read_pnet(&set->net);
	struct nft_rbtree_elem *rbe_prev;
	struct nft_trans_gc *gc;

	gc = nft_trans_gc_alloc(set, 0, GFP_ATOMIC);
	if (!gc)
		return ERR_PTR(-ENOMEM);

	/* search for end interval coming before this element.
	 * end intervals don't carry a timeout extension, they
	 * are coupled with the interval start element.
	 */
	while (prev) {
		rbe_prev = rb_entry(prev, struct nft_rbtree_elem, node);
		if (nft_rbtree_interval_end(rbe_prev) &&
		    nft_set_elem_active(&rbe_prev->ext, NFT_GENMASK_ANY))
			break;

		prev = rb_prev(prev);
	}

	rbe_prev = NULL;
	if (prev) {
		rbe_prev = rb_entry(prev, struct nft_rbtree_elem, node);
		nft_rbtree_gc_remove(net, set, priv, rbe_prev);

		/* There is always room in this trans gc for this element,
		 * memory allocation never actually happens, hence, the warning
		 * splat in such case. No need to set NFT_SET_ELEM_DEAD_BIT,
		 * this is synchronous gc which never fails.
		 */
		gc = nft_trans_gc_queue_sync(gc, GFP_ATOMIC);
		if (WARN_ON_ONCE(!gc))
			return ERR_PTR(-ENOMEM);

		nft_trans_gc_elem_add(gc, rbe_prev);
	}

	nft_rbtree_gc_remove(net, set, priv, rbe);
	gc = nft_trans_gc_queue_sync(gc, GFP_ATOMIC);
	if (WARN_ON_ONCE(!gc))
		return ERR_PTR(-ENOMEM);

	nft_trans_gc_elem_add(gc, rbe);

	nft_trans_gc_queue_sync_done(gc);

	return rbe_prev;
}

static bool nft_rbtree_update_first(const struct nft_set *set,
				    struct nft_rbtree_elem *rbe,
				    struct rb_node *first)
{
	struct nft_rbtree_elem *first_elem;

	first_elem = rb_entry(first, struct nft_rbtree_elem, node);
	/* this element is closest to where the new element is to be inserted:
	 * update the first element for the node list path.
	 */
	if (nft_rbtree_cmp(set, rbe, first_elem) < 0)
		return true;

	return false;
}

static int __nft_rbtree_insert(const struct net *net, const struct nft_set *set,
			       struct nft_rbtree_elem *new,
			       struct nft_set_ext **ext)
{
	struct nft_rbtree_elem *rbe, *rbe_le = NULL, *rbe_ge = NULL;
	struct rb_node *node, *next, *parent, **p, *first = NULL;
	struct nft_rbtree *priv = nft_set_priv(set);
	u8 cur_genmask = nft_genmask_cur(net);
	u8 genmask = nft_genmask_next(net);
	int d;

	/* Descend the tree to search for an existing element greater than the
	 * key value to insert that is greater than the new element. This is the
	 * first element to walk the ordered elements to find possible overlap.
	 */
	parent = NULL;
	p = &priv->root.rb_node;
	while (*p != NULL) {
		parent = *p;
		rbe = rb_entry(parent, struct nft_rbtree_elem, node);
		d = nft_rbtree_cmp(set, rbe, new);

		if (d < 0) {
			p = &parent->rb_left;
		} else if (d > 0) {
			if (!first ||
			    nft_rbtree_update_first(set, rbe, first))
				first = &rbe->node;

			p = &parent->rb_right;
		} else {
			if (nft_rbtree_interval_end(rbe))
				p = &parent->rb_left;
			else
				p = &parent->rb_right;
		}
	}

	if (!first)
		first = rb_first(&priv->root);

	/* Detect overlap by going through the list of valid tree nodes.
	 * Values stored in the tree are in reversed order, starting from
	 * highest to lowest value.
	 */
	for (node = first; node != NULL; node = next) {
		next = rb_next(node);

		rbe = rb_entry(node, struct nft_rbtree_elem, node);

		if (!nft_set_elem_active(&rbe->ext, genmask))
			continue;

		/* perform garbage collection to avoid bogus overlap reports
		 * but skip new elements in this transaction.
		 */
		if (nft_set_elem_expired(&rbe->ext) &&
		    nft_set_elem_active(&rbe->ext, cur_genmask)) {
<<<<<<< HEAD
			const struct nft_rbtree_elem *removed_end;

			removed_end = nft_rbtree_gc_elem(set, priv, rbe, genmask);
			if (IS_ERR(removed_end))
				return PTR_ERR(removed_end);

			if (removed_end == rbe_le || removed_end == rbe_ge)
				return -EAGAIN;
=======
			err = nft_rbtree_gc_elem(set, priv, rbe);
			if (err < 0)
				return err;
>>>>>>> 6e1f54a4

			continue;
		}

		d = nft_rbtree_cmp(set, rbe, new);
		if (d == 0) {
			/* Matching end element: no need to look for an
			 * overlapping greater or equal element.
			 */
			if (nft_rbtree_interval_end(rbe)) {
				rbe_le = rbe;
				break;
			}

			/* first element that is greater or equal to key value. */
			if (!rbe_ge) {
				rbe_ge = rbe;
				continue;
			}

			/* this is a closer more or equal element, update it. */
			if (nft_rbtree_cmp(set, rbe_ge, new) != 0) {
				rbe_ge = rbe;
				continue;
			}

			/* element is equal to key value, make sure flags are
			 * the same, an existing more or equal start element
			 * must not be replaced by more or equal end element.
			 */
			if ((nft_rbtree_interval_start(new) &&
			     nft_rbtree_interval_start(rbe_ge)) ||
			    (nft_rbtree_interval_end(new) &&
			     nft_rbtree_interval_end(rbe_ge))) {
				rbe_ge = rbe;
				continue;
			}
		} else if (d > 0) {
			/* annotate element greater than the new element. */
			rbe_ge = rbe;
			continue;
		} else if (d < 0) {
			/* annotate element less than the new element. */
			rbe_le = rbe;
			break;
		}
	}

	/* - new start element matching existing start element: full overlap
	 *   reported as -EEXIST, cleared by caller if NLM_F_EXCL is not given.
	 */
	if (rbe_ge && !nft_rbtree_cmp(set, new, rbe_ge) &&
	    nft_rbtree_interval_start(rbe_ge) == nft_rbtree_interval_start(new)) {
		*ext = &rbe_ge->ext;
		return -EEXIST;
	}

	/* - new end element matching existing end element: full overlap
	 *   reported as -EEXIST, cleared by caller if NLM_F_EXCL is not given.
	 */
	if (rbe_le && !nft_rbtree_cmp(set, new, rbe_le) &&
	    nft_rbtree_interval_end(rbe_le) == nft_rbtree_interval_end(new)) {
		*ext = &rbe_le->ext;
		return -EEXIST;
	}

	/* - new start element with existing closest, less or equal key value
	 *   being a start element: partial overlap, reported as -ENOTEMPTY.
	 *   Anonymous sets allow for two consecutive start element since they
	 *   are constant, skip them to avoid bogus overlap reports.
	 */
	if (!nft_set_is_anonymous(set) && rbe_le &&
	    nft_rbtree_interval_start(rbe_le) && nft_rbtree_interval_start(new))
		return -ENOTEMPTY;

	/* - new end element with existing closest, less or equal key value
	 *   being a end element: partial overlap, reported as -ENOTEMPTY.
	 */
	if (rbe_le &&
	    nft_rbtree_interval_end(rbe_le) && nft_rbtree_interval_end(new))
		return -ENOTEMPTY;

	/* - new end element with existing closest, greater or equal key value
	 *   being an end element: partial overlap, reported as -ENOTEMPTY
	 */
	if (rbe_ge &&
	    nft_rbtree_interval_end(rbe_ge) && nft_rbtree_interval_end(new))
		return -ENOTEMPTY;

	/* Accepted element: pick insertion point depending on key value */
	parent = NULL;
	p = &priv->root.rb_node;
	while (*p != NULL) {
		parent = *p;
		rbe = rb_entry(parent, struct nft_rbtree_elem, node);
		d = nft_rbtree_cmp(set, rbe, new);

		if (d < 0)
			p = &parent->rb_left;
		else if (d > 0)
			p = &parent->rb_right;
		else if (nft_rbtree_interval_end(rbe))
			p = &parent->rb_left;
		else
			p = &parent->rb_right;
	}

	rb_link_node_rcu(&new->node, parent, p);
	rb_insert_color(&new->node, &priv->root);
	return 0;
}

static int nft_rbtree_insert(const struct net *net, const struct nft_set *set,
			     const struct nft_set_elem *elem,
			     struct nft_set_ext **ext)
{
	struct nft_rbtree *priv = nft_set_priv(set);
	struct nft_rbtree_elem *rbe = elem->priv;
	int err;

	do {
		if (fatal_signal_pending(current))
			return -EINTR;

		cond_resched();

		write_lock_bh(&priv->lock);
		write_seqcount_begin(&priv->count);
		err = __nft_rbtree_insert(net, set, rbe, ext);
		write_seqcount_end(&priv->count);
		write_unlock_bh(&priv->lock);
	} while (err == -EAGAIN);

	return err;
}

static void nft_rbtree_remove(const struct net *net,
			      const struct nft_set *set,
			      const struct nft_set_elem *elem)
{
	struct nft_rbtree *priv = nft_set_priv(set);
	struct nft_rbtree_elem *rbe = elem->priv;

	write_lock_bh(&priv->lock);
	write_seqcount_begin(&priv->count);
	rb_erase(&rbe->node, &priv->root);
	write_seqcount_end(&priv->count);
	write_unlock_bh(&priv->lock);
}

static void nft_rbtree_activate(const struct net *net,
				const struct nft_set *set,
				const struct nft_set_elem *elem)
{
	struct nft_rbtree_elem *rbe = elem->priv;

	nft_set_elem_change_active(net, set, &rbe->ext);
}

static bool nft_rbtree_flush(const struct net *net,
			     const struct nft_set *set, void *priv)
{
	struct nft_rbtree_elem *rbe = priv;

	nft_set_elem_change_active(net, set, &rbe->ext);

	return true;
}

static void *nft_rbtree_deactivate(const struct net *net,
				   const struct nft_set *set,
				   const struct nft_set_elem *elem)
{
	const struct nft_rbtree *priv = nft_set_priv(set);
	const struct rb_node *parent = priv->root.rb_node;
	struct nft_rbtree_elem *rbe, *this = elem->priv;
	u8 genmask = nft_genmask_next(net);
	int d;

	while (parent != NULL) {
		rbe = rb_entry(parent, struct nft_rbtree_elem, node);

		d = memcmp(nft_set_ext_key(&rbe->ext), &elem->key.val,
					   set->klen);
		if (d < 0)
			parent = parent->rb_left;
		else if (d > 0)
			parent = parent->rb_right;
		else {
			if (nft_rbtree_interval_end(rbe) &&
			    nft_rbtree_interval_start(this)) {
				parent = parent->rb_left;
				continue;
			} else if (nft_rbtree_interval_start(rbe) &&
				   nft_rbtree_interval_end(this)) {
				parent = parent->rb_right;
				continue;
			} else if (nft_set_elem_expired(&rbe->ext)) {
				break;
			} else if (!nft_set_elem_active(&rbe->ext, genmask)) {
				parent = parent->rb_left;
				continue;
			}
			nft_rbtree_flush(net, set, rbe);
			return rbe;
		}
	}
	return NULL;
}

static void nft_rbtree_walk(const struct nft_ctx *ctx,
			    struct nft_set *set,
			    struct nft_set_iter *iter)
{
	struct nft_rbtree *priv = nft_set_priv(set);
	struct nft_rbtree_elem *rbe;
	struct nft_set_elem elem;
	struct rb_node *node;

	read_lock_bh(&priv->lock);
	for (node = rb_first(&priv->root); node != NULL; node = rb_next(node)) {
		rbe = rb_entry(node, struct nft_rbtree_elem, node);

		if (iter->count < iter->skip)
			goto cont;
		if (!nft_set_elem_active(&rbe->ext, iter->genmask))
			goto cont;

		elem.priv = rbe;

		iter->err = iter->fn(ctx, set, iter, &elem);
		if (iter->err < 0) {
			read_unlock_bh(&priv->lock);
			return;
		}
cont:
		iter->count++;
	}
	read_unlock_bh(&priv->lock);
}

static void nft_rbtree_gc(struct work_struct *work)
{
	struct nft_rbtree_elem *rbe, *rbe_end = NULL;
	struct nftables_pernet *nft_net;
	struct nft_rbtree *priv;
	struct nft_trans_gc *gc;
	struct rb_node *node;
	struct nft_set *set;
	unsigned int gc_seq;
	struct net *net;

	priv = container_of(work, struct nft_rbtree, gc_work.work);
	set  = nft_set_container_of(priv);
	net  = read_pnet(&set->net);
	nft_net = net_generic(net, nf_tables_net_id);
	gc_seq  = READ_ONCE(nft_net->gc_seq);

	if (nft_set_gc_is_pending(set))
		goto done;

	gc = nft_trans_gc_alloc(set, gc_seq, GFP_KERNEL);
	if (!gc)
		goto done;

	read_lock_bh(&priv->lock);
	for (node = rb_first(&priv->root); node != NULL; node = rb_next(node)) {

		/* Ruleset has been updated, try later. */
		if (READ_ONCE(nft_net->gc_seq) != gc_seq) {
			nft_trans_gc_destroy(gc);
			gc = NULL;
			goto try_later;
		}

		rbe = rb_entry(node, struct nft_rbtree_elem, node);

		if (nft_set_elem_is_dead(&rbe->ext))
			goto dead_elem;

		/* elements are reversed in the rbtree for historical reasons,
		 * from highest to lowest value, that is why end element is
		 * always visited before the start element.
		 */
		if (nft_rbtree_interval_end(rbe)) {
			rbe_end = rbe;
			continue;
		}

		if (!nft_set_elem_expired(&rbe->ext))
			continue;

		nft_set_elem_dead(&rbe->ext);

		if (!rbe_end)
			continue;

		nft_set_elem_dead(&rbe_end->ext);

		gc = nft_trans_gc_queue_async(gc, gc_seq, GFP_ATOMIC);
		if (!gc)
			goto try_later;

		nft_trans_gc_elem_add(gc, rbe_end);
		rbe_end = NULL;
dead_elem:
		gc = nft_trans_gc_queue_async(gc, gc_seq, GFP_ATOMIC);
		if (!gc)
			goto try_later;

		nft_trans_gc_elem_add(gc, rbe);
	}

try_later:
	read_unlock_bh(&priv->lock);

	if (gc)
		nft_trans_gc_queue_async_done(gc);
done:
	queue_delayed_work(system_power_efficient_wq, &priv->gc_work,
			   nft_set_gc_interval(set));
}

static u64 nft_rbtree_privsize(const struct nlattr * const nla[],
			       const struct nft_set_desc *desc)
{
	return sizeof(struct nft_rbtree);
}

static int nft_rbtree_init(const struct nft_set *set,
			   const struct nft_set_desc *desc,
			   const struct nlattr * const nla[])
{
	struct nft_rbtree *priv = nft_set_priv(set);

	rwlock_init(&priv->lock);
	seqcount_init(&priv->count);
	priv->root = RB_ROOT;

	INIT_DEFERRABLE_WORK(&priv->gc_work, nft_rbtree_gc);
	if (set->flags & NFT_SET_TIMEOUT)
		queue_delayed_work(system_power_efficient_wq, &priv->gc_work,
				   nft_set_gc_interval(set));

	return 0;
}

static void nft_rbtree_destroy(const struct nft_ctx *ctx,
			       const struct nft_set *set)
{
	struct nft_rbtree *priv = nft_set_priv(set);
	struct nft_rbtree_elem *rbe;
	struct rb_node *node;

	cancel_delayed_work_sync(&priv->gc_work);
	rcu_barrier();
	while ((node = priv->root.rb_node) != NULL) {
		rb_erase(node, &priv->root);
		rbe = rb_entry(node, struct nft_rbtree_elem, node);
		nf_tables_set_elem_destroy(ctx, set, rbe);
	}
}

static bool nft_rbtree_estimate(const struct nft_set_desc *desc, u32 features,
				struct nft_set_estimate *est)
{
	if (desc->size)
		est->size = sizeof(struct nft_rbtree) +
			    desc->size * sizeof(struct nft_rbtree_elem);
	else
		est->size = ~0;

	est->lookup = NFT_SET_CLASS_O_LOG_N;
	est->space  = NFT_SET_CLASS_O_N;

	return true;
}

struct nft_set_type nft_set_rbtree_type __read_mostly = {
	.owner		= THIS_MODULE,
	.features	= NFT_SET_INTERVAL | NFT_SET_MAP | NFT_SET_OBJECT | NFT_SET_TIMEOUT,
	.ops		= {
		.privsize	= nft_rbtree_privsize,
		.elemsize	= offsetof(struct nft_rbtree_elem, ext),
		.estimate	= nft_rbtree_estimate,
		.init		= nft_rbtree_init,
		.destroy	= nft_rbtree_destroy,
		.insert		= nft_rbtree_insert,
		.remove		= nft_rbtree_remove,
		.deactivate	= nft_rbtree_deactivate,
		.flush		= nft_rbtree_flush,
		.activate	= nft_rbtree_activate,
		.lookup		= nft_rbtree_lookup,
		.walk		= nft_rbtree_walk,
		.get		= nft_rbtree_get,
	},
};<|MERGE_RESOLUTION|>--- conflicted
+++ resolved
@@ -235,15 +235,9 @@
 	rb_erase(&rbe->node, &priv->root);
 }
 
-<<<<<<< HEAD
 static const struct nft_rbtree_elem *
 nft_rbtree_gc_elem(const struct nft_set *__set, struct nft_rbtree *priv,
-		   struct nft_rbtree_elem *rbe, u8 genmask)
-=======
-static int nft_rbtree_gc_elem(const struct nft_set *__set,
-			      struct nft_rbtree *priv,
-			      struct nft_rbtree_elem *rbe)
->>>>>>> 6e1f54a4
+		   struct nft_rbtree_elem *rbe)
 {
 	struct nft_set *set = (struct nft_set *)__set;
 	struct rb_node *prev = rb_prev(&rbe->node);
@@ -371,20 +365,14 @@
 		 */
 		if (nft_set_elem_expired(&rbe->ext) &&
 		    nft_set_elem_active(&rbe->ext, cur_genmask)) {
-<<<<<<< HEAD
 			const struct nft_rbtree_elem *removed_end;
 
-			removed_end = nft_rbtree_gc_elem(set, priv, rbe, genmask);
+			removed_end = nft_rbtree_gc_elem(set, priv, rbe);
 			if (IS_ERR(removed_end))
 				return PTR_ERR(removed_end);
 
 			if (removed_end == rbe_le || removed_end == rbe_ge)
 				return -EAGAIN;
-=======
-			err = nft_rbtree_gc_elem(set, priv, rbe);
-			if (err < 0)
-				return err;
->>>>>>> 6e1f54a4
 
 			continue;
 		}
